{
<<<<<<< HEAD
  "attestation-service": [
    "contractkit",
    "protocol",
    "utils"
  ],
  "azure": [],
  "blockchain-api": [
    "contractkit",
    "utils"
  ],
  "celotool": [
    "contractkit",
    "dev-utils",
    "protocol",
    "utils",
    "verification-pool-api"
  ],
  "cli": [
    "contractkit",
    "dev-utils",
    "utils"
  ],
  "contractkit": [
    "dev-utils",
    "protocol",
    "utils"
  ],
  "dappkit": [
    "contractkit",
    "utils"
  ],
  "dev-utils": [],
  "docs": [],
  "faucet": [
    "contractkit",
    "utils"
  ],
  "leaderboard": [
    "contractkit"
  ],
  "metadata-crawler": [
    "contractkit",
    "utils"
  ],
  "mobile": [
    "contractkit",
    "react-components",
    "typescript",
    "utils"
  ],
  "moonpay-auth": [],
  "notification-service": [
    "contractkit",
    "utils"
  ],
  "protocol": [
    "typescript",
    "utils"
  ],
  "react-components": [
    "typescript",
    "utils"
  ],
  "transaction-metrics-exporter": [
    "contractkit",
    "utils"
  ],
  "typescript": [],
  "utils": [
    "typescript"
  ],
  "verification-pool-api": [
    "contractkit",
    "utils"
  ],
  "web": [
    "utils"
  ],
  "combiner": [
    "contractkit",
    "utils"
  ],
  "signer": [
    "contractkit",
    "utils"
  ]
=======
  "@celo/attestation-service": {
    "location": "packages/attestation-service",
    "dependencies": [
      "@celo/contractkit",
      "@celo/protocol",
      "@celo/utils"
    ]
  },
  "celo-azure-build": {
    "location": "packages/azure",
    "dependencies": []
  },
  "@celo/blockchain-api": {
    "location": "packages/blockchain-api",
    "dependencies": [
      "@celo/contractkit",
      "@celo/utils"
    ]
  },
  "@celo/celotool": {
    "location": "packages/celotool",
    "dependencies": [
      "@celo/contractkit",
      "@celo/dev-utils",
      "@celo/protocol",
      "@celo/utils",
      "@celo/verification-pool-api"
    ]
  },
  "@celo/celocli": {
    "location": "packages/cli",
    "dependencies": [
      "@celo/contractkit",
      "@celo/dev-utils",
      "@celo/utils"
    ]
  },
  "@celo/contractkit": {
    "location": "packages/contractkit",
    "dependencies": [
      "@celo/dev-utils",
      "@celo/protocol",
      "@celo/utils"
    ]
  },
  "@celo/dappkit": {
    "location": "packages/dappkit",
    "dependencies": [
      "@celo/contractkit",
      "@celo/utils"
    ]
  },
  "@celo/dev-utils": {
    "location": "packages/dev-utils",
    "dependencies": []
  },
  "docs": {
    "location": "packages/docs",
    "dependencies": []
  },
  "@celo/faucet-app": {
    "location": "packages/faucet",
    "dependencies": [
      "@celo/contractkit",
      "@celo/utils"
    ]
  },
  "@celo/leaderboard": {
    "location": "packages/leaderboard",
    "dependencies": [
      "@celo/contractkit"
    ]
  },
  "@celo/metadata-crawler": {
    "location": "packages/metadata-crawler",
    "dependencies": [
      "@celo/contractkit",
      "@celo/utils"
    ]
  },
  "@celo/mobile": {
    "location": "packages/mobile",
    "dependencies": [
      "@celo/contractkit",
      "@celo/react-components",
      "@celo/typescript",
      "@celo/utils"
    ]
  },
  "@celo/moonpay-auth": {
    "location": "packages/moonpay-auth",
    "dependencies": []
  },
  "@celo/notification-service": {
    "location": "packages/notification-service",
    "dependencies": [
      "@celo/contractkit",
      "@celo/utils"
    ]
  },
  "@celo/phone-number-privacy": {
    "location": "packages/phone-number-privacy",
    "dependencies": [
      "@celo/contractkit",
      "@celo/utils"
    ]
  },
  "@celo/protocol": {
    "location": "packages/protocol",
    "dependencies": [
      "@celo/typescript",
      "@celo/utils"
    ]
  },
  "@celo/react-components": {
    "location": "packages/react-components",
    "dependencies": [
      "@celo/typescript",
      "@celo/utils"
    ]
  },
  "@celo/transaction-metrics-exporter": {
    "location": "packages/transaction-metrics-exporter",
    "dependencies": [
      "@celo/contractkit",
      "@celo/utils"
    ]
  },
  "@celo/typescript": {
    "location": "packages/typescript",
    "dependencies": []
  },
  "@celo/utils": {
    "location": "packages/utils",
    "dependencies": [
      "@celo/typescript"
    ]
  },
  "@celo/verification-pool-api": {
    "location": "packages/verification-pool-api",
    "dependencies": [
      "@celo/contractkit",
      "@celo/utils"
    ]
  },
  "@celo/web": {
    "location": "packages/web",
    "dependencies": [
      "@celo/utils"
    ]
  }
>>>>>>> ad07aae5
}<|MERGE_RESOLUTION|>--- conflicted
+++ resolved
@@ -1,92 +1,4 @@
 {
-<<<<<<< HEAD
-  "attestation-service": [
-    "contractkit",
-    "protocol",
-    "utils"
-  ],
-  "azure": [],
-  "blockchain-api": [
-    "contractkit",
-    "utils"
-  ],
-  "celotool": [
-    "contractkit",
-    "dev-utils",
-    "protocol",
-    "utils",
-    "verification-pool-api"
-  ],
-  "cli": [
-    "contractkit",
-    "dev-utils",
-    "utils"
-  ],
-  "contractkit": [
-    "dev-utils",
-    "protocol",
-    "utils"
-  ],
-  "dappkit": [
-    "contractkit",
-    "utils"
-  ],
-  "dev-utils": [],
-  "docs": [],
-  "faucet": [
-    "contractkit",
-    "utils"
-  ],
-  "leaderboard": [
-    "contractkit"
-  ],
-  "metadata-crawler": [
-    "contractkit",
-    "utils"
-  ],
-  "mobile": [
-    "contractkit",
-    "react-components",
-    "typescript",
-    "utils"
-  ],
-  "moonpay-auth": [],
-  "notification-service": [
-    "contractkit",
-    "utils"
-  ],
-  "protocol": [
-    "typescript",
-    "utils"
-  ],
-  "react-components": [
-    "typescript",
-    "utils"
-  ],
-  "transaction-metrics-exporter": [
-    "contractkit",
-    "utils"
-  ],
-  "typescript": [],
-  "utils": [
-    "typescript"
-  ],
-  "verification-pool-api": [
-    "contractkit",
-    "utils"
-  ],
-  "web": [
-    "utils"
-  ],
-  "combiner": [
-    "contractkit",
-    "utils"
-  ],
-  "signer": [
-    "contractkit",
-    "utils"
-  ]
-=======
   "@celo/attestation-service": {
     "location": "packages/attestation-service",
     "dependencies": [
@@ -238,5 +150,4 @@
       "@celo/utils"
     ]
   }
->>>>>>> ad07aae5
 }