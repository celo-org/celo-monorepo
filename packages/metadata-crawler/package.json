--- conflicted
+++ resolved
@@ -9,15 +9,9 @@
   "homepage": "https://github.com/celo-org/celo-monorepo/tree/master/packages/metadata-crawler",
   "repository": "https://github.com/celo-org/celo-monorepo/tree/master/packages/metadata-crawler",
   "dependencies": {
-<<<<<<< HEAD
-    "@celo/connect": "3.1.1-dev",
-    "@celo/contractkit": "3.1.1-dev",
-    "@celo/utils": "3.1.1-dev",
-=======
     "@celo/connect": "3.2.1-dev",
     "@celo/contractkit": "3.2.1-dev",
     "@celo/utils": "3.2.1-dev",
->>>>>>> d71fe5b3
     "@types/pg": "^7.14.3",
     "bunyan": "1.8.12",
     "bunyan-gke-stackdriver": "0.1.2",
