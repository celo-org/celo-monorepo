--- conflicted
+++ resolved
@@ -8,11 +8,7 @@
 }
 
 const Jost = {
-<<<<<<< HEAD
-  Regular: 'Jost-Regular',
-=======
   Book: 'Jost-Book',
->>>>>>> a4f6f480
   Medium: 'Jost-Medium',
 }
 
@@ -43,11 +39,7 @@
   h1: {
     fontSize: 26,
     lineHeight: 32,
-<<<<<<< HEAD
-    fontFamily: Jost.Regular,
-=======
     fontFamily: Jost.Book,
->>>>>>> a4f6f480
     color: colors.dark,
   },
   h2: {
