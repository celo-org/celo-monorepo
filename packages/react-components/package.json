--- conflicted
+++ resolved
@@ -31,19 +31,11 @@
     "@types/react-native-autocomplete-input": "^4.0.1",
     "enzyme": "^3.9.0",
     "enzyme-adapter-react-16": "^1.11.2",
-<<<<<<< HEAD
     "react": "16.9.0",
     "react-dom": "16.9.0",
     "react-navigation": "^4.0.10",
-    "react-test-renderer": "16.9.0"
-=======
-    "react": "16.8.3",
-    "react-dom": "16.8.3",
-    "react-native": "^0.59.5",
-    "react-navigation": "^3.9.0",
-    "react-test-renderer": "16.8.3",
+    "react-test-renderer": "16.9.0",
     "react-native-testing-library": "^1.9.1"
->>>>>>> 0d530f99
   },
   "peerDependencies": {
     "react": "*",
