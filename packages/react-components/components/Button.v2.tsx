import colors, { colorsEnum } from '@celo/react-components/styles/colors.v2'
import fontStyles from '@celo/react-components/styles/fonts.v2'
import { debounce } from 'lodash'
import React, { useCallback } from 'react'
import { StyleProp, StyleSheet, Text, TouchableOpacity, View, ViewStyle } from 'react-native'

const BUTTON_TAP_DEBOUNCE_TIME = 300 // milliseconds
const DEBOUNCE_OPTIONS = {
  leading: true,
  trailing: false,
}

export enum BtnTypes {
  PRIMARY = 'Primary',
  SECONDARY = 'Secondary',
  TERTIARY = 'Tertiary',
}

export enum BtnSizes {
  SMALL = 'small',
  MEDIUM = 'medium',
  FULL = 'full',
}

export interface ButtonProps {
  onPress: () => void
  style?: StyleProp<ViewStyle>
  text: string
  accessibilityLabel?: string
  type?: BtnTypes
  disabled?: boolean
  size?: BtnSizes
  testID?: string
}

export default React.memo(function Button(props: ButtonProps) {
  const { accessibilityLabel, disabled, size, testID, text, type = BtnTypes.PRIMARY, style } = props

  // Debounce onPress event so that it is called once on trigger and
  // consecutive calls in given period are ignored.
  const debouncedOnPress = useCallback(
    debounce(props.onPress, BUTTON_TAP_DEBOUNCE_TIME, DEBOUNCE_OPTIONS),
    [props.onPress, disabled]
  )

  const [textColor, backgroundColor] = getColors(type, disabled)

  return (
    <View style={style ? [styles.root, style] : styles.root}>
      <TouchableOpacity
        activeOpacity={0.75}
        onPress={debouncedOnPress}
        disabled={disabled}
        style={getStyle(size, backgroundColor)}
        testID={testID}
      >
        <Text
          accessibilityLabel={accessibilityLabel}
          style={{ ...fontStyles.regular600, color: textColor }}
        >
          {text}
        </Text>
      </TouchableOpacity>
    </View>
  )
})

const styles = StyleSheet.create({
  root: {
    flexDirection: 'row',
<<<<<<< HEAD
    marginVertical: 10,
=======
>>>>>>> ea5423c3
  },
  button: {
    alignItems: 'center',
    justifyContent: 'center',
    borderRadius: 100,
    paddingVertical: 5,
    paddingHorizontal: 16,
  },
  small: {
    height: 40,
    minWidth: 98,
  },
  medium: {
    height: 48,
    minWidth: 98,
  },
  full: {
    height: 48,
    flex: 1,
  },
})

function getColors(type: BtnTypes, disabled: boolean | undefined) {
  let textColor
  let backgroundColor
  switch (type) {
    case BtnTypes.PRIMARY:
      textColor = colors.light
      backgroundColor = disabled ? colors.greenFaint : colors.greenUI
      break
    case BtnTypes.SECONDARY:
      textColor = disabled ? colors.gray4 : colors.dark
      backgroundColor = colors.beige
      break
    case BtnTypes.TERTIARY:
      textColor = colors.light
      backgroundColor = disabled ? colors.goldFaint : colors.goldUI
      break
  }

  return [textColor, backgroundColor]
}

function getStyle(size: BtnSizes | undefined, backgroundColor: colorsEnum) {
  switch (size) {
    case BtnSizes.SMALL:
      return { ...styles.button, ...styles.small, backgroundColor }
    case BtnSizes.FULL:
      return { ...styles.button, ...styles.full, backgroundColor }
    default:
      return { ...styles.button, ...styles.medium, backgroundColor }
  }
}<|MERGE_RESOLUTION|>--- conflicted
+++ resolved
@@ -68,10 +68,6 @@
 const styles = StyleSheet.create({
   root: {
     flexDirection: 'row',
-<<<<<<< HEAD
-    marginVertical: 10,
-=======
->>>>>>> ea5423c3
   },
   button: {
     alignItems: 'center',
