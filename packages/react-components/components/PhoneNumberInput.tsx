--- conflicted
+++ resolved
@@ -124,10 +124,6 @@
     }
   }
 
-<<<<<<< HEAD
-  renderItem = ({ item }: { item: string }) => {
-    const { displayName, emoji, countryCallingCodes } = this.state.countries.getCountryByCode(item)
-=======
   keyExtractor = (item: string, index: number) => {
     return item
   }
@@ -136,7 +132,6 @@
     const { displayName, emoji, countryCallingCodes } = this.state.countries.getCountryByCode(
       countryCode
     )
->>>>>>> 2cb725c3
     const onPress = () => this.onChangeCountryQuery(displayName)
 
     return (
@@ -165,8 +160,6 @@
       placeholderTextColor={colors.inactive}
     />
   )
-
-  keyExtractor = (item: string) => item
 
   render() {
     const { countryCallingCode, countryQuery } = this.state
@@ -195,7 +188,6 @@
             renderItem={this.renderItem}
             renderTextInput={this.renderTextInput}
             testID="CountryNameField"
-            keyExtractor={this.keyExtractor}
           />
         )}
         {!!defaultDisplayName && (
