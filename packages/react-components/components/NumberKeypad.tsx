import Touchable from '@celo/react-components/components/Touchable'
import Backspace from '@celo/react-components/icons/Backspace'
import fontStyles from '@celo/react-components/styles/fonts.v2'
import * as React from 'react'
import { StyleSheet, Text, View } from 'react-native'

interface Props {
  onDigitPress: (digit: number) => void
  onBackspacePress: () => void
  onDecimalPress?: () => void
  decimalSeparator?: string
  testID?: string
}

function DigitButton({
  digit,
  onDigitPress,
}: {
  digit: number
  onDigitPress: (digit: number) => void
}) {
  const onPress = () => onDigitPress(digit)
  return (
<<<<<<< HEAD
    <Touchable testID={`${digit}`} borderless={true} onPress={onPress}>
=======
    <Touchable borderless={true} onPress={onPress} testID={`digit${digit}`}>
>>>>>>> 77bb4075
      <Text style={style.digit}>{digit}</Text>
    </Touchable>
  )
}

export default function NumberKeypad(props: Props) {
  return (
    <View style={style.container}>
      <View style={style.row}>
        <DigitButton digit={1} onDigitPress={props.onDigitPress} />
        <DigitButton digit={2} onDigitPress={props.onDigitPress} />
        <DigitButton digit={3} onDigitPress={props.onDigitPress} />
      </View>
      <View style={style.row}>
        <DigitButton digit={4} onDigitPress={props.onDigitPress} />
        <DigitButton digit={5} onDigitPress={props.onDigitPress} />
        <DigitButton digit={6} onDigitPress={props.onDigitPress} />
      </View>
      <View style={style.row}>
        <DigitButton digit={7} onDigitPress={props.onDigitPress} />
        <DigitButton digit={8} onDigitPress={props.onDigitPress} />
        <DigitButton digit={9} onDigitPress={props.onDigitPress} />
      </View>
      <View style={style.row}>
        {props.decimalSeparator && props.onDecimalPress ? (
          <Touchable
            borderless={true}
            onPress={props.onDecimalPress}
            testID={`digit${props.decimalSeparator}`}
          >
            <Text style={style.digit}>{props.decimalSeparator}</Text>
          </Touchable>
        ) : (
          <View style={style.digit} />
        )}
        <DigitButton digit={0} onDigitPress={props.onDigitPress} />
        <Touchable borderless={true} onPress={props.onBackspacePress}>
          <View style={style.digit}>
            <Backspace />
          </View>
        </Touchable>
      </View>
    </View>
  )
}

const style = StyleSheet.create({
  container: {
    width: '100%',
    alignItems: 'center',
    justifyContent: 'center',
    paddingHorizontal: 12,
  },
  row: {
    width: '100%',
    flexDirection: 'row',
    justifyContent: 'space-between',
    alignItems: 'center',
  },
  digit: {
    ...fontStyles.regular500,
    width: 64,
    padding: 24,
    fontSize: 22,
    lineHeight: 28,
    justifyContent: 'center',
    textAlign: 'center',
    alignItems: 'center',
  },
})<|MERGE_RESOLUTION|>--- conflicted
+++ resolved
@@ -21,11 +21,7 @@
 }) {
   const onPress = () => onDigitPress(digit)
   return (
-<<<<<<< HEAD
-    <Touchable testID={`${digit}`} borderless={true} onPress={onPress}>
-=======
     <Touchable borderless={true} onPress={onPress} testID={`digit${digit}`}>
->>>>>>> 77bb4075
       <Text style={style.digit}>{digit}</Text>
     </Touchable>
   )
