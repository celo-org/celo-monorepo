--- conflicted
+++ resolved
@@ -5,15 +5,11 @@
 import { StyleSheet, Text, View } from 'react-native'
 
 interface Props {
-<<<<<<< HEAD
-  testID?: string
-  showDecimal: boolean
-=======
->>>>>>> 35007d24
   onDigitPress: (digit: number) => void
   onBackspacePress: () => void
   onDecimalPress?: () => void
   decimalSeparator?: string
+  testID?: string
 }
 
 function DigitButton({
