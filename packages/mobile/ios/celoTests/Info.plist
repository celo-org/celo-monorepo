--- conflicted
+++ resolved
@@ -1,32 +1,24 @@
 <?xml version="1.0" encoding="UTF-8"?>
 <!DOCTYPE plist PUBLIC "-//Apple//DTD PLIST 1.0//EN" "http://www.apple.com/DTDs/PropertyList-1.0.dtd">
 <plist version="1.0">
-<dict>
-	<key>CFBundleDevelopmentRegion</key>
-	<string>en</string>
-	<key>CFBundleExecutable</key>
-	<string>$(EXECUTABLE_NAME)</string>
-	<key>CFBundleIdentifier</key>
-	<string>org.reactjs.native.example.$(PRODUCT_NAME:rfc1034identifier)</string>
-	<key>CFBundleInfoDictionaryVersion</key>
-	<string>6.0</string>
-	<key>CFBundleName</key>
-	<string>$(PRODUCT_NAME)</string>
-	<key>CFBundlePackageType</key>
-	<string>BNDL</string>
-	<key>CFBundleShortVersionString</key>
-<<<<<<< HEAD
-	<string>1.0</string>
-	<key>CFBundleSignature</key>
-	<string>????</string>
-	<key>CFBundleVersion</key>
-	<string>1</string>
-=======
-	<string>1.4.1</string>
-	<key>CFBundleSignature</key>
-	<string>????</string>
-	<key>CFBundleVersion</key>
-	<string>6</string>
->>>>>>> 1f5c99f8
-</dict>
+  <dict>
+    <key>CFBundleDevelopmentRegion</key>
+    <string>en</string>
+    <key>CFBundleExecutable</key>
+    <string>$(EXECUTABLE_NAME)</string>
+    <key>CFBundleIdentifier</key>
+    <string>org.reactjs.native.example.$(PRODUCT_NAME:rfc1034identifier)</string>
+    <key>CFBundleInfoDictionaryVersion</key>
+    <string>6.0</string>
+    <key>CFBundleName</key>
+    <string>$(PRODUCT_NAME)</string>
+    <key>CFBundlePackageType</key>
+    <string>BNDL</string>
+    <key>CFBundleShortVersionString</key>
+    <string>1.4.1</string>
+    <key>CFBundleSignature</key>
+    <string>????</string>
+    <key>CFBundleVersion</key>
+    <string>6</string>
+  </dict>
 </plist>