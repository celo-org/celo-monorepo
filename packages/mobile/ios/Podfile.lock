PODS:
  - Analytics (4.1.2)
  - boost-for-react-native (1.63.0)
  - CeloBlockchain (0.0.319)
  - CocoaAsyncSocket (7.6.5)
  - CocoaLibEvent (1.0.0)
  - DoubleConversion (1.1.6)
  - FBLazyVector (0.63.4)
  - FBReactNativeSpec (0.63.4):
    - Folly (= 2020.01.13.00)
    - RCTRequired (= 0.63.4)
    - RCTTypeSafety (= 0.63.4)
    - React-Core (= 0.63.4)
    - React-jsi (= 0.63.4)
    - ReactCommon/turbomodule/core (= 0.63.4)
  - Firebase/Auth (6.13.0):
    - Firebase/CoreOnly
    - FirebaseAuth (~> 6.4.0)
  - Firebase/Core (6.13.0):
    - Firebase/CoreOnly
    - FirebaseAnalytics (= 6.1.6)
  - Firebase/CoreOnly (6.13.0):
    - FirebaseCore (= 6.4.0)
  - Firebase/Database (6.13.0):
    - Firebase/CoreOnly
    - FirebaseDatabase (~> 6.1.2)
  - Firebase/DynamicLinks (6.13.0):
    - Firebase/CoreOnly
    - FirebaseDynamicLinks (~> 4.0.5)
  - Firebase/Messaging (6.13.0):
    - Firebase/CoreOnly
    - FirebaseMessaging (~> 4.1.9)
  - Firebase/Storage (6.13.0):
    - Firebase/CoreOnly
    - FirebaseStorage (~> 3.4.2)
  - FirebaseAnalytics (6.1.6):
    - FirebaseCore (~> 6.4)
    - FirebaseInstanceID (~> 4.2)
    - GoogleAppMeasurement (= 6.1.6)
    - GoogleUtilities/AppDelegateSwizzler (~> 6.0)
    - GoogleUtilities/MethodSwizzler (~> 6.0)
    - GoogleUtilities/Network (~> 6.0)
    - "GoogleUtilities/NSData+zlib (~> 6.0)"
    - nanopb (= 0.3.9011)
  - FirebaseAnalyticsInterop (1.5.0)
  - FirebaseAuth (6.4.2):
    - FirebaseAuthInterop (~> 1.0)
    - FirebaseCore (~> 6.2)
    - GoogleUtilities/AppDelegateSwizzler (~> 6.2)
    - GoogleUtilities/Environment (~> 6.2)
    - GTMSessionFetcher/Core (~> 1.1)
  - FirebaseAuthInterop (1.1.0)
  - FirebaseCore (6.4.0):
    - FirebaseCoreDiagnostics (~> 1.0)
    - FirebaseCoreDiagnosticsInterop (~> 1.0)
    - GoogleUtilities/Environment (~> 6.2)
    - GoogleUtilities/Logger (~> 6.2)
  - FirebaseCoreDiagnostics (1.2.4):
    - FirebaseCoreDiagnosticsInterop (~> 1.2)
    - GoogleDataTransportCCTSupport (~> 3.0)
    - GoogleUtilities/Environment (~> 6.5)
    - GoogleUtilities/Logger (~> 6.5)
    - nanopb (~> 0.3.901)
  - FirebaseCoreDiagnosticsInterop (1.2.0)
  - FirebaseDatabase (6.1.4):
    - FirebaseAuthInterop (~> 1.0)
    - FirebaseCore (~> 6.0)
    - leveldb-library (~> 1.22)
  - FirebaseDynamicLinks (4.0.8):
    - FirebaseAnalyticsInterop (~> 1.3)
    - FirebaseCore (~> 6.2)
  - FirebaseInstanceID (4.2.7):
    - FirebaseCore (~> 6.0)
    - GoogleUtilities/Environment (~> 6.0)
    - GoogleUtilities/UserDefaults (~> 6.0)
  - FirebaseMessaging (4.1.10):
    - FirebaseAnalyticsInterop (~> 1.3)
    - FirebaseCore (~> 6.2)
    - FirebaseInstanceID (~> 4.1)
    - GoogleUtilities/AppDelegateSwizzler (~> 6.2)
    - GoogleUtilities/Environment (~> 6.2)
    - GoogleUtilities/Reachability (~> 6.2)
    - GoogleUtilities/UserDefaults (~> 6.2)
    - Protobuf (>= 3.9.2, ~> 3.9)
  - FirebaseStorage (3.4.3):
    - FirebaseAuthInterop (~> 1.0)
    - FirebaseCore (~> 6.0)
    - GTMSessionFetcher/Core (~> 1.1)
  - Flipper (0.69.0):
    - Flipper-Folly (~> 2.3)
    - Flipper-RSocket (~> 1.1)
  - Flipper-DoubleConversion (1.1.7)
  - Flipper-Folly (2.3.0):
    - boost-for-react-native
    - CocoaLibEvent (~> 1.0)
    - Flipper-DoubleConversion
    - Flipper-Glog
    - OpenSSL-Universal (= 1.0.2.20)
  - Flipper-Glog (0.3.6)
  - Flipper-PeerTalk (0.0.4)
  - Flipper-RSocket (1.1.0):
    - Flipper-Folly (~> 2.2)
  - FlipperKit (0.69.0):
    - FlipperKit/Core (= 0.69.0)
  - FlipperKit/Core (0.69.0):
    - Flipper (~> 0.69.0)
    - FlipperKit/CppBridge
    - FlipperKit/FBCxxFollyDynamicConvert
    - FlipperKit/FBDefines
    - FlipperKit/FKPortForwarding
  - FlipperKit/CppBridge (0.69.0):
    - Flipper (~> 0.69.0)
  - FlipperKit/FBCxxFollyDynamicConvert (0.69.0):
    - Flipper-Folly (~> 2.3)
  - FlipperKit/FBDefines (0.69.0)
  - FlipperKit/FKPortForwarding (0.69.0):
    - CocoaAsyncSocket (~> 7.6)
    - Flipper-PeerTalk (~> 0.0.4)
  - FlipperKit/FlipperKitHighlightOverlay (0.69.0)
  - FlipperKit/FlipperKitLayoutPlugin (0.69.0):
    - FlipperKit/Core
    - FlipperKit/FlipperKitHighlightOverlay
    - FlipperKit/FlipperKitLayoutTextSearchable
    - YogaKit (~> 1.18)
  - FlipperKit/FlipperKitLayoutTextSearchable (0.69.0)
  - FlipperKit/FlipperKitNetworkPlugin (0.69.0):
    - FlipperKit/Core
  - FlipperKit/FlipperKitReactPlugin (0.69.0):
    - FlipperKit/Core
  - FlipperKit/FlipperKitUserDefaultsPlugin (0.69.0):
    - FlipperKit/Core
  - FlipperKit/SKIOSNetworkPlugin (0.69.0):
    - FlipperKit/Core
    - FlipperKit/FlipperKitNetworkPlugin
  - Folly (2020.01.13.00):
    - boost-for-react-native
    - DoubleConversion
    - Folly/Default (= 2020.01.13.00)
    - glog
  - Folly/Default (2020.01.13.00):
    - boost-for-react-native
    - DoubleConversion
    - glog
  - glog (0.3.5)
  - GoogleAppMeasurement (6.1.6):
    - GoogleUtilities/AppDelegateSwizzler (~> 6.0)
    - GoogleUtilities/MethodSwizzler (~> 6.0)
    - GoogleUtilities/Network (~> 6.0)
    - "GoogleUtilities/NSData+zlib (~> 6.0)"
    - nanopb (= 0.3.9011)
  - GoogleDataTransport (6.2.1)
  - GoogleDataTransportCCTSupport (3.0.0):
    - GoogleDataTransport (~> 6.0)
    - nanopb (~> 0.3.901)
  - GoogleUtilities/AppDelegateSwizzler (6.7.2):
    - GoogleUtilities/Environment
    - GoogleUtilities/Logger
    - GoogleUtilities/Network
  - GoogleUtilities/Environment (6.7.2):
    - PromisesObjC (~> 1.2)
  - GoogleUtilities/Logger (6.7.2):
    - GoogleUtilities/Environment
  - GoogleUtilities/MethodSwizzler (6.7.2):
    - GoogleUtilities/Logger
  - GoogleUtilities/Network (6.7.2):
    - GoogleUtilities/Logger
    - "GoogleUtilities/NSData+zlib"
    - GoogleUtilities/Reachability
  - "GoogleUtilities/NSData+zlib (6.7.2)"
  - GoogleUtilities/Reachability (6.7.2):
    - GoogleUtilities/Logger
  - GoogleUtilities/UserDefaults (6.7.2):
    - GoogleUtilities/Logger
  - GTMSessionFetcher/Core (1.5.0)
  - leveldb-library (1.22)
  - lottie-ios (3.1.8)
  - lottie-react-native (3.3.2):
    - lottie-ios (~> 3.1.3)
    - React
  - nanopb (0.3.9011):
    - nanopb/decode (= 0.3.9011)
    - nanopb/encode (= 0.3.9011)
  - nanopb/decode (0.3.9011)
  - nanopb/encode (0.3.9011)
  - OpenSSL-Universal (1.0.2.20):
    - OpenSSL-Universal/Static (= 1.0.2.20)
  - OpenSSL-Universal/Static (1.0.2.20)
  - Permission-Camera (2.1.5):
    - RNPermissions
  - PromisesObjC (1.2.11)
  - Protobuf (3.14.0)
  - RCTRequired (0.63.4)
  - RCTTypeSafety (0.63.4):
    - FBLazyVector (= 0.63.4)
    - Folly (= 2020.01.13.00)
    - RCTRequired (= 0.63.4)
    - React-Core (= 0.63.4)
  - React (0.63.4):
    - React-Core (= 0.63.4)
    - React-Core/DevSupport (= 0.63.4)
    - React-Core/RCTWebSocket (= 0.63.4)
    - React-RCTActionSheet (= 0.63.4)
    - React-RCTAnimation (= 0.63.4)
    - React-RCTBlob (= 0.63.4)
    - React-RCTImage (= 0.63.4)
    - React-RCTLinking (= 0.63.4)
    - React-RCTNetwork (= 0.63.4)
    - React-RCTSettings (= 0.63.4)
    - React-RCTText (= 0.63.4)
    - React-RCTVibration (= 0.63.4)
  - React-callinvoker (0.63.4)
  - React-Core (0.63.4):
    - Folly (= 2020.01.13.00)
    - glog
    - React-Core/Default (= 0.63.4)
    - React-cxxreact (= 0.63.4)
    - React-jsi (= 0.63.4)
    - React-jsiexecutor (= 0.63.4)
    - Yoga
  - React-Core/CoreModulesHeaders (0.63.4):
    - Folly (= 2020.01.13.00)
    - glog
    - React-Core/Default
    - React-cxxreact (= 0.63.4)
    - React-jsi (= 0.63.4)
    - React-jsiexecutor (= 0.63.4)
    - Yoga
  - React-Core/Default (0.63.4):
    - Folly (= 2020.01.13.00)
    - glog
    - React-cxxreact (= 0.63.4)
    - React-jsi (= 0.63.4)
    - React-jsiexecutor (= 0.63.4)
    - Yoga
  - React-Core/DevSupport (0.63.4):
    - Folly (= 2020.01.13.00)
    - glog
    - React-Core/Default (= 0.63.4)
    - React-Core/RCTWebSocket (= 0.63.4)
    - React-cxxreact (= 0.63.4)
    - React-jsi (= 0.63.4)
    - React-jsiexecutor (= 0.63.4)
    - React-jsinspector (= 0.63.4)
    - Yoga
  - React-Core/RCTActionSheetHeaders (0.63.4):
    - Folly (= 2020.01.13.00)
    - glog
    - React-Core/Default
    - React-cxxreact (= 0.63.4)
    - React-jsi (= 0.63.4)
    - React-jsiexecutor (= 0.63.4)
    - Yoga
  - React-Core/RCTAnimationHeaders (0.63.4):
    - Folly (= 2020.01.13.00)
    - glog
    - React-Core/Default
    - React-cxxreact (= 0.63.4)
    - React-jsi (= 0.63.4)
    - React-jsiexecutor (= 0.63.4)
    - Yoga
  - React-Core/RCTBlobHeaders (0.63.4):
    - Folly (= 2020.01.13.00)
    - glog
    - React-Core/Default
    - React-cxxreact (= 0.63.4)
    - React-jsi (= 0.63.4)
    - React-jsiexecutor (= 0.63.4)
    - Yoga
  - React-Core/RCTImageHeaders (0.63.4):
    - Folly (= 2020.01.13.00)
    - glog
    - React-Core/Default
    - React-cxxreact (= 0.63.4)
    - React-jsi (= 0.63.4)
    - React-jsiexecutor (= 0.63.4)
    - Yoga
  - React-Core/RCTLinkingHeaders (0.63.4):
    - Folly (= 2020.01.13.00)
    - glog
    - React-Core/Default
    - React-cxxreact (= 0.63.4)
    - React-jsi (= 0.63.4)
    - React-jsiexecutor (= 0.63.4)
    - Yoga
  - React-Core/RCTNetworkHeaders (0.63.4):
    - Folly (= 2020.01.13.00)
    - glog
    - React-Core/Default
    - React-cxxreact (= 0.63.4)
    - React-jsi (= 0.63.4)
    - React-jsiexecutor (= 0.63.4)
    - Yoga
  - React-Core/RCTSettingsHeaders (0.63.4):
    - Folly (= 2020.01.13.00)
    - glog
    - React-Core/Default
    - React-cxxreact (= 0.63.4)
    - React-jsi (= 0.63.4)
    - React-jsiexecutor (= 0.63.4)
    - Yoga
  - React-Core/RCTTextHeaders (0.63.4):
    - Folly (= 2020.01.13.00)
    - glog
    - React-Core/Default
    - React-cxxreact (= 0.63.4)
    - React-jsi (= 0.63.4)
    - React-jsiexecutor (= 0.63.4)
    - Yoga
  - React-Core/RCTVibrationHeaders (0.63.4):
    - Folly (= 2020.01.13.00)
    - glog
    - React-Core/Default
    - React-cxxreact (= 0.63.4)
    - React-jsi (= 0.63.4)
    - React-jsiexecutor (= 0.63.4)
    - Yoga
  - React-Core/RCTWebSocket (0.63.4):
    - Folly (= 2020.01.13.00)
    - glog
    - React-Core/Default (= 0.63.4)
    - React-cxxreact (= 0.63.4)
    - React-jsi (= 0.63.4)
    - React-jsiexecutor (= 0.63.4)
    - Yoga
  - React-CoreModules (0.63.4):
    - FBReactNativeSpec (= 0.63.4)
    - Folly (= 2020.01.13.00)
    - RCTTypeSafety (= 0.63.4)
    - React-Core/CoreModulesHeaders (= 0.63.4)
    - React-jsi (= 0.63.4)
    - React-RCTImage (= 0.63.4)
    - ReactCommon/turbomodule/core (= 0.63.4)
  - React-cxxreact (0.63.4):
    - boost-for-react-native (= 1.63.0)
    - DoubleConversion
    - Folly (= 2020.01.13.00)
    - glog
    - React-callinvoker (= 0.63.4)
    - React-jsinspector (= 0.63.4)
  - React-jsi (0.63.4):
    - boost-for-react-native (= 1.63.0)
    - DoubleConversion
    - Folly (= 2020.01.13.00)
    - glog
    - React-jsi/Default (= 0.63.4)
  - React-jsi/Default (0.63.4):
    - boost-for-react-native (= 1.63.0)
    - DoubleConversion
    - Folly (= 2020.01.13.00)
    - glog
  - React-jsiexecutor (0.63.4):
    - DoubleConversion
    - Folly (= 2020.01.13.00)
    - glog
    - React-cxxreact (= 0.63.4)
    - React-jsi (= 0.63.4)
  - React-jsinspector (0.63.4)
  - react-native-blind-threshold-bls (1.0.0):
    - React
  - react-native-camera (3.23.1):
    - React
    - react-native-camera/RCT (= 3.23.1)
    - react-native-camera/RN (= 3.23.1)
  - react-native-camera/RCT (3.23.1):
    - React
  - react-native-camera/RN (3.23.1):
    - React
  - react-native-config (1.3.3):
    - react-native-config/App (= 1.3.3)
  - react-native-config/App (1.3.3):
    - React-Core
  - react-native-contacts (5.0.0):
    - React
  - react-native-fast-crypto (1.8.4):
    - React
  - react-native-flipper (0.70.0):
    - React
  - react-native-geth (1.0.0):
    - CeloBlockchain
    - React
  - react-native-keep-awake (4.0.0):
    - React
  - react-native-mail (6.0.0):
    - React-Core
  - react-native-netinfo (5.8.0):
    - React
  - react-native-randombytes (3.6.0):
    - React-Core
  - react-native-safe-area-context (3.0.6):
    - React
  - react-native-shake (3.5.0):
    - React-Core
  - react-native-simple-toast (1.1.2):
    - React
    - Toast (~> 4.0.0)
  - react-native-sms (1.11.0):
    - React
  - react-native-splash-screen (3.2.0):
    - React
  - react-native-tcp (3.3.0):
    - React
  - react-native-udp (2.6.1):
    - React
  - react-native-webview (11.0.2):
    - React-Core
  - React-RCTActionSheet (0.63.4):
    - React-Core/RCTActionSheetHeaders (= 0.63.4)
  - React-RCTAnimation (0.63.4):
    - FBReactNativeSpec (= 0.63.4)
    - Folly (= 2020.01.13.00)
    - RCTTypeSafety (= 0.63.4)
    - React-Core/RCTAnimationHeaders (= 0.63.4)
    - React-jsi (= 0.63.4)
    - ReactCommon/turbomodule/core (= 0.63.4)
  - React-RCTBlob (0.63.4):
    - FBReactNativeSpec (= 0.63.4)
    - Folly (= 2020.01.13.00)
    - React-Core/RCTBlobHeaders (= 0.63.4)
    - React-Core/RCTWebSocket (= 0.63.4)
    - React-jsi (= 0.63.4)
    - React-RCTNetwork (= 0.63.4)
    - ReactCommon/turbomodule/core (= 0.63.4)
  - React-RCTImage (0.63.4):
    - FBReactNativeSpec (= 0.63.4)
    - Folly (= 2020.01.13.00)
    - RCTTypeSafety (= 0.63.4)
    - React-Core/RCTImageHeaders (= 0.63.4)
    - React-jsi (= 0.63.4)
    - React-RCTNetwork (= 0.63.4)
    - ReactCommon/turbomodule/core (= 0.63.4)
  - React-RCTLinking (0.63.4):
    - FBReactNativeSpec (= 0.63.4)
    - React-Core/RCTLinkingHeaders (= 0.63.4)
    - React-jsi (= 0.63.4)
    - ReactCommon/turbomodule/core (= 0.63.4)
  - React-RCTNetwork (0.63.4):
    - FBReactNativeSpec (= 0.63.4)
    - Folly (= 2020.01.13.00)
    - RCTTypeSafety (= 0.63.4)
    - React-Core/RCTNetworkHeaders (= 0.63.4)
    - React-jsi (= 0.63.4)
    - ReactCommon/turbomodule/core (= 0.63.4)
  - React-RCTSettings (0.63.4):
    - FBReactNativeSpec (= 0.63.4)
    - Folly (= 2020.01.13.00)
    - RCTTypeSafety (= 0.63.4)
    - React-Core/RCTSettingsHeaders (= 0.63.4)
    - React-jsi (= 0.63.4)
    - ReactCommon/turbomodule/core (= 0.63.4)
  - React-RCTText (0.63.4):
    - React-Core/RCTTextHeaders (= 0.63.4)
  - React-RCTVibration (0.63.4):
    - FBReactNativeSpec (= 0.63.4)
    - Folly (= 2020.01.13.00)
    - React-Core/RCTVibrationHeaders (= 0.63.4)
    - React-jsi (= 0.63.4)
    - ReactCommon/turbomodule/core (= 0.63.4)
  - ReactCommon/turbomodule/core (0.63.4):
    - DoubleConversion
    - Folly (= 2020.01.13.00)
    - glog
    - React-callinvoker (= 0.63.4)
    - React-Core (= 0.63.4)
    - React-cxxreact (= 0.63.4)
    - React-jsi (= 0.63.4)
  - RNAnalytics (1.3.2):
    - Analytics (~> 4.1)
    - React
  - RNAnalyticsIntegration-Firebase (1.3.2):
    - Analytics
    - React
    - RNAnalytics
    - Segment-Firebase
  - RNCAsyncStorage (1.9.0):
    - React
  - RNCClipboard (1.2.3):
    - React-Core
  - RNCMaskedView (0.1.10):
    - React
  - RNDeviceInfo (5.5.6):
    - React
  - RNExitApp (1.1.0):
    - React
  - RNFBApp (6.7.1):
    - Firebase/Core (~> 6.13.0)
    - React
  - RNFBAuth (6.7.1):
    - Firebase/Auth (~> 6.13.0)
    - Firebase/Core (~> 6.13.0)
    - React
    - RNFBApp
  - RNFBDatabase (6.7.1):
    - Firebase/Core (~> 6.13.0)
    - Firebase/Database (~> 6.13.0)
    - React
    - RNFBApp
  - RNFBDynamicLinks (6.7.1):
    - Firebase/Core (~> 6.13.0)
    - Firebase/DynamicLinks (~> 6.13.0)
    - React
    - RNFBApp
  - RNFBMessaging (6.7.1):
    - Firebase/Core (~> 6.13.0)
    - Firebase/Messaging (~> 6.13.0)
    - React
    - RNFBApp
  - RNFBStorage (6.7.1):
    - Firebase/Core (~> 6.13.0)
    - Firebase/Storage (~> 6.13.0)
    - React
    - RNFBApp
  - RNFS (2.16.6):
    - React
  - RNGestureHandler (1.9.0):
    - React-Core
  - RNImageCropPicker (0.35.2):
    - React-Core
    - React-RCTImage
    - RNImageCropPicker/QBImagePickerController (= 0.35.2)
    - TOCropViewController
  - RNImageCropPicker/QBImagePickerController (0.35.2):
    - React-Core
    - React-RCTImage
    - TOCropViewController
  - RNKeychain (6.0.0):
    - React
  - RNLocalize (1.4.0):
    - React
  - RNPermissions (2.1.5):
    - React
  - RNReanimated (2.0.0-rc.1):
    - DoubleConversion
    - FBLazyVector
    - FBReactNativeSpec
    - Folly
    - glog
    - RCTRequired
    - RCTTypeSafety
    - React
    - React-callinvoker
    - React-Core
    - React-Core/DevSupport
    - React-Core/RCTWebSocket
    - React-CoreModules
    - React-cxxreact
    - React-jsi
    - React-jsiexecutor
    - React-jsinspector
    - React-RCTActionSheet
    - React-RCTAnimation
    - React-RCTBlob
    - React-RCTImage
    - React-RCTLinking
    - React-RCTNetwork
    - React-RCTSettings
    - React-RCTText
    - React-RCTVibration
    - ReactCommon/turbomodule/core
    - Yoga
  - RNScreens (2.7.0):
    - React
  - RNSecureRandom (1.0.0):
    - React
  - RNSentry (2.1.0):
    - React-Core
    - Sentry (= 6.0.9)
  - RNShare (3.3.0):
    - React
  - RNSVG (12.1.0):
    - React
  - Segment-Firebase (2.7.0):
    - Analytics
    - Firebase/Core (~> 6.2)
    - FirebaseAnalytics (~> 6.1)
    - Segment-Firebase/Core (= 2.7.0)
  - Segment-Firebase/Core (2.7.0):
    - Analytics
    - Firebase/Core (~> 6.2)
    - FirebaseAnalytics (~> 6.1)
  - Sentry (6.0.9):
    - Sentry/Core (= 6.0.9)
  - Sentry/Core (6.0.9)
  - Toast (4.0.0)
  - TOCropViewController (2.5.5)
  - Yoga (1.14.0)
  - YogaKit (1.18.1):
    - Yoga (~> 1.14)

DEPENDENCIES:
  - "CeloBlockchain (from `../../../node_modules/@celo/client/CeloBlockchain.podspec`)"
  - DoubleConversion (from `../../../node_modules/react-native/third-party-podspecs/DoubleConversion.podspec`)
  - FBLazyVector (from `../../../node_modules/react-native/Libraries/FBLazyVector`)
  - FBReactNativeSpec (from `../../../node_modules/react-native/Libraries/FBReactNativeSpec`)
  - Flipper (~> 0.69.0)
  - Flipper-DoubleConversion (= 1.1.7)
  - Flipper-Folly (~> 2.2)
  - Flipper-Glog (= 0.3.6)
  - Flipper-PeerTalk (~> 0.0.4)
  - Flipper-RSocket (~> 1.1)
  - FlipperKit (~> 0.69.0)
  - FlipperKit/Core (~> 0.69.0)
  - FlipperKit/CppBridge (~> 0.69.0)
  - FlipperKit/FBCxxFollyDynamicConvert (~> 0.69.0)
  - FlipperKit/FBDefines (~> 0.69.0)
  - FlipperKit/FKPortForwarding (~> 0.69.0)
  - FlipperKit/FlipperKitHighlightOverlay (~> 0.69.0)
  - FlipperKit/FlipperKitLayoutPlugin (~> 0.69.0)
  - FlipperKit/FlipperKitLayoutTextSearchable (~> 0.69.0)
  - FlipperKit/FlipperKitNetworkPlugin (~> 0.69.0)
  - FlipperKit/FlipperKitReactPlugin (~> 0.69.0)
  - FlipperKit/FlipperKitUserDefaultsPlugin (~> 0.69.0)
  - FlipperKit/SKIOSNetworkPlugin (~> 0.69.0)
  - Folly (from `../../../node_modules/react-native/third-party-podspecs/Folly.podspec`)
  - glog (from `../../../node_modules/react-native/third-party-podspecs/glog.podspec`)
  - lottie-ios (from `../../../node_modules/lottie-ios`)
  - lottie-react-native (from `../../../node_modules/lottie-react-native`)
  - OpenSSL-Universal (from `https://github.com/celo-org/OpenSSL-headers.git`)
  - Permission-Camera (from `../../../node_modules/react-native-permissions/ios/Camera.podspec`)
  - RCTRequired (from `../../../node_modules/react-native/Libraries/RCTRequired`)
  - RCTTypeSafety (from `../../../node_modules/react-native/Libraries/TypeSafety`)
  - React (from `../../../node_modules/react-native/`)
  - React-callinvoker (from `../../../node_modules/react-native/ReactCommon/callinvoker`)
  - React-Core (from `../../../node_modules/react-native/`)
  - React-Core/DevSupport (from `../../../node_modules/react-native/`)
  - React-Core/RCTWebSocket (from `../../../node_modules/react-native/`)
  - React-CoreModules (from `../../../node_modules/react-native/React/CoreModules`)
  - React-cxxreact (from `../../../node_modules/react-native/ReactCommon/cxxreact`)
  - React-jsi (from `../../../node_modules/react-native/ReactCommon/jsi`)
  - React-jsiexecutor (from `../../../node_modules/react-native/ReactCommon/jsiexecutor`)
  - React-jsinspector (from `../../../node_modules/react-native/ReactCommon/jsinspector`)
  - react-native-blind-threshold-bls (from `../../../node_modules/react-native-blind-threshold-bls`)
  - react-native-camera (from `../../../node_modules/react-native-camera`)
  - react-native-config (from `../../../node_modules/react-native-config`)
  - react-native-contacts (from `../../../node_modules/react-native-contacts`)
  - "react-native-fast-crypto (from `../../../node_modules/@celo/react-native-fast-crypto`)"
  - react-native-flipper (from `../../../node_modules/react-native-flipper`)
  - react-native-geth (from `../../../node_modules/react-native-geth`)
  - react-native-keep-awake (from `../../../node_modules/react-native-keep-awake`)
  - react-native-mail (from `../../../node_modules/react-native-mail`)
  - "react-native-netinfo (from `../../../node_modules/@react-native-community/netinfo`)"
  - react-native-randombytes (from `../../../node_modules/react-native-randombytes`)
  - react-native-safe-area-context (from `../../../node_modules/react-native-safe-area-context`)
  - react-native-shake (from `../../../node_modules/react-native-shake`)
  - react-native-simple-toast (from `../../../node_modules/react-native-simple-toast`)
  - react-native-sms (from `../../../node_modules/react-native-sms`)
  - react-native-splash-screen (from `../../../node_modules/react-native-splash-screen`)
  - react-native-tcp (from `../../../node_modules/react-native-tcp`)
  - react-native-udp (from `../../../node_modules/react-native-udp`)
  - react-native-webview (from `../../../node_modules/react-native-webview`)
  - React-RCTActionSheet (from `../../../node_modules/react-native/Libraries/ActionSheetIOS`)
  - React-RCTAnimation (from `../../../node_modules/react-native/Libraries/NativeAnimation`)
  - React-RCTBlob (from `../../../node_modules/react-native/Libraries/Blob`)
  - React-RCTImage (from `../../../node_modules/react-native/Libraries/Image`)
  - React-RCTLinking (from `../../../node_modules/react-native/Libraries/LinkingIOS`)
  - React-RCTNetwork (from `../../../node_modules/react-native/Libraries/Network`)
  - React-RCTSettings (from `../../../node_modules/react-native/Libraries/Settings`)
  - React-RCTText (from `../../../node_modules/react-native/Libraries/Text`)
  - React-RCTVibration (from `../../../node_modules/react-native/Libraries/Vibration`)
  - ReactCommon/turbomodule/core (from `../../../node_modules/react-native/ReactCommon`)
  - "RNAnalytics (from `../../../node_modules/@segment/analytics-react-native`)"
  - "RNAnalyticsIntegration-Firebase (from `../../../node_modules/@segment/analytics-react-native-firebase`)"
  - "RNCAsyncStorage (from `../../../node_modules/@react-native-community/async-storage`)"
  - "RNCClipboard (from `../../../node_modules/@react-native-community/clipboard`)"
  - "RNCMaskedView (from `../../../node_modules/@react-native-community/masked-view`)"
  - RNDeviceInfo (from `../../../node_modules/react-native-device-info`)
  - RNExitApp (from `../../../node_modules/react-native-exit-app`)
  - "RNFBApp (from `../../../node_modules/@react-native-firebase/app`)"
  - "RNFBAuth (from `../../../node_modules/@react-native-firebase/auth`)"
  - "RNFBDatabase (from `../../../node_modules/@react-native-firebase/database`)"
  - "RNFBDynamicLinks (from `../../../node_modules/@react-native-firebase/dynamic-links`)"
  - "RNFBMessaging (from `../../../node_modules/@react-native-firebase/messaging`)"
  - "RNFBStorage (from `../../../node_modules/@react-native-firebase/storage`)"
  - RNFS (from `../../../node_modules/react-native-fs`)
  - RNGestureHandler (from `../../../node_modules/react-native-gesture-handler`)
  - RNImageCropPicker (from `../../../node_modules/react-native-image-crop-picker`)
  - RNKeychain (from `../../../node_modules/react-native-keychain`)
  - RNLocalize (from `../../../node_modules/react-native-localize`)
  - RNPermissions (from `../../../node_modules/react-native-permissions`)
  - RNReanimated (from `../../../node_modules/react-native-reanimated`)
  - RNScreens (from `../../../node_modules/react-native-screens`)
  - RNSecureRandom (from `../../../node_modules/react-native-securerandom`)
  - "RNSentry (from `../../../node_modules/@sentry/react-native`)"
  - RNShare (from `../../../node_modules/react-native-share`)
  - RNSVG (from `../../../node_modules/react-native-svg`)
  - Segment-Firebase (~> 2.7.0)
  - Yoga (from `../../../node_modules/react-native/ReactCommon/yoga`)

SPEC REPOS:
  trunk:
    - Analytics
    - boost-for-react-native
    - CocoaAsyncSocket
    - CocoaLibEvent
    - Firebase
    - FirebaseAnalytics
    - FirebaseAnalyticsInterop
    - FirebaseAuth
    - FirebaseAuthInterop
    - FirebaseCore
    - FirebaseCoreDiagnostics
    - FirebaseCoreDiagnosticsInterop
    - FirebaseDatabase
    - FirebaseDynamicLinks
    - FirebaseInstanceID
    - FirebaseMessaging
    - FirebaseStorage
    - Flipper
    - Flipper-DoubleConversion
    - Flipper-Folly
    - Flipper-Glog
    - Flipper-PeerTalk
    - Flipper-RSocket
    - FlipperKit
    - GoogleAppMeasurement
    - GoogleDataTransport
    - GoogleDataTransportCCTSupport
    - GoogleUtilities
    - GTMSessionFetcher
    - leveldb-library
    - nanopb
    - PromisesObjC
    - Protobuf
    - Segment-Firebase
    - Sentry
    - Toast
<<<<<<< HEAD
    - TOCropViewController
=======
    - YogaKit
>>>>>>> 30200ed4

EXTERNAL SOURCES:
  CeloBlockchain:
    :path: "../../../node_modules/@celo/client/CeloBlockchain.podspec"
  DoubleConversion:
    :podspec: "../../../node_modules/react-native/third-party-podspecs/DoubleConversion.podspec"
  FBLazyVector:
    :path: "../../../node_modules/react-native/Libraries/FBLazyVector"
  FBReactNativeSpec:
    :path: "../../../node_modules/react-native/Libraries/FBReactNativeSpec"
  Folly:
    :podspec: "../../../node_modules/react-native/third-party-podspecs/Folly.podspec"
  glog:
    :podspec: "../../../node_modules/react-native/third-party-podspecs/glog.podspec"
  lottie-ios:
    :path: "../../../node_modules/lottie-ios"
  lottie-react-native:
    :path: "../../../node_modules/lottie-react-native"
  OpenSSL-Universal:
    :git: https://github.com/celo-org/OpenSSL-headers.git
  Permission-Camera:
    :path: "../../../node_modules/react-native-permissions/ios/Camera.podspec"
  RCTRequired:
    :path: "../../../node_modules/react-native/Libraries/RCTRequired"
  RCTTypeSafety:
    :path: "../../../node_modules/react-native/Libraries/TypeSafety"
  React:
    :path: "../../../node_modules/react-native/"
  React-callinvoker:
    :path: "../../../node_modules/react-native/ReactCommon/callinvoker"
  React-Core:
    :path: "../../../node_modules/react-native/"
  React-CoreModules:
    :path: "../../../node_modules/react-native/React/CoreModules"
  React-cxxreact:
    :path: "../../../node_modules/react-native/ReactCommon/cxxreact"
  React-jsi:
    :path: "../../../node_modules/react-native/ReactCommon/jsi"
  React-jsiexecutor:
    :path: "../../../node_modules/react-native/ReactCommon/jsiexecutor"
  React-jsinspector:
    :path: "../../../node_modules/react-native/ReactCommon/jsinspector"
  react-native-blind-threshold-bls:
    :path: "../../../node_modules/react-native-blind-threshold-bls"
  react-native-camera:
    :path: "../../../node_modules/react-native-camera"
  react-native-config:
    :path: "../../../node_modules/react-native-config"
  react-native-contacts:
    :path: "../../../node_modules/react-native-contacts"
  react-native-fast-crypto:
    :path: "../../../node_modules/@celo/react-native-fast-crypto"
  react-native-flipper:
    :path: "../../../node_modules/react-native-flipper"
  react-native-geth:
    :path: "../../../node_modules/react-native-geth"
  react-native-keep-awake:
    :path: "../../../node_modules/react-native-keep-awake"
  react-native-mail:
    :path: "../../../node_modules/react-native-mail"
  react-native-netinfo:
    :path: "../../../node_modules/@react-native-community/netinfo"
  react-native-randombytes:
    :path: "../../../node_modules/react-native-randombytes"
  react-native-safe-area-context:
    :path: "../../../node_modules/react-native-safe-area-context"
  react-native-shake:
    :path: "../../../node_modules/react-native-shake"
  react-native-simple-toast:
    :path: "../../../node_modules/react-native-simple-toast"
  react-native-sms:
    :path: "../../../node_modules/react-native-sms"
  react-native-splash-screen:
    :path: "../../../node_modules/react-native-splash-screen"
  react-native-tcp:
    :path: "../../../node_modules/react-native-tcp"
  react-native-udp:
    :path: "../../../node_modules/react-native-udp"
  react-native-webview:
    :path: "../../../node_modules/react-native-webview"
  React-RCTActionSheet:
    :path: "../../../node_modules/react-native/Libraries/ActionSheetIOS"
  React-RCTAnimation:
    :path: "../../../node_modules/react-native/Libraries/NativeAnimation"
  React-RCTBlob:
    :path: "../../../node_modules/react-native/Libraries/Blob"
  React-RCTImage:
    :path: "../../../node_modules/react-native/Libraries/Image"
  React-RCTLinking:
    :path: "../../../node_modules/react-native/Libraries/LinkingIOS"
  React-RCTNetwork:
    :path: "../../../node_modules/react-native/Libraries/Network"
  React-RCTSettings:
    :path: "../../../node_modules/react-native/Libraries/Settings"
  React-RCTText:
    :path: "../../../node_modules/react-native/Libraries/Text"
  React-RCTVibration:
    :path: "../../../node_modules/react-native/Libraries/Vibration"
  ReactCommon:
    :path: "../../../node_modules/react-native/ReactCommon"
  RNAnalytics:
    :path: "../../../node_modules/@segment/analytics-react-native"
  RNAnalyticsIntegration-Firebase:
    :path: "../../../node_modules/@segment/analytics-react-native-firebase"
  RNCAsyncStorage:
    :path: "../../../node_modules/@react-native-community/async-storage"
  RNCClipboard:
    :path: "../../../node_modules/@react-native-community/clipboard"
  RNCMaskedView:
    :path: "../../../node_modules/@react-native-community/masked-view"
  RNDeviceInfo:
    :path: "../../../node_modules/react-native-device-info"
  RNExitApp:
    :path: "../../../node_modules/react-native-exit-app"
  RNFBApp:
    :path: "../../../node_modules/@react-native-firebase/app"
  RNFBAuth:
    :path: "../../../node_modules/@react-native-firebase/auth"
  RNFBDatabase:
    :path: "../../../node_modules/@react-native-firebase/database"
  RNFBDynamicLinks:
    :path: "../../../node_modules/@react-native-firebase/dynamic-links"
  RNFBMessaging:
    :path: "../../../node_modules/@react-native-firebase/messaging"
  RNFBStorage:
    :path: "../../../node_modules/@react-native-firebase/storage"
  RNFS:
    :path: "../../../node_modules/react-native-fs"
  RNGestureHandler:
    :path: "../../../node_modules/react-native-gesture-handler"
  RNImageCropPicker:
    :path: "../../../node_modules/react-native-image-crop-picker"
  RNKeychain:
    :path: "../../../node_modules/react-native-keychain"
  RNLocalize:
    :path: "../../../node_modules/react-native-localize"
  RNPermissions:
    :path: "../../../node_modules/react-native-permissions"
  RNReanimated:
    :path: "../../../node_modules/react-native-reanimated"
  RNScreens:
    :path: "../../../node_modules/react-native-screens"
  RNSecureRandom:
    :path: "../../../node_modules/react-native-securerandom"
  RNSentry:
    :path: "../../../node_modules/@sentry/react-native"
  RNShare:
    :path: "../../../node_modules/react-native-share"
  RNSVG:
    :path: "../../../node_modules/react-native-svg"
  Yoga:
    :path: "../../../node_modules/react-native/ReactCommon/yoga"

CHECKOUT OPTIONS:
  OpenSSL-Universal:
    :commit: 2d313f597c2f66a93e47e359301aafc0127e866c
    :git: https://github.com/celo-org/OpenSSL-headers.git

SPEC CHECKSUMS:
  Analytics: 177da2c597aba83a6882b706ca6e0a071fd7cd26
  boost-for-react-native: 39c7adb57c4e60d6c5479dd8623128eb5b3f0f2c
  CeloBlockchain: 2b3bc8846dff06152d3fcc59c14c43c9740c0a72
  CocoaAsyncSocket: 065fd1e645c7abab64f7a6a2007a48038fdc6a99
  CocoaLibEvent: 2fab71b8bd46dd33ddb959f7928ec5909f838e3f
  DoubleConversion: cde416483dac037923206447da6e1454df403714
  FBLazyVector: 3bb422f41b18121b71783a905c10e58606f7dc3e
  FBReactNativeSpec: f2c97f2529dd79c083355182cc158c9f98f4bd6e
  Firebase: 458d109512200d1aca2e1b9b6cf7d68a869a4a46
  FirebaseAnalytics: 45f36d9c429fc91d206283900ab75390cd05ee8a
  FirebaseAnalyticsInterop: 3f86269c38ae41f47afeb43ebf32a001f58fcdae
  FirebaseAuth: ce45d7c5d46bed90159f3a73b6efbe8976ed3573
  FirebaseAuthInterop: a0f37ae05833af156e72028f648d313f7e7592e9
  FirebaseCore: 307ea2508df730c5865334e41965bd9ea344b0e5
  FirebaseCoreDiagnostics: b59c024493a409f8aecba02c99928d0d8431d159
  FirebaseCoreDiagnosticsInterop: 296e2c5f5314500a850ad0b83e9e7c10b011a850
  FirebaseDatabase: 0144e0706a4761f1b0e8679572eba8095ddb59be
  FirebaseDynamicLinks: 417dc6dbb6013233c77558290d73296f429656a6
  FirebaseInstanceID: ebd2ea79ee38db0cb5f5167b17a0d387e1cc7b6e
  FirebaseMessaging: 089b7a4991425783384acc8bcefcd78c0af913bd
  FirebaseStorage: 93fe2f8190a01bfb2b2c4932df7d679744c4ef1d
  Flipper: 289ede5e376b23149e724b0a516817a62e65d170
  Flipper-DoubleConversion: 38631e41ef4f9b12861c67d17cb5518d06badc41
  Flipper-Folly: e4493b013c02d9347d5e0cb4d128680239f6c78a
  Flipper-Glog: 1dfd6abf1e922806c52ceb8701a3599a79a200a6
  Flipper-PeerTalk: 116d8f857dc6ef55c7a5a75ea3ceaafe878aadc9
  Flipper-RSocket: 64e7431a55835eb953b0bf984ef3b90ae9fdddd7
  FlipperKit: 0367d53d5c2829ea8137eaa5d1296c5fc623848b
  Folly: b73c3869541e86821df3c387eb0af5f65addfab4
  glog: 40a13f7840415b9a77023fbcae0f1e6f43192af3
  GoogleAppMeasurement: dfe55efa543e899d906309eaaac6ca26d249862f
  GoogleDataTransport: 9a8a16f79feffc7f42096743de2a7c4815e84020
  GoogleDataTransportCCTSupport: 0f39025e8cf51f168711bd3fb773938d7e62ddb5
  GoogleUtilities: 7f2f5a07f888cdb145101d6042bc4422f57e70b3
  GTMSessionFetcher: b3503b20a988c4e20cc189aa798fd18220133f52
  leveldb-library: 55d93ee664b4007aac644a782d11da33fba316f7
  lottie-ios: 48fac6be217c76937e36e340e2d09cf7b10b7f5f
  lottie-react-native: 2a1a82bb326ae51331a5520de0cf706733c6db69
  nanopb: 18003b5e52dab79db540fe93fe9579f399bd1ccd
  OpenSSL-Universal: 5a7a97f177ed1db20a4b1501d936aafb9e5bd747
  Permission-Camera: afad27bf90337684d4a86f3825112d648c8c4d3b
  PromisesObjC: 8c196f5a328c2cba3e74624585467a557dcb482f
  Protobuf: 0cde852566359049847168e51bd1c690e0f70056
  RCTRequired: 082f10cd3f905d6c124597fd1c14f6f2655ff65e
  RCTTypeSafety: 8c9c544ecbf20337d069e4ae7fd9a377aadf504b
  React: b0a957a2c44da4113b0c4c9853d8387f8e64e615
  React-callinvoker: c3f44dd3cb195b6aa46621fff95ded79d59043fe
  React-Core: d3b2a1ac9a2c13c3bcde712d9281fc1c8a5b315b
  React-CoreModules: 0581ff36cb797da0943d424f69e7098e43e9be60
  React-cxxreact: c1480d4fda5720086c90df537ee7d285d4c57ac3
  React-jsi: a0418934cf48f25b485631deb27c64dc40fb4c31
  React-jsiexecutor: 93bd528844ad21dc07aab1c67cb10abae6df6949
  React-jsinspector: 58aef7155bc9a9683f5b60b35eccea8722a4f53a
  react-native-blind-threshold-bls: 86068a0a8890b04b5492a4a8787b53dbde1aea8d
  react-native-camera: 1b52abea404d04e040edb3e74b7c5523c01a3089
  react-native-config: e8c71f602c92ddd2f5c24b0b7a90d239ecab8d9f
  react-native-contacts: d1a60e38dadb67dbbe481480338988e00966a30d
  react-native-fast-crypto: 149fd8fd16e1f9bd6b6be2b8295fe0eb76923602
  react-native-flipper: da8e630768f0a35153837df953d9781fa7f860ba
  react-native-geth: 51d17abd8bac4b80c4e12adb446242ba1407a0c3
  react-native-keep-awake: afad8a51dfef9fe9655a6344771be32c8596d774
  react-native-mail: 88305252f4c3fb0157015ff8a7ac9c41b321a0dd
  react-native-netinfo: b9650ab1b8b4362b3c455b1274e4bc48223cc957
  react-native-randombytes: b6677f7d495c27e9ee0dbd77ebc97b3c59173729
  react-native-safe-area-context: e22a8ca00f758273d2408953965cb8db67da7925
  react-native-shake: 41a1ea8ec541fccf3f01566edef8d3cb722b00e3
  react-native-simple-toast: 58b71ef003f01d2c0bf5dcd2fdccc75861dabade
  react-native-sms: 31fbb9d6ebb565ad32e409eaf9dc70329936a129
  react-native-splash-screen: 200d11d188e2e78cea3ad319964f6142b6384865
  react-native-tcp: e1a8c3ac010774cd71811989805ff3eaebb62f17
  react-native-udp: 54a1aa9bf5c0824f930b1ba6dbfb3fd3e733bba9
  react-native-webview: dfd7202ff115c44d3ea401c2f36122fb3ac79f07
  React-RCTActionSheet: 89a0ca9f4a06c1f93c26067af074ccdce0f40336
  React-RCTAnimation: 1bde3ecc0c104c55df246eda516e0deb03c4e49b
  React-RCTBlob: a97d378b527740cc667e03ebfa183a75231ab0f0
  React-RCTImage: c1b1f2d3f43a4a528c8946d6092384b5c880d2f0
  React-RCTLinking: 35ae4ab9dc0410d1fcbdce4d7623194a27214fb2
  React-RCTNetwork: 29ec2696f8d8cfff7331fac83d3e893c95ef43ae
  React-RCTSettings: 60f0691bba2074ef394f95d4c2265ec284e0a46a
  React-RCTText: 5c51df3f08cb9dedc6e790161195d12bac06101c
  React-RCTVibration: ae4f914cfe8de7d4de95ae1ea6cc8f6315d73d9d
  ReactCommon: 73d79c7039f473b76db6ff7c6b159c478acbbb3b
  RNAnalytics: ac18ac964dd53bac7f957994412963e8e2568c4d
  RNAnalyticsIntegration-Firebase: daed87b7ab56636ed0098326eb92e26fdfc198c2
  RNCAsyncStorage: 453cd7c335ec9ba3b877e27d02238956b76f3268
  RNCClipboard: 546484405eaa1c8a3eccce77b8c8871242e73b20
  RNCMaskedView: 5a8ec07677aa885546a0d98da336457e2bea557f
  RNDeviceInfo: 722dc13c269b9dbf305aa4b790d36731602e99b7
  RNExitApp: c4e052df2568b43bec8a37c7cd61194d4cfee2c3
  RNFBApp: a8a70521201eb3e75761e5495ebf3be319a3a9bc
  RNFBAuth: 3d3491cf27037c65a7f68bd77a990c15fd97ccec
  RNFBDatabase: 5cfc5a090c66c46dd325e0842378be69a1780d6f
  RNFBDynamicLinks: 87346f14c8f12a16eb3ad56ae279c8ce0fdc9c03
  RNFBMessaging: 67f7f6c799e1ea2a8f19b4717a5e5d9515902533
  RNFBStorage: 08c6831d19190f68f0985ff7bd773262f11a1c4a
  RNFS: 2bd9eb49dc82fa9676382f0585b992c424cd59df
  RNGestureHandler: 9b7e605a741412e20e13c512738a31bd1611759b
  RNImageCropPicker: 9e0bf18cf4184a846fed55747c8e622208b39947
  RNKeychain: bf2d7e9a0ae7a073c07770dd2aa6d11c67581733
  RNLocalize: b6df30cc25ae736d37874f9bce13351db2f56796
  RNPermissions: ad71dd4f767ec254f2cd57592fbee02afee75467
  RNReanimated: b2d6785c8fc1f61e1c81179c64c9b6b1a00e6ab5
  RNScreens: cf198f915f8a2bf163de94ca9f5bfc8d326c3706
  RNSecureRandom: 0dcee021fdb3d50cd5cee5db0ebf583c42f5af0e
  RNSentry: 51972e3fe50e2fb38ae459af8c87d61f63f364db
  RNShare: fea1801315aa8875d6db73a4010b14afcd568765
  RNSVG: ce9d996113475209013317e48b05c21ee988d42e
  Segment-Firebase: 41677a446f58989db69912059949107afb0c3f38
  Sentry: 388c9dc093b2fd3a264466a5c5b21e25959610a9
  Toast: 91b396c56ee72a5790816f40d3a94dd357abc196
  TOCropViewController: da59f531f8ac8a94ef6d6c0fc34009350f9e8bfe
  Yoga: 4bd86afe9883422a7c4028c00e34790f560923d6
  YogaKit: f782866e155069a2cca2517aafea43200b01fd5a

PODFILE CHECKSUM: a0dfbf57c70298685dd1e3a2a107f65f34e48c67

COCOAPODS: 1.10.0<|MERGE_RESOLUTION|>--- conflicted
+++ resolved
@@ -723,11 +723,8 @@
     - Segment-Firebase
     - Sentry
     - Toast
-<<<<<<< HEAD
     - TOCropViewController
-=======
     - YogaKit
->>>>>>> 30200ed4
 
 EXTERNAL SOURCES:
   CeloBlockchain:
