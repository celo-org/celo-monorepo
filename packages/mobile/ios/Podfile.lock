PODS:
  - Analytics (3.8.0)
  - boost-for-react-native (1.63.0)
  - CeloBlockchain (0.0.300)
  - DoubleConversion (1.1.6)
  - FBLazyVector (0.62.2)
  - FBReactNativeSpec (0.62.2):
    - Folly (= 2018.10.22.00)
    - RCTRequired (= 0.62.2)
    - RCTTypeSafety (= 0.62.2)
    - React-Core (= 0.62.2)
    - React-jsi (= 0.62.2)
    - ReactCommon/turbomodule/core (= 0.62.2)
  - Firebase/Auth (6.13.0):
    - Firebase/CoreOnly
    - FirebaseAuth (~> 6.4.0)
  - Firebase/Core (6.13.0):
    - Firebase/CoreOnly
    - FirebaseAnalytics (= 6.1.6)
  - Firebase/CoreOnly (6.13.0):
    - FirebaseCore (= 6.4.0)
  - Firebase/Database (6.13.0):
    - Firebase/CoreOnly
    - FirebaseDatabase (~> 6.1.2)
  - Firebase/DynamicLinks (6.13.0):
    - Firebase/CoreOnly
    - FirebaseDynamicLinks (~> 4.0.5)
  - Firebase/Messaging (6.13.0):
    - Firebase/CoreOnly
    - FirebaseMessaging (~> 4.1.9)
  - Firebase/Storage (6.13.0):
    - Firebase/CoreOnly
    - FirebaseStorage (~> 3.4.2)
  - FirebaseAnalytics (6.1.6):
    - FirebaseCore (~> 6.4)
    - FirebaseInstanceID (~> 4.2)
    - GoogleAppMeasurement (= 6.1.6)
    - GoogleUtilities/AppDelegateSwizzler (~> 6.0)
    - GoogleUtilities/MethodSwizzler (~> 6.0)
    - GoogleUtilities/Network (~> 6.0)
    - "GoogleUtilities/NSData+zlib (~> 6.0)"
    - nanopb (= 0.3.9011)
  - FirebaseAnalyticsInterop (1.5.0)
  - FirebaseAuth (6.4.2):
    - FirebaseAuthInterop (~> 1.0)
    - FirebaseCore (~> 6.2)
    - GoogleUtilities/AppDelegateSwizzler (~> 6.2)
    - GoogleUtilities/Environment (~> 6.2)
    - GTMSessionFetcher/Core (~> 1.1)
  - FirebaseAuthInterop (1.1.0)
  - FirebaseCore (6.4.0):
    - FirebaseCoreDiagnostics (~> 1.0)
    - FirebaseCoreDiagnosticsInterop (~> 1.0)
    - GoogleUtilities/Environment (~> 6.2)
    - GoogleUtilities/Logger (~> 6.2)
  - FirebaseCoreDiagnostics (1.2.4):
    - FirebaseCoreDiagnosticsInterop (~> 1.2)
    - GoogleDataTransportCCTSupport (~> 3.0)
    - GoogleUtilities/Environment (~> 6.5)
    - GoogleUtilities/Logger (~> 6.5)
    - nanopb (~> 0.3.901)
  - FirebaseCoreDiagnosticsInterop (1.2.0)
  - FirebaseDatabase (6.1.4):
    - FirebaseAuthInterop (~> 1.0)
    - FirebaseCore (~> 6.0)
    - leveldb-library (~> 1.22)
  - FirebaseDynamicLinks (4.0.8):
    - FirebaseAnalyticsInterop (~> 1.3)
    - FirebaseCore (~> 6.2)
  - FirebaseInstanceID (4.2.7):
    - FirebaseCore (~> 6.0)
    - GoogleUtilities/Environment (~> 6.0)
    - GoogleUtilities/UserDefaults (~> 6.0)
  - FirebaseMessaging (4.1.10):
    - FirebaseAnalyticsInterop (~> 1.3)
    - FirebaseCore (~> 6.2)
    - FirebaseInstanceID (~> 4.1)
    - GoogleUtilities/AppDelegateSwizzler (~> 6.2)
    - GoogleUtilities/Environment (~> 6.2)
    - GoogleUtilities/Reachability (~> 6.2)
    - GoogleUtilities/UserDefaults (~> 6.2)
    - Protobuf (>= 3.9.2, ~> 3.9)
  - FirebaseStorage (3.4.3):
    - FirebaseAuthInterop (~> 1.0)
    - FirebaseCore (~> 6.0)
    - GTMSessionFetcher/Core (~> 1.1)
  - Folly (2018.10.22.00):
    - boost-for-react-native
    - DoubleConversion
    - Folly/Default (= 2018.10.22.00)
    - glog
  - Folly/Default (2018.10.22.00):
    - boost-for-react-native
    - DoubleConversion
    - glog
  - glog (0.3.5)
  - GoogleAppMeasurement (6.1.6):
    - GoogleUtilities/AppDelegateSwizzler (~> 6.0)
    - GoogleUtilities/MethodSwizzler (~> 6.0)
    - GoogleUtilities/Network (~> 6.0)
    - "GoogleUtilities/NSData+zlib (~> 6.0)"
    - nanopb (= 0.3.9011)
  - GoogleDataTransport (6.0.0)
  - GoogleDataTransportCCTSupport (3.0.0):
    - GoogleDataTransport (~> 6.0)
    - nanopb (~> 0.3.901)
  - GoogleUtilities/AppDelegateSwizzler (6.6.0):
    - GoogleUtilities/Environment
    - GoogleUtilities/Logger
    - GoogleUtilities/Network
  - GoogleUtilities/Environment (6.6.0):
    - PromisesObjC (~> 1.2)
  - GoogleUtilities/Logger (6.6.0):
    - GoogleUtilities/Environment
  - GoogleUtilities/MethodSwizzler (6.6.0):
    - GoogleUtilities/Logger
  - GoogleUtilities/Network (6.6.0):
    - GoogleUtilities/Logger
    - "GoogleUtilities/NSData+zlib"
    - GoogleUtilities/Reachability
  - "GoogleUtilities/NSData+zlib (6.6.0)"
  - GoogleUtilities/Reachability (6.6.0):
    - GoogleUtilities/Logger
  - GoogleUtilities/UserDefaults (6.6.0):
    - GoogleUtilities/Logger
  - GTMSessionFetcher/Core (1.3.1)
  - leveldb-library (1.22)
  - lottie-ios (3.1.8)
  - lottie-react-native (3.3.2):
    - lottie-ios (~> 3.1.3)
    - React
  - nanopb (0.3.9011):
    - nanopb/decode (= 0.3.9011)
    - nanopb/encode (= 0.3.9011)
  - nanopb/decode (0.3.9011)
  - nanopb/encode (0.3.9011)
  - PromisesObjC (1.2.8)
  - Protobuf (3.11.4)
  - RCTRequired (0.62.2)
  - RCTTypeSafety (0.62.2):
    - FBLazyVector (= 0.62.2)
    - Folly (= 2018.10.22.00)
    - RCTRequired (= 0.62.2)
    - React-Core (= 0.62.2)
  - React (0.62.2):
    - React-Core (= 0.62.2)
    - React-Core/DevSupport (= 0.62.2)
    - React-Core/RCTWebSocket (= 0.62.2)
    - React-RCTActionSheet (= 0.62.2)
    - React-RCTAnimation (= 0.62.2)
    - React-RCTBlob (= 0.62.2)
    - React-RCTImage (= 0.62.2)
    - React-RCTLinking (= 0.62.2)
    - React-RCTNetwork (= 0.62.2)
    - React-RCTSettings (= 0.62.2)
    - React-RCTText (= 0.62.2)
    - React-RCTVibration (= 0.62.2)
  - React-Core (0.62.2):
    - Folly (= 2018.10.22.00)
    - glog
    - React-Core/Default (= 0.62.2)
    - React-cxxreact (= 0.62.2)
    - React-jsi (= 0.62.2)
    - React-jsiexecutor (= 0.62.2)
    - Yoga
  - React-Core/CoreModulesHeaders (0.62.2):
    - Folly (= 2018.10.22.00)
    - glog
    - React-Core/Default
    - React-cxxreact (= 0.62.2)
    - React-jsi (= 0.62.2)
    - React-jsiexecutor (= 0.62.2)
    - Yoga
  - React-Core/Default (0.62.2):
    - Folly (= 2018.10.22.00)
    - glog
    - React-cxxreact (= 0.62.2)
    - React-jsi (= 0.62.2)
    - React-jsiexecutor (= 0.62.2)
    - Yoga
  - React-Core/DevSupport (0.62.2):
    - Folly (= 2018.10.22.00)
    - glog
    - React-Core/Default (= 0.62.2)
    - React-Core/RCTWebSocket (= 0.62.2)
    - React-cxxreact (= 0.62.2)
    - React-jsi (= 0.62.2)
    - React-jsiexecutor (= 0.62.2)
    - React-jsinspector (= 0.62.2)
    - Yoga
  - React-Core/RCTActionSheetHeaders (0.62.2):
    - Folly (= 2018.10.22.00)
    - glog
    - React-Core/Default
    - React-cxxreact (= 0.62.2)
    - React-jsi (= 0.62.2)
    - React-jsiexecutor (= 0.62.2)
    - Yoga
  - React-Core/RCTAnimationHeaders (0.62.2):
    - Folly (= 2018.10.22.00)
    - glog
    - React-Core/Default
    - React-cxxreact (= 0.62.2)
    - React-jsi (= 0.62.2)
    - React-jsiexecutor (= 0.62.2)
    - Yoga
  - React-Core/RCTBlobHeaders (0.62.2):
    - Folly (= 2018.10.22.00)
    - glog
    - React-Core/Default
    - React-cxxreact (= 0.62.2)
    - React-jsi (= 0.62.2)
    - React-jsiexecutor (= 0.62.2)
    - Yoga
  - React-Core/RCTImageHeaders (0.62.2):
    - Folly (= 2018.10.22.00)
    - glog
    - React-Core/Default
    - React-cxxreact (= 0.62.2)
    - React-jsi (= 0.62.2)
    - React-jsiexecutor (= 0.62.2)
    - Yoga
  - React-Core/RCTLinkingHeaders (0.62.2):
    - Folly (= 2018.10.22.00)
    - glog
    - React-Core/Default
    - React-cxxreact (= 0.62.2)
    - React-jsi (= 0.62.2)
    - React-jsiexecutor (= 0.62.2)
    - Yoga
  - React-Core/RCTNetworkHeaders (0.62.2):
    - Folly (= 2018.10.22.00)
    - glog
    - React-Core/Default
    - React-cxxreact (= 0.62.2)
    - React-jsi (= 0.62.2)
    - React-jsiexecutor (= 0.62.2)
    - Yoga
  - React-Core/RCTSettingsHeaders (0.62.2):
    - Folly (= 2018.10.22.00)
    - glog
    - React-Core/Default
    - React-cxxreact (= 0.62.2)
    - React-jsi (= 0.62.2)
    - React-jsiexecutor (= 0.62.2)
    - Yoga
  - React-Core/RCTTextHeaders (0.62.2):
    - Folly (= 2018.10.22.00)
    - glog
    - React-Core/Default
    - React-cxxreact (= 0.62.2)
    - React-jsi (= 0.62.2)
    - React-jsiexecutor (= 0.62.2)
    - Yoga
  - React-Core/RCTVibrationHeaders (0.62.2):
    - Folly (= 2018.10.22.00)
    - glog
    - React-Core/Default
    - React-cxxreact (= 0.62.2)
    - React-jsi (= 0.62.2)
    - React-jsiexecutor (= 0.62.2)
    - Yoga
  - React-Core/RCTWebSocket (0.62.2):
    - Folly (= 2018.10.22.00)
    - glog
    - React-Core/Default (= 0.62.2)
    - React-cxxreact (= 0.62.2)
    - React-jsi (= 0.62.2)
    - React-jsiexecutor (= 0.62.2)
    - Yoga
  - React-CoreModules (0.62.2):
    - FBReactNativeSpec (= 0.62.2)
    - Folly (= 2018.10.22.00)
    - RCTTypeSafety (= 0.62.2)
    - React-Core/CoreModulesHeaders (= 0.62.2)
    - React-RCTImage (= 0.62.2)
    - ReactCommon/turbomodule/core (= 0.62.2)
  - React-cxxreact (0.62.2):
    - boost-for-react-native (= 1.63.0)
    - DoubleConversion
    - Folly (= 2018.10.22.00)
    - glog
    - React-jsinspector (= 0.62.2)
  - React-jsi (0.62.2):
    - boost-for-react-native (= 1.63.0)
    - DoubleConversion
    - Folly (= 2018.10.22.00)
    - glog
    - React-jsi/Default (= 0.62.2)
  - React-jsi/Default (0.62.2):
    - boost-for-react-native (= 1.63.0)
    - DoubleConversion
    - Folly (= 2018.10.22.00)
    - glog
  - React-jsiexecutor (0.62.2):
    - DoubleConversion
    - Folly (= 2018.10.22.00)
    - glog
    - React-cxxreact (= 0.62.2)
    - React-jsi (= 0.62.2)
  - React-jsinspector (0.62.2)
<<<<<<< HEAD
  - react-native-camera (3.23.1):
    - React
    - react-native-camera/RCT (= 3.23.1)
    - react-native-camera/RN (= 3.23.1)
  - react-native-camera/RCT (3.23.1):
    - React
=======
  - react-native-blind-threshold-bls (1.0.0):
    - React
  - react-native-camera (3.23.1):
    - React
    - react-native-camera/RCT (= 3.23.1)
    - react-native-camera/RN (= 3.23.1)
  - react-native-camera/RCT (3.23.1):
    - React
>>>>>>> a021ca14
  - react-native-camera/RN (3.23.1):
    - React
  - react-native-config (0.11.7):
    - React
  - react-native-contacts (5.0.0):
    - React
  - react-native-fast-crypto (1.8.3):
    - React
  - react-native-geth (0.1.0-development):
    - CeloBlockchain
    - React
  - react-native-keep-awake (4.0.0):
    - React
  - react-native-mail (4.1.0):
<<<<<<< HEAD
    - React
  - react-native-netinfo (5.8.0):
    - React
  - react-native-safe-area-context (0.7.3):
    - React
  - react-native-secure-randombytes (3.0.2):
    - React
=======
    - React
  - react-native-netinfo (5.8.0):
    - React
  - react-native-safe-area-context (0.7.3):
    - React
  - react-native-secure-randombytes (3.0.2):
    - React
>>>>>>> a021ca14
  - react-native-simple-toast (1.1.2):
    - React
    - Toast (~> 4.0.0)
  - react-native-sms (1.11.0):
    - React
  - react-native-splash-screen (3.2.0):
    - React
  - react-native-tcp (3.3.0):
    - React
  - react-native-udp (2.6.1):
    - React
  - react-native-webview (9.3.0):
    - React
  - React-RCTActionSheet (0.62.2):
    - React-Core/RCTActionSheetHeaders (= 0.62.2)
  - React-RCTAnimation (0.62.2):
    - FBReactNativeSpec (= 0.62.2)
    - Folly (= 2018.10.22.00)
    - RCTTypeSafety (= 0.62.2)
    - React-Core/RCTAnimationHeaders (= 0.62.2)
    - ReactCommon/turbomodule/core (= 0.62.2)
  - React-RCTBlob (0.62.2):
    - FBReactNativeSpec (= 0.62.2)
    - Folly (= 2018.10.22.00)
    - React-Core/RCTBlobHeaders (= 0.62.2)
    - React-Core/RCTWebSocket (= 0.62.2)
    - React-jsi (= 0.62.2)
    - React-RCTNetwork (= 0.62.2)
    - ReactCommon/turbomodule/core (= 0.62.2)
  - React-RCTImage (0.62.2):
    - FBReactNativeSpec (= 0.62.2)
    - Folly (= 2018.10.22.00)
    - RCTTypeSafety (= 0.62.2)
    - React-Core/RCTImageHeaders (= 0.62.2)
    - React-RCTNetwork (= 0.62.2)
    - ReactCommon/turbomodule/core (= 0.62.2)
  - React-RCTLinking (0.62.2):
    - FBReactNativeSpec (= 0.62.2)
    - React-Core/RCTLinkingHeaders (= 0.62.2)
    - ReactCommon/turbomodule/core (= 0.62.2)
  - React-RCTNetwork (0.62.2):
    - FBReactNativeSpec (= 0.62.2)
    - Folly (= 2018.10.22.00)
    - RCTTypeSafety (= 0.62.2)
    - React-Core/RCTNetworkHeaders (= 0.62.2)
    - ReactCommon/turbomodule/core (= 0.62.2)
  - React-RCTSettings (0.62.2):
    - FBReactNativeSpec (= 0.62.2)
    - Folly (= 2018.10.22.00)
    - RCTTypeSafety (= 0.62.2)
    - React-Core/RCTSettingsHeaders (= 0.62.2)
    - ReactCommon/turbomodule/core (= 0.62.2)
  - React-RCTText (0.62.2):
    - React-Core/RCTTextHeaders (= 0.62.2)
  - React-RCTVibration (0.62.2):
    - FBReactNativeSpec (= 0.62.2)
    - Folly (= 2018.10.22.00)
    - React-Core/RCTVibrationHeaders (= 0.62.2)
    - ReactCommon/turbomodule/core (= 0.62.2)
  - ReactCommon/callinvoker (0.62.2):
    - DoubleConversion
    - Folly (= 2018.10.22.00)
    - glog
    - React-cxxreact (= 0.62.2)
  - ReactCommon/turbomodule/core (0.62.2):
    - DoubleConversion
    - Folly (= 2018.10.22.00)
    - glog
    - React-Core (= 0.62.2)
    - React-cxxreact (= 0.62.2)
    - React-jsi (= 0.62.2)
    - ReactCommon/callinvoker (= 0.62.2)
  - RNAnalytics (1.1.1-beta.2):
    - Analytics
    - React
  - RNAnalyticsIntegration-Firebase (1.1.1-beta.2):
    - Analytics
    - React
    - RNAnalytics
    - Segment-Firebase
  - RNCAsyncStorage (1.9.0):
<<<<<<< HEAD
    - React
  - RNCMaskedView (0.1.10):
    - React
=======
    - React
  - RNCMaskedView (0.1.10):
    - React
>>>>>>> a021ca14
  - RNDeviceInfo (5.5.6):
    - React
  - RNExitApp (1.1.0):
    - React
  - RNFBApp (6.7.1):
    - Firebase/Core (~> 6.13.0)
    - React
  - RNFBAuth (6.7.1):
    - Firebase/Auth (~> 6.13.0)
    - Firebase/Core (~> 6.13.0)
    - React
    - RNFBApp
  - RNFBDatabase (6.7.1):
    - Firebase/Core (~> 6.13.0)
    - Firebase/Database (~> 6.13.0)
    - React
    - RNFBApp
  - RNFBDynamicLinks (6.7.1):
    - Firebase/Core (~> 6.13.0)
    - Firebase/DynamicLinks (~> 6.13.0)
    - React
    - RNFBApp
  - RNFBMessaging (6.7.1):
    - Firebase/Core (~> 6.13.0)
    - Firebase/Messaging (~> 6.13.0)
    - React
    - RNFBApp
  - RNFBStorage (6.7.1):
    - Firebase/Core (~> 6.13.0)
    - Firebase/Storage (~> 6.13.0)
    - React
    - RNFBApp
  - RNFS (2.16.6):
    - React
  - RNGestureHandler (1.6.1):
    - React
  - RNLocalize (1.4.0):
    - React
  - RNReanimated (1.8.0):
    - React
  - RNScreens (2.7.0):
    - React
  - RNSecureKeyStore (1.0.0):
    - React
  - RNSentry (1.3.7):
    - React
    - Sentry (~> 4.4.0)
  - RNShare (3.3.0):
    - React
  - RNSVG (12.1.0):
    - React
  - Segment-Firebase (2.6.1):
    - Analytics (~> 3.2)
    - Firebase/Core (~> 6.2)
    - FirebaseAnalytics (~> 6.1)
    - Segment-Firebase/Core (= 2.6.1)
  - Segment-Firebase/Core (2.6.1):
    - Analytics (~> 3.2)
    - Firebase/Core (~> 6.2)
    - FirebaseAnalytics (~> 6.1)
  - Sentry (4.4.3):
    - Sentry/Core (= 4.4.3)
  - Sentry/Core (4.4.3)
  - Toast (4.0.0)
  - Yoga (1.14.0)

DEPENDENCIES:
  - "CeloBlockchain (from `../../../node_modules/@celo/client/CeloBlockchain.podspec`)"
  - DoubleConversion (from `../../../node_modules/react-native/third-party-podspecs/DoubleConversion.podspec`)
  - FBLazyVector (from `../../../node_modules/react-native/Libraries/FBLazyVector`)
  - FBReactNativeSpec (from `../../../node_modules/react-native/Libraries/FBReactNativeSpec`)
  - Folly (from `../../../node_modules/react-native/third-party-podspecs/Folly.podspec`)
  - glog (from `../../../node_modules/react-native/third-party-podspecs/glog.podspec`)
  - lottie-ios (from `../../../node_modules/lottie-ios`)
  - lottie-react-native (from `../../../node_modules/lottie-react-native`)
  - RCTRequired (from `../../../node_modules/react-native/Libraries/RCTRequired`)
  - RCTTypeSafety (from `../../../node_modules/react-native/Libraries/TypeSafety`)
  - React (from `../../../node_modules/react-native/`)
  - React-Core (from `../../../node_modules/react-native/`)
  - React-Core/DevSupport (from `../../../node_modules/react-native/`)
  - React-Core/RCTWebSocket (from `../../../node_modules/react-native/`)
  - React-CoreModules (from `../../../node_modules/react-native/React/CoreModules`)
  - React-cxxreact (from `../../../node_modules/react-native/ReactCommon/cxxreact`)
  - React-jsi (from `../../../node_modules/react-native/ReactCommon/jsi`)
  - React-jsiexecutor (from `../../../node_modules/react-native/ReactCommon/jsiexecutor`)
  - React-jsinspector (from `../../../node_modules/react-native/ReactCommon/jsinspector`)
  - react-native-blind-threshold-bls (from `../../../node_modules/react-native-blind-threshold-bls`)
  - react-native-camera (from `../../../node_modules/react-native-camera`)
  - react-native-config (from `../../../node_modules/react-native-config`)
  - react-native-contacts (from `../../../node_modules/react-native-contacts`)
  - react-native-fast-crypto (from `../../../node_modules/react-native-fast-crypto`)
  - react-native-geth (from `../../../node_modules/react-native-geth`)
  - react-native-keep-awake (from `../../../node_modules/react-native-keep-awake`)
  - react-native-mail (from `../../../node_modules/react-native-mail`)
  - "react-native-netinfo (from `../../../node_modules/@react-native-community/netinfo`)"
  - react-native-safe-area-context (from `../../../node_modules/react-native-safe-area-context`)
  - react-native-secure-randombytes (from `../../../node_modules/react-native-secure-randombytes`)
  - react-native-simple-toast (from `../../../node_modules/react-native-simple-toast`)
  - react-native-sms (from `../../../node_modules/react-native-sms`)
  - react-native-splash-screen (from `../../../node_modules/react-native-splash-screen`)
  - react-native-tcp (from `../../../node_modules/react-native-tcp`)
  - react-native-udp (from `../../../node_modules/react-native-udp`)
  - react-native-webview (from `../../../node_modules/react-native-webview`)
  - React-RCTActionSheet (from `../../../node_modules/react-native/Libraries/ActionSheetIOS`)
  - React-RCTAnimation (from `../../../node_modules/react-native/Libraries/NativeAnimation`)
  - React-RCTBlob (from `../../../node_modules/react-native/Libraries/Blob`)
  - React-RCTImage (from `../../../node_modules/react-native/Libraries/Image`)
  - React-RCTLinking (from `../../../node_modules/react-native/Libraries/LinkingIOS`)
  - React-RCTNetwork (from `../../../node_modules/react-native/Libraries/Network`)
  - React-RCTSettings (from `../../../node_modules/react-native/Libraries/Settings`)
  - React-RCTText (from `../../../node_modules/react-native/Libraries/Text`)
  - React-RCTVibration (from `../../../node_modules/react-native/Libraries/Vibration`)
  - ReactCommon/callinvoker (from `../../../node_modules/react-native/ReactCommon`)
  - ReactCommon/turbomodule/core (from `../../../node_modules/react-native/ReactCommon`)
  - "RNAnalytics (from `../../../node_modules/@segment/analytics-react-native`)"
  - "RNAnalyticsIntegration-Firebase (from `../../../node_modules/@segment/analytics-react-native-firebase`)"
  - "RNCAsyncStorage (from `../../../node_modules/@react-native-community/async-storage`)"
  - "RNCMaskedView (from `../../../node_modules/@react-native-community/masked-view`)"
  - RNDeviceInfo (from `../../../node_modules/react-native-device-info`)
  - RNExitApp (from `../../../node_modules/react-native-exit-app`)
  - "RNFBApp (from `../../../node_modules/@react-native-firebase/app`)"
  - "RNFBAuth (from `../../../node_modules/@react-native-firebase/auth`)"
  - "RNFBDatabase (from `../../../node_modules/@react-native-firebase/database`)"
  - "RNFBDynamicLinks (from `../../../node_modules/@react-native-firebase/dynamic-links`)"
  - "RNFBMessaging (from `../../../node_modules/@react-native-firebase/messaging`)"
  - "RNFBStorage (from `../../../node_modules/@react-native-firebase/storage`)"
  - RNFS (from `../../../node_modules/react-native-fs`)
  - RNGestureHandler (from `../../../node_modules/react-native-gesture-handler`)
  - RNLocalize (from `../../../node_modules/react-native-localize`)
  - RNReanimated (from `../../../node_modules/react-native-reanimated`)
  - RNScreens (from `../../../node_modules/react-native-screens`)
  - RNSecureKeyStore (from `../../../node_modules/react-native-secure-key-store/ios`)
  - "RNSentry (from `../../../node_modules/@sentry/react-native`)"
  - RNShare (from `../../../node_modules/react-native-share`)
  - RNSVG (from `../../../node_modules/react-native-svg`)
  - Segment-Firebase
  - Yoga (from `../../../node_modules/react-native/ReactCommon/yoga`)

SPEC REPOS:
  trunk:
    - Analytics
    - boost-for-react-native
    - Firebase
    - FirebaseAnalytics
    - FirebaseAnalyticsInterop
    - FirebaseAuth
    - FirebaseAuthInterop
    - FirebaseCore
    - FirebaseCoreDiagnostics
    - FirebaseCoreDiagnosticsInterop
    - FirebaseDatabase
    - FirebaseDynamicLinks
    - FirebaseInstanceID
    - FirebaseMessaging
    - FirebaseStorage
    - GoogleAppMeasurement
    - GoogleDataTransport
    - GoogleDataTransportCCTSupport
    - GoogleUtilities
    - GTMSessionFetcher
    - leveldb-library
    - nanopb
    - PromisesObjC
    - Protobuf
    - Segment-Firebase
    - Sentry
    - Toast

EXTERNAL SOURCES:
  CeloBlockchain:
    :path: "../../../node_modules/@celo/client/CeloBlockchain.podspec"
  DoubleConversion:
    :podspec: "../../../node_modules/react-native/third-party-podspecs/DoubleConversion.podspec"
  FBLazyVector:
    :path: "../../../node_modules/react-native/Libraries/FBLazyVector"
  FBReactNativeSpec:
    :path: "../../../node_modules/react-native/Libraries/FBReactNativeSpec"
  Folly:
    :podspec: "../../../node_modules/react-native/third-party-podspecs/Folly.podspec"
  glog:
    :podspec: "../../../node_modules/react-native/third-party-podspecs/glog.podspec"
  lottie-ios:
    :path: "../../../node_modules/lottie-ios"
  lottie-react-native:
    :path: "../../../node_modules/lottie-react-native"
  RCTRequired:
    :path: "../../../node_modules/react-native/Libraries/RCTRequired"
  RCTTypeSafety:
    :path: "../../../node_modules/react-native/Libraries/TypeSafety"
  React:
    :path: "../../../node_modules/react-native/"
  React-Core:
    :path: "../../../node_modules/react-native/"
  React-CoreModules:
    :path: "../../../node_modules/react-native/React/CoreModules"
  React-cxxreact:
    :path: "../../../node_modules/react-native/ReactCommon/cxxreact"
  React-jsi:
    :path: "../../../node_modules/react-native/ReactCommon/jsi"
  React-jsiexecutor:
    :path: "../../../node_modules/react-native/ReactCommon/jsiexecutor"
  React-jsinspector:
    :path: "../../../node_modules/react-native/ReactCommon/jsinspector"
  react-native-blind-threshold-bls:
    :path: "../../../node_modules/react-native-blind-threshold-bls"
  react-native-camera:
    :path: "../../../node_modules/react-native-camera"
  react-native-config:
    :path: "../../../node_modules/react-native-config"
  react-native-contacts:
    :path: "../../../node_modules/react-native-contacts"
  react-native-fast-crypto:
    :path: "../../../node_modules/react-native-fast-crypto"
  react-native-geth:
    :path: "../../../node_modules/react-native-geth"
  react-native-keep-awake:
    :path: "../../../node_modules/react-native-keep-awake"
  react-native-mail:
    :path: "../../../node_modules/react-native-mail"
  react-native-netinfo:
    :path: "../../../node_modules/@react-native-community/netinfo"
  react-native-safe-area-context:
    :path: "../../../node_modules/react-native-safe-area-context"
  react-native-secure-randombytes:
    :path: "../../../node_modules/react-native-secure-randombytes"
  react-native-simple-toast:
    :path: "../../../node_modules/react-native-simple-toast"
  react-native-sms:
    :path: "../../../node_modules/react-native-sms"
  react-native-splash-screen:
    :path: "../../../node_modules/react-native-splash-screen"
  react-native-tcp:
    :path: "../../../node_modules/react-native-tcp"
  react-native-udp:
    :path: "../../../node_modules/react-native-udp"
  react-native-webview:
    :path: "../../../node_modules/react-native-webview"
  React-RCTActionSheet:
    :path: "../../../node_modules/react-native/Libraries/ActionSheetIOS"
  React-RCTAnimation:
    :path: "../../../node_modules/react-native/Libraries/NativeAnimation"
  React-RCTBlob:
    :path: "../../../node_modules/react-native/Libraries/Blob"
  React-RCTImage:
    :path: "../../../node_modules/react-native/Libraries/Image"
  React-RCTLinking:
    :path: "../../../node_modules/react-native/Libraries/LinkingIOS"
  React-RCTNetwork:
    :path: "../../../node_modules/react-native/Libraries/Network"
  React-RCTSettings:
    :path: "../../../node_modules/react-native/Libraries/Settings"
  React-RCTText:
    :path: "../../../node_modules/react-native/Libraries/Text"
  React-RCTVibration:
    :path: "../../../node_modules/react-native/Libraries/Vibration"
  ReactCommon:
    :path: "../../../node_modules/react-native/ReactCommon"
  RNAnalytics:
    :path: "../../../node_modules/@segment/analytics-react-native"
  RNAnalyticsIntegration-Firebase:
    :path: "../../../node_modules/@segment/analytics-react-native-firebase"
  RNCAsyncStorage:
    :path: "../../../node_modules/@react-native-community/async-storage"
  RNCMaskedView:
    :path: "../../../node_modules/@react-native-community/masked-view"
  RNDeviceInfo:
    :path: "../../../node_modules/react-native-device-info"
  RNExitApp:
    :path: "../../../node_modules/react-native-exit-app"
  RNFBApp:
    :path: "../../../node_modules/@react-native-firebase/app"
  RNFBAuth:
    :path: "../../../node_modules/@react-native-firebase/auth"
  RNFBDatabase:
    :path: "../../../node_modules/@react-native-firebase/database"
  RNFBDynamicLinks:
    :path: "../../../node_modules/@react-native-firebase/dynamic-links"
  RNFBMessaging:
    :path: "../../../node_modules/@react-native-firebase/messaging"
  RNFBStorage:
    :path: "../../../node_modules/@react-native-firebase/storage"
  RNFS:
    :path: "../../../node_modules/react-native-fs"
  RNGestureHandler:
    :path: "../../../node_modules/react-native-gesture-handler"
  RNLocalize:
    :path: "../../../node_modules/react-native-localize"
  RNReanimated:
    :path: "../../../node_modules/react-native-reanimated"
  RNScreens:
    :path: "../../../node_modules/react-native-screens"
  RNSecureKeyStore:
    :path: "../../../node_modules/react-native-secure-key-store/ios"
  RNSentry:
    :path: "../../../node_modules/@sentry/react-native"
  RNShare:
    :path: "../../../node_modules/react-native-share"
  RNSVG:
    :path: "../../../node_modules/react-native-svg"
  Yoga:
    :path: "../../../node_modules/react-native/ReactCommon/yoga"

SPEC CHECKSUMS:
  Analytics: fcf79ebc393a7d77befb8d43ce296353ba9ede3d
  boost-for-react-native: 39c7adb57c4e60d6c5479dd8623128eb5b3f0f2c
  CeloBlockchain: f7e79f3526535dacc3d64dd786bf3c1f7b602446
  DoubleConversion: 5805e889d232975c086db112ece9ed034df7a0b2
  FBLazyVector: 4aab18c93cd9546e4bfed752b4084585eca8b245
  FBReactNativeSpec: 5465d51ccfeecb7faa12f9ae0024f2044ce4044e
  Firebase: 458d109512200d1aca2e1b9b6cf7d68a869a4a46
  FirebaseAnalytics: 45f36d9c429fc91d206283900ab75390cd05ee8a
  FirebaseAnalyticsInterop: 3f86269c38ae41f47afeb43ebf32a001f58fcdae
  FirebaseAuth: ce45d7c5d46bed90159f3a73b6efbe8976ed3573
  FirebaseAuthInterop: a0f37ae05833af156e72028f648d313f7e7592e9
  FirebaseCore: 307ea2508df730c5865334e41965bd9ea344b0e5
  FirebaseCoreDiagnostics: b59c024493a409f8aecba02c99928d0d8431d159
  FirebaseCoreDiagnosticsInterop: 296e2c5f5314500a850ad0b83e9e7c10b011a850
  FirebaseDatabase: 0144e0706a4761f1b0e8679572eba8095ddb59be
  FirebaseDynamicLinks: 417dc6dbb6013233c77558290d73296f429656a6
  FirebaseInstanceID: ebd2ea79ee38db0cb5f5167b17a0d387e1cc7b6e
  FirebaseMessaging: 089b7a4991425783384acc8bcefcd78c0af913bd
  FirebaseStorage: 93fe2f8190a01bfb2b2c4932df7d679744c4ef1d
  Folly: 30e7936e1c45c08d884aa59369ed951a8e68cf51
  glog: 1f3da668190260b06b429bb211bfbee5cd790c28
  GoogleAppMeasurement: dfe55efa543e899d906309eaaac6ca26d249862f
  GoogleDataTransport: 061fe7d9b476710e3cd8ea51e8e07d8b67c2b420
  GoogleDataTransportCCTSupport: 0f39025e8cf51f168711bd3fb773938d7e62ddb5
  GoogleUtilities: 39530bc0ad980530298e9c4af8549e991fd033b1
  GTMSessionFetcher: cea130bbfe5a7edc8d06d3f0d17288c32ffe9925
  leveldb-library: 55d93ee664b4007aac644a782d11da33fba316f7
  lottie-ios: 48fac6be217c76937e36e340e2d09cf7b10b7f5f
  lottie-react-native: 2a1a82bb326ae51331a5520de0cf706733c6db69
  nanopb: 18003b5e52dab79db540fe93fe9579f399bd1ccd
  PromisesObjC: c119f3cd559f50b7ae681fa59dc1acd19173b7e6
  Protobuf: 176220c526ad8bd09ab1fb40a978eac3fef665f7
  RCTRequired: cec6a34b3ac8a9915c37e7e4ad3aa74726ce4035
  RCTTypeSafety: 93006131180074cffa227a1075802c89a49dd4ce
  React: 29a8b1a02bd764fb7644ef04019270849b9a7ac3
  React-Core: b12bffb3f567fdf99510acb716ef1abd426e0e05
  React-CoreModules: 4a9b87bbe669d6c3173c0132c3328e3b000783d0
  React-cxxreact: e65f9c2ba0ac5be946f53548c1aaaee5873a8103
  React-jsi: b6dc94a6a12ff98e8877287a0b7620d365201161
  React-jsiexecutor: 1540d1c01bb493ae3124ed83351b1b6a155db7da
  React-jsinspector: 512e560d0e985d0e8c479a54a4e5c147a9c83493
<<<<<<< HEAD
=======
  react-native-blind-threshold-bls: ff203478b661b165924ba56f81f87bd14f6a779a
>>>>>>> a021ca14
  react-native-camera: 1b52abea404d04e040edb3e74b7c5523c01a3089
  react-native-config: 8f6b2b9e017f6a5e92a97353c768e19e67294bb1
  react-native-contacts: d1a60e38dadb67dbbe481480338988e00966a30d
  react-native-fast-crypto: 2ca87a31247365bbef25b2682d4cf88182cbf806
  react-native-geth: b643560e11512a3c0b1d78df929cb9f2409cf4a2
  react-native-keep-awake: afad8a51dfef9fe9655a6344771be32c8596d774
  react-native-mail: a864fb211feaa5845c6c478a3266de725afdce89
  react-native-netinfo: b9650ab1b8b4362b3c455b1274e4bc48223cc957
  react-native-safe-area-context: e200d4433aba6b7e60b52da5f37af11f7a0b0392
  react-native-secure-randombytes: 2d98715ff6b15bdc519cf7d4475dad9d3e96a2c0
  react-native-simple-toast: 58b71ef003f01d2c0bf5dcd2fdccc75861dabade
  react-native-sms: 31fbb9d6ebb565ad32e409eaf9dc70329936a129
  react-native-splash-screen: 200d11d188e2e78cea3ad319964f6142b6384865
  react-native-tcp: e1a8c3ac010774cd71811989805ff3eaebb62f17
  react-native-udp: 54a1aa9bf5c0824f930b1ba6dbfb3fd3e733bba9
  react-native-webview: 60d883f994e96a560756c14592552e02a06d604d
  React-RCTActionSheet: f41ea8a811aac770e0cc6e0ad6b270c644ea8b7c
  React-RCTAnimation: 49ab98b1c1ff4445148b72a3d61554138565bad0
  React-RCTBlob: a332773f0ebc413a0ce85942a55b064471587a71
  React-RCTImage: e70be9b9c74fe4e42d0005f42cace7981c994ac3
  React-RCTLinking: c1b9739a88d56ecbec23b7f63650e44672ab2ad2
  React-RCTNetwork: 73138b6f45e5a2768ad93f3d57873c2a18d14b44
  React-RCTSettings: 6e3738a87e21b39a8cb08d627e68c44acf1e325a
  React-RCTText: fae545b10cfdb3d247c36c56f61a94cfd6dba41d
  React-RCTVibration: 4356114dbcba4ce66991096e51a66e61eda51256
  ReactCommon: ed4e11d27609d571e7eee8b65548efc191116eb3
  RNAnalytics: bf9743995acee035396822c40bcdd1b87e90ba76
  RNAnalyticsIntegration-Firebase: 87b33dc507fd78b2f1f97d65fe022442ba0c367b
  RNCAsyncStorage: 453cd7c335ec9ba3b877e27d02238956b76f3268
  RNCMaskedView: 5a8ec07677aa885546a0d98da336457e2bea557f
  RNDeviceInfo: 722dc13c269b9dbf305aa4b790d36731602e99b7
  RNExitApp: c4e052df2568b43bec8a37c7cd61194d4cfee2c3
  RNFBApp: a8a70521201eb3e75761e5495ebf3be319a3a9bc
  RNFBAuth: 3d3491cf27037c65a7f68bd77a990c15fd97ccec
  RNFBDatabase: 5cfc5a090c66c46dd325e0842378be69a1780d6f
  RNFBDynamicLinks: 87346f14c8f12a16eb3ad56ae279c8ce0fdc9c03
  RNFBMessaging: 67f7f6c799e1ea2a8f19b4717a5e5d9515902533
  RNFBStorage: 08c6831d19190f68f0985ff7bd773262f11a1c4a
  RNFS: 2bd9eb49dc82fa9676382f0585b992c424cd59df
  RNGestureHandler: 8f09cd560f8d533eb36da5a6c5a843af9f056b38
  RNLocalize: b6df30cc25ae736d37874f9bce13351db2f56796
  RNReanimated: 955cf4068714003d2f1a6e2bae3fb1118f359aff
  RNScreens: cf198f915f8a2bf163de94ca9f5bfc8d326c3706
  RNSecureKeyStore: f1ad870e53806453039f650720d2845c678d89c8
  RNSentry: 370623102247ebea20191b5fb549ecc7a275b324
  RNShare: fea1801315aa8875d6db73a4010b14afcd568765
  RNSVG: ce9d996113475209013317e48b05c21ee988d42e
  Segment-Firebase: 9ac8c3bf9d5c6dcaf248408aca604e023c4b5aad
  Sentry: 14bdd673870e8cf64932b149fad5bbbf39a9b390
  Toast: 91b396c56ee72a5790816f40d3a94dd357abc196
  Yoga: 3ebccbdd559724312790e7742142d062476b698e

PODFILE CHECKSUM: a53eb8d81d4e617f0eadb2910945831841c0ac1d

COCOAPODS: 1.9.1<|MERGE_RESOLUTION|>--- conflicted
+++ resolved
@@ -299,23 +299,14 @@
     - React-cxxreact (= 0.62.2)
     - React-jsi (= 0.62.2)
   - React-jsinspector (0.62.2)
-<<<<<<< HEAD
+  - react-native-blind-threshold-bls (1.0.0):
+    - React
   - react-native-camera (3.23.1):
     - React
     - react-native-camera/RCT (= 3.23.1)
     - react-native-camera/RN (= 3.23.1)
   - react-native-camera/RCT (3.23.1):
     - React
-=======
-  - react-native-blind-threshold-bls (1.0.0):
-    - React
-  - react-native-camera (3.23.1):
-    - React
-    - react-native-camera/RCT (= 3.23.1)
-    - react-native-camera/RN (= 3.23.1)
-  - react-native-camera/RCT (3.23.1):
-    - React
->>>>>>> a021ca14
   - react-native-camera/RN (3.23.1):
     - React
   - react-native-config (0.11.7):
@@ -330,7 +321,6 @@
   - react-native-keep-awake (4.0.0):
     - React
   - react-native-mail (4.1.0):
-<<<<<<< HEAD
     - React
   - react-native-netinfo (5.8.0):
     - React
@@ -338,15 +328,6 @@
     - React
   - react-native-secure-randombytes (3.0.2):
     - React
-=======
-    - React
-  - react-native-netinfo (5.8.0):
-    - React
-  - react-native-safe-area-context (0.7.3):
-    - React
-  - react-native-secure-randombytes (3.0.2):
-    - React
->>>>>>> a021ca14
   - react-native-simple-toast (1.1.2):
     - React
     - Toast (~> 4.0.0)
@@ -428,15 +409,9 @@
     - RNAnalytics
     - Segment-Firebase
   - RNCAsyncStorage (1.9.0):
-<<<<<<< HEAD
     - React
   - RNCMaskedView (0.1.10):
     - React
-=======
-    - React
-  - RNCMaskedView (0.1.10):
-    - React
->>>>>>> a021ca14
   - RNDeviceInfo (5.5.6):
     - React
   - RNExitApp (1.1.0):
@@ -781,10 +756,7 @@
   React-jsi: b6dc94a6a12ff98e8877287a0b7620d365201161
   React-jsiexecutor: 1540d1c01bb493ae3124ed83351b1b6a155db7da
   React-jsinspector: 512e560d0e985d0e8c479a54a4e5c147a9c83493
-<<<<<<< HEAD
-=======
   react-native-blind-threshold-bls: ff203478b661b165924ba56f81f87bd14f6a779a
->>>>>>> a021ca14
   react-native-camera: 1b52abea404d04e040edb3e74b7c5523c01a3089
   react-native-config: 8f6b2b9e017f6a5e92a97353c768e19e67294bb1
   react-native-contacts: d1a60e38dadb67dbbe481480338988e00966a30d
