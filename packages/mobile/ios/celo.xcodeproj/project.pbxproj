--- conflicted
+++ resolved
@@ -53,13 +53,10 @@
 		00E356EE1AD99517003FC87E /* celoTests.xctest */ = {isa = PBXFileReference; explicitFileType = wrapper.cfbundle; includeInIndex = 0; path = celoTests.xctest; sourceTree = BUILT_PRODUCTS_DIR; };
 		00E356F11AD99517003FC87E /* Info.plist */ = {isa = PBXFileReference; lastKnownFileType = text.plist.xml; path = Info.plist; sourceTree = "<group>"; };
 		00E356F21AD99517003FC87E /* celoTests.m */ = {isa = PBXFileReference; lastKnownFileType = sourcecode.c.objc; path = celoTests.m; sourceTree = "<group>"; };
-<<<<<<< HEAD
 		0317E783245B696200AAAC2E /* Inter-Regular.ttf */ = {isa = PBXFileReference; lastKnownFileType = file; path = "../fonts/Inter-Regular.ttf"; sourceTree = "<group>"; };
 		0317E784245B696200AAAC2E /* Inter-Medium.ttf */ = {isa = PBXFileReference; lastKnownFileType = file; path = "../fonts/Inter-Medium.ttf"; sourceTree = "<group>"; };
 		0317E785245B696200AAAC2E /* Inter-SemiBold.ttf */ = {isa = PBXFileReference; lastKnownFileType = file; path = "../fonts/Inter-SemiBold.ttf"; sourceTree = "<group>"; };
-=======
 		0602B5AFC2AE93CFF1316467 /* Pods-celo-celoTests.debug.xcconfig */ = {isa = PBXFileReference; includeInIndex = 1; lastKnownFileType = text.xcconfig; name = "Pods-celo-celoTests.debug.xcconfig"; path = "Target Support Files/Pods-celo-celoTests/Pods-celo-celoTests.debug.xcconfig"; sourceTree = "<group>"; };
->>>>>>> a021ca14
 		0F1E1EB32346439C00274556 /* rings@2x.png */ = {isa = PBXFileReference; lastKnownFileType = image.png; path = "rings@2x.png"; sourceTree = "<group>"; };
 		0F1E1EB42346439C00274556 /* rings@3x.png */ = {isa = PBXFileReference; lastKnownFileType = image.png; path = "rings@3x.png"; sourceTree = "<group>"; };
 		0FE3DE8E2347740700EA87A0 /* celo.entitlements */ = {isa = PBXFileReference; lastKnownFileType = text.plist.entitlements; name = celo.entitlements; path = celo/celo.entitlements; sourceTree = "<group>"; };
