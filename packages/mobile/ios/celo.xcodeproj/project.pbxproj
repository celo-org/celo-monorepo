// !$*UTF8*$!
{
	archiveVersion = 1;
	classes = {
	};
	objectVersion = 46;
	objects = {

/* Begin PBXBuildFile section */
		00E356F31AD99517003FC87E /* celoTests.m in Sources */ = {isa = PBXBuildFile; fileRef = 00E356F21AD99517003FC87E /* celoTests.m */; };
		0317E786245B696200AAAC2E /* Inter-Regular.ttf in Resources */ = {isa = PBXBuildFile; fileRef = 0317E783245B696200AAAC2E /* Inter-Regular.ttf */; };
		0317E788245B696200AAAC2E /* Inter-Medium.ttf in Resources */ = {isa = PBXBuildFile; fileRef = 0317E784245B696200AAAC2E /* Inter-Medium.ttf */; };
		0317E78A245B696200AAAC2E /* Inter-SemiBold.ttf in Resources */ = {isa = PBXBuildFile; fileRef = 0317E785245B696200AAAC2E /* Inter-SemiBold.ttf */; };
		0350D7F2EBD64D0585FEF0AF /* Hind-Light.ttf in Resources */ = {isa = PBXBuildFile; fileRef = 95E01263B685485BA7D5CEB0 /* Hind-Light.ttf */; };
		0445977E03C74B20A93158B5 /* Hind-Bold.ttf in Resources */ = {isa = PBXBuildFile; fileRef = B59F6FDB7D084157A12E7A52 /* Hind-Bold.ttf */; };
		0581BC2D3AEB42D086D403E3 /* Hind-Medium.ttf in Resources */ = {isa = PBXBuildFile; fileRef = AAE92820119F4CC5B23C6636 /* Hind-Medium.ttf */; };
		0FC6C310256FEF2700C35F47 /* InfoPlist.strings in Resources */ = {isa = PBXBuildFile; fileRef = 0FC6C312256FEF2700C35F47 /* InfoPlist.strings */; };
		13B07FBC1A68108700A75B9A /* AppDelegate.m in Sources */ = {isa = PBXBuildFile; fileRef = 13B07FB01A68108700A75B9A /* AppDelegate.m */; };
		13B07FBD1A68108700A75B9A /* LaunchScreen.xib in Resources */ = {isa = PBXBuildFile; fileRef = 13B07FB11A68108700A75B9A /* LaunchScreen.xib */; };
		13B07FBF1A68108700A75B9A /* Images.xcassets in Resources */ = {isa = PBXBuildFile; fileRef = 13B07FB51A68108700A75B9A /* Images.xcassets */; };
		13B07FC11A68108700A75B9A /* main.m in Sources */ = {isa = PBXBuildFile; fileRef = 13B07FB71A68108700A75B9A /* main.m */; };
		2CE54C7D16D44C5380C53609 /* Hind-Regular.ttf in Resources */ = {isa = PBXBuildFile; fileRef = A100BC162FF5410CB4627D3C /* Hind-Regular.ttf */; };
		2D02E4BC1E0B4A80006451C7 /* AppDelegate.m in Sources */ = {isa = PBXBuildFile; fileRef = 13B07FB01A68108700A75B9A /* AppDelegate.m */; };
		2D02E4BD1E0B4A84006451C7 /* Images.xcassets in Resources */ = {isa = PBXBuildFile; fileRef = 13B07FB51A68108700A75B9A /* Images.xcassets */; };
		2D02E4BF1E0B4AB3006451C7 /* main.m in Sources */ = {isa = PBXBuildFile; fileRef = 13B07FB71A68108700A75B9A /* main.m */; };
		2DCD954D1E0B4F2C00145EB5 /* celoTests.m in Sources */ = {isa = PBXBuildFile; fileRef = 00E356F21AD99517003FC87E /* celoTests.m */; };
		2E6B8DA1BF6440D89CB45CCA /* Jost-Medium.ttf in Resources */ = {isa = PBXBuildFile; fileRef = A86AF23416DE47E0B4068AE7 /* Jost-Medium.ttf */; };
		5575263ED1EA4F568D328DE9 /* Hind-SemiBold.ttf in Resources */ = {isa = PBXBuildFile; fileRef = C5952C9D168E4172BB52364C /* Hind-SemiBold.ttf */; };
		67911AC6D310414DAAC1498E /* libz.tbd in Frameworks */ = {isa = PBXBuildFile; fileRef = F3F5FA21E7EC46BBB744FE54 /* libz.tbd */; };
<<<<<<< HEAD
		6844FCD52570513C0057A74F /* QBImagePicker.storyboard in Resources */ = {isa = PBXBuildFile; fileRef = 6844FCD42570513C0057A74F /* QBImagePicker.storyboard */; };
		85E8054E767BF68843B24D43 /* Pods_celo.framework in Frameworks */ = {isa = PBXBuildFile; fileRef = 691B91F2E7383B2AF94AAA8B /* Pods_celo.framework */; };
=======
		A3A3A0E6CAED7C7178537468 /* Pods_celoTests.framework in Frameworks */ = {isa = PBXBuildFile; fileRef = 6669DECF14218D4A5F7B6934 /* Pods_celoTests.framework */; };
		E67718AB6F8C7A20BC950487 /* Pods_celo.framework in Frameworks */ = {isa = PBXBuildFile; fileRef = 0D1CB839D9941EAF569939F9 /* Pods_celo.framework */; };
>>>>>>> 30200ed4
		EB3CF5B346854570A1EC69B3 /* Jost-Book.ttf in Resources */ = {isa = PBXBuildFile; fileRef = F19E0D1442F8460181626D12 /* Jost-Book.ttf */; };
/* End PBXBuildFile section */

/* Begin PBXContainerItemProxy section */
		00E356F41AD99517003FC87E /* PBXContainerItemProxy */ = {
			isa = PBXContainerItemProxy;
			containerPortal = 83CBB9F71A601CBA00E9B192 /* Project object */;
			proxyType = 1;
			remoteGlobalIDString = 13B07F861A680F5B00A75B9A;
			remoteInfo = celo;
		};
		2D02E4911E0B4A5D006451C7 /* PBXContainerItemProxy */ = {
			isa = PBXContainerItemProxy;
			containerPortal = 83CBB9F71A601CBA00E9B192 /* Project object */;
			proxyType = 1;
			remoteGlobalIDString = 2D02E47A1E0B4A5D006451C7;
			remoteInfo = "celo-tvOS";
		};
/* End PBXContainerItemProxy section */

/* Begin PBXFileReference section */
		008F07F21AC5B25A0029DE68 /* main.jsbundle */ = {isa = PBXFileReference; fileEncoding = 4; lastKnownFileType = text; path = main.jsbundle; sourceTree = "<group>"; };
		00E356EE1AD99517003FC87E /* celoTests.xctest */ = {isa = PBXFileReference; explicitFileType = wrapper.cfbundle; includeInIndex = 0; path = celoTests.xctest; sourceTree = BUILT_PRODUCTS_DIR; };
		00E356F11AD99517003FC87E /* Info.plist */ = {isa = PBXFileReference; lastKnownFileType = text.plist.xml; path = Info.plist; sourceTree = "<group>"; };
		00E356F21AD99517003FC87E /* celoTests.m */ = {isa = PBXFileReference; lastKnownFileType = sourcecode.c.objc; path = celoTests.m; sourceTree = "<group>"; };
		0317E783245B696200AAAC2E /* Inter-Regular.ttf */ = {isa = PBXFileReference; lastKnownFileType = file; path = "../fonts/Inter-Regular.ttf"; sourceTree = "<group>"; };
		0317E784245B696200AAAC2E /* Inter-Medium.ttf */ = {isa = PBXFileReference; lastKnownFileType = file; path = "../fonts/Inter-Medium.ttf"; sourceTree = "<group>"; };
		0317E785245B696200AAAC2E /* Inter-SemiBold.ttf */ = {isa = PBXFileReference; lastKnownFileType = file; path = "../fonts/Inter-SemiBold.ttf"; sourceTree = "<group>"; };
		0602B5AFC2AE93CFF1316467 /* Pods-celo-celoTests.debug.xcconfig */ = {isa = PBXFileReference; includeInIndex = 1; lastKnownFileType = text.xcconfig; name = "Pods-celo-celoTests.debug.xcconfig"; path = "Target Support Files/Pods-celo-celoTests/Pods-celo-celoTests.debug.xcconfig"; sourceTree = "<group>"; };
		0D1CB839D9941EAF569939F9 /* Pods_celo.framework */ = {isa = PBXFileReference; explicitFileType = wrapper.framework; includeInIndex = 0; path = Pods_celo.framework; sourceTree = BUILT_PRODUCTS_DIR; };
		0FC6C311256FEF2700C35F47 /* es-419 */ = {isa = PBXFileReference; lastKnownFileType = text.plist.strings; name = "es-419"; path = "es-419.lproj/InfoPlist.strings"; sourceTree = "<group>"; };
		0FC6C317256FEF4A00C35F47 /* pt-BR */ = {isa = PBXFileReference; lastKnownFileType = text.plist.strings; name = "pt-BR"; path = "pt-BR.lproj/InfoPlist.strings"; sourceTree = "<group>"; };
		0FE3DE8E2347740700EA87A0 /* celo.entitlements */ = {isa = PBXFileReference; lastKnownFileType = text.plist.entitlements; name = celo.entitlements; path = celo/celo.entitlements; sourceTree = "<group>"; };
		114969FB1F3AA04FFDC6831F /* Pods-celoTests.debug.xcconfig */ = {isa = PBXFileReference; includeInIndex = 1; lastKnownFileType = text.xcconfig; name = "Pods-celoTests.debug.xcconfig"; path = "Target Support Files/Pods-celoTests/Pods-celoTests.debug.xcconfig"; sourceTree = "<group>"; };
		13B07F961A680F5B00A75B9A /* celo.app */ = {isa = PBXFileReference; explicitFileType = wrapper.application; includeInIndex = 0; path = celo.app; sourceTree = BUILT_PRODUCTS_DIR; };
		13B07FAF1A68108700A75B9A /* AppDelegate.h */ = {isa = PBXFileReference; fileEncoding = 4; lastKnownFileType = sourcecode.c.h; name = AppDelegate.h; path = celo/AppDelegate.h; sourceTree = "<group>"; };
		13B07FB01A68108700A75B9A /* AppDelegate.m */ = {isa = PBXFileReference; fileEncoding = 4; lastKnownFileType = sourcecode.c.objc; name = AppDelegate.m; path = celo/AppDelegate.m; sourceTree = "<group>"; };
		13B07FB21A68108700A75B9A /* Base */ = {isa = PBXFileReference; lastKnownFileType = file.xib; name = Base; path = Base.lproj/LaunchScreen.xib; sourceTree = "<group>"; };
		13B07FB51A68108700A75B9A /* Images.xcassets */ = {isa = PBXFileReference; lastKnownFileType = folder.assetcatalog; name = Images.xcassets; path = celo/Images.xcassets; sourceTree = "<group>"; };
		13B07FB61A68108700A75B9A /* Info.plist */ = {isa = PBXFileReference; fileEncoding = 4; lastKnownFileType = text.plist.xml; name = Info.plist; path = celo/Info.plist; sourceTree = "<group>"; };
		13B07FB71A68108700A75B9A /* main.m */ = {isa = PBXFileReference; fileEncoding = 4; lastKnownFileType = sourcecode.c.objc; name = main.m; path = celo/main.m; sourceTree = "<group>"; };
		2D02E47B1E0B4A5D006451C7 /* celo-tvOS.app */ = {isa = PBXFileReference; explicitFileType = wrapper.application; includeInIndex = 0; path = "celo-tvOS.app"; sourceTree = BUILT_PRODUCTS_DIR; };
		2D02E4901E0B4A5D006451C7 /* celo-tvOSTests.xctest */ = {isa = PBXFileReference; explicitFileType = wrapper.cfbundle; includeInIndex = 0; path = "celo-tvOSTests.xctest"; sourceTree = BUILT_PRODUCTS_DIR; };
		6669DECF14218D4A5F7B6934 /* Pods_celoTests.framework */ = {isa = PBXFileReference; explicitFileType = wrapper.framework; includeInIndex = 0; path = Pods_celoTests.framework; sourceTree = BUILT_PRODUCTS_DIR; };
		6844E1A0CA2D7D32349444EC /* Pods-celo.debug.xcconfig */ = {isa = PBXFileReference; includeInIndex = 1; lastKnownFileType = text.xcconfig; name = "Pods-celo.debug.xcconfig"; path = "Target Support Files/Pods-celo/Pods-celo.debug.xcconfig"; sourceTree = "<group>"; };
<<<<<<< HEAD
		6844FCD42570513C0057A74F /* QBImagePicker.storyboard */ = {isa = PBXFileReference; lastKnownFileType = file.storyboard; name = QBImagePicker.storyboard; path = "../../../node_modules/react-native-image-crop-picker/ios/QBImagePicker/QBImagePicker/QBImagePicker.storyboard"; sourceTree = "<group>"; };
		691B91F2E7383B2AF94AAA8B /* Pods_celo.framework */ = {isa = PBXFileReference; explicitFileType = wrapper.framework; includeInIndex = 0; path = Pods_celo.framework; sourceTree = BUILT_PRODUCTS_DIR; };
=======
>>>>>>> 30200ed4
		95E01263B685485BA7D5CEB0 /* Hind-Light.ttf */ = {isa = PBXFileReference; explicitFileType = undefined; fileEncoding = 9; includeInIndex = 0; lastKnownFileType = unknown; name = "Hind-Light.ttf"; path = "../fonts/Hind-Light.ttf"; sourceTree = "<group>"; };
		A100BC162FF5410CB4627D3C /* Hind-Regular.ttf */ = {isa = PBXFileReference; explicitFileType = undefined; fileEncoding = 9; includeInIndex = 0; lastKnownFileType = unknown; name = "Hind-Regular.ttf"; path = "../fonts/Hind-Regular.ttf"; sourceTree = "<group>"; };
		A11A894B3E86661FA132FC18 /* Pods-celo.release.xcconfig */ = {isa = PBXFileReference; includeInIndex = 1; lastKnownFileType = text.xcconfig; name = "Pods-celo.release.xcconfig"; path = "Target Support Files/Pods-celo/Pods-celo.release.xcconfig"; sourceTree = "<group>"; };
		A3642B9B22B607BE0071CBC5 /* celo-Bridging-Header.h */ = {isa = PBXFileReference; lastKnownFileType = sourcecode.c.h; path = "celo-Bridging-Header.h"; sourceTree = "<group>"; };
		A86AF23416DE47E0B4068AE7 /* Jost-Medium.ttf */ = {isa = PBXFileReference; explicitFileType = undefined; fileEncoding = 9; includeInIndex = 0; lastKnownFileType = unknown; name = "Jost-Medium.ttf"; path = "../fonts/Jost-Medium.ttf"; sourceTree = "<group>"; };
		AAE92820119F4CC5B23C6636 /* Hind-Medium.ttf */ = {isa = PBXFileReference; explicitFileType = undefined; fileEncoding = 9; includeInIndex = 0; lastKnownFileType = unknown; name = "Hind-Medium.ttf"; path = "../fonts/Hind-Medium.ttf"; sourceTree = "<group>"; };
		B59F6FDB7D084157A12E7A52 /* Hind-Bold.ttf */ = {isa = PBXFileReference; explicitFileType = undefined; fileEncoding = 9; includeInIndex = 0; lastKnownFileType = unknown; name = "Hind-Bold.ttf"; path = "../fonts/Hind-Bold.ttf"; sourceTree = "<group>"; };
		BF61F27C85F8E9CE335BA142 /* Pods-celoTests.release.xcconfig */ = {isa = PBXFileReference; includeInIndex = 1; lastKnownFileType = text.xcconfig; name = "Pods-celoTests.release.xcconfig"; path = "Target Support Files/Pods-celoTests/Pods-celoTests.release.xcconfig"; sourceTree = "<group>"; };
		C5952C9D168E4172BB52364C /* Hind-SemiBold.ttf */ = {isa = PBXFileReference; explicitFileType = undefined; fileEncoding = 9; includeInIndex = 0; lastKnownFileType = unknown; name = "Hind-SemiBold.ttf"; path = "../fonts/Hind-SemiBold.ttf"; sourceTree = "<group>"; };
		CCB1F49C3DAE62A0F72F43DF /* Pods-celo-celoTests.release.xcconfig */ = {isa = PBXFileReference; includeInIndex = 1; lastKnownFileType = text.xcconfig; name = "Pods-celo-celoTests.release.xcconfig"; path = "Target Support Files/Pods-celo-celoTests/Pods-celo-celoTests.release.xcconfig"; sourceTree = "<group>"; };
		F19E0D1442F8460181626D12 /* Jost-Book.ttf */ = {isa = PBXFileReference; explicitFileType = undefined; fileEncoding = 9; includeInIndex = 0; lastKnownFileType = unknown; name = "Jost-Book.ttf"; path = "../fonts/Jost-Book.ttf"; sourceTree = "<group>"; };
		F3F5FA21E7EC46BBB744FE54 /* libz.tbd */ = {isa = PBXFileReference; explicitFileType = undefined; fileEncoding = 9; includeInIndex = 0; lastKnownFileType = "sourcecode.text-based-dylib-definition"; name = libz.tbd; path = usr/lib/libz.tbd; sourceTree = SDKROOT; };
/* End PBXFileReference section */

/* Begin PBXFrameworksBuildPhase section */
		00E356EB1AD99517003FC87E /* Frameworks */ = {
			isa = PBXFrameworksBuildPhase;
			buildActionMask = 2147483647;
			files = (
				A3A3A0E6CAED7C7178537468 /* Pods_celoTests.framework in Frameworks */,
			);
			runOnlyForDeploymentPostprocessing = 0;
		};
		13B07F8C1A680F5B00A75B9A /* Frameworks */ = {
			isa = PBXFrameworksBuildPhase;
			buildActionMask = 2147483647;
			files = (
				67911AC6D310414DAAC1498E /* libz.tbd in Frameworks */,
				E67718AB6F8C7A20BC950487 /* Pods_celo.framework in Frameworks */,
			);
			runOnlyForDeploymentPostprocessing = 0;
		};
		2D02E4781E0B4A5D006451C7 /* Frameworks */ = {
			isa = PBXFrameworksBuildPhase;
			buildActionMask = 2147483647;
			files = (
			);
			runOnlyForDeploymentPostprocessing = 0;
		};
		2D02E48D1E0B4A5D006451C7 /* Frameworks */ = {
			isa = PBXFrameworksBuildPhase;
			buildActionMask = 2147483647;
			files = (
			);
			runOnlyForDeploymentPostprocessing = 0;
		};
/* End PBXFrameworksBuildPhase section */

/* Begin PBXGroup section */
		00E356EF1AD99517003FC87E /* celoTests */ = {
			isa = PBXGroup;
			children = (
				00E356F21AD99517003FC87E /* celoTests.m */,
				00E356F01AD99517003FC87E /* Supporting Files */,
			);
			path = celoTests;
			sourceTree = "<group>";
		};
		00E356F01AD99517003FC87E /* Supporting Files */ = {
			isa = PBXGroup;
			children = (
				00E356F11AD99517003FC87E /* Info.plist */,
			);
			name = "Supporting Files";
			sourceTree = "<group>";
		};
		080C3131575C4BB58D359856 /* Frameworks */ = {
			isa = PBXGroup;
			children = (
				F3F5FA21E7EC46BBB744FE54 /* libz.tbd */,
				0D1CB839D9941EAF569939F9 /* Pods_celo.framework */,
				6669DECF14218D4A5F7B6934 /* Pods_celoTests.framework */,
			);
			name = Frameworks;
			sourceTree = "<group>";
		};
		13B07FAE1A68108700A75B9A /* celo */ = {
			isa = PBXGroup;
			children = (
				0FE3DE8E2347740700EA87A0 /* celo.entitlements */,
				008F07F21AC5B25A0029DE68 /* main.jsbundle */,
				13B07FAF1A68108700A75B9A /* AppDelegate.h */,
				13B07FB01A68108700A75B9A /* AppDelegate.m */,
				13B07FB51A68108700A75B9A /* Images.xcassets */,
				13B07FB61A68108700A75B9A /* Info.plist */,
				13B07FB11A68108700A75B9A /* LaunchScreen.xib */,
				13B07FB71A68108700A75B9A /* main.m */,
				A3642B9B22B607BE0071CBC5 /* celo-Bridging-Header.h */,
				0FC6C312256FEF2700C35F47 /* InfoPlist.strings */,
			);
			name = celo;
			sourceTree = "<group>";
		};
		24A671CF55B1A8A5DB61A139 /* Pods */ = {
			isa = PBXGroup;
			children = (
				6844E1A0CA2D7D32349444EC /* Pods-celo.debug.xcconfig */,
				A11A894B3E86661FA132FC18 /* Pods-celo.release.xcconfig */,
				114969FB1F3AA04FFDC6831F /* Pods-celoTests.debug.xcconfig */,
				BF61F27C85F8E9CE335BA142 /* Pods-celoTests.release.xcconfig */,
				0602B5AFC2AE93CFF1316467 /* Pods-celo-celoTests.debug.xcconfig */,
				CCB1F49C3DAE62A0F72F43DF /* Pods-celo-celoTests.release.xcconfig */,
			);
			path = Pods;
			sourceTree = "<group>";
		};
		832341AE1AAA6A7D00B99B32 /* Libraries */ = {
			isa = PBXGroup;
			children = (
			);
			name = Libraries;
			sourceTree = "<group>";
		};
		83CBB9F61A601CBA00E9B192 = {
			isa = PBXGroup;
			children = (
				6844FCD42570513C0057A74F /* QBImagePicker.storyboard */,
				13B07FAE1A68108700A75B9A /* celo */,
				832341AE1AAA6A7D00B99B32 /* Libraries */,
				00E356EF1AD99517003FC87E /* celoTests */,
				83CBBA001A601CBA00E9B192 /* Products */,
				E3041EF3155B4320B4CF8300 /* Resources */,
				080C3131575C4BB58D359856 /* Frameworks */,
				24A671CF55B1A8A5DB61A139 /* Pods */,
			);
			indentWidth = 2;
			sourceTree = "<group>";
			tabWidth = 2;
			usesTabs = 0;
		};
		83CBBA001A601CBA00E9B192 /* Products */ = {
			isa = PBXGroup;
			children = (
				13B07F961A680F5B00A75B9A /* celo.app */,
				00E356EE1AD99517003FC87E /* celoTests.xctest */,
				2D02E47B1E0B4A5D006451C7 /* celo-tvOS.app */,
				2D02E4901E0B4A5D006451C7 /* celo-tvOSTests.xctest */,
			);
			name = Products;
			sourceTree = "<group>";
		};
		E3041EF3155B4320B4CF8300 /* Resources */ = {
			isa = PBXGroup;
			children = (
				0317E784245B696200AAAC2E /* Inter-Medium.ttf */,
				0317E783245B696200AAAC2E /* Inter-Regular.ttf */,
				0317E785245B696200AAAC2E /* Inter-SemiBold.ttf */,
				B59F6FDB7D084157A12E7A52 /* Hind-Bold.ttf */,
				95E01263B685485BA7D5CEB0 /* Hind-Light.ttf */,
				AAE92820119F4CC5B23C6636 /* Hind-Medium.ttf */,
				A100BC162FF5410CB4627D3C /* Hind-Regular.ttf */,
				C5952C9D168E4172BB52364C /* Hind-SemiBold.ttf */,
				F19E0D1442F8460181626D12 /* Jost-Book.ttf */,
				A86AF23416DE47E0B4068AE7 /* Jost-Medium.ttf */,
			);
			name = Resources;
			sourceTree = "<group>";
		};
/* End PBXGroup section */

/* Begin PBXNativeTarget section */
		00E356ED1AD99517003FC87E /* celoTests */ = {
			isa = PBXNativeTarget;
			buildConfigurationList = 00E357021AD99517003FC87E /* Build configuration list for PBXNativeTarget "celoTests" */;
			buildPhases = (
				303640E30FA04413341F3B94 /* [CP] Check Pods Manifest.lock */,
				00E356EA1AD99517003FC87E /* Sources */,
				00E356EB1AD99517003FC87E /* Frameworks */,
				00E356EC1AD99517003FC87E /* Resources */,
			);
			buildRules = (
			);
			dependencies = (
				00E356F51AD99517003FC87E /* PBXTargetDependency */,
			);
			name = celoTests;
			productName = celoTests;
			productReference = 00E356EE1AD99517003FC87E /* celoTests.xctest */;
			productType = "com.apple.product-type.bundle.unit-test";
		};
		13B07F861A680F5B00A75B9A /* celo */ = {
			isa = PBXNativeTarget;
			buildConfigurationList = 13B07F931A680F5B00A75B9A /* Build configuration list for PBXNativeTarget "celo" */;
			buildPhases = (
				EDFBD70451F427419465B148 /* [CP] Check Pods Manifest.lock */,
				13B07F871A680F5B00A75B9A /* Sources */,
				13B07F8C1A680F5B00A75B9A /* Frameworks */,
				13B07F8E1A680F5B00A75B9A /* Resources */,
				00DD1BFF1BD5951E006B06BC /* Bundle React Native code and images */,
				0FA148AE242137AC009239C6 /* Copy GoogleService-Info.plist */,
				FAA606D3D7E04ED7985FC9FF /* Upload Debug Symbols to Sentry */,
				DF435D29C5F44D62FCA95354 /* [CP-User] [RNFB] Core Configuration */,
				CC890390A769531F903E6771 /* [CP] Embed Pods Frameworks */,
			);
			buildRules = (
			);
			dependencies = (
			);
			name = celo;
			productName = "Hello World";
			productReference = 13B07F961A680F5B00A75B9A /* celo.app */;
			productType = "com.apple.product-type.application";
		};
		2D02E47A1E0B4A5D006451C7 /* celo-tvOS */ = {
			isa = PBXNativeTarget;
			buildConfigurationList = 2D02E4BA1E0B4A5E006451C7 /* Build configuration list for PBXNativeTarget "celo-tvOS" */;
			buildPhases = (
				2D02E4771E0B4A5D006451C7 /* Sources */,
				2D02E4781E0B4A5D006451C7 /* Frameworks */,
				2D02E4791E0B4A5D006451C7 /* Resources */,
				2D02E4CB1E0B4B27006451C7 /* Bundle React Native Code And Images */,
			);
			buildRules = (
			);
			dependencies = (
			);
			name = "celo-tvOS";
			productName = "celo-tvOS";
			productReference = 2D02E47B1E0B4A5D006451C7 /* celo-tvOS.app */;
			productType = "com.apple.product-type.application";
		};
		2D02E48F1E0B4A5D006451C7 /* celo-tvOSTests */ = {
			isa = PBXNativeTarget;
			buildConfigurationList = 2D02E4BB1E0B4A5E006451C7 /* Build configuration list for PBXNativeTarget "celo-tvOSTests" */;
			buildPhases = (
				2D02E48C1E0B4A5D006451C7 /* Sources */,
				2D02E48D1E0B4A5D006451C7 /* Frameworks */,
				2D02E48E1E0B4A5D006451C7 /* Resources */,
			);
			buildRules = (
			);
			dependencies = (
				2D02E4921E0B4A5D006451C7 /* PBXTargetDependency */,
			);
			name = "celo-tvOSTests";
			productName = "celo-tvOSTests";
			productReference = 2D02E4901E0B4A5D006451C7 /* celo-tvOSTests.xctest */;
			productType = "com.apple.product-type.bundle.unit-test";
		};
/* End PBXNativeTarget section */

/* Begin PBXProject section */
		83CBB9F71A601CBA00E9B192 /* Project object */ = {
			isa = PBXProject;
			attributes = {
				LastUpgradeCheck = 610;
				ORGANIZATIONNAME = Facebook;
				TargetAttributes = {
					00E356ED1AD99517003FC87E = {
						CreatedOnToolsVersion = 6.2;
						DevelopmentTeam = HDPUB8C3KG;
						TestTargetID = 13B07F861A680F5B00A75B9A;
					};
					13B07F861A680F5B00A75B9A = {
						DevelopmentTeam = HDPUB8C3KG;
						LastSwiftMigration = 1020;
						SystemCapabilities = {
							com.apple.BackgroundModes = {
								enabled = 1;
							};
							com.apple.Push = {
								enabled = 1;
							};
						};
					};
					2D02E47A1E0B4A5D006451C7 = {
						CreatedOnToolsVersion = 8.2.1;
						ProvisioningStyle = Automatic;
					};
					2D02E48F1E0B4A5D006451C7 = {
						CreatedOnToolsVersion = 8.2.1;
						ProvisioningStyle = Automatic;
						TestTargetID = 2D02E47A1E0B4A5D006451C7;
					};
				};
			};
			buildConfigurationList = 83CBB9FA1A601CBA00E9B192 /* Build configuration list for PBXProject "celo" */;
			compatibilityVersion = "Xcode 3.2";
			developmentRegion = English;
			hasScannedForEncodings = 0;
			knownRegions = (
				English,
				en,
				Base,
				"es-419",
				"pt-BR",
			);
			mainGroup = 83CBB9F61A601CBA00E9B192;
			productRefGroup = 83CBBA001A601CBA00E9B192 /* Products */;
			projectDirPath = "";
			projectRoot = "";
			targets = (
				13B07F861A680F5B00A75B9A /* celo */,
				00E356ED1AD99517003FC87E /* celoTests */,
				2D02E47A1E0B4A5D006451C7 /* celo-tvOS */,
				2D02E48F1E0B4A5D006451C7 /* celo-tvOSTests */,
			);
		};
/* End PBXProject section */

/* Begin PBXResourcesBuildPhase section */
		00E356EC1AD99517003FC87E /* Resources */ = {
			isa = PBXResourcesBuildPhase;
			buildActionMask = 2147483647;
			files = (
			);
			runOnlyForDeploymentPostprocessing = 0;
		};
		13B07F8E1A680F5B00A75B9A /* Resources */ = {
			isa = PBXResourcesBuildPhase;
			buildActionMask = 2147483647;
			files = (
<<<<<<< HEAD
				6844FCD52570513C0057A74F /* QBImagePicker.storyboard in Resources */,
=======
>>>>>>> 30200ed4
				0317E78A245B696200AAAC2E /* Inter-SemiBold.ttf in Resources */,
				13B07FBF1A68108700A75B9A /* Images.xcassets in Resources */,
				13B07FBD1A68108700A75B9A /* LaunchScreen.xib in Resources */,
				0FC6C310256FEF2700C35F47 /* InfoPlist.strings in Resources */,
				0445977E03C74B20A93158B5 /* Hind-Bold.ttf in Resources */,
				0350D7F2EBD64D0585FEF0AF /* Hind-Light.ttf in Resources */,
				0317E786245B696200AAAC2E /* Inter-Regular.ttf in Resources */,
				0581BC2D3AEB42D086D403E3 /* Hind-Medium.ttf in Resources */,
				2CE54C7D16D44C5380C53609 /* Hind-Regular.ttf in Resources */,
				0317E788245B696200AAAC2E /* Inter-Medium.ttf in Resources */,
				5575263ED1EA4F568D328DE9 /* Hind-SemiBold.ttf in Resources */,
				EB3CF5B346854570A1EC69B3 /* Jost-Book.ttf in Resources */,
				2E6B8DA1BF6440D89CB45CCA /* Jost-Medium.ttf in Resources */,
			);
			runOnlyForDeploymentPostprocessing = 0;
		};
		2D02E4791E0B4A5D006451C7 /* Resources */ = {
			isa = PBXResourcesBuildPhase;
			buildActionMask = 2147483647;
			files = (
				2D02E4BD1E0B4A84006451C7 /* Images.xcassets in Resources */,
			);
			runOnlyForDeploymentPostprocessing = 0;
		};
		2D02E48E1E0B4A5D006451C7 /* Resources */ = {
			isa = PBXResourcesBuildPhase;
			buildActionMask = 2147483647;
			files = (
			);
			runOnlyForDeploymentPostprocessing = 0;
		};
/* End PBXResourcesBuildPhase section */

/* Begin PBXShellScriptBuildPhase section */
		00DD1BFF1BD5951E006B06BC /* Bundle React Native code and images */ = {
			isa = PBXShellScriptBuildPhase;
			buildActionMask = 2147483647;
			files = (
			);
			inputPaths = (
			);
			name = "Bundle React Native code and images";
			outputPaths = (
			);
			runOnlyForDeploymentPostprocessing = 0;
			shellPath = /bin/sh;
			shellScript = "# First set the path to sentry.properties\nexport SENTRY_PROPERTIES=sentry.properties\n\n# Setup nvm and set node\n[ -z \"$NVM_DIR\" ] && export NVM_DIR=\"$HOME/.nvm\"\n\nif [[ -s \"$HOME/.nvm/nvm.sh\" ]]; then\n. \"$HOME/.nvm/nvm.sh\"\nelif [[ -x \"$(command -v brew)\" && -s \"$(brew --prefix nvm)/nvm.sh\" ]]; then\n. \"$(brew --prefix nvm)/nvm.sh\"\nfi\n\n# Set up the nodenv node version manager if present\nif [[ -x \"$HOME/.nodenv/bin/nodenv\" ]]; then\neval \"$(\"$HOME/.nodenv/bin/nodenv\" init -)\"\nfi\n\n# Set up asdf version manager if present\nif [[ -s \"$HOME/.asdf/asdf.sh\" ]]; then\n. \"$HOME/.asdf/asdf.sh\"\nfi\n\n[ -z \"$NODE_BINARY\" ] && export NODE_BINARY=\"node\"\n\n# Fixes bundling failing with our monorepo setup\nexport PROJECT_ROOT=\"$PROJECT_DIR/..\"\n\n$NODE_BINARY ../../../node_modules/@sentry/cli/bin/sentry-cli react-native xcode \\\n../../../node_modules/react-native/scripts/react-native-xcode.sh\n";
		};
		0FA148AE242137AC009239C6 /* Copy GoogleService-Info.plist */ = {
			isa = PBXShellScriptBuildPhase;
			buildActionMask = 2147483647;
			files = (
			);
			inputFileListPaths = (
			);
			inputPaths = (
			);
			name = "Copy GoogleService-Info.plist";
			outputFileListPaths = (
			);
			outputPaths = (
			);
			runOnlyForDeploymentPostprocessing = 0;
			shellPath = /bin/sh;
			shellScript = "\"${SRCROOT}/../scripts/copy_google_service_plist.sh\"\n";
		};
		2D02E4CB1E0B4B27006451C7 /* Bundle React Native Code And Images */ = {
			isa = PBXShellScriptBuildPhase;
			buildActionMask = 2147483647;
			files = (
			);
			inputPaths = (
			);
			name = "Bundle React Native Code And Images";
			outputPaths = (
			);
			runOnlyForDeploymentPostprocessing = 0;
			shellPath = /bin/sh;
			shellScript = "# First set the path to sentry.properties\nexport SENTRY_PROPERTIES=sentry.properties\n\n# Setup nvm and set node\n[ -z \"$NVM_DIR\" ] && export NVM_DIR=\"$HOME/.nvm\"\n\nif [[ -s \"$HOME/.nvm/nvm.sh\" ]]; then\n. \"$HOME/.nvm/nvm.sh\"\nelif [[ -x \"$(command -v brew)\" && -s \"$(brew --prefix nvm)/nvm.sh\" ]]; then\n. \"$(brew --prefix nvm)/nvm.sh\"\nfi\n\n# Set up the nodenv node version manager if present\nif [[ -x \"$HOME/.nodenv/bin/nodenv\" ]]; then\neval \"$(\"$HOME/.nodenv/bin/nodenv\" init -)\"\nfi\n\n[ -z \"$NODE_BINARY\" ] && export NODE_BINARY=\"node\"\n\n$NODE_BINARY ../../../node_modules/@sentry/cli/bin/sentry-cli react-native xcode \\\n../node_modules/react-native/scripts/react-native-xcode.sh\n";
		};
		303640E30FA04413341F3B94 /* [CP] Check Pods Manifest.lock */ = {
			isa = PBXShellScriptBuildPhase;
			buildActionMask = 2147483647;
			files = (
			);
			inputFileListPaths = (
			);
			inputPaths = (
				"${PODS_PODFILE_DIR_PATH}/Podfile.lock",
				"${PODS_ROOT}/Manifest.lock",
			);
			name = "[CP] Check Pods Manifest.lock";
			outputFileListPaths = (
			);
			outputPaths = (
				"$(DERIVED_FILE_DIR)/Pods-celoTests-checkManifestLockResult.txt",
			);
			runOnlyForDeploymentPostprocessing = 0;
			shellPath = /bin/sh;
			shellScript = "diff \"${PODS_PODFILE_DIR_PATH}/Podfile.lock\" \"${PODS_ROOT}/Manifest.lock\" > /dev/null\nif [ $? != 0 ] ; then\n    # print error to STDERR\n    echo \"error: The sandbox is not in sync with the Podfile.lock. Run 'pod install' or update your CocoaPods installation.\" >&2\n    exit 1\nfi\n# This output is used by Xcode 'outputs' to avoid re-running this script phase.\necho \"SUCCESS\" > \"${SCRIPT_OUTPUT_FILE_0}\"\n";
			showEnvVarsInLog = 0;
		};
		CC890390A769531F903E6771 /* [CP] Embed Pods Frameworks */ = {
			isa = PBXShellScriptBuildPhase;
			buildActionMask = 2147483647;
			files = (
			);
			inputPaths = (
				"${PODS_ROOT}/Target Support Files/Pods-celo/Pods-celo-frameworks.sh",
				"${BUILT_PRODUCTS_DIR}/Analytics/Segment.framework",
				"${BUILT_PRODUCTS_DIR}/CeloBlockchain/CeloBlockchain.framework",
				"${BUILT_PRODUCTS_DIR}/DoubleConversion/DoubleConversion.framework",
				"${BUILT_PRODUCTS_DIR}/FBReactNativeSpec/FBReactNativeSpec.framework",
				"${BUILT_PRODUCTS_DIR}/Folly/folly.framework",
				"${BUILT_PRODUCTS_DIR}/GTMSessionFetcher/GTMSessionFetcher.framework",
				"${BUILT_PRODUCTS_DIR}/GoogleUtilities/GoogleUtilities.framework",
				"${BUILT_PRODUCTS_DIR}/PromisesObjC/FBLPromises.framework",
				"${BUILT_PRODUCTS_DIR}/Protobuf/Protobuf.framework",
				"${BUILT_PRODUCTS_DIR}/RCTTypeSafety/RCTTypeSafety.framework",
				"${BUILT_PRODUCTS_DIR}/RNCAsyncStorage/RNCAsyncStorage.framework",
				"${BUILT_PRODUCTS_DIR}/RNCClipboard/RNCClipboard.framework",
				"${BUILT_PRODUCTS_DIR}/RNCMaskedView/RNCMaskedView.framework",
				"${BUILT_PRODUCTS_DIR}/RNDeviceInfo/RNDeviceInfo.framework",
				"${BUILT_PRODUCTS_DIR}/RNExitApp/RNExitApp.framework",
				"${BUILT_PRODUCTS_DIR}/RNFS/RNFS.framework",
				"${BUILT_PRODUCTS_DIR}/RNGestureHandler/RNGestureHandler.framework",
				"${BUILT_PRODUCTS_DIR}/RNImageCropPicker/RNImageCropPicker.framework",
				"${BUILT_PRODUCTS_DIR}/RNKeychain/RNKeychain.framework",
				"${BUILT_PRODUCTS_DIR}/RNLocalize/RNLocalize.framework",
				"${BUILT_PRODUCTS_DIR}/RNReanimated/RNReanimated.framework",
				"${BUILT_PRODUCTS_DIR}/RNSVG/RNSVG.framework",
				"${BUILT_PRODUCTS_DIR}/RNScreens/RNScreens.framework",
				"${BUILT_PRODUCTS_DIR}/RNSecureRandom/RNSecureRandom.framework",
				"${BUILT_PRODUCTS_DIR}/RNSentry/RNSentry.framework",
				"${BUILT_PRODUCTS_DIR}/RNShare/RNShare.framework",
				"${BUILT_PRODUCTS_DIR}/React-Core/React.framework",
				"${BUILT_PRODUCTS_DIR}/React-CoreModules/CoreModules.framework",
				"${BUILT_PRODUCTS_DIR}/React-RCTAnimation/RCTAnimation.framework",
				"${BUILT_PRODUCTS_DIR}/React-RCTBlob/RCTBlob.framework",
				"${BUILT_PRODUCTS_DIR}/React-RCTImage/RCTImage.framework",
				"${BUILT_PRODUCTS_DIR}/React-RCTLinking/RCTLinking.framework",
				"${BUILT_PRODUCTS_DIR}/React-RCTNetwork/RCTNetwork.framework",
				"${BUILT_PRODUCTS_DIR}/React-RCTSettings/RCTSettings.framework",
				"${BUILT_PRODUCTS_DIR}/React-RCTText/RCTText.framework",
				"${BUILT_PRODUCTS_DIR}/React-RCTVibration/RCTVibration.framework",
				"${BUILT_PRODUCTS_DIR}/React-cxxreact/cxxreact.framework",
				"${BUILT_PRODUCTS_DIR}/React-jsi/jsi.framework",
				"${BUILT_PRODUCTS_DIR}/React-jsiexecutor/jsireact.framework",
				"${BUILT_PRODUCTS_DIR}/React-jsinspector/jsinspector.framework",
				"${BUILT_PRODUCTS_DIR}/ReactCommon/ReactCommon.framework",
				"${BUILT_PRODUCTS_DIR}/Sentry/Sentry.framework",
				"${BUILT_PRODUCTS_DIR}/TOCropViewController/TOCropViewController.framework",
				"${BUILT_PRODUCTS_DIR}/Toast/Toast.framework",
				"${BUILT_PRODUCTS_DIR}/Yoga/yoga.framework",
				"${BUILT_PRODUCTS_DIR}/YogaKit/YogaKit.framework",
				"${BUILT_PRODUCTS_DIR}/glog/glog.framework",
				"${BUILT_PRODUCTS_DIR}/leveldb-library/leveldb.framework",
				"${BUILT_PRODUCTS_DIR}/lottie-ios/Lottie.framework",
				"${BUILT_PRODUCTS_DIR}/lottie-react-native/lottie_react_native.framework",
				"${BUILT_PRODUCTS_DIR}/nanopb/nanopb.framework",
				"${BUILT_PRODUCTS_DIR}/react-native-blind-threshold-bls/react_native_blind_threshold_bls.framework",
				"${BUILT_PRODUCTS_DIR}/react-native-camera/react_native_camera.framework",
				"${BUILT_PRODUCTS_DIR}/react-native-config/react_native_config.framework",
				"${BUILT_PRODUCTS_DIR}/react-native-contacts/react_native_contacts.framework",
				"${BUILT_PRODUCTS_DIR}/react-native-geth/react_native_geth.framework",
				"${BUILT_PRODUCTS_DIR}/react-native-keep-awake/react_native_keep_awake.framework",
				"${BUILT_PRODUCTS_DIR}/react-native-mail/react_native_mail.framework",
				"${BUILT_PRODUCTS_DIR}/react-native-netinfo/react_native_netinfo.framework",
				"${BUILT_PRODUCTS_DIR}/react-native-randombytes/react_native_randombytes.framework",
				"${BUILT_PRODUCTS_DIR}/react-native-safe-area-context/react_native_safe_area_context.framework",
				"${BUILT_PRODUCTS_DIR}/react-native-shake/react_native_shake.framework",
				"${BUILT_PRODUCTS_DIR}/react-native-simple-toast/react_native_simple_toast.framework",
				"${BUILT_PRODUCTS_DIR}/react-native-sms/react_native_sms.framework",
				"${BUILT_PRODUCTS_DIR}/react-native-splash-screen/react_native_splash_screen.framework",
				"${BUILT_PRODUCTS_DIR}/react-native-tcp/react_native_tcp.framework",
				"${BUILT_PRODUCTS_DIR}/react-native-udp/react_native_udp.framework",
				"${BUILT_PRODUCTS_DIR}/react-native-webview/react_native_webview.framework",
			);
			name = "[CP] Embed Pods Frameworks";
			outputPaths = (
				"${TARGET_BUILD_DIR}/${FRAMEWORKS_FOLDER_PATH}/Segment.framework",
				"${TARGET_BUILD_DIR}/${FRAMEWORKS_FOLDER_PATH}/CeloBlockchain.framework",
				"${TARGET_BUILD_DIR}/${FRAMEWORKS_FOLDER_PATH}/DoubleConversion.framework",
				"${TARGET_BUILD_DIR}/${FRAMEWORKS_FOLDER_PATH}/FBReactNativeSpec.framework",
				"${TARGET_BUILD_DIR}/${FRAMEWORKS_FOLDER_PATH}/folly.framework",
				"${TARGET_BUILD_DIR}/${FRAMEWORKS_FOLDER_PATH}/GTMSessionFetcher.framework",
				"${TARGET_BUILD_DIR}/${FRAMEWORKS_FOLDER_PATH}/GoogleUtilities.framework",
				"${TARGET_BUILD_DIR}/${FRAMEWORKS_FOLDER_PATH}/FBLPromises.framework",
				"${TARGET_BUILD_DIR}/${FRAMEWORKS_FOLDER_PATH}/Protobuf.framework",
				"${TARGET_BUILD_DIR}/${FRAMEWORKS_FOLDER_PATH}/RCTTypeSafety.framework",
				"${TARGET_BUILD_DIR}/${FRAMEWORKS_FOLDER_PATH}/RNCAsyncStorage.framework",
				"${TARGET_BUILD_DIR}/${FRAMEWORKS_FOLDER_PATH}/RNCClipboard.framework",
				"${TARGET_BUILD_DIR}/${FRAMEWORKS_FOLDER_PATH}/RNCMaskedView.framework",
				"${TARGET_BUILD_DIR}/${FRAMEWORKS_FOLDER_PATH}/RNDeviceInfo.framework",
				"${TARGET_BUILD_DIR}/${FRAMEWORKS_FOLDER_PATH}/RNExitApp.framework",
				"${TARGET_BUILD_DIR}/${FRAMEWORKS_FOLDER_PATH}/RNFS.framework",
				"${TARGET_BUILD_DIR}/${FRAMEWORKS_FOLDER_PATH}/RNGestureHandler.framework",
				"${TARGET_BUILD_DIR}/${FRAMEWORKS_FOLDER_PATH}/RNImageCropPicker.framework",
				"${TARGET_BUILD_DIR}/${FRAMEWORKS_FOLDER_PATH}/RNKeychain.framework",
				"${TARGET_BUILD_DIR}/${FRAMEWORKS_FOLDER_PATH}/RNLocalize.framework",
				"${TARGET_BUILD_DIR}/${FRAMEWORKS_FOLDER_PATH}/RNReanimated.framework",
				"${TARGET_BUILD_DIR}/${FRAMEWORKS_FOLDER_PATH}/RNSVG.framework",
				"${TARGET_BUILD_DIR}/${FRAMEWORKS_FOLDER_PATH}/RNScreens.framework",
				"${TARGET_BUILD_DIR}/${FRAMEWORKS_FOLDER_PATH}/RNSecureRandom.framework",
				"${TARGET_BUILD_DIR}/${FRAMEWORKS_FOLDER_PATH}/RNSentry.framework",
				"${TARGET_BUILD_DIR}/${FRAMEWORKS_FOLDER_PATH}/RNShare.framework",
				"${TARGET_BUILD_DIR}/${FRAMEWORKS_FOLDER_PATH}/React.framework",
				"${TARGET_BUILD_DIR}/${FRAMEWORKS_FOLDER_PATH}/CoreModules.framework",
				"${TARGET_BUILD_DIR}/${FRAMEWORKS_FOLDER_PATH}/RCTAnimation.framework",
				"${TARGET_BUILD_DIR}/${FRAMEWORKS_FOLDER_PATH}/RCTBlob.framework",
				"${TARGET_BUILD_DIR}/${FRAMEWORKS_FOLDER_PATH}/RCTImage.framework",
				"${TARGET_BUILD_DIR}/${FRAMEWORKS_FOLDER_PATH}/RCTLinking.framework",
				"${TARGET_BUILD_DIR}/${FRAMEWORKS_FOLDER_PATH}/RCTNetwork.framework",
				"${TARGET_BUILD_DIR}/${FRAMEWORKS_FOLDER_PATH}/RCTSettings.framework",
				"${TARGET_BUILD_DIR}/${FRAMEWORKS_FOLDER_PATH}/RCTText.framework",
				"${TARGET_BUILD_DIR}/${FRAMEWORKS_FOLDER_PATH}/RCTVibration.framework",
				"${TARGET_BUILD_DIR}/${FRAMEWORKS_FOLDER_PATH}/cxxreact.framework",
				"${TARGET_BUILD_DIR}/${FRAMEWORKS_FOLDER_PATH}/jsi.framework",
				"${TARGET_BUILD_DIR}/${FRAMEWORKS_FOLDER_PATH}/jsireact.framework",
				"${TARGET_BUILD_DIR}/${FRAMEWORKS_FOLDER_PATH}/jsinspector.framework",
				"${TARGET_BUILD_DIR}/${FRAMEWORKS_FOLDER_PATH}/ReactCommon.framework",
				"${TARGET_BUILD_DIR}/${FRAMEWORKS_FOLDER_PATH}/Sentry.framework",
				"${TARGET_BUILD_DIR}/${FRAMEWORKS_FOLDER_PATH}/TOCropViewController.framework",
				"${TARGET_BUILD_DIR}/${FRAMEWORKS_FOLDER_PATH}/Toast.framework",
				"${TARGET_BUILD_DIR}/${FRAMEWORKS_FOLDER_PATH}/yoga.framework",
				"${TARGET_BUILD_DIR}/${FRAMEWORKS_FOLDER_PATH}/YogaKit.framework",
				"${TARGET_BUILD_DIR}/${FRAMEWORKS_FOLDER_PATH}/glog.framework",
				"${TARGET_BUILD_DIR}/${FRAMEWORKS_FOLDER_PATH}/leveldb.framework",
				"${TARGET_BUILD_DIR}/${FRAMEWORKS_FOLDER_PATH}/Lottie.framework",
				"${TARGET_BUILD_DIR}/${FRAMEWORKS_FOLDER_PATH}/lottie_react_native.framework",
				"${TARGET_BUILD_DIR}/${FRAMEWORKS_FOLDER_PATH}/nanopb.framework",
				"${TARGET_BUILD_DIR}/${FRAMEWORKS_FOLDER_PATH}/react_native_blind_threshold_bls.framework",
				"${TARGET_BUILD_DIR}/${FRAMEWORKS_FOLDER_PATH}/react_native_camera.framework",
				"${TARGET_BUILD_DIR}/${FRAMEWORKS_FOLDER_PATH}/react_native_config.framework",
				"${TARGET_BUILD_DIR}/${FRAMEWORKS_FOLDER_PATH}/react_native_contacts.framework",
				"${TARGET_BUILD_DIR}/${FRAMEWORKS_FOLDER_PATH}/react_native_geth.framework",
				"${TARGET_BUILD_DIR}/${FRAMEWORKS_FOLDER_PATH}/react_native_keep_awake.framework",
				"${TARGET_BUILD_DIR}/${FRAMEWORKS_FOLDER_PATH}/react_native_mail.framework",
				"${TARGET_BUILD_DIR}/${FRAMEWORKS_FOLDER_PATH}/react_native_netinfo.framework",
				"${TARGET_BUILD_DIR}/${FRAMEWORKS_FOLDER_PATH}/react_native_randombytes.framework",
				"${TARGET_BUILD_DIR}/${FRAMEWORKS_FOLDER_PATH}/react_native_safe_area_context.framework",
				"${TARGET_BUILD_DIR}/${FRAMEWORKS_FOLDER_PATH}/react_native_shake.framework",
				"${TARGET_BUILD_DIR}/${FRAMEWORKS_FOLDER_PATH}/react_native_simple_toast.framework",
				"${TARGET_BUILD_DIR}/${FRAMEWORKS_FOLDER_PATH}/react_native_sms.framework",
				"${TARGET_BUILD_DIR}/${FRAMEWORKS_FOLDER_PATH}/react_native_splash_screen.framework",
				"${TARGET_BUILD_DIR}/${FRAMEWORKS_FOLDER_PATH}/react_native_tcp.framework",
				"${TARGET_BUILD_DIR}/${FRAMEWORKS_FOLDER_PATH}/react_native_udp.framework",
				"${TARGET_BUILD_DIR}/${FRAMEWORKS_FOLDER_PATH}/react_native_webview.framework",
			);
			runOnlyForDeploymentPostprocessing = 0;
			shellPath = /bin/sh;
			shellScript = "\"${PODS_ROOT}/Target Support Files/Pods-celo/Pods-celo-frameworks.sh\"\n";
			showEnvVarsInLog = 0;
		};
		DF435D29C5F44D62FCA95354 /* [CP-User] [RNFB] Core Configuration */ = {
			isa = PBXShellScriptBuildPhase;
			buildActionMask = 2147483647;
			files = (
			);
			name = "[CP-User] [RNFB] Core Configuration";
			runOnlyForDeploymentPostprocessing = 0;
			shellPath = /bin/sh;
			shellScript = "#!/usr/bin/env bash\n#\n# Copyright (c) 2016-present Invertase Limited & Contributors\n#\n# Licensed under the Apache License, Version 2.0 (the \"License\");\n# you may not use this library except in compliance with the License.\n# You may obtain a copy of the License at\n#\n#   http://www.apache.org/licenses/LICENSE-2.0\n#\n# Unless required by applicable law or agreed to in writing, software\n# distributed under the License is distributed on an \"AS IS\" BASIS,\n# WITHOUT WARRANTIES OR CONDITIONS OF ANY KIND, either express or implied.\n# See the License for the specific language governing permissions and\n# limitations under the License.\n#\nset -e\n\n_MAX_LOOKUPS=2;\n_SEARCH_RESULT=''\n_RN_ROOT_EXISTS=''\n_CURRENT_LOOKUPS=1\n_JSON_ROOT=\"'react-native'\"\n_JSON_FILE_NAME='firebase.json'\n_JSON_OUTPUT_BASE64='e30=' # { }\n_CURRENT_SEARCH_DIR=${PROJECT_DIR}\n_PLIST_BUDDY=/usr/libexec/PlistBuddy\n_TARGET_PLIST=\"${BUILT_PRODUCTS_DIR}/${INFOPLIST_PATH}\"\n_DSYM_PLIST=\"${DWARF_DSYM_FOLDER_PATH}/${DWARF_DSYM_FILE_NAME}/Contents/Info.plist\"\n\n# plist arrays\n_PLIST_ENTRY_KEYS=()\n_PLIST_ENTRY_TYPES=()\n_PLIST_ENTRY_VALUES=()\n\nfunction setPlistValue {\n  echo \"info:      setting plist entry '$1' of type '$2' in file '$4'\"\n  ${_PLIST_BUDDY} -c \"Add :$1 $2 '$3'\" $4 || echo \"info:      '$1' already exists\"\n}\n\nfunction getFirebaseJsonKeyValue () {\n  if [[ ${_RN_ROOT_EXISTS} ]]; then\n    ruby -e \"require 'rubygems';require 'json'; output=JSON.parse('$1'); puts output[$_JSON_ROOT]['$2']\"\n  else\n    echo \"\"\n  fi;\n}\n\nfunction jsonBoolToYesNo () {\n  if [[ $1 == \"false\" ]]; then\n    echo \"NO\"\n  elif [[ $1 == \"true\" ]]; then\n    echo \"YES\"\n  else echo \"NO\"\n  fi\n}\n\necho \"info: -> RNFB build script started\"\necho \"info: 1) Locating ${_JSON_FILE_NAME} file:\"\n\nif [[ -z ${_CURRENT_SEARCH_DIR} ]]; then\n  _CURRENT_SEARCH_DIR=$(pwd)\nfi;\n\nwhile true; do\n  _CURRENT_SEARCH_DIR=$(dirname \"$_CURRENT_SEARCH_DIR\")\n  if [[ \"$_CURRENT_SEARCH_DIR\" == \"/\" ]] || [[ ${_CURRENT_LOOKUPS} -gt ${_MAX_LOOKUPS} ]]; then break; fi;\n  echo \"info:      ($_CURRENT_LOOKUPS of $_MAX_LOOKUPS) Searching in '$_CURRENT_SEARCH_DIR' for a ${_JSON_FILE_NAME} file.\"\n  _SEARCH_RESULT=$(find \"$_CURRENT_SEARCH_DIR\" -maxdepth 2 -name ${_JSON_FILE_NAME} -print | head -n 1)\n  if [[ ${_SEARCH_RESULT} ]]; then\n    echo \"info:      ${_JSON_FILE_NAME} found at $_SEARCH_RESULT\"\n    break;\n  fi;\n  _CURRENT_LOOKUPS=$((_CURRENT_LOOKUPS+1))\ndone\n\nif [[ ${_SEARCH_RESULT} ]]; then\n  _JSON_OUTPUT_RAW=$(cat \"${_SEARCH_RESULT}\")\n  _RN_ROOT_EXISTS=$(ruby -e \"require 'rubygems';require 'json'; output=JSON.parse('$_JSON_OUTPUT_RAW'); puts output[$_JSON_ROOT]\" || echo '')\n\n  if [[ ${_RN_ROOT_EXISTS} ]]; then\n    _JSON_OUTPUT_BASE64=$(python -c 'import json,sys,base64;print(base64.b64encode(json.dumps(json.loads(open('\"'${_SEARCH_RESULT}'\"').read())['${_JSON_ROOT}'])))' || echo \"e30=\")\n  fi\n\n  _PLIST_ENTRY_KEYS+=(\"firebase_json_raw\")\n  _PLIST_ENTRY_TYPES+=(\"string\")\n  _PLIST_ENTRY_VALUES+=(\"$_JSON_OUTPUT_BASE64\")\n\n  # config.messaging_auto_init_enabled\n  _MESSAGING_AUTO_INIT=$(getFirebaseJsonKeyValue \"$_JSON_OUTPUT_RAW\" \"messaging_auto_init_enabled\")\n  if [[ $_MESSAGING_AUTO_INIT ]]; then\n    _PLIST_ENTRY_KEYS+=(\"FirebaseMessagingAutoInitEnabled\")\n    _PLIST_ENTRY_TYPES+=(\"bool\")\n    _PLIST_ENTRY_VALUES+=(\"$(jsonBoolToYesNo \"$_MESSAGING_AUTO_INIT\")\")\n  fi\n\n  # config.crashlytics_disable_auto_disabler - undocumented for now - mainly for debugging, document if becomes usful\n  _CRASHLYTICS_AUTO_DISABLE_ENABLED=$(getFirebaseJsonKeyValue \"$_JSON_OUTPUT_RAW\" \"crashlytics_disable_auto_disabler\")\n  if [[ $_CRASHLYTICS_AUTO_DISABLE_ENABLED == \"true\" ]]; then\n    echo \"Disabled Crashlytics auto disabler.\" # do nothing\n  else\n    _PLIST_ENTRY_KEYS+=(\"firebase_crashlytics_collection_enabled\")\n    _PLIST_ENTRY_TYPES+=(\"bool\")\n    _PLIST_ENTRY_VALUES+=(\"NO\")\n  fi\n\n  # config.admob_delay_app_measurement_init\n  _ADMOB_DELAY_APP_MEASUREMENT=$(getFirebaseJsonKeyValue \"$_JSON_OUTPUT_RAW\" \"admob_delay_app_measurement_init\")\n  if [[ $_ADMOB_DELAY_APP_MEASUREMENT == \"true\" ]]; then\n    _PLIST_ENTRY_KEYS+=(\"GADDelayAppMeasurementInit\")\n    _PLIST_ENTRY_TYPES+=(\"bool\")\n    _PLIST_ENTRY_VALUES+=(\"YES\")\n  fi\n\n  # config.admob_ios_app_id\n  _ADMOB_IOS_APP_ID=$(getFirebaseJsonKeyValue \"$_JSON_OUTPUT_RAW\" \"admob_ios_app_id\")\n  if [[ $_ADMOB_IOS_APP_ID ]]; then\n    _PLIST_ENTRY_KEYS+=(\"GADApplicationIdentifier\")\n    _PLIST_ENTRY_TYPES+=(\"string\")\n    _PLIST_ENTRY_VALUES+=(\"$_ADMOB_IOS_APP_ID\")\n  fi\nelse\n  _PLIST_ENTRY_KEYS+=(\"firebase_json_raw\")\n  _PLIST_ENTRY_TYPES+=(\"string\")\n  _PLIST_ENTRY_VALUES+=(\"$_JSON_OUTPUT_BASE64\")\n  echo \"warning:   A firebase.json file was not found, whilst this file is optional it is recommended to include it to configure firebase services in React Native Firebase.\"\nfi;\n\necho \"info: 2) Injecting Info.plist entries: \"\n\n# Log out the keys we're adding\nfor i in \"${!_PLIST_ENTRY_KEYS[@]}\"; do\n  echo \"    ->  $i) ${_PLIST_ENTRY_KEYS[$i]}\" \"${_PLIST_ENTRY_TYPES[$i]}\" \"${_PLIST_ENTRY_VALUES[$i]}\"\ndone\n\nfor plist in \"${_TARGET_PLIST}\" \"${_DSYM_PLIST}\" ; do\n  if [[ -f \"${plist}\" ]]; then\n\n    # paths with spaces break the call to setPlistValue. temporarily modify\n    # the shell internal field separator variable (IFS), which normally \n    # includes spaces, to consist only of line breaks\n    oldifs=$IFS\n    IFS=\"\n\"\n\n    for i in \"${!_PLIST_ENTRY_KEYS[@]}\"; do\n      setPlistValue \"${_PLIST_ENTRY_KEYS[$i]}\" \"${_PLIST_ENTRY_TYPES[$i]}\" \"${_PLIST_ENTRY_VALUES[$i]}\" \"${plist}\"\n    done\n\n    # restore the original internal field separator value\n    IFS=$oldifs\n  else\n    echo \"warning:   A Info.plist build output file was not found (${plist})\"\n  fi\ndone\n\necho \"info: <- RNFB build script finished\"\n\n";
		};
		EDFBD70451F427419465B148 /* [CP] Check Pods Manifest.lock */ = {
			isa = PBXShellScriptBuildPhase;
			buildActionMask = 2147483647;
			files = (
			);
			inputFileListPaths = (
			);
			inputPaths = (
				"${PODS_PODFILE_DIR_PATH}/Podfile.lock",
				"${PODS_ROOT}/Manifest.lock",
			);
			name = "[CP] Check Pods Manifest.lock";
			outputFileListPaths = (
			);
			outputPaths = (
				"$(DERIVED_FILE_DIR)/Pods-celo-checkManifestLockResult.txt",
			);
			runOnlyForDeploymentPostprocessing = 0;
			shellPath = /bin/sh;
			shellScript = "diff \"${PODS_PODFILE_DIR_PATH}/Podfile.lock\" \"${PODS_ROOT}/Manifest.lock\" > /dev/null\nif [ $? != 0 ] ; then\n    # print error to STDERR\n    echo \"error: The sandbox is not in sync with the Podfile.lock. Run 'pod install' or update your CocoaPods installation.\" >&2\n    exit 1\nfi\n# This output is used by Xcode 'outputs' to avoid re-running this script phase.\necho \"SUCCESS\" > \"${SCRIPT_OUTPUT_FILE_0}\"\n";
			showEnvVarsInLog = 0;
		};
		FAA606D3D7E04ED7985FC9FF /* Upload Debug Symbols to Sentry */ = {
			isa = PBXShellScriptBuildPhase;
			buildActionMask = 2147483647;
			files = (
			);
			inputPaths = (
			);
			name = "Upload Debug Symbols to Sentry";
			outputPaths = (
			);
			runOnlyForDeploymentPostprocessing = 0;
			shellPath = /bin/sh;
			shellScript = "if [[ \"$CONFIGURATION\" = *Debug* ]]; then\n    echo \"Debug build; skipping upload debug symbols.\"\n    exit 0\nfi\n\nexport SENTRY_PROPERTIES=sentry.properties\n\n# Setup nvm and set node\n[ -z \"$NVM_DIR\" ] && export NVM_DIR=\"$HOME/.nvm\"\n\nif [[ -s \"$HOME/.nvm/nvm.sh\" ]]; then\n. \"$HOME/.nvm/nvm.sh\"\nelif [[ -x \"$(command -v brew)\" && -s \"$(brew --prefix nvm)/nvm.sh\" ]]; then\n. \"$(brew --prefix nvm)/nvm.sh\"\nfi\n\n# Set up the nodenv node version manager if present\nif [[ -x \"$HOME/.nodenv/bin/nodenv\" ]]; then\neval \"$(\"$HOME/.nodenv/bin/nodenv\" init -)\"\nfi\n\n[ -z \"$NODE_BINARY\" ] && export NODE_BINARY=\"node\"\n\n$NODE_BINARY ../../../node_modules/@sentry/cli/bin/sentry-cli upload-dsym \n";
		};
/* End PBXShellScriptBuildPhase section */

/* Begin PBXSourcesBuildPhase section */
		00E356EA1AD99517003FC87E /* Sources */ = {
			isa = PBXSourcesBuildPhase;
			buildActionMask = 2147483647;
			files = (
				00E356F31AD99517003FC87E /* celoTests.m in Sources */,
			);
			runOnlyForDeploymentPostprocessing = 0;
		};
		13B07F871A680F5B00A75B9A /* Sources */ = {
			isa = PBXSourcesBuildPhase;
			buildActionMask = 2147483647;
			files = (
				13B07FBC1A68108700A75B9A /* AppDelegate.m in Sources */,
				13B07FC11A68108700A75B9A /* main.m in Sources */,
			);
			runOnlyForDeploymentPostprocessing = 0;
		};
		2D02E4771E0B4A5D006451C7 /* Sources */ = {
			isa = PBXSourcesBuildPhase;
			buildActionMask = 2147483647;
			files = (
				2D02E4BF1E0B4AB3006451C7 /* main.m in Sources */,
				2D02E4BC1E0B4A80006451C7 /* AppDelegate.m in Sources */,
			);
			runOnlyForDeploymentPostprocessing = 0;
		};
		2D02E48C1E0B4A5D006451C7 /* Sources */ = {
			isa = PBXSourcesBuildPhase;
			buildActionMask = 2147483647;
			files = (
				2DCD954D1E0B4F2C00145EB5 /* celoTests.m in Sources */,
			);
			runOnlyForDeploymentPostprocessing = 0;
		};
/* End PBXSourcesBuildPhase section */

/* Begin PBXTargetDependency section */
		00E356F51AD99517003FC87E /* PBXTargetDependency */ = {
			isa = PBXTargetDependency;
			target = 13B07F861A680F5B00A75B9A /* celo */;
			targetProxy = 00E356F41AD99517003FC87E /* PBXContainerItemProxy */;
		};
		2D02E4921E0B4A5D006451C7 /* PBXTargetDependency */ = {
			isa = PBXTargetDependency;
			target = 2D02E47A1E0B4A5D006451C7 /* celo-tvOS */;
			targetProxy = 2D02E4911E0B4A5D006451C7 /* PBXContainerItemProxy */;
		};
/* End PBXTargetDependency section */

/* Begin PBXVariantGroup section */
		0FC6C312256FEF2700C35F47 /* InfoPlist.strings */ = {
			isa = PBXVariantGroup;
			children = (
				0FC6C311256FEF2700C35F47 /* es-419 */,
				0FC6C317256FEF4A00C35F47 /* pt-BR */,
			);
			name = InfoPlist.strings;
			path = celo;
			sourceTree = "<group>";
		};
		13B07FB11A68108700A75B9A /* LaunchScreen.xib */ = {
			isa = PBXVariantGroup;
			children = (
				13B07FB21A68108700A75B9A /* Base */,
			);
			name = LaunchScreen.xib;
			path = celo;
			sourceTree = "<group>";
		};
/* End PBXVariantGroup section */

/* Begin XCBuildConfiguration section */
		00E356F61AD99517003FC87E /* Debug */ = {
			isa = XCBuildConfiguration;
			baseConfigurationReference = 114969FB1F3AA04FFDC6831F /* Pods-celoTests.debug.xcconfig */;
			buildSettings = {
				BUNDLE_LOADER = "$(TEST_HOST)";
				DEVELOPMENT_TEAM = HDPUB8C3KG;
				GCC_PREPROCESSOR_DEFINITIONS = (
					"DEBUG=1",
					"$(inherited)",
				);
				HEADER_SEARCH_PATHS = (
					"$(inherited)",
					"$(SRCROOT)/../node_modules/react-native-vector-icons/RNVectorIconsManager",
					"$(SRCROOT)/../node_modules/react-native-geth/ios/ReactNativeGeth",
					"$(SRCROOT)/../node_modules/react-native-fs/**",
					"$(SRCROOT)/../node_modules/react-native-device-info/RNDeviceInfo",
					"$(SRCROOT)/../node_modules/react-native-simple-toast/ios/LRDRCTSimpleToast",
					"$(SRCROOT)/../node_modules/react-native-permissions/**",
					"$(SRCROOT)/../node_modules/lottie-react-native/lib/ios/LottieReactNative",
					"$(SRCROOT)/../node_modules/react-native-keep-awake/ios",
					"$(SRCROOT)/../node_modules/react-native-contacts/ios/RCTContacts",
					"$(SRCROOT)/../node_modules/react-native-svg/ios/**",
					"$(SRCROOT)/../node_modules/react-native-secure-randombytes",
					"$(SRCROOT)/../node_modules/react-native-sentry/ios/**",
					"$(SRCROOT)/../node_modules/react-native-tcp/ios/**",
					"$(SRCROOT)/../../../node_modules/react-native-analytics-segment-io/ios/RNAnalyticsSegmentIO/**",
					"$(SRCROOT)/../node_modules/react-native-firebase/ios/RNFirebase/**",
					"$(SRCROOT)/../node_modules/react-native-languages/ios",
					"$(SRCROOT)/../node_modules/react-native-config/ios/ReactNativeConfig",
					"$(SRCROOT)/../node_modules/react-native-udp/ios/**",
					"$(SRCROOT)/../node_modules/react-native-version-check/ios",
					"$(SRCROOT)/../node_modules/react-native-screens/ios",
					"$(SRCROOT)/../node_modules/react-native-splash-screen/ios",
					"$(SRCROOT)/../node_modules/react-native-camera/ios/**",
					"$(SRCROOT)/../node_modules/@segment/analytics-react-native/ios/RNAnalytics",
					"$(SRCROOT)/../node_modules/react-native-gesture-handler/ios/**",
					"$(SRCROOT)/../node_modules/@react-native-community/netinfo/ios",
				);
				INFOPLIST_FILE = celoTests/Info.plist;
				IPHONEOS_DEPLOYMENT_TARGET = 8.0;
				LD_RUNPATH_SEARCH_PATHS = "$(inherited) @executable_path/Frameworks @loader_path/Frameworks";
				LIBRARY_SEARCH_PATHS = (
					"$(inherited)",
					"$(SRCROOT)/$(TARGET_NAME)",
				);
				OTHER_LDFLAGS = (
					"-ObjC",
					"-lc++",
				);
				PRODUCT_NAME = "$(TARGET_NAME)";
				TEST_HOST = "$(BUILT_PRODUCTS_DIR)/celo.app/celo";
			};
			name = Debug;
		};
		00E356F71AD99517003FC87E /* Release */ = {
			isa = XCBuildConfiguration;
			baseConfigurationReference = BF61F27C85F8E9CE335BA142 /* Pods-celoTests.release.xcconfig */;
			buildSettings = {
				BUNDLE_LOADER = "$(TEST_HOST)";
				COPY_PHASE_STRIP = NO;
				DEVELOPMENT_TEAM = HDPUB8C3KG;
				HEADER_SEARCH_PATHS = (
					"$(inherited)",
					"$(SRCROOT)/../node_modules/react-native-vector-icons/RNVectorIconsManager",
					"$(SRCROOT)/../node_modules/react-native-geth/ios/ReactNativeGeth",
					"$(SRCROOT)/../node_modules/react-native-fs/**",
					"$(SRCROOT)/../node_modules/react-native-device-info/RNDeviceInfo",
					"$(SRCROOT)/../node_modules/react-native-simple-toast/ios/LRDRCTSimpleToast",
					"$(SRCROOT)/../node_modules/react-native-permissions/**",
					"$(SRCROOT)/../node_modules/lottie-react-native/lib/ios/LottieReactNative",
					"$(SRCROOT)/../node_modules/react-native-keep-awake/ios",
					"$(SRCROOT)/../node_modules/react-native-contacts/ios/RCTContacts",
					"$(SRCROOT)/../node_modules/react-native-svg/ios/**",
					"$(SRCROOT)/../node_modules/react-native-secure-randombytes",
					"$(SRCROOT)/../node_modules/react-native-sentry/ios/**",
					"$(SRCROOT)/../node_modules/react-native-tcp/ios/**",
					"$(SRCROOT)/../../../node_modules/react-native-analytics-segment-io/ios/RNAnalyticsSegmentIO/**",
					"$(SRCROOT)/../node_modules/react-native-firebase/ios/RNFirebase/**",
					"$(SRCROOT)/../node_modules/react-native-languages/ios",
					"$(SRCROOT)/../node_modules/react-native-config/ios/ReactNativeConfig",
					"$(SRCROOT)/../node_modules/react-native-udp/ios/**",
					"$(SRCROOT)/../node_modules/react-native-version-check/ios",
					"$(SRCROOT)/../node_modules/react-native-screens/ios",
					"$(SRCROOT)/../node_modules/react-native-splash-screen/ios",
					"$(SRCROOT)/../node_modules/react-native-camera/ios/**",
					"$(SRCROOT)/../node_modules/@segment/analytics-react-native/ios/RNAnalytics",
					"$(SRCROOT)/../node_modules/react-native-gesture-handler/ios/**",
					"$(SRCROOT)/../node_modules/@react-native-community/netinfo/ios",
				);
				INFOPLIST_FILE = celoTests/Info.plist;
				IPHONEOS_DEPLOYMENT_TARGET = 8.0;
				LD_RUNPATH_SEARCH_PATHS = "$(inherited) @executable_path/Frameworks @loader_path/Frameworks";
				LIBRARY_SEARCH_PATHS = (
					"$(inherited)",
					"$(SRCROOT)/$(TARGET_NAME)",
				);
				OTHER_LDFLAGS = (
					"-ObjC",
					"-lc++",
				);
				PRODUCT_NAME = "$(TARGET_NAME)";
				TEST_HOST = "$(BUILT_PRODUCTS_DIR)/celo.app/celo";
			};
			name = Release;
		};
		13B07F941A680F5B00A75B9A /* Debug */ = {
			isa = XCBuildConfiguration;
			baseConfigurationReference = 6844E1A0CA2D7D32349444EC /* Pods-celo.debug.xcconfig */;
			buildSettings = {
				ALWAYS_EMBED_SWIFT_STANDARD_LIBRARIES = NO;
				ASSETCATALOG_COMPILER_APPICON_NAME = AppIcon;
				CLANG_ALLOW_NON_MODULAR_INCLUDES_IN_FRAMEWORK_MODULES = YES;
				CLANG_ENABLE_MODULES = YES;
				CODE_SIGN_ENTITLEMENTS = celo/celo.entitlements;
				CURRENT_PROJECT_VERSION = 39;
				DEAD_CODE_STRIPPING = NO;
				DEVELOPMENT_TEAM = HDPUB8C3KG;
				HEADER_SEARCH_PATHS = "$(inherited)";
				INFOPLIST_FILE = celo/Info.plist;
				LD_RUNPATH_SEARCH_PATHS = "$(inherited) @executable_path/Frameworks";
				LIBRARY_SEARCH_PATHS = (
					"$(inherited)",
					"$(PROJECT_DIR)",
				);
				MARKETING_VERSION = 1.7.2;
				OTHER_LDFLAGS = (
					"$(inherited)",
					"-ObjC",
					"-lc++",
				);
				PRODUCT_BUNDLE_IDENTIFIER = "$(APP_BUNDLE_ID)";
				PRODUCT_NAME = celo;
				SWIFT_OBJC_BRIDGING_HEADER = "celo-Bridging-Header.h";
				SWIFT_OPTIMIZATION_LEVEL = "-Onone";
				SWIFT_VERSION = 5.0;
				VERSIONING_SYSTEM = "apple-generic";
			};
			name = Debug;
		};
		13B07F951A680F5B00A75B9A /* Release */ = {
			isa = XCBuildConfiguration;
			baseConfigurationReference = A11A894B3E86661FA132FC18 /* Pods-celo.release.xcconfig */;
			buildSettings = {
				ALWAYS_EMBED_SWIFT_STANDARD_LIBRARIES = NO;
				ASSETCATALOG_COMPILER_APPICON_NAME = AppIcon;
				CLANG_ALLOW_NON_MODULAR_INCLUDES_IN_FRAMEWORK_MODULES = YES;
				CLANG_ENABLE_MODULES = YES;
				CODE_SIGN_ENTITLEMENTS = celo/celo.entitlements;
				CURRENT_PROJECT_VERSION = 39;
				DEVELOPMENT_TEAM = HDPUB8C3KG;
				HEADER_SEARCH_PATHS = "$(inherited)";
				INFOPLIST_FILE = celo/Info.plist;
				LD_RUNPATH_SEARCH_PATHS = "$(inherited) @executable_path/Frameworks";
				LIBRARY_SEARCH_PATHS = (
					"$(inherited)",
					"$(PROJECT_DIR)",
				);
				MARKETING_VERSION = 1.7.2;
				OTHER_LDFLAGS = (
					"$(inherited)",
					"-ObjC",
					"-lc++",
				);
				PRODUCT_BUNDLE_IDENTIFIER = "$(APP_BUNDLE_ID)";
				PRODUCT_NAME = celo;
				SWIFT_OBJC_BRIDGING_HEADER = "celo-Bridging-Header.h";
				SWIFT_VERSION = 5.0;
				VERSIONING_SYSTEM = "apple-generic";
			};
			name = Release;
		};
		2D02E4971E0B4A5E006451C7 /* Debug */ = {
			isa = XCBuildConfiguration;
			buildSettings = {
				ASSETCATALOG_COMPILER_APPICON_NAME = "App Icon & Top Shelf Image";
				ASSETCATALOG_COMPILER_LAUNCHIMAGE_NAME = LaunchImage;
				CLANG_ANALYZER_NONNULL = YES;
				CLANG_WARN_DOCUMENTATION_COMMENTS = YES;
				CLANG_WARN_INFINITE_RECURSION = YES;
				CLANG_WARN_SUSPICIOUS_MOVE = YES;
				DEBUG_INFORMATION_FORMAT = dwarf;
				ENABLE_TESTABILITY = YES;
				GCC_NO_COMMON_BLOCKS = YES;
				HEADER_SEARCH_PATHS = (
					"$(inherited)",
					"$(SRCROOT)/../node_modules/react-native-vector-icons/RNVectorIconsManager",
					"$(SRCROOT)/../node_modules/react-native-geth/ios/ReactNativeGeth",
					"$(SRCROOT)/../node_modules/react-native-fs/**",
					"$(SRCROOT)/../node_modules/react-native-device-info/RNDeviceInfo",
					"$(SRCROOT)/../node_modules/react-native-simple-toast/ios/LRDRCTSimpleToast",
					"$(SRCROOT)/../node_modules/react-native-permissions/**",
					"$(SRCROOT)/../node_modules/lottie-react-native/lib/ios/LottieReactNative",
					"$(SRCROOT)/../node_modules/react-native-keep-awake/ios",
					"$(SRCROOT)/../node_modules/react-native-contacts/ios/RCTContacts",
					"$(SRCROOT)/../node_modules/react-native-svg/ios/**",
					"$(SRCROOT)/../node_modules/react-native-secure-randombytes",
					"$(SRCROOT)/../node_modules/react-native-sentry/ios/**",
					"$(SRCROOT)/../node_modules/react-native-tcp/ios/**",
					"$(SRCROOT)/../../../node_modules/react-native-analytics-segment-io/ios/RNAnalyticsSegmentIO/**",
					"$(SRCROOT)/../node_modules/react-native-firebase/ios/RNFirebase/**",
					"$(SRCROOT)/../node_modules/react-native-languages/ios",
					"$(SRCROOT)/../node_modules/react-native-config/ios/ReactNativeConfig",
					"$(SRCROOT)/../node_modules/react-native-udp/ios/**",
					"$(SRCROOT)/../node_modules/react-native-version-check/ios",
					"$(SRCROOT)/../node_modules/react-native-screens/ios",
					"$(SRCROOT)/../node_modules/react-native-splash-screen/ios",
					"$(SRCROOT)/../node_modules/react-native-camera/ios/**",
					"$(SRCROOT)/../node_modules/@segment/analytics-react-native/ios/RNAnalytics",
					"$(SRCROOT)/../node_modules/react-native-gesture-handler/ios/**",
					"$(SRCROOT)/../node_modules/@react-native-community/netinfo/ios",
				);
				INFOPLIST_FILE = "celo-tvOS/Info.plist";
				LD_RUNPATH_SEARCH_PATHS = "$(inherited) @executable_path/Frameworks";
				LIBRARY_SEARCH_PATHS = (
					"$(inherited)",
					"$(SRCROOT)/$(TARGET_NAME)",
				);
				OTHER_LDFLAGS = (
					"-ObjC",
					"-lc++",
				);
				PRODUCT_BUNDLE_IDENTIFIER = "com.facebook.REACT.celo-tvOS";
				PRODUCT_NAME = "$(TARGET_NAME)";
				SDKROOT = appletvos;
				TARGETED_DEVICE_FAMILY = 3;
				TVOS_DEPLOYMENT_TARGET = 9.2;
			};
			name = Debug;
		};
		2D02E4981E0B4A5E006451C7 /* Release */ = {
			isa = XCBuildConfiguration;
			buildSettings = {
				ASSETCATALOG_COMPILER_APPICON_NAME = "App Icon & Top Shelf Image";
				ASSETCATALOG_COMPILER_LAUNCHIMAGE_NAME = LaunchImage;
				CLANG_ANALYZER_NONNULL = YES;
				CLANG_WARN_DOCUMENTATION_COMMENTS = YES;
				CLANG_WARN_INFINITE_RECURSION = YES;
				CLANG_WARN_SUSPICIOUS_MOVE = YES;
				COPY_PHASE_STRIP = NO;
				DEBUG_INFORMATION_FORMAT = "dwarf-with-dsym";
				GCC_NO_COMMON_BLOCKS = YES;
				HEADER_SEARCH_PATHS = (
					"$(inherited)",
					"$(SRCROOT)/../node_modules/react-native-vector-icons/RNVectorIconsManager",
					"$(SRCROOT)/../node_modules/react-native-geth/ios/ReactNativeGeth",
					"$(SRCROOT)/../node_modules/react-native-fs/**",
					"$(SRCROOT)/../node_modules/react-native-device-info/RNDeviceInfo",
					"$(SRCROOT)/../node_modules/react-native-simple-toast/ios/LRDRCTSimpleToast",
					"$(SRCROOT)/../node_modules/react-native-permissions/**",
					"$(SRCROOT)/../node_modules/lottie-react-native/lib/ios/LottieReactNative",
					"$(SRCROOT)/../node_modules/react-native-keep-awake/ios",
					"$(SRCROOT)/../node_modules/react-native-contacts/ios/RCTContacts",
					"$(SRCROOT)/../node_modules/react-native-svg/ios/**",
					"$(SRCROOT)/../node_modules/react-native-secure-randombytes",
					"$(SRCROOT)/../node_modules/react-native-sentry/ios/**",
					"$(SRCROOT)/../node_modules/react-native-tcp/ios/**",
					"$(SRCROOT)/../../../node_modules/react-native-analytics-segment-io/ios/RNAnalyticsSegmentIO/**",
					"$(SRCROOT)/../node_modules/react-native-firebase/ios/RNFirebase/**",
					"$(SRCROOT)/../node_modules/react-native-languages/ios",
					"$(SRCROOT)/../node_modules/react-native-config/ios/ReactNativeConfig",
					"$(SRCROOT)/../node_modules/react-native-udp/ios/**",
					"$(SRCROOT)/../node_modules/react-native-version-check/ios",
					"$(SRCROOT)/../node_modules/react-native-screens/ios",
					"$(SRCROOT)/../node_modules/react-native-splash-screen/ios",
					"$(SRCROOT)/../node_modules/react-native-camera/ios/**",
					"$(SRCROOT)/../node_modules/@segment/analytics-react-native/ios/RNAnalytics",
					"$(SRCROOT)/../node_modules/react-native-gesture-handler/ios/**",
					"$(SRCROOT)/../node_modules/@react-native-community/netinfo/ios",
				);
				INFOPLIST_FILE = "celo-tvOS/Info.plist";
				LD_RUNPATH_SEARCH_PATHS = "$(inherited) @executable_path/Frameworks";
				LIBRARY_SEARCH_PATHS = (
					"$(inherited)",
					"$(SRCROOT)/$(TARGET_NAME)",
				);
				OTHER_LDFLAGS = (
					"-ObjC",
					"-lc++",
				);
				PRODUCT_BUNDLE_IDENTIFIER = "com.facebook.REACT.celo-tvOS";
				PRODUCT_NAME = "$(TARGET_NAME)";
				SDKROOT = appletvos;
				TARGETED_DEVICE_FAMILY = 3;
				TVOS_DEPLOYMENT_TARGET = 9.2;
			};
			name = Release;
		};
		2D02E4991E0B4A5E006451C7 /* Debug */ = {
			isa = XCBuildConfiguration;
			buildSettings = {
				BUNDLE_LOADER = "$(TEST_HOST)";
				CLANG_ANALYZER_NONNULL = YES;
				CLANG_WARN_DOCUMENTATION_COMMENTS = YES;
				CLANG_WARN_INFINITE_RECURSION = YES;
				CLANG_WARN_SUSPICIOUS_MOVE = YES;
				DEBUG_INFORMATION_FORMAT = dwarf;
				ENABLE_TESTABILITY = YES;
				GCC_NO_COMMON_BLOCKS = YES;
				INFOPLIST_FILE = "celo-tvOSTests/Info.plist";
				LD_RUNPATH_SEARCH_PATHS = "$(inherited) @executable_path/Frameworks @loader_path/Frameworks";
				LIBRARY_SEARCH_PATHS = (
					"$(inherited)",
					"$(SRCROOT)/$(TARGET_NAME)",
				);
				PRODUCT_BUNDLE_IDENTIFIER = "com.facebook.REACT.celo-tvOSTests";
				PRODUCT_NAME = "$(TARGET_NAME)";
				SDKROOT = appletvos;
				TEST_HOST = "$(BUILT_PRODUCTS_DIR)/celo-tvOS.app/celo-tvOS";
				TVOS_DEPLOYMENT_TARGET = 10.1;
			};
			name = Debug;
		};
		2D02E49A1E0B4A5E006451C7 /* Release */ = {
			isa = XCBuildConfiguration;
			buildSettings = {
				BUNDLE_LOADER = "$(TEST_HOST)";
				CLANG_ANALYZER_NONNULL = YES;
				CLANG_WARN_DOCUMENTATION_COMMENTS = YES;
				CLANG_WARN_INFINITE_RECURSION = YES;
				CLANG_WARN_SUSPICIOUS_MOVE = YES;
				COPY_PHASE_STRIP = NO;
				DEBUG_INFORMATION_FORMAT = "dwarf-with-dsym";
				GCC_NO_COMMON_BLOCKS = YES;
				INFOPLIST_FILE = "celo-tvOSTests/Info.plist";
				LD_RUNPATH_SEARCH_PATHS = "$(inherited) @executable_path/Frameworks @loader_path/Frameworks";
				LIBRARY_SEARCH_PATHS = (
					"$(inherited)",
					"$(SRCROOT)/$(TARGET_NAME)",
				);
				PRODUCT_BUNDLE_IDENTIFIER = "com.facebook.REACT.celo-tvOSTests";
				PRODUCT_NAME = "$(TARGET_NAME)";
				SDKROOT = appletvos;
				TEST_HOST = "$(BUILT_PRODUCTS_DIR)/celo-tvOS.app/celo-tvOS";
				TVOS_DEPLOYMENT_TARGET = 10.1;
			};
			name = Release;
		};
		83CBBA201A601CBA00E9B192 /* Debug */ = {
			isa = XCBuildConfiguration;
			buildSettings = {
				ALWAYS_SEARCH_USER_PATHS = NO;
				CLANG_ALLOW_NON_MODULAR_INCLUDES_IN_FRAMEWORK_MODULES = YES;
				CLANG_CXX_LANGUAGE_STANDARD = "gnu++0x";
				CLANG_CXX_LIBRARY = "libc++";
				CLANG_ENABLE_MODULES = YES;
				CLANG_ENABLE_OBJC_ARC = YES;
				CLANG_WARN_BOOL_CONVERSION = YES;
				CLANG_WARN_CONSTANT_CONVERSION = YES;
				CLANG_WARN_DIRECT_OBJC_ISA_USAGE = YES_ERROR;
				CLANG_WARN_EMPTY_BODY = YES;
				CLANG_WARN_ENUM_CONVERSION = YES;
				CLANG_WARN_INT_CONVERSION = YES;
				CLANG_WARN_OBJC_ROOT_CLASS = YES_ERROR;
				CLANG_WARN_UNREACHABLE_CODE = YES;
				CLANG_WARN__DUPLICATE_METHOD_MATCH = YES;
				"CODE_SIGN_IDENTITY[sdk=iphoneos*]" = "iPhone Developer";
				COPY_PHASE_STRIP = NO;
				ENABLE_BITCODE = NO;
				ENABLE_STRICT_OBJC_MSGSEND = YES;
				"EXCLUDED_ARCHS[sdk=iphonesimulator*]" = arm64;
				GCC_C_LANGUAGE_STANDARD = gnu99;
				GCC_DYNAMIC_NO_PIC = NO;
				GCC_OPTIMIZATION_LEVEL = 0;
				GCC_PREPROCESSOR_DEFINITIONS = (
					"DEBUG=1",
					"$(inherited)",
				);
				GCC_SYMBOLS_PRIVATE_EXTERN = NO;
				GCC_WARN_64_TO_32_BIT_CONVERSION = YES;
				GCC_WARN_ABOUT_RETURN_TYPE = YES_ERROR;
				GCC_WARN_UNDECLARED_SELECTOR = YES;
				GCC_WARN_UNINITIALIZED_AUTOS = YES_AGGRESSIVE;
				GCC_WARN_UNUSED_FUNCTION = YES;
				GCC_WARN_UNUSED_VARIABLE = YES;
				IPHONEOS_DEPLOYMENT_TARGET = 12.4;
				MTL_ENABLE_DEBUG_INFO = YES;
				ONLY_ACTIVE_ARCH = YES;
				SDKROOT = iphoneos;
			};
			name = Debug;
		};
		83CBBA211A601CBA00E9B192 /* Release */ = {
			isa = XCBuildConfiguration;
			buildSettings = {
				ALWAYS_SEARCH_USER_PATHS = NO;
				CLANG_ALLOW_NON_MODULAR_INCLUDES_IN_FRAMEWORK_MODULES = YES;
				CLANG_CXX_LANGUAGE_STANDARD = "gnu++0x";
				CLANG_CXX_LIBRARY = "libc++";
				CLANG_ENABLE_MODULES = YES;
				CLANG_ENABLE_OBJC_ARC = YES;
				CLANG_WARN_BOOL_CONVERSION = YES;
				CLANG_WARN_CONSTANT_CONVERSION = YES;
				CLANG_WARN_DIRECT_OBJC_ISA_USAGE = YES_ERROR;
				CLANG_WARN_EMPTY_BODY = YES;
				CLANG_WARN_ENUM_CONVERSION = YES;
				CLANG_WARN_INT_CONVERSION = YES;
				CLANG_WARN_OBJC_ROOT_CLASS = YES_ERROR;
				CLANG_WARN_UNREACHABLE_CODE = YES;
				CLANG_WARN__DUPLICATE_METHOD_MATCH = YES;
				"CODE_SIGN_IDENTITY[sdk=iphoneos*]" = "iPhone Developer";
				COPY_PHASE_STRIP = YES;
				ENABLE_BITCODE = NO;
				ENABLE_NS_ASSERTIONS = NO;
				ENABLE_STRICT_OBJC_MSGSEND = YES;
				"EXCLUDED_ARCHS[sdk=iphonesimulator*]" = arm64;
				GCC_C_LANGUAGE_STANDARD = gnu99;
				GCC_WARN_64_TO_32_BIT_CONVERSION = YES;
				GCC_WARN_ABOUT_RETURN_TYPE = YES_ERROR;
				GCC_WARN_UNDECLARED_SELECTOR = YES;
				GCC_WARN_UNINITIALIZED_AUTOS = YES_AGGRESSIVE;
				GCC_WARN_UNUSED_FUNCTION = YES;
				GCC_WARN_UNUSED_VARIABLE = YES;
				IPHONEOS_DEPLOYMENT_TARGET = 12.4;
				MTL_ENABLE_DEBUG_INFO = NO;
				SDKROOT = iphoneos;
				VALIDATE_PRODUCT = YES;
			};
			name = Release;
		};
/* End XCBuildConfiguration section */

/* Begin XCConfigurationList section */
		00E357021AD99517003FC87E /* Build configuration list for PBXNativeTarget "celoTests" */ = {
			isa = XCConfigurationList;
			buildConfigurations = (
				00E356F61AD99517003FC87E /* Debug */,
				00E356F71AD99517003FC87E /* Release */,
			);
			defaultConfigurationIsVisible = 0;
			defaultConfigurationName = Release;
		};
		13B07F931A680F5B00A75B9A /* Build configuration list for PBXNativeTarget "celo" */ = {
			isa = XCConfigurationList;
			buildConfigurations = (
				13B07F941A680F5B00A75B9A /* Debug */,
				13B07F951A680F5B00A75B9A /* Release */,
			);
			defaultConfigurationIsVisible = 0;
			defaultConfigurationName = Release;
		};
		2D02E4BA1E0B4A5E006451C7 /* Build configuration list for PBXNativeTarget "celo-tvOS" */ = {
			isa = XCConfigurationList;
			buildConfigurations = (
				2D02E4971E0B4A5E006451C7 /* Debug */,
				2D02E4981E0B4A5E006451C7 /* Release */,
			);
			defaultConfigurationIsVisible = 0;
			defaultConfigurationName = Release;
		};
		2D02E4BB1E0B4A5E006451C7 /* Build configuration list for PBXNativeTarget "celo-tvOSTests" */ = {
			isa = XCConfigurationList;
			buildConfigurations = (
				2D02E4991E0B4A5E006451C7 /* Debug */,
				2D02E49A1E0B4A5E006451C7 /* Release */,
			);
			defaultConfigurationIsVisible = 0;
			defaultConfigurationName = Release;
		};
		83CBB9FA1A601CBA00E9B192 /* Build configuration list for PBXProject "celo" */ = {
			isa = XCConfigurationList;
			buildConfigurations = (
				83CBBA201A601CBA00E9B192 /* Debug */,
				83CBBA211A601CBA00E9B192 /* Release */,
			);
			defaultConfigurationIsVisible = 0;
			defaultConfigurationName = Release;
		};
/* End XCConfigurationList section */
	};
	rootObject = 83CBB9F71A601CBA00E9B192 /* Project object */;
}<|MERGE_RESOLUTION|>--- conflicted
+++ resolved
@@ -27,13 +27,10 @@
 		2E6B8DA1BF6440D89CB45CCA /* Jost-Medium.ttf in Resources */ = {isa = PBXBuildFile; fileRef = A86AF23416DE47E0B4068AE7 /* Jost-Medium.ttf */; };
 		5575263ED1EA4F568D328DE9 /* Hind-SemiBold.ttf in Resources */ = {isa = PBXBuildFile; fileRef = C5952C9D168E4172BB52364C /* Hind-SemiBold.ttf */; };
 		67911AC6D310414DAAC1498E /* libz.tbd in Frameworks */ = {isa = PBXBuildFile; fileRef = F3F5FA21E7EC46BBB744FE54 /* libz.tbd */; };
-<<<<<<< HEAD
 		6844FCD52570513C0057A74F /* QBImagePicker.storyboard in Resources */ = {isa = PBXBuildFile; fileRef = 6844FCD42570513C0057A74F /* QBImagePicker.storyboard */; };
 		85E8054E767BF68843B24D43 /* Pods_celo.framework in Frameworks */ = {isa = PBXBuildFile; fileRef = 691B91F2E7383B2AF94AAA8B /* Pods_celo.framework */; };
-=======
 		A3A3A0E6CAED7C7178537468 /* Pods_celoTests.framework in Frameworks */ = {isa = PBXBuildFile; fileRef = 6669DECF14218D4A5F7B6934 /* Pods_celoTests.framework */; };
 		E67718AB6F8C7A20BC950487 /* Pods_celo.framework in Frameworks */ = {isa = PBXBuildFile; fileRef = 0D1CB839D9941EAF569939F9 /* Pods_celo.framework */; };
->>>>>>> 30200ed4
 		EB3CF5B346854570A1EC69B3 /* Jost-Book.ttf in Resources */ = {isa = PBXBuildFile; fileRef = F19E0D1442F8460181626D12 /* Jost-Book.ttf */; };
 /* End PBXBuildFile section */
 
@@ -79,11 +76,8 @@
 		2D02E4901E0B4A5D006451C7 /* celo-tvOSTests.xctest */ = {isa = PBXFileReference; explicitFileType = wrapper.cfbundle; includeInIndex = 0; path = "celo-tvOSTests.xctest"; sourceTree = BUILT_PRODUCTS_DIR; };
 		6669DECF14218D4A5F7B6934 /* Pods_celoTests.framework */ = {isa = PBXFileReference; explicitFileType = wrapper.framework; includeInIndex = 0; path = Pods_celoTests.framework; sourceTree = BUILT_PRODUCTS_DIR; };
 		6844E1A0CA2D7D32349444EC /* Pods-celo.debug.xcconfig */ = {isa = PBXFileReference; includeInIndex = 1; lastKnownFileType = text.xcconfig; name = "Pods-celo.debug.xcconfig"; path = "Target Support Files/Pods-celo/Pods-celo.debug.xcconfig"; sourceTree = "<group>"; };
-<<<<<<< HEAD
 		6844FCD42570513C0057A74F /* QBImagePicker.storyboard */ = {isa = PBXFileReference; lastKnownFileType = file.storyboard; name = QBImagePicker.storyboard; path = "../../../node_modules/react-native-image-crop-picker/ios/QBImagePicker/QBImagePicker/QBImagePicker.storyboard"; sourceTree = "<group>"; };
 		691B91F2E7383B2AF94AAA8B /* Pods_celo.framework */ = {isa = PBXFileReference; explicitFileType = wrapper.framework; includeInIndex = 0; path = Pods_celo.framework; sourceTree = BUILT_PRODUCTS_DIR; };
-=======
->>>>>>> 30200ed4
 		95E01263B685485BA7D5CEB0 /* Hind-Light.ttf */ = {isa = PBXFileReference; explicitFileType = undefined; fileEncoding = 9; includeInIndex = 0; lastKnownFileType = unknown; name = "Hind-Light.ttf"; path = "../fonts/Hind-Light.ttf"; sourceTree = "<group>"; };
 		A100BC162FF5410CB4627D3C /* Hind-Regular.ttf */ = {isa = PBXFileReference; explicitFileType = undefined; fileEncoding = 9; includeInIndex = 0; lastKnownFileType = unknown; name = "Hind-Regular.ttf"; path = "../fonts/Hind-Regular.ttf"; sourceTree = "<group>"; };
 		A11A894B3E86661FA132FC18 /* Pods-celo.release.xcconfig */ = {isa = PBXFileReference; includeInIndex = 1; lastKnownFileType = text.xcconfig; name = "Pods-celo.release.xcconfig"; path = "Target Support Files/Pods-celo/Pods-celo.release.xcconfig"; sourceTree = "<group>"; };
@@ -396,10 +390,7 @@
 			isa = PBXResourcesBuildPhase;
 			buildActionMask = 2147483647;
 			files = (
-<<<<<<< HEAD
 				6844FCD52570513C0057A74F /* QBImagePicker.storyboard in Resources */,
-=======
->>>>>>> 30200ed4
 				0317E78A245B696200AAAC2E /* Inter-SemiBold.ttf in Resources */,
 				13B07FBF1A68108700A75B9A /* Images.xcassets in Resources */,
 				13B07FBD1A68108700A75B9A /* LaunchScreen.xib in Resources */,
