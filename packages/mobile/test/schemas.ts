import { PincodeType } from 'src/account/reducer'
import { AppState } from 'src/app/actions'
import { RootState } from 'src/redux/reducers'

// Default (version -1 schema)
export const vNeg1Schema = {
  app: {
    inviteCodeEntered: false,
    loggedIn: false,
    numberVerified: false,
    error: null,
    dismissErrorAfter: null,
    language: 'es-419',
    doingBackupFlow: false,
    message: null,
    dismissMessageAfter: null,
    analyticsEnabled: true,
    lockWithPinEnabled: false,
    appState: AppState.Active,
    locked: false,
    lastTimeBackgrounded: 0,
  },
  networkInfo: {
    connected: true,
  },
  send: {
    isSending: false,
    recentRecipients: [],
    recentPayments: [],
  },
  recipients: {
    recipientCache: {},
  },
  goldToken: {
    balance: null,
    educationCompleted: false,
    lastFetch: null,
  },
  stableToken: {
    balance: null,
    educationCompleted: false,
    lastFetch: null,
  },
  home: {
    loading: false,
    notifications: [],
  },
  medianator: {
    exchangeRate: '1',
  },
  transactions: {
    standbyTransactions: [],
  },
  web3: {
    syncProgress: {
      startingBlock: 0,
      currentBlock: 100,
      highestBlock: 100,
    },
    latestBlockNumber: 0,
    account: '0x0000000000000000000000000000000000007E57',
    accountInWeb3Keystore: '0x0000000000000000000000000000000000007E57',
    commentKey: '0x0000000000000000000000000000000000008F68',
    gasPriceLastUpdated: 0,
    fornoMode: false,
    contractKitReady: true,
  },
  geth: {
    initialized: 'INITIALIZED',
    connected: true,
    gethStartedThisSession: false,
  },
  identity: {
    attestationCodes: [],
    numCompleteAttestations: 0,
    verificationFailed: false,
    addressToE164Number: {},
    e164NumberToAddress: {},
    e164NumberToSalt: {},
    startedVerification: false,
    askedContactsPermission: false,
    isLoadingImportContacts: false,
    acceptedAttestationCodes: [],
    verificationStatus: 0,
    hasSeenVerificationNux: false,
    contactMappingProgress: {
      current: 0,
      total: 0,
    },
  },
  account: {
    name: 'John Doe',
    e164PhoneNumber: '+14155556666',
    defaultCountryCode: '+1',
    contactDetails: {
      contactId: 'contactId',
      thumbnailPath: null,
    },
    devModeActive: false,
    devModeClickCount: 0,
    photosNUXClicked: false,
    pincodeSet: false,
    pincodeType: PincodeType.Unset,
    isSettingPin: false,
    accountCreationTime: 99999999999999,
    backupCompleted: false,
    backupDelayedTime: 0,
    socialBackupCompleted: false,
    incomingPaymentRequests: [],
    outgoingPaymentRequests: [],
    dismissedGetVerified: false,
    dismissedEarnRewards: false,
    dismissedInviteFriends: false,
    promptFornoIfNeeded: false,
    acceptedTerms: false,
  },
  invite: {
    isSendingInvite: false,
    isRedeemingInvite: false,
    isSkippingInvite: false,
    invitees: {},
    redeemedInviteCode: '',
    redeemComplete: false,
  },
  escrow: {
    isReclaiming: false,
    sentEscrowedPayments: [],
    suggestedFee: null,
  },
  localCurrency: {
    isLoading: false,
    exchangeRate: '1.33',
    preferredCurrencyCode: 'MXN',
    fetchedCurrencyCode: 'MXN',
  },
  imports: {
    isImportingWallet: false,
  },
  exchange: {
    exchangeRatePair: null,
    history: {
      isLoading: false,
      celoGoldExchangeRates: [],
      lastTimeUpdated: 0,
    },
    tobinTax: '0',
  },
}

export const v0Schema = {
  app: {
    inviteCodeEntered: false,
    loggedIn: false,
    numberVerified: false,
    error: null,
    dismissErrorAfter: null,
    language: 'es-419',
    doingBackupFlow: false,
    message: null,
    dismissMessageAfter: null,
    analyticsEnabled: true,
    lockWithPinEnabled: false,
    appState: AppState.Active,
    locked: false,
    lastTimeBackgrounded: 0,
  },
  networkInfo: {
    connected: true,
  },
  send: {
    isSending: false,
    recentRecipients: [],
<<<<<<< HEAD
    isValidRecipient: false,
    secureSendPhoneNumberMapping: {},
=======
    recentPayments: [],
>>>>>>> 264cf788
  },
  recipients: {
    recipientCache: {},
  },
  goldToken: {
    balance: null,
    educationCompleted: false,
    lastFetch: null,
  },
  stableToken: {
    balance: null,
    educationCompleted: false,
    lastFetch: null,
  },
  home: {
    loading: false,
    notifications: [],
  },
  medianator: {
    exchangeRate: '1',
  },
  transactions: {
    standbyTransactions: [],
  },
  web3: {
    syncProgress: {
      startingBlock: 0,
      currentBlock: 100,
      highestBlock: 100,
    },
    latestBlockNumber: 0,
    account: '0x0000000000000000000000000000000000007E57',
    accountInWeb3Keystore: '0x0000000000000000000000000000000000007E57',
    commentKey: '0x0000000000000000000000000000000000008F68',
    gasPriceLastUpdated: 0,
    fornoMode: false,
    contractKitReady: true,
  },
  geth: {
    initialized: 'INITIALIZED',
    connected: true,
    gethStartedThisSession: false,
  },
  identity: {
    attestationCodes: [],
    numCompleteAttestations: 0,
    verificationFailed: false,
    addressToE164Number: {},
    e164NumberToAddress: {},
    e164NumberToSalt: {},
    startedVerification: false,
    askedContactsPermission: false,
    isLoadingImportContacts: false,
    acceptedAttestationCodes: [],
    verificationStatus: 0,
    hasSeenVerificationNux: false,
    contactMappingProgress: {
      current: 0,
      total: 0,
    },
  },
  account: {
    name: 'John Doe',
    e164PhoneNumber: '+14155556666',
    defaultCountryCode: '+1',
    contactDetails: {
      contactId: 'contactId',
      thumbnailPath: null,
    },
    devModeActive: false,
    devModeClickCount: 0,
    photosNUXClicked: false,
    pincodeSet: false,
    pincodeType: PincodeType.Unset,
    isSettingPin: false,
    accountCreationTime: 99999999999999,
    backupCompleted: false,
    backupDelayedTime: 0,
    socialBackupCompleted: false,
    incomingPaymentRequests: [],
    outgoingPaymentRequests: [],
    dismissedGetVerified: false,
    dismissedEarnRewards: false,
    dismissedInviteFriends: false,
    promptFornoIfNeeded: false,
    acceptedTerms: false,
  },
  invite: {
    isSendingInvite: false,
    isRedeemingInvite: false,
    isSkippingInvite: false,
    invitees: [],
    redeemedInviteCode: '',
    redeemComplete: false,
  },
  escrow: {
    isReclaiming: false,
    sentEscrowedPayments: [],
    suggestedFee: null,
  },
  localCurrency: {
    isLoading: false,
    exchangeRate: '1.33',
    preferredCurrencyCode: 'MXN',
    fetchedCurrencyCode: 'MXN',
  },
  imports: {
    isImportingWallet: false,
  },
  exchange: {
    exchangeRatePair: null,
    history: {
      isLoading: false,
      celoGoldExchangeRates: [],
      lastTimeUpdated: 0,
    },
    tobinTax: '0',
  },
}

const v1Schema = {
  ...v0Schema,
  identity: {
    ...v0Schema.identity,
    isValidRecipient: false,
    secureSendPhoneNumberMapping: {},
  },
}

export function getLatestSchema(): Partial<RootState> {
  return v1Schema as Partial<RootState>
}<|MERGE_RESOLUTION|>--- conflicted
+++ resolved
@@ -170,12 +170,7 @@
   send: {
     isSending: false,
     recentRecipients: [],
-<<<<<<< HEAD
-    isValidRecipient: false,
-    secureSendPhoneNumberMapping: {},
-=======
     recentPayments: [],
->>>>>>> 264cf788
   },
   recipients: {
     recipientCache: {},
