--- conflicted
+++ resolved
@@ -51,11 +51,6 @@
       highestBlock: 0,
       startBlock: 0,
     },
-<<<<<<< HEAD
-    escrow: {
-      sentEscrowedPayments: [],
-      suggestedFee: null,
-=======
     latestBlockNumber: 0,
     account: '0x0000000000000000000000000000000000007E57',
     commentKey: '0x0000000000000000000000000000000000008F68',
@@ -75,7 +70,6 @@
     contactDetails: {
       contactId: 'contactId',
       thumbnailPath: null,
->>>>>>> 2616309a
     },
     devModeActive: false,
     devModeClickCount: 0,
@@ -95,7 +89,7 @@
   },
   escrow: {
     sentEscrowedPayments: [],
-    currentPaymentId: '',
+    suggestedFee: null,
   },
 }
 
