--- conflicted
+++ resolved
@@ -298,15 +298,13 @@
     isValidRecipient: false,
     secureSendPhoneNumberMapping: {},
   },
-<<<<<<< HEAD
   transactions: {
     ...v0Schema.transactions,
     knownFeedTransactions: {},
-=======
+  },
   account: {
     ...v0Schema.account,
     retryVerificationWithForno: true,
->>>>>>> 270f6681
   },
 }
 
