import { PincodeType } from 'src/account/reducer'
import { AppState } from 'src/app/actions'
import { RootState } from 'src/redux/reducers'

// Default (version -1 schema)
export const vNeg1Schema = {
  app: {
    inviteCodeEntered: false,
    loggedIn: false,
    numberVerified: false,
    error: null,
    dismissErrorAfter: null,
    language: 'es-419',
    doingBackupFlow: false,
    message: null,
    dismissMessageAfter: null,
    analyticsEnabled: true,
    lockWithPinEnabled: false,
    appState: AppState.Active,
    locked: false,
    lastTimeBackgrounded: 0,
  },
  networkInfo: {
    connected: true,
    rehydrated: true,
  },
  send: {
    isSending: false,
    recentRecipients: [],
    recentPayments: [],
  },
  recipients: {
    recipientCache: {},
  },
  goldToken: {
    balance: null,
    educationCompleted: false,
    lastFetch: null,
  },
  stableToken: {
    balance: null,
    educationCompleted: false,
    lastFetch: null,
  },
  home: {
    loading: false,
    notifications: [],
  },
  medianator: {
    exchangeRate: '1',
  },
  transactions: {
    standbyTransactions: [],
  },
  web3: {
    syncProgress: {
      startingBlock: 0,
      currentBlock: 100,
      highestBlock: 100,
    },
    latestBlockNumber: 0,
    account: '0x0000000000000000000000000000000000007E57',
    accountInWeb3Keystore: '0x0000000000000000000000000000000000007E57',
    commentKey: '0x0000000000000000000000000000000000008F68',
    gasPriceLastUpdated: 0,
    fornoMode: false,
    contractKitReady: true,
  },
  geth: {
    initialized: 'INITIALIZED',
    connected: true,
    gethStartedThisSession: false,
  },
  identity: {
    attestationCodes: [],
    numCompleteAttestations: 0,
    verificationFailed: false,
    addressToE164Number: {},
    e164NumberToAddress: {},
    e164NumberToSalt: {},
    startedVerification: false,
    askedContactsPermission: false,
    isLoadingImportContacts: false,
    acceptedAttestationCodes: [],
    verificationStatus: 0,
    hasSeenVerificationNux: false,
    contactMappingProgress: {
      current: 0,
      total: 0,
    },
  },
  account: {
    name: 'John Doe',
    e164PhoneNumber: '+14155556666',
    defaultCountryCode: '+1',
    contactDetails: {
      contactId: 'contactId',
      thumbnailPath: null,
    },
    devModeActive: false,
    devModeClickCount: 0,
    photosNUXClicked: false,
    pincodeSet: false,
    pincodeType: PincodeType.Unset,
    isSettingPin: false,
    accountCreationTime: 99999999999999,
    backupCompleted: false,
    backupDelayedTime: 0,
    socialBackupCompleted: false,
    incomingPaymentRequests: [],
    outgoingPaymentRequests: [],
    dismissedGetVerified: false,
    dismissedInviteFriends: false,
    promptFornoIfNeeded: false,
    acceptedTerms: false,
  },
  invite: {
    isSendingInvite: false,
    isRedeemingInvite: false,
    isSkippingInvite: false,
    invitees: {},
    redeemedTempAccountPrivateKey: '',
    redeemComplete: false,
  },
  escrow: {
    isReclaiming: false,
    sentEscrowedPayments: [],
    suggestedFee: null,
  },
  localCurrency: {
    isLoading: false,
    exchangeRate: '1.33',
    preferredCurrencyCode: 'MXN',
    fetchedCurrencyCode: 'MXN',
  },
  imports: {
    isImportingWallet: false,
  },
  exchange: {
    exchangeRatePair: null,
    history: {
      isLoading: false,
      celoGoldExchangeRates: [],
      lastTimeUpdated: 0,
    },
    tobinTax: '0',
  },
}

export const v0Schema = {
  app: {
    inviteCodeEntered: false,
    loggedIn: false,
    numberVerified: false,
    error: null,
    dismissErrorAfter: null,
    language: 'es-419',
    doingBackupFlow: false,
    message: null,
    dismissMessageAfter: null,
    analyticsEnabled: true,
    lockWithPinEnabled: false,
    appState: AppState.Active,
    locked: false,
    lastTimeBackgrounded: 0,
  },
  networkInfo: {
    connected: true,
    rehydrated: true,
  },
  send: {
    isSending: false,
    recentRecipients: [],
    recentPayments: [],
  },
  recipients: {
    recipientCache: {},
  },
  goldToken: {
    balance: null,
    educationCompleted: false,
    lastFetch: null,
  },
  stableToken: {
    balance: null,
    educationCompleted: false,
    lastFetch: null,
  },
  home: {
    loading: false,
    notifications: [],
  },
  medianator: {
    exchangeRate: '1',
  },
  transactions: {
    standbyTransactions: [],
  },
  web3: {
    syncProgress: {
      startingBlock: 0,
      currentBlock: 100,
      highestBlock: 100,
    },
    latestBlockNumber: 0,
    account: '0x0000000000000000000000000000000000007E57',
    accountInWeb3Keystore: '0x0000000000000000000000000000000000007E57',
    commentKey: '0x0000000000000000000000000000000000008F68',
    gasPriceLastUpdated: 0,
    fornoMode: false,
    contractKitReady: true,
  },
  geth: {
    initialized: 'INITIALIZED',
    connected: true,
    gethStartedThisSession: false,
  },
  identity: {
    attestationCodes: [],
    numCompleteAttestations: 0,
    verificationFailed: false,
    addressToE164Number: {},
    e164NumberToAddress: {},
    e164NumberToSalt: {},
    startedVerification: false,
    askedContactsPermission: false,
    isLoadingImportContacts: false,
    acceptedAttestationCodes: [],
    verificationStatus: 0,
    hasSeenVerificationNux: false,
    contactMappingProgress: {
      current: 0,
      total: 0,
    },
  },
  account: {
    name: 'John Doe',
    e164PhoneNumber: '+14155556666',
    defaultCountryCode: '+1',
    contactDetails: {
      contactId: 'contactId',
      thumbnailPath: null,
    },
    devModeActive: false,
    devModeClickCount: 0,
    photosNUXClicked: false,
    pincodeSet: false,
    pincodeType: PincodeType.Unset,
    isSettingPin: false,
    accountCreationTime: 99999999999999,
    backupCompleted: false,
    backupDelayedTime: 0,
    socialBackupCompleted: false,
    incomingPaymentRequests: [],
    outgoingPaymentRequests: [],
    dismissedGetVerified: false,
    dismissedEarnRewards: false,
    dismissedInviteFriends: false,
    promptFornoIfNeeded: false,
    acceptedTerms: false,
  },
  invite: {
    isSendingInvite: false,
    isRedeemingInvite: false,
    isSkippingInvite: false,
    invitees: [],
    redeemedTempAccountPrivateKey: '',
    redeemComplete: false,
  },
  escrow: {
    isReclaiming: false,
    sentEscrowedPayments: [],
    suggestedFee: null,
  },
  localCurrency: {
    isLoading: false,
    exchangeRate: '1.33',
    preferredCurrencyCode: 'MXN',
    fetchedCurrencyCode: 'MXN',
  },
  imports: {
    isImportingWallet: false,
  },
  exchange: {
    exchangeRatePair: null,
    history: {
      isLoading: false,
      celoGoldExchangeRates: [],
      lastTimeUpdated: 0,
    },
    tobinTax: '0',
  },
}

export const v1Schema = {
  ...v0Schema,
  exchange: {
    ...v0Schema.exchange,
    history: {
      ...v0Schema.exchange.history,
      aggregatedExchangeRates: [],
      granularity: 60,
      range: 30 * 24 * 60 * 60 * 1000, // 30 days
    },
  },
  identity: {
    ...v0Schema.identity,
    importContactsProgress: {
      status: 0,
      current: 0,
      total: 0,
    },
    matchedContacts: {},
    secureSendPhoneNumberMapping: {},
  },
  transactions: {
    ...v0Schema.transactions,
    knownFeedTransactions: {},
    recentTxRecipientsCache: {},
  },
  account: {
    ...v0Schema.account,
    retryVerificationWithForno: true,
  },
  app: {
    ...v0Schema.app,
    requirePinOnAppOpen: false,
  },
}

export const v2Schema = {
  ...v1Schema,
  app: {
    ...v1Schema.app,
    sessionId: '',
  },
}

export const v3Schema = {
  ...v2Schema,
  account: {
    ...v2Schema.account,
    hasMigratedToNewBip39: false,
    choseToRestoreAccount: false,
  },
  identity: {
    ...v2Schema.identity,
    addressToDataEncryptionKey: {},
  },
  web3: {
    ...v2Schema.web3,
    isDekRegistered: false,
  },
  geth: {
    ...v2Schema.geth,
    chainHead: {
      number: 100,
      timestamp: 1596502618,
      hash: '0x0000000000000000000000000000000000000000000000000000000000000F00',
    },
  },
}

// Skipping v4 to match the Redux store version
// It's not critical but it's good to keep those in sync
export const v5Schema = {
  ...v3Schema,
  account: {
    ...v3Schema.account,
    incomingPaymentRequests: undefined,
    outgoingPaymentRequests: undefined,
    dismissedGoldEducation: false,
  },
  paymentRequest: {
    incomingPaymentRequests: [],
    outgoingPaymentRequests: [],
  },
  web3: {
    ...v3Schema.web3,
    dataEncryptionKey: '0x0000000000000000000000000000000000008F68',
    commentKey: undefined,
  },
  identity: {
    ...v3Schema.identity,
    lastRevealAttempt: null,
    verificationState: {
      isLoading: false,
      phoneHashDetails: {
        e164Number: '',
        phoneHash: '',
        pepper: '',
      },
      actionableAttestations: [],
      status: {
        isVerified: false,
        numAttestationsRemaining: 3,
        total: 0,
        completed: 0,
      },
      lastFetch: null,
    },
    addressToDisplayName: {},
  },
<<<<<<< HEAD
  exchange: {
    ...v3Schema.exchange,
    isLoading: false,
=======
  app: {
    ...v3Schema.app,
    minVersion: null,
>>>>>>> d4ae6ecc
  },
}

export function getLatestSchema(): Partial<RootState> {
  return v5Schema as Partial<RootState>
}<|MERGE_RESOLUTION|>--- conflicted
+++ resolved
@@ -401,15 +401,13 @@
     },
     addressToDisplayName: {},
   },
-<<<<<<< HEAD
   exchange: {
     ...v3Schema.exchange,
     isLoading: false,
-=======
+  },
   app: {
     ...v3Schema.app,
     minVersion: null,
->>>>>>> d4ae6ecc
   },
 }
 
