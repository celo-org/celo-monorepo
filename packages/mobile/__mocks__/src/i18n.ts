<<<<<<< HEAD
export default { language: 'EN', t: (key: string) => key, changeLanguage: () => {} }
=======
import hoistStatics from 'hoist-non-react-statics'
import { withTranslation as withTranslationI18Next } from 'react-i18next'
>>>>>>> 1fba584b

export default {
  language: 'EN',
  t: (key: string) => key,
  changeLanguage: () => {},
}

export enum Namespaces {}

export const withTranslation = (namespace: any) => (component: React.ComponentType<any>) =>
  hoistStatics(withTranslationI18Next(namespace)(component), component)<|MERGE_RESOLUTION|>--- conflicted
+++ resolved
@@ -1,9 +1,5 @@
-<<<<<<< HEAD
-export default { language: 'EN', t: (key: string) => key, changeLanguage: () => {} }
-=======
 import hoistStatics from 'hoist-non-react-statics'
 import { withTranslation as withTranslationI18Next } from 'react-i18next'
->>>>>>> 1fba584b
 
 export default {
   language: 'EN',
