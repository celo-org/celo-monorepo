// Taken from https://github.com/i18next/react-i18next/blob/master/example/test-jest/__mocks__/react-i18next.js
const React = require('react')
const reactI18next = require('react-i18next')

const hasChildren = (node) => node && (node.children || (node.props && node.props.children))

const getChildren = (node) =>
  node && node.children ? node.children : node.props && node.props.children

const renderNodes = (reactNodes) => {
  if (reactNodes === undefined) {
    return null
  }
  if (typeof reactNodes === 'string' || React.isValidElement(reactNodes)) {
    return reactNodes
  }

  return Object.keys(reactNodes).map((key, i) => {
    const child = reactNodes[key]
    const isElement = React.isValidElement(child)

    if (typeof child === 'string') {
      return child
    }
    if (hasChildren(child)) {
      const inner = renderNodes(getChildren(child))
      return React.cloneElement(child, { ...child.props, key: i }, inner)
    }
    if (typeof child === 'object' && !isElement) {
      return Object.keys(child).reduce((str, childKey) => `${str}${child[childKey]}`, '')
    }

    return child
  })
}

// This is useful to test that correct params were sent to i18n.
// For example, in the TransferFeedItem tests we are checking that the title of the item matches a cached value.
// Without this it's impossible to check if the used value is the cached one since it only prints the i18n key.
const printParamInsteadOfKey = {
<<<<<<< HEAD
  feedItemSentTitle: 'displayName',
=======
  feedItemSentTitle: 'nameOrNumber',
  feedItemGoldReceived: 'displayName',
>>>>>>> a11b87bf
}
const translationFunction = (key, params) => {
  const paramToPrint = printParamInsteadOfKey[key]
  return paramToPrint ? params[paramToPrint] || key : key
}

const useMock = [translationFunction, {}]
useMock.t = translationFunction
useMock.i18n = { language: 'en' }

module.exports = {
  // this mock makes sure any components using the translate HoC receive the t function as a prop
  withTranslation: () => (Component) => (props) => (
    <Component t={translationFunction} i18n={{ language: 'en' }} {...props} />
  ),
  Trans: ({ children }) => renderNodes(children),
  Translation: ({ children }) => children(translationFunction, { i18n: {} }),
  useTranslation: () => useMock,

  // mock if needed
  I18nextProvider: reactI18next.I18nextProvider,
  initReactI18next: reactI18next.initReactI18next,
  setDefaults: reactI18next.setDefaults,
  getDefaults: reactI18next.getDefaults,
  setI18n: reactI18next.setI18n,
  getI18n: reactI18next.getI18n,
}<|MERGE_RESOLUTION|>--- conflicted
+++ resolved
@@ -38,12 +38,8 @@
 // For example, in the TransferFeedItem tests we are checking that the title of the item matches a cached value.
 // Without this it's impossible to check if the used value is the cached one since it only prints the i18n key.
 const printParamInsteadOfKey = {
-<<<<<<< HEAD
   feedItemSentTitle: 'displayName',
-=======
-  feedItemSentTitle: 'nameOrNumber',
   feedItemGoldReceived: 'displayName',
->>>>>>> a11b87bf
 }
 const translationFunction = (key, params) => {
   const paramToPrint = printParamInsteadOfKey[key]
