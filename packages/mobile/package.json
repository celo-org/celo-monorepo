{
  "name": "@celo/mobile",
  "version": "1.6.0",
  "author": "Celo",
  "license": "Apache-2.0",
  "private": true,
  "scripts": {
    "lint": "tslint -c tslint.json --project tsconfig.json",
    "build": "yarn run build:ts && yarn run build:metro",
    "build:ts": "tsc --noEmit",
    "build:metro": "yarn run react-native bundle --entry-file index.js --bundle-output bundle.js; rm bundle.js",
    "build:gen-graphql-types": "graphql-codegen --config codegen.yml",
    "dev:android": "./scripts/run_app.sh -p android",
    "dev:ios": "./scripts/run_app.sh -p ios",
    "dev:show-menu": "adb devices | grep '\t' | awk '{print $1}' | sed 's/\\s//g' | xargs -I {} adb -s {} shell input keyevent 82",
    "dev:clear-data": "adb shell pm clear org.celo.mobile.dev",
    "dev:clean-android": "cd android && ./gradlew clean",
    "dev:send-text": "adb shell input text",
    "dev:reload": "adb shell input text \"RR\"",
    "dev:pidcat": "pidcat org.celo.mobile.dev -t GoLog -t RNGeth -t ReactNativeJs -t ReactNativeJS",
    "dev:emulator:list": "$ANDROID_HOME/emulator/emulator -list-avds",
    "dev:emulator:run": "$ANDROID_HOME/emulator/emulator -avd",
    "test": "export TZ=UTC && ./scripts/sync_branding.sh -b celo && jest --silent",
    "test:all": "yarn lint && yarn build:ts && yarn test",
    "test:ci": "yarn test --coverage",
    "test:watch": "yarn test --watch --maxWorkers=4",
    "test:verbose": "export TZ=UTC && jest --verbose",
    "test:e2e:android": "./scripts/run_e2e.sh -p android",
    "test:e2e:ios": "./scripts/run_e2e.sh -p ios",
    "test:e2e:packager": "export CELO_TEST_CONFIG=e2e && yarn react-native start",
    "test:verify-locales": "./scripts/verify_locales.sh",
    "pre-deploy": "./scripts/pre-deploy.sh",
    "deploy:update-disclaimer": "yarn licenses generate-disclaimer > src/account/LicenseDisclaimer.txt && ./scripts/copy_license_to_android_assets.sh",
    "postinstall": "./scripts/sync_branding.sh && ./scripts/copy_license_to_android_assets.sh"
  },
  "rnpm": {
    "assets": [
      "./fonts"
    ]
  },
  "dependencies": {
<<<<<<< HEAD
    "@celo/client": "0.0.322",
    "@celo/contractkit": "0.4.19-dev",
=======
    "@celo/client": "0.0.319",
    "@celo/connect": "1.0.0-dev",
    "@celo/contractkit": "1.0.0-dev",
    "@celo/identity": "1.0.0-dev",
>>>>>>> 723028ea
    "@celo/komencikit": "0.0.1-dev",
    "@celo/network-utils": "1.0.0-dev",
    "@celo/react-components": "1.0.0",
    "@celo/react-native-fast-crypto": "^1.8.4",
    "@celo/react-native-sms-retriever": "git+https://github.com/celo-org/react-native-sms-retriever#b88e502",
    "@celo/utils": "1.0.0-dev",
    "@celo/wallet-rpc": "1.0.0-dev",
    "@react-native-community/async-storage": "^1.9.0",
    "@react-native-community/clipboard": "git+https://github.com/celo-org/clipboard#5afb848",
    "@react-native-community/masked-view": "^0.1.10",
    "@react-native-community/netinfo": "^5.8.0",
    "@react-native-firebase/app": "^6.7.1",
    "@react-native-firebase/auth": "^6.7.1",
    "@react-native-firebase/database": "^6.7.1",
    "@react-native-firebase/dynamic-links": "^6.7.1",
    "@react-native-firebase/functions": "^6.7.1",
    "@react-native-firebase/messaging": "^6.7.1",
    "@react-native-firebase/storage": "^6.7.1",
    "@react-navigation/compat": "^5.3.9",
    "@react-navigation/drawer": "^5.11.3",
    "@react-navigation/material-top-tabs": "^5.3.9",
    "@react-navigation/native": "^5.8.9",
    "@react-navigation/stack": "^5.12.6",
    "@segment/analytics-react-native": "^1.3.2",
    "@segment/analytics-react-native-firebase": "^1.3.2",
    "@sentry/react-native": "^1.7.1",
    "@ungap/url-search-params": "^0.1.2",
    "Base64": "^1.0.1",
    "apollo-boost": "^0.4.7",
    "apollo-cache-persist": "^0.1.1",
    "bignumber.js": "^9.0.0",
    "bn.js": "4.11.8",
    "country-data": "^0.0.31",
    "crypto-js": "^3.1.9-1",
    "date-fns": "^2.12.0",
    "dot-prop-immutable": "^1.4.0",
    "ethereumjs-util": "^6.2.0",
    "fp-ts": "2.1.1",
    "fuzzysort": "^1.1.4",
    "google-libphonenumber": "^3.2.4",
    "graphql": "^14.1.1",
    "hermes-engine": "0.4.2-rc1",
    "i18next": "^19.4.3",
    "io-ts": "2.0.1",
    "js-sha3": "^0.8.0",
    "lodash": "^4.17.14",
    "lottie-ios": "^3.1.8",
    "lottie-react-native": "^3.3.2",
    "moment-timezone": "^0.5.23",
    "node-libs-react-native": "^1.2.0",
    "react": "16.11.0",
    "react-apollo": "^3.1.3",
    "react-async-hook": "^3.4.0",
    "react-i18next": "^11.2.7",
    "react-native": "^0.62.2",
    "react-native-android-open-settings": "^1.3.0",
    "react-native-bip39": "https://github.com/celo-org/react-native-bip39#6f41623",
    "react-native-blind-threshold-bls": "https://github.com/celo-org/react-native-blind-threshold-bls#433c2c6",
    "react-native-camera": "^3.23.1",
    "react-native-clock-sync": "^1.0.0",
    "react-native-config": "https://github.com/luggit/react-native-config#2f68b94",
    "react-native-contacts": "https://github.com/celo-org/react-native-contacts#e473717",
    "react-native-device-info": "^5.5.6",
    "react-native-email-link": "^1.9.1",
    "react-native-exit-app": "^1.1.0",
    "react-native-flag-secure-android": "git://github.com/kristiansorens/react-native-flag-secure-android#e234251",
    "react-native-fs": "^2.16.6",
    "react-native-gesture-handler": "^1.6.1",
    "react-native-geth": "https://github.com/celo-org/react-native-geth#83a45675",
    "react-native-google-safetynet": "https://github.com/celo-org/react-native-google-safetynet#8a0355f",
    "react-native-keep-awake": "^4.0.0",
    "react-native-keyboard-aware-scroll-view": "^0.9.1",
    "react-native-keychain": "6.0.0",
    "react-native-localize": "^1.4.0",
    "react-native-mail": "^6.0.0",
    "react-native-modal": "^11.5.6",
    "react-native-permissions": "^2.1.5",
    "react-native-progress": "^4.1.2",
    "react-native-qrcode-svg": "^6.0.6",
    "react-native-randombytes": "^3.6.0",
    "react-native-reanimated": "^1.13.1",
    "react-native-restart-android": "^0.0.7",
    "react-native-safe-area-context": "^3.0.6",
    "react-native-screens": "^2.7.0",
    "react-native-securerandom": "^1.0.0",
    "react-native-send-intent": "git+https://github.com/celo-org/react-native-send-intent#a0f4b00",
    "react-native-shake": "~3.5.0",
    "react-native-share": "^3.3.0",
    "react-native-simple-toast": "^1.1.2",
    "react-native-sms": "^1.11.0",
    "react-native-splash-screen": "^3.2.0",
    "react-native-svg": "^12.1.0",
    "react-native-swiper": "^1.6.0",
    "react-native-tab-view": "^2.14.4",
    "react-native-tcp": "https://github.com/celo-org/react-native-tcp#0b5948e",
    "react-native-udp": "git+https://github.com/celo-org/react-native-udp#730f295",
    "react-native-url-polyfill": "^1.2.0",
    "react-native-webview": "^10.9.3",
    "react-redux": "^7.2.0",
    "redux": "^4.0.5",
    "redux-persist": "^6.0.0",
    "redux-saga": "^1.1.3",
    "reselect": "^4.0.0",
    "sleep-promise": "^8.0.1",
    "svgs": "^4.1.1",
    "tslib": "^1.11.1",
    "utf8": "^3.0.0",
    "uuid": "^8.3.0",
    "victory-native": "^34.1.0",
    "vm-browserify": "^1.1.2",
    "web3": "1.3.0"
  },
  "devDependencies": {
    "@apollo/react-testing": "^3.1.3",
    "@babel/plugin-proposal-decorators": "^7.12.1",
    "@celo/flake-tracker": "0.0.1-dev",
    "@celo/typescript": "0.0.1",
    "@graphql-codegen/add": "^1.10.0",
    "@graphql-codegen/cli": "^1.10.0",
    "@graphql-codegen/fragment-matcher": "1.10.0",
    "@graphql-codegen/typescript": "1.10.0",
    "@graphql-codegen/typescript-operations": "1.10.0",
    "@react-native-community/eslint-config": "^1.1.0",
    "@types/crypto-js": "^3.1.47",
    "@types/ethereumjs-util": "^5.2.0",
    "@types/graphql": "^14.0.7",
    "@types/isomorphic-fetch": "^0.0.35",
    "@types/lodash": "^4.14.136",
    "@types/react": "^16.9.34",
    "@types/react-native": "^0.62.4",
    "@types/react-native-fs": "^2.13.0",
    "@types/react-native-keep-awake": "^2.0.1",
    "@types/react-redux": "^7.1.7",
    "@types/react-test-renderer": "^16.9.2",
    "@types/redux-mock-store": "^1.0.0",
    "@types/utf8": "^2.1.6",
    "babel-core": "7.0.0-bridge.0",
    "detox": "^17.4.5",
    "escape-string-regexp": "^1.0.5",
    "eslint": "^6.8.0",
    "jest-fetch-mock": "^3.0.3",
    "metro-react-native-babel-preset": "^0.58.0",
    "patch-package": "^5.1.1",
    "postinstall-prepare": "^1.0.1",
    "react-dom": "16.11.0",
    "react-native-debugger-open": "^0.3.17",
    "react-native-kill-packager": "^1.0.0",
    "react-native-svg-mock": "^2.0.0",
    "react-native-testing-library": "^1.12.0",
    "react-native-version": "^3.1.0",
    "react-test-renderer": "16.11.0",
    "redux-mock-store": "^1.5.3",
    "redux-saga-test-plan": "^4.0.0-beta.2",
    "remote-redux-devtools": "^0.5.12",
    "tslint-react-native": "^0.0.7"
  },
  "detox": {
    "test-runner": "jest",
    "configurations": {
      "android.emu.debug": {
        "binaryPath": "android/app/build/outputs/apk/apptest/debug/app-apptest-x86_64-debug.apk",
        "testBinaryPath": "android/app/build/outputs/apk/androidTest/apptest/debug/app-apptest-debug-androidTest.apk",
        "build": "cd android && ./gradlew assembleApptestDebug assembleApptestDebugAndroidTest -DtestBuildType=debug -PisDetoxBuild=true && cd ..",
        "type": "android.emulator",
        "device": {
          "avdName": "Pixel_API_29_AOSP_x86_64"
        },
        "behavior": {
          "init": {
            "reinstallApp": true,
            "launchApp": true,
            "exposeGlobals": true
          },
          "cleanup": {
            "shutdownDevice": false
          }
        },
        "__comment": "Pixel_API_29_AOSP_x86_64 is currently hardcoded but it should be the result from $ANDROID_SDK_ROOT/emulator/emulator -list-avds | grep 'x86' | head -n 1`",
        "__comment2": "Specifying 'testBinaryPath' otherwise detox infers the wrong APK name because we're using split APKs"
      },
      "android.emu.release": {
        "binaryPath": "android/app/build/outputs/apk/apptest/release/app-apptest-x86_64-release.apk",
        "testBinaryPath": "android/app/build/outputs/apk/androidTest/apptest/release/app-apptest-release-androidTest.apk",
        "build": "cd android && ./gradlew assembleApptestRelease assembleApptestReleaseAndroidTest -DtestBuildType=release -PisDetoxBuild=true && cd ..",
        "type": "android.emulator",
        "name": "Pixel_API_29_AOSP_x86_64",
        "__comment": "Pixel_API_29_AOSP_x86_64 is currently hardcoded but it should be the result from $ANDROID_SDK_ROOT/emulator/emulator -list-avds | grep 'x86' | head -n 1`",
        "__comment2": "Specifying 'testBinaryPath' otherwise detox infers the wrong APK name because we're using split APKs"
      },
      "ios.sim.debug": {
        "binaryPath": "ios/build/Build/Products/Debug-iphonesimulator/celo.app",
        "build": "set -o pipefail && xcodebuild -workspace ios/celo.xcworkspace -scheme celo-test -configuration Debug -sdk iphonesimulator -derivedDataPath ios/build | bundle exec xcpretty",
        "type": "ios.simulator",
        "device": {
          "type": "iPhone 11"
        }
      },
      "ios.sim.release": {
        "binaryPath": "ios/build/Build/Products/Release-iphonesimulator/celo.app",
        "build": "set -o pipefail && xcodebuild -workspace ios/celo.xcworkspace -scheme celo-test -configuration Release -sdk iphonesimulator -derivedDataPath ios/build | bundle exec xcpretty",
        "type": "ios.simulator",
        "device": {
          "type": "iPhone 11"
        }
      }
    }
  }
}<|MERGE_RESOLUTION|>--- conflicted
+++ resolved
@@ -39,15 +39,10 @@
     ]
   },
   "dependencies": {
-<<<<<<< HEAD
     "@celo/client": "0.0.322",
-    "@celo/contractkit": "0.4.19-dev",
-=======
-    "@celo/client": "0.0.319",
     "@celo/connect": "1.0.0-dev",
     "@celo/contractkit": "1.0.0-dev",
     "@celo/identity": "1.0.0-dev",
->>>>>>> 723028ea
     "@celo/komencikit": "0.0.1-dev",
     "@celo/network-utils": "1.0.0-dev",
     "@celo/react-components": "1.0.0",
