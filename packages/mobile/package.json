{
  "name": "@celo/mobile",
  "version": "1.4.2",
  "author": "Celo",
  "license": "Apache-2.0",
  "private": true,
  "scripts": {
    "start": "react-native start",
    "start:bg": "react-native start &",
    "start:android": "react-native run-android",
    "start:ios": "react-native run-ios",
    "lint": "tslint -c tslint.json --project tsconfig.json",
    "build": "yarn run build:ts && yarn run build:metro",
    "build:sdk": "yarn --cwd ../walletkit build:for-env",
    "build:ts": "tsc --noEmit",
    "build:metro": "echo 'NOT WORKING RIGHT NOW'",
    "build:gen-graphql-types": "gql-gen --schema http://localhost:8080/graphql --template graphql-codegen-typescript-template --out ./typings/ 'src/**/*.tsx'",
    "dev": "react-native run-android --appIdSuffix \"debug\"",
    "dev:show-menu": "adb devices | grep '\t' | awk '{print $1}' | sed 's/\\s//g' | xargs -I {} adb -s {} shell input keyevent 82",
    "dev:clear-data": "adb shell pm clear org.celo.mobile.debug",
    "dev:clean-android": "cd android && ./gradlew clean",
    "dev:send-text": "adb shell input text",
    "dev:reload": "adb shell input text \"RR\"",
    "dev:send-debug-invite-code": "adb shell am broadcast -a com.android.vending.INSTALL_REFERRER -n org.celo.mobile.debug/com.androidbroadcastreceiverforreferrer.ReferrerBroadcastReceiver --es referrer \"invite-code%3D123\"",
    "dev:emulator": "bash ./scripts/start_emulator.sh &",
    "dev:remote": "remotedev --hostname=localhost --port=8000",
    "test": "export TZ=UTC && jest --silent",
    "test:all": "yarn lint && yarn build && yarn test",
    "test:ci": "yarn test --coverage --runInBand",
    "test:watch": "yarn test --watch --maxWorkers=4",
    "test:verbose": "export TZ=UTC && jest --verbose",
    "test:build-e2e": "bash ./scripts/build_e2e.sh",
    "test:run-e2e": "bash ./scripts/run_e2e.sh",
    "test:dry-run-e2e": "cd android && yarn test:build-e2e && yarn test:run-e2e && yarn dev:clean-android",
    "test:detox": "CELO_TEST_CONFIG=e2e detox test -c android.emu.debug -a e2e/tmp/ --take-screenshots=failing --record-logs=failing --detectOpenHandles -l verbose",
    "test:unlock": "./scripts/unlock.sh",
    "pre-deploy": "./scripts/pre-deploy.sh",
    "prepare": "patch-package",
    "postinstall": "sh scripts/fix_rn_version.sh; patch-package",
    "update-disclaimer": "yarn licenses generate-disclaimer > android/app/src/main/assets/custom/LicenseDisclaimer.txt",
    "test-licenses": "yarn licenses list --prod | grep '\\(─ GPL\\|─ (GPL-[1-9]\\.[0-9]\\+ OR GPL-[1-9]\\.[0-9]\\+)\\)' && echo 'Found GPL license(s). Use 'yarn licenses list --prod' to look up the offending package' || echo 'No GPL licenses found'",
    "verify-locales": "./scripts/verify_locales.sh"
  },
  "rnpm": {
    "assets": [
      "./fonts"
    ]
  },
  "dependencies": {
<<<<<<< HEAD
    "@celo/client": "^0.0.109",
=======
    "@celo/client": "288e163",
>>>>>>> 4eb87431
    "@celo/react-native-sms-retriever": "git+https://github.com/celo-org/react-native-sms-retriever#d3a2fdb",
    "@celo/utils": "^0.0.6-beta5",
    "@celo/walletkit": "^0.0.14",
    "@react-native-community/netinfo": "^2.0.4",
    "@segment/analytics-react-native": "^1.1.0-beta.1",
    "@segment/analytics-react-native-firebase": "^1.1.0-beta.1",
    "@ungap/url-search-params": "^0.1.2",
    "Base64": "^1.0.1",
    "apollo-boost": "^0.3.1",
    "apollo-cache-persist": "^0.1.1",
    "bignumber.js": "^7.2.0",
    "bn.js": "4.11.8",
    "country-data": "^0.0.31",
    "crypto-js": "^3.1.9-1",
    "date-fns": "^2.0.0-alpha.27",
    "dot-prop-immutable": "^1.4.0",
    "ethereumjs-util": "^5.2.0",
    "fuzzysort": "^1.1.4",
    "google-libphonenumber": "^3.2.4",
    "graphql": "^14.1.1",
    "i18next": "^11.9.1",
    "instabug-reactnative": "^8.4.3",
    "js-sha3": "^0.7.0",
    "lodash": "^4.17.14",
    "moment": "^2.22.1",
    "moment-timezone": "^0.5.23",
    "node-libs-react-native": "^1.0.2",
    "numeral": "^2.0.6",
    "react": "16.8.3",
    "react-apollo": "^2.4.1",
    "react-async-hook": "^3.4.0",
    "react-i18next": "^8.3.8",
    "react-native": "0.59.10",
    "react-native-android-open-settings": "^1.2.0",
    "react-native-autocomplete-input": "^3.6.0",
    "react-native-bip39": "git://github.com/celo-org/react-native-bip39#1488fa1",
    "react-native-camera": "^1.9.1",
    "react-native-clock-sync": "^1.0.0",
    "react-native-config": "^0.11.7",
    "react-native-confirm-device-credentials": "^2.0.0",
    "react-native-contacts": "git://github.com/celo-org/react-native-contacts#4989b0b",
    "react-native-device-info": "^2.1.0",
    "react-native-firebase": "5.3.0",
    "react-native-flag-secure-android": "git://github.com/kristiansorens/react-native-flag-secure-android#e234251",
    "react-native-fs": "^2.12.1",
    "react-native-gesture-handler": "^1.1.0",
    "react-native-geth": "git+https://github.com/celo-org/react-native-geth#3f8971d",
    "react-native-install-referrer": "^1.0.1",
    "react-native-keep-awake": "^3.0.1",
    "react-native-keyboard-aware-scroll-view": "^0.6.0",
    "react-native-languages": "^3.0.1",
    "react-native-mail": "^3.0.7",
    "react-native-modal": "^6.1.0",
    "react-native-modal-dropdown": "^0.6.2",
    "react-native-permissions": "^1.1.1",
    "react-native-progress": "^3.4.0",
    "react-native-qrcode-svg": "^5.1.2",
    "react-native-restart-android": "^0.0.7",
    "react-native-screens": "^1.0.0-alpha.22",
    "react-native-secure-key-store": "^2.0.4",
    "react-native-secure-randombytes": "^2.2.3",
    "react-native-send-intent": "git+https://github.com/celo-org/react-native-send-intent#8039938",
    "react-native-sentry": "^0.38.3",
    "react-native-shadow": "^1.2.2",
    "react-native-share": "^1.1.3",
    "react-native-splash-screen": "^3.1.1",
    "react-native-svg": "^9.8.4",
    "react-native-swiper": "^1.5.13",
    "react-native-system-clock": "^1.0.0",
    "react-native-tcp": "git://github.com/cmcewen/react-native-tcp#08f03c2",
    "react-native-udp": "^2.3.1",
    "react-native-version-check": "^3.0.2",
    "react-native-webview": "^5.12.1",
    "react-navigation": "^3.9.0",
    "react-redux": "^7.1.1",
    "redux": "^4.0.4",
    "redux-persist": "^5.9.1",
    "redux-saga": "^1.0.1",
    "redux-thunk": "^2.2.0",
    "reselect": "^3.0.1",
    "sleep-promise": "^8.0.1",
    "svgs": "^4.1.0",
    "tslib": "^1.9.1",
    "utf8": "^3.0.0",
    "vm-browserify": "^1.0.1",
    "web3": "1.0.0-beta.37"
  },
  "devDependencies": {
    "@babel/core": "^7.4.3",
    "@babel/runtime": "^7.4.3",
    "@celo/react-components": "1.0.0",
    "@celo/typescript": "0.0.1",
    "@types/enzyme": "3.1.10",
    "@types/enzyme-adapter-react-16": "1.0.4",
    "@types/ethereumjs-util": "^5.2.0",
    "@types/graphql": "^14.0.7",
    "@types/isomorphic-fetch": "^0.0.35",
    "@types/lodash": "^4.14.136",
    "@types/react": "^16.8.19",
    "@types/react-native": "^0.57.47",
    "@types/react-native-fs": "^2.8.1",
    "@types/react-native-keep-awake": "^2.0.1",
    "@types/react-redux": "^7.1.2",
    "@types/react-test-renderer": "^16.0.1",
    "@types/redux-mock-store": "^1.0.0",
    "@types/utf8": "^2.1.6",
    "@types/web3": "^1.0.18",
    "babel-core": "7.0.0-bridge.0",
    "babel-jest": "^24.8.0",
    "detox": "14.0.2",
    "enzyme": "^3.9.0",
    "enzyme-adapter-react-16": "^1.11.2",
    "enzyme-to-json": "^3.3.5",
    "escape-string-regexp": "^1.0.5",
    "graphql-code-generator": "^0.16.1",
    "jest-fetch-mock": "^2.1.2",
    "jest-junit": "^6.3.0",
    "jest-snapshot": "^24.8.0",
    "metro-react-native-babel-preset": "^0.53.1",
    "patch-package": "^5.1.1",
    "postinstall-prepare": "^1.0.1",
    "react-devtools": "^3.6.0",
    "react-dom": "16.8.3",
    "react-native-debugger-open": "^0.3.17",
    "react-native-kill-packager": "^1.0.0",
    "react-native-svg-mock": "^2.0.0",
    "react-native-testing-library": "^1.9.1",
    "react-native-version": "^3.1.0",
    "react-test-renderer": "16.8.3",
    "redux-mock-store": "^1.5.3",
    "redux-saga-test-plan": "^4.0.0-beta.2",
    "remote-redux-devtools": "^0.5.12"
  },
  "detox": {
    "test-runner": "jest",
    "configurations": {
      "android.emu.debug": {
        "binaryPath": "android/app/build/outputs/apk/debug/app-debug.apk",
        "build": "cd android && ./gradlew assembleDebug assembleAndroidTest -DtestBuildType=debug && cd ..",
        "type": "android.emulator",
        "name": "Nexus_5X_API_28_x86",
        "__comment": "Nexus_5X_API_28_x86 is currently harcoded but it should be the result from $ANDROID_SDK_ROOT/emulator/emulator -list-avds | grep 'x86' | head -n 1`"
      },
      "android.emu.release": {
        "binaryPath": "android/app/build/outputs/apk/release/app-release.apk",
        "build": "cd android && ./gradlew assembleRelease assembleAndroidTest -DtestBuildType=release && cd ..",
        "type": "android.emulator",
        "name": "Nexus_5X_API_28_x86",
        "__comment": "Nexus_5X_API_28_x86 is currently harcoded but it should be the result from $ANDROID_SDK_ROOT/emulator/emulator -list-avds | grep 'x86' | head -n 1`"
      }
    }
  }
}<|MERGE_RESOLUTION|>--- conflicted
+++ resolved
@@ -47,11 +47,7 @@
     ]
   },
   "dependencies": {
-<<<<<<< HEAD
     "@celo/client": "^0.0.109",
-=======
-    "@celo/client": "288e163",
->>>>>>> 4eb87431
     "@celo/react-native-sms-retriever": "git+https://github.com/celo-org/react-native-sms-retriever#d3a2fdb",
     "@celo/utils": "^0.0.6-beta5",
     "@celo/walletkit": "^0.0.14",
