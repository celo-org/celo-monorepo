{
  "name": "@celo/mobile",
  "version": "1.5.0",
  "author": "Celo",
  "license": "Apache-2.0",
  "private": true,
  "scripts": {
    "start": "react-native start",
    "start:bg": "react-native start &",
    "start:android": "react-native run-android",
    "start:ios": "react-native run-ios",
    "lint": "tslint -c tslint.json --project tsconfig.json",
    "build": "yarn run build:ts && yarn run build:metro",
    "build:sdk": "yarn --cwd ../walletkit build:for-env",
    "build:ts": "tsc --noEmit",
    "build:metro": "echo 'NOT WORKING RIGHT NOW'",
    "build:gen-graphql-types": "gql-gen --schema http://localhost:8080/graphql --template graphql-codegen-typescript-template --out ./typings/ 'src/**/*.tsx'",
<<<<<<< HEAD
    "dev": "yarn --cwd celo jetify; react-native run-android --appIdSuffix \"debug\"",
=======
    "predev": "./scripts/pre-dev.sh",
    "dev": "react-native run-android --appIdSuffix \"debug\"",
>>>>>>> 2cb725c3
    "dev:show-menu": "adb devices | grep '\t' | awk '{print $1}' | sed 's/\\s//g' | xargs -I {} adb -s {} shell input keyevent 82",
    "dev:clear-data": "adb shell pm clear org.celo.mobile.debug",
    "dev:clean-android": "cd android && ./gradlew clean",
    "dev:send-text": "adb shell input text",
    "dev:reload": "adb shell input text \"RR\"",
    "dev:emulator": "bash ./scripts/start_emulator.sh &",
    "dev:remote": "remotedev --hostname=localhost --port=8000",
    "test": "export TZ=UTC && jest --silent",
    "test:all": "yarn lint && yarn build && yarn test",
    "test:ci": "yarn test --coverage --runInBand",
    "test:watch": "yarn test --watch --maxWorkers=4",
    "test:verbose": "export TZ=UTC && jest --verbose",
    "test:build-e2e": "bash ./scripts/build_e2e.sh",
    "test:run-e2e": "bash ./scripts/run_e2e.sh",
    "test:dry-run-e2e": "yarn dev:emulator && cd android && yarn test:build-e2e && yarn test:run-e2e",
    "test:detox": "CELO_TEST_CONFIG=e2e detox test -c android.emu.debug -a e2e/tmp/ --take-screenshots=failing --record-logs=failing --detectOpenHandles -l verbose",
    "test:unlock": "./scripts/unlock.sh",
    "pre-deploy": "./scripts/pre-deploy.sh",
    "prepare": "patch-package",
    "postinstall": "sh scripts/fix_rn_version.sh; patch-package",
    "update-disclaimer": "yarn licenses generate-disclaimer > android/app/src/main/assets/custom/LicenseDisclaimer.txt",
    "test-licenses": "yarn licenses list --prod | grep '\\(─ GPL\\|─ (GPL-[1-9]\\.[0-9]\\+ OR GPL-[1-9]\\.[0-9]\\+)\\)' && echo 'Found GPL license(s). Use 'yarn licenses list --prod' to look up the offending package' || echo 'No GPL licenses found'",
    "verify-locales": "./scripts/verify_locales.sh"
  },
  "rnpm": {
    "assets": [
      "./fonts"
    ]
  },
  "dependencies": {
    "@celo/client": "640a41f",
<<<<<<< HEAD
    "@celo/react-native-sms-retriever": "git+https://github.com/celo-org/react-native-sms-retriever#b88e502",
=======
    "@celo/react-components": "1.0.0",
    "@celo/react-native-sms-retriever": "git+https://github.com/celo-org/react-native-sms-retriever#d3a2fdb",
>>>>>>> 2cb725c3
    "@celo/utils": "^0.1.1",
    "@celo/walletkit": "^0.0.14",
    "@react-native-community/async-storage": "^1.6.2",
    "@react-native-community/netinfo": "^4.4.0",
    "@segment/analytics-react-native": "^1.1.0-beta.2",
    "@segment/analytics-react-native-firebase": "^1.1.0-beta.2",
    "@sentry/react-native": "^1.0.7",
    "@ungap/url-search-params": "^0.1.2",
    "Base64": "^1.0.1",
    "apollo-boost": "^0.3.1",
    "apollo-cache-persist": "^0.1.1",
    "bignumber.js": "^7.2.0",
    "bn.js": "4.11.8",
    "country-data": "^0.0.31",
    "crypto-js": "^3.1.9-1",
    "date-fns": "^2.0.0-alpha.27",
    "dot-prop-immutable": "^1.4.0",
    "ethereumjs-util": "^5.2.0",
    "fuzzysort": "^1.1.4",
    "google-libphonenumber": "^3.2.4",
    "graphql": "^14.1.1",
    "i18next": "^11.9.1",
    "js-sha3": "^0.7.0",
    "lodash": "^4.17.14",
    "metro": "0.56.0",
    "moment": "^2.22.1",
    "moment-timezone": "^0.5.23",
    "node-libs-react-native": "^1.0.3",
    "numeral": "^2.0.6",
    "react": "16.9.0",
    "react-apollo": "^2.4.1",
    "react-async-hook": "^3.4.0",
    "react-i18next": "^8.3.8",
<<<<<<< HEAD
    "react-native": "^0.61.2",
    "react-native-android-open-settings": "^1.3.0",
    "react-native-autocomplete-input": "^4.1.0",
=======
    "react-native": "0.59.10",
    "react-native-android-open-settings": "^1.2.0",
>>>>>>> 2cb725c3
    "react-native-bip39": "git://github.com/celo-org/react-native-bip39#1488fa1",
    "react-native-camera": "^3.7.1",
    "react-native-clock-sync": "^1.0.0",
    "react-native-config": "https://github.com/luggit/react-native-config#89a602b",
    "react-native-confirm-device-credentials": "git://github.com/celo-org/react-native-confirm-device-credentials#436afa9",
    "react-native-contacts": "git://github.com/celo-org/react-native-contacts#fcf8f0d",
    "react-native-device-info": "^3.1.4",
    "react-native-firebase": "^5.5.6",
    "react-native-flag-secure-android": "git://github.com/kristiansorens/react-native-flag-secure-android#e234251",
    "react-native-fs": "^2.14.1",
    "react-native-gesture-handler": "^1.4.1",
    "react-native-geth": "git+https://github.com/celo-org/react-native-geth#4d9ee15",
    "react-native-install-referrer": "git://github.com/celo-org/react-native-install-referrer#343bf3d",
    "react-native-keep-awake": "^4.0.0",
    "react-native-keyboard-aware-scroll-view": "^0.9.1",
    "react-native-localize": "^1.3.0",
    "react-native-mail": "^4.0.0",
    "react-native-modal": "^11.4.0",
    "react-native-modal-dropdown": "^0.7.0",
    "react-native-permissions": "^2.0.2",
    "react-native-progress": "^3.6.0",
    "react-native-qrcode-svg": "^5.2.0",
    "react-native-reanimated": "^1.3.0",
    "react-native-restart-android": "^0.0.7",
<<<<<<< HEAD
    "react-native-screens": "^2.0.0-alpha.3",
    "react-native-secure-key-store": "^2.0.5",
    "react-native-secure-randombytes": "^3.0.0",
    "react-native-send-intent": "git+https://github.com/celo-org/react-native-send-intent#a0f4b00",
=======
    "react-native-safe-area-context": "^0.3.6",
    "react-native-safe-area-view": "^1.0.0",
    "react-native-screens": "^1.0.0-alpha.22",
    "react-native-secure-key-store": "^2.0.4",
    "react-native-secure-randombytes": "^2.2.3",
    "react-native-send-intent": "git+https://github.com/celo-org/react-native-send-intent#8039938",
    "react-native-sentry": "^0.43.2",
>>>>>>> 2cb725c3
    "react-native-shadow": "^1.2.2",
    "react-native-share": "^2.0.0",
    "react-native-splash-screen": "^3.2.0",
    "react-native-svg": "^9.11.1",
    "react-native-swiper": "^1.5.14",
    "react-native-tcp": "git://github.com/cmcewen/react-native-tcp#62986b4",
    "react-native-udp": "git+https://github.com/celo-org/react-native-udp#730f295",
    "react-native-version-check": "^3.3.0",
    "react-native-webview": "^7.4.1",
    "react-navigation": "^4.0.10",
    "react-navigation-stack": "^1.9.4",
    "react-navigation-tabs": "^2.5.6",
    "react-redux": "^7.1.1",
    "redux": "^4.0.4",
    "redux-persist": "^6.0.0",
    "redux-saga": "^1.1.1",
    "redux-thunk": "^2.2.0",
    "reselect": "^3.0.1",
    "sleep-promise": "^8.0.1",
    "svgs": "^4.1.0",
    "tslib": "^1.9.1",
    "utf8": "^3.0.0",
    "vm-browserify": "^1.0.1",
    "web3": "1.0.0-beta.37"
  },
  "devDependencies": {
<<<<<<< HEAD
    "@babel/core": "^7.6.2",
    "@babel/runtime": "^7.6.2",
    "@celo/react-components": "1.0.0",
=======
    "@babel/core": "^7.4.3",
    "@babel/runtime": "^7.4.3",
>>>>>>> 2cb725c3
    "@celo/typescript": "0.0.1",
    "@react-native-community/eslint-config": "^0.0.5",
    "@types/enzyme": "3.1.10",
    "@types/enzyme-adapter-react-16": "1.0.4",
    "@types/ethereumjs-util": "^5.2.0",
    "@types/graphql": "^14.0.7",
    "@types/isomorphic-fetch": "^0.0.35",
    "@types/lodash": "^4.14.136",
    "@types/react": "^16.8.19",
    "@types/react-native": "^0.57.47",
    "@types/react-native-fs": "^2.8.1",
    "@types/react-native-keep-awake": "^2.0.1",
    "@types/react-redux": "^7.1.2",
    "@types/react-test-renderer": "^16.0.1",
    "@types/redux-mock-store": "^1.0.0",
    "@types/utf8": "^2.1.6",
    "@types/web3": "^1.0.18",
    "babel-core": "7.0.0-bridge.0",
    "babel-jest": "^24.8.0",
    "detox": "14.0.2",
    "enzyme": "^3.9.0",
    "enzyme-adapter-react-16": "^1.11.2",
    "enzyme-to-json": "^3.3.5",
    "escape-string-regexp": "^1.0.5",
    "graphql-code-generator": "^0.16.1",
    "jest-fetch-mock": "^2.1.2",
    "jest-junit": "^6.3.0",
    "jest-snapshot": "^24.8.0",
    "metro-react-native-babel-preset": "^0.56.0",
    "patch-package": "^5.1.1",
    "postinstall-prepare": "^1.0.1",
    "react-devtools": "^3.6.0",
    "react-dom": "16.9.0",
    "react-native-debugger-open": "^0.3.17",
    "react-native-kill-packager": "^1.0.0",
    "react-native-svg-mock": "^2.0.0",
    "react-native-testing-library": "^1.9.1",
    "react-native-version": "^3.1.0",
    "react-test-renderer": "16.8.3",
    "redux-mock-store": "^1.5.3",
    "redux-saga-test-plan": "^4.0.0-beta.2",
    "remote-redux-devtools": "^0.5.12"
  },
  "detox": {
    "test-runner": "jest",
    "configurations": {
      "android.emu.debug": {
        "binaryPath": "android/app/build/outputs/apk/debug/app-debug.apk",
        "build": "cd android && ./gradlew assembleDebug assembleAndroidTest -DtestBuildType=debug && cd ..",
        "type": "android.emulator",
        "name": "Nexus_5X_API_28_x86",
        "__comment": "Nexus_5X_API_28_x86 is currently harcoded but it should be the result from $ANDROID_SDK_ROOT/emulator/emulator -list-avds | grep 'x86' | head -n 1`"
      },
      "android.emu.release": {
        "binaryPath": "android/app/build/outputs/apk/release/app-release.apk",
        "build": "cd android && ./gradlew assembleRelease assembleAndroidTest -DtestBuildType=release && cd ..",
        "type": "android.emulator",
        "name": "Nexus_5X_API_28_x86",
        "__comment": "Nexus_5X_API_28_x86 is currently harcoded but it should be the result from $ANDROID_SDK_ROOT/emulator/emulator -list-avds | grep 'x86' | head -n 1`"
      }
    }
  }
}<|MERGE_RESOLUTION|>--- conflicted
+++ resolved
@@ -15,12 +15,8 @@
     "build:ts": "tsc --noEmit",
     "build:metro": "echo 'NOT WORKING RIGHT NOW'",
     "build:gen-graphql-types": "gql-gen --schema http://localhost:8080/graphql --template graphql-codegen-typescript-template --out ./typings/ 'src/**/*.tsx'",
-<<<<<<< HEAD
-    "dev": "yarn --cwd celo jetify; react-native run-android --appIdSuffix \"debug\"",
-=======
     "predev": "./scripts/pre-dev.sh",
     "dev": "react-native run-android --appIdSuffix \"debug\"",
->>>>>>> 2cb725c3
     "dev:show-menu": "adb devices | grep '\t' | awk '{print $1}' | sed 's/\\s//g' | xargs -I {} adb -s {} shell input keyevent 82",
     "dev:clear-data": "adb shell pm clear org.celo.mobile.debug",
     "dev:clean-android": "cd android && ./gradlew clean",
@@ -52,12 +48,8 @@
   },
   "dependencies": {
     "@celo/client": "640a41f",
-<<<<<<< HEAD
+    "@celo/react-components": "1.0.0",
     "@celo/react-native-sms-retriever": "git+https://github.com/celo-org/react-native-sms-retriever#b88e502",
-=======
-    "@celo/react-components": "1.0.0",
-    "@celo/react-native-sms-retriever": "git+https://github.com/celo-org/react-native-sms-retriever#d3a2fdb",
->>>>>>> 2cb725c3
     "@celo/utils": "^0.1.1",
     "@celo/walletkit": "^0.0.14",
     "@react-native-community/async-storage": "^1.6.2",
@@ -91,14 +83,8 @@
     "react-apollo": "^2.4.1",
     "react-async-hook": "^3.4.0",
     "react-i18next": "^8.3.8",
-<<<<<<< HEAD
     "react-native": "^0.61.2",
     "react-native-android-open-settings": "^1.3.0",
-    "react-native-autocomplete-input": "^4.1.0",
-=======
-    "react-native": "0.59.10",
-    "react-native-android-open-settings": "^1.2.0",
->>>>>>> 2cb725c3
     "react-native-bip39": "git://github.com/celo-org/react-native-bip39#1488fa1",
     "react-native-camera": "^3.7.1",
     "react-native-clock-sync": "^1.0.0",
@@ -123,20 +109,12 @@
     "react-native-qrcode-svg": "^5.2.0",
     "react-native-reanimated": "^1.3.0",
     "react-native-restart-android": "^0.0.7",
-<<<<<<< HEAD
+    "react-native-safe-area-context": "^0.3.6",
+    "react-native-safe-area-view": "^1.0.0",
     "react-native-screens": "^2.0.0-alpha.3",
     "react-native-secure-key-store": "^2.0.5",
     "react-native-secure-randombytes": "^3.0.0",
     "react-native-send-intent": "git+https://github.com/celo-org/react-native-send-intent#a0f4b00",
-=======
-    "react-native-safe-area-context": "^0.3.6",
-    "react-native-safe-area-view": "^1.0.0",
-    "react-native-screens": "^1.0.0-alpha.22",
-    "react-native-secure-key-store": "^2.0.4",
-    "react-native-secure-randombytes": "^2.2.3",
-    "react-native-send-intent": "git+https://github.com/celo-org/react-native-send-intent#8039938",
-    "react-native-sentry": "^0.43.2",
->>>>>>> 2cb725c3
     "react-native-shadow": "^1.2.2",
     "react-native-share": "^2.0.0",
     "react-native-splash-screen": "^3.2.0",
@@ -163,14 +141,8 @@
     "web3": "1.0.0-beta.37"
   },
   "devDependencies": {
-<<<<<<< HEAD
     "@babel/core": "^7.6.2",
     "@babel/runtime": "^7.6.2",
-    "@celo/react-components": "1.0.0",
-=======
-    "@babel/core": "^7.4.3",
-    "@babel/runtime": "^7.4.3",
->>>>>>> 2cb725c3
     "@celo/typescript": "0.0.1",
     "@react-native-community/eslint-config": "^0.0.5",
     "@types/enzyme": "3.1.10",
