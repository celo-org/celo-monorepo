--- conflicted
+++ resolved
@@ -12,15 +12,10 @@
   "amountCelo": "Monto (CELO)",
   "onlyCeloDollars": "Solo cUSD",
   "onlyCelo": "Solo CELO",
-<<<<<<< HEAD
   "celoDollar": "Celo Dólar",
   "celoDollars": "Celo Dólares",
-  "tapToCopyCeloDollarsAddress": "`Toca para copiar su dirección de {{appName}} CUSD",
-  "disclaimerCeloDollars": "Los valores del dólar celo son estimados.",
-=======
-  "tapToCopyCeloDollarsAddress": "`Toque para copiar su dirección de {{appName}} CUSD",
+  "tapToCopyCeloDollarsAddress": "`Toca para copiar tu dirección de {{appName}} cUSD",
   "disclaimerCeloDollars": "Los valores del Celo Dólar son estimados.",
->>>>>>> 688f8cc6
   "dollarsNotYetEnabledNote": "Los Celo Dólares aún no están disponibles en ningún proveedor. Para obtener Celo Dólares, compra CELO y cámbialos por Celo Dólares dentro de Valora, bajo la pestaña CELO.",
   "selectDigitalCurrency": "Selecciona una moneda digital",
   "selectPaymentMethod": "Pague con:",
