--- conflicted
+++ resolved
@@ -114,11 +114,8 @@
     "30d": "30 dias"
   },
   "message": "Mensaje",
-<<<<<<< HEAD
-  "paymentLimitReached": "El límite diario es {{dailyLimitcUSD}}CUSD ({{currencySymbol}}{{dailyLimit}})\n{{dailyRemainingcUSD}}CUSD ({{currencySymbol}}{{dailyRemaining}}) restante"
-=======
   "addressLookupFailure": "Error al buscar la dirección del número de teléfono",
   "saltFetchFailure": "Error al recuperar el secreto del número de teléfono",
-  "saltQuotaExceededError": "Su cuota de búsqueda de número de teléfono está agotada"
->>>>>>> 476c2fed
+  "saltQuotaExceededError": "Su cuota de búsqueda de número de teléfono está agotada",
+  "paymentLimitReached": "El límite diario es {{dailyLimitcUSD}}CUSD ({{currencySymbol}}{{dailyLimit}})\n{{dailyRemainingcUSD}}CUSD ({{currencySymbol}}{{dailyRemaining}}) restante",
 }