--- conflicted
+++ resolved
@@ -30,11 +30,7 @@
   "refreshFailedUnexpectedly": "Error al actualizar, por favor revise tu conectividad",
   "edit": "Editar",
   "receivedPayment": "Pago recibido",
-<<<<<<< HEAD
   "receivedEscrowPayment": "Pago de fideicomiso recibido",
-  "getBackupKey": "Obtener clave de respaldo",
-=======
->>>>>>> 3bf41773
   "readOnlyState":
     "Modo de solo lectura: cree la clave de respaldo para seguir enviando y recibiendo {{CeloDollars}}",
   "getStarted": "Primeros pasos",
