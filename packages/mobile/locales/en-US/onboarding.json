--- conflicted
+++ resolved
@@ -46,11 +46,10 @@
     "body": "Phone number confirmation works by associating your account with your phone number.\n\n<0>Do I need to complete this?</0>\n\nConfirmation is not required, however, unconfirmed accounts can only send payments using Celo addresses or QR codes.\n\n<1>Security and Privacy</1>\n\nTo protect your privacy, only an obfuscated version of your phone number is stored on the Celo blockchain.",
     "dismiss": "Dismiss"
   },
-<<<<<<< HEAD
   "importExistingKey": {
     "explanation": "Your Account Key is a 24-word phrase that you wrote down and saved when you set up your account. Please enter it here to restore your account.",
     "keyPlaceholder": "horse leopard dog monkey ..."
-=======
+  },
   "verificationInput": {
     "title": "Confirm",
     "body": "We sent you three messages (SMS). Please copy and paste them below.",
@@ -83,6 +82,5 @@
     "body": "<0>$t(verificationInputHelpDialog.bodySection1.title)</0>\n\n$t(verificationInputHelpDialog.bodySection1.content)\n\n<1>$t(verificationInputHelpDialog.bodySection2.title)</1>\n\n$t(verificationInputHelpDialog.bodySection2.content)",
     "skip": "Skip for now",
     "back": "Go Back"
->>>>>>> 3e2b4957
   }
 }