#!/usr/bin/env bash
set -euo pipefail

# ====================================
# Configure and run the mobile app
# ====================================

# Flags:
# -n: Name of the network to run on
# -p: Platform (android or ios)
# -f: Fast (skip steps not required unless network or depedencies changes)
# -r: Hot Reload (Restore nav state on reload)

NETWORK=""
PLATFORM=""
FAST=false
HOT_RELOAD=false
while getopts 'n:p:fr' flag; do
  case "${flag}" in
    n) NETWORK="$OPTARG" ;;
    p) PLATFORM="$OPTARG" ;;
    f) FAST=true ;;
    r) HOT_RELOAD=true ;;
    *) error "Unexpected option ${flag}" ;;
  esac
done

[ -z "$PLATFORM" ] && echo "Need to set the PLATFORM via the -p flag" && exit 1;

# Get machine type (needed later)
unameOut="$(uname -s)"
case "${unameOut}" in
    Linux*)     MACHINE=Linux;;
    Darwin*)    MACHINE=Mac;;
    CYGWIN*)    MACHINE=Cygwin;;
    MINGW*)     MACHINE=MinGw;;
    *)          MACHINE="UNKNOWN:${unameOut}"
esac
echo "Machine type: $MACHINE"
echo "Current directory: `pwd`"

# Read values from the .env file and put them in env vars
ENV_FILENAME="${ENVFILE:-.env}"
export $(grep -v '^#' $ENV_FILENAME | xargs)

if [ -z "$NETWORK" ]; then
  echo "No network set."
  read -p "Use $DEFAULT_TESTNET network set in .env file (y/n)? "
  if [[ $REPLY =~ ^[Yy]$ ]]; then
    NETWORK=$DEFAULT_TESTNET
  else 
    echo "No network chosen. Exiting."
    exit 1
  fi
fi

# Set DEFAULT_TESTNET in .env file
sed -i.bak "s/DEFAULT_TESTNET=.*/DEFAULT_TESTNET=$NETWORK/g" $ENV_FILENAME

# Set Hot Reload (saved nav state) in .env file
sed -i.bak "s/DEV_RESTORE_NAV_STATE_ON_RELOAD=.*/DEV_RESTORE_NAV_STATE_ON_RELOAD=$HOT_RELOAD/g" $ENV_FILENAME

# Set Firebase settings in google service config files
ANDROID_GSERVICES_PATH="./android/app/src/debug/google-services.json"
IOS_GSERVICES_PATH="./ios/GoogleService-Info.plist"
sed -i.bak "s/celo-org-mobile-.*firebaseio.com/celo-org-mobile-$NETWORK.firebaseio.com/g" $ANDROID_GSERVICES_PATH || true
sed -i.bak "s/celo-org-mobile-.*firebaseio.com/celo-org-mobile-$NETWORK.firebaseio.com/g" $IOS_GSERVICES_PATH || true

# Cleanup artifacts from in-place sed replacement on BSD based systems (macOS)
rm -f $ENV_FILENAME.bak
rm -f $ANDROID_GSERVICES_PATH.bak
rm -f $IOS_GSERVICES_PATH.bak


# Build Wallet Kit for env
if [ "$FAST" = false ]; then
  echo "Building sdk for testnet $NETWORK"
  yarn build:sdk $NETWORK
  echo "Done building sdk"
fi

# Build the app and run it
if [ $PLATFORM = "android" ]; then
  echo "Using platform android"

  NUM_DEVICES=`adb devices -l | wc -l`
  if [ $NUM_DEVICES -lt 3 ]; then 
    echo "No android devices found"
    exit 1
  fi

  # Run jettify to fix non-android-x compatible libs
  if [ "$FAST" = false ]; then
    echo "Jetifying react native libraries"
    cd ../../ && yarn run jetify && cd packages/mobile
    echo "Jetified"
  fi

  if [ $MACHINE = "Mac" ]; then
    echo "Starting packager in new terminal"
<<<<<<< HEAD
    RN_START_CMD="cd `pwd` && yarn react-native start || yarn react-native start"
=======
    RN_START_CMD="cd `pwd` && (yarn react-native start || yarn react-native start)"
>>>>>>> 1fba584b
    OSASCRIPT_CMD="tell application \"Terminal\" to do script \"$RN_START_CMD\""
    echo "FULLCMD: $OSASCRIPT_CMD"
    osascript -e "$OSASCRIPT_CMD"
    # Run android without packager because RN cli doesn't work with yarn workspaces
    yarn react-native run-android --appIdSuffix "debug" --no-packager
  else 
    # Run android without packager because RN cli doesn't work with yarn workspaces
    yarn react-native run-android --appIdSuffix "debug" --no-packager
    yarn react-native start 
  fi

elif [ $PLATFORM = "ios" ]; then
  echo "Using platform ios"
  # TODO have iOS build and start from command line
  echo -e "\nFor now ios must be build and run from xcode\nStarting RN bundler\n"
  yarn react-native start 

else
  echo "Invalid value for platform, must be 'android' or 'ios'"
  exit 1
fi
<|MERGE_RESOLUTION|>--- conflicted
+++ resolved
@@ -98,11 +98,7 @@
 
   if [ $MACHINE = "Mac" ]; then
     echo "Starting packager in new terminal"
-<<<<<<< HEAD
-    RN_START_CMD="cd `pwd` && yarn react-native start || yarn react-native start"
-=======
     RN_START_CMD="cd `pwd` && (yarn react-native start || yarn react-native start)"
->>>>>>> 1fba584b
     OSASCRIPT_CMD="tell application \"Terminal\" to do script \"$RN_START_CMD\""
     echo "FULLCMD: $OSASCRIPT_CMD"
     osascript -e "$OSASCRIPT_CMD"
