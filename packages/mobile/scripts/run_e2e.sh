--- conflicted
+++ resolved
@@ -100,20 +100,6 @@
 if [ $PLATFORM = "android" ]; then
   echo "Using platform android"
 
-<<<<<<< HEAD
-=======
-  if [ -z $ANDROID_SDK_ROOT ]; then
-    echo "No Android SDK root set"
-    exit 1
-  fi
-
-  if [[ ! $($ANDROID_SDK_ROOT/emulator/emulator -list-avds | grep ^$VD_NAME$) ]]; then
-    echo "AVD $VD_NAME not installed. Please install it or change the detox configuration in package.json"
-    echo "You can see the list of available installed devices with $ANDROID_SDK_ROOT/emulator/emulator -list-avds"
-    exit 1
-  fi
-
->>>>>>> 51fe1468
   if [ "$RELEASE" = false ]; then
     CONFIG_NAME="android.emu.debug"
   else
@@ -130,22 +116,10 @@
 
   startPackager
 
-<<<<<<< HEAD
-=======
-  NUM_DEVICES=`adb devices -l | wc -l`
-  if [ $NUM_DEVICES -gt 2 ]; then
-    echo "Emulator already running or device attached. Please shutdown / remove first"
-    exit 1
-  fi
-
-  echo "Starting the emulator"
-  $ANDROID_SDK_ROOT/emulator/emulator -avd $VD_NAME -no-boot-anim -noaudio -gpu swiftshader_indirect -no-snapshot -no-window -netdelay $NET_DELAY &
-
->>>>>>> 51fe1468
   echo "Waiting for device to connect to Wifi, this is a good proxy the device is ready"
   until [ `adb shell dumpsys wifi | grep "mNetworkInfo" | grep "state: CONNECTED" | wc -l` -gt 0 ]
-  do		
-    sleep 3		
+  do
+    sleep 3
   done
 
   runTest
