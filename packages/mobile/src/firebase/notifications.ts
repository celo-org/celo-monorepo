import BigNumber from 'bignumber.js'
import { Notification } from 'react-native-firebase/notifications'
import { call, put, select } from 'redux-saga/effects'
import {
  NotificationReceiveState,
  NotificationTypes,
  PaymentRequest,
  TransferNotificationData,
} from 'src/account'
import { showMessage } from 'src/alert/actions'
import { resolveCurrency } from 'src/geth/consts'
import { refreshAllBalances } from 'src/home/actions'
import { addressToE164NumberSelector } from 'src/identity/reducer'
import { getRecipientFromPaymentRequest } from 'src/paymentRequest/utils'
import { getRecipientFromAddress } from 'src/recipients/recipient'
import { recipientCacheSelector } from 'src/recipients/reducer'
import {
  navigateToPaymentTransferReview,
  navigateToRequestedPaymentReview,
} from 'src/transactions/actions'
import { TransactionTypes } from 'src/transactions/reducer'
import { divideByWei } from 'src/utils/formatting'
import Logger from 'src/utils/Logger'

const TAG = 'FirebaseNotifications'

function* handlePaymentRequested(
  paymentRequest: PaymentRequest,
  notificationState: NotificationReceiveState
) {
  if (notificationState === NotificationReceiveState.APP_ALREADY_OPEN) {
    return
  }

  if (!paymentRequest.requesterAddress) {
    Logger.error(TAG, 'Payment request must specify a requester address')
    return
  }

  const recipientCache = yield select(recipientCacheSelector)
  const targetRecipient = getRecipientFromPaymentRequest(paymentRequest, recipientCache)

  navigateToRequestedPaymentReview({
    recipient: targetRecipient,
    amount: new BigNumber(paymentRequest.amount),
    reason: paymentRequest.comment,
    recipientAddress: targetRecipient.address,
    type: TransactionTypes.PAY_REQUEST,
  })
}

function* handlePaymentReceived(
  transferNotification: TransferNotificationData,
  notificationState: NotificationReceiveState
) {
  yield put(refreshAllBalances())

  if (notificationState !== NotificationReceiveState.APP_ALREADY_OPEN) {
    const recipientCache = yield select(recipientCacheSelector)
    const addressToE164Number = yield select(addressToE164NumberSelector)
    const address = transferNotification.sender.toLowerCase()

    navigateToPaymentTransferReview(
      TransactionTypes.RECEIVED,
      new BigNumber(transferNotification.timestamp).toNumber(),
      {
        value: divideByWei(transferNotification.value),
        currency: resolveCurrency(transferNotification.currency),
        address: transferNotification.sender.toLowerCase(),
        comment: transferNotification.comment,
        recipient: getRecipientFromAddress(address, addressToE164Number, recipientCache),
        type: TransactionTypes.RECEIVED,
      }
    )
  }
}

export function* handleNotification(
  notification: Notification,
  notificationState: NotificationReceiveState
) {
  if (notificationState === NotificationReceiveState.APP_ALREADY_OPEN) {
    yield put(showMessage(notification.title))
  }
  switch (notification.data.type) {
    case NotificationTypes.PAYMENT_REQUESTED:
<<<<<<< HEAD
      dispatch(
        handlePaymentRequested((notification.data as unknown) as PaymentRequest, notificationState)
      )
      break

    case NotificationTypes.PAYMENT_RECEIVED:
      dispatch(
        handlePaymentReceived(
          (notification.data as unknown) as TransferNotificationData,
          notificationState
        )
      )
=======
      yield call(handlePaymentRequested, notification.data, notificationState)
      break

    case NotificationTypes.PAYMENT_RECEIVED:
      yield call(handlePaymentReceived, notification.data, notificationState)
>>>>>>> 0d530f99
      break

    default:
      Logger.info(TAG, `Got unknown notification type ${notification.data.type}`)
      break
  }
}<|MERGE_RESOLUTION|>--- conflicted
+++ resolved
@@ -84,26 +84,19 @@
   }
   switch (notification.data.type) {
     case NotificationTypes.PAYMENT_REQUESTED:
-<<<<<<< HEAD
-      dispatch(
-        handlePaymentRequested((notification.data as unknown) as PaymentRequest, notificationState)
+      yield call(
+        handlePaymentRequested,
+        (notification.data as unknown) as PaymentRequest,
+        notificationState
       )
       break
 
     case NotificationTypes.PAYMENT_RECEIVED:
-      dispatch(
-        handlePaymentReceived(
-          (notification.data as unknown) as TransferNotificationData,
-          notificationState
-        )
+      yield call(
+        handlePaymentReceived,
+        (notification.data as unknown) as TransferNotificationData,
+        notificationState
       )
-=======
-      yield call(handlePaymentRequested, notification.data, notificationState)
-      break
-
-    case NotificationTypes.PAYMENT_RECEIVED:
-      yield call(handlePaymentReceived, notification.data, notificationState)
->>>>>>> 0d530f99
       break
 
     default:
