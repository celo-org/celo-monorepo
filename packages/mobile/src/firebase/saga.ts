import firebase from 'react-native-firebase'
import { DataSnapshot } from 'react-native-firebase/database'
import { eventChannel } from 'redux-saga'
import {
  all,
  call,
  cancelled,
  put,
  select,
  spawn,
  take,
  takeEvery,
  takeLeading,
} from 'redux-saga/effects'
import {
  updateIncomingPaymentRequests,
  UpdateIncomingPaymentRequestsAction,
  updateOutgoingPaymentRequests,
  UpdateOutgoingPaymentRequestsAction,
} from 'src/account/actions'
import { PaymentRequest, PaymentRequestStatus } from 'src/account/types'
import { showError } from 'src/alert/actions'
<<<<<<< HEAD
import { Actions as AppActions, SetLanguageAction } from 'src/app/actions'
=======
import { Actions as AppActions, SetLanguage } from 'src/app/actions'
>>>>>>> eb5621f6
import { ErrorMessages } from 'src/app/ErrorMessages'
import { FIREBASE_ENABLED } from 'src/config'
import {
  Actions,
  firebaseAuthorized,
  UpdatePaymentRequestNotifiedAction,
  UpdatePaymentRequestStatusAction,
} from 'src/firebase/actions'
import {
  initializeAuth,
  initializeCloudMessaging,
  paymentRequestWriter,
  setUserLanguage,
} from 'src/firebase/firebase'
import Logger from 'src/utils/Logger'
import { getAccount } from 'src/web3/saga'
import { currentAccountSelector } from 'src/web3/selectors'

const TAG = 'firebase/saga'
const REQUEST_DB = 'pendingRequests'
const REQUESTEE_ADDRESS = 'requesteeAddress'
const REQUESTER_ADDRESS = 'requesterAddress'
const VALUE = 'value'

type ADDRESS_KEY_FIELD = typeof REQUESTEE_ADDRESS | typeof REQUESTER_ADDRESS

let firebaseAlreadyAuthorized = false
export function* waitForFirebaseAuth() {
  if (firebaseAlreadyAuthorized) {
    return
  }
  yield take(Actions.AUTHORIZED)
  firebaseAlreadyAuthorized = true
  return
}

function* initializeFirebase() {
  const address = yield call(getAccount)
  if (!FIREBASE_ENABLED) {
    Logger.info(TAG, 'Firebase disabled')
    yield put(showError(ErrorMessages.FIREBASE_DISABLED))
    return
  }

  Logger.info(TAG, 'Firebase enabled')
  try {
    const app = firebase.app()
    Logger.info(
      TAG,
      `Initializing Firebase for app ${app.name}, appId ${app.options.appId}, db url ${
        app.options.databaseURL
      }`
    )
    yield call(initializeAuth, firebase, address)
    yield put(firebaseAuthorized())
    yield call(initializeCloudMessaging, firebase, address)
    Logger.info(TAG, `Firebase initialized`)

    return
  } catch (error) {
    Logger.error(TAG, 'Error while initializing firebase', error)
    yield put(showError(ErrorMessages.FIREBASE_FAILED))
  }
}

function createPaymentRequestChannel(address: string, addressKeyField: ADDRESS_KEY_FIELD) {
  const errorCallback = (error: Error) => {
    Logger.warn(TAG, error.toString())
  }

  return eventChannel((emit: any) => {
    const emitter = (data: DataSnapshot) => {
      if (data.toJSON()) {
        emit(data.toJSON())
      }
    }

    const cancel = () => {
      firebase
        .database()
        .ref(REQUEST_DB)
        .orderByChild(addressKeyField)
        .equalTo(address)
        .off(VALUE, emitter)
    }

    firebase
      .database()
      .ref(REQUEST_DB)
      .orderByChild(addressKeyField)
      .equalTo(address)
      .on(VALUE, emitter, errorCallback)
    return cancel
  })
}

const compareTimestamps = (a: PaymentRequest, b: PaymentRequest) => {
  return new Date(b.timestamp).getTime() - new Date(a.timestamp).getTime()
}

const onlyRequested = (pr: PaymentRequest) => pr.status === PaymentRequestStatus.REQUESTED

function* subscribeToPaymentRequests(
  addressKeyField: ADDRESS_KEY_FIELD,
  updatePaymentRequestsActionCreator: (
    paymentRequests: PaymentRequest[]
  ) => UpdateIncomingPaymentRequestsAction | UpdateOutgoingPaymentRequestsAction
) {
  yield all([call(waitForFirebaseAuth), call(getAccount)])
  const address = yield select(currentAccountSelector)
  const paymentRequestChannel = yield createPaymentRequestChannel(address, addressKeyField)
  while (true) {
    try {
      const paymentRequestsObject = yield take(paymentRequestChannel)
      const paymentRequests = Object.keys(paymentRequestsObject)
        .map((key) => ({
          uid: key,
          ...paymentRequestsObject[key],
        }))
        .sort(compareTimestamps)
        .filter(onlyRequested)
      yield put(updatePaymentRequestsActionCreator(paymentRequests))
    } catch (error) {
      Logger.error(`${TAG}@subscribeToPaymentRequests`, error)
    } finally {
      if (yield cancelled()) {
        paymentRequestChannel.close()
      }
    }
  }
}

function* subscribeToIncomingPaymentRequests() {
  yield subscribeToPaymentRequests(REQUESTEE_ADDRESS, updateIncomingPaymentRequests)
}

function* subscribeToOutgoingPaymentRequests() {
  yield subscribeToPaymentRequests(REQUESTER_ADDRESS, updateOutgoingPaymentRequests)
}

function* updatePaymentRequestStatus({ id, status }: UpdatePaymentRequestStatusAction) {
  try {
    Logger.debug(TAG, 'Updating payment request', id, `status: ${status}`)
    yield call(() =>
      firebase
        .database()
        .ref(`${REQUEST_DB}/${id}`)
        .update({ status })
    )
    Logger.debug(TAG, 'Payment request status updated', id)
  } catch (error) {
    yield put(showError(ErrorMessages.PAYMENT_REQUEST_UPDATE_FAILED))
    Logger.error(TAG, `Error while updating payment request ${id} status`, error)
  }
}

export function* watchPaymentRequestStatusUpdates() {
  yield takeLeading(Actions.PAYMENT_REQUEST_UPDATE_STATUS, updatePaymentRequestStatus)
}

function* updatePaymentRequestNotified({ id, notified }: UpdatePaymentRequestNotifiedAction) {
  try {
    Logger.debug(TAG, 'Updating payment request', id, `notified: ${notified}`)
    yield call(() =>
      firebase
        .database()
        .ref(`${REQUEST_DB}/${id}`)
        .update({ notified })
    )
    Logger.debug(TAG, 'Payment request notified updated', id)
  } catch (error) {
    yield put(showError(ErrorMessages.PAYMENT_REQUEST_UPDATE_FAILED))
    Logger.error(TAG, `Error while updating payment request ${id} status`, error)
  }
}

<<<<<<< HEAD
export function* syncLanguageSelection({ language }: SetLanguageAction) {
=======
export function* watchPaymentRequestNotifiedUpdates() {
  yield takeLeading(Actions.PAYMENT_REQUEST_UPDATE_NOTIFIED, updatePaymentRequestNotified)
}

export function* syncLanguageSelection({ language }: SetLanguage) {
>>>>>>> eb5621f6
  yield call(waitForFirebaseAuth)
  const address = yield select(currentAccountSelector)
  try {
    yield call(setUserLanguage, address, language)
  } catch (error) {
    Logger.error(TAG, 'Syncing language selection to Firebase failed', error)
  }
}

export function* watchLanguage() {
  yield takeEvery(AppActions.SET_LANGUAGE, syncLanguageSelection)
}

export function* watchWritePaymentRequest() {
  yield takeEvery(Actions.PAYMENT_REQUEST_WRITE, paymentRequestWriter)
}

export function* firebaseSaga() {
  yield spawn(initializeFirebase)
  yield spawn(watchLanguage)
  yield spawn(subscribeToIncomingPaymentRequests)
  yield spawn(subscribeToOutgoingPaymentRequests)
  yield spawn(watchPaymentRequestStatusUpdates)
  yield spawn(watchPaymentRequestNotifiedUpdates)
  yield spawn(watchWritePaymentRequest)
}<|MERGE_RESOLUTION|>--- conflicted
+++ resolved
@@ -20,11 +20,7 @@
 } from 'src/account/actions'
 import { PaymentRequest, PaymentRequestStatus } from 'src/account/types'
 import { showError } from 'src/alert/actions'
-<<<<<<< HEAD
 import { Actions as AppActions, SetLanguageAction } from 'src/app/actions'
-=======
-import { Actions as AppActions, SetLanguage } from 'src/app/actions'
->>>>>>> eb5621f6
 import { ErrorMessages } from 'src/app/ErrorMessages'
 import { FIREBASE_ENABLED } from 'src/config'
 import {
@@ -201,15 +197,11 @@
   }
 }
 
-<<<<<<< HEAD
-export function* syncLanguageSelection({ language }: SetLanguageAction) {
-=======
 export function* watchPaymentRequestNotifiedUpdates() {
   yield takeLeading(Actions.PAYMENT_REQUEST_UPDATE_NOTIFIED, updatePaymentRequestNotified)
 }
 
-export function* syncLanguageSelection({ language }: SetLanguage) {
->>>>>>> eb5621f6
+export function* syncLanguageSelection({ language }: SetLanguageAction) {
   yield call(waitForFirebaseAuth)
   const address = yield select(currentAccountSelector)
   try {
