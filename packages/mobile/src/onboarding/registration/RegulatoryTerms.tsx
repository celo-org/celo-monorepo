import Button, { BtnSizes, BtnTypes } from '@celo/react-components/components/Button.v2'
import fontStyles from '@celo/react-components/styles/fonts.v2'
import { TransitionPresets } from '@react-navigation/stack'
import * as React from 'react'
import { Trans, WithTranslation } from 'react-i18next'
import { ScrollView, StyleSheet, Text } from 'react-native'
import { SafeAreaInsetsContext, SafeAreaView } from 'react-native-safe-area-context'
import { connect } from 'react-redux'
import { acceptTerms } from 'src/account/actions'
import DevSkipButton from 'src/components/DevSkipButton'
import { CELO_TERMS_LINK } from 'src/config'
import { Namespaces, withTranslation } from 'src/i18n'
<<<<<<< HEAD
import { nuxNavigationOptions } from 'src/navigator/Headers.v2'
=======
import Logo, { LogoTypes } from 'src/icons/Logo.v2'
import { nuxNavigationOptions } from 'src/navigator/Headers'
>>>>>>> 866e7b10
import { navigate } from 'src/navigator/NavigationService'
import { Screens } from 'src/navigator/Screens'
import { RootState } from 'src/redux/reducers'
import { navigateToURI } from 'src/utils/linking'

const MARGIN = 24

interface DispatchProps {
  acceptTerms: typeof acceptTerms
}

const mapDispatchToProps: DispatchProps = {
  acceptTerms,
}

type Props = WithTranslation & DispatchProps

export class RegulatoryTerms extends React.Component<Props> {
  static navigationOptions = {
    ...nuxNavigationOptions,
    ...TransitionPresets.ModalTransition,
  }

  onPressAccept = () => {
    this.props.acceptTerms()
    this.goToNextScreen()
  }

  goToNextScreen = () => {
    navigate(Screens.NameAndNumber)
  }

  onPressGoToTerms = () => {
    navigateToURI(CELO_TERMS_LINK)
  }

  render() {
    const { t } = this.props

    return (
      <SafeAreaView style={styles.container}>
        <DevSkipButton nextScreen={Screens.NameAndNumber} />
        <ScrollView
          style={styles.scrollView}
          contentContainerStyle={styles.scrollContent}
          testID="scrollView"
        >
          <Logo type={LogoTypes.DARK} height={32} />
          <Text style={styles.title}>{t('terms.title')}</Text>
          <Text style={styles.header}>{t('terms.heading1')}</Text>
          <Text style={styles.disclaimer}>
            <Trans ns={Namespaces.nuxNamePin1} i18nKey={'terms.privacy'}>
              <Text onPress={this.onPressGoToTerms} style={styles.disclaimerLink}>
                celo.org/terms
              </Text>
            </Trans>
          </Text>
          <Text style={styles.header}>{t('terms.heading2')}</Text>
          <Text style={styles.disclaimer}>{t('terms.goldDisclaimer')}</Text>
        </ScrollView>
        <SafeAreaInsetsContext.Consumer>
          {(insets) => (
            <Button
              style={[styles.button, insets && insets.bottom <= MARGIN && { marginBottom: MARGIN }]}
              type={BtnTypes.ONBOARDING}
              size={BtnSizes.FULL}
              text={t('global:accept')}
              onPress={this.onPressAccept}
              testID={'AcceptTermsButton'}
            />
          )}
        </SafeAreaInsetsContext.Consumer>
      </SafeAreaView>
    )
  }
}

export default connect<{}, DispatchProps, {}, RootState>(
  null,
  mapDispatchToProps
)(withTranslation<Props>(Namespaces.nuxNamePin1)(RegulatoryTerms))

const styles = StyleSheet.create({
  container: {
    flex: 1,
  },
  scrollView: {
    marginTop: 40,
  },
  scrollContent: {
    paddingTop: 40,
    paddingHorizontal: MARGIN,
  },
  terms: {
    flex: 1,
    paddingHorizontal: 20,
    paddingBottom: 15,
  },
  title: {
    ...fontStyles.h1,
    marginTop: 30,
    marginBottom: 24,
  },
  header: {
    ...fontStyles.h2,
    marginBottom: 10,
  },
  disclaimer: {
    ...fontStyles.small,
    marginBottom: 15,
  },
  disclaimerLink: {
    textDecorationLine: 'underline',
  },
  button: {
    marginTop: MARGIN,
    marginHorizontal: MARGIN,
  },
})<|MERGE_RESOLUTION|>--- conflicted
+++ resolved
@@ -10,12 +10,8 @@
 import DevSkipButton from 'src/components/DevSkipButton'
 import { CELO_TERMS_LINK } from 'src/config'
 import { Namespaces, withTranslation } from 'src/i18n'
-<<<<<<< HEAD
+import Logo, { LogoTypes } from 'src/icons/Logo.v2'
 import { nuxNavigationOptions } from 'src/navigator/Headers.v2'
-=======
-import Logo, { LogoTypes } from 'src/icons/Logo.v2'
-import { nuxNavigationOptions } from 'src/navigator/Headers'
->>>>>>> 866e7b10
 import { navigate } from 'src/navigator/NavigationService'
 import { Screens } from 'src/navigator/Screens'
 import { RootState } from 'src/redux/reducers'
