--- conflicted
+++ resolved
@@ -4,11 +4,10 @@
 import { Provider } from 'react-redux'
 import ReclaimPaymentConfirmationScreen from 'src/escrow/ReclaimPaymentConfirmationScreen'
 import { getReclaimEscrowFee } from 'src/escrow/saga'
-import { SHORT_CURRENCIES } from 'src/geth/consts'
+import { SHORT_CURRENCIES, WEI_PER_CELO } from 'src/geth/consts'
 import { createMockNavigationProp, createMockStore } from 'test/utils'
-import { mockAccount, mockAccount2, mockContactWithPhone } from 'test/values'
+import { mockAccount, mockAccount2, mockE164Number, mockRecipient } from 'test/values'
 
-<<<<<<< HEAD
 const TEST_FEE = new BigNumber(10000000000000000)
 
 jest.mock('src/escrow/saga')
@@ -16,9 +15,7 @@
 const mockedGetReclaimEscrowFee = getReclaimEscrowFee as jest.Mock
 
 const store = createMockStore()
-=======
-const store = createMockStore({ escrow: { suggestedFee: '.01' } })
->>>>>>> 1d177719
+// const store = createMockStore({ escrow: { suggestedFee: '.01' } })
 
 describe('ReclaimPaymentConfirmationScreen', () => {
   beforeAll(() => {
@@ -32,10 +29,11 @@
   it('renders correctly', async () => {
     const navigation = createMockNavigationProp({
       senderAddress: mockAccount2,
-      recipient: mockContactWithPhone,
+      recipientPhone: mockE164Number,
+      recipientContact: mockRecipient,
       paymentID: mockAccount,
       currency: SHORT_CURRENCIES.DOLLAR,
-      amount: new BigNumber(10),
+      amount: new BigNumber(10 * WEI_PER_CELO),
       timestamp: new BigNumber(10000),
       expirySeconds: new BigNumber(50000),
     })
@@ -64,10 +62,11 @@
   it('renders correctly when fee calculation fails', async () => {
     const navigation = createMockNavigationProp({
       senderAddress: mockAccount2,
-      recipient: mockContactWithPhone,
+      recipientPhone: mockE164Number,
+      recipientContact: mockRecipient,
       paymentID: mockAccount,
       currency: SHORT_CURRENCIES.DOLLAR,
-      amount: new BigNumber(10),
+      amount: new BigNumber(10 * WEI_PER_CELO),
       timestamp: new BigNumber(10000),
       expirySeconds: new BigNumber(50000),
     })
