import BigNumber from 'bignumber.js'
import * as React from 'react'
import { ActivityIndicator } from 'react-native'
import { flushMicrotasksQueue, render, waitForElement } from 'react-native-testing-library'
import { Provider } from 'react-redux'
import { ErrorMessages } from 'src/app/ErrorMessages'
import ReclaimPaymentConfirmationScreen from 'src/escrow/ReclaimPaymentConfirmationScreen'
<<<<<<< HEAD
import { getReclaimEscrowFee } from 'src/escrow/saga'
import { SHORT_CURRENCIES, WEI_PER_TOKEN } from 'src/geth/consts'
=======
import { getReclaimEscrowFee, reclaimFromEscrow } from 'src/escrow/saga'
import { SHORT_CURRENCIES, WEI_PER_CELO } from 'src/geth/consts'
>>>>>>> 092e0769
import { Screens } from 'src/navigator/Screens'
import { createMockStore, getMockStackScreenProps } from 'test/utils'
import { mockAccount, mockAccount2, mockE164Number } from 'test/values'

const TEST_FEE_INFO_CUSD = {
  fee: new BigNumber(10).pow(16),
  gas: new BigNumber(200000),
  gasPrice: new BigNumber(10).pow(9).times(5),
  currency: CURRENCY_ENUM.DOLLAR,
}

const TEST_FEE_INFO_CELO = {
  fee: new BigNumber(10).pow(16),
  gas: new BigNumber(200000),
  gasPrice: new BigNumber(10).pow(9).times(5),
  currency: CURRENCY_ENUM.GOLD,
}

jest.mock('src/escrow/saga')

const mockedGetReclaimEscrowFee = getReclaimEscrowFee as jest.Mock
const mockedReclaimPayment = reclaimFromEscrow as jest.Mock

const store = createMockStore()

const mockScreenProps = getMockStackScreenProps(Screens.ReclaimPaymentConfirmationScreen, {
  reclaimPaymentInput: {
    senderAddress: mockAccount2,
    recipientPhone: mockE164Number,
    paymentID: mockAccount,
    currency: SHORT_CURRENCIES.DOLLAR,
    amount: new BigNumber(10).times(WEI_PER_TOKEN),
    timestamp: new BigNumber(10000),
    expirySeconds: new BigNumber(50000),
  },
})

describe('ReclaimPaymentConfirmationScreen', () => {
  beforeAll(() => {
    jest.useRealTimers()
  })

  beforeEach(() => {
    mockedGetReclaimEscrowFee.mockClear()
  })

  it('renders correctly in Celo dollars', async () => {
    mockedGetReclaimEscrowFee.mockImplementation(async () => TEST_FEE_INFO_CUSD)

    const { queryByText, queryAllByText, toJSON } = render(
      <Provider store={store}>
        <ReclaimPaymentConfirmationScreen {...mockScreenProps} />
      </Provider>
    )

    // Initial render
    expect(toJSON()).toMatchSnapshot()
    expect(queryAllByText('securityFee')).toHaveLength(2)
    expect(queryByText('$0.001')).toBeNull()

    // Wait for fee to be calculated and displayed
    // TODO fix and re-enable, seeing the same issue as in TransferReviewCard
    // await waitForElement(() => getByText('$0.001'))

    // expect(queryByText('$9.99')).not.toBeNull()
    // expect(toJSON()).toMatchSnapshot()
  })

  it('renders correctly in CELO', async () => {
    mockedGetReclaimEscrowFee.mockImplementation(async () => TEST_FEE_INFO_CELO)

    const { queryByText, queryAllByText, toJSON } = render(
      <Provider store={store}>
        <ReclaimPaymentConfirmationScreen {...mockScreenProps} />
      </Provider>
    )

    // Initial render
    expect(toJSON()).toMatchSnapshot()
    expect(queryAllByText('securityFee')).toHaveLength(2)
    expect(queryByText('$0.001')).toBeNull()

    // Wait for fee to be calculated and displayed
    // TODO fix and re-enable, seeing the same issue as in TransferReviewCard
    // await waitForElement(() => getByText('$0.001'))

    // expect(queryByText('$9.99')).not.toBeNull()
    // expect(toJSON()).toMatchSnapshot()
  })

  it('renders correctly when fee calculation fails', async () => {
    mockedGetReclaimEscrowFee.mockImplementation(async () => {
      throw new Error('Calculate fee failed')
    })

    const { queryAllByText, queryByText, getByText, toJSON } = render(
      <Provider store={store}>
        <ReclaimPaymentConfirmationScreen {...mockScreenProps} />
      </Provider>
    )

    // Initial render
    expect(toJSON()).toMatchSnapshot()
    expect(queryAllByText('securityFee')).toHaveLength(2)
    expect(queryByText('$0.001')).toBeNull()
    expect(queryAllByText('10.00')).toHaveLength(1)

    // Wait for fee error
    await waitForElement(() => getByText('---'))

    expect(queryAllByText('10.00')).toHaveLength(1)
    expect(toJSON()).toMatchSnapshot()
  })

  it('shows the activity indicator when a reclaim is in progress', async () => {
    mockedGetReclaimEscrowFee.mockImplementation(async () => TEST_FEE)

    const tree = render(
      <Provider store={store}>
        <ReclaimPaymentConfirmationScreen {...mockScreenProps} />
      </Provider>
    )

    expect(tree.queryByType(ActivityIndicator)).toBeTruthy()
  })

  it('clears the activity indicator when a reclaim fails', async () => {
    mockedGetReclaimEscrowFee.mockImplementation(async () => TEST_FEE)
    mockedReclaimPayment.mockImplementation(async () => {
      throw Error(ErrorMessages.TRANSACTION_FAILED)
    })

    const tree = render(
      <Provider store={store}>
        <ReclaimPaymentConfirmationScreen {...mockScreenProps} />
      </Provider>
    )

    await flushMicrotasksQueue()

    expect(tree.queryByType(ActivityIndicator)).toBeFalsy()
  })
})<|MERGE_RESOLUTION|>--- conflicted
+++ resolved
@@ -5,13 +5,8 @@
 import { Provider } from 'react-redux'
 import { ErrorMessages } from 'src/app/ErrorMessages'
 import ReclaimPaymentConfirmationScreen from 'src/escrow/ReclaimPaymentConfirmationScreen'
-<<<<<<< HEAD
-import { getReclaimEscrowFee } from 'src/escrow/saga'
+import { getReclaimEscrowFee, reclaimFromEscrow } from 'src/escrow/saga'
 import { SHORT_CURRENCIES, WEI_PER_TOKEN } from 'src/geth/consts'
-=======
-import { getReclaimEscrowFee, reclaimFromEscrow } from 'src/escrow/saga'
-import { SHORT_CURRENCIES, WEI_PER_CELO } from 'src/geth/consts'
->>>>>>> 092e0769
 import { Screens } from 'src/navigator/Screens'
 import { createMockStore, getMockStackScreenProps } from 'test/utils'
 import { mockAccount, mockAccount2, mockE164Number } from 'test/values'
