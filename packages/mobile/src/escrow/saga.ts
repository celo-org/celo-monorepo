import { Result } from '@celo/base'
import { CeloTransactionObject, CeloTxReceipt, Sign } from '@celo/connect'
import { ContractKit } from '@celo/contractkit'
import { EscrowWrapper } from '@celo/contractkit/lib/wrappers/Escrow'
import { MetaTransactionWalletWrapper } from '@celo/contractkit/lib/wrappers/MetaTransactionWallet'
import { StableTokenWrapper } from '@celo/contractkit/lib/wrappers/StableTokenWrapper'
import { PhoneNumberHashDetails } from '@celo/identity/lib/odis/phone-number-identifier'
import { KomenciKit } from '@celo/komencikit/lib/kit'
import { FetchError, TxError } from '@celo/komencikit/src/errors'
import { privateKeyToAddress } from '@celo/utils/src/address'
import BigNumber from 'bignumber.js'
import { all, call, put, race, select, spawn, take, takeLeading } from 'redux-saga/effects'
import { showErrorOrFallback } from 'src/alert/actions'
import { EscrowEvents, OnboardingEvents } from 'src/analytics/Events'
import ValoraAnalytics from 'src/analytics/ValoraAnalytics'
import { TokenTransactionType } from 'src/apollo/types'
import { ErrorMessages } from 'src/app/ErrorMessages'
import { ESCROW_PAYMENT_EXPIRY_SECONDS } from 'src/config'
import {
  Actions,
  Actions as EscrowActions,
  EscrowedPayment,
  EscrowReclaimPaymentAction,
  EscrowTransferPaymentAction,
  fetchSentEscrowPayments,
  reclaimEscrowPaymentFailure,
  reclaimEscrowPaymentSuccess,
  storeSentEscrowPayments,
} from 'src/escrow/actions'
import { generateEscrowPaymentIdAndPk, generateUniquePaymentId } from 'src/escrow/utils'
import { calculateFee } from 'src/fees/saga'
import { features } from 'src/flags'
import { CURRENCY_ENUM, SHORT_CURRENCIES } from 'src/geth/consts'
import networkConfig from 'src/geth/networkConfig'
import { waitForNextBlock } from 'src/geth/saga'
import i18n from 'src/i18n'
import {
  Actions as IdentityActions,
  FeelessSetVerificationStatusAction,
  SetVerificationStatusAction,
} from 'src/identity/actions'
import { getUserSelfPhoneHashDetails } from 'src/identity/privateHashing'
import {
  addressToE164NumberSelector,
  FeelessVerificationState,
  feelessVerificationStateSelector,
} from 'src/identity/reducer'
import { VerificationStatus } from 'src/identity/types'
import { NUM_ATTESTATIONS_REQUIRED } from 'src/identity/verification'
import { isValidPrivateKey } from 'src/invite/utils'
import { navigateHome } from 'src/navigator/NavigationService'
import { RootState } from 'src/redux/reducers'
import { fetchDollarBalance } from 'src/stableToken/actions'
import { getCurrencyAddress } from 'src/tokens/saga'
import { addStandbyTransaction } from 'src/transactions/actions'
import { sendAndMonitorTransaction } from 'src/transactions/saga'
import { sendTransaction } from 'src/transactions/send'
import {
  newTransactionContext,
  TransactionContext,
  TransactionStatus,
} from 'src/transactions/types'
import Logger from 'src/utils/Logger'
import { getContractKit, getContractKitAsync } from 'src/web3/contracts'
import { getConnectedAccount, getConnectedUnlockedAccount } from 'src/web3/saga'
import { mtwAddressSelector } from 'src/web3/selectors'
import { estimateGas } from 'src/web3/utils'

const TAG = 'escrow/saga'

<<<<<<< HEAD
// Observed approve and escrow transfer transactions take less than 150k and 550k gas respectively.
const STATIC_APPROVE_TRANSFER_GAS_ESTIMATE = 150000
const STATIC_ESCROW_TRANSFER_GAS_ESTIMATE = 550000

// NOTE: Only supports static estimation as that is what is expected to be used.
// This function can be extended to use online estimation is needed.
export async function getEscrowTxGas() {
  return new BigNumber(STATIC_APPROVE_TRANSFER_GAS_ESTIMATE + STATIC_ESCROW_TRANSFER_GAS_ESTIMATE)
}

function* transferToEscrow(action: EscrowTransferPaymentAction) {
=======
export function* transferToEscrow(action: EscrowTransferPaymentAction) {
>>>>>>> 092e0769
  features.ESCROW_WITHOUT_CODE
    ? yield call(transferStableTokenToEscrowWithoutCode, action)
    : yield call(transferStableTokenToEscrow, action)
}

function* transferStableTokenToEscrow(action: EscrowTransferPaymentAction) {
  Logger.debug(TAG + '@transferToEscrow', 'Begin transfer to escrow')
  try {
    ValoraAnalytics.track(EscrowEvents.escrow_transfer_start)
    const { phoneHashDetails, amount, tempWalletAddress, feeInfo, context } = action

    if (!tempWalletAddress) {
      throw Error(
        'No tempWalletAddress included with escrow tx. Should ESCROW_WITHOUT_CODE be enabled?'
      )
    }

    const account: string = yield call(getConnectedUnlockedAccount)

    const contractKit: ContractKit = yield call(getContractKit)

    const stableToken: StableTokenWrapper = yield call([
      contractKit.contracts,
      contractKit.contracts.getStableToken,
    ])
    const escrow: EscrowWrapper = yield call([
      contractKit.contracts,
      contractKit.contracts.getEscrow,
    ])

    // Approve a transfer of funds to the Escrow contract.
    Logger.debug(TAG + '@transferToEscrow', 'Approving escrow transfer')
    const convertedAmount = contractKit.connection.web3.utils.toWei(amount.toString())
    const approvalTx = stableToken.approve(escrow.address, convertedAmount)

    const approvalReceipt = yield call(
      sendTransaction,
      approvalTx.txo,
      account,
      newTransactionContext(TAG, 'Approve transfer to Escrow'),
      feeInfo?.gas.toNumber(),
      feeInfo?.gasPrice,
      feeInfo?.currency
    )
    ValoraAnalytics.track(EscrowEvents.escrow_transfer_approve_tx_sent)

    // Tranfser the funds to the Escrow contract.
    Logger.debug(TAG + '@transferToEscrow', 'Transfering to escrow')
    yield call(registerStandbyTransaction, context, amount.toString(), escrow.address)

    const transferTx = escrow.transfer(
      phoneHashDetails.phoneHash,
      stableToken.address,
      convertedAmount,
      ESCROW_PAYMENT_EXPIRY_SECONDS,
      tempWalletAddress,
      NUM_ATTESTATIONS_REQUIRED
    )
    ValoraAnalytics.track(EscrowEvents.escrow_transfer_transfer_tx_sent)
    yield call(
      sendAndMonitorTransaction,
      transferTx,
      account,
      context,
      undefined,
      feeInfo?.currency,
      feeInfo?.gas.minus(approvalReceipt.gasUsed).toNumber(),
      feeInfo?.gasPrice
    )
    yield put(fetchSentEscrowPayments())
    ValoraAnalytics.track(EscrowEvents.escrow_transfer_complete)
  } catch (e) {
    ValoraAnalytics.track(EscrowEvents.escrow_transfer_error, { error: e.message })
    Logger.error(TAG + '@transferToEscrow', 'Error transfering to escrow', e)
    yield put(showErrorOrFallback(e, ErrorMessages.ESCROW_TRANSFER_FAILED))
  }
}

function* transferStableTokenToEscrowWithoutCode(action: EscrowTransferPaymentAction) {
  Logger.debug(TAG + '@transferToEscrowWithoutCode', 'Begin transfer to escrow')
  try {
    ValoraAnalytics.track(EscrowEvents.escrow_transfer_start)
    const { phoneHashDetails, amount, feeInfo, context } = action
    const { phoneHash, pepper } = phoneHashDetails
    const [contractKit, walletAddress]: [ContractKit, string] = yield all([
      call(getContractKit),
      call(getConnectedUnlockedAccount),
    ])

    const [stableTokenWrapper, escrowWrapper]: [StableTokenWrapper, EscrowWrapper] = yield all([
      call([contractKit.contracts, contractKit.contracts.getStableToken]),
      call([contractKit.contracts, contractKit.contracts.getEscrow]),
    ])

    const escrowPaymentIds: string[] = yield call(
      [escrowWrapper, escrowWrapper.getReceivedPaymentIds],
      phoneHash
    )

    const paymentId: string | undefined = generateUniquePaymentId(
      escrowPaymentIds,
      phoneHash,
      pepper
    )

    if (!paymentId) {
      throw Error('Could not generate a unique paymentId for escrow. Should never happen')
    }

    // Approve a transfer of funds to the Escrow contract.
    Logger.debug(TAG + '@transferToEscrowWithoutCode', 'Approving escrow transfer')
    const convertedAmount = contractKit.connection.web3.utils.toWei(amount.toString())
    const approvalTx = stableTokenWrapper.approve(escrowWrapper.address, convertedAmount)

    const approvalReceipt = yield call(
      sendTransaction,
      approvalTx.txo,
      walletAddress,
      newTransactionContext(TAG, 'Approve transfer to Escrow'),
      feeInfo?.gas.toNumber(),
      feeInfo?.gasPrice,
      feeInfo?.currency
    )
    ValoraAnalytics.track(EscrowEvents.escrow_transfer_approve_tx_sent)

    // Tranfser the funds to the Escrow contract.
    Logger.debug(TAG + '@transferToEscrowWithoutCode', 'Transfering to escrow')
    yield call(registerStandbyTransaction, context, amount.toString(), escrowWrapper.address)

    const transferTx = escrowWrapper.transfer(
      phoneHash,
      stableTokenWrapper.address,
      convertedAmount,
      ESCROW_PAYMENT_EXPIRY_SECONDS,
      paymentId,
      NUM_ATTESTATIONS_REQUIRED
    )
    ValoraAnalytics.track(EscrowEvents.escrow_transfer_transfer_tx_sent)
    yield call(
      sendAndMonitorTransaction,
      transferTx,
      walletAddress,
      context,
      undefined,
      feeInfo?.currency,
      feeInfo?.gas.minus(approvalReceipt.gasUsed).toNumber(),
      feeInfo?.gasPrice
    )
    yield put(fetchSentEscrowPayments())
    ValoraAnalytics.track(EscrowEvents.escrow_transfer_complete)
  } catch (e) {
    ValoraAnalytics.track(EscrowEvents.escrow_transfer_error, { error: e.message })
    Logger.error(TAG + '@transferToEscrowWithoutCode', 'Error transfering to escrow', e)
    yield put(showErrorOrFallback(e, ErrorMessages.ESCROW_TRANSFER_FAILED))
  }
}

function* registerStandbyTransaction(context: TransactionContext, value: string, address: string) {
  yield put(
    addStandbyTransaction({
      context,
      type: TokenTransactionType.EscrowSent,
      status: TransactionStatus.Pending,
      value,
      symbol: CURRENCY_ENUM.DOLLAR,
      timestamp: Math.floor(Date.now() / 1000),
      address,
      comment: '',
    })
  )
}

async function formEscrowWithdrawAndTransferTxWithNoCode(
  contractKit: ContractKit,
  escrowWrapper: EscrowWrapper,
  stableTokenWrapper: StableTokenWrapper,
  paymentId: string,
  privateKey: string,
  walletAddress: string,
  metaTxWalletAddress: string,
  value: BigNumber
) {
  const msgHash = contractKit.connection.web3.utils.soliditySha3({
    type: 'address',
    value: metaTxWalletAddress,
  })

  const { r, s, v }: Sign = await contractKit.connection.web3.eth.accounts.sign(
    msgHash!,
    privateKey
  )

  Logger.debug(TAG + '@withdrawFromEscrowViaKomenci', `Signed message hash signature`)
  const withdrawTx = escrowWrapper.withdraw(paymentId, v, r, s)
  const transferTx = stableTokenWrapper.transfer(walletAddress, value.toString())
  return { withdrawTx, transferTx }
}

function* withdrawFromEscrowWithoutCode(komenciActive: boolean = false) {
  try {
    const [contractKit, walletAddress, mtwAddress, feelessVerificationState]: [
      ContractKit,
      string,
      string,
      FeelessVerificationState
    ] = yield all([
      call(getContractKit),
      call(getConnectedUnlockedAccount),
      select(mtwAddressSelector),
      select(feelessVerificationStateSelector),
    ])

    if (!mtwAddress) {
      yield call(withdrawFromEscrow)
      return
    }

    ValoraAnalytics.track(OnboardingEvents.escrow_redeem_start)
    Logger.debug(TAG + '@withdrawFromEscrowWithoutCode', 'Withdrawing escrowed payment')
    const phoneHashDetails: PhoneNumberHashDetails | undefined = yield call(
      getUserSelfPhoneHashDetails
    )

    if (!phoneHashDetails) {
      throw Error("Couldn't find own phone hash or pepper. Should never happen.")
    }

    const { phoneHash, pepper } = phoneHashDetails

    const [stableTokenWrapper, escrowWrapper, mtwWrapper]: [
      StableTokenWrapper,
      EscrowWrapper,
      MetaTransactionWalletWrapper
    ] = yield all([
      call([contractKit.contracts, contractKit.contracts.getStableToken]),
      call([contractKit.contracts, contractKit.contracts.getEscrow]),
      call([contractKit.contracts, contractKit.contracts.getMetaTransactionWallet], mtwAddress),
    ])

    const escrowPaymentIds: string[] = yield call(
      [escrowWrapper, escrowWrapper.getReceivedPaymentIds],
      phoneHash
    )

    if (escrowPaymentIds.length === 0) {
      Logger.debug(TAG + '@withdrawFromEscrowWithoutCode', 'No pending payments in escrow')
      ValoraAnalytics.track(OnboardingEvents.escrow_redeem_complete)
      return
    }

    const paymentIdSet: Set<string> = new Set(escrowPaymentIds)

    const context = newTransactionContext(TAG, 'Withdraw from escrow')
    // TODO: Batch the tranasctions and submit them together via `executeTransactions`
    // method on an instance of the MTW then submitting like usual
    const withdrawTxSuccess: boolean[] = []
    // Using an upper bound of 100 to be sure this doesn't run forever
    for (let i = 0; i < 100 && paymentIdSet.size > 0; i += 1) {
      const { paymentId, privateKey } = generateEscrowPaymentIdAndPk(phoneHash, pepper, i)
      if (!paymentIdSet.has(paymentId)) {
        continue
      }
      paymentIdSet.delete(paymentId)

      const receivedPayment = yield call(getEscrowedPayment, escrowWrapper, paymentId)
      const value = new BigNumber(receivedPayment[3])
      if (!value.isGreaterThan(0)) {
        Logger.warn(TAG + '@withdrawFromEscrowWithoutCode', 'Escrow payment is empty, skipping.')
        continue
      }

      const {
        withdrawTx,
        transferTx,
      }: {
        withdrawTx: CeloTransactionObject<boolean>
        transferTx: CeloTransactionObject<boolean>
      } = yield formEscrowWithdrawAndTransferTxWithNoCode(
        contractKit,
        escrowWrapper,
        stableTokenWrapper,
        paymentId,
        privateKey,
        walletAddress,
        mtwAddress,
        value
      )

      try {
        if (!komenciActive) {
          const wrappedBatchTx = mtwWrapper.executeTransactions([withdrawTx.txo, transferTx.txo])
          yield call(sendTransaction, wrappedBatchTx.txo, walletAddress, context)
        } else {
          const komenciKit: KomenciKit = new KomenciKit(contractKit, walletAddress, {
            url: feelessVerificationState.komenci.callbackUrl || networkConfig.komenciUrl,
            token: feelessVerificationState.komenci.sessionToken,
          })
          // TODO: When Komenci supports batched subsidized transactions, batch these two txs
          // Currently not ideal that withdraw to MTW can succeed but transfer to EOA can fail but
          // there will be a service in place to transfer funds from MTW to EOA for users
          const withdrawTxResult: Result<CeloTxReceipt, FetchError | TxError> = yield call(
            [komenciKit, komenciKit.submitMetaTransaction],
            mtwAddress,
            withdrawTx
          )

          if (!withdrawTxResult.ok) {
            throw withdrawTxResult.error
          }

          const transferTxResult: Result<CeloTxReceipt, FetchError | TxError> = yield call(
            [komenciKit, komenciKit.submitMetaTransaction],
            mtwAddress,
            transferTx
          )

          if (!transferTxResult.ok) {
            throw transferTxResult.error
          }
        }
        withdrawTxSuccess.push(true)
      } catch (error) {
        withdrawTxSuccess.push(false)
        Logger.error(
          TAG + '@withdrawFromEscrowWithoutCode',
          'Unable to withdraw from escrow. Error: ',
          error
        )
      }
    }

    if (!withdrawTxSuccess.includes(true)) {
      throw Error('Unable to withdraw any pending escrow transactions')
    }

    yield put(fetchDollarBalance())
    Logger.showMessage(i18n.t('inviteFlow11:transferDollarsToAccount'))
    ValoraAnalytics.track(OnboardingEvents.escrow_redeem_complete)
  } catch (e) {
    Logger.error(TAG + '@withdrawFromEscrowWithoutCode', 'Error withdrawing payment from escrow', e)
    ValoraAnalytics.track(OnboardingEvents.escrow_redeem_error, { error: e.message })
    yield put(showErrorOrFallback(e, ErrorMessages.ESCROW_WITHDRAWAL_FAILED))
  }
}

export function* withdrawFromEscrow() {
  try {
    ValoraAnalytics.track(OnboardingEvents.escrow_redeem_start)
    Logger.debug(TAG + '@withdrawFromEscrow', 'Withdrawing escrowed payment')

    const contractKit: ContractKit = yield call(getContractKit)

    const escrow: EscrowWrapper = yield call([
      contractKit.contracts,
      contractKit.contracts.getEscrow,
    ])
    const account: string = yield call(getConnectedUnlockedAccount)
    const tmpWalletPrivateKey: string | null = yield select(
      (state: RootState) => state.invite.redeemedTempAccountPrivateKey
    )

    if (!tmpWalletPrivateKey || !isValidPrivateKey(tmpWalletPrivateKey)) {
      Logger.warn(TAG + '@withdrawFromEscrow', 'Invalid private key, skipping escrow withdrawal')
      return
    }

    const tempWalletAddress = privateKeyToAddress(tmpWalletPrivateKey)

    // Check if there is a payment associated with this invite code
    const receivedPayment = yield call(getEscrowedPayment, escrow, tempWalletAddress)
    const value = new BigNumber(receivedPayment[3])
    if (!value.isGreaterThan(0)) {
      Logger.warn(TAG + '@withdrawFromEscrow', 'Escrow payment is empty, skipping.')
      return
    }

    const msgHash = contractKit.connection.web3.utils.soliditySha3({
      type: 'address',
      value: account,
    })

    Logger.debug(TAG + '@withdrawFromEscrow', `Signing message hash ${msgHash}`)
    // use the temporary key to sign a message. The message is the current account.
    const { r, s, v }: Sign = yield contractKit.connection.web3.eth.accounts.sign(
      msgHash!,
      tmpWalletPrivateKey
    )
    Logger.debug(TAG + '@withdrawFromEscrow', `Signed message hash signature`)

    // Generate and send the withdrawal transaction.
    const withdrawTx = escrow.withdraw(tempWalletAddress, v, r, s)
    const context = newTransactionContext(TAG, 'Withdraw from escrow')
    yield call(sendTransaction, withdrawTx.txo, account, context)

    yield put(fetchDollarBalance())
    Logger.showMessage(i18n.t('inviteFlow11:transferDollarsToAccount'))
    ValoraAnalytics.track(OnboardingEvents.escrow_redeem_complete)
  } catch (e) {
    Logger.error(TAG + '@withdrawFromEscrow', 'Error withdrawing payment from escrow', e)
    ValoraAnalytics.track(OnboardingEvents.escrow_redeem_error, { error: e.message })
    yield put(showErrorOrFallback(e, ErrorMessages.ESCROW_WITHDRAWAL_FAILED))
  }
}

async function createReclaimTransaction(paymentID: string) {
  const contractKit = await getContractKitAsync()

  const escrow = await contractKit.contracts.getEscrow()
  return escrow.revoke(paymentID).txo
}

export async function getReclaimEscrowGas(account: string, paymentID: string) {
  Logger.debug(`${TAG}/getReclaimEscrowGas`, 'Getting gas estimate for escrow reclaim tx')
  const tx = await createReclaimTransaction(paymentID)
  const txParams = {
    from: account,
    feeCurrency: await getCurrencyAddress(CURRENCY_ENUM.DOLLAR),
  }
  const gas = await estimateGas(tx, txParams)
  Logger.debug(`${TAG}/getReclaimEscrowGas`, `Estimated gas of ${gas.toString()}}`)
  return gas
}

export async function getReclaimEscrowFee(account: string, paymentID: string) {
  const gas = await getReclaimEscrowGas(account, paymentID)
  return calculateFee(gas, CURRENCY_ENUM.DOLLAR)
}

export function* reclaimFromEscrow({ paymentID }: EscrowReclaimPaymentAction) {
  Logger.debug(TAG + '@reclaimFromEscrow', 'Reclaiming escrowed payment')

  try {
    ValoraAnalytics.track(EscrowEvents.escrow_reclaim_start)
    const account = yield call(getConnectedUnlockedAccount)

    const reclaimTx = yield call(createReclaimTransaction, paymentID)
    yield call(
      sendTransaction,
      reclaimTx,
      account,
      newTransactionContext(TAG, 'Reclaim escrowed funds'),
      undefined,
      EscrowActions.RECLAIM_PAYMENT_CANCEL
    )

    yield put(fetchDollarBalance())
    yield put(reclaimEscrowPaymentSuccess())

    yield call(navigateHome)
    ValoraAnalytics.track(EscrowEvents.escrow_reclaim_complete)
  } catch (e) {
    Logger.error(TAG + '@reclaimFromEscrow', 'Error reclaiming payment from escrow', e)
    ValoraAnalytics.track(EscrowEvents.escrow_reclaim_error, { error: e.message })
    yield put(showErrorOrFallback(e, ErrorMessages.RECLAIMING_ESCROWED_PAYMENT_FAILED))
    yield put(reclaimEscrowPaymentFailure())
  } finally {
    yield put(fetchSentEscrowPayments())
  }
}

async function getEscrowedPayment(escrow: EscrowWrapper, paymentID: string) {
  Logger.debug(TAG + '@getEscrowedPayment', 'Fetching escrowed payment')

  try {
    const payment = await escrow.escrowedPayments(paymentID)
    return payment
  } catch (e) {
    Logger.error(TAG + '@getEscrowedPayment', 'Error fetching escrowed payment', e)
    throw e
  }
}

function* doFetchSentPayments() {
  Logger.debug(TAG + '@doFetchSentPayments', 'Fetching valid sent escrowed payments')

  try {
    ValoraAnalytics.track(EscrowEvents.escrow_fetch_start)
    const contractKit = yield call(getContractKit)

    const escrow: EscrowWrapper = yield call([
      contractKit.contracts,
      contractKit.contracts.getEscrow,
    ])
    const account: string = yield call(getConnectedAccount)

    const sentPaymentIDs: string[] = yield call(escrow.getSentPaymentIds, account) // Note: payment ids are currently temp wallet addresses
    if (!sentPaymentIDs || !sentPaymentIDs.length) {
      Logger.debug(TAG + '@doFetchSentPayments', 'No payments ids found, clearing stored payments')
      yield put(storeSentEscrowPayments([]))
      return
    }
    Logger.debug(
      TAG + '@doFetchSentPayments',
      `Fetching data for ${sentPaymentIDs.length} payments`
    )
    const sentPaymentsRaw = yield all(
      sentPaymentIDs.map((paymentID) => call(getEscrowedPayment, escrow, paymentID))
    )

    const addressToE164Number = yield select(addressToE164NumberSelector)
    const sentPayments: EscrowedPayment[] = []
    for (let i = 0; i < sentPaymentsRaw.length; i++) {
      const address = sentPaymentIDs[i].toLowerCase()
      const recipientPhoneNumber = addressToE164Number[address]
      const payment = sentPaymentsRaw[i]
      if (!payment) {
        continue
      }

      const escrowPaymentWithRecipient: EscrowedPayment = {
        paymentID: address,
        senderAddress: payment[1],
        recipientPhone: recipientPhoneNumber,
        currency: SHORT_CURRENCIES.DOLLAR, // Only dollars can be escrowed
        amount: payment[3],
        timestamp: payment[6],
        expirySeconds: payment[7],
      }
      sentPayments.push(escrowPaymentWithRecipient)
    }

    yield put(storeSentEscrowPayments(sentPayments))
    ValoraAnalytics.track(EscrowEvents.escrow_fetch_complete)
  } catch (e) {
    ValoraAnalytics.track(EscrowEvents.escrow_fetch_error, { error: e.message })
    Logger.error(TAG + '@doFetchSentPayments', 'Error fetching sent escrowed payments', e)
  }
}

export function* watchTransferPayment() {
  yield takeLeading(Actions.TRANSFER_PAYMENT, transferToEscrow)
}

export function* watchReclaimPayment() {
  yield takeLeading(Actions.RECLAIM_PAYMENT, reclaimFromEscrow)
}

export function* watchFetchSentPayments() {
  yield takeLeading(Actions.FETCH_SENT_PAYMENTS, doFetchSentPayments)
}

export function* watchVerificationEnd() {
  while (true) {
    const [update, feelessUpdate]: [
      SetVerificationStatusAction,
      FeelessSetVerificationStatusAction
    ] = yield race([
      take(IdentityActions.SET_VERIFICATION_STATUS),
      take(IdentityActions.FEELESS_SET_VERIFICATION_STATUS),
    ])

    if (update?.status === VerificationStatus.Done) {
      // We wait for the next block because escrow can not
      // be redeemed without all the attestations completed
      yield waitForNextBlock()
      if (features.ESCROW_WITHOUT_CODE) {
        yield call(withdrawFromEscrowWithoutCode, false)
      } else {
        yield call(withdrawFromEscrow)
      }
    } else if (feelessUpdate?.status === VerificationStatus.Done) {
      yield waitForNextBlock()
      yield call(withdrawFromEscrowWithoutCode, true)
    }
  }
}

export function* escrowSaga() {
  yield spawn(watchTransferPayment)
  yield spawn(watchReclaimPayment)
  yield spawn(watchFetchSentPayments)
  yield spawn(watchVerificationEnd)
}<|MERGE_RESOLUTION|>--- conflicted
+++ resolved
@@ -68,7 +68,6 @@
 
 const TAG = 'escrow/saga'
 
-<<<<<<< HEAD
 // Observed approve and escrow transfer transactions take less than 150k and 550k gas respectively.
 const STATIC_APPROVE_TRANSFER_GAS_ESTIMATE = 150000
 const STATIC_ESCROW_TRANSFER_GAS_ESTIMATE = 550000
@@ -79,10 +78,7 @@
   return new BigNumber(STATIC_APPROVE_TRANSFER_GAS_ESTIMATE + STATIC_ESCROW_TRANSFER_GAS_ESTIMATE)
 }
 
-function* transferToEscrow(action: EscrowTransferPaymentAction) {
-=======
 export function* transferToEscrow(action: EscrowTransferPaymentAction) {
->>>>>>> 092e0769
   features.ESCROW_WITHOUT_CODE
     ? yield call(transferStableTokenToEscrowWithoutCode, action)
     : yield call(transferStableTokenToEscrow, action)
