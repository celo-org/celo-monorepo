--- conflicted
+++ resolved
@@ -241,11 +241,7 @@
   try {
     const escrow: EscrowWrapper = yield call([
       contractKit.contracts,
-<<<<<<< HEAD
-      contractKit.contracts.getExchange,
-=======
       contractKit.contracts.getEscrow,
->>>>>>> 06b54b11
     ])
     const account: string = yield call(getConnectedAccount)
 
