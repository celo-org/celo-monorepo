--- conflicted
+++ resolved
@@ -2,6 +2,7 @@
 import ReviewHeader from '@celo/react-components/components/ReviewHeader'
 import colors from '@celo/react-components/styles/colors'
 import { CURRENCY_ENUM } from '@celo/utils/src/currencies'
+import BigNumber from 'bignumber.js'
 import * as React from 'react'
 import { withNamespaces, WithNamespaces } from 'react-i18next'
 import { ActivityIndicator, StyleSheet, View } from 'react-native'
@@ -15,20 +16,14 @@
 import { ERROR_BANNER_DURATION } from 'src/config'
 import { EscrowedPayment, reclaimPayment } from 'src/escrow/actions'
 import ReclaimPaymentConfirmationCard from 'src/escrow/ReclaimPaymentConfirmationCard'
-<<<<<<< HEAD
+import { reclaimSuggestedFeeSelector } from 'src/escrow/reducer'
 import { FeeType } from 'src/fees/actions'
 import CalculateFee, { CalculateFeeChildren } from 'src/fees/CalculateFee'
 import { getFeeDollars } from 'src/fees/selectors'
-=======
-import { reclaimSuggestedFeeSelector } from 'src/escrow/reducer'
->>>>>>> 1d177719
 import { Namespaces } from 'src/i18n'
 import { navigateBack } from 'src/navigator/NavigationService'
 import { RootState } from 'src/redux/reducers'
-<<<<<<< HEAD
-=======
 import { isAppConnected } from 'src/redux/selectors'
->>>>>>> 1d177719
 import DisconnectBanner from 'src/shared/DisconnectBanner'
 import { divideByWei } from 'src/utils/formatting'
 import Logger from 'src/utils/Logger'
@@ -40,12 +35,9 @@
   isReclaiming: boolean
   e164PhoneNumber: string
   account: string | null
-<<<<<<< HEAD
-=======
   fee: string | null
   dollarBalance: BigNumber
   appConnected: boolean
->>>>>>> 1d177719
 }
 
 interface DispatchProps {
@@ -63,12 +55,9 @@
     isReclaiming: state.escrow.isReclaiming,
     e164PhoneNumber: state.account.e164PhoneNumber,
     account: currentAccountSelector(state),
-<<<<<<< HEAD
-=======
     fee: reclaimSuggestedFeeSelector(state),
     dollarBalance: new BigNumber(state.stableToken.balance || 0),
     appConnected: isAppConnected(state),
->>>>>>> 1d177719
   }
 }
 
@@ -83,10 +72,6 @@
       throw new Error('Reclaim payment input missing')
     }
     return reclaimPaymentInput
-  }
-
-  getFee = () => {
-    return this.props.fee || ''
   }
 
   onConfirm = async () => {
@@ -117,27 +102,20 @@
     return <ReviewHeader title={title} />
   }
 
-<<<<<<< HEAD
-  renderWithAsyncFee: CalculateFeeChildren = (asyncFee) => {
-    const { t } = this.props
-    const payment = this.getReclaimPaymentInput()
-    const fee = asyncFee.result && getFeeDollars(asyncFee.result)
-=======
   renderFooter = () => {
     return this.props.isReclaiming ? (
       <ActivityIndicator size="large" color={colors.celoGreen} />
     ) : null
   }
 
-  render() {
+  renderWithAsyncFee: CalculateFeeChildren = (asyncFee) => {
     const { t, isReclaiming, appConnected } = this.props
     const payment = this.getReclaimPaymentInput()
+    const fee = asyncFee.result && getFeeDollars(asyncFee.result)
     const convertedAmount = divideByWei(payment.amount.valueOf())
-    const convertedFee = divideByWei(this.getFee().valueOf())
 
     const currentBalance = this.props.dollarBalance
-    const userHasEnough = convertedFee.isLessThanOrEqualTo(currentBalance)
->>>>>>> 1d177719
+    const userHasEnough = fee && fee.isLessThanOrEqualTo(currentBalance)
 
     return (
       <View style={styles.container}>
@@ -148,11 +126,12 @@
           confirmButton={{
             action: this.onConfirm,
             text: t('global:confirm'),
-<<<<<<< HEAD
-            disabled: asyncFee.loading || !!asyncFee.error,
-=======
-            disabled: isReclaiming || !userHasEnough || !appConnected,
->>>>>>> 1d177719
+            disabled:
+              isReclaiming ||
+              !userHasEnough ||
+              !appConnected ||
+              asyncFee.loading ||
+              !!asyncFee.error,
           }}
           modifyButton={{ action: this.onPressEdit, text: t('cancel'), disabled: isReclaiming }}
         >
@@ -162,13 +141,9 @@
             comment={payment.message}
             amount={convertedAmount}
             currency={CURRENCY_ENUM.DOLLAR} // User can only request in Dollars
-<<<<<<< HEAD
             fee={fee}
             isLoadingFee={asyncFee.loading}
             feeError={asyncFee.error}
-=======
-            fee={convertedFee}
->>>>>>> 1d177719
           />
         </ReviewFrame>
       </View>
