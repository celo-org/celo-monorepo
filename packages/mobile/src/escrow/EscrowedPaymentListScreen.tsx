import * as React from 'react'
import { WithTranslation } from 'react-i18next'
import { View } from 'react-native'
import { NavigationInjectedProps } from 'react-navigation'
import { connect } from 'react-redux'
import { EscrowedPayment } from 'src/escrow/actions'
import EscrowedPaymentListItem from 'src/escrow/EscrowedPaymentListItem'
import { getReclaimableEscrowPayments } from 'src/escrow/reducer'
import i18n, { Namespaces, withTranslation } from 'src/i18n'
<<<<<<< HEAD
import { fetchPhoneAddresses } from 'src/identity/actions'
import { InviteDetails } from 'src/invite/actions'
import { inviteesSelector } from 'src/invite/reducer'
=======
>>>>>>> 7f998d09
import {
  NotificationList,
  titleWithBalanceNavigationOptions,
} from 'src/notifications/NotificationList'
import { NumberToRecipient } from 'src/recipients/recipient'
import { recipientCacheSelector } from 'src/recipients/reducer'
import { RootState } from 'src/redux/reducers'

interface StateProps {
  dollarBalance: string | null
  sentEscrowedPayments: EscrowedPayment[]
  recipientCache: NumberToRecipient
  invitees: InviteDetails[]
}

const mapStateToProps = (state: RootState): StateProps => ({
  dollarBalance: state.stableToken.balance,
  sentEscrowedPayments: getReclaimableEscrowPayments(state),
  recipientCache: recipientCacheSelector(state),
  invitees: inviteesSelector(state),
})

<<<<<<< HEAD
interface SentEscrowPaymentsAndInvitees {
  payment: EscrowedPayment
  invitees: InviteDetails[]
}

type Props = NavigationInjectedProps & WithTranslation & StateProps & DispatchProps
=======
type Props = NavigationInjectedProps & WithTranslation & StateProps
>>>>>>> 7f998d09

export const listItemRenderer = (
  item: SentEscrowPaymentsAndInvitees,
  key: number | undefined = undefined
) => {
  const { payment, invitees } = item
  return (
    <View key={key}>
      <EscrowedPaymentListItem payment={payment} invitees={invitees} />
    </View>
  )
}

const EscrowedPaymentListScreen = (props: Props) => {
  const items: SentEscrowPaymentsAndInvitees[] = props.sentEscrowedPayments.map((payment) => ({
    payment,
    invitees: props.invitees,
  }))
  return (
    <NotificationList
      items={items}
      listItemRenderer={listItemRenderer}
      dollarBalance={props.dollarBalance}
    />
  )
}

EscrowedPaymentListScreen.navigationOptions = titleWithBalanceNavigationOptions(
  i18n.t('walletFlow5:escrowedPaymentReminder')
)

export default connect<StateProps, {}, {}, RootState>(mapStateToProps)(
  withTranslation(Namespaces.global)(EscrowedPaymentListScreen)
)<|MERGE_RESOLUTION|>--- conflicted
+++ resolved
@@ -7,12 +7,8 @@
 import EscrowedPaymentListItem from 'src/escrow/EscrowedPaymentListItem'
 import { getReclaimableEscrowPayments } from 'src/escrow/reducer'
 import i18n, { Namespaces, withTranslation } from 'src/i18n'
-<<<<<<< HEAD
-import { fetchPhoneAddresses } from 'src/identity/actions'
 import { InviteDetails } from 'src/invite/actions'
 import { inviteesSelector } from 'src/invite/reducer'
-=======
->>>>>>> 7f998d09
 import {
   NotificationList,
   titleWithBalanceNavigationOptions,
@@ -35,16 +31,12 @@
   invitees: inviteesSelector(state),
 })
 
-<<<<<<< HEAD
 interface SentEscrowPaymentsAndInvitees {
   payment: EscrowedPayment
   invitees: InviteDetails[]
 }
 
-type Props = NavigationInjectedProps & WithTranslation & StateProps & DispatchProps
-=======
 type Props = NavigationInjectedProps & WithTranslation & StateProps
->>>>>>> 7f998d09
 
 export const listItemRenderer = (
   item: SentEscrowPaymentsAndInvitees,
