import { CURRENCY_ENUM } from '@celo/utils'
import { PincodeType } from 'src/account/reducer'
import {
  AppEvents,
  CeloExchangeEvents,
  EscrowEvents,
  FeeEvents,
  GethEvents,
  HomeEvents,
  IdentityEvents,
  InviteEvents,
  OnboardingEvents,
  RequestEvents,
  SendEvents,
  SettingsEvents,
  TransactionEvents,
  VerificationEvents,
} from 'src/analytics/Events'
import { BackQuizProgress, ScrollDirection } from 'src/analytics/types'
import { ErrorMessages } from 'src/app/ErrorMessages'
import { NotificationBannerCTATypes, NotificationBannerTypes } from 'src/home/NotificationBox'
import { LocalCurrencyCode } from 'src/localCurrency/consts'
import { RecipientKind } from 'src/recipients/recipient'

interface AppEventsProperties {
  [AppEvents.app_launched]: {
    // TODO: Figure out how to measure loadingDuration iOS and make param required
    loadingDuration?: number
    deviceInfo?: object
  }
  [AppEvents.app_state_error]: {
    error: string
  }
  [AppEvents.error_displayed]: {
    error: string
  }
  [AppEvents.error_fallback]: {
    error: ErrorMessages
  }
  [AppEvents.error_boundary]: {
    error: string
  }
  [AppEvents.user_restart]: undefined
  [AppEvents.fetch_balance]: {
    dollarBalance?: string
    goldBalance?: string
  }
}

interface HomeEventsProperties {
  [HomeEvents.home_send]: undefined
  [HomeEvents.home_request]: undefined
  [HomeEvents.home_qr]: undefined
  [HomeEvents.drawer_navigation]: {
    navigateTo: string
  }
  [HomeEvents.drawer_address_copy]: undefined

  [HomeEvents.notification_scroll]: {
    // TODO: Pass in notificationType and make param required
    notificationType?: NotificationBannerTypes
    direction: ScrollDirection
  }
  [HomeEvents.notification_select]: {
    notificationType: NotificationBannerTypes
    selectedAction: NotificationBannerCTATypes
  }
  [HomeEvents.transaction_feed_item_select]: undefined
}

interface SettingsEventsProperties {
  [SettingsEvents.settings_profile_edit]: undefined
  [SettingsEvents.settings_profile_name_edit]: undefined
  [SettingsEvents.language_select]: {
    language: string
  }
  [SettingsEvents.pin_require_on_load]: {
    enabled: boolean
  }
  [SettingsEvents.forno_toggle]: {
    enabled: boolean
  }
  [SettingsEvents.licenses_view]: undefined
  [SettingsEvents.tos_view]: undefined
}

interface OnboardingEventsProperties {
  [OnboardingEvents.backup_education_start]: undefined
  [OnboardingEvents.backup_education_scroll]: {
    currentStep: number
    direction: ScrollDirection
  }
  [OnboardingEvents.backup_education_complete]: undefined
  [OnboardingEvents.backup_education_cancel]: undefined

  [OnboardingEvents.backup_start]: undefined
  [OnboardingEvents.backup_continue]: undefined
  [OnboardingEvents.backup_complete]: undefined
  [OnboardingEvents.backup_more_info]: undefined
  [OnboardingEvents.backup_delay]: undefined
  [OnboardingEvents.backup_delay_confirm]: undefined
  [OnboardingEvents.backup_delay_cancel]: undefined
  [OnboardingEvents.backup_cancel]: undefined
  [OnboardingEvents.backup_error]: {
    error: string
    context?: string
  }

  [OnboardingEvents.backup_quiz_start]: undefined
  [OnboardingEvents.backup_quiz_progress]: {
    action: BackQuizProgress
  }
  [OnboardingEvents.backup_quiz_complete]: undefined
  [OnboardingEvents.backup_quiz_incorrect]: undefined

  [OnboardingEvents.celo_education_start]: undefined
  [OnboardingEvents.celo_education_scroll]: {
    currentStep: number
    direction: ScrollDirection
  }
  [OnboardingEvents.celo_education_complete]: undefined
  [OnboardingEvents.celo_education_cancel]: undefined

  [OnboardingEvents.phone_number_set]: {
    countryCode: string
  }
  [OnboardingEvents.phone_number_invalid]: {
    obfuscatedPhoneNumber: string
  }

  [OnboardingEvents.pin_set]: undefined
  [OnboardingEvents.pin_invalid]: {
    error: string
  }
  [OnboardingEvents.pin_failed_to_set]: {
    pincodeType: PincodeType
    error: string
  }
  [OnboardingEvents.pin_never_set]: undefined

  [OnboardingEvents.wallet_import_start]: undefined
  [OnboardingEvents.wallet_import_complete]: undefined
  [OnboardingEvents.wallet_import_cancel]: undefined

  [OnboardingEvents.invite_redeem_start]: undefined
  [OnboardingEvents.invite_redeem_complete]: undefined
  [OnboardingEvents.invite_redeem_timeout]: undefined
  [OnboardingEvents.invite_redeem_error]: {
    error: string
  }

  [OnboardingEvents.invite_redeem_skip_start]: undefined
  [OnboardingEvents.invite_redeem_skip_complete]: undefined
  [OnboardingEvents.invite_redeem_skip_error]: {
    error: string
  }

  [OnboardingEvents.escrow_redeem_start]: undefined
  [OnboardingEvents.escrow_redeem_complete]: undefined
  [OnboardingEvents.escrow_redeem_error]: {
    error: string
  }
}

interface VerificationEventsProperties {
  [VerificationEvents.verification_start]: undefined
  [VerificationEvents.verification_complete]: undefined
  [VerificationEvents.verification_error]: {
    error: string
  }
  [VerificationEvents.verification_cancel]: undefined
  [VerificationEvents.verification_timeout]: undefined

  [VerificationEvents.verification_hash_retrieved]: {
    phoneHash: string
    address: string
  }
  [VerificationEvents.verification_fetch_status_start]: undefined
  [VerificationEvents.verification_fetch_status_complete]: {
    isVerified: boolean
    numAttestationsRemaining: number
    total: number
    completed: number
  }
<<<<<<< HEAD

  [VerificationEvents.verification_request_all_attestations_start]: {
    attestationsToRequest: number
  }
  [VerificationEvents.verification_request_all_attestations_refresh_progress]: {
    attestationsRemaining: number
=======
  [VerificationEvents.verification_request_attestations]: {
    numAttestationsRequestsNeeded: number
  }
  [VerificationEvents.verification_wait_for_select_issuers]: undefined
  [VerificationEvents.verification_selecting_issuer]: undefined
  [VerificationEvents.verification_requested_attestations]: undefined
  [VerificationEvents.verification_account_set]: undefined
  [VerificationEvents.verification_reveal_attestation]: {
    issuer: any
  }
  [VerificationEvents.verification_revealed_attestation]: {
    retryRequired: boolean
    issuer: any
    duration: number
  }
  [VerificationEvents.verification_reveal_error]: {
    issuer: any
    status: number
    error: any
>>>>>>> 1c0f9f5c
  }
  [VerificationEvents.verification_request_all_attestations_complete]: {
    issuers: string[]
  }

  [VerificationEvents.verification_request_attestation_start]: {
    currentAttestation: number
  }
  [VerificationEvents.verification_request_attestation_approve_tx_sent]: undefined
  [VerificationEvents.verification_request_attestation_request_tx_sent]: undefined
  [VerificationEvents.verification_request_attestation_await_issuer_selection]: undefined
  [VerificationEvents.verification_request_attestation_select_issuer]: undefined
  [VerificationEvents.verification_request_attestation_issuer_tx_sent]: undefined
  [VerificationEvents.verification_request_attestation_complete]: undefined

  [VerificationEvents.verification_code_received]:
    | undefined
    | {
        context: string
      }
  [VerificationEvents.verification_code_validate_start]: {
    issuer: any
  }
  [VerificationEvents.verification_code_validate_complete]: {
    issuer: any
  }
  [VerificationEvents.verification_account_set]: undefined

  [VerificationEvents.verification_reveal_all_attestations_start]: undefined
  [VerificationEvents.verification_reveal_attestation_revealed]: {
    issuer: any
  }
  [VerificationEvents.verification_reveal_attestation_await_code_start]: {
    issuer: any
  }
  [VerificationEvents.verification_reveal_all_attestations_complete]: undefined

  [VerificationEvents.verification_reveal_attestation_start]: {
    issuer: any
  }
  [VerificationEvents.verification_reveal_attestation_await_code_complete]: {
    issuer: any
  }
  [VerificationEvents.verification_reveal_attestation_complete]: {
    issuer: any
  }
  [VerificationEvents.verification_reveal_attestation_error]: {
    issuer: any
    error: string
  }
}

interface IdentityEventsProperties {
  [IdentityEvents.contacts_connect]: {
    matchMakingEnabled: boolean
  }
  [IdentityEvents.contacts_import_permission_denied]: undefined
  [IdentityEvents.contacts_import_start]: undefined
  [IdentityEvents.contacts_import_complete]: {
    contactImportCount: number
  }
  [IdentityEvents.contacts_processing_complete]: undefined
  [IdentityEvents.contacts_matchmaking_complete]: {
    matchCount: number
  }
  [IdentityEvents.contacts_import_error]: {
    error: string
  }

  [IdentityEvents.phone_number_lookup_start]: undefined
  [IdentityEvents.phone_number_lookup_complete]: undefined
  [IdentityEvents.phone_number_lookup_error]: {
    error: string
  }

  [IdentityEvents.phone_number_lookup_purchase_complete]: undefined
  [IdentityEvents.phone_number_lookup_purchase_error]: {
    error: string
  }
  [IdentityEvents.phone_number_lookup_purchase_skip]: undefined
}

interface InviteEventsProperties {
  [InviteEvents.invite_tx_start]: undefined
  [InviteEvents.invite_tx_complete]: undefined
  [InviteEvents.invite_tx_error]: {
    error: string
  }
  [InviteEvents.invite_method_sms]: undefined
  [InviteEvents.invite_method_whatsapp]: undefined
  [InviteEvents.invite_method_error]: {
    error: string
  }
}

interface EscrowEventsProperties {
  [EscrowEvents.escrow_transfer_start]: undefined
  [EscrowEvents.escrow_transfer_approve_tx_sent]: undefined
  [EscrowEvents.escrow_transfer_transfer_tx_sent]: undefined
  [EscrowEvents.escrow_transfer_complete]: undefined
  [EscrowEvents.escrow_transfer_error]: {
    error: string
  }

  [EscrowEvents.escrow_fetch_start]: undefined
  [EscrowEvents.escrow_fetch_complete]: undefined
  [EscrowEvents.escrow_fetch_error]: {
    error: string
  }

  [EscrowEvents.escrow_reclaim_confirm]: undefined
  [EscrowEvents.escrow_reclaim_cancel]: undefined
  [EscrowEvents.escrow_reclaim_start]: undefined
  [EscrowEvents.escrow_reclaim_complete]: undefined
  [EscrowEvents.escrow_reclaim_error]: {
    error: string
  }
}

interface SendEventsProperties {
  [SendEvents.send_scan]: undefined
  [SendEvents.send_select_recipient]: {
    recipientKind: RecipientKind
    usedSearchBar: boolean
  }
  [SendEvents.send_cancel]: undefined
  [SendEvents.send_amount_back]: undefined
  [SendEvents.send_amount_continue]: {
    isScan: boolean
    isInvite: boolean
    localCurrencyExchangeRate?: string | null
    localCurrency: LocalCurrencyCode
    dollarAmount: string | null
    localCurrencyAmount: string | null
  }
  [SendEvents.send_confirm_back]: undefined
  [SendEvents.send_confim_send]: {
    isScan: boolean
    isInvite: boolean
    isRequest: boolean
    localCurrencyExchangeRate?: string | null
    localCurrency: LocalCurrencyCode
    dollarAmount: string | null
    localCurrencyAmount: string | null
    commentLength: number
  }

  [SendEvents.send_secure_start]: {
    confirmByScan: boolean
  }
  [SendEvents.send_secure_back]: undefined
  [SendEvents.send_secure_cancel]: undefined
  [SendEvents.send_secure_submit]: {
    partialAddressValidation: boolean
    address: string
  }
  [SendEvents.send_secure_complete]: {
    confirmByScan: boolean
    partialAddressValidation?: boolean
  }
  [SendEvents.send_secure_incorrect]: {
    confirmByScan: boolean
    partialAddressValidation?: boolean
    error: string
  }
  [SendEvents.send_secure_info]: {
    partialAddressValidation: boolean
  }
  [SendEvents.send_secure_info_dismissed]: {
    partialAddressValidation: boolean
  }
  [SendEvents.send_secure_edit]: undefined

  [SendEvents.send_tx_start]: undefined
  [SendEvents.send_tx_complete]: undefined
  [SendEvents.send_tx_error]: {
    error: string
  }
}

interface RequestEventsProperties {
  [RequestEvents.request_amount_back]: undefined
  [RequestEvents.request_cancel]: undefined
  [RequestEvents.request_scan]: undefined
  [RequestEvents.request_select_recipient]: {
    recipientKind: RecipientKind
    usedSearchBar: boolean
  }
  [RequestEvents.request_amount_continue]: {
    isScan: boolean
    isInvite: boolean
    localCurrencyExchangeRate?: string | null
    localCurrency: LocalCurrencyCode
    dollarAmount: string | null
    localCurrencyAmount: string | null
  }
  [RequestEvents.request_unavailable]: {
    isScan: boolean
    isInvite: boolean
    localCurrencyExchangeRate?: string | null
    localCurrency: LocalCurrencyCode
    dollarAmount: string | null
    localCurrencyAmount: string | null
  }
  [RequestEvents.request_confirm_back]: undefined
  [RequestEvents.request_confirm_request]: {
    requesteeAddress: string
  }
  [RequestEvents.request_error]: {
    error: string
  }
}

interface FeeEventsProperties {
  [FeeEvents.fee_rendered]: {
    feeType: string
    fee?: string
  }
  [FeeEvents.estimate_fee_failed]: {
    feeType: string
    error: string
  }
  [FeeEvents.fetch_tobin_tax_failed]: {
    error: string
  }
}

interface TransactionEventsProperties {
  [TransactionEvents.transaction_start]: {
    txId: string
  }
  [TransactionEvents.transaction_gas_estimated]: {
    txId: string
  }
  [TransactionEvents.transaction_hash_received]: {
    txId: string
  }
  [TransactionEvents.transaction_receipt_received]: {
    txId: string
  }
  [TransactionEvents.transaction_error]: {
    txId: string
    error: string
  }
  [TransactionEvents.transaction_exception]: {
    txId: string
    error: string
  }
}

interface CeloExchangeEventsProperties {
  [CeloExchangeEvents.celo_home_info]: undefined
  [CeloExchangeEvents.celo_home_buy]: undefined
  [CeloExchangeEvents.celo_home_sell]: undefined
  [CeloExchangeEvents.celo_transaction_select]: undefined
  [CeloExchangeEvents.celo_transaction_back]: undefined

  [CeloExchangeEvents.celo_toggle_input_currency]: {
    to: CURRENCY_ENUM
  }
  [CeloExchangeEvents.celo_buy_continue]: {
    localCurrencyAmount: string | null
    goldAmount: string
    inputToken: CURRENCY_ENUM
    goldToDollarExchangeRate: string
  }
  [CeloExchangeEvents.celo_buy_confirm]: {
    localCurrencyAmount: string | null
    goldAmount: string
    inputToken: CURRENCY_ENUM
    goldToDollarExchangeRate: string
  }
  [CeloExchangeEvents.celo_buy_cancel]: undefined
  [CeloExchangeEvents.celo_buy_edit]: undefined
  [CeloExchangeEvents.celo_buy_error]: {
    error: string
  }
  [CeloExchangeEvents.celo_sell_continue]: {
    localCurrencyAmount: string | null
    goldAmount: string
    inputToken: CURRENCY_ENUM
    goldToDollarExchangeRate: string
  }
  [CeloExchangeEvents.celo_sell_confirm]: {
    localCurrencyAmount: string | null
    goldAmount: string
    inputToken: CURRENCY_ENUM
    goldToDollarExchangeRate: string
  }
  [CeloExchangeEvents.celo_sell_cancel]: undefined
  [CeloExchangeEvents.celo_sell_edit]: undefined
  [CeloExchangeEvents.celo_sell_error]: {
    error: string
  }

  [CeloExchangeEvents.celo_exchange_start]: undefined
  [CeloExchangeEvents.celo_exchange_complete]: undefined
  [CeloExchangeEvents.celo_exchange_error]: {
    error: string
  }

  [CeloExchangeEvents.celo_fetch_exchange_rate_start]: undefined
  [CeloExchangeEvents.celo_fetch_exchange_rate_complete]: undefined
  [CeloExchangeEvents.celo_fetch_exchange_rate_error]: {
    error: string
  }
}

interface GethEventsProperties {
  [GethEvents.blockchain_corruption]: undefined
  [GethEvents.geth_init_success]: undefined
  [GethEvents.geth_init_failure]: {
    error: string
    context: string
  }
  [GethEvents.geth_restart_to_fix_init]: undefined
  [GethEvents.prompt_forno]: {
    error: string
    context: string
  }
}

export type AnalyticsPropertiesList = AppEventsProperties &
  HomeEventsProperties &
  SettingsEventsProperties &
  OnboardingEventsProperties &
  VerificationEventsProperties &
  IdentityEventsProperties &
  IdentityEventsProperties &
  InviteEventsProperties &
  SendEventsProperties &
  EscrowEventsProperties &
  RequestEventsProperties &
  FeeEventsProperties &
  TransactionEventsProperties &
  CeloExchangeEventsProperties &
  GethEventsProperties<|MERGE_RESOLUTION|>--- conflicted
+++ resolved
@@ -182,34 +182,12 @@
     total: number
     completed: number
   }
-<<<<<<< HEAD
 
   [VerificationEvents.verification_request_all_attestations_start]: {
     attestationsToRequest: number
   }
   [VerificationEvents.verification_request_all_attestations_refresh_progress]: {
     attestationsRemaining: number
-=======
-  [VerificationEvents.verification_request_attestations]: {
-    numAttestationsRequestsNeeded: number
-  }
-  [VerificationEvents.verification_wait_for_select_issuers]: undefined
-  [VerificationEvents.verification_selecting_issuer]: undefined
-  [VerificationEvents.verification_requested_attestations]: undefined
-  [VerificationEvents.verification_account_set]: undefined
-  [VerificationEvents.verification_reveal_attestation]: {
-    issuer: any
-  }
-  [VerificationEvents.verification_revealed_attestation]: {
-    retryRequired: boolean
-    issuer: any
-    duration: number
-  }
-  [VerificationEvents.verification_reveal_error]: {
-    issuer: any
-    status: number
-    error: any
->>>>>>> 1c0f9f5c
   }
   [VerificationEvents.verification_request_all_attestations_complete]: {
     issuers: string[]
@@ -241,6 +219,7 @@
   [VerificationEvents.verification_reveal_all_attestations_start]: undefined
   [VerificationEvents.verification_reveal_attestation_revealed]: {
     issuer: any
+    retryRequired: boolean
   }
   [VerificationEvents.verification_reveal_attestation_await_code_start]: {
     issuer: any
