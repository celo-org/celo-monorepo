// Jest Snapshot v1, https://goo.gl/fbAQLP

exports[`EscrowedPaymentReminderNotification renders correctly 1`] = `
<View
  style={
    Array [
      Object {
        "flexDirection": "row",
        "justifyContent": "space-between",
        "padding": 16,
        "width": "100%",
      },
      Object {
        "borderColor": "#EEEEEE",
        "borderRadius": 3,
        "borderWidth": 1,
      },
    ]
  }
>
  <View
    style={
      Object {
        "alignItems": "center",
        "flexDirection": "column",
        "paddingRight": 16,
      }
    }
  >
    <Image
      resizeMode="contain"
      source={
        Object {
          "testUri": "../../../packages/mobile/src/images/Invite-Friends.png",
        }
      }
      style={
        Object {
          "height": 30,
          "width": 30,
        }
      }
    />
  </View>
  <View
    style={
      Object {
        "flex": 1,
        "justifyContent": "space-between",
      }
    }
  >
    <Text
      style={
        Object {
          "color": "#2E3338",
          "fontFamily": "Hind-Bold",
          "fontSize": 14,
          "lineHeight": 18,
        }
      }
    >
      escrowedPaymentReminder
    </Text>
    <View>
      <View
        style={
          Object {
            "justifyContent": "space-between",
            "minHeight": 70,
          }
        }
      >
        <View
          style={
            Object {
              "flexDirection": "row",
              "marginTop": 5,
            }
          }
        >
          <View
            style={
              Object {
                "flex": 1,
              }
            }
          >
            <Text
              ellipsizeMode="middle"
              numberOfLines={1}
              style={
                Object {
                  "flexDirection": "row",
                }
              }
            >
              <Text
                style={
                  Array [
                    Object {
                      "color": "#81868B",
                      "fontFamily": "Hind-Regular",
                      "fontSize": 14,
                      "lineHeight": 20,
                    },
                  ]
                }
              >
                +14155550000
                 - 
              </Text>
              <Text
                style={
                  Array [
                    Object {
                      "color": "#81868B",
                      "fontFamily": "Hind-Regular",
                      "fontSize": 14,
                      "lineHeight": 20,
                    },
                    Object {
                      "fontFamily": "Hind-SemiBold",
                    },
                  ]
                }
              >
                 
                $
                0.00
              </Text>
            </Text>
          </View>
        </View>
        <View
          style={
            Object {
              "flexDirection": "row",
              "marginTop": 15,
            }
          }
        >
          <View
            accessible={true}
            focusable={true}
            isTVSelectable={true}
<<<<<<< HEAD
            onClick={[Function]}
=======
            nativeBackgroundAndroid={
              Object {
                "attribute": "selectableItemBackgroundBorderless",
                "type": "ThemeAttrAndroid",
              }
            }
>>>>>>> 0d530f99
            onResponderGrant={[Function]}
            onResponderMove={[Function]}
            onResponderRelease={[Function]}
            onResponderTerminate={[Function]}
            onResponderTerminationRequest={[Function]}
            onStartShouldSetResponder={[Function]}
          >
            <Text
              style={
                Array [
                  Object {
                    "color": "#2E3338",
                    "fontFamily": "Hind-Regular",
                    "fontSize": 14,
                    "lineHeight": 18,
                  },
                  Object {
                    "color": "#42D689",
                    "fontFamily": "Hind-Medium",
                    "fontSize": 14,
                    "lineHeight": 18,
                  },
                  Object {
                    "paddingEnd": 15,
                  },
                ]
              }
            >
              sendMessage
            </Text>
          </View>
          <View
            accessible={true}
            focusable={true}
            isTVSelectable={true}
<<<<<<< HEAD
            onClick={[Function]}
=======
            nativeBackgroundAndroid={
              Object {
                "attribute": "selectableItemBackgroundBorderless",
                "type": "ThemeAttrAndroid",
              }
            }
>>>>>>> 0d530f99
            onResponderGrant={[Function]}
            onResponderMove={[Function]}
            onResponderRelease={[Function]}
            onResponderTerminate={[Function]}
            onResponderTerminationRequest={[Function]}
            onStartShouldSetResponder={[Function]}
          >
            <Text
              style={
                Array [
                  Object {
                    "color": "#2E3338",
                    "fontFamily": "Hind-Regular",
                    "fontSize": 14,
                    "lineHeight": 18,
                  },
                  Object {
                    "color": "#42D689",
                    "fontFamily": "Hind-Medium",
                    "fontSize": 14,
                    "lineHeight": 18,
                  },
                  Object {
                    "paddingEnd": 15,
                  },
                ]
              }
            >
              reclaimPayment
            </Text>
          </View>
        </View>
      </View>
    </View>
  </View>
</View>
`;<|MERGE_RESOLUTION|>--- conflicted
+++ resolved
@@ -144,16 +144,13 @@
             accessible={true}
             focusable={true}
             isTVSelectable={true}
-<<<<<<< HEAD
-            onClick={[Function]}
-=======
             nativeBackgroundAndroid={
               Object {
                 "attribute": "selectableItemBackgroundBorderless",
                 "type": "ThemeAttrAndroid",
               }
             }
->>>>>>> 0d530f99
+            onClick={[Function]}
             onResponderGrant={[Function]}
             onResponderMove={[Function]}
             onResponderRelease={[Function]}
@@ -189,16 +186,13 @@
             accessible={true}
             focusable={true}
             isTVSelectable={true}
-<<<<<<< HEAD
-            onClick={[Function]}
-=======
             nativeBackgroundAndroid={
               Object {
                 "attribute": "selectableItemBackgroundBorderless",
                 "type": "ThemeAttrAndroid",
               }
             }
->>>>>>> 0d530f99
+            onClick={[Function]}
             onResponderGrant={[Function]}
             onResponderMove={[Function]}
             onResponderRelease={[Function]}
