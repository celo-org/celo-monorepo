// Jest Snapshot v1, https://goo.gl/fbAQLP

exports[`SimpleNotification renders correctly 1`] = `
<View
  style={
    Array [
      Object {
        "flexDirection": "row",
        "justifyContent": "space-between",
        "padding": 16,
        "width": "100%",
      },
      Object {
        "borderColor": "#EEEEEE",
        "borderRadius": 3,
        "borderWidth": 1,
      },
    ]
  }
>
  <View
    style={
      Object {
        "alignItems": "center",
        "flexDirection": "column",
        "paddingRight": 16,
      }
    }
  >
    <Image
      resizeMode="contain"
      source={
        Object {
          "testUri": "../../../packages/mobile/src/images/placeholder.png",
        }
      }
      style={
        Object {
          "height": 30,
          "width": 30,
        }
      }
    />
  </View>
  <View
    style={
      Object {
        "flex": 1,
        "justifyContent": "space-between",
      }
    }
  >
    <Text
      style={
        Object {
          "color": "#2E3338",
          "fontFamily": "Hind-Bold",
          "fontSize": 14,
          "lineHeight": 18,
        }
      }
    >
      Test
    </Text>
    <View>
      <View
        style={
          Object {
            "justifyContent": "space-between",
            "minHeight": 70,
          }
        }
      >
        <View
          style={
            Object {
              "marginTop": 5,
            }
          }
        >
          <Text
            style={
              Object {
                "color": "#81868B",
                "fontFamily": "Hind-Regular",
                "fontSize": 14,
                "lineHeight": 20,
              }
            }
          >
            Gold is where you can choose to store Celo dollars you have
          </Text>
        </View>
        <View
          style={
            Object {
              "flexDirection": "row",
              "marginTop": 15,
            }
          }
        >
          <View
            accessible={true}
            focusable={true}
            isTVSelectable={true}
<<<<<<< HEAD
            onClick={[Function]}
=======
            nativeBackgroundAndroid={
              Object {
                "attribute": "selectableItemBackgroundBorderless",
                "type": "ThemeAttrAndroid",
              }
            }
>>>>>>> 0d530f99
            onResponderGrant={[Function]}
            onResponderMove={[Function]}
            onResponderRelease={[Function]}
            onResponderTerminate={[Function]}
            onResponderTerminationRequest={[Function]}
            onStartShouldSetResponder={[Function]}
          >
            <Text
              style={
                Array [
                  Object {
                    "color": "#2E3338",
                    "fontFamily": "Hind-Regular",
                    "fontSize": 14,
                    "lineHeight": 18,
                  },
                  Object {
                    "color": "#42D689",
                    "fontFamily": "Hind-Medium",
                    "fontSize": 14,
                    "lineHeight": 18,
                  },
                  Object {
                    "paddingEnd": 15,
                  },
                ]
              }
            >
              it goes boom
            </Text>
          </View>
        </View>
      </View>
    </View>
  </View>
</View>
`;<|MERGE_RESOLUTION|>--- conflicted
+++ resolved
@@ -103,16 +103,13 @@
             accessible={true}
             focusable={true}
             isTVSelectable={true}
-<<<<<<< HEAD
-            onClick={[Function]}
-=======
             nativeBackgroundAndroid={
               Object {
                 "attribute": "selectableItemBackgroundBorderless",
                 "type": "ThemeAttrAndroid",
               }
             }
->>>>>>> 0d530f99
+            onClick={[Function]}
             onResponderGrant={[Function]}
             onResponderMove={[Function]}
             onResponderRelease={[Function]}
