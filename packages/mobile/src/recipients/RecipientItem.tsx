import ContactCircle from '@celo/react-components/components/ContactCircle'
import Touchable from '@celo/react-components/components/Touchable'
import colors from '@celo/react-components/styles/colors.v2'
import fontStyles from '@celo/react-components/styles/fonts.v2'
import variables from '@celo/react-components/styles/variables'
import * as React from 'react'
<<<<<<< HEAD
import { StyleSheet, Text, TouchableHighlight, View } from 'react-native'
=======
import { Image, StyleSheet, Text, View } from 'react-native'
import { unknownUserIcon } from 'src/images/Images'
>>>>>>> bc480f29
import { getRecipientThumbnail, Recipient, RecipientKind } from 'src/recipients/recipient'

interface Props {
  recipient: Recipient
  onSelectRecipient(recipient: Recipient): void
}

class RecipientItem extends React.PureComponent<Props> {
  onPress = () => {
    this.props.onSelectRecipient(this.props.recipient)
  }

  isUnknown = (recipientKind: RecipientKind) => {
    return recipientKind === RecipientKind.Address || recipientKind === RecipientKind.MobileNumber
  }

  render() {
    const { recipient } = this.props

    return (
      <Touchable onPress={this.onPress}>
        <View style={styles.row}>
          <ContactCircle
            style={styles.avatar}
            name={recipient.displayName}
            thumbnailPath={getRecipientThumbnail(recipient)}
            address={recipient.address}
<<<<<<< HEAD
          />
          <View style={style.nameContainer}>
            <Text
              numberOfLines={1}
              ellipsizeMode={'tail'}
              style={[fontStyles.bodySmallSemiBold, style.name]}
            >
=======
            size={40}
          >
            <Image source={unknownUserIcon} style={styles.image} />
          </ContactCircle>
          <View style={styles.contentContainer}>
            <Text numberOfLines={1} ellipsizeMode={'tail'} style={styles.name}>
>>>>>>> bc480f29
              {recipient.displayName}
            </Text>
            <Text style={styles.phone}>{recipient.displayId}</Text>
          </View>
        </View>
      </Touchable>
    )
  }
}

const styles = StyleSheet.create({
  row: {
    flexDirection: 'row',
    alignItems: 'center',
    justifyContent: 'space-between',
    height: 80,
    paddingHorizontal: variables.contentPadding,
    flex: 1,
  },
  avatar: {
    marginRight: 12,
  },
  contentContainer: {
    flex: 1,
  },
  nameContainer: {
    flex: 1,
    flexDirection: 'row',
    paddingRight: 5,
  },
  name: { ...fontStyles.regular500, color: colors.dark },
  invite: {
    color: colors.celoGreen,
    lineHeight: 41,
    alignSelf: 'center',
    paddingHorizontal: 10,
  },
  image: {
    height: 40,
    width: 40,
    justifyContent: 'center',
    alignItems: 'center',
  },
  phone: {
    ...fontStyles.small,
    color: colors.gray4,
  },
})

export default RecipientItem<|MERGE_RESOLUTION|>--- conflicted
+++ resolved
@@ -4,12 +4,7 @@
 import fontStyles from '@celo/react-components/styles/fonts.v2'
 import variables from '@celo/react-components/styles/variables'
 import * as React from 'react'
-<<<<<<< HEAD
-import { StyleSheet, Text, TouchableHighlight, View } from 'react-native'
-=======
-import { Image, StyleSheet, Text, View } from 'react-native'
-import { unknownUserIcon } from 'src/images/Images'
->>>>>>> bc480f29
+import { StyleSheet, Text, View } from 'react-native'
 import { getRecipientThumbnail, Recipient, RecipientKind } from 'src/recipients/recipient'
 
 interface Props {
@@ -37,22 +32,10 @@
             name={recipient.displayName}
             thumbnailPath={getRecipientThumbnail(recipient)}
             address={recipient.address}
-<<<<<<< HEAD
+            size={40}
           />
-          <View style={style.nameContainer}>
-            <Text
-              numberOfLines={1}
-              ellipsizeMode={'tail'}
-              style={[fontStyles.bodySmallSemiBold, style.name]}
-            >
-=======
-            size={40}
-          >
-            <Image source={unknownUserIcon} style={styles.image} />
-          </ContactCircle>
           <View style={styles.contentContainer}>
             <Text numberOfLines={1} ellipsizeMode={'tail'} style={styles.name}>
->>>>>>> bc480f29
               {recipient.displayName}
             </Text>
             <Text style={styles.phone}>{recipient.displayId}</Text>
