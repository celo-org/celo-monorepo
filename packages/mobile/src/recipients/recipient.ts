import { parsePhoneNumber } from '@celo/utils/src/phoneNumbers'
import * as fuzzysort from 'fuzzysort'
import { MinimalContact } from 'react-native-contacts'
import {
  AddressToE164NumberType,
  E164NumberToAddressType,
  RecipientVerificationStatus,
} from 'src/identity/reducer'
import Logger from 'src/utils/Logger'

const TAG = 'recipients/recipient'

export enum RecipientKind {
  MobileNumber = 'MobileNumber',
  Contact = 'Contact',
  QrCode = 'QrCode',
  Address = 'Address',
}

export type Recipient =
  | RecipientWithMobileNumber
  | RecipientWithContact
  | RecipientWithQrCode
  | RecipientWithAddress

interface IRecipient {
  kind: RecipientKind
  displayName: string
  displayId?: string
  e164PhoneNumber?: string
  address?: string
}

export interface RecipientWithMobileNumber extends IRecipient {
  kind: RecipientKind.MobileNumber
  e164PhoneNumber: string // MobileNumber recipients always have a parsable number
}

export interface RecipientWithContact extends IRecipient {
  kind: RecipientKind.Contact
  contactId: string
  phoneNumberLabel?: string
  thumbnailPath?: string
}

export interface RecipientWithQrCode extends IRecipient {
  kind: RecipientKind.QrCode
  address: string
  phoneNumberLabel?: string
  contactId?: string
  thumbnailPath?: string
}

export interface RecipientWithAddress extends IRecipient {
  kind: RecipientKind.Address
  address: string
}

export interface NumberToRecipient {
  [number: string]: RecipientWithContact
}

/**
 * Transforms contacts into a map of e164Number to recipients based on phone numbers from contacts.
 * If a contact has no phone numbers it won't result in any recipients.
 */
export function contactsToRecipients(contacts: MinimalContact[], defaultCountryCode: string) {
  try {
    //  We need a map of e164Number to recipients so we can efficiently
    //    update them later as the latest contact mappings arrive from the contact calls.
    const e164NumberToRecipients: NumberToRecipient = {}
    // Recipients without e164Numbers go here instead
    const otherRecipients: NumberToRecipient = {}

    for (const contact of contacts) {
      if (!contact.phoneNumbers || !contact.phoneNumbers.length) {
        // Skip contacts without phone numbers
        continue
      }

      for (const phoneNumber of contact.phoneNumbers) {
        const parsedNumber = parsePhoneNumber(phoneNumber.number, defaultCountryCode)

        if (parsedNumber) {
          if (e164NumberToRecipients[parsedNumber.e164Number]) {
            // Skip duplicate phone numbers
            continue
          }
          e164NumberToRecipients[parsedNumber.e164Number] = {
            kind: RecipientKind.Contact,
            displayName: contact.displayName,
            displayId: parsedNumber.displayNumber,
            e164PhoneNumber: parsedNumber.e164Number,
            phoneNumberLabel: phoneNumber.label,
            contactId: contact.recordID,
            thumbnailPath: contact.thumbnailPath,
          }
        } else {
          otherRecipients[phoneNumber.number] = {
            kind: RecipientKind.Contact,
            displayName: contact.displayName,
            displayId: phoneNumber.number,
            phoneNumberLabel: phoneNumber.label,
            contactId: contact.recordID,
            thumbnailPath: contact.thumbnailPath,
          }
        }
      }
    }

    return { e164NumberToRecipients, otherRecipients }
  } catch (error) {
    Logger.error(TAG, 'Failed to build recipients cache', error)
    throw error
  }
}

export function getRecipientFromAddress(
  address: string,
  addressToE164Number: AddressToE164NumberType,
  recipientCache: NumberToRecipient
) {
  const e164PhoneNumber = addressToE164Number[address]
  return e164PhoneNumber ? recipientCache[e164PhoneNumber] : undefined
}

export const getRecipientVerificationStatus = (
  recipient: Recipient,
  e164NumberToAddress: E164NumberToAddressType
): RecipientVerificationStatus => {
  if (recipient.kind === RecipientKind.QrCode || recipient.kind === RecipientKind.Address) {
    return RecipientVerificationStatus.VERIFIED
  }

<<<<<<< HEAD
  if (recipient.e164PhoneNumber) {
    const addresses = e164NumberToAddress[recipient.e164PhoneNumber]

    if (addresses === undefined) {
      return RecipientVerificationStatus.UNKNOWN
    }

    if (addresses === null) {
      return RecipientVerificationStatus.UNVERIFIED
    }

    return RecipientVerificationStatus.VERIFIED
  }

  return RecipientVerificationStatus.UNKNOWN
=======
  if (!recipient.e164PhoneNumber) {
    return RecipientVerificationStatus.UNKNOWN
  }

  const addresses = e164NumberToAddress[recipient.e164PhoneNumber]
  if (addresses === undefined) {
    return RecipientVerificationStatus.UNKNOWN
  }

  if (addresses === null) {
    return RecipientVerificationStatus.UNVERIFIED
  }

  return RecipientVerificationStatus.VERIFIED
>>>>>>> be455b3d
}

export function getRecipientThumbnail(recipient?: Recipient) {
  return recipient && recipient.kind === RecipientKind.Contact ? recipient.thumbnailPath : undefined
}

type PreparedRecipient = Recipient & {
  displayPrepared: Fuzzysort.Prepared | undefined
  phonePrepared: Fuzzysort.Prepared | undefined
}

type FuzzyRecipient = Recipient | PreparedRecipient

const SCORE_THRESHOLD = -6000

const fuzzysortOptions = {
  keys: ['displayName', 'e164PhoneNumber', 'address'],
  threshold: SCORE_THRESHOLD,
}

const fuzzysortPreparedOptions = {
  keys: ['displayPrepared', 'phonePrepared', 'addressPrepared'],
  threshold: SCORE_THRESHOLD,
}

const fuzzysortToRecipients = (
  fuzzyResults: Fuzzysort.KeysResults<FuzzyRecipient>
): FuzzyRecipient[] => {
  // This is the fastest way to map the 'obj' into a results array
  // https://jsperf.com/set-iterator-vs-foreach/16
  const result = []
  for (let _len = fuzzyResults.length, _key = 0; _key < _len; _key++) {
    result[_key] = fuzzyResults[_key].obj
  }
  return result
}

const nameCompare = (a: FuzzyRecipient, b: FuzzyRecipient) => {
  const nameA = a.displayName.toUpperCase()
  const nameB = b.displayName.toUpperCase()

  let comparison = 0
  if (nameA > nameB) {
    comparison = 1
  } else if (nameA < nameB) {
    comparison = -1
  }
  return comparison
}

const executeFuzzySearch = (
  recipients: FuzzyRecipient[],
  query: string,
  options: Fuzzysort.KeysOptions<FuzzyRecipient>,
  shouldSort?: boolean
): FuzzyRecipient[] => {
  const parsedQuery = query.replace(/[()-\s/\\]/g, '')
  if (parsedQuery === '' || parsedQuery.length < 2) {
    // fuzzysort does not handle empty string query
    if (shouldSort) {
      return recipients.sort(nameCompare)
    } else {
      return recipients
    }
  }

  return fuzzysortToRecipients(fuzzysort.go(parsedQuery, recipients, options))
}

export const filterRecipients = (recipients: Recipient[], query: string, shouldSort?: boolean) => {
  return executeFuzzySearch(recipients, query, fuzzysortOptions, shouldSort)
}

export const filterRecipientFactory = (recipients: Recipient[], shouldSort?: boolean) => {
  const preparedRecipients = recipients.map((r) => ({
    ...r,
    displayPrepared: fuzzysort.prepare(r.displayName),
    phonePrepared: r.e164PhoneNumber ? fuzzysort.prepare(r.e164PhoneNumber) : undefined,
    addressPrepared: r.address ? fuzzysort.prepare(r.address) : undefined,
  }))

  return (query: string) => {
    return executeFuzzySearch(preparedRecipients, query, fuzzysortPreparedOptions, shouldSort)
  }
}

// Returns true if two recipients are equivalent
// This isn't trivial because two recipients of diff types (Qr code vs contact)
// could potentially refer to the same recipient
export function areRecipientsEquivalent(recipient1: Recipient, recipient2: Recipient) {
  if (recipient1 === recipient2) {
    return true
  }

  if (
    recipient1.e164PhoneNumber &&
    recipient2.e164PhoneNumber &&
    recipient1.e164PhoneNumber === recipient2.e164PhoneNumber
  ) {
    return true
  }

  if (recipient1.address && recipient2.address && recipient1.address === recipient2.address) {
    return true
  }

  // Todo(Rossy) there's still the case where one recip's e164Number gets resolved to another's address
  // but to detect that we'll need to wire in the mappings and check there too

  return false
}<|MERGE_RESOLUTION|>--- conflicted
+++ resolved
@@ -132,23 +132,6 @@
     return RecipientVerificationStatus.VERIFIED
   }
 
-<<<<<<< HEAD
-  if (recipient.e164PhoneNumber) {
-    const addresses = e164NumberToAddress[recipient.e164PhoneNumber]
-
-    if (addresses === undefined) {
-      return RecipientVerificationStatus.UNKNOWN
-    }
-
-    if (addresses === null) {
-      return RecipientVerificationStatus.UNVERIFIED
-    }
-
-    return RecipientVerificationStatus.VERIFIED
-  }
-
-  return RecipientVerificationStatus.UNKNOWN
-=======
   if (!recipient.e164PhoneNumber) {
     return RecipientVerificationStatus.UNKNOWN
   }
@@ -163,7 +146,6 @@
   }
 
   return RecipientVerificationStatus.VERIFIED
->>>>>>> be455b3d
 }
 
 export function getRecipientThumbnail(recipient?: Recipient) {
