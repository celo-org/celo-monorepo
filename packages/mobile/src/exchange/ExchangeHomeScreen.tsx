import Button, { BtnTypes } from '@celo/react-components/components/Button'
import ScrollContainer from '@celo/react-components/components/ScrollContainer'
import SectionHeadNew from '@celo/react-components/components/SectionHeadNew'
import BigNumber from 'bignumber.js'
import * as React from 'react'
<<<<<<< HEAD
import { WithTranslation, withTranslation } from 'react-i18next'
=======
import { WithTranslation } from 'react-i18next'
>>>>>>> 1fba584b
import { StyleSheet, View } from 'react-native'
import SafeAreaView from 'react-native-safe-area-view'
import { connect } from 'react-redux'
import componentWithAnalytics from 'src/analytics/wrapper'
import AccountOverview from 'src/components/AccountOverview'
import { fetchExchangeRate } from 'src/exchange/actions'
import Activity from 'src/exchange/Activity'
import ExchangeRate from 'src/exchange/ExchangeRate'
import { CURRENCY_ENUM } from 'src/geth/consts'
import { Namespaces, withTranslation } from 'src/i18n'
import { navigate } from 'src/navigator/NavigationService'
import { Stacks } from 'src/navigator/Screens'
import { RootState } from 'src/redux/reducers'
import DisconnectBanner from 'src/shared/DisconnectBanner'
import { getRateForMakerToken } from 'src/utils/currencyExchange'

interface StateProps {
  exchangeRate: BigNumber
  goldBalance: string | null
  dollarBalance: string | null
}

interface DispatchProps {
  fetchExchangeRate: typeof fetchExchangeRate
}

type Props = StateProps & DispatchProps & WithTranslation

const mapStateToProps = (state: RootState): StateProps => ({
  exchangeRate: getRateForMakerToken(state.exchange.exchangeRatePair, CURRENCY_ENUM.DOLLAR),
  goldBalance: state.goldToken.balance,
  dollarBalance: state.stableToken.balance,
})

export class ExchangeHomeScreen extends React.Component<Props> {
  componentDidMount() {
    this.props.fetchExchangeRate()
  }

  goToBuyGold = () => {
    navigate(Stacks.ExchangeStack, {
      makerTokenDisplay: {
        makerToken: CURRENCY_ENUM.DOLLAR,
        makerTokenBalance: this.props.dollarBalance,
      },
    })
  }

  goToBuyDollars = () => {
    navigate(Stacks.ExchangeStack, {
      makerTokenDisplay: {
        makerToken: CURRENCY_ENUM.GOLD,
        makerTokenBalance: this.props.goldBalance,
      },
    })
  }

  render() {
    const { t, exchangeRate } = this.props

    return (
      <SafeAreaView style={styles.background}>
        <ScrollContainer
          heading={t('exchange')}
          testID="ExchangeScrollView"
          stickyHeaderIndices={[2]}
        >
          <DisconnectBanner />
          <View>
            <AccountOverview testID="ExchangeAccountOverview" />
            <View style={styles.lowerTop}>
              <ExchangeRate rate={exchangeRate} makerToken={CURRENCY_ENUM.DOLLAR} />
            </View>
            <View style={styles.buttonContainer}>
              <Button
                text={t('buy')}
                onPress={this.goToBuyGold}
                style={styles.button}
                standard={true}
                type={BtnTypes.PRIMARY}
              />
              <View style={styles.buttonDivider} />
              <Button
                text={t('sell')}
                onPress={this.goToBuyDollars}
                style={styles.button}
                standard={true}
                type={BtnTypes.PRIMARY}
              />
            </View>
          </View>
          <SectionHeadNew text={t('goldActivity')} />
          <View style={styles.activity}>
            <Activity />
          </View>
        </ScrollContainer>
      </SafeAreaView>
    )
  }
}

export default componentWithAnalytics(
  connect<StateProps, DispatchProps, {}, RootState>(
    mapStateToProps,
    {
      fetchExchangeRate,
    }
  )(withTranslation(Namespaces.exchangeFlow9)(ExchangeHomeScreen))
)

const styles = StyleSheet.create({
  activity: {
    flex: 1,
  },
  exchangeEvent: {
    flexDirection: 'row',
    justifyContent: 'space-between',
  },
  background: {
    backgroundColor: 'white',
    flex: 1,
    flexDirection: 'column',
    justifyContent: 'space-between',
  },
  pseudoHeader: {
    height: 40,
  },
  lowerTop: {
    justifyContent: 'center',
    alignItems: 'center',
    paddingBottom: 20,
  },
  buttonContainer: {
    flexDirection: 'row',
    marginHorizontal: 16,
  },
  button: {
    alignItems: 'center',
    justifyContent: 'space-around',
    paddingHorizontal: 20,
    flex: 1,
  },
  buttonDivider: {
    marginLeft: 16,
  },
})<|MERGE_RESOLUTION|>--- conflicted
+++ resolved
@@ -3,11 +3,7 @@
 import SectionHeadNew from '@celo/react-components/components/SectionHeadNew'
 import BigNumber from 'bignumber.js'
 import * as React from 'react'
-<<<<<<< HEAD
-import { WithTranslation, withTranslation } from 'react-i18next'
-=======
 import { WithTranslation } from 'react-i18next'
->>>>>>> 1fba584b
 import { StyleSheet, View } from 'react-native'
 import SafeAreaView from 'react-native-safe-area-view'
 import { connect } from 'react-redux'
