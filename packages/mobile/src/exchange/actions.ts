--- conflicted
+++ resolved
@@ -10,24 +10,12 @@
   SET_TOBIN_TAX = 'EXCHANGE/SET_TOBIN_TAX',
 }
 
-<<<<<<< HEAD
-=======
 export interface FetchExchangeRateAction {
   type: Actions.FETCH_EXCHANGE_RATE
   makerToken?: CURRENCY_ENUM
   makerAmount?: BigNumber
 }
 
-export const fetchExchangeRate = (
-  makerToken?: CURRENCY_ENUM,
-  makerAmount?: BigNumber
-): FetchExchangeRateAction => ({
-  type: Actions.FETCH_EXCHANGE_RATE,
-  makerToken,
-  makerAmount,
-})
-
->>>>>>> b61f82ae
 export interface SetExchangeRateAction {
   type: Actions.SET_EXCHANGE_RATE
   exchangeRatePair: ExchangeRatePair
@@ -36,12 +24,6 @@
 export interface SetTobinTaxAction {
   type: Actions.SET_TOBIN_TAX
   tobinTax: string
-}
-
-export interface FetchExchangeRateAction {
-  type: Actions.FETCH_TOBIN_TAX
-  makerToken?: CURRENCY_ENUM
-  makerAmount?: BigNumber
 }
 
 export interface FetchTobinTaxAction {
@@ -56,10 +38,13 @@
   makerAmount: BigNumber
 }
 
-export const fetchExchangeRate = (makerAmount?: BigNumber, makerToken?: CURRENCY_ENUM) => ({
+export const fetchExchangeRate = (
+  makerToken?: CURRENCY_ENUM,
+  makerAmount?: BigNumber
+): FetchExchangeRateAction => ({
   type: Actions.FETCH_EXCHANGE_RATE,
+  makerToken,
   makerAmount,
-  makerToken,
 })
 
 export const setExchangeRate = (exchangeRatePair: ExchangeRatePair): SetExchangeRateAction => ({
