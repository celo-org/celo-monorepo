--- conflicted
+++ resolved
@@ -15,13 +15,9 @@
   Actions,
   ExchangeTokensAction,
   FetchExchangeRateAction,
-<<<<<<< HEAD
   FetchTobinTaxAction,
   setExchangeRate,
   setTobinTax,
-=======
-  setExchangeRate,
->>>>>>> 3fbb0176
 } from 'src/exchange/actions'
 import { ExchangeRatePair, exchangeRatePairSelector } from 'src/exchange/reducer'
 import { CURRENCY_ENUM } from 'src/geth/consts'
@@ -47,7 +43,6 @@
 const LARGE_GOLD_SELL_AMOUNT_IN_WEI = new BigNumber(100 * 1000000000000000000)
 const EXCHANGE_DIFFERENCE_TOLERATED = 0.01 // Maximum difference between actual and displayed takerAmount
 
-<<<<<<< HEAD
 export function* doFetchTobinTax({ makerAmount, makerToken }: FetchTobinTaxAction) {
   try {
     let tobinTax
@@ -88,35 +83,12 @@
     yield put(showError(ErrorMessages.CALCULATE_FEE_FAILED))
   }
 }
-=======
+
 export function* doFetchExchangeRate(action: FetchExchangeRateAction) {
   Logger.debug(TAG, 'Calling @doFetchExchangeRate')
 
   const { makerToken, makerAmount } = action
->>>>>>> 3fbb0176
-
-export function* doFetchExchangeRate({ makerAmount, makerToken }: FetchExchangeRateAction) {
-  Logger.debug(TAG, 'Calling @doFetchExchangeRate')
   try {
-    // If makerAmount and makerToken are given, use them to estimate the exchange rate,
-    // as exchange rate depends on amount sold. Else default to preset large sell amount.
-    let goldMakerAmount
-    let dollarMakerAmount
-    if (makerAmount && makerToken) {
-      const makerAmountInWei: BigNumber = yield call(
-        convertToContractDecimals,
-        makerAmount,
-        makerToken
-      )
-      goldMakerAmount =
-        makerToken === CURRENCY_ENUM.GOLD ? makerAmountInWei : LARGE_GOLD_SELL_AMOUNT_IN_WEI
-      dollarMakerAmount =
-        makerToken === CURRENCY_ENUM.DOLLAR ? makerAmountInWei : LARGE_DOLLARS_SELL_AMOUNT_IN_WEI
-    } else {
-      goldMakerAmount = LARGE_GOLD_SELL_AMOUNT_IN_WEI
-      dollarMakerAmount = LARGE_DOLLARS_SELL_AMOUNT_IN_WEI
-    }
-
     yield call(getConnectedAccount)
 
     let makerAmountInWei
