import { Actions, ActionTypes } from 'src/exchange/actions'
import { getRehydratePayload, REHYDRATE, RehydrateAction } from 'src/redux/persist-helper'
import { RootState } from 'src/redux/reducers'

export const MAX_HISTORY_RETENTION = 30 * 24 * 3600 * 1000 // (ms) ~ 180 days

export interface ExchangeRatePair {
  goldMaker: string // number of dollarTokens received for one goldToken
  dollarMaker: string // number of goldTokens received for one dollarToken
}

export interface ExchangeRate {
  exchangeRate: string
  timestamp: number
}

export interface State {
  exchangeRatePair: ExchangeRatePair | null
<<<<<<< HEAD
  tobinTax: string | null
=======
  history: {
    celoGoldExchangeRates: ExchangeRate[]
    lastTimeUpdated: number
  }
>>>>>>> 9319c377
}

const initialState = {
  exchangeRatePair: null,
<<<<<<< HEAD
  tobinTax: null,
=======
  history: {
    celoGoldExchangeRates: [],
    lastTimeUpdated: 0,
  },
>>>>>>> 9319c377
}

export const exchangeRatePairSelector = (state: RootState) => state.exchange.exchangeRatePair
export const exchangeHistorySelector = (state: RootState) => state.exchange.history

export const historyReducer = (
  state: State['history'] | undefined = initialState.history,
  action: ActionTypes
): State['history'] => {
  const now = Date.now()
  switch (action.type) {
    case Actions.UPDATE_CELO_GOLD_EXCHANGE_RATE_HISTORY:
      return {
        ...state,
        celoGoldExchangeRates: [...state.celoGoldExchangeRates, ...action.exchangeRates].filter(
          (er) => er.timestamp > now - MAX_HISTORY_RETENTION
        ),
        lastTimeUpdated: now,
      }
    default:
      return state
  }
}

export const reducer = (
  state: State | undefined = initialState,
  action: ActionTypes | RehydrateAction
): State => {
  switch (action.type) {
    case REHYDRATE: {
      // Ignore some persisted properties
      return {
        ...state,
        ...getRehydratePayload(action, 'exchange'),
        exchangeRatePair: initialState.exchangeRatePair,
      }
    }

    case Actions.SET_EXCHANGE_RATE:
      return {
        ...state,
        exchangeRatePair: action.exchangeRatePair,
      }
<<<<<<< HEAD
    case Actions.SET_TOBIN_TAX:
      return {
        ...state,
        tobinTax: action.tobinTax,
=======
    case Actions.UPDATE_CELO_GOLD_EXCHANGE_RATE_HISTORY:
      return {
        ...state,
        history: historyReducer(state.history, action),
>>>>>>> 9319c377
      }
    default:
      return state
  }
}<|MERGE_RESOLUTION|>--- conflicted
+++ resolved
@@ -16,26 +16,20 @@
 
 export interface State {
   exchangeRatePair: ExchangeRatePair | null
-<<<<<<< HEAD
   tobinTax: string | null
-=======
   history: {
     celoGoldExchangeRates: ExchangeRate[]
     lastTimeUpdated: number
   }
->>>>>>> 9319c377
 }
 
 const initialState = {
   exchangeRatePair: null,
-<<<<<<< HEAD
   tobinTax: null,
-=======
   history: {
     celoGoldExchangeRates: [],
     lastTimeUpdated: 0,
   },
->>>>>>> 9319c377
 }
 
 export const exchangeRatePairSelector = (state: RootState) => state.exchange.exchangeRatePair
@@ -79,17 +73,15 @@
         ...state,
         exchangeRatePair: action.exchangeRatePair,
       }
-<<<<<<< HEAD
     case Actions.SET_TOBIN_TAX:
       return {
         ...state,
         tobinTax: action.tobinTax,
-=======
+      }
     case Actions.UPDATE_CELO_GOLD_EXCHANGE_RATE_HISTORY:
       return {
         ...state,
         history: historyReducer(state.history, action),
->>>>>>> 9319c377
       }
     default:
       return state
