--- conflicted
+++ resolved
@@ -69,26 +69,7 @@
 }
 
 export function ExchangeConfirmationCard(props: Props) {
-<<<<<<< HEAD
-  const {
-    t,
-    newDollarBalance,
-    newGoldBalance,
-    makerAmount,
-    takerAmount,
-    makerToken: token,
-    fee,
-    tobinTax,
-  } = props
-
-  const localCurrencyCode = useLocalCurrencyCode()
-  const localCurrencySymbol = useLocalCurrencySymbol()
-  const localMakerAmount = useDollarsToLocalAmount(props.makerAmount)
-  const localTakerAmount = useDollarsToLocalAmount(props.takerAmount)
-
-  const takerToken = getTakerToken(props)
-=======
-  const { t, newDollarBalance, newGoldBalance, makerAmount, takerAmount, fee } = props
+  const { t, newDollarBalance, newGoldBalance, makerAmount, takerAmount, fee, tobinTax } = props
 
   // TODO: improve this with a generic helper
   const makerToken =
@@ -96,7 +77,6 @@
       ? CURRENCY_ENUM.DOLLAR
       : CURRENCY_ENUM.GOLD
   const takerToken = makerToken === CURRENCY_ENUM.DOLLAR ? CURRENCY_ENUM.GOLD : CURRENCY_ENUM.DOLLAR
->>>>>>> 3962404f
 
   return (
     <View style={styles.container}>
