import colors from '@celo/react-components/styles/colors'
import { fontStyles } from '@celo/react-components/styles/fonts'
import BigNumber from 'bignumber.js'
import * as React from 'react'
<<<<<<< HEAD
import { WithTranslation, withTranslation } from 'react-i18next'
=======
import { WithTranslation } from 'react-i18next'
>>>>>>> 1fba584b
import { StyleSheet, Text, View } from 'react-native'
import CurrencyDisplay from 'src/components/CurrencyDisplay'
import FeeIcon from 'src/components/FeeIcon'
import LineItemRow from 'src/components/LineItemRow'
import ExchangeRate from 'src/exchange/ExchangeRate'
import { CURRENCY_ENUM } from 'src/geth/consts'
import { Namespaces, withTranslation } from 'src/i18n'
import {
  useDollarsToLocalAmount,
  useLocalCurrencyCode,
  useLocalCurrencySymbol,
} from 'src/localCurrency/hooks'
import RoundedArrow from 'src/shared/RoundedArrow'
import { getMoneyDisplayValue } from 'src/utils/formatting'

export interface ExchangeConfirmationCardProps {
  makerToken: CURRENCY_ENUM
  makerAmount: BigNumber
  takerAmount: BigNumber
  fee?: string
  exchangeRate?: BigNumber
  newDollarBalance?: BigNumber
  newGoldBalance?: BigNumber
}

type Props = ExchangeConfirmationCardProps & WithTranslation

const getTakerToken = (props: Props) => {
  return props.makerToken === CURRENCY_ENUM.DOLLAR ? CURRENCY_ENUM.GOLD : CURRENCY_ENUM.DOLLAR
}

const getExchangeRate = (props: Props) => {
  const { makerAmount, takerAmount, exchangeRate } = props

  if (exchangeRate) {
    return exchangeRate
  }

  // For feed drilldown, the exchange rate has not been provided
  return makerAmount.dividedBy(takerAmount)
}

const renderNewBalances = (
  props: Props,
  newDollarBalance: BigNumber,
  newGoldBalance: BigNumber
) => {
  const { t } = props

  return (
    <View style={styles.newBalanceContainer}>
      <View style={styles.line} />

      <View style={styles.titleContainer}>
        <Text style={[fontStyles.pCurrency, styles.title]}>{t('newBalance')}</Text>
      </View>
      <View style={styles.tabular}>
        <Text style={fontStyles.bodySecondary}>{t('global:celoDollars')}</Text>
        <Text numberOfLines={1} style={[fontStyles.body, styles.dollar]}>
          {getMoneyDisplayValue(newDollarBalance, CURRENCY_ENUM.DOLLAR, true)}
        </Text>
      </View>

      <View style={styles.tabular}>
        <Text style={fontStyles.bodySecondary}>{t('global:celoGold')}</Text>
        <Text numberOfLines={1} style={[fontStyles.body, styles.gold]}>
          {getMoneyDisplayValue(newGoldBalance, CURRENCY_ENUM.GOLD, true)}
        </Text>
      </View>
    </View>
  )
}

export function ExchangeConfirmationCard(props: Props) {
  const {
    t,
    newDollarBalance,
    newGoldBalance,
    makerAmount,
    takerAmount,
    makerToken: token,
    fee,
  } = props

  const localCurrencyCode = useLocalCurrencyCode()
  const localCurrencySymbol = useLocalCurrencySymbol()
  const localMakerAmount = useDollarsToLocalAmount(props.makerAmount)
  const localTakerAmount = useDollarsToLocalAmount(props.takerAmount)

  const takerToken = getTakerToken(props)

  return (
    <View style={styles.container}>
      <View style={styles.exchange}>
        <CurrencyDisplay
          amount={
            props.makerToken === CURRENCY_ENUM.DOLLAR && localCurrencyCode
              ? new BigNumber(localMakerAmount || 0)
              : makerAmount
          }
          size={36}
          type={props.makerToken}
          currencySymbol={localCurrencySymbol}
        />
        <View style={styles.arrow}>
          <RoundedArrow />
        </View>
        <CurrencyDisplay
          amount={
            takerToken === CURRENCY_ENUM.DOLLAR && localCurrencyCode
              ? new BigNumber(localTakerAmount || 0)
              : takerAmount
          }
          size={36}
          type={takerToken}
          currencySymbol={localCurrencySymbol}
        />
      </View>

      <View style={styles.title}>
        <ExchangeRate rate={getExchangeRate(props)} makerToken={token} />
      </View>

      <View style={styles.feeContainer}>
        <LineItemRow
          currencySymbol={takerToken}
          amount={fee || '0.00'}
          title={t('securityFee')}
          titleIcon={<FeeIcon />}
        />
        <LineItemRow
          currencySymbol={takerToken}
          amount={'0.01'}
          title={t('exchangeFee')}
          titleIcon={<FeeIcon isExchange={true} />}
        />
      </View>

      {newDollarBalance &&
        newGoldBalance &&
        renderNewBalances(props, newDollarBalance, newGoldBalance)}
    </View>
  )
}

const styles = StyleSheet.create({
  container: {
    borderWidth: 1,
    borderColor: colors.darkLightest,
    justifyContent: 'center',
    paddingHorizontal: 20,
  },
  feeContainer: {
    marginBottom: 10,
    paddingHorizontal: 50,
  },
  arrow: {
    marginHorizontal: 10,
    alignItems: 'center',
    justifyContent: 'center',
  },
  tabular: {
    flexDirection: 'row',
    justifyContent: 'space-between',
    alignSelf: 'stretch',
    paddingHorizontal: 40,
    marginVertical: 5,
    marginHorizontal: 10,
  },
  line: {
    borderBottomColor: colors.darkLightest,
    borderBottomWidth: 1,
    margin: 10,
  },
  exchange: {
    marginTop: 20,
    flexDirection: 'row',
    justifyContent: 'center',
    alignItems: 'center',
  },
  titleContainer: {
    paddingTop: 15,
    justifyContent: 'center',
    alignItems: 'center',
  },
  title: {
    marginVertical: 10,
  },
  newBalanceContainer: {
    marginBottom: 20,
  },
  gold: {
    color: colors.celoGold,
  },
  dollar: {
    color: colors.celoGreen,
  },
})

export default withTranslation(Namespaces.exchangeFlow9)(ExchangeConfirmationCard)<|MERGE_RESOLUTION|>--- conflicted
+++ resolved
@@ -2,11 +2,7 @@
 import { fontStyles } from '@celo/react-components/styles/fonts'
 import BigNumber from 'bignumber.js'
 import * as React from 'react'
-<<<<<<< HEAD
-import { WithTranslation, withTranslation } from 'react-i18next'
-=======
 import { WithTranslation } from 'react-i18next'
->>>>>>> 1fba584b
 import { StyleSheet, Text, View } from 'react-native'
 import CurrencyDisplay from 'src/components/CurrencyDisplay'
 import FeeIcon from 'src/components/FeeIcon'
