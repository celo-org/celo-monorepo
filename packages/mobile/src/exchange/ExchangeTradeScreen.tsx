--- conflicted
+++ resolved
@@ -110,21 +110,13 @@
 
   goToReview = () => {
     const { inputToken, inputAmount } = this.state
-<<<<<<< HEAD
-    const inputTokenCode = this.getInputTokenDisplayText()
-=======
     const inputTokenDisplayName = this.getInputTokenDisplayText()
->>>>>>> 3fbb0176
     navigate(Screens.ExchangeReview, {
       exchangeInput: {
         makerToken: this.state.makerToken,
         makerTokenBalance: this.state.makerTokenAvailableBalance,
         inputToken,
-<<<<<<< HEAD
-        inputTokenCode,
-=======
         inputTokenDisplayName,
->>>>>>> 3fbb0176
         inputAmount: parseInputAmount(inputAmount),
       },
     })
