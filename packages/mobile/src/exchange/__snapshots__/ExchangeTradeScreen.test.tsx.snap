--- conflicted
+++ resolved
@@ -74,11 +74,7 @@
                   ]
                 }
               >
-<<<<<<< HEAD
-                amount (global:gold)
-=======
                 exchangeAmount
->>>>>>> 3fbb0176
               </Text>
               <View
                 accessible={true}
@@ -112,11 +108,7 @@
                     ]
                   }
                 >
-<<<<<<< HEAD
-                  switchTo USD
-=======
                   switchTo
->>>>>>> 3fbb0176
                 </Text>
               </View>
             </View>
@@ -182,12 +174,7 @@
                 ]
               }
             >
-<<<<<<< HEAD
-              subtotal
-               (@ $9.09)
-=======
               inputSubtotal
->>>>>>> 3fbb0176
             </Text>
             <Text
               style={
