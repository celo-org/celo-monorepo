--- conflicted
+++ resolved
@@ -1,8 +1,5 @@
 import Button, { BtnTypes } from '@celo/react-components/components/Button'
-<<<<<<< HEAD
-=======
 import HorizontalLine from '@celo/react-components/components/HorizontalLine'
->>>>>>> 3fbb0176
 import colors from '@celo/react-components/styles/colors'
 import { fontStyles } from '@celo/react-components/styles/fonts'
 import { componentStyles } from '@celo/react-components/styles/styles'
@@ -17,11 +14,7 @@
 import { CustomEventNames } from 'src/analytics/constants'
 import componentWithAnalytics from 'src/analytics/wrapper'
 import FeeIcon from 'src/components/FeeIcon'
-<<<<<<< HEAD
 import { exchangeTokens, fetchExchangeRate, fetchTobinTax } from 'src/exchange/actions'
-=======
-import { exchangeTokens, fetchExchangeRate } from 'src/exchange/actions'
->>>>>>> 3fbb0176
 import { ExchangeRatePair } from 'src/exchange/reducer'
 import { CURRENCY_ENUM } from 'src/geth/consts'
 import { Namespaces } from 'src/i18n'
@@ -52,11 +45,7 @@
     makerToken: CURRENCY_ENUM
     makerTokenBalance: string
     inputToken: CURRENCY_ENUM
-<<<<<<< HEAD
-    inputTokenCode: string
-=======
     inputTokenDisplayName: string
->>>>>>> 3fbb0176
     inputAmount: BigNumber
   }
 }
@@ -64,11 +53,7 @@
 interface State {
   makerToken: CURRENCY_ENUM
   inputToken: CURRENCY_ENUM
-<<<<<<< HEAD
-  inputTokenCode: string
-=======
   inputTokenDisplayName: string
->>>>>>> 3fbb0176
   inputAmount: BigNumber
 }
 
@@ -92,11 +77,7 @@
   state: State = {
     makerToken: CURRENCY_ENUM.GOLD,
     inputToken: CURRENCY_ENUM.GOLD,
-<<<<<<< HEAD
-    inputTokenCode: this.props.t('global:gold'),
-=======
     inputTokenDisplayName: this.props.t('global:gold'),
->>>>>>> 3fbb0176
     inputAmount: new BigNumber(0),
   }
 
@@ -112,12 +93,6 @@
   }
 
   getExchangePropertiesFromNavProps() {
-<<<<<<< HEAD
-    const { makerToken, inputAmount, inputToken, inputTokenCode } = this.props.navigation.getParam(
-      'exchangeInput'
-    )
-    if (!makerToken || !inputAmount || !inputToken || !inputTokenCode) {
-=======
     const {
       makerToken,
       inputAmount,
@@ -125,17 +100,12 @@
       inputTokenDisplayName,
     } = this.props.navigation.getParam('exchangeInput')
     if (!makerToken || !inputAmount || !inputToken || !inputTokenDisplayName) {
->>>>>>> 3fbb0176
       throw new Error('Missing exchange input from nav props')
     }
     this.setState({
       makerToken,
       inputToken,
-<<<<<<< HEAD
-      inputTokenCode,
-=======
       inputTokenDisplayName,
->>>>>>> 3fbb0176
       inputAmount,
     })
     // Update exchange rate based on makerToken and makerAmount
@@ -146,29 +116,18 @@
       makerAmount = getTakerAmount(inputAmount, exchangeRate)
     }
     this.props.fetchExchangeRate(makerToken, makerAmount)
-<<<<<<< HEAD
     this.props.fetchTobinTax(makerAmount, makerToken)
-  }
-
-  getMakerAmount() {
-    const input = this.state.inputAmount
-=======
   }
 
   getMakerAmount() {
     let input = this.state.inputAmount
->>>>>>> 3fbb0176
     if (this.state.makerToken !== this.state.inputToken) {
       const exchangeRate = getRateForMakerToken(
         this.props.exchangeRatePair,
         this.state.makerToken,
         this.state.inputToken
       )
-<<<<<<< HEAD
-      getTakerAmount(input, exchangeRate)
-=======
       input = getTakerAmount(input, exchangeRate)
->>>>>>> 3fbb0176
     }
     return input
   }
@@ -191,11 +150,7 @@
   }
 
   render() {
-<<<<<<< HEAD
     const { exchangeRatePair, fee, t, appConnected, tobinTax } = this.props
-=======
-    const { exchangeRatePair, fee, t, appConnected } = this.props
->>>>>>> 3fbb0176
 
     const exchangeRate = getRateForMakerToken(
       exchangeRatePair,
@@ -209,31 +164,19 @@
         <View style={styles.paddedContainer}>
           <DisconnectBanner />
           <ScrollView>
-<<<<<<< HEAD
-            <View style={styles.column}>
-              <View style={styles.amountRow}>
-                <Text style={styles.exchangeBodyText}>
-                  {t('exchangeAmount', { tokenName: t(`global:${this.state.inputTokenCode}`) })}
-=======
             <View style={styles.flexStart}>
               <View style={styles.amountRow}>
                 <Text style={styles.exchangeBodyText}>
                   {t('exchangeAmount', {
                     tokenName: t(`global:${this.state.inputTokenDisplayName}`),
                   })}
->>>>>>> 3fbb0176
                 </Text>
                 <Text style={styles.currencyAmountText}>
                   {getMoneyDisplayValue(this.state.inputAmount, this.state.inputToken, true)}
                 </Text>
               </View>
-<<<<<<< HEAD
-              <View style={styles.line} />
-              <View style={styles.feeRowContainer}>
-=======
               <HorizontalLine />
               <View style={styles.subtotalRowContainer}>
->>>>>>> 3fbb0176
                 <Text style={styles.exchangeBodyText}>
                   {t('subtotalAmount', {
                     rate: getMoneyDisplayValue(exchangeRate, CURRENCY_ENUM.DOLLAR, true),
@@ -248,11 +191,7 @@
                   <Text style={styles.exchangeBodyText}>{t('exchangeFee')}</Text>
                   <FeeIcon tintColor={colors.lightGray} isExchange={true} />
                 </View>
-<<<<<<< HEAD
                 <Text style={styles.exchangeBodyText}>{tobinTax}</Text>
-=======
-                <Text style={styles.exchangeBodyText}>{fee}</Text>
->>>>>>> 3fbb0176
               </View>
               <View style={styles.feeRowContainer}>
                 <View style={styles.feeTextWithIconContainer}>
@@ -261,11 +200,7 @@
                 </View>
                 <Text style={styles.exchangeBodyText}>{fee}</Text>
               </View>
-<<<<<<< HEAD
-              <View style={styles.line} />
-=======
               <HorizontalLine />
->>>>>>> 3fbb0176
               <View style={styles.rowContainer}>
                 <Text style={fontStyles.bodyBold}>{t('sendFlow7:total')}</Text>
                 <Text style={fontStyles.bodyBold}>
@@ -302,39 +237,21 @@
 const styles = StyleSheet.create({
   container: {
     flex: 1,
-<<<<<<< HEAD
-    flexDirection: 'column',
-=======
->>>>>>> 3fbb0176
     justifyContent: 'space-between',
   },
   paddedContainer: {
     paddingHorizontal: 16,
   },
-<<<<<<< HEAD
-  column: {
-    justifyContent: 'flex-start',
-  },
-  headerTextContainer: { flex: 1, alignSelf: 'center', alignItems: 'center' },
-  line: {
-    borderBottomColor: colors.darkLightest,
-    borderBottomWidth: 1,
-    marginVertical: 10,
-  },
-=======
   flexStart: {
     justifyContent: 'flex-start',
   },
   headerTextContainer: { flex: 1, alignSelf: 'center', alignItems: 'center' },
->>>>>>> 3fbb0176
   exchangeBodyText: { ...fontStyles.body, fontSize: 15 },
   currencyAmountText: { ...fontStyles.body, fontSize: 24, lineHeight: 39, color: colors.celoGreen },
   feeTextWithIconContainer: { flexDirection: 'row', alignItems: 'center' },
   rowContainer: {
     flexDirection: 'row',
     justifyContent: 'space-between',
-<<<<<<< HEAD
-=======
     marginTop: 20,
   },
   subtotalRowContainer: {
@@ -342,7 +259,6 @@
     justifyContent: 'space-between',
     marginVertical: 5,
     marginTop: 20,
->>>>>>> 3fbb0176
   },
   feeRowContainer: {
     flexDirection: 'row',
