--- conflicted
+++ resolved
@@ -1,13 +1,8 @@
 import locales from '@celo/mobile/locales'
 import { currencyTranslations } from '@celo/utils/src/currencies'
-<<<<<<< HEAD
-import i18n, { LanguageDetectorModule } from 'i18next'
-import { initReactI18next } from 'react-i18next'
-=======
 import hoistStatics from 'hoist-non-react-statics'
 import i18n, { LanguageDetectorModule } from 'i18next'
 import { initReactI18next, withTranslation as withTranslationI18Next } from 'react-i18next'
->>>>>>> 1fba584b
 import * as RNLocalize from 'react-native-localize'
 import Logger from 'src/utils/Logger'
 
