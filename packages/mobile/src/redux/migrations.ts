--- conflicted
+++ resolved
@@ -33,23 +33,21 @@
     }
   },
   2: (state: any) => {
-<<<<<<< HEAD
-    const secureSendPhoneNumberMapping = {}
-    const isValidRecipient = false
-
-    return {
-      ...state,
-      send: {
-        ...state.send,
-        secureSendPhoneNumberMapping,
-        isValidRecipient,
-=======
     return {
       ...state,
       app: {
         ...state.app,
         numberVerified: false,
->>>>>>> 4bf66b04
+      },
+    }
+  },
+  3: (state: any) => {
+    return {
+      ...state,
+      send: {
+        ...state.send,
+        secureSendPhoneNumberMapping: {},
+        isValidRecipient: false,
       },
     }
   },
