--- conflicted
+++ resolved
@@ -53,9 +53,7 @@
 
 export const PROMOTE_REWARDS_APP = false
 
-<<<<<<< HEAD
 export const LOCAL_CURRENCY_SYMBOL = Config.LOCAL_CURRENCY_SYMBOL || null
-=======
+
 // The number of seconds before the sender can reclaim the payment.
-export const ESCROW_PAYMENT_EXPIRY_SECONDS = 172800 // 2 days
->>>>>>> 5f8ffb00
+export const ESCROW_PAYMENT_EXPIRY_SECONDS = 172800 // 2 days