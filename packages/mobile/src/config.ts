--- conflicted
+++ resolved
@@ -44,11 +44,8 @@
 export const ESCROW_PAYMENT_EXPIRY_SECONDS = 86400 // 1 days
 // We need to fallback to `integration` for testing under jest where react-native-config is undefined.
 export const DEFAULT_TESTNET = Config.DEFAULT_TESTNET || 'integration'
-<<<<<<< HEAD
 export const DAILY_PAYMENT_LIMIT_CUSD = 500
-=======
 export const SMS_RETRIEVER_APP_SIGNATURE = Config.SMS_RETRIEVER_APP_SIGNATURE
->>>>>>> 6a4d8eb1
 
 // LINKS
 export const CELO_VERIFIER_DOWNLOAD_LINK = 'https://celo.org/rewards'
