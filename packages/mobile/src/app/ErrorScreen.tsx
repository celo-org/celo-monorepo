import FullscreenCTA from '@celo/react-components/components/FullscreenCTA'
import { componentStyles } from '@celo/react-components/styles/styles'
import * as React from 'react'
<<<<<<< HEAD
import { WithTranslation, withTranslation } from 'react-i18next'
=======
import { WithTranslation } from 'react-i18next'
>>>>>>> 1fba584b
import { Text, View } from 'react-native'
import { NavigationParams, NavigationScreenProp } from 'react-navigation'
import { Namespaces, withTranslation } from 'src/i18n'
import { deleteChainDataAndRestartApp, RESTART_APP_I18N_KEY } from 'src/utils/AppRestart'

interface OwnProps {
  errorMessage?: string
  navigation?: NavigationScreenProp<NavigationParams>
}

type Props = OwnProps & WithTranslation

class ErrorScreen extends React.Component<Props> {
  static navigationOptions = { header: null }

  getErrorMessage() {
    return (
      this.props.errorMessage ||
      (this.props.navigation && this.props.navigation.getParam('errorMessage')) ||
      'unknown'
    )
  }

  render() {
    const { t } = this.props
    const errorMessage = this.getErrorMessage()
    return (
      <FullscreenCTA
        CTAText={t(RESTART_APP_I18N_KEY)}
        CTAHandler={deleteChainDataAndRestartApp}
        title={t('oops')}
        subtitle={t('somethingWrong')}
      >
        <View>
          <Text style={componentStyles.errorMessage} numberOfLines={10} ellipsizeMode="tail">
            {t(errorMessage)}
          </Text>
        </View>
      </FullscreenCTA>
    )
  }
}

export default withTranslation(Namespaces.global)(ErrorScreen)<|MERGE_RESOLUTION|>--- conflicted
+++ resolved
@@ -1,11 +1,7 @@
 import FullscreenCTA from '@celo/react-components/components/FullscreenCTA'
 import { componentStyles } from '@celo/react-components/styles/styles'
 import * as React from 'react'
-<<<<<<< HEAD
-import { WithTranslation, withTranslation } from 'react-i18next'
-=======
 import { WithTranslation } from 'react-i18next'
->>>>>>> 1fba584b
 import { Text, View } from 'react-native'
 import { NavigationParams, NavigationScreenProp } from 'react-navigation'
 import { Namespaces, withTranslation } from 'src/i18n'
