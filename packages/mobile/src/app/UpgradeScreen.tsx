import FullscreenCTA from '@celo/react-components/components/FullscreenCTA'
import * as React from 'react'
<<<<<<< HEAD
import { WithTranslation, withTranslation } from 'react-i18next'
=======
import { WithTranslation } from 'react-i18next'
>>>>>>> 1fba584b
import { NavigationParams, NavigationScreenProp } from 'react-navigation'
import { Namespaces, withTranslation } from 'src/i18n'
import { navigateToWalletPlayStorePage } from 'src/utils/linking'

interface OwnProps {
  errorMessage?: string
  navigation?: NavigationScreenProp<NavigationParams>
}

type Props = OwnProps & WithTranslation

class UpgradeScreen extends React.Component<Props> {
  static navigationOptions = { header: null }

  render() {
    const { t } = this.props
    return (
      <FullscreenCTA
        title={t('appHasToBeUpdated')}
        subtitle={t('thisVersionIsInsecure')}
        CTAText={t('update')}
        CTAHandler={navigateToWalletPlayStorePage}
      />
    )
  }
}

export default withTranslation(Namespaces.global)(UpgradeScreen)<|MERGE_RESOLUTION|>--- conflicted
+++ resolved
@@ -1,10 +1,6 @@
 import FullscreenCTA from '@celo/react-components/components/FullscreenCTA'
 import * as React from 'react'
-<<<<<<< HEAD
-import { WithTranslation, withTranslation } from 'react-i18next'
-=======
 import { WithTranslation } from 'react-i18next'
->>>>>>> 1fba584b
 import { NavigationParams, NavigationScreenProp } from 'react-navigation'
 import { Namespaces, withTranslation } from 'src/i18n'
 import { navigateToWalletPlayStorePage } from 'src/utils/linking'
