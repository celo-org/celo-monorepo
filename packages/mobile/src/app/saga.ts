import { AppState, Linking } from 'react-native'
import { REHYDRATE } from 'redux-persist/es/constants'
import { eventChannel } from 'redux-saga'
import { all, call, cancelled, put, select, spawn, take, takeLatest } from 'redux-saga/effects'
import { PincodeType } from 'src/account/reducer'
import { getPincode } from 'src/account/saga'
import { showError } from 'src/alert/actions'
import {
  Actions,
  NavigatePinProtected,
  OpenDeepLink,
  SetAppState,
  setAppState,
  setLanguage,
} from 'src/app/actions'
import { ErrorMessages } from 'src/app/ErrorMessages'
import { getAppLocked, getLockWithPinEnabled } from 'src/app/selectors'
import { handleDappkitDeepLink } from 'src/dappkit/dappkit'
import { isAppVersionDeprecated } from 'src/firebase/firebase'
import { receiveAttestationMessage } from 'src/identity/actions'
import { CodeInputType } from 'src/identity/verification'
import {
  NavActions,
  navigate,
  navigateAfterPinEntered,
  navigateBack,
} from 'src/navigator/NavigationService'
import { Screens, Stacks } from 'src/navigator/Screens'
import { getCachedPincode } from 'src/pincode/PincodeCache'
import { PersistedRootState } from 'src/redux/reducers'
import Logger from 'src/utils/Logger'
import { clockInSync } from 'src/utils/time'
import { toggleFornoMode } from 'src/web3/actions'
import { isInitiallyFornoMode } from 'src/web3/contracts'
import { fornoSelector } from 'src/web3/selectors'
import { parse } from 'url'
const TAG = 'app/saga'

export function* waitForRehydrate() {
  yield take(REHYDRATE)
  return
}

interface PersistedStateProps {
  language: string | null
  e164Number: string
  pincodeType: PincodeType
  redeemComplete: boolean
  account: string | null
  hasSeenVerificationNux: boolean
}

const mapStateToProps = (state: PersistedRootState): PersistedStateProps | null => {
  if (!state) {
    return null
  }
  return {
    language: state.app.language,
    e164Number: state.account.e164PhoneNumber,
    pincodeType: state.account.pincodeType,
    redeemComplete: state.invite.redeemComplete,
    account: state.web3.account,
    hasSeenVerificationNux: state.identity.hasSeenVerificationNux,
  }
}

// Upon every app restart, web3 is initialized according to .env file
// This updates to the chosen forno mode in store
export function* toggleToProperSyncMode() {
  Logger.info(TAG + '@toggleToProperSyncMode/', 'Ensuring proper sync mode...')
  yield take(REHYDRATE)
  const fornoMode = yield select(fornoSelector)
  if (fornoMode !== isInitiallyFornoMode()) {
    Logger.info(TAG + '@toggleToProperSyncMode/', `Switching to fornoMode: ${fornoMode}`)
    yield put(toggleFornoMode(fornoMode))
  }
}

export function* navigateToProperScreen() {
  yield all([take(REHYDRATE), take(NavActions.SET_NAVIGATOR)])

  const isDeprecated: boolean = yield call(isAppVersionDeprecated)

  if (isDeprecated) {
    Logger.warn(TAG, 'App version is deprecated')
    navigate(Screens.UpgradeScreen)
    return
  } else {
    Logger.debug(TAG, 'App version is valid')
  }

  const mappedState: PersistedStateProps = yield select(mapStateToProps)

  if (!mappedState) {
    navigate(Stacks.NuxStack)
    return
  }

  const {
    language,
    e164Number,
    pincodeType,
    redeemComplete,
    account,
    hasSeenVerificationNux,
  } = mappedState

  const deepLink = yield call(Linking.getInitialURL)
  const inSync = yield call(clockInSync)
  const lockWithPinEnabled = yield select(getLockWithPinEnabled)

  if (language) {
    yield put(setLanguage(language))
  }

  if (deepLink) {
    handleDeepLink(deepLink)
    return
  }

<<<<<<< HEAD
  // if (!language) {
  //   navigate(Stacks.NuxStack)
  // } else if (!inSync) {
  //   navigate(Screens.SetClock)
  // } else if (!e164Number) {
  //   navigate(Screens.JoinCelo)
  // } else if (pincodeType === PincodeType.Unset) {
  //   navigate(Screens.PincodeEducation)
  // } else if (!redeemComplete && !account) {
  //   navigate(Screens.EnterInviteCode)
  // } else if (!hasSeenVerificationNux) {
  navigate(Screens.VerificationLoadingScreen)
  // } else {
  //   navigate(Stacks.AppStack)
  // }
=======
  const appLockedAwareNavigate = account && lockWithPinEnabled ? navigateAfterPinEntered : navigate

  if (!language) {
    appLockedAwareNavigate(Stacks.NuxStack)
  } else if (!inSync) {
    appLockedAwareNavigate(Screens.SetClock)
  } else if (!e164Number) {
    appLockedAwareNavigate(Screens.JoinCelo)
  } else if (pincodeType === PincodeType.Unset) {
    appLockedAwareNavigate(Screens.PincodeEducation)
  } else if (!redeemComplete && !account) {
    appLockedAwareNavigate(Screens.EnterInviteCode)
  } else if (!hasSeenVerificationNux) {
    appLockedAwareNavigate(Screens.VerificationEducationScreen)
  } else {
    appLockedAwareNavigate(Stacks.AppStack)
  }
>>>>>>> 7bd461a4
}

export function* handleDeepLink(action: OpenDeepLink) {
  const { deepLink } = action
  Logger.debug(TAG, 'Handling deep link', deepLink)
  const rawParams = parse(deepLink, true)
  if (rawParams.path) {
    if (rawParams.path.startsWith('/v/')) {
      yield put(receiveAttestationMessage(rawParams.path.substr(3), CodeInputType.DEEP_LINK))
    }

    if (rawParams.path.startsWith('/dappkit')) {
      handleDappkitDeepLink(deepLink)
    }
  }
}

export function* handleNavigatePinProtected(action: NavigatePinProtected) {
  const fornoMode = yield select(fornoSelector)
  try {
    // TODO: Implement PIN protection for forno mode
    if (!fornoMode) {
      yield call(getPincode, false, () => {
        navigate(action.routeName, action.params)
      })
    } else {
      navigate(action.routeName, action.params)
    }
  } catch (error) {
    Logger.error(TAG + '@showBackupAndRecovery', 'Incorrect pincode', error)
    yield put(showError(ErrorMessages.INCORRECT_PIN))
  }
}

export function* watchNavigatePinProtected() {
  yield takeLatest(Actions.NAVIGATE_PIN_PROTECTED, handleNavigatePinProtected)
}

export function* watchDeepLinks() {
  yield takeLatest(Actions.OPEN_DEEP_LINK, handleDeepLink)
}

function createAppStateChannel() {
  return eventChannel((emit: any) => {
    AppState.addEventListener('change', emit)

    const removeEventListener = () => {
      AppState.removeEventListener('change', emit)
    }
    return removeEventListener
  })
}

function* watchAppState() {
  Logger.debug(`${TAG}@monitorAppState`, 'Starting monitor app state saga')
  const appStateChannel = yield createAppStateChannel()
  while (true) {
    try {
      const newState = yield take(appStateChannel)
      Logger.debug(`${TAG}@monitorAppState`, `App changed state: ${newState}`)
      yield put(setAppState(newState))
    } catch (error) {
      Logger.error(`${TAG}@monitorAppState`, `App state Error`, error)
    } finally {
      if (yield cancelled()) {
        appStateChannel.close()
      }
    }
  }
}

function* handleSetAppState(action: SetAppState) {
  const appLocked = yield select(getAppLocked)
  const cachedPin = getCachedPincode()
  const lockWithPinEnabled = yield select(getLockWithPinEnabled)
  if (lockWithPinEnabled && action.state === 'background' && !appLocked && !cachedPin) {
    navigate(Screens.Background, {
      onUnlock() {
        navigateBack({ immediate: true })
      },
    })
  }
}

export function* appSaga() {
  yield spawn(navigateToProperScreen)
  yield spawn(toggleToProperSyncMode)
  yield spawn(watchNavigatePinProtected)
  yield spawn(watchDeepLinks)
  yield spawn(watchAppState)
  yield takeLatest(Actions.SET_APP_STATE, handleSetAppState)
}<|MERGE_RESOLUTION|>--- conflicted
+++ resolved
@@ -118,23 +118,6 @@
     return
   }
 
-<<<<<<< HEAD
-  // if (!language) {
-  //   navigate(Stacks.NuxStack)
-  // } else if (!inSync) {
-  //   navigate(Screens.SetClock)
-  // } else if (!e164Number) {
-  //   navigate(Screens.JoinCelo)
-  // } else if (pincodeType === PincodeType.Unset) {
-  //   navigate(Screens.PincodeEducation)
-  // } else if (!redeemComplete && !account) {
-  //   navigate(Screens.EnterInviteCode)
-  // } else if (!hasSeenVerificationNux) {
-  navigate(Screens.VerificationLoadingScreen)
-  // } else {
-  //   navigate(Stacks.AppStack)
-  // }
-=======
   const appLockedAwareNavigate = account && lockWithPinEnabled ? navigateAfterPinEntered : navigate
 
   if (!language) {
@@ -152,7 +135,6 @@
   } else {
     appLockedAwareNavigate(Stacks.AppStack)
   }
->>>>>>> 7bd461a4
 }
 
 export function* handleDeepLink(action: OpenDeepLink) {
