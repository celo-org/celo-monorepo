--- conflicted
+++ resolved
@@ -20,12 +20,8 @@
 import { CodeInputType } from 'src/identity/verification'
 import { navigate } from 'src/navigator/NavigationService'
 import { Screens } from 'src/navigator/Screens'
-<<<<<<< HEAD
-import { getCachedPincode } from 'src/pincode/PasswordCache'
-=======
-import { getCachedPincode } from 'src/pincode/PincodeCache'
+import { getPinCache } from 'src/pincode/PasswordCache'
 import { RootState } from 'src/redux/reducers'
->>>>>>> 51fe1468
 import Logger from 'src/utils/Logger'
 import { clockInSync } from 'src/utils/time'
 import { parse } from 'url'
@@ -132,7 +128,7 @@
   const appLocked = yield select(getAppLocked)
   const lastTimeBackgrounded = yield select(getLastTimeBackgrounded)
   const now = Date.now()
-  const cachedPin = getCachedPincode()
+  const cachedPin = getPinCache()
   const lockWithPinEnabled = yield select(getLockWithPinEnabled)
   if (
     !cachedPin &&
