import Button, { BtnTypes } from '@celo/react-components/components/Button'
import colors from '@celo/react-components/styles/colors'
import * as React from 'react'
<<<<<<< HEAD
import { WithTranslation, withTranslation } from 'react-i18next'
=======
import { WithTranslation } from 'react-i18next'
>>>>>>> 1fba584b
import { StyleSheet, View } from 'react-native'
import SafeAreaView from 'react-native-safe-area-view'
import { Namespaces, withTranslation } from 'src/i18n'
import { deleteChainDataAndRestartApp, RESTART_APP_I18N_KEY } from 'src/utils/AppRestart'

const SHOW_RESTART_BUTTON_TIMEOUT = 10000

interface State {
  showRestartButton: boolean
}

type Props = {} & WithTranslation
export class AppLoading extends React.Component<Props, State> {
  showRestartButtonTimer: number | null = null

  state = {
    showRestartButton: false,
  }

  componentDidMount() {
    this.showRestartButtonTimer = window.setTimeout(
      this.showRestartButton,
      SHOW_RESTART_BUTTON_TIMEOUT
    )
  }

  componentWillUnmount() {
    if (this.showRestartButtonTimer) {
      clearTimeout(this.showRestartButtonTimer)
    }
  }

  showRestartButton = () => {
    this.setState({ showRestartButton: true })
  }

  render() {
    const { t } = this.props

    return (
      <SafeAreaView style={styles.content}>
        <View style={styles.button}>
          {this.state.showRestartButton && (
            <Button
              onPress={deleteChainDataAndRestartApp}
              text={t(RESTART_APP_I18N_KEY)}
              standard={false}
              type={BtnTypes.PRIMARY}
              testID="RestartButton"
            />
          )}
        </View>
      </SafeAreaView>
    )
  }
}

const styles = StyleSheet.create({
  content: {
    alignItems: 'center',
    justifyContent: 'center',
    flex: 1,
    width: '100%',
    backgroundColor: colors.celoGreen,
  },

  button: {
    alignItems: 'center',
    justifyContent: 'flex-end',
    paddingLeft: 20,
    paddingRight: 20,
    flex: 1,
  },
})

export default withTranslation(Namespaces.global)(AppLoading)<|MERGE_RESOLUTION|>--- conflicted
+++ resolved
@@ -1,11 +1,7 @@
 import Button, { BtnTypes } from '@celo/react-components/components/Button'
 import colors from '@celo/react-components/styles/colors'
 import * as React from 'react'
-<<<<<<< HEAD
-import { WithTranslation, withTranslation } from 'react-i18next'
-=======
 import { WithTranslation } from 'react-i18next'
->>>>>>> 1fba584b
 import { StyleSheet, View } from 'react-native'
 import SafeAreaView from 'react-native-safe-area-view'
 import { Namespaces, withTranslation } from 'src/i18n'
