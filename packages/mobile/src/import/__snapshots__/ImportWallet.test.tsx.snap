// Jest Snapshot v1, https://goo.gl/fbAQLP

exports[`ImportWallet renders correctly 1`] = `
<View
  style={
    Object {
      "backgroundColor": "#FFFFFF",
      "flex": 1,
      "justifyContent": "space-between",
    }
  }
>
  <RCTScrollView
    automaticallyAdjustContentInsets={false}
    contentContainerStyle={
      Object {
        "padding": 20,
        "paddingTop": 0,
      }
    }
    contentInset={
      Object {
        "bottom": 0,
      }
    }
    enableAutomaticScroll={true}
    enableResetScrollToCoords={true}
    extraHeight={75}
    extraScrollHeight={0}
    getScrollResponder={[Function]}
    handleOnScroll={[Function]}
    keyboardDismissMode="interactive"
    keyboardOpeningTime={250}
    keyboardShouldPersistTaps="always"
    keyboardSpace={0}
    onScroll={[Function]}
    resetKeyboardSpace={[Function]}
    scrollEventThrottle={1}
    scrollForExtraHeightOnAndroid={[Function]}
    scrollIntoView={[Function]}
    scrollToEnd={[Function]}
    scrollToFocusedInput={[Function]}
    scrollToPosition={[Function]}
    showsVerticalScrollIndicator={true}
    update={[Function]}
    viewIsInsideTabBar={false}
  >
    <View>
      <View
        style={
          Array [
            Object {
              "alignItems": "center",
              "marginBottom": 20,
            },
            Object {},
          ]
        }
      >
        <Image
          resizeMode="contain"
          source={
            Object {
              "testUri": "../../../src/images/coins-logo.png",
            }
          }
          style={
            Object {
              "height": 35,
              "width": 35,
            }
          }
        />
      </View>
      <Text
        style={
<<<<<<< HEAD
          Array [
            Object {
              "color": "#2E3338",
              "fontFamily": "Hind-Light",
              "fontSize": 22,
              "paddingBottom": 20,
              "textAlign": "center",
            },
            Object {
              "color": "#2E3338",
              "textAlign": "center",
            },
          ]
        }
      >
        restoreYourWallet.title
      </Text>
      <Text
        style={
          Array [
            Object {
              "color": "#2E3338",
              "fontFamily": "Hind-Regular",
              "fontSize": 14,
              "lineHeight": 18,
            },
            Object {
              "paddingBottom": 15,
            },
          ]
        }
      >
        restoreYourWallet.description
=======
          Object {
            "color": "#2E3338",
            "fontFamily": "Hind-Light",
            "fontSize": 22,
            "paddingBottom": 20,
            "textAlign": "center",
          }
        }
      >
        title
>>>>>>> beb29222
      </Text>
      <Text
        style={
          Object {
            "color": "#2E3338",
            "fontFamily": "Hind-Regular",
            "fontSize": 16,
            "lineHeight": 24,
          }
        }
      >
        userYourBackupKey
      </Text>
      <View
        style={
          Object {
            "borderColor": "#D1D5D8",
            "borderRadius": 3,
            "borderWidth": 1,
            "height": 145,
            "marginTop": 20,
          }
        }
      >
        <TextInput
          allowFontScaling={true}
          autoCapitalize="none"
          autoCorrect={false}
          enablesReturnKeyAutomatically={true}
          multiline={true}
          onChangeText={[Function]}
          onEndEditing={[Function]}
          placeholder="backupKeyPlaceholder"
          placeholderTextColor="#D1D5D8"
          rejectResponderTermination={true}
          style={
            Object {
              "color": "#555",
              "flex": 1,
              "fontFamily": "Hind-Regular",
              "fontSize": 16,
              "marginLeft": 10,
            }
          }
          testID="ImportWalletBackupKeyInputField"
          underlineColorAndroid="transparent"
          value=""
        />
      </View>
      <Text
        style={
<<<<<<< HEAD
          Array [
            Object {
              "color": "#2E3338",
              "fontFamily": "Hind-Regular",
              "fontSize": 14,
              "lineHeight": 18,
            },
            Object {
              "paddingBottom": 15,
            },
            Object {
              "marginTop": 12,
            },
          ]
=======
          Object {
            "color": "#2E3338",
            "fontFamily": "Hind-Regular",
            "fontSize": 12,
            "lineHeight": 16,
            "marginHorizontal": 2,
            "marginTop": 20,
          }
>>>>>>> beb29222
        }
      >
        <Text
          style={
<<<<<<< HEAD
            Array [
              Object {
                "fontFamily": "Hind-Bold",
              },
            ]
=======
            Object {
              "fontFamily": "Hind-SemiBold",
            }
>>>>>>> beb29222
          }
        >
          tip
        </Text>
        backupKeyTip
      </Text>
    </View>
  </RCTScrollView>
  <View
    style={
      Array [
        Object {
          "alignItems": "center",
          "borderRadius": 3,
          "flexDirection": "row",
        },
        null,
        null,
        undefined,
        Object {
          "backgroundColor": "#A3EBC6",
        },
      ]
    }
  >
    <View
      accessible={true}
      isTVSelectable={true}
      nativeBackgroundAndroid={
        Object {
          "attribute": "selectableItemBackground",
          "type": "ThemeAttrAndroid",
        }
      }
      onResponderGrant={[Function]}
      onResponderMove={[Function]}
      onResponderRelease={[Function]}
      onResponderTerminate={[Function]}
      onResponderTerminationRequest={[Function]}
      onStartShouldSetResponder={[Function]}
      style={
        Array [
          Object {
            "alignItems": "center",
            "flex": 1,
            "justifyContent": "center",
          },
          Object {
            "backgroundColor": "#A3EBC6",
          },
          Object {
            "height": 50,
          },
          Object {
            "borderWidth": 0,
          },
        ]
      }
      testID="ImportWalletButton"
    >
      <View
        style={
          Object {
            "alignItems": "center",
            "flex": 1,
            "flexDirection": "row",
            "justifyContent": "space-between",
          }
        }
      >
        <Text
          style={
            Array [
              Object {
                "fontFamily": "Hind-SemiBold",
                "fontSize": 16,
              },
              Object {
                "color": "#FFFFFF",
              },
              Object {
                "paddingLeft": 5,
                "paddingRight": 5,
              },
            ]
          }
        >
          restoreWallet
        </Text>
      </View>
    </View>
  </View>
  <View
    style={
      Object {
        "flexDirection": "row",
        "justifyContent": "center",
        "marginTop": 5,
        "paddingVertical": 20,
      }
    }
  >
    <Text
      style={
        Object {
          "color": "#2E3338",
          "fontFamily": "Hind-Regular",
          "fontSize": 14,
          "lineHeight": 18,
        }
      }
    >
      lostYourKey.0
       
    </Text>
    <View
      accessible={true}
      isTVSelectable={true}
      onResponderGrant={[Function]}
      onResponderMove={[Function]}
      onResponderRelease={[Function]}
      onResponderTerminate={[Function]}
      onResponderTerminationRequest={[Function]}
      onStartShouldSetResponder={[Function]}
      style={
        Object {
          "opacity": 1,
        }
      }
    >
      <Text
        style={
          Array [
            Object {
              "color": "#2E3338",
              "fontFamily": "Hind-Regular",
              "fontSize": 14,
              "lineHeight": 18,
            },
            Object {
              "color": "#42D689",
              "fontFamily": "Hind-Medium",
              "fontSize": 14,
              "lineHeight": 18,
            },
            undefined,
          ]
        }
      >
        lostYourKey.1
      </Text>
    </View>
  </View>
</View>
`;

exports[`ImportWallet renders with an empty wallet 1`] = `
<View
  style={
    Object {
      "backgroundColor": "#FFFFFF",
      "flex": 1,
      "justifyContent": "space-between",
    }
  }
>
  <View
    style={
      Object {
        "alignItems": "center",
        "flex": 1,
        "justifyContent": "center",
        "paddingBottom": 30,
        "paddingHorizontal": 30,
        "textAlign": "center",
      }
    }
  >
    <View
      style={
        Array [
          Object {
            "alignItems": "center",
            "marginBottom": 20,
          },
          Object {},
        ]
      }
    >
      <Image
        resizeMode="contain"
        source={
          Object {
            "testUri": "../../../src/images/coins-logo.png",
          }
        }
        style={
          Object {
            "height": 35,
            "width": 35,
          }
        }
<<<<<<< HEAD
      >
        restoreYourWallet.description
      </Text>
      <Text
=======
      />
    </View>
    <Text
      style={
        Object {
          "color": "#2E3338",
          "fontFamily": "Hind-Light",
          "fontSize": 22,
          "paddingBottom": 20,
          "textAlign": "center",
        }
      }
    >
      0.00
    </Text>
    <Text
      style={
        Object {
          "color": "#2E3338",
          "fontFamily": "Hind-Regular",
          "fontSize": 17,
          "lineHeight": 26,
        }
      }
    >
      emptyWalletWarning
    </Text>
    <Text
      style={
        Object {
          "color": "#2E3338",
          "fontFamily": "Hind-Regular",
          "fontSize": 17,
          "lineHeight": 26,
        }
      }
    >
      useEmptyAnyway
    </Text>
  </View>
  <View
    style={
      Array [
        Object {
          "alignItems": "center",
          "borderRadius": 3,
          "flexDirection": "row",
        },
        null,
        null,
        undefined,
        Object {
          "backgroundColor": "#42D689",
        },
      ]
    }
  >
    <View
      accessible={true}
      isTVSelectable={true}
      nativeBackgroundAndroid={
        Object {
          "attribute": "selectableItemBackground",
          "type": "ThemeAttrAndroid",
        }
      }
      onResponderGrant={[Function]}
      onResponderMove={[Function]}
      onResponderRelease={[Function]}
      onResponderTerminate={[Function]}
      onResponderTerminationRequest={[Function]}
      onStartShouldSetResponder={[Function]}
      style={
        Array [
          Object {
            "alignItems": "center",
            "flex": 1,
            "justifyContent": "center",
          },
          Object {
            "backgroundColor": "#42D689",
          },
          Object {
            "height": 50,
          },
          Object {
            "borderWidth": 0,
          },
        ]
      }
      testID="UseEmptyWalletButton"
    >
      <View
>>>>>>> beb29222
        style={
          Object {
            "alignItems": "center",
            "flex": 1,
            "flexDirection": "row",
            "justifyContent": "space-between",
          }
        }
      >
        <Text
          style={
            Array [
              Object {
                "fontFamily": "Hind-SemiBold",
                "fontSize": 16,
              },
              Object {
                "color": "#FFFFFF",
              },
              Object {
                "paddingLeft": 5,
                "paddingRight": 5,
              },
            ]
          }
        >
          useEmptyWallet
        </Text>
<<<<<<< HEAD
        restoreYourWallet.restoreInPrivate
      </Text>
      <View
        style={
          Array [
            Object {
              "alignItems": "center",
              "backgroundColor": "white",
              "borderColor": "#D1D5D8",
              "borderRadius": 3,
              "borderWidth": 1,
              "flexDirection": "row",
              "height": 60,
              "marginVertical": 5,
            },
            Object {
              "height": 124,
            },
            Object {
              "borderColor": "#FD785B",
            },
          ]
        }
      >
        <TextInput
          allowFontScaling={true}
          autoCapitalize="none"
          autoCorrect={false}
          enablesReturnKeyAutomatically={true}
          multiline={true}
          onChangeText={[Function]}
          onEndEditing={[Function]}
          placeholder="backupKeyPlaceholder"
          placeholderTextColor="#D1D5D8"
          rejectResponderTermination={true}
          style={
            Object {
              "color": "#555",
              "flex": 1,
              "fontFamily": "Hind-Regular",
              "fontSize": 16,
              "marginLeft": 10,
            }
          }
          testID="ImportWalletBackupKeyInputField"
          underlineColorAndroid="transparent"
          value=""
        />
=======
>>>>>>> beb29222
      </View>
      <Text
        style={
          Array [
            Object {
              "color": "#2E3338",
              "fontFamily": "Hind-Regular",
              "fontSize": 14,
              "lineHeight": 18,
            },
            Object {
              "paddingBottom": 15,
            },
            Object {
              "marginTop": 12,
            },
          ]
        }
      >
        <Text
          style={
            Array [
              Object {
                "fontFamily": "Hind-Bold",
              },
            ]
          }
        >
          tip
        </Text>
        backupKeyTip
      </Text>
    </View>
  </View>
  <View
    style={
      Array [
        Object {
          "alignItems": "center",
          "borderRadius": 3,
          "flexDirection": "row",
        },
        null,
        null,
        undefined,
        Object {
          "backgroundColor": "transparent",
        },
      ]
    }
  >
    <View
      accessible={true}
      isTVSelectable={true}
      nativeBackgroundAndroid={
        Object {
          "attribute": "selectableItemBackground",
          "type": "ThemeAttrAndroid",
        }
      }
      onResponderGrant={[Function]}
      onResponderMove={[Function]}
      onResponderRelease={[Function]}
      onResponderTerminate={[Function]}
      onResponderTerminationRequest={[Function]}
      onStartShouldSetResponder={[Function]}
      style={
        Array [
          Object {
            "alignItems": "center",
            "flex": 1,
            "justifyContent": "center",
          },
          Object {
            "backgroundColor": "transparent",
          },
          Object {
            "height": 50,
          },
          Object {
            "borderWidth": 0,
          },
        ]
      }
      testID="TryAnotherKeyButton"
    >
      <View
        style={
          Object {
            "alignItems": "center",
            "flex": 1,
            "flexDirection": "row",
            "justifyContent": "space-between",
          }
        }
      >
        <Text
          style={
            Array [
              Object {
                "fontFamily": "Hind-SemiBold",
                "fontSize": 16,
              },
              Object {
                "color": "#42D689",
              },
              Object {
                "paddingLeft": 5,
                "paddingRight": 5,
              },
            ]
          }
        >
          tryAnotherKey
        </Text>
      </View>
    </View>
  </View>
  <View
    style={
      Object {
        "flexDirection": "row",
        "justifyContent": "center",
        "marginTop": 5,
        "paddingVertical": 20,
      }
    }
  >
    <Text
      style={
        Object {
          "color": "#2E3338",
          "fontFamily": "Hind-Regular",
          "fontSize": 14,
          "lineHeight": 18,
        }
      }
    >
      lostYourKey.0
       
    </Text>
    <View
      accessible={true}
      isTVSelectable={true}
      onResponderGrant={[Function]}
      onResponderMove={[Function]}
      onResponderRelease={[Function]}
      onResponderTerminate={[Function]}
      onResponderTerminationRequest={[Function]}
      onStartShouldSetResponder={[Function]}
      style={
        Object {
          "opacity": 1,
        }
      }
    >
      <Text
        style={
          Array [
            Object {
              "color": "#2E3338",
              "fontFamily": "Hind-Regular",
              "fontSize": 14,
              "lineHeight": 18,
            },
            Object {
              "color": "#42D689",
              "fontFamily": "Hind-Medium",
              "fontSize": 14,
              "lineHeight": 18,
            },
            undefined,
          ]
        }
      >
        lostYourKey.1
      </Text>
    </View>
  </View>
</View>
`;<|MERGE_RESOLUTION|>--- conflicted
+++ resolved
@@ -74,41 +74,6 @@
       </View>
       <Text
         style={
-<<<<<<< HEAD
-          Array [
-            Object {
-              "color": "#2E3338",
-              "fontFamily": "Hind-Light",
-              "fontSize": 22,
-              "paddingBottom": 20,
-              "textAlign": "center",
-            },
-            Object {
-              "color": "#2E3338",
-              "textAlign": "center",
-            },
-          ]
-        }
-      >
-        restoreYourWallet.title
-      </Text>
-      <Text
-        style={
-          Array [
-            Object {
-              "color": "#2E3338",
-              "fontFamily": "Hind-Regular",
-              "fontSize": 14,
-              "lineHeight": 18,
-            },
-            Object {
-              "paddingBottom": 15,
-            },
-          ]
-        }
-      >
-        restoreYourWallet.description
-=======
           Object {
             "color": "#2E3338",
             "fontFamily": "Hind-Light",
@@ -119,7 +84,6 @@
         }
       >
         title
->>>>>>> beb29222
       </Text>
       <Text
         style={
@@ -171,22 +135,6 @@
       </View>
       <Text
         style={
-<<<<<<< HEAD
-          Array [
-            Object {
-              "color": "#2E3338",
-              "fontFamily": "Hind-Regular",
-              "fontSize": 14,
-              "lineHeight": 18,
-            },
-            Object {
-              "paddingBottom": 15,
-            },
-            Object {
-              "marginTop": 12,
-            },
-          ]
-=======
           Object {
             "color": "#2E3338",
             "fontFamily": "Hind-Regular",
@@ -195,22 +143,13 @@
             "marginHorizontal": 2,
             "marginTop": 20,
           }
->>>>>>> beb29222
         }
       >
         <Text
           style={
-<<<<<<< HEAD
-            Array [
-              Object {
-                "fontFamily": "Hind-Bold",
-              },
-            ]
-=======
             Object {
               "fontFamily": "Hind-SemiBold",
             }
->>>>>>> beb29222
           }
         >
           tip
@@ -413,12 +352,6 @@
             "width": 35,
           }
         }
-<<<<<<< HEAD
-      >
-        restoreYourWallet.description
-      </Text>
-      <Text
-=======
       />
     </View>
     <Text
@@ -512,7 +445,6 @@
       testID="UseEmptyWalletButton"
     >
       <View
->>>>>>> beb29222
         style={
           Object {
             "alignItems": "center",
@@ -541,57 +473,6 @@
         >
           useEmptyWallet
         </Text>
-<<<<<<< HEAD
-        restoreYourWallet.restoreInPrivate
-      </Text>
-      <View
-        style={
-          Array [
-            Object {
-              "alignItems": "center",
-              "backgroundColor": "white",
-              "borderColor": "#D1D5D8",
-              "borderRadius": 3,
-              "borderWidth": 1,
-              "flexDirection": "row",
-              "height": 60,
-              "marginVertical": 5,
-            },
-            Object {
-              "height": 124,
-            },
-            Object {
-              "borderColor": "#FD785B",
-            },
-          ]
-        }
-      >
-        <TextInput
-          allowFontScaling={true}
-          autoCapitalize="none"
-          autoCorrect={false}
-          enablesReturnKeyAutomatically={true}
-          multiline={true}
-          onChangeText={[Function]}
-          onEndEditing={[Function]}
-          placeholder="backupKeyPlaceholder"
-          placeholderTextColor="#D1D5D8"
-          rejectResponderTermination={true}
-          style={
-            Object {
-              "color": "#555",
-              "flex": 1,
-              "fontFamily": "Hind-Regular",
-              "fontSize": 16,
-              "marginLeft": 10,
-            }
-          }
-          testID="ImportWalletBackupKeyInputField"
-          underlineColorAndroid="transparent"
-          value=""
-        />
-=======
->>>>>>> beb29222
       </View>
       <Text
         style={
