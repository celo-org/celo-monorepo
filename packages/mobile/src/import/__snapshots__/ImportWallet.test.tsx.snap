// Jest Snapshot v1, https://goo.gl/fbAQLP

exports[`ImportWallet renders correctly 1`] = `
<SafeAreaView
  style={
    Object {
      "backgroundColor": "#FFFFFF",
      "flex": 1,
      "justifyContent": "space-between",
    }
  }
>
  <RCTScrollView
    contentContainerStyle={
      Object {
        "padding": 20,
        "paddingTop": 0,
      }
    }
    keyboardShouldPersistTaps="always"
  >
    <View>
      <View
        style={
          Array [
            Object {
              "alignItems": "center",
              "marginBottom": 20,
            },
            Object {},
          ]
        }
      >
        <Image
          resizeMode="contain"
          source={
            Object {
              "testUri": "../../../src/images/coins-logo.png",
            }
          }
          style={
            Object {
              "height": 35,
              "width": 35,
            }
          }
        />
      </View>
      <Text
        style={
          Object {
            "color": "#2E3338",
            "fontFamily": "Hind-Light",
            "fontSize": 22,
            "paddingBottom": 20,
            "textAlign": "center",
          }
        }
      >
        title
      </Text>
      <Text
        style={
          Object {
            "color": "#2E3338",
            "fontFamily": "Hind-Regular",
            "fontSize": 16,
            "lineHeight": 24,
          }
        }
      >
        userYourBackupKey
      </Text>
      <View
        style={
          Object {
            "borderColor": "#D1D5D8",
            "borderRadius": 3,
            "borderWidth": 1,
            "height": 145,
            "marginTop": 20,
          }
        }
      >
        <TextInput
          allowFontScaling={true}
          autoCapitalize="none"
          autoCorrect={false}
          enablesReturnKeyAutomatically={true}
          multiline={true}
          onChangeText={[Function]}
          onEndEditing={[Function]}
          placeholder="backupKeyPrompt"
          placeholderTextColor="#D1D5D8"
          rejectResponderTermination={true}
          style={
            Object {
              "color": "#555",
              "flex": 1,
              "fontFamily": "Hind-Regular",
              "fontSize": 16,
              "marginLeft": 10,
            }
          }
          testID="ImportWalletBackupKeyInputField"
          underlineColorAndroid="transparent"
          value=""
        />
      </View>
      <Text
        style={
          Object {
            "color": "#2E3338",
            "fontFamily": "Hind-Regular",
            "fontSize": 12,
            "lineHeight": 16,
            "marginHorizontal": 2,
            "marginTop": 20,
          }
        }
      >
        <Text
          style={
            Object {
              "fontFamily": "Hind-SemiBold",
            }
          }
        >
          tip
        </Text>
        backupKeyTip
      </Text>
    </View>
  </RCTScrollView>
  <View
    style={
      Array [
        Object {
          "alignItems": "center",
          "borderRadius": 3,
          "flexDirection": "row",
        },
        null,
        null,
        undefined,
        Object {
          "backgroundColor": "#A3EBC6",
        },
      ]
    }
  >
    <View
      accessible={true}
      isTVSelectable={true}
      nativeBackgroundAndroid={
        Object {
          "attribute": "selectableItemBackground",
          "type": "ThemeAttrAndroid",
        }
      }
      onResponderGrant={[Function]}
      onResponderMove={[Function]}
      onResponderRelease={[Function]}
      onResponderTerminate={[Function]}
      onResponderTerminationRequest={[Function]}
      onStartShouldSetResponder={[Function]}
      style={
        Array [
          Object {
            "alignItems": "center",
            "flex": 1,
            "justifyContent": "center",
          },
          Object {
            "backgroundColor": "#A3EBC6",
          },
          Object {
            "height": 50,
          },
          Object {
            "borderWidth": 0,
          },
        ]
      }
      testID="ImportWalletButton"
    >
      <View
        style={
          Object {
            "alignItems": "center",
            "flex": 1,
            "flexDirection": "row",
            "justifyContent": "space-between",
          }
        }
      >
        <Text
          style={
            Array [
              Object {
                "fontFamily": "Hind-SemiBold",
                "fontSize": 16,
              },
              Object {
                "color": "#FFFFFF",
              },
              Object {
                "paddingLeft": 5,
                "paddingRight": 5,
              },
            ]
          }
        >
          restoreWallet
        </Text>
      </View>
    </View>
  </View>
</SafeAreaView>
`;

<<<<<<< HEAD
exports[`ImportWallet renders with an error 1`] = `
<SafeAreaView
=======
exports[`ImportWallet renders with an empty wallet 1`] = `
<View
>>>>>>> 25feb786
  style={
    Object {
      "backgroundColor": "#FFFFFF",
      "flex": 1,
      "justifyContent": "space-between",
    }
  }
>
<<<<<<< HEAD
  <RCTScrollView
    contentContainerStyle={
      Object {
        "padding": 20,
        "paddingTop": 0,
      }
    }
    keyboardShouldPersistTaps="always"
=======
  <View
    style={
      Object {
        "alignItems": "center",
        "flex": 1,
        "justifyContent": "center",
        "paddingBottom": 30,
        "paddingHorizontal": 30,
        "textAlign": "center",
      }
    }
>>>>>>> 25feb786
  >
    <View
      style={
        Array [
          Object {
            "alignItems": "center",
            "marginBottom": 20,
          },
          Object {},
        ]
      }
    >
      <Image
        resizeMode="contain"
        source={
          Object {
            "testUri": "../../../src/images/coins-logo.png",
          }
        }
        style={
          Object {
            "height": 35,
            "width": 35,
          }
        }
      />
    </View>
    <Text
      style={
        Object {
          "color": "#2E3338",
          "fontFamily": "Hind-Light",
          "fontSize": 22,
          "paddingBottom": 20,
          "textAlign": "center",
        }
      }
    >
      0.00
    </Text>
    <Text
      style={
        Object {
          "color": "#2E3338",
          "fontFamily": "Hind-Regular",
          "fontSize": 17,
          "lineHeight": 26,
        }
      }
    >
      emptyWalletWarning
    </Text>
    <Text
      style={
        Object {
          "color": "#2E3338",
          "fontFamily": "Hind-Regular",
          "fontSize": 17,
          "lineHeight": 26,
        }
      }
    >
      useEmptyAnyway
    </Text>
  </View>
  <View
    style={
      Array [
        Object {
          "alignItems": "center",
          "borderRadius": 3,
          "flexDirection": "row",
        },
        null,
        null,
        undefined,
        Object {
          "backgroundColor": "#42D689",
        },
      ]
    }
  >
    <View
      accessible={true}
      isTVSelectable={true}
      nativeBackgroundAndroid={
        Object {
          "attribute": "selectableItemBackground",
          "type": "ThemeAttrAndroid",
        }
      }
      onResponderGrant={[Function]}
      onResponderMove={[Function]}
      onResponderRelease={[Function]}
      onResponderTerminate={[Function]}
      onResponderTerminationRequest={[Function]}
      onStartShouldSetResponder={[Function]}
      style={
        Array [
          Object {
            "alignItems": "center",
            "flex": 1,
            "justifyContent": "center",
          },
          Object {
            "backgroundColor": "#42D689",
          },
          Object {
            "height": 50,
          },
          Object {
            "borderWidth": 0,
          },
        ]
      }
      testID="UseEmptyWalletButton"
    >
      <View
        style={
          Object {
            "alignItems": "center",
            "flex": 1,
            "flexDirection": "row",
            "justifyContent": "space-between",
          }
        }
      >
        <Text
          style={
            Array [
              Object {
                "fontFamily": "Hind-SemiBold",
                "fontSize": 16,
              },
              Object {
                "color": "#FFFFFF",
              },
              Object {
                "paddingLeft": 5,
                "paddingRight": 5,
              },
            ]
          }
        >
          useEmptyWallet
        </Text>
      </View>
    </View>
  </View>
  <View
    style={
      Array [
        Object {
          "alignItems": "center",
          "borderRadius": 3,
          "flexDirection": "row",
        },
        null,
        null,
        undefined,
        Object {
          "backgroundColor": "transparent",
        },
      ]
    }
  >
    <View
      accessible={true}
      isTVSelectable={true}
      nativeBackgroundAndroid={
        Object {
          "attribute": "selectableItemBackground",
          "type": "ThemeAttrAndroid",
        }
      }
      onResponderGrant={[Function]}
      onResponderMove={[Function]}
      onResponderRelease={[Function]}
      onResponderTerminate={[Function]}
      onResponderTerminationRequest={[Function]}
      onStartShouldSetResponder={[Function]}
      style={
        Array [
          Object {
            "alignItems": "center",
            "flex": 1,
            "justifyContent": "center",
          },
          Object {
            "backgroundColor": "transparent",
          },
          Object {
            "height": 50,
          },
          Object {
            "borderWidth": 0,
          },
        ]
      }
      testID="TryAnotherKeyButton"
    >
      <View
        style={
          Object {
            "alignItems": "center",
            "flex": 1,
            "flexDirection": "row",
            "justifyContent": "space-between",
          }
        }
      >
        <Text
          style={
            Array [
              Object {
                "fontFamily": "Hind-SemiBold",
                "fontSize": 16,
              },
              Object {
                "color": "#42D689",
              },
              Object {
                "paddingLeft": 5,
                "paddingRight": 5,
              },
            ]
          }
        >
          tryAnotherKey
        </Text>
      </View>
    </View>
  </View>
</SafeAreaView>
`;<|MERGE_RESOLUTION|>--- conflicted
+++ resolved
@@ -219,13 +219,8 @@
 </SafeAreaView>
 `;
 
-<<<<<<< HEAD
-exports[`ImportWallet renders with an error 1`] = `
+exports[`ImportWallet renders with an empty wallet 1`] = `
 <SafeAreaView
-=======
-exports[`ImportWallet renders with an empty wallet 1`] = `
-<View
->>>>>>> 25feb786
   style={
     Object {
       "backgroundColor": "#FFFFFF",
@@ -234,16 +229,6 @@
     }
   }
 >
-<<<<<<< HEAD
-  <RCTScrollView
-    contentContainerStyle={
-      Object {
-        "padding": 20,
-        "paddingTop": 0,
-      }
-    }
-    keyboardShouldPersistTaps="always"
-=======
   <View
     style={
       Object {
@@ -255,7 +240,6 @@
         "textAlign": "center",
       }
     }
->>>>>>> 25feb786
   >
     <View
       style={
