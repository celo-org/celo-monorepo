--- conflicted
+++ resolved
@@ -1,22 +1,13 @@
-<<<<<<< HEAD
-import { BtnTypes } from '@celo/react-components/components/Button'
+import Button, { BtnTypes } from '@celo/react-components/components/Button'
 import KeyboardAwareScrollView from '@celo/react-components/components/KeyboardAwareScrollView'
 import KeyboardSpacer from '@celo/react-components/components/KeyboardSpacer'
-=======
-import Button, { BtnTypes } from '@celo/react-components/components/Button'
->>>>>>> 25feb786
 import colors from '@celo/react-components/styles/colors'
 import { fontStyles } from '@celo/react-components/styles/fonts'
 import { componentStyles } from '@celo/react-components/styles/styles'
 import * as React from 'react'
 import { WithNamespaces, withNamespaces } from 'react-i18next'
 import { ActivityIndicator, Keyboard, StyleSheet, Text, TextInput, View } from 'react-native'
-<<<<<<< HEAD
-import { validateMnemonic } from 'react-native-bip39'
 import SafeAreaView from 'react-native-safe-area-view'
-=======
-import { KeyboardAwareScrollView } from 'react-native-keyboard-aware-scroll-view'
->>>>>>> 25feb786
 import { connect } from 'react-redux'
 import { hideAlert } from 'src/alert/actions'
 import CeloAnalytics from 'src/analytics/CeloAnalytics'
@@ -116,46 +107,7 @@
     const { t, isImportingWallet, isWalletEmpty } = this.props
 
     return (
-<<<<<<< HEAD
       <SafeAreaView style={styles.container}>
-        <KeyboardAwareScrollView
-          contentContainerStyle={styles.scrollContainer}
-          keyboardShouldPersistTaps="always"
-        >
-          <NuxLogo />
-          <Text style={[fontStyles.h1, styles.h1]}>{t('restoreYourWallet.title')}</Text>
-          <Text style={[fontStyles.bodySmall, styles.body]}>
-            {t('restoreYourWallet.userYourBackupKey')}
-          </Text>
-          <Text style={[fontStyles.bodySmall, styles.body]}>{t('backupKeyTip')}</Text>
-          <Text style={[fontStyles.bodySmall, styles.body]}>
-            <Text style={[styles.warning, fontStyles.medium]}>
-              {t('restoreYourWallet.warning')}
-            </Text>
-            {t('restoreYourWallet.restoreInPrivate')}
-          </Text>
-          <View
-            style={[
-              componentStyles.row,
-              styles.backupInput,
-              hasDisplayedError(error) && styles.inputError,
-            ]}
-          >
-            <TextInput
-              onChangeText={this.setBackupPhrase}
-              onEndEditing={this.onEndEditing}
-              value={backupPhrase}
-              style={componentStyles.input}
-              underlineColorAndroid="transparent"
-              placeholder={t('backupKeyPrompt')}
-              placeholderTextColor={colors.inactive}
-              enablesReturnKeyAutomatically={true}
-              multiline={true}
-              autoCorrect={false}
-              autoCapitalize={'none'}
-              testID="ImportWalletBackupKeyInputField"
-=======
-      <View style={styles.container}>
         {!isWalletEmpty && (
           <>
             <KeyboardAwareScrollView
@@ -200,7 +152,6 @@
               standard={false}
               type={BtnTypes.PRIMARY}
               testID="ImportWalletButton"
->>>>>>> 25feb786
             />
           </>
         )}
@@ -228,20 +179,8 @@
             />
           </>
         )}
-<<<<<<< HEAD
-        <GethAwareButton
-          disabled={isSubmitting || !this.isBackupPhraseValid()}
-          onPress={this.onSubmit}
-          text={t('restoreWallet')}
-          standard={false}
-          type={BtnTypes.PRIMARY}
-          testID="ImportWalletButton"
-        />
         <KeyboardSpacer />
       </SafeAreaView>
-=======
-      </View>
->>>>>>> 25feb786
     )
   }
 }
