import { BtnTypes } from '@celo/react-components/components/Button.v2'
import { StackScreenProps } from '@react-navigation/stack'
import React, { useEffect } from 'react'
import { useTranslation } from 'react-i18next'
import Education, { EducationTopic } from 'src/account/Education'
import { OnboardingEvents } from 'src/analytics/Events'
import ValoraAnalytics from 'src/analytics/ValoraAnalytics'
import { Namespaces } from 'src/i18n'
import { accountKey1, accountKey2, accountKey3, accountKey4 } from 'src/images/Images'
import { navigate } from 'src/navigator/NavigationService'
import { Screens } from 'src/navigator/Screens'
import { StackParamList } from 'src/navigator/types'

type Props = StackScreenProps<StackParamList, Screens.AccountKeyEducation>

export default function AccountKeyEducation(props: Props) {
  function onComplete() {
    ValoraAnalytics.track(OnboardingEvents.backup_education_complete)
    if (props.route.params?.nextScreen) {
      navigate(props.route.params?.nextScreen)
    } else {
      navigate(Screens.BackupPhrase)
    }
  }

  const { t } = useTranslation(Namespaces.backupKeyFlow6)

  const steps = useSteps()

  useEffect(() => {
    ValoraAnalytics.track(OnboardingEvents.backup_education_start)
  }, [])

  return (
    <Education
      isClosable={true}
      stepInfo={steps}
      onFinish={onComplete}
      finalButtonText={t('completeEducation')}
      buttonText={t('global:next')}
      finalButtonType={BtnTypes.PRIMARY}
    />
  )
}

function useSteps() {
  const { t } = useTranslation(Namespaces.backupKeyFlow6)
  return React.useMemo(
    () =>
      [
<<<<<<< HEAD
        { image: null, topic: EducationTopic.backup },
        { image: null, topic: EducationTopic.backup },
        { image: null, topic: EducationTopic.backup },
        { image: null, topic: EducationTopic.backup },
=======
        {
          image: accountKey1,
          cancelEvent: AnalyticsEvents.backup_educate_1_cancel,
          progressEvent: AnalyticsEvents.backup_educate_1_next,
          screenName: 'AccountKeyEducation',
        },
        {
          image: accountKey2,
          cancelEvent: AnalyticsEvents.backup_educate_2_cancel,
          progressEvent: AnalyticsEvents.backup_educate_2_next,
          screenName: 'AccountKeyEducation',
        },
        {
          image: accountKey3,
          cancelEvent: AnalyticsEvents.backup_educate_3_cancel,
          progressEvent: AnalyticsEvents.backup_educate_3_next,
          screenName: 'AccountKeyEducation',
        },
        {
          image: accountKey4,
          cancelEvent: AnalyticsEvents.backup_educate_4_cancel,
          progressEvent: AnalyticsEvents.backup_educate_4_next,
          screenName: 'AccountKeyEducation',
        },
>>>>>>> bde15d01
      ].map((step, index) => {
        return {
          ...step,
          title: t(`guide.${index}.title`),
          text: t(`guide.${index}.text`),
        }
      }),
    []
  )
}<|MERGE_RESOLUTION|>--- conflicted
+++ resolved
@@ -48,37 +48,10 @@
   return React.useMemo(
     () =>
       [
-<<<<<<< HEAD
-        { image: null, topic: EducationTopic.backup },
-        { image: null, topic: EducationTopic.backup },
-        { image: null, topic: EducationTopic.backup },
-        { image: null, topic: EducationTopic.backup },
-=======
-        {
-          image: accountKey1,
-          cancelEvent: AnalyticsEvents.backup_educate_1_cancel,
-          progressEvent: AnalyticsEvents.backup_educate_1_next,
-          screenName: 'AccountKeyEducation',
-        },
-        {
-          image: accountKey2,
-          cancelEvent: AnalyticsEvents.backup_educate_2_cancel,
-          progressEvent: AnalyticsEvents.backup_educate_2_next,
-          screenName: 'AccountKeyEducation',
-        },
-        {
-          image: accountKey3,
-          cancelEvent: AnalyticsEvents.backup_educate_3_cancel,
-          progressEvent: AnalyticsEvents.backup_educate_3_next,
-          screenName: 'AccountKeyEducation',
-        },
-        {
-          image: accountKey4,
-          cancelEvent: AnalyticsEvents.backup_educate_4_cancel,
-          progressEvent: AnalyticsEvents.backup_educate_4_next,
-          screenName: 'AccountKeyEducation',
-        },
->>>>>>> bde15d01
+        { image: accountKey1, topic: EducationTopic.backup },
+        { image: accountKey2, topic: EducationTopic.backup },
+        { image: accountKey3, topic: EducationTopic.backup },
+        { image: accountKey4, topic: EducationTopic.backup },
       ].map((step, index) => {
         return {
           ...step,
