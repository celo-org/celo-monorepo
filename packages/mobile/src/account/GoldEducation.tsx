--- conflicted
+++ resolved
@@ -54,45 +54,20 @@
   return React.useMemo(() => {
     return [
       {
-<<<<<<< HEAD
-        image: shinyGold,
+        image: celoEducation1,
         topic: EducationTopic.celo,
       },
       {
-        image: goldValue,
+        image: celoEducation2,
         topic: EducationTopic.celo,
       },
       {
-        image: exchangeIcon,
+        image: celoEducation3,
         topic: EducationTopic.celo,
       },
       {
-        image: exchangeIcon, // Placeholder Image
+        image: celoEducation4, // Placeholder Image
         topic: EducationTopic.celo,
-=======
-        image: celoEducation1,
-        cancelEvent: AnalyticsEvents.gold_cancel1,
-        progressEvent: AnalyticsEvents.gold_educate_1_next,
-        screenName: 'Gold_Nux_1',
-      },
-      {
-        image: celoEducation2,
-        cancelEvent: AnalyticsEvents.gold_cancel2,
-        progressEvent: AnalyticsEvents.gold_educate_2_next,
-        screenName: 'Gold_Nux_2',
-      },
-      {
-        image: celoEducation3,
-        cancelEvent: AnalyticsEvents.gold_cancel3,
-        progressEvent: AnalyticsEvents.gold_educate_3_next,
-        screenName: 'Gold_Nux_3',
-      },
-      {
-        image: celoEducation4, // Placeholder Image
-        cancelEvent: AnalyticsEvents.gold_cancel4,
-        progressEvent: AnalyticsEvents.gold_educate_4_next,
-        screenName: 'Gold_Nux_4',
->>>>>>> bde15d01
       },
     ].map((step, index) => {
       return {
