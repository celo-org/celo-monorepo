--- conflicted
+++ resolved
@@ -1,10 +1,6 @@
 import ContactCircle from '@celo/react-components/components/ContactCircle'
 import * as React from 'react'
-<<<<<<< HEAD
-import { WithTranslation, withTranslation } from 'react-i18next'
-=======
 import { WithTranslation } from 'react-i18next'
->>>>>>> 1fba584b
 import { ScrollView, StyleSheet, View } from 'react-native'
 import { connect } from 'react-redux'
 import { UserContactDetails, userContactDetailsSelector } from 'src/account/reducer'
