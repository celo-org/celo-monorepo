import * as React from 'react'
<<<<<<< HEAD
import { WithTranslation, withTranslation } from 'react-i18next'
=======
import { WithTranslation } from 'react-i18next'
>>>>>>> 1fba584b
import { Platform, StyleSheet } from 'react-native'
import { WebView } from 'react-native-webview'
import componentWithAnalytics from 'src/analytics/wrapper'
import i18n, { Namespaces, withTranslation } from 'src/i18n'
import { headerWithBackButton } from 'src/navigator/Headers'

const licenseURI = Platform.select({
  ios: './LicenseDisclaimer.txt', // For when iOS is implemented!
  android: 'file:///android_asset/custom/LicenseDisclaimer.txt',
})

type Props = {} & WithTranslation

class Licenses extends React.Component<Props> {
  static navigationOptions = () => ({
    ...headerWithBackButton,
    headerTitle: i18n.t('accountScreen10:licenses'),
  })

  render() {
    return (
      <WebView
        style={styles.licensesWebView}
        source={{ uri: licenseURI }}
        originWhitelist={['file://']}
      />
    )
  }
}

const styles = StyleSheet.create({
  licensesWebView: {
    marginHorizontal: 20,
  },
})

export default componentWithAnalytics(withTranslation(Namespaces.accountScreen10)(Licenses))<|MERGE_RESOLUTION|>--- conflicted
+++ resolved
@@ -1,9 +1,5 @@
 import * as React from 'react'
-<<<<<<< HEAD
-import { WithTranslation, withTranslation } from 'react-i18next'
-=======
 import { WithTranslation } from 'react-i18next'
->>>>>>> 1fba584b
 import { Platform, StyleSheet } from 'react-native'
 import { WebView } from 'react-native-webview'
 import componentWithAnalytics from 'src/analytics/wrapper'
