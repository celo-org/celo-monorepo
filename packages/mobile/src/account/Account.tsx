import Link from '@celo/react-components/components/Link'
import colors from '@celo/react-components/styles/colors'
import { fontStyles } from '@celo/react-components/styles/fonts'
import { isE164Number } from '@celo/utils/src/phoneNumbers'
import { StackScreenProps } from '@react-navigation/stack'
import * as Sentry from '@sentry/react-native'
import * as React from 'react'
import { WithTranslation } from 'react-i18next'
import { Clipboard, ScrollView, StyleSheet, Text, TouchableOpacity, View } from 'react-native'
import DeviceInfo from 'react-native-device-info'
import SafeAreaView from 'react-native-safe-area-view'
import { connect } from 'react-redux'
import { devModeTriggerClicked, resetBackupState } from 'src/account/actions'
import { PincodeType } from 'src/account/reducer'
import { pincodeTypeSelector } from 'src/account/selectors'
import SettingsItem from 'src/account/SettingsItem'
import CeloAnalytics from 'src/analytics/CeloAnalytics'
import { CustomEventNames } from 'src/analytics/constants'
import { resetAppOpenedState, setAnalyticsEnabled, setNumberVerified } from 'src/app/actions'
import { AvatarSelf } from 'src/components/AvatarSelf'
import { FAQ_LINK, TOS_LINK } from 'src/config'
import { features } from 'src/flags'
import { Namespaces, withTranslation } from 'src/i18n'
import { revokeVerification } from 'src/identity/actions'
import { headerWithBackButton } from 'src/navigator/Headers'
import { navigateProtected } from 'src/navigator/NavigationService'
import { Screens } from 'src/navigator/Screens'
import { StackParamList } from 'src/navigator/types'
import { RootState } from 'src/redux/reducers'
import { navigateToURI, navigateToVerifierApp } from 'src/utils/linking'
import Logger from 'src/utils/Logger'

interface DispatchProps {
  revokeVerification: typeof revokeVerification
  setNumberVerified: typeof setNumberVerified
  resetAppOpenedState: typeof resetAppOpenedState
  setAnalyticsEnabled: typeof setAnalyticsEnabled
  resetBackupState: typeof resetBackupState
  devModeTriggerClicked: typeof devModeTriggerClicked
}

interface StateProps {
  account: string | null
  e164PhoneNumber: string
  devModeActive: boolean
  analyticsEnabled: boolean
  numberVerified: boolean
  pincodeType: PincodeType
  backupCompleted: boolean
}

type OwnProps = StackScreenProps<StackParamList, Screens.Account>

type Props = StateProps & DispatchProps & WithTranslation & OwnProps

interface State {
  version: string
}

const mapStateToProps = (state: RootState): StateProps => {
  return {
    backupCompleted: state.account.backupCompleted,
    account: state.web3.account,
    devModeActive: state.account.devModeActive || false,
    e164PhoneNumber: state.account.e164PhoneNumber,
    analyticsEnabled: state.app.analyticsEnabled,
    numberVerified: state.app.numberVerified,
    pincodeType: pincodeTypeSelector(state),
  }
}

const mapDispatchToProps = {
  revokeVerification,
  setNumberVerified,
  resetAppOpenedState,
  setAnalyticsEnabled,
  resetBackupState,
  devModeTriggerClicked,
}

export class Account extends React.Component<Props, State> {
  static navigationOptions = headerWithBackButton

  state: State = {
    version: '',
  }

  async componentDidMount() {
    this.setState({ version: DeviceInfo.getVersion() })
  }

  goToProfile = () => {
    CeloAnalytics.track(CustomEventNames.edit_profile)
    this.props.navigation.navigate(Screens.Profile)
  }

<<<<<<< HEAD
  goToBackupScreen() {
    this.props.navigation.navigate(Screens.BackupIntroduction)
=======
  goToBackupScreen = () => {
    if (this.props.backupCompleted) {
      navigateProtected(Screens.BackupIntroduction)
    } else {
      navigate(Screens.BackupIntroduction)
    }
>>>>>>> f55764fe
  }

  goToVerification() {
    this.props.navigation.navigate(Screens.VerificationEducationScreen)
  }

  goToInvite() {
    this.props.navigation.navigate(Screens.Invite)
  }

  goToLanguageSetting = () => {
    this.props.navigation.navigate(Screens.Language, { nextScreen: Screens.Account })
  }

  goToLocalCurrencySetting = () => {
    this.props.navigation.navigate(Screens.SelectLocalCurrency)
  }

  goToLicenses = () => {
    this.props.navigation.navigate(Screens.Licenses)
  }

  goToSupport = () => {
    this.props.navigation.navigate(Screens.Support)
  }

  goToSecurity = () => {
    navigateProtected(Screens.Security, { nextScreen: Screens.Account })
  }

  goToAnalytics = () => {
    this.props.navigation.navigate(Screens.Analytics, { nextScreen: Screens.Account })
  }

  goToDataSaver = () => {
    this.props.navigation.navigate(Screens.DataSaver)
  }

  goToFAQ() {
    navigateToURI(FAQ_LINK)
  }

  goToTerms() {
    navigateToURI(TOS_LINK)
  }

  goToFiatExchange = () => {
    this.props.navigation.navigate(Screens.FiatExchange)
  }

  resetAppOpenedState = () => {
    this.props.resetAppOpenedState()
    Logger.showMessage('App onboarding state reset.')
  }

  toggleNumberVerified = () => {
    this.props.setNumberVerified(!this.props.numberVerified)
  }

  revokeNumberVerification = async () => {
    if (!isE164Number(this.props.e164PhoneNumber)) {
      Logger.showMessage('Cannot revoke verificaton: number invalid')
      return
    }
    Logger.showMessage(`Revoking verification`)
    this.props.revokeVerification()
  }

  resetBackupState = () => {
    this.props.resetBackupState()
  }

  showDebugScreen = () => {
    this.props.navigation.navigate(Screens.Debug)
  }

  onPressAddress = () => {
    const { account, t } = this.props
    if (!account) {
      return
    }
    Clipboard.setString(account)
    Logger.showMessage(t('addressCopied'))
  }

  onPressAvatar = () => {
    this.props.devModeTriggerClicked()
  }

  getDevSettingsComp() {
    const { devModeActive } = this.props

    if (!devModeActive) {
      return null
    } else {
      return (
        <View style={style.devSettings}>
          {/* <View style={style.devSettingsItem}>
            <TouchableOpacity onPress={this.revokeNumberVerification}>
              <Text>Revoke Number Verification</Text>
            </TouchableOpacity>
          </View> */}
          <View style={style.devSettingsItem}>
            <TouchableOpacity onPress={this.toggleNumberVerified}>
              <Text>Toggle verification done</Text>
            </TouchableOpacity>
          </View>
          <View style={style.devSettingsItem}>
            <TouchableOpacity onPress={this.resetAppOpenedState}>
              <Text>Reset app opened state</Text>
            </TouchableOpacity>
          </View>

          <View style={style.devSettingsItem}>
            <TouchableOpacity onPress={this.resetBackupState}>
              <Text>Reset backup state</Text>
            </TouchableOpacity>
          </View>
          <View style={style.devSettingsItem}>
            <TouchableOpacity onPress={this.showDebugScreen}>
              <Text>Show Debug Screen</Text>
            </TouchableOpacity>
          </View>
          <View style={style.devSettingsItem}>
            <TouchableOpacity onPress={Sentry.nativeCrash}>
              <Text>Trigger a crash</Text>
            </TouchableOpacity>
          </View>
        </View>
      )
    }
  }

  render() {
    const { t, account, numberVerified, pincodeType } = this.props
    const showSecurity = pincodeType === PincodeType.CustomPin

    return (
      <ScrollView style={style.scrollView}>
        <SafeAreaView>
          <View style={style.accountProfile}>
            {/* TouchableNoFeedback doesn't work here for some reason */}
            <TouchableOpacity onPress={this.onPressAvatar}>
              <AvatarSelf />
            </TouchableOpacity>
            <View>
              <TouchableOpacity onPress={this.onPressAddress}>
                <Text numberOfLines={1} ellipsizeMode={'tail'} style={style.addressText}>
                  {account}
                </Text>
              </TouchableOpacity>
            </View>
          </View>
          <View style={style.containerList}>
            {features.SHOW_ADD_FUNDS && (
              <SettingsItem title={t('addFunds')} onPress={this.goToFiatExchange} />
            )}
            <SettingsItem
              title={t('backupKeyFlow6:backupAndRecovery')}
              onPress={this.goToBackupScreen}
            />
            {!numberVerified && (
              <SettingsItem
                title={t('nuxVerification2:getVerified')}
                onPress={this.goToVerification}
              />
            )}
            <SettingsItem title={t('invite')} onPress={this.goToInvite} />
            <SettingsItem title={t('editProfile')} onPress={this.goToProfile} />
            {features.SHOW_SHOW_REWARDS_APP_LINK && (
              <SettingsItem title={t('celoRewards')} onPress={navigateToVerifierApp} />
            )}
            {showSecurity && <SettingsItem title={t('security')} onPress={this.goToSecurity} />}
            <SettingsItem title={t('analytics')} onPress={this.goToAnalytics} />
            {features.DATA_SAVER && (
              <SettingsItem title={t('dataSaver')} onPress={this.goToDataSaver} />
            )}
            <SettingsItem title={t('languageSettings')} onPress={this.goToLanguageSetting} />
            <SettingsItem
              title={t('localCurrencySetting')}
              onPress={this.goToLocalCurrencySetting}
            />
            <SettingsItem title={t('licenses')} onPress={this.goToLicenses} />
            <SettingsItem title={t('support')} onPress={this.goToSupport} />
          </View>
          {this.getDevSettingsComp()}

          <View style={style.accountFooter}>
            <View style={style.accountFooterText}>
              <Text style={fontStyles.bodySmall}>{t('version') + ' ' + this.state.version}</Text>
            </View>
            <View style={style.accountFooterText}>
              <Link onPress={this.goToFAQ}>{t('testFaqLink')}</Link>
            </View>
            <View style={style.accountFooterText}>
              <Link onPress={this.goToTerms}>{t('termsOfServiceLink')}</Link>
            </View>
          </View>
        </SafeAreaView>
      </ScrollView>
    )
  }
}

const style = StyleSheet.create({
  accountProfile: {
    paddingBottom: 20,
    flexDirection: 'column',
    alignItems: 'center',
  },
  accountFooter: {
    marginTop: 30,
    flexDirection: 'column',
    alignItems: 'center',
  },
  accountFooterText: {
    flexDirection: 'row',
    paddingBottom: 10,
  },
  scrollView: {
    flex: 1,
    backgroundColor: 'white',
  },
  containerList: {
    flex: 1,
    paddingLeft: 20,
    borderTopWidth: 1,
    borderColor: '#EEEEEE',
  },
  devSettings: {
    alignItems: 'flex-start',
    padding: 15,
    marginHorizontal: 10,
  },
  devSettingsItem: {
    alignSelf: 'stretch',
    margin: 4,
  },
  buttonSpacing: {
    marginTop: 10,
    alignSelf: 'center',
  },
  addressText: {
    ...fontStyles.bodySmall,
    ...fontStyles.light,
    color: colors.dark,
    marginTop: 8,
  },
})

export default connect<StateProps, DispatchProps, OwnProps, RootState>(
  mapStateToProps,
  mapDispatchToProps
)(withTranslation(Namespaces.accountScreen10)(Account))<|MERGE_RESOLUTION|>--- conflicted
+++ resolved
@@ -94,24 +94,19 @@
     this.props.navigation.navigate(Screens.Profile)
   }
 
-<<<<<<< HEAD
-  goToBackupScreen() {
-    this.props.navigation.navigate(Screens.BackupIntroduction)
-=======
   goToBackupScreen = () => {
     if (this.props.backupCompleted) {
       navigateProtected(Screens.BackupIntroduction)
     } else {
-      navigate(Screens.BackupIntroduction)
+      this.props.navigation.navigate(Screens.BackupIntroduction)
     }
->>>>>>> f55764fe
-  }
-
-  goToVerification() {
+  }
+
+  goToVerification = () => {
     this.props.navigation.navigate(Screens.VerificationEducationScreen)
   }
 
-  goToInvite() {
+  goToInvite = () => {
     this.props.navigation.navigate(Screens.Invite)
   }
 
