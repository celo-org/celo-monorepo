--- conflicted
+++ resolved
@@ -233,31 +233,11 @@
               style={style.buttonSpacing}
             />
           </View>
-<<<<<<< HEAD
-          <SmallButton
-            text={t('editProfile')}
-            testID={'editProfileButton'}
-            onPress={this.goToProfile}
-            solid={false}
-            style={style.buttonSpacing}
-          />
-        </View>
-        <View style={style.containerList}>
-          <SettingsItem title={t('backupKeyFlow6:backupAndRecovery')} onPress={this.backupScreen} />
-          <SettingsItem title={t('invite')} onPress={this.goToInvite} />
-          {features.SHOW_SHOW_REWARDS_APP_LINK && (
-            <SettingsItem title={t('celoRewards')} onPress={navigateToVerifierApp} />
-          )}
-          <SettingsItem title={t('analytics')} onPress={this.goToAnalytics} />
-          <SettingsItem title={t('languageSettings')} onPress={this.goToLanguageSetting} />
-          <SettingsItem title={t('localCurrencySetting')} onPress={this.goToLocalCurrencySetting} />
-          <SettingsItem title={t('licenses')} onPress={this.goToLicenses} />
-          <SettingsItem title={t('sendIssueReport')} onPress={this.sendLogsToSupport} />
-        </View>
-        {this.getDevSettingsComp()}
-=======
           <View style={style.containerList}>
-            <SettingsItem title={t('backupKey')} onPress={this.backupScreen} />
+            <SettingsItem
+              title={t('backupKeyFlow6:backupAndRecovery')}
+              onPress={this.backupScreen}
+            />
             <SettingsItem title={t('invite')} onPress={this.goToInvite} />
             {features.SHOW_SHOW_REWARDS_APP_LINK && (
               <SettingsItem title={t('celoRewards')} onPress={navigateToVerifierApp} />
@@ -272,7 +252,6 @@
             <SettingsItem title={t('sendIssueReport')} onPress={this.sendLogsToSupport} />
           </View>
           {this.getDevSettingsComp()}
->>>>>>> b189f501
 
           <View style={style.accountFooter}>
             {DeviceInfo.getVersion() && (
