--- conflicted
+++ resolved
@@ -8,11 +8,7 @@
 import { Trans, WithNamespaces, withNamespaces } from 'react-i18next'
 import { Clipboard, ScrollView, StyleSheet, Text, TouchableOpacity, View } from 'react-native'
 import DeviceInfo from 'react-native-device-info'
-<<<<<<< HEAD
-=======
 import SafeAreaView from 'react-native-safe-area-view'
-import { Sentry } from 'react-native-sentry'
->>>>>>> 2cb725c3
 import { connect } from 'react-redux'
 import { devModeTriggerClicked } from 'src/account/actions'
 import SettingsItem from 'src/account/SettingsItem'
