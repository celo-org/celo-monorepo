--- conflicted
+++ resolved
@@ -5,11 +5,7 @@
 import { CURRENCY_ENUM } from '@celo/utils/src/currencies'
 import BigNumber from 'bignumber.js'
 import * as React from 'react'
-<<<<<<< HEAD
-import { WithTranslation, withTranslation } from 'react-i18next'
-=======
 import { WithTranslation } from 'react-i18next'
->>>>>>> 1fba584b
 import { ActivityIndicator, StyleSheet, View } from 'react-native'
 import SafeAreaView from 'react-native-safe-area-view'
 import { NavigationInjectedProps } from 'react-navigation'
