// Jest Snapshot v1, https://goo.gl/fbAQLP

exports[`Support renders correctly 1`] = `
<SafeAreaView
  style={
    Object {
      "backgroundColor": "#FFFFFF",
      "flex": 1,
    }
  }
>
  <View
    style={
      Object {
<<<<<<< HEAD
        "alignItems": "flex-end",
        "backgroundColor": "transparent",
        "elevation": 1,
=======
        "alignItems": "center",
        "backgroundColor": "#FFFFFF",
        "borderBottomColor": "#EDEEEF",
        "borderBottomWidth": 0,
>>>>>>> c9d842fd
        "flexDirection": "row",
        "height": 62,
        "justifyContent": "space-between",
      }
    }
  >
    <View
      accessible={true}
      focusable={false}
      onClick={[Function]}
      onResponderGrant={[Function]}
      onResponderMove={[Function]}
      onResponderRelease={[Function]}
      onResponderTerminate={[Function]}
      onResponderTerminationRequest={[Function]}
      onStartShouldSetResponder={[Function]}
      style={
        Object {
          "marginBottom": 0,
          "marginLeft": 4,
          "opacity": 1,
          "padding": 8,
        }
      }
    >
      <svg
        fill="none"
        height="32"
        viewBox="0 0 32 32"
        width="32"
      >
        <line
          stroke="#2E3338"
          strokeLinecap="round"
          strokeWidth="2.5"
          x1="7.25"
          x2="24.75"
          y1="9.75"
          y2="9.75"
        />
        <line
          stroke="#2E3338"
          strokeLinecap="round"
          strokeWidth="2.5"
          x1="7.25"
          x2="24.75"
          y1="15.75"
          y2="15.75"
        />
        <line
          stroke="#2E3338"
          strokeLinecap="round"
          strokeWidth="2.5"
          x1="7.25"
          x2="24.75"
          y1="21.75"
          y2="21.75"
        />
      </svg>
    </View>
    <View
      style={
        Object {
          "width": 45,
        }
      }
    />
  </View>
  <View
    style={
      Object {
        "borderColor": "#EEEEEE",
        "borderTopWidth": 1,
        "paddingLeft": 20,
      }
    }
  >
    <View
      accessible={true}
      focusable={true}
      nativeBackgroundAndroid={
        Object {
          "attribute": "selectableItemBackground",
          "type": "ThemeAttrAndroid",
        }
      }
      onClick={[Function]}
      onResponderGrant={[Function]}
      onResponderMove={[Function]}
      onResponderRelease={[Function]}
      onResponderTerminate={[Function]}
      onResponderTerminationRequest={[Function]}
      onStartShouldSetResponder={[Function]}
      testID="WebFAQLink"
    >
      <View
        style={
          Object {
            "borderBottomWidth": 1,
            "borderColor": "#EEEEEE",
            "flexDirection": "row",
            "justifyContent": "space-between",
            "marginLeft": 15,
            "padding": 20,
          }
        }
      >
        <View
          style={
            Array [
              Object {
                "justifyContent": "center",
              },
            ]
          }
        >
          <Text
            style={
              Object {
                "color": "#2E3338",
                "fontFamily": "Hind-Regular",
                "fontSize": 16,
                "lineHeight": 24,
              }
            }
          >
            webFaq
          </Text>
        </View>
        <View
          style={
            Array [
              Object {
                "justifyContent": "center",
              },
            ]
          }
        >
          <svg
            height={16}
            style={Object {}}
            viewBox="0 0 15 16"
            width={16}
            xmlns="http://www.w3.org/2000/svg"
          >
            <path
              d="M8.70376 9.12461L2.12123 15.7071C1.73071 16.0976 1.09755 16.0976 0.707015 15.7071C0.316497 15.3166 0.316497 14.6834 0.707015 14.2929L6.58575 8.41419L0.707091 2.53553C0.316573 2.14501 0.316573 1.51185 0.707091 1.12131C1.09761 0.730797 1.73079 0.730797 2.12131 1.12131L8.70708 7.70708C9.0976 8.09762 9.0976 8.73078 8.70708 9.1213L8.70376 9.12461Z"
              fill="#42D689"
              style={Object {}}
            />
          </svg>
        </View>
      </View>
    </View>
    <View
      accessible={true}
      focusable={true}
      nativeBackgroundAndroid={
        Object {
          "attribute": "selectableItemBackground",
          "type": "ThemeAttrAndroid",
        }
      }
      onClick={[Function]}
      onResponderGrant={[Function]}
      onResponderMove={[Function]}
      onResponderRelease={[Function]}
      onResponderTerminate={[Function]}
      onResponderTerminationRequest={[Function]}
      onStartShouldSetResponder={[Function]}
      testID="ForumLink"
    >
      <View
        style={
          Object {
            "borderBottomWidth": 1,
            "borderColor": "#EEEEEE",
            "flexDirection": "row",
            "justifyContent": "space-between",
            "marginLeft": 15,
            "padding": 20,
          }
        }
      >
        <View
          style={
            Array [
              Object {
                "justifyContent": "center",
              },
            ]
          }
        >
          <Text
            style={
              Object {
                "color": "#2E3338",
                "fontFamily": "Hind-Regular",
                "fontSize": 16,
                "lineHeight": 24,
              }
            }
          >
            forum
          </Text>
        </View>
        <View
          style={
            Array [
              Object {
                "justifyContent": "center",
              },
            ]
          }
        >
          <svg
            height={16}
            style={Object {}}
            viewBox="0 0 15 16"
            width={16}
            xmlns="http://www.w3.org/2000/svg"
          >
            <path
              d="M8.70376 9.12461L2.12123 15.7071C1.73071 16.0976 1.09755 16.0976 0.707015 15.7071C0.316497 15.3166 0.316497 14.6834 0.707015 14.2929L6.58575 8.41419L0.707091 2.53553C0.316573 2.14501 0.316573 1.51185 0.707091 1.12131C1.09761 0.730797 1.73079 0.730797 2.12131 1.12131L8.70708 7.70708C9.0976 8.09762 9.0976 8.73078 8.70708 9.1213L8.70376 9.12461Z"
              fill="#42D689"
              style={Object {}}
            />
          </svg>
        </View>
      </View>
    </View>
  </View>
  <View
    style={
      Object {
        "marginTop": 30,
        "paddingLeft": 30,
      }
    }
  >
    <Text
      style={
        Object {
          "color": "#2E3338",
          "fontFamily": "Hind-Regular",
          "fontSize": 16,
          "lineHeight": 24,
        }
      }
    >
      contactText
       
    </Text>
    <View
      accessible={true}
      focusable={true}
      nativeBackgroundAndroid={
        Object {
          "attribute": "selectableItemBackgroundBorderless",
          "type": "ThemeAttrAndroid",
        }
      }
      onClick={[Function]}
      onResponderGrant={[Function]}
      onResponderMove={[Function]}
      onResponderRelease={[Function]}
      onResponderTerminate={[Function]}
      onResponderTerminationRequest={[Function]}
      onStartShouldSetResponder={[Function]}
      testID="SupportContactLink"
    >
      <Text
        style={
          Array [
            Object {
              "color": "#2E3338",
              "fontFamily": "Hind-Regular",
              "fontSize": 13,
              "lineHeight": 18,
              "textDecorationLine": "underline",
            },
            Object {
              "color": "#2E3338",
              "fontFamily": "Hind-Regular",
              "fontSize": 16,
              "lineHeight": 24,
            },
          ]
        }
      >
        contactUs
      </Text>
    </View>
  </View>
</SafeAreaView>
`;<|MERGE_RESOLUTION|>--- conflicted
+++ resolved
@@ -12,16 +12,10 @@
   <View
     style={
       Object {
-<<<<<<< HEAD
-        "alignItems": "flex-end",
+        "alignItems": "center",
         "backgroundColor": "transparent",
-        "elevation": 1,
-=======
-        "alignItems": "center",
-        "backgroundColor": "#FFFFFF",
         "borderBottomColor": "#EDEEEF",
         "borderBottomWidth": 0,
->>>>>>> c9d842fd
         "flexDirection": "row",
         "height": 62,
         "justifyContent": "space-between",
