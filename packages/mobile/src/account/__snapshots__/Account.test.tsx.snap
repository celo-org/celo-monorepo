// Jest Snapshot v1, https://goo.gl/fbAQLP

exports[`Account renders correctly 1`] = `
<SafeAreaView
  style={
    Object {
      "backgroundColor": "#FFFFFF",
      "flex": 1,
    }
  }
>
<<<<<<< HEAD
  <View
    style={
      Object {
        "alignItems": "flex-end",
        "backgroundColor": "transparent",
        "elevation": 1,
        "flexDirection": "row",
        "height": 62,
        "justifyContent": "space-between",
        "shadowColor": "black",
        "shadowOffset": Object {
          "height": 0.5,
          "width": 0,
        },
        "shadowOpacity": 0.3,
        "shadowRadius": 0.8,
      }
    }
  >
    <View
      accessible={true}
      focusable={false}
      onClick={[Function]}
      onResponderGrant={[Function]}
      onResponderMove={[Function]}
      onResponderRelease={[Function]}
      onResponderTerminate={[Function]}
      onResponderTerminationRequest={[Function]}
      onStartShouldSetResponder={[Function]}
      style={
        Object {
          "marginBottom": 0,
          "marginLeft": 4,
          "opacity": 1,
          "padding": 8,
=======
  <View>
    <SafeAreaView>
      <View
        style={
          Object {
            "alignItems": "center",
            "backgroundColor": "#FFFFFF",
            "borderBottomColor": "#EDEEEF",
            "borderBottomWidth": 0,
            "flexDirection": "row",
            "height": 62,
            "justifyContent": "space-between",
          }
>>>>>>> c9d842fd
        }
      }
    >
      <svg
        fill="none"
        height="32"
        viewBox="0 0 32 32"
        width="32"
      >
<<<<<<< HEAD
        <line
          stroke="#2E3338"
          strokeLinecap="round"
          strokeWidth="2.5"
          x1="7.25"
          x2="24.75"
          y1="9.75"
          y2="9.75"
=======
        <View
          accessible={true}
          focusable={false}
          onClick={[Function]}
          onResponderGrant={[Function]}
          onResponderMove={[Function]}
          onResponderRelease={[Function]}
          onResponderTerminate={[Function]}
          onResponderTerminationRequest={[Function]}
          onStartShouldSetResponder={[Function]}
          style={
            Object {
              "marginBottom": 0,
              "marginLeft": 4,
              "opacity": 1,
              "padding": 8,
            }
          }
        >
          <svg
            fill="none"
            height="32"
            viewBox="0 0 32 32"
            width="32"
          >
            <line
              stroke="#2E3338"
              strokeLinecap="round"
              strokeWidth="2.5"
              x1="7.25"
              x2="24.75"
              y1="9.75"
              y2="9.75"
            />
            <line
              stroke="#2E3338"
              strokeLinecap="round"
              strokeWidth="2.5"
              x1="7.25"
              x2="24.75"
              y1="15.75"
              y2="15.75"
            />
            <line
              stroke="#2E3338"
              strokeLinecap="round"
              strokeWidth="2.5"
              x1="7.25"
              x2="24.75"
              y1="21.75"
              y2="21.75"
            />
          </svg>
        </View>
        <View
          style={
            Object {
              "width": 45,
            }
          }
>>>>>>> c9d842fd
        />
        <line
          stroke="#2E3338"
          strokeLinecap="round"
          strokeWidth="2.5"
          x1="7.25"
          x2="24.75"
          y1="15.75"
          y2="15.75"
        />
        <line
          stroke="#2E3338"
          strokeLinecap="round"
          strokeWidth="2.5"
          x1="7.25"
          x2="24.75"
          y1="21.75"
          y2="21.75"
        />
      </svg>
    </View>
    <View
      style={
        Object {
          "marginBottom": 13,
        }
      }
    >
      <svg
        fill="none"
        height={25}
        style={Object {}}
        viewBox="0 0 25 25"
        width={25}
      >
        <path
          d="M9.86842 22.3684C13.8653 22.3684 17.1053 19.1284 17.1053 15.1316C17.1053 11.1348 13.8653 7.89476 9.86842 7.89476C5.87158 7.89476 2.63158 11.1348 2.63158 15.1316C2.63158 19.1284 5.87158 22.3684 9.86842 22.3684ZM9.86842 25C4.41842 25 0 20.5816 0 15.1316C0 9.6816 4.41842 5.26318 9.86842 5.26318C15.3184 5.26318 19.7368 9.6816 19.7368 15.1316C19.7368 20.5816 15.3184 25 9.86842 25Z"
          fill="#FBCC5C"
          style={Object {}}
        />
        <path
          d="M15.1316 17.1053C19.1284 17.1053 22.3684 13.8653 22.3684 9.86842C22.3684 5.87158 19.1284 2.63158 15.1316 2.63158C11.1348 2.63158 7.89476 5.87158 7.89476 9.86842C7.89476 13.8653 11.1348 17.1053 15.1316 17.1053ZM15.1316 19.7368C9.6816 19.7368 5.26318 15.3184 5.26318 9.86842C5.26318 4.41842 9.6816 0 15.1316 0C20.5816 0 25 4.41842 25 9.86842C25 15.3184 20.5816 19.7368 15.1316 19.7368Z"
          fill="#42D689"
          style={Object {}}
        />
        <path
          d="M15.4577 19.7369C16.1419 18.9077 16.6324 17.9361 16.8932 16.8932C17.9361 16.6324 18.9077 16.1421 19.7369 15.4579C19.699 16.6658 19.439 17.8563 18.9695 18.9698C17.8561 19.439 16.6656 19.6992 15.4577 19.7369ZM8.10687 8.10687C7.06397 8.36766 6.09239 8.85792 5.26318 9.54213C5.30108 8.33424 5.56108 7.14371 6.03055 6.03029C7.14397 5.56108 8.3345 5.30082 9.54239 5.26318C8.85818 6.09239 8.36766 7.06397 8.10687 8.10687Z"
          fill="#5EA33B"
          style={Object {}}
        />
      </svg>
    </View>
    <View
      style={
        Object {
          "width": 45,
        }
      }
    />
  </View>
  <RCTScrollView>
    <View>
      <View
        style={
          Object {
            "alignItems": "center",
            "flexDirection": "column",
            "paddingVertical": 8,
          }
        }
      >
        <View
          accessible={true}
          focusable={true}
          onClick={[Function]}
          onResponderGrant={[Function]}
          onResponderMove={[Function]}
          onResponderRelease={[Function]}
          onResponderTerminate={[Function]}
          onResponderTerminationRequest={[Function]}
          onStartShouldSetResponder={[Function]}
          style={
            Object {
              "opacity": 1,
            }
          }
        >
          <View
            style={
              Object {
                "flexDirection": "column",
                "justifyContent": "center",
                "marginBottom": 10,
              }
            }
          >
            <View
              style={
                Array [
                  Object {
                    "alignItems": "center",
                    "flexDirection": "row",
                    "justifyContent": "center",
                  },
                  undefined,
                ]
              }
            >
              <View
                style={
                  Array [
                    Object {
                      "alignItems": "center",
                      "justifyContent": "center",
                    },
                    Object {
                      "backgroundColor": "#7AD6FE",
                      "borderRadius": 20,
                      "height": 40,
                      "width": 40,
                    },
                  ]
                }
              >
                <Text
                  style={
                    Array [
                      Object {
                        "color": "#FFFFFF",
                        "fontFamily": "Inter-Medium",
                        "fontSize": 16,
                      },
                      Object {
                        "fontSize": 20,
                      },
                    ]
                  }
                >
                  J
                </Text>
              </View>
            </View>
            <Text
              ellipsizeMode="tail"
              numberOfLines={1}
              style={
                Array [
                  Object {
                    "color": "#2E3338",
                    "fontFamily": "Hind-SemiBold",
                    "fontSize": 14,
                    "lineHeight": 18,
                  },
                  Object {
                    "marginHorizontal": 20,
                    "paddingTop": 6,
                    "textAlign": "center",
                  },
                ]
              }
            >
              John Doe
            </Text>
            <View
              style={
                Object {
                  "flexDirection": "row",
                }
              }
            >
              <Text
                style={
                  Array [
                    Object {
                      "color": "#2E3338",
                      "fontFamily": "Inter-Regular",
                      "fontSize": 16,
                      "lineHeight": 22,
                    },
                    Object {
                      "alignItems": "center",
                      "justifyContent": "center",
                      "marginRight": 4,
                    },
                  ]
                }
              >
                🇺🇸
              </Text>
              <Text
                style={
                  Array [
                    Object {
                      "color": "#2E3338",
                      "fontFamily": "Inter-Regular",
                      "fontSize": 16,
                      "lineHeight": 22,
                    },
                    Object {
                      "color": "#9CA4A9",
                    },
                  ]
                }
              >
                +1 (415) 555-6666
              </Text>
            </View>
          </View>
        </View>
        <View>
          <View
            accessible={true}
            focusable={true}
            onClick={[Function]}
            onResponderGrant={[Function]}
            onResponderMove={[Function]}
            onResponderRelease={[Function]}
            onResponderTerminate={[Function]}
            onResponderTerminationRequest={[Function]}
            onStartShouldSetResponder={[Function]}
            style={
              Object {
                "opacity": 1,
              }
            }
          >
            <Text
              ellipsizeMode="tail"
              numberOfLines={1}
              style={
                Object {
                  "color": "#2E3338",
                  "fontFamily": "Hind-Light",
                  "fontSize": 14,
                  "lineHeight": 18,
                  "marginTop": 8,
                }
              }
            >
              0x0000000000000000000000000000000000007E57
            </Text>
          </View>
        </View>
      </View>
      <View
        style={
          Object {
            "borderColor": "#EEEEEE",
            "borderTopWidth": 1,
            "flex": 1,
            "paddingLeft": 20,
          }
        }
      >
        <View
          accessible={true}
          focusable={true}
          nativeBackgroundAndroid={
            Object {
              "attribute": "selectableItemBackground",
              "type": "ThemeAttrAndroid",
            }
          }
          onClick={[Function]}
          onResponderGrant={[Function]}
          onResponderMove={[Function]}
          onResponderRelease={[Function]}
          onResponderTerminate={[Function]}
          onResponderTerminationRequest={[Function]}
          onStartShouldSetResponder={[Function]}
        >
          <View
            style={
              Object {
                "borderBottomWidth": 1,
                "borderColor": "#EEEEEE",
                "flexDirection": "row",
                "justifyContent": "space-between",
                "marginLeft": 15,
                "padding": 20,
              }
            }
          >
            <View
              style={
                Array [
                  Object {
                    "justifyContent": "center",
                  },
                ]
              }
            >
              <Text
                style={
                  Object {
                    "color": "#2E3338",
                    "fontFamily": "Hind-Regular",
                    "fontSize": 16,
                    "lineHeight": 24,
                  }
                }
              >
                backupKeyFlow6:backupAndRecovery
              </Text>
            </View>
            <View
              style={
                Array [
                  Object {
                    "justifyContent": "center",
                  },
                ]
              }
            >
              <svg
                height={16}
                style={Object {}}
                viewBox="0 0 15 16"
                width={16}
                xmlns="http://www.w3.org/2000/svg"
              >
                <path
                  d="M8.70376 9.12461L2.12123 15.7071C1.73071 16.0976 1.09755 16.0976 0.707015 15.7071C0.316497 15.3166 0.316497 14.6834 0.707015 14.2929L6.58575 8.41419L0.707091 2.53553C0.316573 2.14501 0.316573 1.51185 0.707091 1.12131C1.09761 0.730797 1.73079 0.730797 2.12131 1.12131L8.70708 7.70708C9.0976 8.09762 9.0976 8.73078 8.70708 9.1213L8.70376 9.12461Z"
                  fill="#42D689"
                  style={Object {}}
                />
              </svg>
            </View>
          </View>
        </View>
        <View
          accessible={true}
          focusable={true}
          nativeBackgroundAndroid={
            Object {
              "attribute": "selectableItemBackground",
              "type": "ThemeAttrAndroid",
            }
          }
          onClick={[Function]}
          onResponderGrant={[Function]}
          onResponderMove={[Function]}
          onResponderRelease={[Function]}
          onResponderTerminate={[Function]}
          onResponderTerminationRequest={[Function]}
          onStartShouldSetResponder={[Function]}
        >
          <View
            style={
              Object {
                "borderBottomWidth": 1,
                "borderColor": "#EEEEEE",
                "flexDirection": "row",
                "justifyContent": "space-between",
                "marginLeft": 15,
                "padding": 20,
              }
            }
          >
            <View
              style={
                Array [
                  Object {
                    "justifyContent": "center",
                  },
                ]
              }
            >
              <Text
                style={
                  Object {
                    "color": "#2E3338",
                    "fontFamily": "Hind-Regular",
                    "fontSize": 16,
                    "lineHeight": 24,
                  }
                }
              >
                nuxVerification2:getVerified
              </Text>
            </View>
            <View
              style={
                Array [
                  Object {
                    "justifyContent": "center",
                  },
                ]
              }
            >
              <svg
                height={16}
                style={Object {}}
                viewBox="0 0 15 16"
                width={16}
                xmlns="http://www.w3.org/2000/svg"
              >
                <path
                  d="M8.70376 9.12461L2.12123 15.7071C1.73071 16.0976 1.09755 16.0976 0.707015 15.7071C0.316497 15.3166 0.316497 14.6834 0.707015 14.2929L6.58575 8.41419L0.707091 2.53553C0.316573 2.14501 0.316573 1.51185 0.707091 1.12131C1.09761 0.730797 1.73079 0.730797 2.12131 1.12131L8.70708 7.70708C9.0976 8.09762 9.0976 8.73078 8.70708 9.1213L8.70376 9.12461Z"
                  fill="#42D689"
                  style={Object {}}
                />
              </svg>
            </View>
          </View>
        </View>
        <View
          accessible={true}
          focusable={true}
          nativeBackgroundAndroid={
            Object {
              "attribute": "selectableItemBackground",
              "type": "ThemeAttrAndroid",
            }
          }
          onClick={[Function]}
          onResponderGrant={[Function]}
          onResponderMove={[Function]}
          onResponderRelease={[Function]}
          onResponderTerminate={[Function]}
          onResponderTerminationRequest={[Function]}
          onStartShouldSetResponder={[Function]}
        >
          <View
            style={
              Object {
                "borderBottomWidth": 1,
                "borderColor": "#EEEEEE",
                "flexDirection": "row",
                "justifyContent": "space-between",
                "marginLeft": 15,
                "padding": 20,
              }
            }
          >
            <View
              style={
                Array [
                  Object {
                    "justifyContent": "center",
                  },
                ]
              }
            >
              <Text
                style={
                  Object {
                    "color": "#2E3338",
                    "fontFamily": "Hind-Regular",
                    "fontSize": 16,
                    "lineHeight": 24,
                  }
                }
              >
                invite
              </Text>
            </View>
            <View
              style={
                Array [
                  Object {
                    "justifyContent": "center",
                  },
                ]
              }
            >
              <svg
                height={16}
                style={Object {}}
                viewBox="0 0 15 16"
                width={16}
                xmlns="http://www.w3.org/2000/svg"
              >
                <path
                  d="M8.70376 9.12461L2.12123 15.7071C1.73071 16.0976 1.09755 16.0976 0.707015 15.7071C0.316497 15.3166 0.316497 14.6834 0.707015 14.2929L6.58575 8.41419L0.707091 2.53553C0.316573 2.14501 0.316573 1.51185 0.707091 1.12131C1.09761 0.730797 1.73079 0.730797 2.12131 1.12131L8.70708 7.70708C9.0976 8.09762 9.0976 8.73078 8.70708 9.1213L8.70376 9.12461Z"
                  fill="#42D689"
                  style={Object {}}
                />
              </svg>
            </View>
          </View>
        </View>
        <View
          accessible={true}
          focusable={true}
          nativeBackgroundAndroid={
            Object {
              "attribute": "selectableItemBackground",
              "type": "ThemeAttrAndroid",
            }
          }
          onClick={[Function]}
          onResponderGrant={[Function]}
          onResponderMove={[Function]}
          onResponderRelease={[Function]}
          onResponderTerminate={[Function]}
          onResponderTerminationRequest={[Function]}
          onStartShouldSetResponder={[Function]}
        >
          <View
            style={
              Object {
                "borderBottomWidth": 1,
                "borderColor": "#EEEEEE",
                "flexDirection": "row",
                "justifyContent": "space-between",
                "marginLeft": 15,
                "padding": 20,
              }
            }
          >
            <View
              style={
                Array [
                  Object {
                    "justifyContent": "center",
                  },
                ]
              }
            >
              <Text
                style={
                  Object {
                    "color": "#2E3338",
                    "fontFamily": "Hind-Regular",
                    "fontSize": 16,
                    "lineHeight": 24,
                  }
                }
              >
                editProfile
              </Text>
            </View>
            <View
              style={
                Array [
                  Object {
                    "justifyContent": "center",
                  },
                ]
              }
            >
              <svg
                height={16}
                style={Object {}}
                viewBox="0 0 15 16"
                width={16}
                xmlns="http://www.w3.org/2000/svg"
              >
                <path
                  d="M8.70376 9.12461L2.12123 15.7071C1.73071 16.0976 1.09755 16.0976 0.707015 15.7071C0.316497 15.3166 0.316497 14.6834 0.707015 14.2929L6.58575 8.41419L0.707091 2.53553C0.316573 2.14501 0.316573 1.51185 0.707091 1.12131C1.09761 0.730797 1.73079 0.730797 2.12131 1.12131L8.70708 7.70708C9.0976 8.09762 9.0976 8.73078 8.70708 9.1213L8.70376 9.12461Z"
                  fill="#42D689"
                  style={Object {}}
                />
              </svg>
            </View>
          </View>
        </View>
        <View
          accessible={true}
          focusable={true}
          nativeBackgroundAndroid={
            Object {
              "attribute": "selectableItemBackground",
              "type": "ThemeAttrAndroid",
            }
          }
          onClick={[Function]}
          onResponderGrant={[Function]}
          onResponderMove={[Function]}
          onResponderRelease={[Function]}
          onResponderTerminate={[Function]}
          onResponderTerminationRequest={[Function]}
          onStartShouldSetResponder={[Function]}
        >
          <View
            style={
              Object {
                "borderBottomWidth": 1,
                "borderColor": "#EEEEEE",
                "flexDirection": "row",
                "justifyContent": "space-between",
                "marginLeft": 15,
                "padding": 20,
              }
            }
          >
            <View
              style={
                Array [
                  Object {
                    "justifyContent": "center",
                  },
                ]
              }
            >
              <Text
                style={
                  Object {
                    "color": "#2E3338",
                    "fontFamily": "Hind-Regular",
                    "fontSize": 16,
                    "lineHeight": 24,
                  }
                }
              >
                analytics
              </Text>
            </View>
            <View
              style={
                Array [
                  Object {
                    "justifyContent": "center",
                  },
                ]
              }
            >
              <svg
                height={16}
                style={Object {}}
                viewBox="0 0 15 16"
                width={16}
                xmlns="http://www.w3.org/2000/svg"
              >
                <path
                  d="M8.70376 9.12461L2.12123 15.7071C1.73071 16.0976 1.09755 16.0976 0.707015 15.7071C0.316497 15.3166 0.316497 14.6834 0.707015 14.2929L6.58575 8.41419L0.707091 2.53553C0.316573 2.14501 0.316573 1.51185 0.707091 1.12131C1.09761 0.730797 1.73079 0.730797 2.12131 1.12131L8.70708 7.70708C9.0976 8.09762 9.0976 8.73078 8.70708 9.1213L8.70376 9.12461Z"
                  fill="#42D689"
                  style={Object {}}
                />
              </svg>
            </View>
          </View>
        </View>
        <View
          accessible={true}
          focusable={true}
          nativeBackgroundAndroid={
            Object {
              "attribute": "selectableItemBackground",
              "type": "ThemeAttrAndroid",
            }
          }
          onClick={[Function]}
          onResponderGrant={[Function]}
          onResponderMove={[Function]}
          onResponderRelease={[Function]}
          onResponderTerminate={[Function]}
          onResponderTerminationRequest={[Function]}
          onStartShouldSetResponder={[Function]}
        >
          <View
            style={
              Object {
                "borderBottomWidth": 1,
                "borderColor": "#EEEEEE",
                "flexDirection": "row",
                "justifyContent": "space-between",
                "marginLeft": 15,
                "padding": 20,
              }
            }
          >
            <View
              style={
                Array [
                  Object {
                    "justifyContent": "center",
                  },
                ]
              }
            >
              <Text
                style={
                  Object {
                    "color": "#2E3338",
                    "fontFamily": "Hind-Regular",
                    "fontSize": 16,
                    "lineHeight": 24,
                  }
                }
              >
                dataSaver
              </Text>
            </View>
            <View
              style={
                Array [
                  Object {
                    "justifyContent": "center",
                  },
                ]
              }
            >
              <svg
                height={16}
                style={Object {}}
                viewBox="0 0 15 16"
                width={16}
                xmlns="http://www.w3.org/2000/svg"
              >
                <path
                  d="M8.70376 9.12461L2.12123 15.7071C1.73071 16.0976 1.09755 16.0976 0.707015 15.7071C0.316497 15.3166 0.316497 14.6834 0.707015 14.2929L6.58575 8.41419L0.707091 2.53553C0.316573 2.14501 0.316573 1.51185 0.707091 1.12131C1.09761 0.730797 1.73079 0.730797 2.12131 1.12131L8.70708 7.70708C9.0976 8.09762 9.0976 8.73078 8.70708 9.1213L8.70376 9.12461Z"
                  fill="#42D689"
                  style={Object {}}
                />
              </svg>
            </View>
          </View>
        </View>
        <View
          accessible={true}
          focusable={true}
          nativeBackgroundAndroid={
            Object {
              "attribute": "selectableItemBackground",
              "type": "ThemeAttrAndroid",
            }
          }
          onClick={[Function]}
          onResponderGrant={[Function]}
          onResponderMove={[Function]}
          onResponderRelease={[Function]}
          onResponderTerminate={[Function]}
          onResponderTerminationRequest={[Function]}
          onStartShouldSetResponder={[Function]}
        >
          <View
            style={
              Object {
                "borderBottomWidth": 1,
                "borderColor": "#EEEEEE",
                "flexDirection": "row",
                "justifyContent": "space-between",
                "marginLeft": 15,
                "padding": 20,
              }
            }
          >
            <View
              style={
                Array [
                  Object {
                    "justifyContent": "center",
                  },
                ]
              }
            >
              <Text
                style={
                  Object {
                    "color": "#2E3338",
                    "fontFamily": "Hind-Regular",
                    "fontSize": 16,
                    "lineHeight": 24,
                  }
                }
              >
                languageSettings
              </Text>
            </View>
            <View
              style={
                Array [
                  Object {
                    "justifyContent": "center",
                  },
                ]
              }
            >
              <svg
                height={16}
                style={Object {}}
                viewBox="0 0 15 16"
                width={16}
                xmlns="http://www.w3.org/2000/svg"
              >
                <path
                  d="M8.70376 9.12461L2.12123 15.7071C1.73071 16.0976 1.09755 16.0976 0.707015 15.7071C0.316497 15.3166 0.316497 14.6834 0.707015 14.2929L6.58575 8.41419L0.707091 2.53553C0.316573 2.14501 0.316573 1.51185 0.707091 1.12131C1.09761 0.730797 1.73079 0.730797 2.12131 1.12131L8.70708 7.70708C9.0976 8.09762 9.0976 8.73078 8.70708 9.1213L8.70376 9.12461Z"
                  fill="#42D689"
                  style={Object {}}
                />
              </svg>
            </View>
          </View>
        </View>
        <View
          accessible={true}
          focusable={true}
          nativeBackgroundAndroid={
            Object {
              "attribute": "selectableItemBackground",
              "type": "ThemeAttrAndroid",
            }
          }
          onClick={[Function]}
          onResponderGrant={[Function]}
          onResponderMove={[Function]}
          onResponderRelease={[Function]}
          onResponderTerminate={[Function]}
          onResponderTerminationRequest={[Function]}
          onStartShouldSetResponder={[Function]}
        >
          <View
            style={
              Object {
                "borderBottomWidth": 1,
                "borderColor": "#EEEEEE",
                "flexDirection": "row",
                "justifyContent": "space-between",
                "marginLeft": 15,
                "padding": 20,
              }
            }
          >
            <View
              style={
                Array [
                  Object {
                    "justifyContent": "center",
                  },
                ]
              }
            >
              <Text
                style={
                  Object {
                    "color": "#2E3338",
                    "fontFamily": "Hind-Regular",
                    "fontSize": 16,
                    "lineHeight": 24,
                  }
                }
              >
                localCurrencySetting
              </Text>
            </View>
            <View
              style={
                Array [
                  Object {
                    "justifyContent": "center",
                  },
                ]
              }
            >
              <svg
                height={16}
                style={Object {}}
                viewBox="0 0 15 16"
                width={16}
                xmlns="http://www.w3.org/2000/svg"
              >
                <path
                  d="M8.70376 9.12461L2.12123 15.7071C1.73071 16.0976 1.09755 16.0976 0.707015 15.7071C0.316497 15.3166 0.316497 14.6834 0.707015 14.2929L6.58575 8.41419L0.707091 2.53553C0.316573 2.14501 0.316573 1.51185 0.707091 1.12131C1.09761 0.730797 1.73079 0.730797 2.12131 1.12131L8.70708 7.70708C9.0976 8.09762 9.0976 8.73078 8.70708 9.1213L8.70376 9.12461Z"
                  fill="#42D689"
                  style={Object {}}
                />
              </svg>
            </View>
          </View>
        </View>
        <View
          accessible={true}
          focusable={true}
          nativeBackgroundAndroid={
            Object {
              "attribute": "selectableItemBackground",
              "type": "ThemeAttrAndroid",
            }
          }
          onClick={[Function]}
          onResponderGrant={[Function]}
          onResponderMove={[Function]}
          onResponderRelease={[Function]}
          onResponderTerminate={[Function]}
          onResponderTerminationRequest={[Function]}
          onStartShouldSetResponder={[Function]}
        >
          <View
            style={
              Object {
                "borderBottomWidth": 1,
                "borderColor": "#EEEEEE",
                "flexDirection": "row",
                "justifyContent": "space-between",
                "marginLeft": 15,
                "padding": 20,
              }
            }
          >
            <View
              style={
                Array [
                  Object {
                    "justifyContent": "center",
                  },
                ]
              }
            >
              <Text
                style={
                  Object {
                    "color": "#2E3338",
                    "fontFamily": "Hind-Regular",
                    "fontSize": 16,
                    "lineHeight": 24,
                  }
                }
              >
                licenses
              </Text>
            </View>
            <View
              style={
                Array [
                  Object {
                    "justifyContent": "center",
                  },
                ]
              }
            >
              <svg
                height={16}
                style={Object {}}
                viewBox="0 0 15 16"
                width={16}
                xmlns="http://www.w3.org/2000/svg"
              >
                <path
                  d="M8.70376 9.12461L2.12123 15.7071C1.73071 16.0976 1.09755 16.0976 0.707015 15.7071C0.316497 15.3166 0.316497 14.6834 0.707015 14.2929L6.58575 8.41419L0.707091 2.53553C0.316573 2.14501 0.316573 1.51185 0.707091 1.12131C1.09761 0.730797 1.73079 0.730797 2.12131 1.12131L8.70708 7.70708C9.0976 8.09762 9.0976 8.73078 8.70708 9.1213L8.70376 9.12461Z"
                  fill="#42D689"
                  style={Object {}}
                />
              </svg>
            </View>
          </View>
        </View>
        <View
          accessible={true}
          focusable={true}
          nativeBackgroundAndroid={
            Object {
              "attribute": "selectableItemBackground",
              "type": "ThemeAttrAndroid",
            }
          }
          onClick={[Function]}
          onResponderGrant={[Function]}
          onResponderMove={[Function]}
          onResponderRelease={[Function]}
          onResponderTerminate={[Function]}
          onResponderTerminationRequest={[Function]}
          onStartShouldSetResponder={[Function]}
        >
          <View
            style={
              Object {
                "borderBottomWidth": 1,
                "borderColor": "#EEEEEE",
                "flexDirection": "row",
                "justifyContent": "space-between",
                "marginLeft": 15,
                "padding": 20,
              }
            }
          >
            <View
              style={
                Array [
                  Object {
                    "justifyContent": "center",
                  },
                ]
              }
            >
              <Text
                style={
                  Object {
                    "color": "#2E3338",
                    "fontFamily": "Hind-Regular",
                    "fontSize": 16,
                    "lineHeight": 24,
                  }
                }
              >
                support
              </Text>
            </View>
            <View
              style={
                Array [
                  Object {
                    "justifyContent": "center",
                  },
                ]
              }
            >
              <svg
                height={16}
                style={Object {}}
                viewBox="0 0 15 16"
                width={16}
                xmlns="http://www.w3.org/2000/svg"
              >
                <path
                  d="M8.70376 9.12461L2.12123 15.7071C1.73071 16.0976 1.09755 16.0976 0.707015 15.7071C0.316497 15.3166 0.316497 14.6834 0.707015 14.2929L6.58575 8.41419L0.707091 2.53553C0.316573 2.14501 0.316573 1.51185 0.707091 1.12131C1.09761 0.730797 1.73079 0.730797 2.12131 1.12131L8.70708 7.70708C9.0976 8.09762 9.0976 8.73078 8.70708 9.1213L8.70376 9.12461Z"
                  fill="#42D689"
                  style={Object {}}
                />
              </svg>
            </View>
          </View>
        </View>
      </View>
      <View
        style={
          Object {
            "alignItems": "center",
            "flexDirection": "column",
            "marginTop": 30,
          }
        }
      >
        <View
          style={
            Object {
              "flexDirection": "row",
              "paddingBottom": 10,
            }
          }
        >
          <Text
            style={
              Object {
                "color": "#2E3338",
                "fontFamily": "Hind-Regular",
                "fontSize": 14,
                "lineHeight": 18,
              }
            }
          >
            version appVersion
          </Text>
        </View>
        <View
          style={
            Object {
              "flexDirection": "row",
              "paddingBottom": 10,
            }
          }
        >
          <View
            accessible={true}
            focusable={true}
            nativeBackgroundAndroid={
              Object {
                "attribute": "selectableItemBackgroundBorderless",
                "type": "ThemeAttrAndroid",
              }
            }
            onClick={[Function]}
            onResponderGrant={[Function]}
            onResponderMove={[Function]}
            onResponderRelease={[Function]}
            onResponderTerminate={[Function]}
            onResponderTerminationRequest={[Function]}
            onStartShouldSetResponder={[Function]}
          >
            <Text
              style={
                Array [
                  Object {
                    "color": "#2E3338",
                    "fontFamily": "Hind-Regular",
                    "fontSize": 13,
                    "lineHeight": 18,
                    "textDecorationLine": "underline",
                  },
                  undefined,
                ]
              }
            >
              testFaqLink
            </Text>
          </View>
        </View>
        <View
          style={
            Object {
              "flexDirection": "row",
              "paddingBottom": 10,
            }
          }
        >
          <View
            accessible={true}
            focusable={true}
            nativeBackgroundAndroid={
              Object {
                "attribute": "selectableItemBackgroundBorderless",
                "type": "ThemeAttrAndroid",
              }
            }
            onClick={[Function]}
            onResponderGrant={[Function]}
            onResponderMove={[Function]}
            onResponderRelease={[Function]}
            onResponderTerminate={[Function]}
            onResponderTerminationRequest={[Function]}
            onStartShouldSetResponder={[Function]}
          >
            <Text
              style={
                Array [
                  Object {
                    "color": "#2E3338",
                    "fontFamily": "Hind-Regular",
                    "fontSize": 13,
                    "lineHeight": 18,
                    "textDecorationLine": "underline",
                  },
                  undefined,
                ]
              }
            >
              termsOfServiceLink
            </Text>
          </View>
        </View>
      </View>
    </View>
  </RCTScrollView>
</SafeAreaView>
`;

exports[`Account renders correctly when dev mode active 1`] = `
<SafeAreaView
  style={
    Object {
      "backgroundColor": "#FFFFFF",
      "flex": 1,
    }
  }
>
<<<<<<< HEAD
  <View
    style={
      Object {
        "alignItems": "flex-end",
        "backgroundColor": "transparent",
        "elevation": 1,
        "flexDirection": "row",
        "height": 62,
        "justifyContent": "space-between",
        "shadowColor": "black",
        "shadowOffset": Object {
          "height": 0.5,
          "width": 0,
        },
        "shadowOpacity": 0.3,
        "shadowRadius": 0.8,
      }
    }
  >
    <View
      accessible={true}
      focusable={false}
      onClick={[Function]}
      onResponderGrant={[Function]}
      onResponderMove={[Function]}
      onResponderRelease={[Function]}
      onResponderTerminate={[Function]}
      onResponderTerminationRequest={[Function]}
      onStartShouldSetResponder={[Function]}
      style={
        Object {
          "marginBottom": 0,
          "marginLeft": 4,
          "opacity": 1,
          "padding": 8,
=======
  <View>
    <SafeAreaView>
      <View
        style={
          Object {
            "alignItems": "center",
            "backgroundColor": "#FFFFFF",
            "borderBottomColor": "#EDEEEF",
            "borderBottomWidth": 0,
            "flexDirection": "row",
            "height": 62,
            "justifyContent": "space-between",
          }
>>>>>>> c9d842fd
        }
      }
    >
      <svg
        fill="none"
        height="32"
        viewBox="0 0 32 32"
        width="32"
      >
<<<<<<< HEAD
        <line
          stroke="#2E3338"
          strokeLinecap="round"
          strokeWidth="2.5"
          x1="7.25"
          x2="24.75"
          y1="9.75"
          y2="9.75"
=======
        <View
          accessible={true}
          focusable={false}
          onClick={[Function]}
          onResponderGrant={[Function]}
          onResponderMove={[Function]}
          onResponderRelease={[Function]}
          onResponderTerminate={[Function]}
          onResponderTerminationRequest={[Function]}
          onStartShouldSetResponder={[Function]}
          style={
            Object {
              "marginBottom": 0,
              "marginLeft": 4,
              "opacity": 1,
              "padding": 8,
            }
          }
        >
          <svg
            fill="none"
            height="32"
            viewBox="0 0 32 32"
            width="32"
          >
            <line
              stroke="#2E3338"
              strokeLinecap="round"
              strokeWidth="2.5"
              x1="7.25"
              x2="24.75"
              y1="9.75"
              y2="9.75"
            />
            <line
              stroke="#2E3338"
              strokeLinecap="round"
              strokeWidth="2.5"
              x1="7.25"
              x2="24.75"
              y1="15.75"
              y2="15.75"
            />
            <line
              stroke="#2E3338"
              strokeLinecap="round"
              strokeWidth="2.5"
              x1="7.25"
              x2="24.75"
              y1="21.75"
              y2="21.75"
            />
          </svg>
        </View>
        <View
          style={
            Object {
              "width": 45,
            }
          }
>>>>>>> c9d842fd
        />
        <line
          stroke="#2E3338"
          strokeLinecap="round"
          strokeWidth="2.5"
          x1="7.25"
          x2="24.75"
          y1="15.75"
          y2="15.75"
        />
        <line
          stroke="#2E3338"
          strokeLinecap="round"
          strokeWidth="2.5"
          x1="7.25"
          x2="24.75"
          y1="21.75"
          y2="21.75"
        />
      </svg>
    </View>
    <View
      style={
        Object {
          "marginBottom": 13,
        }
      }
    >
      <svg
        fill="none"
        height={25}
        style={Object {}}
        viewBox="0 0 25 25"
        width={25}
      >
        <path
          d="M9.86842 22.3684C13.8653 22.3684 17.1053 19.1284 17.1053 15.1316C17.1053 11.1348 13.8653 7.89476 9.86842 7.89476C5.87158 7.89476 2.63158 11.1348 2.63158 15.1316C2.63158 19.1284 5.87158 22.3684 9.86842 22.3684ZM9.86842 25C4.41842 25 0 20.5816 0 15.1316C0 9.6816 4.41842 5.26318 9.86842 5.26318C15.3184 5.26318 19.7368 9.6816 19.7368 15.1316C19.7368 20.5816 15.3184 25 9.86842 25Z"
          fill="#FBCC5C"
          style={Object {}}
        />
        <path
          d="M15.1316 17.1053C19.1284 17.1053 22.3684 13.8653 22.3684 9.86842C22.3684 5.87158 19.1284 2.63158 15.1316 2.63158C11.1348 2.63158 7.89476 5.87158 7.89476 9.86842C7.89476 13.8653 11.1348 17.1053 15.1316 17.1053ZM15.1316 19.7368C9.6816 19.7368 5.26318 15.3184 5.26318 9.86842C5.26318 4.41842 9.6816 0 15.1316 0C20.5816 0 25 4.41842 25 9.86842C25 15.3184 20.5816 19.7368 15.1316 19.7368Z"
          fill="#42D689"
          style={Object {}}
        />
        <path
          d="M15.4577 19.7369C16.1419 18.9077 16.6324 17.9361 16.8932 16.8932C17.9361 16.6324 18.9077 16.1421 19.7369 15.4579C19.699 16.6658 19.439 17.8563 18.9695 18.9698C17.8561 19.439 16.6656 19.6992 15.4577 19.7369ZM8.10687 8.10687C7.06397 8.36766 6.09239 8.85792 5.26318 9.54213C5.30108 8.33424 5.56108 7.14371 6.03055 6.03029C7.14397 5.56108 8.3345 5.30082 9.54239 5.26318C8.85818 6.09239 8.36766 7.06397 8.10687 8.10687Z"
          fill="#5EA33B"
          style={Object {}}
        />
      </svg>
    </View>
    <View
      style={
        Object {
          "width": 45,
        }
      }
    />
  </View>
  <RCTScrollView>
    <View>
      <View
        style={
          Object {
            "alignItems": "center",
            "flexDirection": "column",
            "paddingVertical": 8,
          }
        }
      >
        <View
          accessible={true}
          focusable={true}
          onClick={[Function]}
          onResponderGrant={[Function]}
          onResponderMove={[Function]}
          onResponderRelease={[Function]}
          onResponderTerminate={[Function]}
          onResponderTerminationRequest={[Function]}
          onStartShouldSetResponder={[Function]}
          style={
            Object {
              "opacity": 1,
            }
          }
        >
          <View
            style={
              Object {
                "flexDirection": "column",
                "justifyContent": "center",
                "marginBottom": 10,
              }
            }
          >
            <View
              style={
                Array [
                  Object {
                    "alignItems": "center",
                    "flexDirection": "row",
                    "justifyContent": "center",
                  },
                  undefined,
                ]
              }
            >
              <View
                style={
                  Array [
                    Object {
                      "alignItems": "center",
                      "justifyContent": "center",
                    },
                    Object {
                      "backgroundColor": "#7AD6FE",
                      "borderRadius": 20,
                      "height": 40,
                      "width": 40,
                    },
                  ]
                }
              >
                <Text
                  style={
                    Array [
                      Object {
                        "color": "#FFFFFF",
                        "fontFamily": "Inter-Medium",
                        "fontSize": 16,
                      },
                      Object {
                        "fontSize": 20,
                      },
                    ]
                  }
                >
                  J
                </Text>
              </View>
            </View>
            <Text
              ellipsizeMode="tail"
              numberOfLines={1}
              style={
                Array [
                  Object {
                    "color": "#2E3338",
                    "fontFamily": "Hind-SemiBold",
                    "fontSize": 14,
                    "lineHeight": 18,
                  },
                  Object {
                    "marginHorizontal": 20,
                    "paddingTop": 6,
                    "textAlign": "center",
                  },
                ]
              }
            >
              John Doe
            </Text>
            <View
              style={
                Object {
                  "flexDirection": "row",
                }
              }
            >
              <Text
                style={
                  Array [
                    Object {
                      "color": "#2E3338",
                      "fontFamily": "Inter-Regular",
                      "fontSize": 16,
                      "lineHeight": 22,
                    },
                    Object {
                      "alignItems": "center",
                      "justifyContent": "center",
                      "marginRight": 4,
                    },
                  ]
                }
              >
                🇺🇸
              </Text>
              <Text
                style={
                  Array [
                    Object {
                      "color": "#2E3338",
                      "fontFamily": "Inter-Regular",
                      "fontSize": 16,
                      "lineHeight": 22,
                    },
                    Object {
                      "color": "#9CA4A9",
                    },
                  ]
                }
              >
                +1 (415) 555-6666
              </Text>
            </View>
          </View>
        </View>
        <View>
          <View
            accessible={true}
            focusable={true}
            onClick={[Function]}
            onResponderGrant={[Function]}
            onResponderMove={[Function]}
            onResponderRelease={[Function]}
            onResponderTerminate={[Function]}
            onResponderTerminationRequest={[Function]}
            onStartShouldSetResponder={[Function]}
            style={
              Object {
                "opacity": 1,
              }
            }
          >
            <Text
              ellipsizeMode="tail"
              numberOfLines={1}
              style={
                Object {
                  "color": "#2E3338",
                  "fontFamily": "Hind-Light",
                  "fontSize": 14,
                  "lineHeight": 18,
                  "marginTop": 8,
                }
              }
            >
              0x0000000000000000000000000000000000007E57
            </Text>
          </View>
        </View>
      </View>
      <View
        style={
          Object {
            "borderColor": "#EEEEEE",
            "borderTopWidth": 1,
            "flex": 1,
            "paddingLeft": 20,
          }
        }
      >
        <View
          accessible={true}
          focusable={true}
          nativeBackgroundAndroid={
            Object {
              "attribute": "selectableItemBackground",
              "type": "ThemeAttrAndroid",
            }
          }
          onClick={[Function]}
          onResponderGrant={[Function]}
          onResponderMove={[Function]}
          onResponderRelease={[Function]}
          onResponderTerminate={[Function]}
          onResponderTerminationRequest={[Function]}
          onStartShouldSetResponder={[Function]}
        >
          <View
            style={
              Object {
                "borderBottomWidth": 1,
                "borderColor": "#EEEEEE",
                "flexDirection": "row",
                "justifyContent": "space-between",
                "marginLeft": 15,
                "padding": 20,
              }
            }
          >
            <View
              style={
                Array [
                  Object {
                    "justifyContent": "center",
                  },
                ]
              }
            >
              <Text
                style={
                  Object {
                    "color": "#2E3338",
                    "fontFamily": "Hind-Regular",
                    "fontSize": 16,
                    "lineHeight": 24,
                  }
                }
              >
                backupKeyFlow6:backupAndRecovery
              </Text>
            </View>
            <View
              style={
                Array [
                  Object {
                    "justifyContent": "center",
                  },
                ]
              }
            >
              <svg
                height={16}
                style={Object {}}
                viewBox="0 0 15 16"
                width={16}
                xmlns="http://www.w3.org/2000/svg"
              >
                <path
                  d="M8.70376 9.12461L2.12123 15.7071C1.73071 16.0976 1.09755 16.0976 0.707015 15.7071C0.316497 15.3166 0.316497 14.6834 0.707015 14.2929L6.58575 8.41419L0.707091 2.53553C0.316573 2.14501 0.316573 1.51185 0.707091 1.12131C1.09761 0.730797 1.73079 0.730797 2.12131 1.12131L8.70708 7.70708C9.0976 8.09762 9.0976 8.73078 8.70708 9.1213L8.70376 9.12461Z"
                  fill="#42D689"
                  style={Object {}}
                />
              </svg>
            </View>
          </View>
        </View>
        <View
          accessible={true}
          focusable={true}
          nativeBackgroundAndroid={
            Object {
              "attribute": "selectableItemBackground",
              "type": "ThemeAttrAndroid",
            }
          }
          onClick={[Function]}
          onResponderGrant={[Function]}
          onResponderMove={[Function]}
          onResponderRelease={[Function]}
          onResponderTerminate={[Function]}
          onResponderTerminationRequest={[Function]}
          onStartShouldSetResponder={[Function]}
        >
          <View
            style={
              Object {
                "borderBottomWidth": 1,
                "borderColor": "#EEEEEE",
                "flexDirection": "row",
                "justifyContent": "space-between",
                "marginLeft": 15,
                "padding": 20,
              }
            }
          >
            <View
              style={
                Array [
                  Object {
                    "justifyContent": "center",
                  },
                ]
              }
            >
              <Text
                style={
                  Object {
                    "color": "#2E3338",
                    "fontFamily": "Hind-Regular",
                    "fontSize": 16,
                    "lineHeight": 24,
                  }
                }
              >
                nuxVerification2:getVerified
              </Text>
            </View>
            <View
              style={
                Array [
                  Object {
                    "justifyContent": "center",
                  },
                ]
              }
            >
              <svg
                height={16}
                style={Object {}}
                viewBox="0 0 15 16"
                width={16}
                xmlns="http://www.w3.org/2000/svg"
              >
                <path
                  d="M8.70376 9.12461L2.12123 15.7071C1.73071 16.0976 1.09755 16.0976 0.707015 15.7071C0.316497 15.3166 0.316497 14.6834 0.707015 14.2929L6.58575 8.41419L0.707091 2.53553C0.316573 2.14501 0.316573 1.51185 0.707091 1.12131C1.09761 0.730797 1.73079 0.730797 2.12131 1.12131L8.70708 7.70708C9.0976 8.09762 9.0976 8.73078 8.70708 9.1213L8.70376 9.12461Z"
                  fill="#42D689"
                  style={Object {}}
                />
              </svg>
            </View>
          </View>
        </View>
        <View
          accessible={true}
          focusable={true}
          nativeBackgroundAndroid={
            Object {
              "attribute": "selectableItemBackground",
              "type": "ThemeAttrAndroid",
            }
          }
          onClick={[Function]}
          onResponderGrant={[Function]}
          onResponderMove={[Function]}
          onResponderRelease={[Function]}
          onResponderTerminate={[Function]}
          onResponderTerminationRequest={[Function]}
          onStartShouldSetResponder={[Function]}
        >
          <View
            style={
              Object {
                "borderBottomWidth": 1,
                "borderColor": "#EEEEEE",
                "flexDirection": "row",
                "justifyContent": "space-between",
                "marginLeft": 15,
                "padding": 20,
              }
            }
          >
            <View
              style={
                Array [
                  Object {
                    "justifyContent": "center",
                  },
                ]
              }
            >
              <Text
                style={
                  Object {
                    "color": "#2E3338",
                    "fontFamily": "Hind-Regular",
                    "fontSize": 16,
                    "lineHeight": 24,
                  }
                }
              >
                invite
              </Text>
            </View>
            <View
              style={
                Array [
                  Object {
                    "justifyContent": "center",
                  },
                ]
              }
            >
              <svg
                height={16}
                style={Object {}}
                viewBox="0 0 15 16"
                width={16}
                xmlns="http://www.w3.org/2000/svg"
              >
                <path
                  d="M8.70376 9.12461L2.12123 15.7071C1.73071 16.0976 1.09755 16.0976 0.707015 15.7071C0.316497 15.3166 0.316497 14.6834 0.707015 14.2929L6.58575 8.41419L0.707091 2.53553C0.316573 2.14501 0.316573 1.51185 0.707091 1.12131C1.09761 0.730797 1.73079 0.730797 2.12131 1.12131L8.70708 7.70708C9.0976 8.09762 9.0976 8.73078 8.70708 9.1213L8.70376 9.12461Z"
                  fill="#42D689"
                  style={Object {}}
                />
              </svg>
            </View>
          </View>
        </View>
        <View
          accessible={true}
          focusable={true}
          nativeBackgroundAndroid={
            Object {
              "attribute": "selectableItemBackground",
              "type": "ThemeAttrAndroid",
            }
          }
          onClick={[Function]}
          onResponderGrant={[Function]}
          onResponderMove={[Function]}
          onResponderRelease={[Function]}
          onResponderTerminate={[Function]}
          onResponderTerminationRequest={[Function]}
          onStartShouldSetResponder={[Function]}
        >
          <View
            style={
              Object {
                "borderBottomWidth": 1,
                "borderColor": "#EEEEEE",
                "flexDirection": "row",
                "justifyContent": "space-between",
                "marginLeft": 15,
                "padding": 20,
              }
            }
          >
            <View
              style={
                Array [
                  Object {
                    "justifyContent": "center",
                  },
                ]
              }
            >
              <Text
                style={
                  Object {
                    "color": "#2E3338",
                    "fontFamily": "Hind-Regular",
                    "fontSize": 16,
                    "lineHeight": 24,
                  }
                }
              >
                editProfile
              </Text>
            </View>
            <View
              style={
                Array [
                  Object {
                    "justifyContent": "center",
                  },
                ]
              }
            >
              <svg
                height={16}
                style={Object {}}
                viewBox="0 0 15 16"
                width={16}
                xmlns="http://www.w3.org/2000/svg"
              >
                <path
                  d="M8.70376 9.12461L2.12123 15.7071C1.73071 16.0976 1.09755 16.0976 0.707015 15.7071C0.316497 15.3166 0.316497 14.6834 0.707015 14.2929L6.58575 8.41419L0.707091 2.53553C0.316573 2.14501 0.316573 1.51185 0.707091 1.12131C1.09761 0.730797 1.73079 0.730797 2.12131 1.12131L8.70708 7.70708C9.0976 8.09762 9.0976 8.73078 8.70708 9.1213L8.70376 9.12461Z"
                  fill="#42D689"
                  style={Object {}}
                />
              </svg>
            </View>
          </View>
        </View>
        <View
          accessible={true}
          focusable={true}
          nativeBackgroundAndroid={
            Object {
              "attribute": "selectableItemBackground",
              "type": "ThemeAttrAndroid",
            }
          }
          onClick={[Function]}
          onResponderGrant={[Function]}
          onResponderMove={[Function]}
          onResponderRelease={[Function]}
          onResponderTerminate={[Function]}
          onResponderTerminationRequest={[Function]}
          onStartShouldSetResponder={[Function]}
        >
          <View
            style={
              Object {
                "borderBottomWidth": 1,
                "borderColor": "#EEEEEE",
                "flexDirection": "row",
                "justifyContent": "space-between",
                "marginLeft": 15,
                "padding": 20,
              }
            }
          >
            <View
              style={
                Array [
                  Object {
                    "justifyContent": "center",
                  },
                ]
              }
            >
              <Text
                style={
                  Object {
                    "color": "#2E3338",
                    "fontFamily": "Hind-Regular",
                    "fontSize": 16,
                    "lineHeight": 24,
                  }
                }
              >
                analytics
              </Text>
            </View>
            <View
              style={
                Array [
                  Object {
                    "justifyContent": "center",
                  },
                ]
              }
            >
              <svg
                height={16}
                style={Object {}}
                viewBox="0 0 15 16"
                width={16}
                xmlns="http://www.w3.org/2000/svg"
              >
                <path
                  d="M8.70376 9.12461L2.12123 15.7071C1.73071 16.0976 1.09755 16.0976 0.707015 15.7071C0.316497 15.3166 0.316497 14.6834 0.707015 14.2929L6.58575 8.41419L0.707091 2.53553C0.316573 2.14501 0.316573 1.51185 0.707091 1.12131C1.09761 0.730797 1.73079 0.730797 2.12131 1.12131L8.70708 7.70708C9.0976 8.09762 9.0976 8.73078 8.70708 9.1213L8.70376 9.12461Z"
                  fill="#42D689"
                  style={Object {}}
                />
              </svg>
            </View>
          </View>
        </View>
        <View
          accessible={true}
          focusable={true}
          nativeBackgroundAndroid={
            Object {
              "attribute": "selectableItemBackground",
              "type": "ThemeAttrAndroid",
            }
          }
          onClick={[Function]}
          onResponderGrant={[Function]}
          onResponderMove={[Function]}
          onResponderRelease={[Function]}
          onResponderTerminate={[Function]}
          onResponderTerminationRequest={[Function]}
          onStartShouldSetResponder={[Function]}
        >
          <View
            style={
              Object {
                "borderBottomWidth": 1,
                "borderColor": "#EEEEEE",
                "flexDirection": "row",
                "justifyContent": "space-between",
                "marginLeft": 15,
                "padding": 20,
              }
            }
          >
            <View
              style={
                Array [
                  Object {
                    "justifyContent": "center",
                  },
                ]
              }
            >
              <Text
                style={
                  Object {
                    "color": "#2E3338",
                    "fontFamily": "Hind-Regular",
                    "fontSize": 16,
                    "lineHeight": 24,
                  }
                }
              >
                dataSaver
              </Text>
            </View>
            <View
              style={
                Array [
                  Object {
                    "justifyContent": "center",
                  },
                ]
              }
            >
              <svg
                height={16}
                style={Object {}}
                viewBox="0 0 15 16"
                width={16}
                xmlns="http://www.w3.org/2000/svg"
              >
                <path
                  d="M8.70376 9.12461L2.12123 15.7071C1.73071 16.0976 1.09755 16.0976 0.707015 15.7071C0.316497 15.3166 0.316497 14.6834 0.707015 14.2929L6.58575 8.41419L0.707091 2.53553C0.316573 2.14501 0.316573 1.51185 0.707091 1.12131C1.09761 0.730797 1.73079 0.730797 2.12131 1.12131L8.70708 7.70708C9.0976 8.09762 9.0976 8.73078 8.70708 9.1213L8.70376 9.12461Z"
                  fill="#42D689"
                  style={Object {}}
                />
              </svg>
            </View>
          </View>
        </View>
        <View
          accessible={true}
          focusable={true}
          nativeBackgroundAndroid={
            Object {
              "attribute": "selectableItemBackground",
              "type": "ThemeAttrAndroid",
            }
          }
          onClick={[Function]}
          onResponderGrant={[Function]}
          onResponderMove={[Function]}
          onResponderRelease={[Function]}
          onResponderTerminate={[Function]}
          onResponderTerminationRequest={[Function]}
          onStartShouldSetResponder={[Function]}
        >
          <View
            style={
              Object {
                "borderBottomWidth": 1,
                "borderColor": "#EEEEEE",
                "flexDirection": "row",
                "justifyContent": "space-between",
                "marginLeft": 15,
                "padding": 20,
              }
            }
          >
            <View
              style={
                Array [
                  Object {
                    "justifyContent": "center",
                  },
                ]
              }
            >
              <Text
                style={
                  Object {
                    "color": "#2E3338",
                    "fontFamily": "Hind-Regular",
                    "fontSize": 16,
                    "lineHeight": 24,
                  }
                }
              >
                languageSettings
              </Text>
            </View>
            <View
              style={
                Array [
                  Object {
                    "justifyContent": "center",
                  },
                ]
              }
            >
              <svg
                height={16}
                style={Object {}}
                viewBox="0 0 15 16"
                width={16}
                xmlns="http://www.w3.org/2000/svg"
              >
                <path
                  d="M8.70376 9.12461L2.12123 15.7071C1.73071 16.0976 1.09755 16.0976 0.707015 15.7071C0.316497 15.3166 0.316497 14.6834 0.707015 14.2929L6.58575 8.41419L0.707091 2.53553C0.316573 2.14501 0.316573 1.51185 0.707091 1.12131C1.09761 0.730797 1.73079 0.730797 2.12131 1.12131L8.70708 7.70708C9.0976 8.09762 9.0976 8.73078 8.70708 9.1213L8.70376 9.12461Z"
                  fill="#42D689"
                  style={Object {}}
                />
              </svg>
            </View>
          </View>
        </View>
        <View
          accessible={true}
          focusable={true}
          nativeBackgroundAndroid={
            Object {
              "attribute": "selectableItemBackground",
              "type": "ThemeAttrAndroid",
            }
          }
          onClick={[Function]}
          onResponderGrant={[Function]}
          onResponderMove={[Function]}
          onResponderRelease={[Function]}
          onResponderTerminate={[Function]}
          onResponderTerminationRequest={[Function]}
          onStartShouldSetResponder={[Function]}
        >
          <View
            style={
              Object {
                "borderBottomWidth": 1,
                "borderColor": "#EEEEEE",
                "flexDirection": "row",
                "justifyContent": "space-between",
                "marginLeft": 15,
                "padding": 20,
              }
            }
          >
            <View
              style={
                Array [
                  Object {
                    "justifyContent": "center",
                  },
                ]
              }
            >
              <Text
                style={
                  Object {
                    "color": "#2E3338",
                    "fontFamily": "Hind-Regular",
                    "fontSize": 16,
                    "lineHeight": 24,
                  }
                }
              >
                localCurrencySetting
              </Text>
            </View>
            <View
              style={
                Array [
                  Object {
                    "justifyContent": "center",
                  },
                ]
              }
            >
              <svg
                height={16}
                style={Object {}}
                viewBox="0 0 15 16"
                width={16}
                xmlns="http://www.w3.org/2000/svg"
              >
                <path
                  d="M8.70376 9.12461L2.12123 15.7071C1.73071 16.0976 1.09755 16.0976 0.707015 15.7071C0.316497 15.3166 0.316497 14.6834 0.707015 14.2929L6.58575 8.41419L0.707091 2.53553C0.316573 2.14501 0.316573 1.51185 0.707091 1.12131C1.09761 0.730797 1.73079 0.730797 2.12131 1.12131L8.70708 7.70708C9.0976 8.09762 9.0976 8.73078 8.70708 9.1213L8.70376 9.12461Z"
                  fill="#42D689"
                  style={Object {}}
                />
              </svg>
            </View>
          </View>
        </View>
        <View
          accessible={true}
          focusable={true}
          nativeBackgroundAndroid={
            Object {
              "attribute": "selectableItemBackground",
              "type": "ThemeAttrAndroid",
            }
          }
          onClick={[Function]}
          onResponderGrant={[Function]}
          onResponderMove={[Function]}
          onResponderRelease={[Function]}
          onResponderTerminate={[Function]}
          onResponderTerminationRequest={[Function]}
          onStartShouldSetResponder={[Function]}
        >
          <View
            style={
              Object {
                "borderBottomWidth": 1,
                "borderColor": "#EEEEEE",
                "flexDirection": "row",
                "justifyContent": "space-between",
                "marginLeft": 15,
                "padding": 20,
              }
            }
          >
            <View
              style={
                Array [
                  Object {
                    "justifyContent": "center",
                  },
                ]
              }
            >
              <Text
                style={
                  Object {
                    "color": "#2E3338",
                    "fontFamily": "Hind-Regular",
                    "fontSize": 16,
                    "lineHeight": 24,
                  }
                }
              >
                licenses
              </Text>
            </View>
            <View
              style={
                Array [
                  Object {
                    "justifyContent": "center",
                  },
                ]
              }
            >
              <svg
                height={16}
                style={Object {}}
                viewBox="0 0 15 16"
                width={16}
                xmlns="http://www.w3.org/2000/svg"
              >
                <path
                  d="M8.70376 9.12461L2.12123 15.7071C1.73071 16.0976 1.09755 16.0976 0.707015 15.7071C0.316497 15.3166 0.316497 14.6834 0.707015 14.2929L6.58575 8.41419L0.707091 2.53553C0.316573 2.14501 0.316573 1.51185 0.707091 1.12131C1.09761 0.730797 1.73079 0.730797 2.12131 1.12131L8.70708 7.70708C9.0976 8.09762 9.0976 8.73078 8.70708 9.1213L8.70376 9.12461Z"
                  fill="#42D689"
                  style={Object {}}
                />
              </svg>
            </View>
          </View>
        </View>
        <View
          accessible={true}
          focusable={true}
          nativeBackgroundAndroid={
            Object {
              "attribute": "selectableItemBackground",
              "type": "ThemeAttrAndroid",
            }
          }
          onClick={[Function]}
          onResponderGrant={[Function]}
          onResponderMove={[Function]}
          onResponderRelease={[Function]}
          onResponderTerminate={[Function]}
          onResponderTerminationRequest={[Function]}
          onStartShouldSetResponder={[Function]}
        >
          <View
            style={
              Object {
                "borderBottomWidth": 1,
                "borderColor": "#EEEEEE",
                "flexDirection": "row",
                "justifyContent": "space-between",
                "marginLeft": 15,
                "padding": 20,
              }
            }
          >
            <View
              style={
                Array [
                  Object {
                    "justifyContent": "center",
                  },
                ]
              }
            >
              <Text
                style={
                  Object {
                    "color": "#2E3338",
                    "fontFamily": "Hind-Regular",
                    "fontSize": 16,
                    "lineHeight": 24,
                  }
                }
              >
                support
              </Text>
            </View>
            <View
              style={
                Array [
                  Object {
                    "justifyContent": "center",
                  },
                ]
              }
            >
              <svg
                height={16}
                style={Object {}}
                viewBox="0 0 15 16"
                width={16}
                xmlns="http://www.w3.org/2000/svg"
              >
                <path
                  d="M8.70376 9.12461L2.12123 15.7071C1.73071 16.0976 1.09755 16.0976 0.707015 15.7071C0.316497 15.3166 0.316497 14.6834 0.707015 14.2929L6.58575 8.41419L0.707091 2.53553C0.316573 2.14501 0.316573 1.51185 0.707091 1.12131C1.09761 0.730797 1.73079 0.730797 2.12131 1.12131L8.70708 7.70708C9.0976 8.09762 9.0976 8.73078 8.70708 9.1213L8.70376 9.12461Z"
                  fill="#42D689"
                  style={Object {}}
                />
              </svg>
            </View>
          </View>
        </View>
      </View>
      <View
        style={
          Object {
            "alignItems": "flex-start",
            "marginHorizontal": 10,
            "padding": 15,
          }
        }
      >
        <View
          style={
            Object {
              "alignSelf": "stretch",
              "margin": 4,
            }
          }
        >
          <View
            accessible={true}
            focusable={true}
            onClick={[Function]}
            onResponderGrant={[Function]}
            onResponderMove={[Function]}
            onResponderRelease={[Function]}
            onResponderTerminate={[Function]}
            onResponderTerminationRequest={[Function]}
            onStartShouldSetResponder={[Function]}
            style={
              Object {
                "opacity": 1,
              }
            }
          >
            <Text>
              Toggle verification done
            </Text>
          </View>
        </View>
        <View
          style={
            Object {
              "alignSelf": "stretch",
              "margin": 4,
            }
          }
        >
          <View
            accessible={true}
            focusable={true}
            onClick={[Function]}
            onResponderGrant={[Function]}
            onResponderMove={[Function]}
            onResponderRelease={[Function]}
            onResponderTerminate={[Function]}
            onResponderTerminationRequest={[Function]}
            onStartShouldSetResponder={[Function]}
            style={
              Object {
                "opacity": 1,
              }
            }
          >
            <Text>
              Reset app opened state
            </Text>
          </View>
        </View>
        <View
          style={
            Object {
              "alignSelf": "stretch",
              "margin": 4,
            }
          }
        >
          <View
            accessible={true}
            focusable={true}
            onClick={[Function]}
            onResponderGrant={[Function]}
            onResponderMove={[Function]}
            onResponderRelease={[Function]}
            onResponderTerminate={[Function]}
            onResponderTerminationRequest={[Function]}
            onStartShouldSetResponder={[Function]}
            style={
              Object {
                "opacity": 1,
              }
            }
          >
            <Text>
              Toggle backup state
            </Text>
          </View>
        </View>
        <View
          style={
            Object {
              "alignSelf": "stretch",
              "margin": 4,
            }
          }
        >
          <View
            accessible={true}
            focusable={true}
            onClick={[Function]}
            onResponderGrant={[Function]}
            onResponderMove={[Function]}
            onResponderRelease={[Function]}
            onResponderTerminate={[Function]}
            onResponderTerminationRequest={[Function]}
            onStartShouldSetResponder={[Function]}
            style={
              Object {
                "opacity": 1,
              }
            }
          >
            <Text>
              Show Debug Screen
            </Text>
          </View>
        </View>
        <View
          style={
            Object {
              "alignSelf": "stretch",
              "margin": 4,
            }
          }
        >
          <View
            accessible={true}
            focusable={false}
            onClick={[Function]}
            onResponderGrant={[Function]}
            onResponderMove={[Function]}
            onResponderRelease={[Function]}
            onResponderTerminate={[Function]}
            onResponderTerminationRequest={[Function]}
            onStartShouldSetResponder={[Function]}
            style={
              Object {
                "opacity": 1,
              }
            }
          >
            <Text>
              Trigger a crash
            </Text>
          </View>
        </View>
      </View>
      <View
        style={
          Object {
            "alignItems": "center",
            "flexDirection": "column",
            "marginTop": 30,
          }
        }
      >
        <View
          style={
            Object {
              "flexDirection": "row",
              "paddingBottom": 10,
            }
          }
        >
          <Text
            style={
              Object {
                "color": "#2E3338",
                "fontFamily": "Hind-Regular",
                "fontSize": 14,
                "lineHeight": 18,
              }
            }
          >
            version appVersion
          </Text>
        </View>
        <View
          style={
            Object {
              "flexDirection": "row",
              "paddingBottom": 10,
            }
          }
        >
          <View
            accessible={true}
            focusable={true}
            nativeBackgroundAndroid={
              Object {
                "attribute": "selectableItemBackgroundBorderless",
                "type": "ThemeAttrAndroid",
              }
            }
            onClick={[Function]}
            onResponderGrant={[Function]}
            onResponderMove={[Function]}
            onResponderRelease={[Function]}
            onResponderTerminate={[Function]}
            onResponderTerminationRequest={[Function]}
            onStartShouldSetResponder={[Function]}
          >
            <Text
              style={
                Array [
                  Object {
                    "color": "#2E3338",
                    "fontFamily": "Hind-Regular",
                    "fontSize": 13,
                    "lineHeight": 18,
                    "textDecorationLine": "underline",
                  },
                  undefined,
                ]
              }
            >
              testFaqLink
            </Text>
          </View>
        </View>
        <View
          style={
            Object {
              "flexDirection": "row",
              "paddingBottom": 10,
            }
          }
        >
          <View
            accessible={true}
            focusable={true}
            nativeBackgroundAndroid={
              Object {
                "attribute": "selectableItemBackgroundBorderless",
                "type": "ThemeAttrAndroid",
              }
            }
            onClick={[Function]}
            onResponderGrant={[Function]}
            onResponderMove={[Function]}
            onResponderRelease={[Function]}
            onResponderTerminate={[Function]}
            onResponderTerminationRequest={[Function]}
            onStartShouldSetResponder={[Function]}
          >
            <Text
              style={
                Array [
                  Object {
                    "color": "#2E3338",
                    "fontFamily": "Hind-Regular",
                    "fontSize": 13,
                    "lineHeight": 18,
                    "textDecorationLine": "underline",
                  },
                  undefined,
                ]
              }
            >
              termsOfServiceLink
            </Text>
          </View>
        </View>
      </View>
    </View>
  </RCTScrollView>
</SafeAreaView>
`;<|MERGE_RESOLUTION|>--- conflicted
+++ resolved
@@ -9,23 +9,16 @@
     }
   }
 >
-<<<<<<< HEAD
   <View
     style={
       Object {
-        "alignItems": "flex-end",
+        "alignItems": "center",
         "backgroundColor": "transparent",
-        "elevation": 1,
+        "borderBottomColor": "#EDEEEF",
+        "borderBottomWidth": 0,
         "flexDirection": "row",
         "height": 62,
         "justifyContent": "space-between",
-        "shadowColor": "black",
-        "shadowOffset": Object {
-          "height": 0.5,
-          "width": 0,
-        },
-        "shadowOpacity": 0.3,
-        "shadowRadius": 0.8,
       }
     }
   >
@@ -45,21 +38,6 @@
           "marginLeft": 4,
           "opacity": 1,
           "padding": 8,
-=======
-  <View>
-    <SafeAreaView>
-      <View
-        style={
-          Object {
-            "alignItems": "center",
-            "backgroundColor": "#FFFFFF",
-            "borderBottomColor": "#EDEEEF",
-            "borderBottomWidth": 0,
-            "flexDirection": "row",
-            "height": 62,
-            "justifyContent": "space-between",
-          }
->>>>>>> c9d842fd
         }
       }
     >
@@ -69,7 +47,6 @@
         viewBox="0 0 32 32"
         width="32"
       >
-<<<<<<< HEAD
         <line
           stroke="#2E3338"
           strokeLinecap="round"
@@ -78,68 +55,6 @@
           x2="24.75"
           y1="9.75"
           y2="9.75"
-=======
-        <View
-          accessible={true}
-          focusable={false}
-          onClick={[Function]}
-          onResponderGrant={[Function]}
-          onResponderMove={[Function]}
-          onResponderRelease={[Function]}
-          onResponderTerminate={[Function]}
-          onResponderTerminationRequest={[Function]}
-          onStartShouldSetResponder={[Function]}
-          style={
-            Object {
-              "marginBottom": 0,
-              "marginLeft": 4,
-              "opacity": 1,
-              "padding": 8,
-            }
-          }
-        >
-          <svg
-            fill="none"
-            height="32"
-            viewBox="0 0 32 32"
-            width="32"
-          >
-            <line
-              stroke="#2E3338"
-              strokeLinecap="round"
-              strokeWidth="2.5"
-              x1="7.25"
-              x2="24.75"
-              y1="9.75"
-              y2="9.75"
-            />
-            <line
-              stroke="#2E3338"
-              strokeLinecap="round"
-              strokeWidth="2.5"
-              x1="7.25"
-              x2="24.75"
-              y1="15.75"
-              y2="15.75"
-            />
-            <line
-              stroke="#2E3338"
-              strokeLinecap="round"
-              strokeWidth="2.5"
-              x1="7.25"
-              x2="24.75"
-              y1="21.75"
-              y2="21.75"
-            />
-          </svg>
-        </View>
-        <View
-          style={
-            Object {
-              "width": 45,
-            }
-          }
->>>>>>> c9d842fd
         />
         <line
           stroke="#2E3338"
@@ -164,37 +79,6 @@
     <View
       style={
         Object {
-          "marginBottom": 13,
-        }
-      }
-    >
-      <svg
-        fill="none"
-        height={25}
-        style={Object {}}
-        viewBox="0 0 25 25"
-        width={25}
-      >
-        <path
-          d="M9.86842 22.3684C13.8653 22.3684 17.1053 19.1284 17.1053 15.1316C17.1053 11.1348 13.8653 7.89476 9.86842 7.89476C5.87158 7.89476 2.63158 11.1348 2.63158 15.1316C2.63158 19.1284 5.87158 22.3684 9.86842 22.3684ZM9.86842 25C4.41842 25 0 20.5816 0 15.1316C0 9.6816 4.41842 5.26318 9.86842 5.26318C15.3184 5.26318 19.7368 9.6816 19.7368 15.1316C19.7368 20.5816 15.3184 25 9.86842 25Z"
-          fill="#FBCC5C"
-          style={Object {}}
-        />
-        <path
-          d="M15.1316 17.1053C19.1284 17.1053 22.3684 13.8653 22.3684 9.86842C22.3684 5.87158 19.1284 2.63158 15.1316 2.63158C11.1348 2.63158 7.89476 5.87158 7.89476 9.86842C7.89476 13.8653 11.1348 17.1053 15.1316 17.1053ZM15.1316 19.7368C9.6816 19.7368 5.26318 15.3184 5.26318 9.86842C5.26318 4.41842 9.6816 0 15.1316 0C20.5816 0 25 4.41842 25 9.86842C25 15.3184 20.5816 19.7368 15.1316 19.7368Z"
-          fill="#42D689"
-          style={Object {}}
-        />
-        <path
-          d="M15.4577 19.7369C16.1419 18.9077 16.6324 17.9361 16.8932 16.8932C17.9361 16.6324 18.9077 16.1421 19.7369 15.4579C19.699 16.6658 19.439 17.8563 18.9695 18.9698C17.8561 19.439 16.6656 19.6992 15.4577 19.7369ZM8.10687 8.10687C7.06397 8.36766 6.09239 8.85792 5.26318 9.54213C5.30108 8.33424 5.56108 7.14371 6.03055 6.03029C7.14397 5.56108 8.3345 5.30082 9.54239 5.26318C8.85818 6.09239 8.36766 7.06397 8.10687 8.10687Z"
-          fill="#5EA33B"
-          style={Object {}}
-        />
-      </svg>
-    </View>
-    <View
-      style={
-        Object {
           "width": 45,
         }
       }
@@ -1286,23 +1170,16 @@
     }
   }
 >
-<<<<<<< HEAD
   <View
     style={
       Object {
-        "alignItems": "flex-end",
+        "alignItems": "center",
         "backgroundColor": "transparent",
-        "elevation": 1,
+        "borderBottomColor": "#EDEEEF",
+        "borderBottomWidth": 0,
         "flexDirection": "row",
         "height": 62,
         "justifyContent": "space-between",
-        "shadowColor": "black",
-        "shadowOffset": Object {
-          "height": 0.5,
-          "width": 0,
-        },
-        "shadowOpacity": 0.3,
-        "shadowRadius": 0.8,
       }
     }
   >
@@ -1322,21 +1199,6 @@
           "marginLeft": 4,
           "opacity": 1,
           "padding": 8,
-=======
-  <View>
-    <SafeAreaView>
-      <View
-        style={
-          Object {
-            "alignItems": "center",
-            "backgroundColor": "#FFFFFF",
-            "borderBottomColor": "#EDEEEF",
-            "borderBottomWidth": 0,
-            "flexDirection": "row",
-            "height": 62,
-            "justifyContent": "space-between",
-          }
->>>>>>> c9d842fd
         }
       }
     >
@@ -1346,7 +1208,6 @@
         viewBox="0 0 32 32"
         width="32"
       >
-<<<<<<< HEAD
         <line
           stroke="#2E3338"
           strokeLinecap="round"
@@ -1355,68 +1216,6 @@
           x2="24.75"
           y1="9.75"
           y2="9.75"
-=======
-        <View
-          accessible={true}
-          focusable={false}
-          onClick={[Function]}
-          onResponderGrant={[Function]}
-          onResponderMove={[Function]}
-          onResponderRelease={[Function]}
-          onResponderTerminate={[Function]}
-          onResponderTerminationRequest={[Function]}
-          onStartShouldSetResponder={[Function]}
-          style={
-            Object {
-              "marginBottom": 0,
-              "marginLeft": 4,
-              "opacity": 1,
-              "padding": 8,
-            }
-          }
-        >
-          <svg
-            fill="none"
-            height="32"
-            viewBox="0 0 32 32"
-            width="32"
-          >
-            <line
-              stroke="#2E3338"
-              strokeLinecap="round"
-              strokeWidth="2.5"
-              x1="7.25"
-              x2="24.75"
-              y1="9.75"
-              y2="9.75"
-            />
-            <line
-              stroke="#2E3338"
-              strokeLinecap="round"
-              strokeWidth="2.5"
-              x1="7.25"
-              x2="24.75"
-              y1="15.75"
-              y2="15.75"
-            />
-            <line
-              stroke="#2E3338"
-              strokeLinecap="round"
-              strokeWidth="2.5"
-              x1="7.25"
-              x2="24.75"
-              y1="21.75"
-              y2="21.75"
-            />
-          </svg>
-        </View>
-        <View
-          style={
-            Object {
-              "width": 45,
-            }
-          }
->>>>>>> c9d842fd
         />
         <line
           stroke="#2E3338"
@@ -1441,37 +1240,6 @@
     <View
       style={
         Object {
-          "marginBottom": 13,
-        }
-      }
-    >
-      <svg
-        fill="none"
-        height={25}
-        style={Object {}}
-        viewBox="0 0 25 25"
-        width={25}
-      >
-        <path
-          d="M9.86842 22.3684C13.8653 22.3684 17.1053 19.1284 17.1053 15.1316C17.1053 11.1348 13.8653 7.89476 9.86842 7.89476C5.87158 7.89476 2.63158 11.1348 2.63158 15.1316C2.63158 19.1284 5.87158 22.3684 9.86842 22.3684ZM9.86842 25C4.41842 25 0 20.5816 0 15.1316C0 9.6816 4.41842 5.26318 9.86842 5.26318C15.3184 5.26318 19.7368 9.6816 19.7368 15.1316C19.7368 20.5816 15.3184 25 9.86842 25Z"
-          fill="#FBCC5C"
-          style={Object {}}
-        />
-        <path
-          d="M15.1316 17.1053C19.1284 17.1053 22.3684 13.8653 22.3684 9.86842C22.3684 5.87158 19.1284 2.63158 15.1316 2.63158C11.1348 2.63158 7.89476 5.87158 7.89476 9.86842C7.89476 13.8653 11.1348 17.1053 15.1316 17.1053ZM15.1316 19.7368C9.6816 19.7368 5.26318 15.3184 5.26318 9.86842C5.26318 4.41842 9.6816 0 15.1316 0C20.5816 0 25 4.41842 25 9.86842C25 15.3184 20.5816 19.7368 15.1316 19.7368Z"
-          fill="#42D689"
-          style={Object {}}
-        />
-        <path
-          d="M15.4577 19.7369C16.1419 18.9077 16.6324 17.9361 16.8932 16.8932C17.9361 16.6324 18.9077 16.1421 19.7369 15.4579C19.699 16.6658 19.439 17.8563 18.9695 18.9698C17.8561 19.439 16.6656 19.6992 15.4577 19.7369ZM8.10687 8.10687C7.06397 8.36766 6.09239 8.85792 5.26318 9.54213C5.30108 8.33424 5.56108 7.14371 6.03055 6.03029C7.14397 5.56108 8.3345 5.30082 9.54239 5.26318C8.85818 6.09239 8.36766 7.06397 8.10687 8.10687Z"
-          fill="#5EA33B"
-          style={Object {}}
-        />
-      </svg>
-    </View>
-    <View
-      style={
-        Object {
           "width": 45,
         }
       }
