// Jest Snapshot v1, https://goo.gl/fbAQLP

exports[`Account renders correctly 1`] = `
<RCTScrollView
  style={
    Object {
      "backgroundColor": "white",
      "flex": 1,
    }
  }
>
  <View>
    <SafeAreaView>
      <View
        style={
          Object {
            "alignItems": "center",
            "flexDirection": "column",
            "paddingBottom": 20,
          }
        }
      >
        <View
          accessible={true}
          isTVSelectable={true}
          onResponderGrant={[Function]}
          onResponderMove={[Function]}
          onResponderRelease={[Function]}
          onResponderTerminate={[Function]}
          onResponderTerminationRequest={[Function]}
          onStartShouldSetResponder={[Function]}
          style={
            Object {
              "opacity": 1,
            }
          }
        >
          <View
            style={
              Object {
                "flexDirection": "column",
                "justifyContent": "center",
                "marginBottom": 10,
              }
            }
          >
            <View
              style={
                Array [
                  Object {
                    "alignItems": "center",
                    "flexDirection": "row",
                    "justifyContent": "center",
                  },
                  Object {
                    "alignSelf": "center",
                    "margin": "auto",
                  },
                ]
              }
            >
              <View
                style={
                  Array [
                    Object {
                      "alignItems": "center",
                      "justifyContent": "center",
                    },
                    Object {
                      "backgroundColor": "#7AD6FE",
                      "borderRadius": 20,
                      "height": 40,
                      "width": 40,
                    },
                  ]
                }
              >
                <Image
                  source={
                    Object {
                      "testUri": "../../../src/images/unknown-user-icon.png",
                    }
                  }
                  style={
                    Array [
                      Object {
                        "alignSelf": "center",
                        "margin": "auto",
                      },
                      Object {
                        "height": 40,
                        "width": 40,
                      },
                    ]
                  }
                />
              </View>
            </View>
            <Text
              ellipsizeMode="tail"
              numberOfLines={1}
              style={
                Array [
                  Object {
                    "color": "#2E3338",
                    "fontFamily": "Hind-SemiBold",
                    "fontSize": 14,
                    "lineHeight": 18,
                  },
                  Object {
                    "marginHorizontal": 20,
                    "paddingTop": 6,
                    "textAlign": "center",
                  },
                ]
              }
            >
              John Doe
            </Text>
          </View>
        </View>
        <View>
          <View
            accessible={true}
            isTVSelectable={true}
            onResponderGrant={[Function]}
            onResponderMove={[Function]}
            onResponderRelease={[Function]}
            onResponderTerminate={[Function]}
            onResponderTerminationRequest={[Function]}
            onStartShouldSetResponder={[Function]}
            style={
              Object {
                "opacity": 1,
              }
            }
          >
            <Text
              ellipsizeMode="tail"
              numberOfLines={1}
              style={
                Object {
                  "color": "#2E3338",
                  "fontFamily": "Hind-Light",
                  "fontSize": 14,
                  "lineHeight": 18,
                  "marginTop": 8,
                }
              }
            >
              0x0000000000000000000000000000000000007E57
            </Text>
          </View>
        </View>
        <View
          accessible={true}
          hitSlop={
            Object {
              "bottom": 7,
              "left": 7,
              "right": 7,
              "top": 7,
            }
          }
          isTVSelectable={true}
          nativeBackgroundAndroid={
            Object {
              "attribute": "selectableItemBackground",
              "type": "ThemeAttrAndroid",
            }
          }
          onResponderGrant={[Function]}
          onResponderMove={[Function]}
          onResponderRelease={[Function]}
          onResponderTerminate={[Function]}
          onResponderTerminationRequest={[Function]}
          onStartShouldSetResponder={[Function]}
          style={
            Array [
              Object {
                "alignItems": "center",
                "alignSelf": "flex-start",
                "borderRadius": 2,
                "minWidth": 160,
                "paddingHorizontal": 16,
                "paddingVertical": 6,
                "textAlign": "center",
              },
              Object {
                "backgroundColor": "transparent",
                "borderColor": "#42D689",
                "borderWidth": 2,
              },
              Object {
                "alignSelf": "center",
                "marginTop": 10,
              },
            ]
          }
          testID="editProfileButton"
        >
          <Text
            style={
              Array [
                Object {
                  "color": "#81868B",
                  "fontFamily": "Hind-SemiBold",
                  "fontSize": 13,
                  "lineHeight": 17,
                },
                Object {
                  "lineHeight": 20,
                },
                Object {
                  "color": "#42D689",
                },
                undefined,
              ]
            }
          >
            editProfile
          </Text>
        </View>
      </View>
      <View
        style={
          Object {
            "borderColor": "#EEEEEE",
            "borderTopWidth": 1,
            "flex": 1,
            "paddingLeft": 20,
          }
        }
      >
        <View
          accessible={true}
          isTVSelectable={true}
          nativeBackgroundAndroid={
            Object {
              "attribute": "selectableItemBackground",
              "type": "ThemeAttrAndroid",
            }
          }
          onResponderGrant={[Function]}
          onResponderMove={[Function]}
          onResponderRelease={[Function]}
          onResponderTerminate={[Function]}
          onResponderTerminationRequest={[Function]}
          onStartShouldSetResponder={[Function]}
        >
          <View
            style={
              Object {
                "borderBottomWidth": 1,
                "borderColor": "#EEEEEE",
                "flexDirection": "row",
                "justifyContent": "space-between",
                "marginLeft": 15,
                "padding": 20,
              }
            }
          >
            <View
              style={
                Array [
                  Object {
                    "justifyContent": "center",
                  },
                ]
              }
            >
              <Text
                style={
                  Object {
                    "color": "#2E3338",
                    "fontFamily": "Hind-Regular",
                    "fontSize": 16,
                    "lineHeight": 24,
                  }
                }
              >
                backupKey
              </Text>
            </View>
            <View
              style={
                Array [
                  Object {
                    "justifyContent": "center",
                  },
                ]
              }
            >
              <svg
                height={16}
                style={Object {}}
                viewBox="0 0 15 15"
                width={16}
                xmlns="http://www.w3.org/2000/svg"
              >
                <path
                  d="M8.70376 9.12461L2.12123 15.7071C1.73071 16.0976 1.09755 16.0976 0.707015 15.7071C0.316497 15.3166 0.316497 14.6834 0.707015 14.2929L6.58575 8.41419L0.707091 2.53553C0.316573 2.14501 0.316573 1.51185 0.707091 1.12131C1.09761 0.730797 1.73079 0.730797 2.12131 1.12131L8.70708 7.70708C9.0976 8.09762 9.0976 8.73078 8.70708 9.1213L8.70376 9.12461Z"
                  fill="#42D689"
                  style={Object {}}
                />
              </svg>
            </View>
          </View>
        </View>
        <View
          accessible={true}
          isTVSelectable={true}
          nativeBackgroundAndroid={
            Object {
              "attribute": "selectableItemBackground",
              "type": "ThemeAttrAndroid",
            }
          }
          onResponderGrant={[Function]}
          onResponderMove={[Function]}
          onResponderRelease={[Function]}
          onResponderTerminate={[Function]}
          onResponderTerminationRequest={[Function]}
          onStartShouldSetResponder={[Function]}
        >
          <View
            style={
              Object {
                "borderBottomWidth": 1,
                "borderColor": "#EEEEEE",
                "flexDirection": "row",
                "justifyContent": "space-between",
                "marginLeft": 15,
                "padding": 20,
              }
            }
          >
            <View
              style={
                Array [
                  Object {
                    "justifyContent": "center",
                  },
                ]
              }
            >
              <Text
                style={
                  Object {
                    "color": "#2E3338",
                    "fontFamily": "Hind-Regular",
                    "fontSize": 16,
                    "lineHeight": 24,
                  }
                }
              >
                invite
              </Text>
            </View>
            <View
              style={
                Array [
                  Object {
                    "justifyContent": "center",
                  },
                ]
              }
            >
              <svg
                height={16}
                style={Object {}}
                viewBox="0 0 15 15"
                width={16}
                xmlns="http://www.w3.org/2000/svg"
              >
                <path
                  d="M8.70376 9.12461L2.12123 15.7071C1.73071 16.0976 1.09755 16.0976 0.707015 15.7071C0.316497 15.3166 0.316497 14.6834 0.707015 14.2929L6.58575 8.41419L0.707091 2.53553C0.316573 2.14501 0.316573 1.51185 0.707091 1.12131C1.09761 0.730797 1.73079 0.730797 2.12131 1.12131L8.70708 7.70708C9.0976 8.09762 9.0976 8.73078 8.70708 9.1213L8.70376 9.12461Z"
                  fill="#42D689"
                  style={Object {}}
                />
              </svg>
            </View>
          </View>
        </View>
        <View
          accessible={true}
          isTVSelectable={true}
          nativeBackgroundAndroid={
            Object {
              "attribute": "selectableItemBackground",
              "type": "ThemeAttrAndroid",
            }
          }
          onResponderGrant={[Function]}
          onResponderMove={[Function]}
          onResponderRelease={[Function]}
          onResponderTerminate={[Function]}
          onResponderTerminationRequest={[Function]}
          onStartShouldSetResponder={[Function]}
        >
          <View
            style={
              Object {
                "borderBottomWidth": 1,
                "borderColor": "#EEEEEE",
                "flexDirection": "row",
                "justifyContent": "space-between",
                "marginLeft": 15,
                "padding": 20,
              }
            }
          >
            <View
              style={
                Array [
                  Object {
                    "justifyContent": "center",
                  },
                ]
              }
            >
              <Text
                style={
                  Object {
                    "color": "#2E3338",
                    "fontFamily": "Hind-Regular",
                    "fontSize": 16,
                    "lineHeight": 24,
                  }
                }
              >
                analytics
              </Text>
            </View>
            <View
              style={
                Array [
                  Object {
                    "justifyContent": "center",
                  },
                ]
              }
            >
              <svg
                height={16}
                style={Object {}}
                viewBox="0 0 15 15"
                width={16}
                xmlns="http://www.w3.org/2000/svg"
              >
                <path
                  d="M8.70376 9.12461L2.12123 15.7071C1.73071 16.0976 1.09755 16.0976 0.707015 15.7071C0.316497 15.3166 0.316497 14.6834 0.707015 14.2929L6.58575 8.41419L0.707091 2.53553C0.316573 2.14501 0.316573 1.51185 0.707091 1.12131C1.09761 0.730797 1.73079 0.730797 2.12131 1.12131L8.70708 7.70708C9.0976 8.09762 9.0976 8.73078 8.70708 9.1213L8.70376 9.12461Z"
                  fill="#42D689"
                  style={Object {}}
                />
              </svg>
            </View>
          </View>
        </View>
        <View
          accessible={true}
          isTVSelectable={true}
          nativeBackgroundAndroid={
            Object {
              "attribute": "selectableItemBackground",
              "type": "ThemeAttrAndroid",
            }
          }
          onResponderGrant={[Function]}
          onResponderMove={[Function]}
          onResponderRelease={[Function]}
          onResponderTerminate={[Function]}
          onResponderTerminationRequest={[Function]}
          onStartShouldSetResponder={[Function]}
        >
          <View
            style={
              Object {
                "borderBottomWidth": 1,
                "borderColor": "#EEEEEE",
                "flexDirection": "row",
                "justifyContent": "space-between",
                "marginLeft": 15,
                "padding": 20,
              }
            }
          >
            <View
              style={
                Array [
                  Object {
                    "justifyContent": "center",
                  },
                ]
              }
            >
              <Text
                style={
                  Object {
                    "color": "#2E3338",
                    "fontFamily": "Hind-Regular",
                    "fontSize": 16,
                    "lineHeight": 24,
                  }
                }
              >
                languageSettings
              </Text>
            </View>
            <View
              style={
                Array [
                  Object {
                    "justifyContent": "center",
                  },
                ]
              }
            >
              <svg
                height={16}
                style={Object {}}
                viewBox="0 0 15 15"
                width={16}
                xmlns="http://www.w3.org/2000/svg"
              >
                <path
                  d="M8.70376 9.12461L2.12123 15.7071C1.73071 16.0976 1.09755 16.0976 0.707015 15.7071C0.316497 15.3166 0.316497 14.6834 0.707015 14.2929L6.58575 8.41419L0.707091 2.53553C0.316573 2.14501 0.316573 1.51185 0.707091 1.12131C1.09761 0.730797 1.73079 0.730797 2.12131 1.12131L8.70708 7.70708C9.0976 8.09762 9.0976 8.73078 8.70708 9.1213L8.70376 9.12461Z"
                  fill="#42D689"
                  style={Object {}}
                />
              </svg>
            </View>
          </View>
        </View>
        <View
          accessible={true}
          isTVSelectable={true}
          nativeBackgroundAndroid={
            Object {
              "attribute": "selectableItemBackground",
              "type": "ThemeAttrAndroid",
            }
          }
          onResponderGrant={[Function]}
          onResponderMove={[Function]}
          onResponderRelease={[Function]}
          onResponderTerminate={[Function]}
          onResponderTerminationRequest={[Function]}
          onStartShouldSetResponder={[Function]}
        >
          <View
            style={
              Object {
                "borderBottomWidth": 1,
                "borderColor": "#EEEEEE",
                "flexDirection": "row",
                "justifyContent": "space-between",
                "marginLeft": 15,
                "padding": 20,
              }
            }
          >
            <View
              style={
                Array [
                  Object {
                    "justifyContent": "center",
                  },
                ]
              }
            >
              <Text
                style={
                  Object {
                    "color": "#2E3338",
                    "fontFamily": "Hind-Regular",
                    "fontSize": 16,
                    "lineHeight": 24,
                  }
                }
              >
                localCurrencySetting
              </Text>
            </View>
            <View
              style={
                Array [
                  Object {
                    "justifyContent": "center",
                  },
                ]
              }
            >
              <svg
                height={16}
                style={Object {}}
                viewBox="0 0 15 15"
                width={16}
                xmlns="http://www.w3.org/2000/svg"
              >
                <path
                  d="M8.70376 9.12461L2.12123 15.7071C1.73071 16.0976 1.09755 16.0976 0.707015 15.7071C0.316497 15.3166 0.316497 14.6834 0.707015 14.2929L6.58575 8.41419L0.707091 2.53553C0.316573 2.14501 0.316573 1.51185 0.707091 1.12131C1.09761 0.730797 1.73079 0.730797 2.12131 1.12131L8.70708 7.70708C9.0976 8.09762 9.0976 8.73078 8.70708 9.1213L8.70376 9.12461Z"
                  fill="#42D689"
                  style={Object {}}
                />
              </svg>
            </View>
          </View>
        </View>
        <View
          accessible={true}
          isTVSelectable={true}
          nativeBackgroundAndroid={
            Object {
              "attribute": "selectableItemBackground",
              "type": "ThemeAttrAndroid",
            }
          }
          onResponderGrant={[Function]}
          onResponderMove={[Function]}
          onResponderRelease={[Function]}
          onResponderTerminate={[Function]}
          onResponderTerminationRequest={[Function]}
          onStartShouldSetResponder={[Function]}
        >
          <View
            style={
              Object {
                "borderBottomWidth": 1,
                "borderColor": "#EEEEEE",
                "flexDirection": "row",
                "justifyContent": "space-between",
                "marginLeft": 15,
                "padding": 20,
              }
            }
          >
            <View
              style={
                Array [
                  Object {
                    "justifyContent": "center",
                  },
                ]
              }
            >
              <Text
                style={
                  Object {
                    "color": "#2E3338",
                    "fontFamily": "Hind-Regular",
                    "fontSize": 16,
                    "lineHeight": 24,
                  }
                }
              >
                licenses
              </Text>
            </View>
            <View
              style={
                Array [
                  Object {
                    "justifyContent": "center",
                  },
                ]
              }
            >
              <svg
                height={16}
                style={Object {}}
                viewBox="0 0 15 15"
                width={16}
                xmlns="http://www.w3.org/2000/svg"
              >
                <path
                  d="M8.70376 9.12461L2.12123 15.7071C1.73071 16.0976 1.09755 16.0976 0.707015 15.7071C0.316497 15.3166 0.316497 14.6834 0.707015 14.2929L6.58575 8.41419L0.707091 2.53553C0.316573 2.14501 0.316573 1.51185 0.707091 1.12131C1.09761 0.730797 1.73079 0.730797 2.12131 1.12131L8.70708 7.70708C9.0976 8.09762 9.0976 8.73078 8.70708 9.1213L8.70376 9.12461Z"
                  fill="#42D689"
                  style={Object {}}
                />
              </svg>
            </View>
          </View>
        </View>
        <View
          accessible={true}
          isTVSelectable={true}
          nativeBackgroundAndroid={
            Object {
              "attribute": "selectableItemBackground",
              "type": "ThemeAttrAndroid",
            }
          }
          onResponderGrant={[Function]}
          onResponderMove={[Function]}
          onResponderRelease={[Function]}
          onResponderTerminate={[Function]}
          onResponderTerminationRequest={[Function]}
          onStartShouldSetResponder={[Function]}
        >
          <View
            style={
              Object {
                "borderBottomWidth": 1,
                "borderColor": "#EEEEEE",
                "flexDirection": "row",
                "justifyContent": "space-between",
                "marginLeft": 15,
                "padding": 20,
              }
            }
          >
            <View
              style={
                Array [
                  Object {
                    "justifyContent": "center",
                  },
                ]
              }
            >
              <Text
                style={
                  Object {
                    "color": "#2E3338",
                    "fontFamily": "Hind-Regular",
                    "fontSize": 16,
                    "lineHeight": 24,
                  }
                }
              >
                sendIssueReport
              </Text>
            </View>
            <View
              style={
                Array [
                  Object {
                    "justifyContent": "center",
                  },
                ]
              }
            >
              <svg
                height={16}
                style={Object {}}
                viewBox="0 0 15 15"
                width={16}
                xmlns="http://www.w3.org/2000/svg"
              >
                <path
                  d="M8.70376 9.12461L2.12123 15.7071C1.73071 16.0976 1.09755 16.0976 0.707015 15.7071C0.316497 15.3166 0.316497 14.6834 0.707015 14.2929L6.58575 8.41419L0.707091 2.53553C0.316573 2.14501 0.316573 1.51185 0.707091 1.12131C1.09761 0.730797 1.73079 0.730797 2.12131 1.12131L8.70708 7.70708C9.0976 8.09762 9.0976 8.73078 8.70708 9.1213L8.70376 9.12461Z"
                  fill="#42D689"
                  style={Object {}}
                />
              </svg>
            </View>
          </View>
        </View>
      </View>
      <View
        style={
          Object {
            "alignItems": "center",
            "flexDirection": "column",
            "marginTop": 30,
          }
        }
      >
        <View
          style={
            Object {
              "flexDirection": "row",
              "paddingBottom": 10,
            }
          }
        >
          <Text
            style={
              Object {
                "color": "#2E3338",
                "fontFamily": "Hind-Regular",
                "fontSize": 14,
                "lineHeight": 18,
              }
            }
          >
            Test FAQ is 
          </Text>
          <View
            accessible={true}
            isTVSelectable={true}
            onResponderGrant={[Function]}
            onResponderMove={[Function]}
            onResponderRelease={[Function]}
            onResponderTerminate={[Function]}
            onResponderTerminationRequest={[Function]}
            onStartShouldSetResponder={[Function]}
            style={
              Object {
                "opacity": 1,
              }
            }
          >
            <Text
              style={
                Array [
                  Object {
                    "color": "#2E3338",
                    "fontFamily": "Hind-Regular",
                    "fontSize": 14,
                    "lineHeight": 18,
                  },
                  Object {
                    "color": "#42D689",
                    "fontFamily": "Hind-Medium",
                    "fontSize": 14,
                    "lineHeight": 18,
                  },
                  Array [
                    Object {
                      "color": "#2E3338",
                      "fontFamily": "Hind-Regular",
                      "fontSize": 14,
                      "lineHeight": 18,
                    },
                    Object {
                      "color": "#42D689",
                      "fontFamily": "Hind-SemiBold",
                    },
                  ],
                ]
              }
            >
              here
            </Text>
          </View>
        </View>
        <View
          style={
            Object {
              "flexDirection": "row",
              "paddingBottom": 10,
            }
          }
        >
          <Text
            style={
              Object {
                "color": "#2E3338",
                "fontFamily": "Hind-Regular",
                "fontSize": 14,
                "lineHeight": 18,
              }
            }
          >
            Terms of service are 
          </Text>
          <View
            accessible={true}
            isTVSelectable={true}
            onResponderGrant={[Function]}
            onResponderMove={[Function]}
            onResponderRelease={[Function]}
            onResponderTerminate={[Function]}
            onResponderTerminationRequest={[Function]}
            onStartShouldSetResponder={[Function]}
            style={
              Object {
                "opacity": 1,
              }
            }
          >
            <Text
              style={
                Array [
                  Object {
                    "color": "#2E3338",
                    "fontFamily": "Hind-Regular",
                    "fontSize": 14,
                    "lineHeight": 18,
                  },
                  Object {
                    "color": "#42D689",
                    "fontFamily": "Hind-Medium",
                    "fontSize": 14,
                    "lineHeight": 18,
                  },
                  Array [
                    Object {
                      "color": "#2E3338",
                      "fontFamily": "Hind-Regular",
                      "fontSize": 14,
                      "lineHeight": 18,
                    },
                    Object {
                      "color": "#42D689",
                      "fontFamily": "Hind-SemiBold",
                    },
                  ],
                ]
              }
            >
              here
            </Text>
          </View>
        </View>
      </View>
    </SafeAreaView>
  </View>
</RCTScrollView>
`;

exports[`Account when dev mode active renders correctly 1`] = `
<RCTScrollView
  style={
    Object {
      "backgroundColor": "white",
      "flex": 1,
    }
  }
>
  <View>
    <SafeAreaView>
      <View
        style={
          Object {
            "alignItems": "center",
            "flexDirection": "column",
            "paddingBottom": 20,
          }
        }
      >
        <View
          accessible={true}
          isTVSelectable={true}
          onResponderGrant={[Function]}
          onResponderMove={[Function]}
          onResponderRelease={[Function]}
          onResponderTerminate={[Function]}
          onResponderTerminationRequest={[Function]}
          onStartShouldSetResponder={[Function]}
          style={
            Object {
              "opacity": 1,
            }
          }
        >
          <View
            style={
              Object {
                "flexDirection": "column",
                "justifyContent": "center",
                "marginBottom": 10,
              }
            }
          >
            <View
              style={
                Array [
                  Object {
                    "alignItems": "center",
                    "flexDirection": "row",
                    "justifyContent": "center",
                  },
                  Object {
                    "alignSelf": "center",
                    "margin": "auto",
                  },
                ]
              }
            >
              <View
                style={
                  Array [
                    Object {
                      "alignItems": "center",
                      "justifyContent": "center",
                    },
                    Object {
                      "backgroundColor": "#7AD6FE",
                      "borderRadius": 20,
                      "height": 40,
                      "width": 40,
                    },
                  ]
                }
              >
                <Image
                  source={
                    Object {
                      "testUri": "../../../src/images/unknown-user-icon.png",
                    }
                  }
                  style={
                    Array [
                      Object {
                        "alignSelf": "center",
                        "margin": "auto",
                      },
                      Object {
                        "height": 40,
                        "width": 40,
                      },
                    ]
                  }
                />
              </View>
            </View>
            <Text
              ellipsizeMode="tail"
              numberOfLines={1}
              style={
                Array [
                  Object {
                    "color": "#2E3338",
                    "fontFamily": "Hind-SemiBold",
                    "fontSize": 14,
                    "lineHeight": 18,
                  },
                  Object {
                    "marginHorizontal": 20,
                    "paddingTop": 6,
                    "textAlign": "center",
                  },
                ]
              }
            >
              John Doe
            </Text>
          </View>
        </View>
        <View>
          <View
            accessible={true}
            isTVSelectable={true}
            onResponderGrant={[Function]}
            onResponderMove={[Function]}
            onResponderRelease={[Function]}
            onResponderTerminate={[Function]}
            onResponderTerminationRequest={[Function]}
            onStartShouldSetResponder={[Function]}
            style={
              Object {
                "opacity": 1,
              }
            }
          >
            <Text
              ellipsizeMode="tail"
              numberOfLines={1}
              style={
                Object {
                  "color": "#2E3338",
                  "fontFamily": "Hind-Light",
                  "fontSize": 14,
                  "lineHeight": 18,
                  "marginTop": 8,
                }
              }
            >
              0x0000000000000000000000000000000000007E57
            </Text>
          </View>
        </View>
        <View
          accessible={true}
          hitSlop={
            Object {
              "bottom": 7,
              "left": 7,
              "right": 7,
              "top": 7,
            }
          }
          isTVSelectable={true}
          nativeBackgroundAndroid={
            Object {
              "attribute": "selectableItemBackground",
              "type": "ThemeAttrAndroid",
            }
          }
          onResponderGrant={[Function]}
          onResponderMove={[Function]}
          onResponderRelease={[Function]}
          onResponderTerminate={[Function]}
          onResponderTerminationRequest={[Function]}
          onStartShouldSetResponder={[Function]}
          style={
            Array [
              Object {
                "alignItems": "center",
                "alignSelf": "flex-start",
                "borderRadius": 2,
                "minWidth": 160,
                "paddingHorizontal": 16,
                "paddingVertical": 6,
                "textAlign": "center",
              },
              Object {
                "backgroundColor": "transparent",
                "borderColor": "#42D689",
                "borderWidth": 2,
              },
              Object {
                "alignSelf": "center",
                "marginTop": 10,
              },
            ]
          }
          testID="editProfileButton"
        >
          <Text
            style={
              Array [
                Object {
                  "color": "#81868B",
                  "fontFamily": "Hind-SemiBold",
                  "fontSize": 13,
                  "lineHeight": 17,
                },
                Object {
                  "lineHeight": 20,
                },
                Object {
                  "color": "#42D689",
                },
                undefined,
              ]
            }
          >
            editProfile
          </Text>
        </View>
      </View>
      <View
        style={
          Object {
            "borderColor": "#EEEEEE",
            "borderTopWidth": 1,
            "flex": 1,
            "paddingLeft": 20,
          }
        }
      >
        <View
          accessible={true}
          isTVSelectable={true}
          nativeBackgroundAndroid={
            Object {
              "attribute": "selectableItemBackground",
              "type": "ThemeAttrAndroid",
            }
          }
          onResponderGrant={[Function]}
          onResponderMove={[Function]}
          onResponderRelease={[Function]}
          onResponderTerminate={[Function]}
          onResponderTerminationRequest={[Function]}
          onStartShouldSetResponder={[Function]}
        >
          <View
            style={
              Object {
                "borderBottomWidth": 1,
                "borderColor": "#EEEEEE",
                "flexDirection": "row",
                "justifyContent": "space-between",
                "marginLeft": 15,
                "padding": 20,
              }
            }
          >
            <View
              style={
                Array [
                  Object {
                    "justifyContent": "center",
                  },
                ]
              }
            >
              <Text
                style={
                  Object {
                    "color": "#2E3338",
                    "fontFamily": "Hind-Regular",
                    "fontSize": 16,
                    "lineHeight": 24,
                  }
                }
              >
                backupKey
              </Text>
            </View>
            <View
              style={
                Array [
                  Object {
                    "justifyContent": "center",
                  },
                ]
              }
            >
              <svg
                height={16}
                style={Object {}}
                viewBox="0 0 15 15"
                width={16}
                xmlns="http://www.w3.org/2000/svg"
              >
                <path
                  d="M8.70376 9.12461L2.12123 15.7071C1.73071 16.0976 1.09755 16.0976 0.707015 15.7071C0.316497 15.3166 0.316497 14.6834 0.707015 14.2929L6.58575 8.41419L0.707091 2.53553C0.316573 2.14501 0.316573 1.51185 0.707091 1.12131C1.09761 0.730797 1.73079 0.730797 2.12131 1.12131L8.70708 7.70708C9.0976 8.09762 9.0976 8.73078 8.70708 9.1213L8.70376 9.12461Z"
                  fill="#42D689"
                  style={Object {}}
                />
              </svg>
            </View>
          </View>
        </View>
        <View
          accessible={true}
          isTVSelectable={true}
          nativeBackgroundAndroid={
            Object {
              "attribute": "selectableItemBackground",
              "type": "ThemeAttrAndroid",
            }
          }
          onResponderGrant={[Function]}
          onResponderMove={[Function]}
          onResponderRelease={[Function]}
          onResponderTerminate={[Function]}
          onResponderTerminationRequest={[Function]}
          onStartShouldSetResponder={[Function]}
        >
          <View
            style={
              Object {
                "borderBottomWidth": 1,
                "borderColor": "#EEEEEE",
                "flexDirection": "row",
                "justifyContent": "space-between",
                "marginLeft": 15,
                "padding": 20,
              }
            }
          >
            <View
              style={
                Array [
                  Object {
                    "justifyContent": "center",
                  },
                ]
              }
            >
              <Text
                style={
                  Object {
                    "color": "#2E3338",
                    "fontFamily": "Hind-Regular",
                    "fontSize": 16,
                    "lineHeight": 24,
                  }
                }
              >
                invite
              </Text>
            </View>
            <View
              style={
                Array [
                  Object {
                    "justifyContent": "center",
                  },
                ]
              }
            >
              <svg
                height={16}
                style={Object {}}
                viewBox="0 0 15 15"
                width={16}
                xmlns="http://www.w3.org/2000/svg"
              >
                <path
                  d="M8.70376 9.12461L2.12123 15.7071C1.73071 16.0976 1.09755 16.0976 0.707015 15.7071C0.316497 15.3166 0.316497 14.6834 0.707015 14.2929L6.58575 8.41419L0.707091 2.53553C0.316573 2.14501 0.316573 1.51185 0.707091 1.12131C1.09761 0.730797 1.73079 0.730797 2.12131 1.12131L8.70708 7.70708C9.0976 8.09762 9.0976 8.73078 8.70708 9.1213L8.70376 9.12461Z"
                  fill="#42D689"
                  style={Object {}}
                />
              </svg>
            </View>
          </View>
        </View>
        <View
          accessible={true}
          isTVSelectable={true}
          nativeBackgroundAndroid={
            Object {
              "attribute": "selectableItemBackground",
              "type": "ThemeAttrAndroid",
            }
          }
          onResponderGrant={[Function]}
          onResponderMove={[Function]}
          onResponderRelease={[Function]}
          onResponderTerminate={[Function]}
          onResponderTerminationRequest={[Function]}
          onStartShouldSetResponder={[Function]}
        >
          <View
            style={
              Object {
                "borderBottomWidth": 1,
                "borderColor": "#EEEEEE",
                "flexDirection": "row",
                "justifyContent": "space-between",
                "marginLeft": 15,
                "padding": 20,
              }
            }
          >
            <View
              style={
                Array [
                  Object {
                    "justifyContent": "center",
                  },
                ]
              }
            >
              <Text
                style={
                  Object {
                    "color": "#2E3338",
                    "fontFamily": "Hind-Regular",
                    "fontSize": 16,
                    "lineHeight": 24,
                  }
                }
              >
                analytics
              </Text>
            </View>
            <View
              style={
                Array [
                  Object {
                    "justifyContent": "center",
                  },
                ]
              }
            >
              <svg
                height={16}
                style={Object {}}
                viewBox="0 0 15 15"
                width={16}
                xmlns="http://www.w3.org/2000/svg"
              >
                <path
                  d="M8.70376 9.12461L2.12123 15.7071C1.73071 16.0976 1.09755 16.0976 0.707015 15.7071C0.316497 15.3166 0.316497 14.6834 0.707015 14.2929L6.58575 8.41419L0.707091 2.53553C0.316573 2.14501 0.316573 1.51185 0.707091 1.12131C1.09761 0.730797 1.73079 0.730797 2.12131 1.12131L8.70708 7.70708C9.0976 8.09762 9.0976 8.73078 8.70708 9.1213L8.70376 9.12461Z"
                  fill="#42D689"
                  style={Object {}}
                />
              </svg>
            </View>
          </View>
        </View>
        <View
          accessible={true}
          isTVSelectable={true}
          nativeBackgroundAndroid={
            Object {
              "attribute": "selectableItemBackground",
              "type": "ThemeAttrAndroid",
            }
          }
          onResponderGrant={[Function]}
          onResponderMove={[Function]}
          onResponderRelease={[Function]}
          onResponderTerminate={[Function]}
          onResponderTerminationRequest={[Function]}
          onStartShouldSetResponder={[Function]}
        >
          <View
            style={
              Object {
                "borderBottomWidth": 1,
                "borderColor": "#EEEEEE",
                "flexDirection": "row",
                "justifyContent": "space-between",
                "marginLeft": 15,
                "padding": 20,
              }
            }
          >
            <View
              style={
                Array [
                  Object {
                    "justifyContent": "center",
                  },
                ]
              }
            >
              <Text
                style={
                  Object {
                    "color": "#2E3338",
                    "fontFamily": "Hind-Regular",
                    "fontSize": 16,
                    "lineHeight": 24,
                  }
                }
              >
                languageSettings
              </Text>
            </View>
            <View
              style={
                Array [
                  Object {
                    "justifyContent": "center",
                  },
                ]
              }
            >
              <svg
                height={16}
                style={Object {}}
                viewBox="0 0 15 15"
                width={16}
                xmlns="http://www.w3.org/2000/svg"
              >
                <path
                  d="M8.70376 9.12461L2.12123 15.7071C1.73071 16.0976 1.09755 16.0976 0.707015 15.7071C0.316497 15.3166 0.316497 14.6834 0.707015 14.2929L6.58575 8.41419L0.707091 2.53553C0.316573 2.14501 0.316573 1.51185 0.707091 1.12131C1.09761 0.730797 1.73079 0.730797 2.12131 1.12131L8.70708 7.70708C9.0976 8.09762 9.0976 8.73078 8.70708 9.1213L8.70376 9.12461Z"
                  fill="#42D689"
                  style={Object {}}
                />
              </svg>
            </View>
          </View>
        </View>
        <View
          accessible={true}
          isTVSelectable={true}
          nativeBackgroundAndroid={
            Object {
              "attribute": "selectableItemBackground",
              "type": "ThemeAttrAndroid",
            }
          }
          onResponderGrant={[Function]}
          onResponderMove={[Function]}
          onResponderRelease={[Function]}
          onResponderTerminate={[Function]}
          onResponderTerminationRequest={[Function]}
          onStartShouldSetResponder={[Function]}
        >
          <View
            style={
              Object {
                "borderBottomWidth": 1,
                "borderColor": "#EEEEEE",
                "flexDirection": "row",
                "justifyContent": "space-between",
                "marginLeft": 15,
                "padding": 20,
              }
            }
          >
            <View
              style={
                Array [
                  Object {
                    "justifyContent": "center",
                  },
                ]
              }
            >
              <Text
                style={
                  Object {
                    "color": "#2E3338",
                    "fontFamily": "Hind-Regular",
                    "fontSize": 16,
                    "lineHeight": 24,
                  }
                }
              >
                localCurrencySetting
              </Text>
            </View>
            <View
              style={
                Array [
                  Object {
                    "justifyContent": "center",
                  },
                ]
              }
            >
              <svg
                height={16}
                style={Object {}}
                viewBox="0 0 15 15"
                width={16}
                xmlns="http://www.w3.org/2000/svg"
              >
                <path
                  d="M8.70376 9.12461L2.12123 15.7071C1.73071 16.0976 1.09755 16.0976 0.707015 15.7071C0.316497 15.3166 0.316497 14.6834 0.707015 14.2929L6.58575 8.41419L0.707091 2.53553C0.316573 2.14501 0.316573 1.51185 0.707091 1.12131C1.09761 0.730797 1.73079 0.730797 2.12131 1.12131L8.70708 7.70708C9.0976 8.09762 9.0976 8.73078 8.70708 9.1213L8.70376 9.12461Z"
                  fill="#42D689"
                  style={Object {}}
                />
              </svg>
            </View>
          </View>
        </View>
        <View
          accessible={true}
          isTVSelectable={true}
          nativeBackgroundAndroid={
            Object {
              "attribute": "selectableItemBackground",
              "type": "ThemeAttrAndroid",
            }
          }
          onResponderGrant={[Function]}
          onResponderMove={[Function]}
          onResponderRelease={[Function]}
          onResponderTerminate={[Function]}
          onResponderTerminationRequest={[Function]}
          onStartShouldSetResponder={[Function]}
        >
          <View
            style={
              Object {
                "borderBottomWidth": 1,
                "borderColor": "#EEEEEE",
                "flexDirection": "row",
                "justifyContent": "space-between",
                "marginLeft": 15,
                "padding": 20,
              }
            }
          >
            <View
              style={
                Array [
                  Object {
                    "justifyContent": "center",
                  },
                ]
              }
            >
              <Text
                style={
                  Object {
                    "color": "#2E3338",
                    "fontFamily": "Hind-Regular",
                    "fontSize": 16,
                    "lineHeight": 24,
                  }
                }
              >
                licenses
              </Text>
            </View>
            <View
              style={
                Array [
                  Object {
                    "justifyContent": "center",
                  },
                ]
              }
            >
              <svg
                height={16}
                style={Object {}}
                viewBox="0 0 15 15"
                width={16}
                xmlns="http://www.w3.org/2000/svg"
              >
                <path
                  d="M8.70376 9.12461L2.12123 15.7071C1.73071 16.0976 1.09755 16.0976 0.707015 15.7071C0.316497 15.3166 0.316497 14.6834 0.707015 14.2929L6.58575 8.41419L0.707091 2.53553C0.316573 2.14501 0.316573 1.51185 0.707091 1.12131C1.09761 0.730797 1.73079 0.730797 2.12131 1.12131L8.70708 7.70708C9.0976 8.09762 9.0976 8.73078 8.70708 9.1213L8.70376 9.12461Z"
                  fill="#42D689"
                  style={Object {}}
                />
              </svg>
            </View>
          </View>
        </View>
        <View
          accessible={true}
          isTVSelectable={true}
          nativeBackgroundAndroid={
            Object {
              "attribute": "selectableItemBackground",
              "type": "ThemeAttrAndroid",
            }
          }
          onResponderGrant={[Function]}
          onResponderMove={[Function]}
          onResponderRelease={[Function]}
          onResponderTerminate={[Function]}
          onResponderTerminationRequest={[Function]}
          onStartShouldSetResponder={[Function]}
        >
          <View
            style={
              Object {
                "borderBottomWidth": 1,
                "borderColor": "#EEEEEE",
                "flexDirection": "row",
                "justifyContent": "space-between",
                "marginLeft": 15,
                "padding": 20,
              }
            }
          >
            <View
              style={
                Array [
                  Object {
                    "justifyContent": "center",
                  },
                ]
              }
            >
              <Text
                style={
                  Object {
                    "color": "#2E3338",
                    "fontFamily": "Hind-Regular",
                    "fontSize": 16,
                    "lineHeight": 24,
                  }
                }
              >
                sendIssueReport
              </Text>
            </View>
            <View
              style={
                Array [
                  Object {
                    "justifyContent": "center",
                  },
                ]
              }
            >
              <svg
                height={16}
                style={Object {}}
                viewBox="0 0 15 15"
                width={16}
                xmlns="http://www.w3.org/2000/svg"
              >
                <path
                  d="M8.70376 9.12461L2.12123 15.7071C1.73071 16.0976 1.09755 16.0976 0.707015 15.7071C0.316497 15.3166 0.316497 14.6834 0.707015 14.2929L6.58575 8.41419L0.707091 2.53553C0.316573 2.14501 0.316573 1.51185 0.707091 1.12131C1.09761 0.730797 1.73079 0.730797 2.12131 1.12131L8.70708 7.70708C9.0976 8.09762 9.0976 8.73078 8.70708 9.1213L8.70376 9.12461Z"
                  fill="#42D689"
                  style={Object {}}
                />
              </svg>
            </View>
          </View>
        </View>
      </View>
      <View
        style={
          Object {
            "alignItems": "flex-start",
            "marginHorizontal": 10,
            "padding": 15,
          }
        }
      >
        <View
          style={
            Object {
              "alignSelf": "stretch",
              "margin": 4,
            }
          }
        >
          <Text>
            Dev Settings
          </Text>
          <View>
            <Text>
              Checking Verification
            </Text>
          </View>
        </View>
        <View
          style={
            Object {
              "alignSelf": "stretch",
              "margin": 4,
            }
          }
        >
          <View
            accessible={true}
            isTVSelectable={true}
            onResponderGrant={[Function]}
            onResponderMove={[Function]}
            onResponderRelease={[Function]}
            onResponderTerminate={[Function]}
            onResponderTerminationRequest={[Function]}
            onStartShouldSetResponder={[Function]}
            style={
              Object {
                "opacity": 1,
              }
            }
          >
            <Text>
              Revoke Number Verification
            </Text>
          </View>
        </View>
        <View
          style={
            Object {
              "alignSelf": "stretch",
              "margin": 4,
            }
          }
        >
<<<<<<< HEAD
          <Text>
            Reset backup state
          </Text>
        </View>
      </View>
      <View
        style={
          Object {
            "alignSelf": "stretch",
            "margin": 4,
          }
        }
      >
        <View
          accessible={true}
          isTVSelectable={true}
          onResponderGrant={[Function]}
          onResponderMove={[Function]}
          onResponderRelease={[Function]}
          onResponderTerminate={[Function]}
          onResponderTerminationRequest={[Function]}
          onStartShouldSetResponder={[Function]}
          style={
            Object {
              "opacity": 1,
            }
          }
        >
          <Text>
            Show Debug Screen
          </Text>
=======
          <View
            accessible={true}
            isTVSelectable={true}
            onResponderGrant={[Function]}
            onResponderMove={[Function]}
            onResponderRelease={[Function]}
            onResponderTerminate={[Function]}
            onResponderTerminationRequest={[Function]}
            onStartShouldSetResponder={[Function]}
            style={
              Object {
                "opacity": 1,
              }
            }
          >
            <Text>
              Reset app opened state
            </Text>
          </View>
>>>>>>> b189f501
        </View>
        <View
          style={
            Object {
              "alignSelf": "stretch",
              "margin": 4,
            }
          }
        >
          <View
            accessible={true}
            isTVSelectable={true}
            onResponderGrant={[Function]}
            onResponderMove={[Function]}
            onResponderRelease={[Function]}
            onResponderTerminate={[Function]}
            onResponderTerminationRequest={[Function]}
            onStartShouldSetResponder={[Function]}
            style={
              Object {
                "opacity": 1,
              }
            }
          >
            <Text>
              Show Debug Screen
            </Text>
          </View>
        </View>
        <View
          style={
            Object {
              "alignSelf": "stretch",
              "margin": 4,
            }
          }
        >
          <View
            accessible={true}
            isTVSelectable={true}
            onResponderGrant={[Function]}
            onResponderMove={[Function]}
            onResponderRelease={[Function]}
            onResponderTerminate={[Function]}
            onResponderTerminationRequest={[Function]}
            onStartShouldSetResponder={[Function]}
            style={
              Object {
                "opacity": 1,
              }
            }
          >
            <Text>
              Trigger a crash
            </Text>
          </View>
        </View>
      </View>
      <View
        style={
          Object {
            "alignItems": "center",
            "flexDirection": "column",
            "marginTop": 30,
          }
        }
      >
        <View
          style={
            Object {
              "flexDirection": "row",
              "paddingBottom": 10,
            }
          }
        >
          <Text
            style={
              Object {
                "color": "#2E3338",
                "fontFamily": "Hind-Regular",
                "fontSize": 14,
                "lineHeight": 18,
              }
            }
          >
            Test FAQ is 
          </Text>
          <View
            accessible={true}
            isTVSelectable={true}
            onResponderGrant={[Function]}
            onResponderMove={[Function]}
            onResponderRelease={[Function]}
            onResponderTerminate={[Function]}
            onResponderTerminationRequest={[Function]}
            onStartShouldSetResponder={[Function]}
            style={
              Object {
                "opacity": 1,
              }
            }
          >
            <Text
              style={
                Array [
                  Object {
                    "color": "#2E3338",
                    "fontFamily": "Hind-Regular",
                    "fontSize": 14,
                    "lineHeight": 18,
                  },
                  Object {
                    "color": "#42D689",
                    "fontFamily": "Hind-Medium",
                    "fontSize": 14,
                    "lineHeight": 18,
                  },
                  Array [
                    Object {
                      "color": "#2E3338",
                      "fontFamily": "Hind-Regular",
                      "fontSize": 14,
                      "lineHeight": 18,
                    },
                    Object {
                      "color": "#42D689",
                      "fontFamily": "Hind-SemiBold",
                    },
                  ],
                ]
              }
            >
              here
            </Text>
          </View>
        </View>
        <View
          style={
            Object {
              "flexDirection": "row",
              "paddingBottom": 10,
            }
          }
        >
          <Text
            style={
              Object {
                "color": "#2E3338",
                "fontFamily": "Hind-Regular",
                "fontSize": 14,
                "lineHeight": 18,
              }
            }
          >
            Terms of service are 
          </Text>
          <View
            accessible={true}
            isTVSelectable={true}
            onResponderGrant={[Function]}
            onResponderMove={[Function]}
            onResponderRelease={[Function]}
            onResponderTerminate={[Function]}
            onResponderTerminationRequest={[Function]}
            onStartShouldSetResponder={[Function]}
            style={
              Object {
                "opacity": 1,
              }
            }
          >
            <Text
              style={
                Array [
                  Object {
                    "color": "#2E3338",
                    "fontFamily": "Hind-Regular",
                    "fontSize": 14,
                    "lineHeight": 18,
                  },
                  Object {
                    "color": "#42D689",
                    "fontFamily": "Hind-Medium",
                    "fontSize": 14,
                    "lineHeight": 18,
                  },
                  Array [
                    Object {
                      "color": "#2E3338",
                      "fontFamily": "Hind-Regular",
                      "fontSize": 14,
                      "lineHeight": 18,
                    },
                    Object {
                      "color": "#42D689",
                      "fontFamily": "Hind-SemiBold",
                    },
                  ],
                ]
              }
            >
              here
            </Text>
          </View>
        </View>
      </View>
    </SafeAreaView>
  </View>
</RCTScrollView>
`;<|MERGE_RESOLUTION|>--- conflicted
+++ resolved
@@ -1731,39 +1731,6 @@
             }
           }
         >
-<<<<<<< HEAD
-          <Text>
-            Reset backup state
-          </Text>
-        </View>
-      </View>
-      <View
-        style={
-          Object {
-            "alignSelf": "stretch",
-            "margin": 4,
-          }
-        }
-      >
-        <View
-          accessible={true}
-          isTVSelectable={true}
-          onResponderGrant={[Function]}
-          onResponderMove={[Function]}
-          onResponderRelease={[Function]}
-          onResponderTerminate={[Function]}
-          onResponderTerminationRequest={[Function]}
-          onStartShouldSetResponder={[Function]}
-          style={
-            Object {
-              "opacity": 1,
-            }
-          }
-        >
-          <Text>
-            Show Debug Screen
-          </Text>
-=======
           <View
             accessible={true}
             isTVSelectable={true}
@@ -1783,7 +1750,6 @@
               Reset app opened state
             </Text>
           </View>
->>>>>>> b189f501
         </View>
         <View
           style={
