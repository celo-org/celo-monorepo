--- conflicted
+++ resolved
@@ -142,28 +142,8 @@
                     ]
                   }
                 >
-<<<<<<< HEAD
-                  <Text
-                    style={
-                      Array [
-                        Object {
-                          "color": "#FFFFFF",
-                          "fontFamily": "Hind-Medium",
-                          "fontSize": 16,
-                        },
-                        Object {
-                          "fontSize": 20,
-                        },
-                      ]
-                    }
-                  >
-                    J
-                  </Text>
-                </View>
-=======
-                  #
+                  J
                 </Text>
->>>>>>> 7082cb1e
               </View>
             </View>
             <Text
@@ -185,7 +165,7 @@
                 ]
               }
             >
-              #000000000000000...
+              John Doe
             </Text>
             <View
               style={
@@ -218,11 +198,7 @@
                   ]
                 }
               >
-<<<<<<< HEAD
-                John Doe
-=======
                  +1
->>>>>>> 7082cb1e
               </Text>
               <Text
                 style={
