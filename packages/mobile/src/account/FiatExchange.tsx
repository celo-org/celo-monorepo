import ListItem from '@celo/react-components/components/ListItem'
import colors from '@celo/react-components/styles/colors'
import fontStyles from '@celo/react-components/styles/fonts.v2'
import variables from '@celo/react-components/styles/variables'
import { CURRENCIES, CURRENCY_ENUM } from '@celo/utils/src'
import { useNavigation } from '@react-navigation/native'
import * as React from 'react'
<<<<<<< HEAD
import { useTranslation } from 'react-i18next'
import { Image, StyleSheet, Text, View } from 'react-native'
=======
import { Trans, useTranslation } from 'react-i18next'
import { StyleSheet, Text, View } from 'react-native'
>>>>>>> 65270e4c
import { SafeAreaView } from 'react-native-safe-area-context'
import { useSelector } from 'react-redux'
import CurrencyDisplay from 'src/components/CurrencyDisplay'
import { FUNDING_LINK } from 'src/config'
import { features } from 'src/flags'
<<<<<<< HEAD
import { fiatExchange } from 'src/images/Images'
=======
import { Namespaces } from 'src/i18n'
>>>>>>> 65270e4c
import DrawerTopBar from 'src/navigator/DrawerTopBar'
import { Screens } from 'src/navigator/Screens'
import { stableTokenBalanceSelector } from 'src/stableToken/reducer'
import { navigateToURI } from 'src/utils/linking'

function FiatExchange() {
  function goToAddFunds() {
    navigation.navigate(Screens.FiatExchangeAmount, { isAddFunds: true })
  }

  function goToCashOut() {
    navigation.navigate(Screens.FiatExchangeAmount, { isAddFunds: false })
  }

  const { t } = useTranslation()
  const navigation = useNavigation()
  const dollarBalance = useSelector(stableTokenBalanceSelector)
  const dollarAmount = {
    value: dollarBalance ?? '0',
    currencyCode: CURRENCIES[CURRENCY_ENUM.DOLLAR].code,
  }

  const onOpenOtherFundingOptions = () => {
    navigateToURI(FUNDING_LINK)
  }

  return (
    <SafeAreaView style={styles.container}>
      <DrawerTopBar />
      <View style={styles.image}>
        <Image source={fiatExchange} style={styles.image} resizeMode={'contain'} />
      </View>
      <View style={styles.balanceSheet}>
        <Text style={styles.currentBalance}>{t('global:currentBalance')}</Text>
        <CurrencyDisplay style={styles.localBalance} amount={dollarAmount} />
        <CurrencyDisplay
          style={styles.dollarBalance}
          amount={dollarAmount}
          showLocalAmount={false}
          hideFullCurrencyName={false}
          hideSymbol={true}
        />
      </View>
      <View style={styles.optionsListContainer}>
        <ListItem onPress={goToAddFunds}>
          <Text style={styles.optionTitle}>{t('fiatExchangeFlow:addFunds')}</Text>
        </ListItem>
        {features.SHOW_CASH_OUT ? (
          <ListItem onPress={goToCashOut}>
            <Text style={styles.optionTitle}>{t('fiatExchangeFlow:cashOut')}</Text>
          </ListItem>
        ) : (
          <ListItem>
            <Text style={styles.optionTitleComingSoon}>
              {t('fiatExchangeFlow:cashOutComingSoon')}
            </Text>
          </ListItem>
        )}
      </View>
      <Text style={styles.moreWays}>
        <Trans i18nKey="otherFundingOptions" ns={Namespaces.fiatExchangeFlow}>
          <Text onPress={onOpenOtherFundingOptions} style={styles.fundingOptionsLink} />
        </Trans>
      </Text>
    </SafeAreaView>
  )
}

const styles = StyleSheet.create({
  container: {
    flex: 1,
  },
  image: {
    height: 200,
    alignItems: 'center',
  },
  balanceSheet: {
    paddingVertical: variables.contentPadding,
    paddingRight: variables.contentPadding,
    marginLeft: variables.contentPadding,
    height: 112,
    justifyContent: 'flex-end',
    alignItems: 'center',
  },
  currentBalance: {
    ...fontStyles.h2,
    marginBottom: 4,
  },
  localBalance: {
    ...fontStyles.large,
    marginBottom: 2,
  },
  dollarBalance: {
    ...fontStyles.small,
    color: colors.gray4,
  },
  optionsListContainer: {
    flex: 1,
  },
  option: {
    backgroundColor: colors.light,
  },
  optionTitle: {
    ...fontStyles.regular,
  },
  optionTitleComingSoon: {
    ...fontStyles.regular,
    color: colors.gray3,
  },
  moreWays: {
    ...fontStyles.regular,
    color: colors.gray5,
    margin: variables.contentPadding,
  },
  fundingOptionsLink: {
    textDecorationLine: 'underline',
  },
})

export default FiatExchange<|MERGE_RESOLUTION|>--- conflicted
+++ resolved
@@ -5,23 +5,15 @@
 import { CURRENCIES, CURRENCY_ENUM } from '@celo/utils/src'
 import { useNavigation } from '@react-navigation/native'
 import * as React from 'react'
-<<<<<<< HEAD
-import { useTranslation } from 'react-i18next'
+import { Trans, useTranslation } from 'react-i18next'
 import { Image, StyleSheet, Text, View } from 'react-native'
-=======
-import { Trans, useTranslation } from 'react-i18next'
-import { StyleSheet, Text, View } from 'react-native'
->>>>>>> 65270e4c
 import { SafeAreaView } from 'react-native-safe-area-context'
 import { useSelector } from 'react-redux'
 import CurrencyDisplay from 'src/components/CurrencyDisplay'
 import { FUNDING_LINK } from 'src/config'
 import { features } from 'src/flags'
-<<<<<<< HEAD
+import { Namespaces } from 'src/i18n'
 import { fiatExchange } from 'src/images/Images'
-=======
-import { Namespaces } from 'src/i18n'
->>>>>>> 65270e4c
 import DrawerTopBar from 'src/navigator/DrawerTopBar'
 import { Screens } from 'src/navigator/Screens'
 import { stableTokenBalanceSelector } from 'src/stableToken/reducer'
