--- conflicted
+++ resolved
@@ -6,21 +6,14 @@
 import { useNavigation } from '@react-navigation/native'
 import * as React from 'react'
 import { Trans, useTranslation } from 'react-i18next'
-<<<<<<< HEAD
-import { StyleSheet, Text, View } from 'react-native'
-=======
 import { Image, StyleSheet, Text, View } from 'react-native'
->>>>>>> 786c10cb
 import { SafeAreaView } from 'react-native-safe-area-context'
 import { useSelector } from 'react-redux'
 import CurrencyDisplay from 'src/components/CurrencyDisplay'
 import { FUNDING_LINK } from 'src/config'
 import { features } from 'src/flags'
 import { Namespaces } from 'src/i18n'
-<<<<<<< HEAD
-=======
 import { fiatExchange } from 'src/images/Images'
->>>>>>> 786c10cb
 import DrawerTopBar from 'src/navigator/DrawerTopBar'
 import { Screens } from 'src/navigator/Screens'
 import { stableTokenBalanceSelector } from 'src/stableToken/reducer'
@@ -64,10 +57,7 @@
           />
         </View>
       </View>
-<<<<<<< HEAD
-=======
 
->>>>>>> 786c10cb
       <View style={styles.optionsListContainer}>
         <ListItem onPress={goToAddFunds}>
           <Text style={styles.optionTitle}>{t('fiatExchangeFlow:addFunds')}</Text>
@@ -123,12 +113,6 @@
   },
   optionsListContainer: {
     flex: 1,
-<<<<<<< HEAD
-  },
-  option: {
-    backgroundColor: colors.light,
-=======
->>>>>>> 786c10cb
   },
   optionTitle: {
     ...fontStyles.regular,
