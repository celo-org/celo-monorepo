--- conflicted
+++ resolved
@@ -27,53 +27,6 @@
   }
 }
 
-<<<<<<< HEAD
-export function* getPincode(withVerification = true) {
-  const pincodeType = yield select(pincodeTypeSelector)
-
-  if (pincodeType === PincodeType.Unset) {
-    Logger.error(TAG + '@getPincode', 'Pin has never been set')
-    ValoraAnalytics.track(AnalyticsEvents.pin_never_set, { pincodeType })
-    throw Error('Pin has never been set')
-  }
-
-  // This method is deprecated and will be removed soon
-  // `withVerification` is ignored here (it will NOT verify PIN)
-  if (pincodeType === PincodeType.PhoneAuth) {
-    Logger.debug(TAG + '@getPincode', 'Getting pin from keystore')
-    const pin = yield call(getPinFromKeystore)
-    if (!pin) {
-      throw new Error('Keystore returned empty pin')
-    }
-    return pin
-  }
-
-  if (pincodeType === PincodeType.CustomPin) {
-    Logger.debug(TAG + '@getPincode', 'Getting custom pin')
-    const cachedPin = getCachedPincode()
-    if (cachedPin) {
-      return cachedPin
-    }
-
-    const pin = yield new Promise((resolve, reject) => {
-      navigate(Screens.PincodeEnter, {
-        onSuccess: resolve,
-        withVerification,
-      })
-    })
-
-    navigateBack()
-
-    if (!pin) {
-      throw new Error('Pincode confirmation returned empty pin')
-    }
-    setCachedPincode(pin)
-    return pin
-  }
-}
-
-=======
->>>>>>> d8ac3de6
 export function* accountSaga() {
   yield takeLeading(Actions.SET_PINCODE, setPincode)
 }