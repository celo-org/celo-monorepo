import {
  AccountAuthRequest,
  Countries,
  CURRENCY_ENUM,
  SignTxRequest,
  TxToSignParam,
} from '@celo/utils'
import BigNumber from 'bignumber.js'
import { EscrowedPayment } from 'src/escrow/actions'
import { ExchangeConfirmationCardProps } from 'src/exchange/ExchangeConfirmationCard'
import { AddressValidationType } from 'src/identity/reducer'
import { ImportContactsStatus } from 'src/identity/types'
import { LocalCurrencyCode } from 'src/localCurrency/consts'
import { Screens } from 'src/navigator/Screens'
import { Recipient } from 'src/recipients/recipient'
import { TransactionDataInput } from 'src/send/SendAmount'
import { CurrencyInfo } from 'src/send/SendConfirmation'
import { ReviewProps } from 'src/transactions/TransactionReview'
import { TransferConfirmationCardProps } from 'src/transactions/TransferConfirmationCard'

// Typed nested navigator params
type NestedNavigatorParams<ParamList> = {
  [K in keyof ParamList]: undefined extends ParamList[K]
    ? { screen: K; params?: ParamList[K] }
    : { screen: K; params: ParamList[K] }
}[keyof ParamList]

// tslint:disable-next-line: interface-over-type-literal
export type StackParamList = {
  [Screens.BackupComplete]:
    | undefined
    | {
        navigatedFromSettings: boolean
      }
  [Screens.BackupIntroduction]:
    | {
        navigatedFromSettings?: boolean
      }
    | undefined
  [Screens.AccountKeyEducation]:
    | undefined
    | {
        nextScreen: keyof StackParamList
      }
  [Screens.BackupPhrase]:
    | undefined
    | {
        navigatedFromSettings: boolean
      }
  [Screens.BackupQuiz]:
    | undefined
    | {
        navigatedFromSettings: boolean
      }
  [Screens.DappKitAccountAuth]: {
    dappKitRequest: AccountAuthRequest
  }
  [Screens.DappKitSignTxScreen]: {
    dappKitRequest: SignTxRequest
  }
  [Screens.DappKitTxDataScreen]: {
    dappKitData: TxToSignParam['txData']
  }
  [Screens.Debug]: undefined
  [Screens.DrawerNavigator]: undefined
  [Screens.ErrorScreen]: {
    errorMessage?: string
  }
  [Screens.EscrowedPaymentListScreen]: undefined
  [Screens.ExchangeHomeScreen]: undefined
  [Screens.ExchangeReview]: {
    exchangeInput: {
      makerToken: CURRENCY_ENUM
      makerTokenBalance: string
      inputToken: CURRENCY_ENUM
      inputTokenDisplayName: string
      inputAmount: BigNumber
    }
  }
  [Screens.ExchangeTradeScreen]: {
    makerTokenDisplay: {
      makerToken: CURRENCY_ENUM
      makerTokenBalance: string
    }
  }
  [Screens.ExternalExchanges]: {
    currency: CURRENCY_ENUM
  }
  [Screens.FiatExchange]: undefined
  [Screens.FiatExchangeOptions]: {
    isAddFunds?: boolean
    amount?: BigNumber
  }
  [Screens.MoonPay]: {
    localAmount: BigNumber
    currencyCode: LocalCurrencyCode
  }
  [Screens.GoldEducation]: undefined
  [Screens.ImportWallet]:
    | {
        clean: boolean
        showZeroBalanceModal?: boolean
      }
    | undefined

  [Screens.ImportContacts]:
    | undefined
    | {
        onPressSkip?: () => void
        importStatus?: ImportContactsStatus
      }
  [Screens.IncomingPaymentRequestListScreen]: undefined
  [Screens.NameAndNumber]:
    | {
        selectedCountryCodeAlpha2: string
        country: string
      }
    | undefined
  [Screens.Language]:
    | {
        nextScreen: keyof StackParamList
      }
    | undefined
  [Screens.LanguageModal]:
    | {
        nextScreen: keyof StackParamList
      }
    | undefined
  [Screens.Licenses]: undefined
  [Screens.LocalProviderCashOut]: {
    uri: string
  }
  [Screens.Main]: undefined
  [Screens.OutgoingPaymentRequestListScreen]: undefined
  [Screens.PaymentRequestUnavailable]: {
    transactionData: TransactionDataInput
  }
  [Screens.PaymentRequestConfirmation]: {
    transactionData: TransactionDataInput
    addressJustValidated?: boolean
  }
  [Screens.PincodeEnter]: {
    withVerification?: boolean
    onSuccess: (pin: string) => void
    onCancel: () => void
  }
  [Screens.PincodeSet]: { isVerifying: boolean } | undefined
  [Screens.PhoneNumberLookupQuota]: {
    onBuy: () => void
    onSkip: () => void
  }
  [Screens.PhotosEducation]: undefined
  [Screens.PhotosNUX]: undefined
  [Screens.Profile]: undefined
  [Screens.QRCode]: { rawSignedTransaction: string } | undefined
  [Screens.QRNavigator]: NestedNavigatorParams<QRTabParamList> | undefined
  [Screens.ReclaimPaymentConfirmationScreen]: {
    reclaimPaymentInput: EscrowedPayment
  }
  [Screens.RegulatoryTerms]: undefined
  [Screens.SelectCountry]: {
    countries: Countries
    selectedCountryCodeAlpha2: string
  }
  [Screens.SelectLocalCurrency]: undefined
  [Screens.Send]:
    | {
        isOutgoingPaymentRequest?: true
      }
    | undefined
  [Screens.SendAmount]: {
    recipient: Recipient
    isOutgoingPaymentRequest?: true
    isFromScan?: boolean
  }
  [Screens.SendConfirmation]: {
    transactionData: TransactionDataInput
    addressJustValidated?: boolean
    isFromScan?: boolean
<<<<<<< HEAD
    signedTx?: string
=======
    currencyInfo?: CurrencyInfo
>>>>>>> f7f1985c
  }
  [Screens.SetClock]: undefined
  [Screens.Settings]:
    | { promptFornoModal?: boolean; promptConfirmRemovalModal?: boolean }
    | undefined
  [Screens.Simplex]: undefined
  [Screens.Spend]: undefined
  [Screens.Support]: undefined
  [Screens.SupportContact]: undefined
  [Screens.Sync]: undefined
  [Screens.TransactionReview]: {
    reviewProps: ReviewProps
    confirmationProps: TransferConfirmationCardProps | ExchangeConfirmationCardProps
  }
  [Screens.UpgradeScreen]: undefined
  [Screens.ValidateRecipientIntro]: {
    transactionData: TransactionDataInput
    addressValidationType: AddressValidationType
    isOutgoingPaymentRequest?: true
    requesterAddress?: string
  }
  [Screens.ValidateRecipientAccount]: {
    transactionData: TransactionDataInput
    addressValidationType: AddressValidationType
    isOutgoingPaymentRequest?: true
    requesterAddress?: string
  }
  [Screens.VerificationEducationScreen]:
    | { showSkipDialog?: boolean; hideOnboardingStep?: boolean }
    | undefined
  [Screens.VerificationInputScreen]: { showHelpDialog: boolean } | undefined
  [Screens.VerificationLoadingScreen]: { withoutRevealing: boolean }
  [Screens.OnboardingEducationScreen]: undefined
  [Screens.OnboardingSuccessScreen]: undefined
  [Screens.WalletHome]: undefined
  [Screens.Welcome]: undefined
  [Screens.WithdrawCeloQrScannerScreen]: {
    onAddressScanned: (address: string) => void
  }
  [Screens.WithdrawCeloReviewScreen]: {
    amount: BigNumber
    recipientAddress: string
    feeEstimate: BigNumber
    isCashOut: boolean
  }
  [Screens.WithdrawCeloScreen]: {
    isCashOut: boolean
  }
}

// tslint:disable-next-line: interface-over-type-literal
export type QRTabParamList = {
  [Screens.QRCode]: undefined
  [Screens.QRScanner]:
    | {
        scanIsForSecureSend?: true
        transactionData?: TransactionDataInput
        isOutgoingPaymentRequest?: true
        requesterAddress?: string
      }
    | undefined
}<|MERGE_RESOLUTION|>--- conflicted
+++ resolved
@@ -177,11 +177,7 @@
     transactionData: TransactionDataInput
     addressJustValidated?: boolean
     isFromScan?: boolean
-<<<<<<< HEAD
-    signedTx?: string
-=======
     currencyInfo?: CurrencyInfo
->>>>>>> f7f1985c
   }
   [Screens.SetClock]: undefined
   [Screens.Settings]:
