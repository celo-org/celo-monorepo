import Touchable from '@celo/react-components/components/Touchable'
import colors from '@celo/react-components/styles/colors'
import fontStyles from '@celo/react-components/styles/fonts'
import { createBottomTabNavigator } from '@react-navigation/bottom-tabs'
import { BottomTabBarButtonProps } from '@react-navigation/bottom-tabs/lib/typescript/src/types'
import { useNavigation } from '@react-navigation/core'
import * as React from 'react'
import { useTranslation } from 'react-i18next'
import { StyleSheet, View } from 'react-native'
import { useSelector } from 'react-redux'
import ExchangeHomeScreen from 'src/exchange/ExchangeHomeScreen'
import WalletHome from 'src/home/WalletHome'
import { Namespaces } from 'src/i18n'
import GoldTabIcon from 'src/icons/GoldTab'
import PaymentsIcon from 'src/icons/PaymentsIcon'
import WalletIcon from 'src/icons/Wallet'
import { Screens } from 'src/navigator/Screens'
import { getTabBarActiveNotification, isBackupTooLate } from 'src/redux/selectors'

const TabNav = createBottomTabNavigator()

function SendIcon() {
  const tooLate = useSelector(isBackupTooLate)
  const color = tooLate ? colors.inactive : colors.dark

  return (
    <View style={styles.alignPaymentIcon}>
      <PaymentsIcon color={color} />
    </View>
  )
}

const SmartWalletIcon = ({ color }: { color: string }) => {
  const hasActiveNotifications = useSelector(getTabBarActiveNotification)

  return (
    <View style={styles.alignWallet}>
      {hasActiveNotifications && <View style={styles.circle} />}
      <WalletIcon color={color} />
    </View>
  )
}

function TabBarButtonComponent(props: BottomTabBarButtonProps & { isSend?: boolean }) {
  const backupTooLate = useSelector(isBackupTooLate)
  const navigation = useNavigation()
  let { onPress } = props
  if (props.isSend) {
    onPress = () => {
      navigation.dangerouslyGetParent()?.navigate(Screens.Send)
    }
  }

  return (
    <Touchable
      // @ts-ignore
      {...props}
      // @ts-ignore
      onPress={onPress}
      borderless={true}
      disabled={backupTooLate}
    >
      {props.children}
    </Touchable>
  )
}

const SendButton = (props: BottomTabBarButtonProps) => (
  <TabBarButtonComponent {...props} isSend={true} />
)

<<<<<<< HEAD
export const TabNavigator = createBottomTabNavigator(
  {
    [Screens.WalletHome]: {
      screen: WalletHome,
      navigationOptions: {
        tabBarButtonComponent: TabBarButtonComponent,
        tabBarIcon: (props: any) => <SmartWalletIcon {...props} />,
        tabBarLabel: ({ tintColor }: LabelProps) => {
          return <MenuText testID="WalletNavigator" transKey="wallet" tintColor={tintColor} />
        },
      },
    },
    [Screens.Send]: {
      screen: Send,
      navigationOptions: {
        tabBarButtonComponent: TabBarButtonComponent,
        tabBarIcon: (props: any) => (
          <View style={styles.alignPaymentIcon}>
            <PaymentsIcon color={props.tintColor} />
          </View>
        ),
        tabBarLabel: () => null,
        tabBarOnPress: () => {
          navigate(Stacks.SendStack)
        },
        tabBarOnLongPress: () => {
          navigate(Stacks.SendStack)
        },
        tabBarTestID: 'SendNavigator',
      },
    },
    [Screens.ExchangeHomeScreen]: {
      screen: ExchangeHomeScreen,
      navigationOptions: {
        tabBarButtonComponent: TabBarButtonComponent,
        tabBarIcon: (props: any) => <GoldTabIcon color={props.tintColor} />,
        tabBarLabel: ({ tintColor }: LabelProps) => {
          return <MenuText testID="ExchangeNavigator" transKey="gold" tintColor={tintColor} />
        },
      },
    },
  },
  {
    navigationOptions: { header: null },
    initialRouteName: Screens.WalletHome,
    tabBarComponent: TabBar as any,
    tabBarOptions: {
      activeTintColor: colors.celoGreen,
      inactiveTintColor: colors.dark,
      style: {
        height: 60,
        paddingBottom: 5,
        paddingTop: 10,
        borderTopWidth: 1,
        borderTopColor: 'rgba(0, 0, 0, 0.05)',
      },
    },
  }
)
=======
export default function TabNavigator() {
  const { t } = useTranslation(Namespaces.global)
  const backupTooLate = useSelector(isBackupTooLate)
  const inactiveTintColor = backupTooLate ? colors.inactive : colors.dark

  return (
    <TabNav.Navigator
      initialRouteName={Screens.WalletHome}
      screenOptions={{
        tabBarButton: TabBarButtonComponent,
      }}
      tabBarOptions={{
        activeTintColor: colors.celoGreen,
        inactiveTintColor,
        labelStyle: styles.label,
        style: styles.tabBar,
      }}
    >
      <TabNav.Screen
        name={Screens.WalletHome}
        component={WalletHome}
        options={{
          tabBarLabel: t('wallet'),
          tabBarIcon: SmartWalletIcon,
        }}
      />
      <TabNav.Screen
        name={Screens.Send}
        component={View}
        options={{
          tabBarLabel: () => null,
          tabBarIcon: SendIcon,
          tabBarButton: SendButton,
        }}
      />
      <TabNav.Screen
        name={Screens.ExchangeHomeScreen}
        component={ExchangeHomeScreen}
        options={{
          tabBarLabel: t('gold'),
          tabBarIcon: ({ color }) => <GoldTabIcon color={color} />,
        }}
      />
    </TabNav.Navigator>
  )
}
>>>>>>> 4bf66b04

const styles = StyleSheet.create({
  label: {
    alignSelf: 'center',
    fontSize: 13,
    ...fontStyles.semiBold,
  },
  tabBar: {
    height: 60,
    paddingBottom: 5,
    paddingTop: 10,
    borderTopWidth: 1,
    borderTopColor: 'rgba(0, 0, 0, 0.05)',
  },
  circle: {
    position: 'absolute',
    zIndex: 99,
    right: -6,
    top: 0,
    borderRadius: 8,
    marginHorizontal: 5,
    height: 6,
    width: 6,
    backgroundColor: colors.messageBlue,
  },
  alignWallet: {
    marginLeft: 3,
  },
  alignPaymentIcon: {
    marginBottom: 8,
  },
})<|MERGE_RESOLUTION|>--- conflicted
+++ resolved
@@ -69,67 +69,6 @@
   <TabBarButtonComponent {...props} isSend={true} />
 )
 
-<<<<<<< HEAD
-export const TabNavigator = createBottomTabNavigator(
-  {
-    [Screens.WalletHome]: {
-      screen: WalletHome,
-      navigationOptions: {
-        tabBarButtonComponent: TabBarButtonComponent,
-        tabBarIcon: (props: any) => <SmartWalletIcon {...props} />,
-        tabBarLabel: ({ tintColor }: LabelProps) => {
-          return <MenuText testID="WalletNavigator" transKey="wallet" tintColor={tintColor} />
-        },
-      },
-    },
-    [Screens.Send]: {
-      screen: Send,
-      navigationOptions: {
-        tabBarButtonComponent: TabBarButtonComponent,
-        tabBarIcon: (props: any) => (
-          <View style={styles.alignPaymentIcon}>
-            <PaymentsIcon color={props.tintColor} />
-          </View>
-        ),
-        tabBarLabel: () => null,
-        tabBarOnPress: () => {
-          navigate(Stacks.SendStack)
-        },
-        tabBarOnLongPress: () => {
-          navigate(Stacks.SendStack)
-        },
-        tabBarTestID: 'SendNavigator',
-      },
-    },
-    [Screens.ExchangeHomeScreen]: {
-      screen: ExchangeHomeScreen,
-      navigationOptions: {
-        tabBarButtonComponent: TabBarButtonComponent,
-        tabBarIcon: (props: any) => <GoldTabIcon color={props.tintColor} />,
-        tabBarLabel: ({ tintColor }: LabelProps) => {
-          return <MenuText testID="ExchangeNavigator" transKey="gold" tintColor={tintColor} />
-        },
-      },
-    },
-  },
-  {
-    navigationOptions: { header: null },
-    initialRouteName: Screens.WalletHome,
-    tabBarComponent: TabBar as any,
-    tabBarOptions: {
-      activeTintColor: colors.celoGreen,
-      inactiveTintColor: colors.dark,
-      style: {
-        height: 60,
-        paddingBottom: 5,
-        paddingTop: 10,
-        borderTopWidth: 1,
-        borderTopColor: 'rgba(0, 0, 0, 0.05)',
-      },
-    },
-  }
-)
-=======
 export default function TabNavigator() {
   const { t } = useTranslation(Namespaces.global)
   const backupTooLate = useSelector(isBackupTooLate)
@@ -176,7 +115,6 @@
     </TabNav.Navigator>
   )
 }
->>>>>>> 4bf66b04
 
 const styles = StyleSheet.create({
   label: {
