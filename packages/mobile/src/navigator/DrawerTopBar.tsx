--- conflicted
+++ resolved
@@ -1,18 +1,9 @@
-<<<<<<< HEAD
-import { elevationShadowStyle } from '@celo/react-components/styles/styles'
-import { useNavigation } from '@react-navigation/native'
-import * as React from 'react'
-import { StyleSheet, TouchableOpacity, View } from 'react-native'
-import Hamburger from 'src/icons/Hamburger'
-import Logo from 'src/icons/Logo.v2'
-=======
 import colors from '@celo/react-components/styles/colors.v2'
 import { useNavigation } from '@react-navigation/native'
 import * as React from 'react'
 import { StyleSheet, TouchableOpacity, View } from 'react-native'
 import Animated, { cond, greaterThan } from 'react-native-reanimated'
 import Hamburger from 'src/icons/Hamburger'
->>>>>>> 7af129a9
 
 interface Props {
   middleElement?: React.ReactNode
@@ -52,11 +43,7 @@
     flexDirection: 'row',
     height: 62,
     backgroundColor: 'transparent',
-<<<<<<< HEAD
-    alignItems: 'flex-end',
-=======
     alignItems: 'center',
->>>>>>> 7af129a9
     justifyContent: 'space-between',
   },
   withBorderBottom: {
