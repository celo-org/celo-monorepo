--- conflicted
+++ resolved
@@ -178,11 +178,6 @@
     [Screens.QRCode]: { screen: QRCode },
     [Screens.QRScanner]: { screen: QRScanner },
     [Screens.GoldEducation]: { screen: GoldEducation },
-<<<<<<< HEAD
-    [Screens.Pincode]: { screen: Pincode },
-=======
-    [Screens.Backup]: { screen: Backup },
->>>>>>> beb29222
     [Screens.PaymentRequestListScreen]: { screen: PaymentRequestListScreen },
     [Screens.ReclaimPaymentConfirmationScreen]: { screen: ReclaimPaymentConfirmationScreen },
     [Screens.FeeEducation]: { screen: FeeEducation },
