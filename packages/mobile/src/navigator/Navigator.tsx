--- conflicted
+++ resolved
@@ -196,26 +196,6 @@
   </>
 )
 
-<<<<<<< HEAD
-const SendStack = createStackNavigator(
-  {
-    [Screens.Send]: { screen: Send },
-    ...verificationScreens,
-    [Screens.QRScanner]: { screen: QRScanner },
-    [Screens.ValidateRecipientIntro]: { screen: ValidateRecipientIntro },
-    [Screens.ValidateRecipientAccount]: { screen: ValidateRecipientAccount },
-    [Screens.SendAmount]: { screen: SendAmount },
-    [Screens.SendConfirmation]: { screen: SendConfirmation },
-    [Screens.PaymentRequestConfirmation]: { screen: PaymentRequestConfirmation },
-  },
-  {
-    navigationOptions: {
-      header: null,
-    },
-    ...headerArea,
-    initialRouteName: Screens.Send,
-  }
-=======
 const sendScreens = (Navigator: typeof Stack) => (
   <>
     <Navigator.Screen name={Screens.Send} component={Send} />
@@ -223,6 +203,11 @@
     <Navigator.Screen name={Screens.QRCode} component={QRCode} />
     <Navigator.Screen name={Screens.SendAmount} component={SendAmount} />
     <Navigator.Screen name={Screens.SendConfirmation} component={SendConfirmation} />
+    <Navigator.Screen name={Screens.ValidateRecipientIntro} component={ValidateRecipientIntro} />
+    <Navigator.Screen
+      name={Screens.ValidateRecipientAccount}
+      component={ValidateRecipientAccount}
+    />
     <Navigator.Screen
       name={Screens.PaymentRequestConfirmation}
       component={PaymentRequestConfirmation}
@@ -244,7 +229,6 @@
       component={ReclaimPaymentConfirmationScreen}
     />
   </>
->>>>>>> 264cf788
 )
 
 const exchangeTradeOptions = ({
