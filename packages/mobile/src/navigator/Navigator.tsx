import { Platform } from 'react-native'
import {
  CreateNavigatorConfig,
  createSwitchNavigator,
  NavigationRoute,
  NavigationStackRouterConfig,
} from 'react-navigation'
import {
  createStackNavigator,
  NavigationStackConfig,
  NavigationStackOptions,
  NavigationStackProp,
} from 'react-navigation-stack'
import Account from 'src/account/Account'
import Analytics from 'src/account/Analytics'
import DataSaver from 'src/account/DataSaver'
import DollarEducation from 'src/account/DollarEducation'
import EditProfile from 'src/account/EditProfile'
import GoldEducation from 'src/account/GoldEducation'
import Invite from 'src/account/Invite'
import InviteReview from 'src/account/InviteReview'
import Licenses from 'src/account/Licenses'
import PhotosEducation from 'src/account/PhotosEducation'
import Profile from 'src/account/Profile'
import AppLoading from 'src/app/AppLoading'
import Debug from 'src/app/Debug'
import ErrorScreen from 'src/app/ErrorScreen'
import UpgradeScreen from 'src/app/UpgradeScreen'
import BackupComplete from 'src/backup/BackupComplete'
import BackupIntroduction from 'src/backup/BackupIntroduction'
import BackupPhrase from 'src/backup/BackupPhrase'
import BackupQuiz from 'src/backup/BackupQuiz'
import BackupSocial from 'src/backup/BackupSocial'
import BackupSocialIntro from 'src/backup/BackupSocialIntro'
import DappKitAccountScreen from 'src/dappkit/DappKitAccountScreen'
import DappKitSignTxScreen from 'src/dappkit/DappKitSignTxScreen'
import DappKitTxDataScreen from 'src/dappkit/DappKitTxDataScreen'
import EscrowedPaymentListScreen from 'src/escrow/EscrowedPaymentListScreen'
import ReclaimPaymentConfirmationScreen from 'src/escrow/ReclaimPaymentConfirmationScreen'
import ExchangeReview from 'src/exchange/ExchangeReview'
import ExchangeTradeScreen from 'src/exchange/ExchangeTradeScreen'
import FeeExchangeEducation from 'src/exchange/FeeExchangeEducation'
import ImportContacts from 'src/import/ImportContacts'
import ImportWallet from 'src/import/ImportWallet'
import ImportWalletEmpty from 'src/import/ImportWalletEmpty'
import ImportWalletSocial from 'src/import/ImportWalletSocial'
import EnterInviteCode from 'src/invite/EnterInviteCode'
import JoinCelo from 'src/invite/JoinCelo'
import Language from 'src/language/Language'
import SelectLocalCurrency from 'src/localCurrency/SelectLocalCurrency'
import { Screens, Stacks } from 'src/navigator/Screens'
import TabNavigator from 'src/navigator/TabNavigator'
import IncomingPaymentRequestListScreen from 'src/paymentRequest/IncomingPaymentRequestListScreen'
import OutgoingPaymentRequestListScreen from 'src/paymentRequest/OutgoingPaymentRequestListScreen'
import PaymentRequestConfirmation from 'src/paymentRequest/PaymentRequestConfirmation'
import PincodeConfirmation from 'src/pincode/PincodeConfirmation'
import PincodeEducation from 'src/pincode/PincodeEducation'
import PincodeSet from 'src/pincode/PincodeSet'
import QRCode from 'src/qrcode/QRCode'
import QRScanner from 'src/qrcode/QRScanner'
import FeeEducation from 'src/send/FeeEducation'
import Send from 'src/send/Send'
import SendAmount from 'src/send/SendAmount'
import SendConfirmation from 'src/send/SendConfirmation'
import SetClock from 'src/set-clock/SetClock'
import TransactionReviewScreen from 'src/transactions/TransactionReviewScreen'
import VerificationEducationScreen from 'src/verify/VerificationEducationScreen'
import VerificationInputScreen from 'src/verify/VerificationInputScreen'
import VerificationInterstitialScreen from 'src/verify/VerificationInterstitialScreen'
import VerificationLearnMoreScreen from 'src/verify/VerificationLearnMoreScreen'
import VerificationLoadingScreen from 'src/verify/VerificationLoadingScreen'
import VerificationSuccessScreen from 'src/verify/VerificationSuccessScreen'

export const headerArea: CreateNavigatorConfig<
  NavigationStackConfig,
  NavigationStackRouterConfig,
  NavigationStackOptions,
  NavigationStackProp<NavigationRoute, any>
> = {
  // Force this for now on iOS so screen transitions look normal
  // given we intentionally hide the bottom separator from the nav bar
  headerMode: 'screen',
  defaultNavigationOptions: {
    headerStyle: {
      ...Platform.select({
        android: {
          elevation: 0,
        },
        ios: {
          borderBottomWidth: 0,
          borderBottomColor: 'transparent',
        },
      }),
    },
  },
}

export const commonScreens = {
  [Screens.PincodeConfirmation]: { screen: PincodeConfirmation },
  [Screens.ErrorScreen]: { screen: ErrorScreen },
  [Screens.UpgradeScreen]: { screen: UpgradeScreen },
  [Screens.DappKitAccountAuth]: { screen: DappKitAccountScreen },
  [Screens.DappKitSignTxScreen]: { screen: DappKitSignTxScreen },
  [Screens.DappKitTxDataScreen]: { screen: DappKitTxDataScreen },
  [Screens.Debug]: { screen: Debug },
}

const NuxStack = createStackNavigator(
  {
    [Screens.Language]: { screen: Language },
    [Screens.JoinCelo]: { screen: JoinCelo },
    [Screens.PincodeEducation]: { screen: PincodeEducation },
    [Screens.PincodeSet]: { screen: PincodeSet },
    [Screens.EnterInviteCode]: { screen: EnterInviteCode },
    [Screens.ImportWallet]: { screen: ImportWallet },
    [Screens.ImportWalletSocial]: { screen: ImportWalletSocial },
    [Screens.ImportWalletEmpty]: { screen: ImportWalletEmpty },
    [Screens.ImportContacts]: { screen: ImportContacts },
    [Screens.VerificationEducationScreen]: { screen: VerificationEducationScreen },
    [Screens.VerificationLearnMoreScreen]: { screen: VerificationLearnMoreScreen },
    [Screens.VerificationLoadingScreen]: { screen: VerificationLoadingScreen },
    [Screens.VerificationInterstitialScreen]: { screen: VerificationInterstitialScreen },
    [Screens.VerificationInputScreen]: { screen: VerificationInputScreen },
    [Screens.VerificationSuccessScreen]: { screen: VerificationSuccessScreen },
    ...commonScreens,
  },
  {
    navigationOptions: {
      header: null,
    },
    ...headerArea,
    initialRouteName: Screens.Language,
  }
)

const SendStack = createStackNavigator(
  {
    [Screens.Send]: { screen: Send },
    [Screens.QRScanner]: { screen: QRScanner },
    [Screens.SendAmount]: { screen: SendAmount },
    [Screens.SendConfirmation]: { screen: SendConfirmation },
    [Screens.PaymentRequestConfirmation]: { screen: PaymentRequestConfirmation },
  },
  {
    navigationOptions: {
      header: null,
    },
    ...headerArea,
    initialRouteName: Screens.Send,
  }
)

const QRSendStack = createStackNavigator(
  {
    [Screens.QRCode]: { screen: QRCode },
    [Screens.QRScanner]: { screen: QRScanner },
    [Screens.SendAmount]: { screen: SendAmount },
    [Screens.SendConfirmation]: { screen: SendConfirmation },
    [Screens.PaymentRequestConfirmation]: { screen: PaymentRequestConfirmation },
  },
  {
    navigationOptions: {
      header: null,
    },
    ...headerArea,
    initialRouteName: Screens.QRCode,
  }
)

const ExchangeStack = createStackNavigator(
  {
    // Note, ExchangeHomeScreen isn't in this stack because it's part of the tab navigator
    [Screens.ExchangeTradeScreen]: { screen: ExchangeTradeScreen },
    [Screens.ExchangeReview]: { screen: ExchangeReview },
    [Screens.FeeExchangeEducation]: { screen: FeeExchangeEducation },
  },
  {
    navigationOptions: {
      header: null,
    },
    ...headerArea,
    initialRouteName: Screens.ExchangeTradeScreen,
  }
)

const IncomingRequestStack = createStackNavigator(
  {
    [Screens.IncomingPaymentRequestListScreen]: { screen: IncomingPaymentRequestListScreen },
    [Screens.SendConfirmation]: { screen: SendConfirmation },
  },
  {
    navigationOptions: {
      header: null,
    },
    ...headerArea,
    initialRouteName: Screens.IncomingPaymentRequestListScreen,
  }
)

const OutgoingRequestStack = createStackNavigator(
  {
    [Screens.OutgoingPaymentRequestListScreen]: { screen: OutgoingPaymentRequestListScreen },
  },
  {
    navigationOptions: {
      header: null,
    },
    ...headerArea,
    initialRouteName: Screens.OutgoingPaymentRequestListScreen,
  }
)

const EscrowStack = createStackNavigator(
  {
    [Screens.EscrowedPaymentListScreen]: { screen: EscrowedPaymentListScreen },
    [Screens.ReclaimPaymentConfirmationScreen]: {
      screen: ReclaimPaymentConfirmationScreen,
    },
  },
  {
    navigationOptions: {
      header: null,
    },
    ...headerArea,
    initialRouteName: Screens.EscrowedPaymentListScreen,
  }
)

const BackupStack = createStackNavigator(
  {
    [Screens.BackupIntroduction]: { screen: BackupIntroduction },
    [Screens.BackupPhrase]: { screen: BackupPhrase },
    [Screens.BackupQuiz]: { screen: BackupQuiz },
    [Screens.BackupSocialIntro]: { screen: BackupSocialIntro },
    [Screens.BackupSocial]: { screen: BackupSocial },
    [Screens.BackupComplete]: { screen: BackupComplete },
  },
  {
    navigationOptions: {
      header: null,
    },
    ...headerArea,
    initialRouteName: Screens.BackupIntroduction,
  }
)

const SettingsStack = createStackNavigator(
  {
    [Screens.Account]: { screen: Account },
    [Stacks.BackupStack]: { screen: BackupStack },
    [Screens.Language]: { screen: Language },
    [Screens.Analytics]: { screen: Analytics },
    [Screens.DataSaver]: { screen: DataSaver },
    [Screens.EditProfile]: { screen: EditProfile },
    [Screens.Profile]: { screen: Profile },
    [Screens.Invite]: { screen: Invite },
    [Screens.InviteReview]: { screen: InviteReview },
    [Screens.SelectLocalCurrency]: { screen: SelectLocalCurrency },
    [Screens.Licenses]: { screen: Licenses },
    [Screens.VerificationEducationScreen]: { screen: VerificationEducationScreen },
    [Screens.VerificationLearnMoreScreen]: { screen: VerificationLearnMoreScreen },
    [Screens.VerificationLoadingScreen]: { screen: VerificationLoadingScreen },
    [Screens.VerificationInterstitialScreen]: { screen: VerificationInterstitialScreen },
    [Screens.VerificationInputScreen]: { screen: VerificationInputScreen },
    [Screens.VerificationSuccessScreen]: { screen: VerificationSuccessScreen },
  },
  {
    navigationOptions: {
      header: null,
    },
    ...headerArea,
    initialRouteName: Screens.Account,
  }
)

const AppStack = createStackNavigator(
  {
    // Note, WalletHome isn't in this stack because it's part of the tab navigator
    [Screens.TabNavigator]: { screen: TabNavigator },
    [Stacks.SendStack]: { screen: SendStack },
    // Adding this screen, so it possbile to go back to Home screen from it
    [Screens.SendConfirmation]: { screen: SendConfirmation },
    // Adding this screen, so it possbile to go back to Home screen from it
    [Screens.ReclaimPaymentConfirmationScreen]: {
      screen: ReclaimPaymentConfirmationScreen,
    },
    [Stacks.QRSendStack]: { screen: QRSendStack },
    [Stacks.ExchangeStack]: { screen: ExchangeStack },
    [Stacks.IncomingRequestStack]: { screen: IncomingRequestStack },
    [Stacks.OutgoingRequestStack]: { screen: OutgoingRequestStack },
    [Stacks.EscrowStack]: { screen: EscrowStack },
    [Stacks.SettingsStack]: { screen: SettingsStack },
    [Screens.SetClock]: { screen: SetClock },
    [Screens.DollarEducation]: { screen: DollarEducation },
    [Screens.TransactionReview]: { screen: TransactionReviewScreen },
    [Screens.PhotosEducation]: { screen: PhotosEducation },
    [Screens.GoldEducation]: { screen: GoldEducation },
    [Screens.FeeEducation]: { screen: FeeEducation },
<<<<<<< HEAD
    [Screens.FeeExchangeEducation]: { screen: FeeExchangeEducation },
=======
    [Screens.FeeExchangeEducation]: { screen: FeeExchangeEducation }, // Included so it is possible to go back to Home screen from it
>>>>>>> 3fbb0176
    ...commonScreens,
  },
  {
    ...headerArea,
    initialRouteName: Screens.TabNavigator,
  }
)

const AppNavigator = createSwitchNavigator(
  {
    AppLoading,
    [Stacks.NuxStack]: NuxStack,
    [Stacks.AppStack]: AppStack,
  },
  {
    initialRouteName: 'AppLoading',
  }
)

export default AppNavigator<|MERGE_RESOLUTION|>--- conflicted
+++ resolved
@@ -296,11 +296,7 @@
     [Screens.PhotosEducation]: { screen: PhotosEducation },
     [Screens.GoldEducation]: { screen: GoldEducation },
     [Screens.FeeEducation]: { screen: FeeEducation },
-<<<<<<< HEAD
-    [Screens.FeeExchangeEducation]: { screen: FeeExchangeEducation },
-=======
     [Screens.FeeExchangeEducation]: { screen: FeeExchangeEducation }, // Included so it is possible to go back to Home screen from it
->>>>>>> 3fbb0176
     ...commonScreens,
   },
   {
