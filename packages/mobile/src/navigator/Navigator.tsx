import colors from '@celo/react-components/styles/colors.v2'
import { RouteProp } from '@react-navigation/core'
import { createStackNavigator, StackScreenProps, TransitionPresets } from '@react-navigation/stack'
import * as React from 'react'
import { Platform } from 'react-native'
import SplashScreen from 'react-native-splash-screen'
import AccountKeyEducation from 'src/account/AccountKeyEducation'
import GoldEducation from 'src/account/GoldEducation'
import InviteReview from 'src/account/InviteReview'
import Licenses from 'src/account/Licenses'
import Profile from 'src/account/Profile'
import { PincodeType } from 'src/account/reducer'
import SupportContact from 'src/account/SupportContact'
import { CeloExchangeEvents } from 'src/analytics/Events'
import AppLoading from 'src/app/AppLoading'
import Debug from 'src/app/Debug'
import ErrorScreen from 'src/app/ErrorScreen'
import { currentLanguageSelector } from 'src/app/reducers'
import UpgradeScreen from 'src/app/UpgradeScreen'
import BackupComplete from 'src/backup/BackupComplete'
import BackupPhrase, { navOptionsForBackupPhrase } from 'src/backup/BackupPhrase'
import BackupQuiz, { navOptionsForQuiz } from 'src/backup/BackupQuiz'
import BackupSocial from 'src/backup/BackupSocial'
import BackupSocialIntro from 'src/backup/BackupSocialIntro'
import BackButton from 'src/components/BackButton.v2'
import CancelButton from 'src/components/CancelButton.v2'
import DappKitAccountScreen from 'src/dappkit/DappKitAccountScreen'
import DappKitSignTxScreen from 'src/dappkit/DappKitSignTxScreen'
import DappKitTxDataScreen from 'src/dappkit/DappKitTxDataScreen'
import EscrowedPaymentListScreen from 'src/escrow/EscrowedPaymentListScreen'
import ReclaimPaymentConfirmationScreen from 'src/escrow/ReclaimPaymentConfirmationScreen'
import ExchangeReview from 'src/exchange/ExchangeReview'
import ExchangeTradeScreen from 'src/exchange/ExchangeTradeScreen'
import FiatExchangeAmount, {
  fiatExchangesAmountScreenOptions,
} from 'src/fiatExchanges/FiatExchangeAmount'
import FiatExchangeOptions, {
  fiatExchangesOptionsScreenOptions,
} from 'src/fiatExchanges/FiatExchangeOptions'
import MoonPay, { moonPayOptions } from 'src/fiatExchanges/MoonPay'
import { CURRENCY_ENUM } from 'src/geth/consts'
import i18n from 'src/i18n'
import PhoneNumberLookupQuotaScreen from 'src/identity/PhoneNumberLookupQuotaScreen'
import ImportWallet from 'src/import/ImportWallet'
import ImportWalletSocial from 'src/import/ImportWalletSocial'
import EnterInviteCode from 'src/invite/EnterInviteCode'
import Language from 'src/language/Language'
import SelectLocalCurrency from 'src/localCurrency/SelectLocalCurrency'
import DrawerNavigator from 'src/navigator/DrawerNavigator'
import {
  emptyHeader,
  HeaderTitleWithBalance,
  HeaderTitleWithSubtitle,
  headerWithBackButton,
  headerWithCancelButton,
  noHeader,
  noHeaderGestureDisabled,
  nuxNavigationOptions,
} from 'src/navigator/Headers.v2'
import { navigateBack, navigateToExchangeHome } from 'src/navigator/NavigationService'
import QRNavigator from 'src/navigator/QRNavigator'
import { Screens } from 'src/navigator/Screens'
import { TopBarTextButton } from 'src/navigator/TopBarButton.v2'
import { StackParamList } from 'src/navigator/types'
import ImportContactsScreen from 'src/onboarding/contacts/ImportContactsScreen'
import OnboardingEducationScreen from 'src/onboarding/education/OnboardingEducationScreen'
import NameAndNumber from 'src/onboarding/registration/NameAndNumber'
import RegulatoryTerms from 'src/onboarding/registration/RegulatoryTerms'
import SelectCountry from 'src/onboarding/registration/SelectCountry'
import OnboardingSuccessScreen from 'src/onboarding/success/OnboardingSuccessScreen'
import Welcome from 'src/onboarding/welcome/Welcome'
import IncomingPaymentRequestListScreen from 'src/paymentRequest/IncomingPaymentRequestListScreen'
import OutgoingPaymentRequestListScreen from 'src/paymentRequest/OutgoingPaymentRequestListScreen'
import PaymentRequestConfirmation, {
  paymentConfirmationScreenNavOptions,
} from 'src/paymentRequest/PaymentRequestConfirmation'
import PaymentRequestUnavailable, {
  paymentRequestUnavailableScreenNavOptions,
} from 'src/paymentRequest/PaymentRequestUnavailable'
import PincodeEnter from 'src/pincode/PincodeEnter'
import PincodeSet from 'src/pincode/PincodeSet'
import { RootState } from 'src/redux/reducers'
import { store } from 'src/redux/store'
import Send from 'src/send/Send'
import SendAmount, { sendAmountScreenNavOptions } from 'src/send/SendAmount'
import SendConfirmation, { sendConfirmationScreenNavOptions } from 'src/send/SendConfirmation'
import ValidateRecipientAccount, {
  validateRecipientAccountScreenNavOptions,
} from 'src/send/ValidateRecipientAccount'
import ValidateRecipientIntro, {
  validateRecipientIntroScreenNavOptions,
} from 'src/send/ValidateRecipientIntro'
import SetClock from 'src/set-clock/SetClock'
import TransactionReview from 'src/transactions/TransactionReview'
import { getDatetimeDisplayString } from 'src/utils/time'
import { ExtractProps } from 'src/utils/typescript'
import VerificationEducationScreen from 'src/verify/VerificationEducationScreen'
import VerificationInputScreen from 'src/verify/VerificationInputScreen'
import VerificationLoadingScreen from 'src/verify/VerificationLoadingScreen'

const Stack = createStackNavigator<StackParamList>()
const RootStack = createStackNavigator<StackParamList>()

type NavigationOptions = StackScreenProps<StackParamList>

export const modalScreenOptions = ({ route, navigation }: NavigationOptions) =>
  Platform.select({
    // iOS 13 modal presentation
    ios: {
      gestureEnabled: true,
      cardOverlayEnabled: true,
      headerStatusBarHeight:
        navigation.dangerouslyGetState().routes.indexOf(route) > 0 ? 0 : undefined,
      ...TransitionPresets.ModalPresentationIOS,
    },
  })

const commonScreens = (Navigator: typeof Stack) => {
  return (
    <>
      <Navigator.Screen name={Screens.ErrorScreen} component={ErrorScreen} options={noHeader} />
      <Navigator.Screen name={Screens.UpgradeScreen} component={UpgradeScreen} />
      <Navigator.Screen
        name={Screens.DappKitAccountAuth}
        component={DappKitAccountScreen}
        options={DappKitAccountScreen.navigationOptions}
      />
      <Navigator.Screen
        name={Screens.DappKitSignTxScreen}
        component={DappKitSignTxScreen}
        options={DappKitSignTxScreen.navigationOptions}
      />
      <Navigator.Screen
        name={Screens.DappKitTxDataScreen}
        component={DappKitTxDataScreen}
        options={DappKitTxDataScreen.navigationOptions}
      />
      <Navigator.Screen name={Screens.Debug} component={Debug} options={Debug.navigationOptions} />
      <Navigator.Screen
        name={Screens.PhoneNumberLookupQuota}
        component={PhoneNumberLookupQuotaScreen}
        options={noHeaderGestureDisabled}
      />
    </>
  )
}

const verificationScreens = (Navigator: typeof Stack) => {
  return (
    <>
      <Navigator.Screen
        name={Screens.VerificationEducationScreen}
        component={VerificationEducationScreen}
        options={VerificationEducationScreen.navigationOptions}
      />
      <Navigator.Screen
        name={Screens.VerificationLoadingScreen}
        component={VerificationLoadingScreen}
        options={VerificationLoadingScreen.navigationOptions}
      />
      <Navigator.Screen
        name={Screens.VerificationInputScreen}
        component={VerificationInputScreen}
        options={VerificationInputScreen.navigationOptions}
      />
    </>
  )
}

const pincodeSetScreenOptions = ({
  route,
}: {
  route: RouteProp<StackParamList, Screens.PincodeSet>
}) => {
  const isVerifying = route.params?.isVerifying
  const title = isVerifying
    ? i18n.t('onboarding:pincodeSet.verify')
    : i18n.t('onboarding:pincodeSet.create')
  return {
    ...nuxNavigationOptions,
    headerTitle: () => (
      <HeaderTitleWithSubtitle title={title} subTitle={i18n.t('onboarding:step', { step: '2' })} />
    ),
  }
}

const nuxScreens = (Navigator: typeof Stack) => (
  <>
    <Navigator.Screen
      name={Screens.OnboardingEducationScreen}
      component={OnboardingEducationScreen}
      options={OnboardingEducationScreen.navigationOptions}
    />
    <Navigator.Screen
      name={Screens.Welcome}
      component={Welcome}
      options={Welcome.navigationOptions}
    />
    <Navigator.Screen
      name={Screens.NameAndNumber}
      component={NameAndNumber}
      options={{
        ...nuxNavigationOptions,
        headerTitle: () => (
          <HeaderTitleWithSubtitle
            title={i18n.t('onboarding:accountInfo')}
            subTitle={i18n.t('onboarding:step', { step: '1' })}
          />
        ),
      }}
    />
    <Navigator.Screen
      name={Screens.PincodeSet}
      component={PincodeSet}
      options={pincodeSetScreenOptions}
    />
    <Navigator.Screen
      name={Screens.EnterInviteCode}
      component={EnterInviteCode}
      options={EnterInviteCode.navigationOptions}
    />
    <Navigator.Screen
      name={Screens.ImportWallet}
      component={ImportWallet}
      options={ImportWallet.navigationOptions}
    />
    <Navigator.Screen
      name={Screens.ImportWalletSocial}
      component={ImportWalletSocial}
      options={nuxNavigationOptions}
    />
    <Navigator.Screen
      name={Screens.ImportContacts}
      component={ImportContactsScreen}
      options={ImportContactsScreen.navigationOptions}
    />
    <Navigator.Screen
      name={Screens.OnboardingSuccessScreen}
      component={OnboardingSuccessScreen}
      options={OnboardingSuccessScreen.navigationOptions}
    />
  </>
)

const sendScreens = (Navigator: typeof Stack) => (
  <>
    <Navigator.Screen
      name={Screens.SendAmount}
      component={SendAmount}
      options={sendAmountScreenNavOptions}
    />
    <Navigator.Screen
      name={Screens.SendConfirmation}
      component={SendConfirmation}
      options={sendConfirmationScreenNavOptions}
    />
    <Navigator.Screen
      name={Screens.ValidateRecipientIntro}
      component={ValidateRecipientIntro}
      options={validateRecipientIntroScreenNavOptions}
    />
    <Navigator.Screen
      name={Screens.ValidateRecipientAccount}
      component={ValidateRecipientAccount}
      options={validateRecipientAccountScreenNavOptions}
    />
    <Navigator.Screen
      name={Screens.PaymentRequestUnavailable}
      component={PaymentRequestUnavailable}
      options={paymentRequestUnavailableScreenNavOptions}
    />
    <Navigator.Screen
      name={Screens.PaymentRequestConfirmation}
      component={PaymentRequestConfirmation}
      options={paymentConfirmationScreenNavOptions}
    />
    <Navigator.Screen
      name={Screens.IncomingPaymentRequestListScreen}
      component={IncomingPaymentRequestListScreen}
      options={headerWithBackButton}
    />
    <Navigator.Screen
      name={Screens.OutgoingPaymentRequestListScreen}
      component={OutgoingPaymentRequestListScreen}
      options={headerWithBackButton}
    />
    <Navigator.Screen
      name={Screens.EscrowedPaymentListScreen}
      component={EscrowedPaymentListScreen}
      options={headerWithBackButton}
    />
    <Navigator.Screen
      name={Screens.ReclaimPaymentConfirmationScreen}
      component={ReclaimPaymentConfirmationScreen}
      options={headerWithBackButton}
    />
  </>
)

const exchangeTradeScreenOptions = ({
  route,
}: {
  route: RouteProp<StackParamList, Screens.ExchangeTradeScreen>
}) => {
  const { makerToken } = route.params?.makerTokenDisplay
  const isDollarToGold = makerToken === CURRENCY_ENUM.DOLLAR
  const title = isDollarToGold ? i18n.t('exchangeFlow9:buyGold') : i18n.t('exchangeFlow9:sellGold')
  const cancelEventName = isDollarToGold
    ? CeloExchangeEvents.celo_buy_cancel
    : CeloExchangeEvents.celo_sell_cancel
  return {
    ...headerWithCancelButton,
    headerLeft: () => <CancelButton eventName={cancelEventName} />,
    headerTitle: () => <HeaderTitleWithBalance title={title} token={makerToken} />,
  }
}

const exchangeReviewScreenOptions = ({
  route,
}: {
  route: RouteProp<StackParamList, Screens.ExchangeReview>
}) => {
  const { makerToken } = route.params?.exchangeInput
  const isDollarToGold = makerToken === CURRENCY_ENUM.DOLLAR
  const title = isDollarToGold ? i18n.t('exchangeFlow9:buyGold') : i18n.t('exchangeFlow9:sellGold')
  const cancelEventName = isDollarToGold
    ? CeloExchangeEvents.celo_buy_cancel
    : CeloExchangeEvents.celo_sell_cancel
  const editEventName = isDollarToGold
    ? CeloExchangeEvents.celo_buy_edit
    : CeloExchangeEvents.celo_sell_edit
  return {
    ...headerWithCancelButton,
    headerLeft: () => (
      <CancelButton onCancel={navigateToExchangeHome} eventName={cancelEventName} />
    ),
    headerRight: () => (
      <TopBarTextButton
        title={i18n.t('global:edit')}
        testID="EditButton"
        onPress={navigateBack}
        titleStyle={{ color: colors.goldDark }}
        eventName={editEventName}
      />
    ),
    headerTitle: () => <HeaderTitleWithBalance title={title} token={makerToken} />,
  }
}
const exchangeScreens = (Navigator: typeof Stack) => (
  <>
    <Navigator.Screen
      name={Screens.ExchangeTradeScreen}
      component={ExchangeTradeScreen}
      options={exchangeTradeScreenOptions}
    />
    <Navigator.Screen
      name={Screens.ExchangeReview}
      component={ExchangeReview}
      options={exchangeReviewScreenOptions}
    />
  </>
)

const backupScreens = (Navigator: typeof Stack) => (
  <>
    <Navigator.Screen
      name={Screens.BackupPhrase}
      component={BackupPhrase}
      options={navOptionsForBackupPhrase}
    />
    <Navigator.Screen
      name={Screens.BackupQuiz}
      component={BackupQuiz}
      options={navOptionsForQuiz}
    />
    <Navigator.Screen name={Screens.BackupSocialIntro} component={BackupSocialIntro} />
    <Navigator.Screen name={Screens.BackupSocial} component={BackupSocial} />
    <Navigator.Screen name={Screens.BackupComplete} component={BackupComplete} options={noHeader} />
  </>
)

const settingsScreens = (Navigator: typeof Stack) => (
  <>
    <Navigator.Screen options={headerWithBackButton} name={Screens.Profile} component={Profile} />
    <Navigator.Screen
      options={headerWithBackButton}
      name={Screens.InviteReview}
      component={InviteReview}
    />
<<<<<<< HEAD
    <Navigator.Screen
      options={headerWithBackButton}
      name={Screens.SelectLocalCurrency}
      component={SelectLocalCurrency}
    />
    <Navigator.Screen
      options={Licenses.navigationOptions}
      name={Screens.Licenses}
      component={Licenses}
    />
=======
    <Navigator.Screen options={headerWithBackButton} name={Screens.Licenses} component={Licenses} />
>>>>>>> 17c47cf4
    <Navigator.Screen
      options={headerWithBackButton}
      name={Screens.SupportContact}
      component={SupportContact}
    />
    <Navigator.Screen
      options={fiatExchangesAmountScreenOptions}
      name={Screens.FiatExchangeAmount}
      component={FiatExchangeAmount}
    />
    <Navigator.Screen
      options={fiatExchangesOptionsScreenOptions}
      name={Screens.FiatExchangeOptions}
      component={FiatExchangeOptions}
    />
    <Navigator.Screen options={moonPayOptions} name={Screens.MoonPay} component={MoonPay} />
  </>
)

const transactionReviewOptions = ({
  route,
}: {
  route: RouteProp<StackParamList, Screens.TransactionReview>
}) => {
  const { header, timestamp } = route.params?.reviewProps
  const dateTimeStatus = getDatetimeDisplayString(timestamp, i18n)
  return {
    ...emptyHeader,
    headerLeft: () => (
      <BackButton color={colors.dark} eventName={CeloExchangeEvents.celo_transaction_back} />
    ),
    headerTitle: () => <HeaderTitleWithSubtitle title={header} subTitle={dateTimeStatus} />,
  }
}

const generalScreens = (Navigator: typeof Stack) => (
  <>
    <Navigator.Screen name={Screens.SetClock} component={SetClock} />
    <Navigator.Screen
      name={Screens.TransactionReview}
      component={TransactionReview}
      options={transactionReviewOptions}
    />
  </>
)

const mapStateToProps = (state: RootState) => {
  return {
    choseToRestoreAccount: state.account.choseToRestoreAccount,
    language: currentLanguageSelector(state),
    e164Number: state.account.e164PhoneNumber,
    acceptedTerms: state.account.acceptedTerms,
    pincodeType: state.account.pincodeType,
    redeemComplete: state.invite.redeemComplete,
    account: state.web3.account,
    hasSeenVerificationNux: state.identity.hasSeenVerificationNux,
    askedContactsPermission: state.identity.askedContactsPermission,
  }
}

type InitialRouteName = ExtractProps<typeof Stack.Navigator>['initialRouteName']

export function MainStackScreen() {
  const [initialRouteName, setInitialRoute] = React.useState<InitialRouteName>(undefined)
  React.useEffect(() => {
    const {
      choseToRestoreAccount,
      language,
      e164Number,
      acceptedTerms,
      pincodeType,
      redeemComplete,
      account,
      hasSeenVerificationNux,
    } = mapStateToProps(store.getState())

    let initialRoute: InitialRouteName

    if (!language) {
      initialRoute = Screens.Language
    } else if (!e164Number || !acceptedTerms || pincodeType === PincodeType.Unset) {
      // User didn't go far enough in onboarding, start again from education
      initialRoute = Screens.OnboardingEducationScreen
    } else if (!redeemComplete && !account) {
      initialRoute = choseToRestoreAccount ? Screens.ImportWallet : Screens.EnterInviteCode
    } else if (!hasSeenVerificationNux) {
      initialRoute = Screens.VerificationEducationScreen
    } else {
      initialRoute = Screens.DrawerNavigator
    }

    setInitialRoute(initialRoute)

    // Wait for next frame to avoid slight gap when hiding the splash
    requestAnimationFrame(() => SplashScreen.hide())
  }, [])

  if (!initialRouteName) {
    return <AppLoading />
  }

  return (
    <Stack.Navigator initialRouteName={initialRouteName} screenOptions={emptyHeader}>
      <Stack.Screen name={Screens.DrawerNavigator} component={DrawerNavigator} options={noHeader} />
      {commonScreens(Stack)}
      {sendScreens(Stack)}
      {nuxScreens(Stack)}
      {verificationScreens(Stack)}
      {exchangeScreens(Stack)}
      {backupScreens(Stack)}
      {settingsScreens(Stack)}
      {generalScreens(Stack)}
    </Stack.Navigator>
  )
}

const modalAnimatedScreens = (Navigator: typeof Stack) => (
  <>
    <Navigator.Screen name={Screens.Send} component={Send} options={Send.navigationOptions} />
    <Navigator.Screen
      name={Screens.Language}
      component={Language}
      options={Language.navigationOptions}
    />
    <Navigator.Screen
      name={Screens.SelectLocalCurrency}
      component={SelectLocalCurrency}
      options={headerWithBackButton}
    />
    <Navigator.Screen
      name={Screens.PincodeEnter}
      component={PincodeEnter}
      options={PincodeEnter.navigationOptions}
    />
    <Navigator.Screen
      name={Screens.QRNavigator}
      component={QRNavigator}
      options={QRNavigator.navigationOptions}
    />
    <Navigator.Screen
      name={Screens.RegulatoryTerms}
      component={RegulatoryTerms}
      options={RegulatoryTerms.navigationOptions}
    />
    <Navigator.Screen
      name={Screens.GoldEducation}
      component={GoldEducation}
      options={GoldEducation.navigationOptions}
    />
    <Navigator.Screen
      name={Screens.AccountKeyEducation}
      component={AccountKeyEducation}
      options={AccountKeyEducation.navigationOptions}
    />
    <Navigator.Screen
      name={Screens.SelectCountry}
      component={SelectCountry}
      options={SelectCountry.navigationOptions}
    />
  </>
)

const mainScreenNavOptions = (navOptions: NavigationOptions) => ({
  ...modalScreenOptions(navOptions),
  headerShown: false,
})

function RootStackScreen() {
  return (
    <RootStack.Navigator mode="modal">
      <RootStack.Screen
        name={Screens.Main}
        component={MainStackScreen}
        options={mainScreenNavOptions}
      />
      {modalAnimatedScreens(RootStack)}
    </RootStack.Navigator>
  )
}

export default RootStackScreen<|MERGE_RESOLUTION|>--- conflicted
+++ resolved
@@ -387,20 +387,11 @@
       name={Screens.InviteReview}
       component={InviteReview}
     />
-<<<<<<< HEAD
-    <Navigator.Screen
-      options={headerWithBackButton}
-      name={Screens.SelectLocalCurrency}
-      component={SelectLocalCurrency}
-    />
     <Navigator.Screen
       options={Licenses.navigationOptions}
       name={Screens.Licenses}
       component={Licenses}
     />
-=======
-    <Navigator.Screen options={headerWithBackButton} name={Screens.Licenses} component={Licenses} />
->>>>>>> 17c47cf4
     <Navigator.Screen
       options={headerWithBackButton}
       name={Screens.SupportContact}
