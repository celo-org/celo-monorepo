--- conflicted
+++ resolved
@@ -172,14 +172,10 @@
   return (
     <DrawerContentScrollView {...props}>
       <View style={styles.drawerTop}>
-<<<<<<< HEAD
-        <ContactCircle thumbnailPath={picture} name={null} size={64} />
-=======
         <View style={styles.drawerHeader}>
-          <ContactCircle thumbnailPath={contactDetails.thumbnailPath} name={null} size={64} />
+          <ContactCircle thumbnailPath={picture} name={null} size={64} />
           <RewardsPill />
         </View>
->>>>>>> 7a5468f4
         <Text style={styles.nameLabel}>{displayName}</Text>
         {e164PhoneNumber && (
           <PhoneNumberWithFlag
