--- conflicted
+++ resolved
@@ -166,14 +166,10 @@
   return (
     <DrawerContentScrollView {...props}>
       <View style={styles.drawerTop}>
-<<<<<<< HEAD
-        <ContactCircleSelf size={64} />
-=======
         <View style={styles.drawerHeader}>
-          <ContactCircle thumbnailPath={picture} name={null} size={64} />
+          <ContactCircleSelf size={64} />
           <RewardsPill />
         </View>
->>>>>>> 412e2b87
         <Text style={styles.nameLabel}>{displayName}</Text>
         {e164PhoneNumber && (
           <PhoneNumberWithFlag
