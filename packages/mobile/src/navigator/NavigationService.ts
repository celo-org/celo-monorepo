// (https://github.com/react-navigation/react-navigation/issues/1439)

import { NavigationActions, StackActions } from '@react-navigation/compat'
import { NavigationContainerRef } from '@react-navigation/native'
import { createRef } from 'react'
import sleep from 'sleep-promise'
import { PincodeType } from 'src/account/reducer'
import { pincodeTypeSelector } from 'src/account/selectors'
<<<<<<< HEAD
=======
import CeloAnalytics from 'src/analytics/CeloAnalytics'
import { CustomEventNames, DefaultEventNames } from 'src/analytics/constants'
>>>>>>> d8ac3de6
import { Screens } from 'src/navigator/Screens'
import { StackParamList } from 'src/navigator/types'
import { requestPincodeInput } from 'src/pincode/authentication'
import { store } from 'src/redux/store'
import Logger from 'src/utils/Logger'

const TAG = 'NavigationService'

type SafeNavigate = typeof navigate

export const navigationRef = createRef<NavigationContainerRef>()

async function ensureNavigator() {
  let retries = 0
  while (!navigationRef.current && retries < 3) {
    await sleep(200)
    retries++
  }
  if (!navigationRef.current) {
    throw new Error('navigator is not initialized')
  }
}

export const replace: SafeNavigate = (...args) => {
  const [routeName, params] = args
  ensureNavigator()
    .then(() => {
      Logger.debug(`${TAG}@replace`, `Dispatch ${routeName}`)
      navigationRef.current?.dispatch(
        StackActions.replace({
          routeName,
          params,
        })
      )
    })
    .catch((reason) => {
      Logger.error(`${TAG}@replace`, `Navigation failure: ${reason}`)
    })
}

// for when a screen should be pushed onto stack even if it already exists in it.
export const pushToStack: SafeNavigate = (...args) => {
  const [routeName, params] = args
  ensureNavigator()
    .then(() => {
      Logger.debug(`${TAG}@pushToStack`, `Dispatch ${routeName}`)
      navigationRef.current?.dispatch(
        StackActions.push({
          routeName,
          params,
        })
      )
    })
    .catch((reason) => {
      Logger.error(`${TAG}@pushToStack`, `Navigation failure: ${reason}`)
    })
}

export function navigate<RouteName extends keyof StackParamList>(
  ...args: undefined extends StackParamList[RouteName]
    ? [RouteName] | [RouteName, StackParamList[RouteName]]
    : [RouteName, StackParamList[RouteName]]
) {
  const [routeName, params] = args
  ensureNavigator()
    .then(() => {
      Logger.debug(`${TAG}@navigate`, `Dispatch ${routeName}`)

      navigationRef.current?.dispatch(
        NavigationActions.navigate({
          routeName,
          params,
        })
      )
    })
    .catch((reason) => {
      Logger.error(`${TAG}@navigate`, `Navigation failure: ${reason}`)
    })
}

export async function ensurePincode(): Promise<boolean> {
  const pincodeType = pincodeTypeSelector(store.getState())

  if (pincodeType === PincodeType.Unset) {
    Logger.error(TAG + '@ensurePincode', 'Pin has never been set')
    CeloAnalytics.track(CustomEventNames.pin_never_set)
    return false
  }

  if (pincodeType !== PincodeType.CustomPin) {
    Logger.error(TAG + '@ensurePincode', `Unsupported Pincode Type ${pincodeType}`)
    return false
  }

  try {
    await requestPincodeInput(true, false)
    return true
  } catch (error) {
    Logger.error(`${TAG}@ensurePincode`, `PIN entering error`, error, true)
    return false
  }
}

export function navigateToExchangeHome() {
  if (store.getState().goldToken.educationCompleted) {
    navigate(Screens.ExchangeHomeScreen)
  } else {
    navigate(Screens.GoldEducation)
  }
}

export function navigateBack(params?: object) {
  ensureNavigator()
    .then(() => {
      Logger.debug(`${TAG}@navigateBack`, `Dispatch navigate back`)
      // @ts-ignore
      navigationRef.current?.dispatch(NavigationActions.back(params))
    })
    .catch((reason) => {
      Logger.error(`${TAG}@navigateBack`, `Navigation failure: ${reason}`)
    })
}

export function navigateHome(params?: object) {
  navigationRef.current?.reset({
    index: 0,
    routes: [{ name: Screens.DrawerNavigator, params }],
  })
}

export function navigateToError(errorMessage: string, error?: Error) {
  Logger.error(`${TAG}@navigateToError`, `Navigating to error screen: ${errorMessage}`, error)
  navigate(Screens.ErrorScreen, { errorMessage })
}<|MERGE_RESOLUTION|>--- conflicted
+++ resolved
@@ -6,11 +6,8 @@
 import sleep from 'sleep-promise'
 import { PincodeType } from 'src/account/reducer'
 import { pincodeTypeSelector } from 'src/account/selectors'
-<<<<<<< HEAD
-=======
-import CeloAnalytics from 'src/analytics/CeloAnalytics'
-import { CustomEventNames, DefaultEventNames } from 'src/analytics/constants'
->>>>>>> d8ac3de6
+import { AnalyticsEvents } from 'src/analytics/Events'
+import ValoraAnalytics from 'src/analytics/ValoraAnalytics'
 import { Screens } from 'src/navigator/Screens'
 import { StackParamList } from 'src/navigator/types'
 import { requestPincodeInput } from 'src/pincode/authentication'
@@ -96,7 +93,7 @@
 
   if (pincodeType === PincodeType.Unset) {
     Logger.error(TAG + '@ensurePincode', 'Pin has never been set')
-    CeloAnalytics.track(CustomEventNames.pin_never_set)
+    ValoraAnalytics.track(AnalyticsEvents.pin_never_set)
     return false
   }
 
