import { CeloTransactionObject } from '@celo/contractkit'
import { PhoneNumberHashDetails } from '@celo/contractkit/lib/identity/odis/phone-number-identifier'
import {
  ActionableAttestation,
  AttesationServiceRevealRequest,
  AttestationsWrapper,
  UnselectedRequest,
} from '@celo/contractkit/lib/wrappers/Attestations'
import { retryAsync } from '@celo/utils/src/async'
import { AttestationsStatus, extractAttestationCodeFromMessage } from '@celo/utils/src/attestations'
import { getPhoneHash } from '@celo/utils/src/phoneNumbers'
import functions from '@react-native-firebase/functions'
import BigNumber from 'bignumber.js'
import { Platform } from 'react-native'
import { Task } from 'redux-saga'
import { all, call, delay, fork, put, race, select, take, takeEvery } from 'redux-saga/effects'
import { setRetryVerificationWithForno } from 'src/account/actions'
import { e164NumberSelector } from 'src/account/selectors'
import { showError, showErrorOrFallback } from 'src/alert/actions'
import { VerificationEvents } from 'src/analytics/Events'
import ValoraAnalytics from 'src/analytics/ValoraAnalytics'
import { setNumberVerified } from 'src/app/actions'
import { ErrorMessages } from 'src/app/ErrorMessages'
import { DEFAULT_TESTNET, SMS_RETRIEVER_APP_SIGNATURE } from 'src/config'
import { features } from 'src/flags'
import { celoTokenBalanceSelector } from 'src/goldToken/selectors'
import { refreshAllBalances } from 'src/home/actions'
import {
  Actions,
  completeAttestationCode,
  inputAttestationCode,
  InputAttestationCodeAction,
  ReceiveAttestationMessageAction,
  resetVerification,
  setCompletedCodes,
  setVerificationStatus,
  StartVerificationAction,
  udpateVerificationState,
} from 'src/identity/actions'
import { fetchPhoneHashPrivate } from 'src/identity/privateHashing'
import {
  acceptedAttestationCodesSelector,
  attestationCodesSelector,
  isBalanceSufficientForSigRetrievalSelector,
  isVerificationStateExpiredSelector,
  VerificationState,
  verificationStateSelector,
} from 'src/identity/reducer'
import { startAutoSmsRetrieval } from 'src/identity/smsRetrieval'
import { VerificationStatus } from 'src/identity/types'
import { waitFor } from 'src/redux/sagas-helpers'
import { stableTokenBalanceSelector } from 'src/stableToken/reducer'
import { sendTransaction } from 'src/transactions/send'
import { newTransactionContext } from 'src/transactions/types'
import Logger from 'src/utils/Logger'
import { getContractKit } from 'src/web3/contracts'
import { registerAccountDek } from 'src/web3/dataEncryptionKey'
import { getConnectedAccount, getConnectedUnlockedAccount } from 'src/web3/saga'

const TAG = 'identity/verification'

export const NUM_ATTESTATIONS_REQUIRED = 3
export const ESTIMATED_COST_PER_ATTESTATION = 0.051
export const VERIFICATION_TIMEOUT = 10 * 60 * 1000 // 10 minutes
export const BALANCE_CHECK_TIMEOUT = 5 * 1000 // 5 seconds
const REVEAL_RETRY_DELAY = 10 * 1000 // 10 seconds

export enum CodeInputType {
  AUTOMATIC = 'automatic',
  MANUAL = 'manual',
  DEEP_LINK = 'deepLink',
}

export interface AttestationCode {
  code: string
  issuer: string
}

export function* fetchVerificationState() {
  try {
    const account: string = yield call(getConnectedUnlockedAccount)
    const e164Number: string = yield select(e164NumberSelector)
    const contractKit = yield call(getContractKit)
    const attestationsWrapper: AttestationsWrapper = yield call([
      contractKit.contracts,
      contractKit.contracts.getAttestations,
    ])

    let phoneHash: string
    let phoneHashDetails: PhoneNumberHashDetails
<<<<<<< HEAD
=======
    const { timeout } = yield race({
      balances: all([
        call(waitFor, stableTokenBalanceSelector),
        call(waitFor, celoTokenBalanceSelector),
      ]),
      timeout: delay(BALANCE_CHECK_TIMEOUT),
    })
    if (timeout) {
      Logger.debug(TAG, '@fetchVerificationState', 'Token balances is null or undefined')
      return
    }
>>>>>>> 786c10cb
    const isBalanceSufficientForSigRetrieval = yield select(
      isBalanceSufficientForSigRetrievalSelector
    )
    if (!isBalanceSufficientForSigRetrieval) {
<<<<<<< HEAD
=======
      Logger.debug(TAG, '@fetchVerificationState', 'Insufficient balance for sig retrieval')
>>>>>>> 786c10cb
      return
    }

    if (features.USE_PHONE_NUMBER_PRIVACY) {
      phoneHashDetails = yield call(fetchPhoneHashPrivate, e164Number)
      phoneHash = phoneHashDetails.phoneHash
    } else {
      phoneHash = getPhoneHash(e164Number)
      phoneHashDetails = {
        e164Number,
        phoneHash,
        // @ts-ignore
        salt: undefined,
      }
    }
    ValoraAnalytics.track(VerificationEvents.verification_hash_retrieved, {
      phoneHash,
      address: account,
    })

    ValoraAnalytics.track(VerificationEvents.verification_fetch_status_start)
    yield put(setVerificationStatus(VerificationStatus.GettingStatus))
    // Get all relevant info about the account's verification status
    const status: AttestationsStatus = yield call(
      getAttestationsStatus,
      attestationsWrapper,
      account,
      phoneHash
    )
    ValoraAnalytics.track(VerificationEvents.verification_fetch_status_complete, {
      ...status,
    })

    const actionableAttestations: ActionableAttestation[] = yield call(
      getActionableAttestations,
      attestationsWrapper,
      phoneHash,
      account
    )

    yield put(
      udpateVerificationState({
        phoneHashDetails,
        actionableAttestations,
        status,
      })
    )
  } catch (error) {
    Logger.error(TAG, 'Error occured during fetching verification state', error)
  }
}

export function* startVerification({ withoutRevealing }: StartVerificationAction) {
  ValoraAnalytics.track(VerificationEvents.verification_start)

  yield put(resetVerification())
  yield call(getConnectedAccount)
  if (yield select(isVerificationStateExpiredSelector)) {
    yield call(fetchVerificationState)
  }

  Logger.debug(TAG, 'Starting verification')

  const { result, cancel, timeout } = yield race({
    result: call(doVerificationFlow, withoutRevealing),
    cancel: take(Actions.CANCEL_VERIFICATION),
    timeout: delay(VERIFICATION_TIMEOUT),
  })

  if (result === true) {
    ValoraAnalytics.track(VerificationEvents.verification_complete)
    Logger.debug(TAG, 'Verification completed successfully')
  } else if (result) {
    ValoraAnalytics.track(VerificationEvents.verification_error, { error: result })
    Logger.debug(TAG, 'Verification failed')
  } else if (cancel) {
    ValoraAnalytics.track(VerificationEvents.verification_cancel)
    Logger.debug(TAG, 'Verification cancelled')
  } else if (timeout) {
    ValoraAnalytics.track(VerificationEvents.verification_timeout)
    Logger.debug(TAG, 'Verification timed out')
    yield put(showError(ErrorMessages.VERIFICATION_TIMEOUT))
    yield put(setVerificationStatus(VerificationStatus.Failed))
  }
  Logger.debug(TAG, 'Done verification')

  yield put(refreshAllBalances())
}

export function* doVerificationFlow(withoutRevealing: boolean = false) {
  try {
    yield put(setVerificationStatus(VerificationStatus.Prepping))
    const {
      phoneHashDetails,
      status,
      actionableAttestations,
      isBalanceSufficient,
    }: VerificationState = yield select(verificationStateSelector)
    if (!status.isVerified) {
      const { phoneHash } = phoneHashDetails
      const account: string = yield call(getConnectedUnlockedAccount)

      const contractKit = yield call(getContractKit)

      const attestationsWrapper: AttestationsWrapper = yield call([
        contractKit.contracts,
        contractKit.contracts.getAttestations,
      ])

      if (!isBalanceSufficient) {
        yield put(setVerificationStatus(VerificationStatus.InsufficientBalance))
        // Return error message for logging purposes
        return ErrorMessages.INSUFFICIENT_BALANCE
      }

      // Mark codes completed in previous attempts
      yield put(setCompletedCodes(NUM_ATTESTATIONS_REQUIRED - status.numAttestationsRemaining))

      let attestations: ActionableAttestation[]
      if (status.numAttestationsRemaining <= actionableAttestations.length) {
        attestations = actionableAttestations
      } else {
        yield put(setVerificationStatus(VerificationStatus.RequestingAttestations))
        ValoraAnalytics.track(VerificationEvents.verification_request_all_attestations_start, {
          attestationsToRequest: status.numAttestationsRemaining,
        })
        const newAttestations: ActionableAttestation[] = yield call(
          requestAndRetrieveAttestations,
          attestationsWrapper,
          phoneHash,
          account,
          status.numAttestationsRemaining - actionableAttestations.length
        )
        attestations = [...actionableAttestations, ...newAttestations]
      }

      const issuers = attestations.map((a) => a.issuer)
      ValoraAnalytics.track(VerificationEvents.verification_request_all_attestations_complete, {
        issuers,
      })

      // Start listening for manual and/or auto message inputs
      const receiveMessageTask: Task = yield takeEvery(
        Actions.RECEIVE_ATTESTATION_MESSAGE,
        attestationCodeReceiver(attestationsWrapper, phoneHash, account, issuers)
      )

      let autoRetrievalTask: Task | undefined
      if (Platform.OS === 'android') {
        autoRetrievalTask = yield fork(startAutoSmsRetrieval)
      }

      yield put(setVerificationStatus(VerificationStatus.RevealingNumber))
      ValoraAnalytics.track(VerificationEvents.verification_reveal_all_attestations_start)
      yield all([
        // Request codes for the attestations needed
        call(
          revealNeededAttestations,
          attestationsWrapper,
          account,
          phoneHashDetails,
          attestations,
          withoutRevealing
        ),
        // Set acccount and data encryption key in Accounts contract
        // This is done in other places too, intentionally keeping it for more coverage
        call(registerAccountDek, account),
      ])
      ValoraAnalytics.track(VerificationEvents.verification_reveal_all_attestations_complete)

      receiveMessageTask.cancel()
      if (Platform.OS === 'android' && autoRetrievalTask) {
        autoRetrievalTask.cancel()
      }
    }

    yield put(setVerificationStatus(VerificationStatus.Done))
    yield put(setNumberVerified(true))
    return true
  } catch (error) {
    Logger.error(TAG, 'Error occured during verification flow', error)
    if (error.message === ErrorMessages.SALT_QUOTA_EXCEEDED) {
      yield put(setVerificationStatus(VerificationStatus.SaltQuotaExceeded))
    } else if (error.message === ErrorMessages.ODIS_INSUFFICIENT_BALANCE) {
      yield put(setVerificationStatus(VerificationStatus.InsufficientBalance))
    } else {
      yield put(setVerificationStatus(VerificationStatus.Failed))
      yield put(showErrorOrFallback(error, ErrorMessages.VERIFICATION_FAILURE))
    }
    return error.message
  }
}

export function* balanceSufficientForAttestations(attestationsRemaining: number) {
  const userBalance = yield select(stableTokenBalanceSelector)
  return new BigNumber(userBalance).isGreaterThan(
    attestationsRemaining * ESTIMATED_COST_PER_ATTESTATION
  )
}

// Requests if necessary additional attestations and returns all revealable attestations
export function* requestAndRetrieveAttestations(
  attestationsWrapper: AttestationsWrapper,
  phoneHash: string,
  account: string,
  attestationsRemaining: number
) {
  let attestations: ActionableAttestation[] = []

  // Any verification failure past this point will be after sending a tx
  // so do not prompt forno retry as these failures are not always
  // light client related, and account may have insufficient balance
  yield put(setRetryVerificationWithForno(false))
  while (attestations.length < attestationsRemaining) {
    ValoraAnalytics.track(VerificationEvents.verification_request_attestation_start, {
      currentAttestation: attestations.length,
    })
    // Request any additional attestations beyond the original set
    yield call(
      requestAttestations,
      attestationsWrapper,
      attestationsRemaining - attestations.length,
      phoneHash,
      account
    )
    ValoraAnalytics.track(VerificationEvents.verification_request_attestation_complete)

    // Check if we have a sufficient set now by fetching the new total set
    attestations = yield call(getActionableAttestations, attestationsWrapper, phoneHash, account)
    ValoraAnalytics.track(
      VerificationEvents.verification_request_all_attestations_refresh_progress,
      {
        attestationsRemaining: attestationsRemaining - attestations.length,
      }
    )
  }

  return attestations
}

async function getActionableAttestations(
  attestationsWrapper: AttestationsWrapper,
  phoneHash: string,
  account: string
) {
  const attestations = await retryAsync(
    attestationsWrapper.getActionableAttestations.bind(attestationsWrapper),
    NUM_ATTESTATIONS_REQUIRED,
    [phoneHash, account]
  )
  return attestations
}

export async function getAttestationsStatus(
  attestationsWrapper: AttestationsWrapper,
  account: string,
  phoneHash: string
): Promise<AttestationsStatus> {
  Logger.debug(TAG + '@getAttestationsStatus', 'Getting verification status from contract')

  const attestationStatus = await attestationsWrapper.getVerifiedStatus(
    phoneHash,
    account,
    NUM_ATTESTATIONS_REQUIRED
  )

  Logger.debug(
    TAG + '@getAttestationsStatus',
    `${attestationStatus.numAttestationsRemaining} verifications remaining. Total of ${attestationStatus.total} requested.`
  )

  if (attestationStatus.numAttestationsRemaining <= 0) {
    Logger.debug(TAG + '@getAttestationsStatus', 'User is already verified')
  }

  return attestationStatus
}

function* requestAttestations(
  attestationsWrapper: AttestationsWrapper,
  numAttestationsRequestsNeeded: number,
  phoneHash: string,
  account: string
) {
  if (numAttestationsRequestsNeeded <= 0) {
    Logger.debug(`${TAG}@requestAttestations`, 'No additional attestations requests needed')
    return
  }

  const unselectedRequest: UnselectedRequest = yield call(
    [attestationsWrapper, attestationsWrapper.getUnselectedRequest],
    phoneHash,
    account
  )
  let isUnselectedRequestValid = unselectedRequest.blockNumber !== 0
  if (isUnselectedRequestValid) {
    isUnselectedRequestValid = !(yield call(
      [attestationsWrapper, attestationsWrapper.isAttestationExpired],
      unselectedRequest.blockNumber
    ))
  }

  if (isUnselectedRequestValid) {
    Logger.debug(
      `${TAG}@requestAttestations`,
      `Valid unselected request found, skipping approval/request`
    )
  } else {
    Logger.debug(
      `${TAG}@requestAttestations`,
      `Approving ${numAttestationsRequestsNeeded} new attestations`
    )
    const approveTx: CeloTransactionObject<boolean> = yield call(
      [attestationsWrapper, attestationsWrapper.approveAttestationFee],
      numAttestationsRequestsNeeded
    )

    yield call(
      sendTransaction,
      approveTx.txo,
      account,
      newTransactionContext(TAG, 'Approve attestations')
    )
    ValoraAnalytics.track(VerificationEvents.verification_request_attestation_approve_tx_sent)

    Logger.debug(
      `${TAG}@requestAttestations`,
      `Requesting ${numAttestationsRequestsNeeded} new attestations`
    )

    const requestTx: CeloTransactionObject<void> = yield call(
      [attestationsWrapper, attestationsWrapper.request],
      phoneHash,
      numAttestationsRequestsNeeded
    )

    yield call(
      sendTransaction,
      requestTx.txo,
      account,
      newTransactionContext(TAG, 'Request attestations')
    )
    ValoraAnalytics.track(VerificationEvents.verification_request_attestation_request_tx_sent)
  }

  Logger.debug(`${TAG}@requestAttestations`, 'Waiting for block to select issuers')
  ValoraAnalytics.track(VerificationEvents.verification_request_attestation_await_issuer_selection)

  yield call([attestationsWrapper, attestationsWrapper.waitForSelectingIssuers], phoneHash, account)

  Logger.debug(`${TAG}@requestAttestations`, 'Selecting issuers')
  ValoraAnalytics.track(VerificationEvents.verification_request_attestation_select_issuer)

  const selectIssuersTx = attestationsWrapper.selectIssuers(phoneHash)

  yield call(
    sendTransaction,
    selectIssuersTx.txo,
    account,
    newTransactionContext(TAG, 'Select attestation issuers')
  )
  ValoraAnalytics.track(VerificationEvents.verification_request_attestation_issuer_tx_sent)
}

function attestationCodeReceiver(
  attestationsWrapper: AttestationsWrapper,
  phoneHash: string,
  account: string,
  allIssuers: string[]
) {
  return function*(action: ReceiveAttestationMessageAction) {
    if (!action || !action.message) {
      Logger.error(TAG + '@attestationCodeReceiver', 'Received empty code. Ignoring.')
      ValoraAnalytics.track(VerificationEvents.verification_code_received, {
        context: 'Empty code',
      })
      return
    }

    try {
      const code = extractAttestationCodeFromMessage(action.message)
      if (!code) {
        throw new Error('No code extracted from message')
      }

      const existingCode = yield call(isCodeAlreadyAccepted, code)
      if (existingCode) {
        Logger.warn(TAG + '@attestationCodeReceiver', 'Code already exists in store, skipping.')
        ValoraAnalytics.track(VerificationEvents.verification_code_received, {
          context: 'Code already exists',
        })
        if (
          CodeInputType.MANUAL === action.inputType ||
          CodeInputType.DEEP_LINK === action.inputType
        ) {
          yield put(showError(ErrorMessages.REPEAT_ATTESTATION_CODE))
        }
        return
      }
      ValoraAnalytics.track(VerificationEvents.verification_code_received)
      const issuer = yield call(
        [attestationsWrapper, attestationsWrapper.findMatchingIssuer],
        phoneHash,
        account,
        code,
        allIssuers
      )
      if (!issuer) {
        throw new Error('No issuer found for attestion code')
      }

      Logger.debug(TAG + '@attestationCodeReceiver', `Received code for issuer ${issuer}`)

      ValoraAnalytics.track(VerificationEvents.verification_code_validate_start, { issuer })
      const isValidRequest = yield call(
        [attestationsWrapper, attestationsWrapper.validateAttestationCode],
        phoneHash,
        account,
        issuer,
        code
      )
      ValoraAnalytics.track(VerificationEvents.verification_code_validate_complete, { issuer })

      if (!isValidRequest) {
        throw new Error('Code is not valid')
      }

      yield put(inputAttestationCode({ code, issuer }))
    } catch (error) {
      Logger.error(TAG + '@attestationCodeReceiver', 'Error processing attestation code', error)
      yield put(showError(ErrorMessages.INVALID_ATTESTATION_CODE))
    }
  }
}

function* getCodeForIssuer(issuer: string) {
  const existingCodes: AttestationCode[] = yield select(attestationCodesSelector)
  return existingCodes.find((c) => c.issuer === issuer)
}

function* isCodeAlreadyAccepted(code: string) {
  const existingCodes: AttestationCode[] = yield select(acceptedAttestationCodesSelector)
  return existingCodes.find((c) => c.code === code)
}

function* revealNeededAttestations(
  attestationsWrapper: AttestationsWrapper,
  account: string,
  phoneHashDetails: PhoneNumberHashDetails,
  attestations: ActionableAttestation[],
  withoutRevealing: boolean = false
) {
  Logger.debug(TAG + '@revealNeededAttestations', `Revealing ${attestations.length} attestations`)
  const delayPeriod = 5000
  let i = 0
  yield all(
    attestations.map((attestation) => {
      return call(
        revealAndCompleteAttestation,
        attestationsWrapper,
        account,
        phoneHashDetails,
        attestation,
        withoutRevealing,
        // TODO (i1skn): remove this method and uncomment revealNeededAttestations above
        // when https://github.com/celo-org/celo-labs/issues/578 is resolved
        // send messages with 5000ms delay on Android
        Platform.OS === 'android' ? delayPeriod * i++ : 0
      )
    })
  )
}

function* revealAndCompleteAttestation(
  attestationsWrapper: AttestationsWrapper,
  account: string,
  phoneHashDetails: PhoneNumberHashDetails,
  attestation: ActionableAttestation,
  withoutRevealing: boolean = false,
  delayInMs: number = 0
) {
  const issuer = attestation.issuer
  if (!withoutRevealing) {
    if (delayInMs) {
      Logger.debug(TAG + '@tryRevealPhoneNumber', `Delaying for: ${delayInMs}ms`)
      yield delay(delayInMs)
    }
    ValoraAnalytics.track(VerificationEvents.verification_reveal_attestation_start, { issuer })
    yield call(tryRevealPhoneNumber, attestationsWrapper, account, phoneHashDetails, attestation)
  }

  ValoraAnalytics.track(VerificationEvents.verification_reveal_attestation_await_code_start, {
    issuer,
  })
  const code: AttestationCode = yield call(waitForAttestationCode, issuer)

  ValoraAnalytics.track(VerificationEvents.verification_reveal_attestation_await_code_complete, {
    issuer,
  })

  Logger.debug(TAG + '@revealAttestation', `Completing code for issuer: ${code.issuer}`)

  // Generate and send the transaction to complete the attestation from the given issuer.
  const completeTx: CeloTransactionObject<void> = yield call(
    [attestationsWrapper, attestationsWrapper.complete],
    phoneHashDetails.phoneHash,
    account,
    code.issuer,
    code.code
  )
  const context = newTransactionContext(TAG, `Complete attestation from ${issuer}`)
  yield call(sendTransaction, completeTx.txo, account, context)

  ValoraAnalytics.track(VerificationEvents.verification_reveal_attestation_complete, { issuer })

  yield put(completeAttestationCode(code))
  Logger.debug(TAG + '@revealAttestation', `Attestation for issuer ${issuer} completed`)
}

function* tryRevealPhoneNumber(
  attestationsWrapper: AttestationsWrapper,
  account: string,
  phoneHashDetails: PhoneNumberHashDetails,
  attestation: ActionableAttestation
) {
  const issuer = attestation.issuer
  Logger.debug(TAG + '@tryRevealPhoneNumber', `Revealing an attestation for issuer: ${issuer}`)

  try {
    // Only include retriever app sig for android, iOS doesn't support auto-read
    const smsRetrieverAppSig = Platform.OS === 'android' ? SMS_RETRIEVER_APP_SIGNATURE : undefined

    // Proxy required for any network where attestation service domains are not static
    // This works around TLS issues
    const useProxy = DEFAULT_TESTNET === 'mainnet'

    const revealRequestBody: AttesationServiceRevealRequest = {
      account,
      issuer,
      phoneNumber: phoneHashDetails.e164Number,
      salt: phoneHashDetails.pepper,
      smsRetrieverAppSig,
    }

    const { ok, status, body } = yield call(
      postToAttestationService,
      attestationsWrapper,
      attestation.attestationServiceURL,
      revealRequestBody,
      useProxy
    )

    if (ok) {
      Logger.debug(TAG + '@tryRevealPhoneNumber', `Revealing for issuer ${issuer} successful`)
      ValoraAnalytics.track(VerificationEvents.verification_reveal_attestation_revealed, {
        neededRetry: false,
        issuer,
      })
      return
    }

    if (body.error && body.error.includes('Attestation already sent')) {
      Logger.warn(TAG + '@tryRevealPhoneNumber', `Ignore already sent SMS for issuer: ${issuer}`)
      return
    }

    if (body.error && body.error.includes('No incomplete attestation found')) {
      // Retry as attestation service might not yet have received the block where it was made responsible for an attestation
      Logger.debug(TAG + '@tryRevealPhoneNumber', `Retrying revealing for issuer: ${issuer}`)

      yield delay(REVEAL_RETRY_DELAY)

      const { ok: retryOk, status: retryStatus } = yield call(
        postToAttestationService,
        attestationsWrapper,
        attestation.attestationServiceURL,
        revealRequestBody,
        useProxy
      )

      if (retryOk) {
        Logger.debug(`${TAG}@tryRevealPhoneNumber`, `Reveal retry for issuer ${issuer} successful`)
        ValoraAnalytics.track(VerificationEvents.verification_reveal_attestation_revealed, {
          neededRetry: true,
          issuer,
        })
        return
      }

      Logger.error(
        `${TAG}@tryRevealPhoneNumber`,
        `Reveal retry for issuer ${issuer} failed with status ${retryStatus}`
      )
    }

    Logger.error(TAG + '@tryRevealPhoneNumber', `Reveal response not okay. Status code: ${status}`)
    throw new Error(
      `Error revealing to issuer ${attestation.attestationServiceURL}. Status code: ${status}`
    )
  } catch (error) {
    // This is considered a recoverable error because the user may have received the code in a previous run
    // So instead of propagating the error, we catch it just update status. This will trigger the modal,
    // allowing the user to enter codes manually or skip verification.
    Logger.error(TAG + '@tryRevealPhoneNumber', `Reveal for issuer ${issuer} failed`, error)
    ValoraAnalytics.track(VerificationEvents.verification_reveal_attestation_error, {
      issuer,
      error: error.message,
    })
    yield put(setVerificationStatus(VerificationStatus.RevealAttemptFailed))
  }
}

async function postToAttestationService(
  attestationsWrapper: AttestationsWrapper,
  attestationServiceUrl: string,
  revealRequestBody: AttesationServiceRevealRequest,
  useProxy: boolean
): Promise<{ ok: boolean; status: number; body: any }> {
  if (useProxy) {
    Logger.debug(
      `${TAG}@postToAttestationService`,
      `Posting to proxy for service url ${attestationServiceUrl}`
    )
    const fullUrl = attestationServiceUrl + '/attestations'
    const body = {
      ...revealRequestBody,
      attestationServiceUrl: fullUrl,
    }
    try {
      const proxyReveal = functions().httpsCallable('proxyReveal')
      const response = await proxyReveal(body)
      const { status, data } = response.data
      const ok = status >= 200 && status < 300
      return { ok, status, body: JSON.parse(data) }
    } catch (error) {
      Logger.error(`${TAG}@postToAttestationService`, 'Error calling proxyReveal', error)
      // The httpsCallable throws on any HTTP error code instead of
      // setting response.ok like fetch does, so catching errors here
      return { ok: false, status: 500, body: error }
    }
  } else {
    Logger.debug(
      `${TAG}@postToAttestationService`,
      `Revealing with contract kit for service url ${attestationServiceUrl}`
    )
    const response = await attestationsWrapper.revealPhoneNumberToIssuer(
      revealRequestBody.phoneNumber,
      revealRequestBody.account,
      revealRequestBody.issuer,
      attestationServiceUrl,
      revealRequestBody.salt,
      revealRequestBody.smsRetrieverAppSig
    )
    const body = await response.json()
    return { ok: response.ok, status: response.status, body }
  }
}

// Get the code from the store if it's already there, otherwise wait for it
function* waitForAttestationCode(issuer: string) {
  Logger.debug(TAG + '@waitForAttestationCode', `Waiting for code for issuer ${issuer}`)
  const code = yield call(getCodeForIssuer, issuer)
  if (code) {
    return code
  }

  while (true) {
    const action: InputAttestationCodeAction = yield take(Actions.INPUT_ATTESTATION_CODE)
    if (action.code.issuer === issuer) {
      return action.code
    }
  }
}<|MERGE_RESOLUTION|>--- conflicted
+++ resolved
@@ -88,8 +88,6 @@
 
     let phoneHash: string
     let phoneHashDetails: PhoneNumberHashDetails
-<<<<<<< HEAD
-=======
     const { timeout } = yield race({
       balances: all([
         call(waitFor, stableTokenBalanceSelector),
@@ -101,15 +99,11 @@
       Logger.debug(TAG, '@fetchVerificationState', 'Token balances is null or undefined')
       return
     }
->>>>>>> 786c10cb
     const isBalanceSufficientForSigRetrieval = yield select(
       isBalanceSufficientForSigRetrievalSelector
     )
     if (!isBalanceSufficientForSigRetrieval) {
-<<<<<<< HEAD
-=======
       Logger.debug(TAG, '@fetchVerificationState', 'Insufficient balance for sig retrieval')
->>>>>>> 786c10cb
       return
     }
 
