import { CeloTransactionObject } from '@celo/contractkit'
import { AccountsWrapper } from '@celo/contractkit/lib/wrappers/Accounts'
import {
  ActionableAttestation,
  AttesationServiceRevealRequest,
  AttestationsWrapper,
  UnselectedRequest,
} from '@celo/contractkit/lib/wrappers/Attestations'
import { eqAddress, hexToBuffer } from '@celo/utils/src/address'
import { retryAsync } from '@celo/utils/src/async'
import { AttestationsStatus, extractAttestationCodeFromMessage } from '@celo/utils/src/attestations'
import { compressedPubKey } from '@celo/utils/src/commentEncryption'
import { getPhoneHash } from '@celo/utils/src/phoneNumbers'
import functions from '@react-native-firebase/functions'
import { Platform } from 'react-native'
import { Task } from 'redux-saga'
import { all, call, delay, fork, put, race, select, take, takeEvery } from 'redux-saga/effects'
import { setRetryVerificationWithForno } from 'src/account/actions'
import { e164NumberSelector } from 'src/account/selectors'
import { showError, showErrorOrFallback, showMessage } from 'src/alert/actions'
import { VerificationEvents } from 'src/analytics/Events'
import ValoraAnalytics from 'src/analytics/ValoraAnalytics'
import { setNumberVerified } from 'src/app/actions'
import { ErrorMessages } from 'src/app/ErrorMessages'
import { DEFAULT_TESTNET, SMS_RETRIEVER_APP_SIGNATURE, USE_PHONE_NUMBER_PRIVACY } from 'src/config'
import { refreshAllBalances } from 'src/home/actions'
import {
  Actions,
  completeAttestationCode,
  inputAttestationCode,
  InputAttestationCodeAction,
  ReceiveAttestationMessageAction,
  resetVerification,
  setVerificationStatus,
} from 'src/identity/actions'
import { fetchPhoneHashPrivate, PhoneNumberHashDetails } from 'src/identity/privateHashing'
import { acceptedAttestationCodesSelector, attestationCodesSelector } from 'src/identity/reducer'
import { startAutoSmsRetrieval } from 'src/identity/smsRetrieval'
import { VerificationStatus } from 'src/identity/types'
import { sendTransaction } from 'src/transactions/send'
import Logger from 'src/utils/Logger'
import { getContractKit } from 'src/web3/contracts'
import { getConnectedAccount, getConnectedUnlockedAccount } from 'src/web3/saga'
import { privateCommentKeySelector } from 'src/web3/selectors'

const TAG = 'identity/verification'

export const NUM_ATTESTATIONS_REQUIRED = 3
export const VERIFICATION_TIMEOUT = 10 * 60 * 1000 // 10 minutes

export enum CodeInputType {
  AUTOMATIC = 'automatic',
  MANUAL = 'manual',
  DEEP_LINK = 'deepLink',
}

export interface AttestationCode {
  code: string
  issuer: string
}

export function* startVerification() {
  ValoraAnalytics.track(VerificationEvents.verification_start)

  yield put(resetVerification())
  yield call(getConnectedAccount)

  Logger.debug(TAG, 'Starting verification')

  const { result, cancel, timeout } = yield race({
    result: call(doVerificationFlow),
    cancel: take(Actions.CANCEL_VERIFICATION),
    timeout: delay(VERIFICATION_TIMEOUT),
  })

  if (result === true) {
    ValoraAnalytics.track(VerificationEvents.verification_complete)
    Logger.debug(TAG, 'Verification completed successfully')
  } else if (result) {
    ValoraAnalytics.track(VerificationEvents.verification_error, { error: result.message })
    Logger.debug(TAG, 'Verification failed')
  } else if (cancel) {
    ValoraAnalytics.track(VerificationEvents.verification_cancel)
    Logger.debug(TAG, 'Verification cancelled')
  } else if (timeout) {
    ValoraAnalytics.track(VerificationEvents.verification_timeout)
    Logger.debug(TAG, 'Verification timed out')
    yield put(showError(ErrorMessages.VERIFICATION_TIMEOUT))
    yield put(setVerificationStatus(VerificationStatus.Failed))
  }
  Logger.debug(TAG, 'Done verification')

  yield put(refreshAllBalances())
}

export function* doVerificationFlow() {
  try {
    yield put(setVerificationStatus(VerificationStatus.Prepping))
    const account: string = yield call(getConnectedUnlockedAccount)
    const e164Number: string = yield select(e164NumberSelector)
    // TODO cleanup when feature flag is removed
    let phoneHash: string
    let phoneHashDetails: PhoneNumberHashDetails
    if (USE_PHONE_NUMBER_PRIVACY) {
      phoneHashDetails = yield call(fetchPhoneHashPrivate, e164Number)
      phoneHash = phoneHashDetails.phoneHash
    } else {
      phoneHash = getPhoneHash(e164Number)
      phoneHashDetails = {
        e164Number,
        phoneHash,
        // @ts-ignore
        salt: undefined,
      }
    }
    ValoraAnalytics.track(VerificationEvents.verification_hash_retrieved, {
      phoneHash,
      address: account,
    })

    const privDataKey = yield select(privateCommentKeySelector)
    const dataKey = compressedPubKey(hexToBuffer(privDataKey))

    const contractKit = yield call(getContractKit)

    const attestationsWrapper: AttestationsWrapper = yield call([
      contractKit.contracts,
      contractKit.contracts.getAttestations,
    ])
    const accountsWrapper: AccountsWrapper = yield call([
      contractKit.contracts,
      contractKit.contracts.getAccounts,
    ])

    ValoraAnalytics.track(VerificationEvents.verification_fetch_status_start)

    // Get all relevant info about the account's verification status
    yield put(setVerificationStatus(VerificationStatus.GettingStatus))

    const status: AttestationsStatus = yield call(
      getAttestationsStatus,
      attestationsWrapper,
      account,
      phoneHash
    )

    ValoraAnalytics.track(VerificationEvents.verification_fetch_status_complete, {
      ...status,
    })

    if (!status.isVerified) {
      // Mark codes completed in previous attempts
      yield put(
        completeAttestationCode(NUM_ATTESTATIONS_REQUIRED - status.numAttestationsRemaining)
      )

      yield put(setVerificationStatus(VerificationStatus.RequestingAttestations))

      ValoraAnalytics.track(VerificationEvents.verification_request_all_attestations_start, {
        attestationsToRequest: status.numAttestationsRemaining,
      })
      const attestations: ActionableAttestation[] = yield call(
        requestAndRetrieveAttestations,
        attestationsWrapper,
        phoneHash,
        account,
        status.numAttestationsRemaining
      )

      const issuers = attestations.map((a) => a.issuer)
      ValoraAnalytics.track(VerificationEvents.verification_request_all_attestations_complete, {
        issuers,
      })

      // Start listening for manual and/or auto message inputs
      const receiveMessageTask: Task = yield takeEvery(
        Actions.RECEIVE_ATTESTATION_MESSAGE,
        attestationCodeReceiver(attestationsWrapper, phoneHash, account, issuers)
      )

      let autoRetrievalTask: Task | undefined
      if (Platform.OS === 'android') {
        autoRetrievalTask = yield fork(startAutoSmsRetrieval)
      }

      yield put(setVerificationStatus(VerificationStatus.RevealingNumber))
      ValoraAnalytics.track(VerificationEvents.verification_reveal_all_attestations_start)
      yield all([
        // Set acccount and data encryption key in contract
        call(setAccount, accountsWrapper, account, dataKey),
        // Request codes for the attestations needed
        call(
          revealNeededAttestations,
          attestationsWrapper,
          account,
          phoneHashDetails,
          attestations
        ),
      ])
      ValoraAnalytics.track(VerificationEvents.verification_reveal_all_attestations_complete)

      receiveMessageTask.cancel()
      if (Platform.OS === 'android' && autoRetrievalTask) {
        autoRetrievalTask.cancel()
      }
    }

    yield put(setVerificationStatus(VerificationStatus.Done))
    yield put(setNumberVerified(true))
    return true
  } catch (error) {
    Logger.error(TAG, 'Error occured during verification flow', error)
    yield put(showErrorOrFallback(error, ErrorMessages.VERIFICATION_FAILURE))
    yield put(setVerificationStatus(VerificationStatus.Failed))
    return error.message
  }
}

// Requests if necessary additional attestations and returns all revealable attetations
export function* requestAndRetrieveAttestations(
  attestationsWrapper: AttestationsWrapper,
  phoneHash: string,
  account: string,
  attestationsRemaining: number
) {
  // The set of attestations we can reveal right now
  let attestations: ActionableAttestation[] = yield call(
    getActionableAttestations,
    attestationsWrapper,
    phoneHash,
    account
  )

  // Any verification failure past this point will be after sending a tx
  // so do not prompt forno retry as these failures are not always
  // light client related, and account may have insufficient balance
  yield put(setRetryVerificationWithForno(false))
  while (attestations.length < attestationsRemaining) {
    ValoraAnalytics.track(VerificationEvents.verification_request_attestation_start, {
      currentAttestation: attestations.length,
    })
    // Request any additional attestations beyond the original set
    yield call(
      requestAttestations,
      attestationsWrapper,
      attestationsRemaining - attestations.length,
      phoneHash,
      account
    )
    ValoraAnalytics.track(VerificationEvents.verification_request_attestation_complete)

    // Check if we have a sufficient set now by fetching the new total set
    attestations = yield call(getActionableAttestations, attestationsWrapper, phoneHash, account)
    ValoraAnalytics.track(
      VerificationEvents.verification_request_all_attestations_refresh_progress,
      {
        attestationsRemaining: attestationsRemaining - attestations.length,
      }
    )
  }

  return attestations
}

async function getActionableAttestations(
  attestationsWrapper: AttestationsWrapper,
  phoneHash: string,
  account: string
) {
  const attestations = await retryAsync(
    attestationsWrapper.getActionableAttestations.bind(attestationsWrapper),
    3,
    [phoneHash, account]
  )
  return attestations
}

async function getAttestationsStatus(
  attestationsWrapper: AttestationsWrapper,
  account: string,
  phoneHash: string
): Promise<AttestationsStatus> {
  Logger.debug(TAG + '@getAttestationsStatus', 'Getting verification status from contract')

  const attestationStatus = await attestationsWrapper.getVerifiedStatus(phoneHash, account)

  Logger.debug(
    TAG + '@getAttestationsStatus',
    `${attestationStatus.numAttestationsRemaining} verifications remaining. Total of ${attestationStatus.total} requested.`
  )

  if (attestationStatus.numAttestationsRemaining <= 0) {
    Logger.debug(TAG + '@getAttestationsStatus', 'User is already verified')
  }

  return attestationStatus
}

function* requestAttestations(
  attestationsWrapper: AttestationsWrapper,
  numAttestationsRequestsNeeded: number,
  phoneHash: string,
  account: string
) {
  if (numAttestationsRequestsNeeded <= 0) {
    Logger.debug(`${TAG}@requestNeededAttestations`, 'No additional attestations requests needed')
    return
  }

  const unselectedRequest: UnselectedRequest = yield call(
    [attestationsWrapper, attestationsWrapper.getUnselectedRequest],
    phoneHash,
    account
  )

  if (unselectedRequest.blockNumber === 0) {
    Logger.debug(
      `${TAG}@requestNeededAttestations`,
      `Approving ${numAttestationsRequestsNeeded} new attestations`
    )
    const approveTx: CeloTransactionObject<boolean> = yield call(
      [attestationsWrapper, attestationsWrapper.approveAttestationFee],
      numAttestationsRequestsNeeded
    )

    yield call(sendTransaction, approveTx.txo, account, TAG, 'Approve Attestations')
    ValoraAnalytics.track(VerificationEvents.verification_request_attestation_approve_tx_sent)

    Logger.debug(
      `${TAG}@requestNeededAttestations`,
      `Requesting ${numAttestationsRequestsNeeded} new attestations`
    )

    const requestTx: CeloTransactionObject<void> = yield call(
      [attestationsWrapper, attestationsWrapper.request],
      phoneHash,
      numAttestationsRequestsNeeded
    )

    yield call(sendTransaction, requestTx.txo, account, TAG, 'Request Attestations')
    ValoraAnalytics.track(VerificationEvents.verification_request_attestation_request_tx_sent)
  } else {
    Logger.debug(
      `${TAG}@requestNeededAttestations`,
      `Unselected request found, skipping approval/request`
    )
  }

  Logger.debug(`${TAG}@requestNeededAttestations`, 'Waiting for block to select issuer')
  ValoraAnalytics.track(VerificationEvents.verification_request_attestation_await_issuer_selection)

  yield call([attestationsWrapper, attestationsWrapper.waitForSelectingIssuers], phoneHash, account)

  Logger.debug(`${TAG}@requestNeededAttestations`, 'Selecting issuer')
  ValoraAnalytics.track(VerificationEvents.verification_request_attestation_select_issuer)

  const selectIssuersTx = attestationsWrapper.selectIssuers(phoneHash)

  yield call(sendTransaction, selectIssuersTx.txo, account, TAG, 'Select Issuer')
  ValoraAnalytics.track(VerificationEvents.verification_request_attestation_issuer_tx_sent)
}

function attestationCodeReceiver(
  attestationsWrapper: AttestationsWrapper,
  phoneHash: string,
  account: string,
  allIssuers: string[]
) {
  return function*(action: ReceiveAttestationMessageAction) {
    if (!action || !action.message) {
      Logger.error(TAG + '@attestationCodeReceiver', 'Received empty code. Ignoring.')
      ValoraAnalytics.track(VerificationEvents.verification_code_received, {
        context: 'Empty code',
      })
      return
    }

    try {
      const code = extractAttestationCodeFromMessage(action.message)
      if (!code) {
        throw new Error('No code extracted from message')
      }

      const existingCode = yield call(isCodeAlreadyAccepted, code)
      if (existingCode) {
        Logger.warn(TAG + '@attestationCodeReceiver', 'Code already exists in store, skipping.')
        ValoraAnalytics.track(VerificationEvents.verification_code_received, {
          context: 'Code already exists',
        })
        if (
          CodeInputType.MANUAL === action.inputType ||
          CodeInputType.DEEP_LINK === action.inputType
        ) {
          yield put(showError(ErrorMessages.REPEAT_ATTESTATION_CODE))
        }
        return
      }
      ValoraAnalytics.track(VerificationEvents.verification_code_received)
      const issuer = yield call(
        [attestationsWrapper, attestationsWrapper.findMatchingIssuer],
        phoneHash,
        account,
        code,
        allIssuers
      )
      if (!issuer) {
        throw new Error('No issuer found for attestion code')
      }

      Logger.debug(TAG + '@attestationCodeReceiver', `Received code for issuer ${issuer}`)

      ValoraAnalytics.track(VerificationEvents.verification_code_validate_start, { issuer })
      const isValidRequest = yield call(
        [attestationsWrapper, attestationsWrapper.validateAttestationCode],
        phoneHash,
        account,
        issuer,
        code
      )
      ValoraAnalytics.track(VerificationEvents.verification_code_validate_complete, { issuer })

      if (!isValidRequest) {
        throw new Error('Code is not valid')
      }

      yield put(inputAttestationCode({ code, issuer }))
    } catch (error) {
      Logger.error(TAG + '@attestationCodeReceiver', 'Error processing attestation code', error)
      yield put(showError(ErrorMessages.INVALID_ATTESTATION_CODE))
    }
  }
}

function* getCodeForIssuer(issuer: string) {
  const existingCodes: AttestationCode[] = yield select(attestationCodesSelector)
  return existingCodes.find((c) => c.issuer === issuer)
}

function* isCodeAlreadyAccepted(code: string) {
  const existingCodes: AttestationCode[] = yield select(acceptedAttestationCodesSelector)
  return existingCodes.find((c) => c.code === code)
}

function* revealNeededAttestations(
  attestationsWrapper: AttestationsWrapper,
  account: string,
  phoneHashDetails: PhoneNumberHashDetails,
  attestations: ActionableAttestation[]
) {
  Logger.debug(TAG + '@revealNeededAttestations', `Revealing ${attestations.length} attestations`)
  yield all(
    attestations.map((attestation) => {
      return call(
        revealAndCompleteAttestation,
        attestationsWrapper,
        account,
        phoneHashDetails,
        attestation
      )
    })
  )
}

function* revealAndCompleteAttestation(
  attestationsWrapper: AttestationsWrapper,
  account: string,
  phoneHashDetails: PhoneNumberHashDetails,
  attestation: ActionableAttestation
) {
  const issuer = attestation.issuer
  ValoraAnalytics.track(VerificationEvents.verification_reveal_attestation_start, { issuer })
  yield call(tryRevealPhoneNumber, attestationsWrapper, account, phoneHashDetails, attestation)

  ValoraAnalytics.track(VerificationEvents.verification_reveal_attestation_await_code_start, {
    issuer,
  })
  const code: AttestationCode = yield call(waitForAttestationCode, issuer)

  ValoraAnalytics.track(VerificationEvents.verification_reveal_attestation_await_code_complete, {
    issuer,
  })

  Logger.debug(TAG + '@revealAttestation', `Completing code for issuer: ${code.issuer}`)

  const completeTx: CeloTransactionObject<void> = yield call(
    [attestationsWrapper, attestationsWrapper.complete],
    phoneHashDetails.phoneHash,
    account,
    code.issuer,
    code.code
  )
  yield call(sendTransaction, completeTx.txo, account, TAG, `Complete ${issuer}`)

  ValoraAnalytics.track(VerificationEvents.verification_reveal_attestation_complete, { issuer })

  yield put(completeAttestationCode())
  Logger.debug(TAG + '@revealAttestation', `Attestation for issuer ${issuer} completed`)
}

function* tryRevealPhoneNumber(
  attestationsWrapper: AttestationsWrapper,
  account: string,
  phoneHashDetails: PhoneNumberHashDetails,
  attestation: ActionableAttestation
) {
  const issuer = attestation.issuer
  Logger.debug(TAG + '@tryRevealPhoneNumber', `Revealing an attestation for issuer: ${issuer}`)

  try {
    const smsRetrieverAppSig =
      Platform.OS === 'android' && USE_PHONE_NUMBER_PRIVACY
        ? SMS_RETRIEVER_APP_SIGNATURE
        : undefined

    const useProxy = DEFAULT_TESTNET === 'mainnet' // Proxy required for any network where attestation service domains are not static

    const revealRequestBody: AttesationServiceRevealRequest = {
      account,
      issuer,
      phoneNumber: phoneHashDetails.e164Number,
      salt: phoneHashDetails.salt,
      smsRetrieverAppSig,
    }

    const { ok, status, body } = yield call(
      postToAttestationService,
      attestationsWrapper,
      attestation.attestationServiceURL,
      revealRequestBody,
      useProxy
    )
<<<<<<< HEAD
    if (!response.ok) {
      const body = yield response.json()
      Logger.error(TAG + '@tryRevealPhoneNumber', `Reveal response not okay: ${body.error}`)
      throw new Error(
        `Error revealing to issuer ${attestation.attestationServiceURL}. Status code: ${response.status}`
=======

    if (ok) {
      Logger.debug(TAG + '@tryRevealPhoneNumber', `Revealing for issuer ${issuer} successful`)
      ValoraAnalytics.track(AnalyticsEvents.verification_revealed_attestation, {
        retryRequired: false,
        issuer,
        duration: Date.now() - startTime,
      })
      return
    }

    if (body.error && body.error.includes('No incomplete attestation found')) {
      // Retry as attestation service might not yet have received the block where it was made responsible for an attestation
      Logger.debug(TAG + '@tryRevealPhoneNumber', `Retrying revealing for issuer: ${issuer}`)

      yield delay(5000)

      const { ok: retryOk } = yield call(
        postToAttestationService,
        attestationsWrapper,
        attestation.attestationServiceURL,
        revealRequestBody,
        useProxy
>>>>>>> 1c0f9f5c
      )

      if (retryOk) {
        Logger.debug(`${TAG}@tryRevealPhoneNumber`, `Reveal retry for issuer ${issuer} successful`)
        ValoraAnalytics.track(AnalyticsEvents.verification_revealed_attestation, {
          retryRequired: true,
          issuer,
          duration: Date.now() - startTime,
        })
        return
      }
    }

<<<<<<< HEAD
    Logger.debug(TAG + '@tryRevealPhoneNumber', `Revealing for issuer ${issuer} successful`)
    ValoraAnalytics.track(VerificationEvents.verification_reveal_attestation_revealed, {
      issuer,
=======
    Logger.error(TAG + '@tryRevealPhoneNumber', `Reveal response not okay. Status code: ${status}`)
    ValoraAnalytics.track(AnalyticsEvents.verification_reveal_error, {
      issuer,
      status,
      error: JSON.stringify(body),
>>>>>>> 1c0f9f5c
    })
    throw new Error(`Error revealing to issuer ${attestation.attestationServiceURL}.`)
  } catch (error) {
    // This is considered a recoverable error because the user may have received the code in a previous run
    // So instead of propagating the error, we catch it just update status. This will trigger the modal,
    // allowing the user to enter codes manually or skip verification.
    Logger.error(TAG + '@tryRevealPhoneNumber', `Reveal for issuer ${issuer} failed`, error)
    ValoraAnalytics.track(VerificationEvents.verification_reveal_attestation_error, {
      issuer,
      error: error.message,
    })
    yield put(showError(ErrorMessages.REVEAL_ATTESTATION_FAILURE))
    yield put(setVerificationStatus(VerificationStatus.RevealAttemptFailed))
  }
}

async function postToAttestationService(
  attestationsWrapper: AttestationsWrapper,
  attestationServiceUrl: string,
  revealRequestBody: AttesationServiceRevealRequest,
  useProxy: boolean
): Promise<{ ok: boolean; status: number; body: any }> {
  if (useProxy) {
    Logger.debug(
      `${TAG}@postToAttestationService`,
      `Posting to proxy for service url ${attestationServiceUrl}`
    )
    const fullUrl = attestationServiceUrl + '/attestations'
    const body = {
      ...revealRequestBody,
      attestationServiceUrl: fullUrl,
    }
    try {
      const proxyReveal = functions().httpsCallable('proxyReveal')
      const response = await proxyReveal(body)
      const { status, data } = response.data
      const ok = status >= 200 && status < 300
      return { ok, status, body: JSON.parse(data) }
    } catch (error) {
      Logger.error(`${TAG}@postToAttestationService`, 'Error calling proxyReveal', error)
      // The httpsCallable throws on any HTTP error code instead of
      // setting response.ok like fetch does, so catching errors here
      return { ok: false, status: 500, body: error }
    }
  } else {
    Logger.debug(
      `${TAG}@postToAttestationService`,
      `Revealing with contract kit for service url ${attestationServiceUrl}`
    )
    const response = await attestationsWrapper.revealPhoneNumberToIssuer(
      revealRequestBody.phoneNumber,
      revealRequestBody.account,
      revealRequestBody.issuer,
      attestationServiceUrl,
      revealRequestBody.salt,
      revealRequestBody.smsRetrieverAppSig
    )
    const body = await response.json()
    return { ok: response.ok, status: response.status, body }
  }
}

// Get the code from the store if it's already there, otherwise wait for it
function* waitForAttestationCode(issuer: string) {
  Logger.debug(TAG + '@waitForAttestationCode', `Waiting for code for issuer ${issuer}`)
  const code = yield call(getCodeForIssuer, issuer)
  if (code) {
    return code
  }

  while (true) {
    const action: InputAttestationCodeAction = yield take(Actions.INPUT_ATTESTATION_CODE)
    if (action.code.issuer === issuer) {
      return action.code
    }
  }
}

function* setAccount(accountsWrapper: AccountsWrapper, address: string, dataKey: string) {
  Logger.debug(TAG, 'Setting wallet address and public data encryption key')
  const upToDate: boolean = yield call(isAccountUpToDate, accountsWrapper, address, dataKey)
  if (upToDate) {
    return
  }
  const setAccountTx = accountsWrapper.setAccount('', dataKey, address)
  yield call(sendTransaction, setAccountTx.txo, address, TAG, 'Set Wallet Address & DEK')
  ValoraAnalytics.setUserAddress(address)
  ValoraAnalytics.track(VerificationEvents.verification_account_set)
}

async function isAccountUpToDate(
  accountsWrapper: AccountsWrapper,
  address: string,
  dataKey: string
) {
  const [currentWalletAddress, currentDEK] = await Promise.all([
    accountsWrapper.getWalletAddress(address),
    // getDataEncryptionKey actually returns a string instead of an array
    accountsWrapper.getDataEncryptionKey(address).then((key) => [key]),
  ])
  return (
    eqAddress(currentWalletAddress, address) && currentDEK && eqAddress(currentDEK.join(), dataKey)
  )
}

export function* revokeVerification() {
  try {
    Logger.debug(TAG + '@revokeVerification', 'Revoking previous verification')

    // TODO: https://github.com/celo-org/celo-monorepo/issues/1830
    yield put(
      showMessage('Revocation not currently supported. Just resetting local verification state')
    )
    yield put(resetVerification())
    yield put(setNumberVerified(false))

    // const account = yield call(getConnectedUnlockedAccount)
    // const [, e164NumberHash]: string[] = yield call(getE164NumberHash)
    // const attestationsWrapper: AttestationsWrapper = yield getattestationsWrapper(web3)
    // const currentAccounts:
    //   | string[]
    //   | undefined = yield attestationsWrapper.methods
    //   .lookupAccountsForIdentifier(e164NumberHash)
    //   .call()
    // if (!currentAccounts) {
    //   Logger.warn(TAG + '@revokeVerification', 'No accounts found for phone number')
    //   return
    // }

    // const index = currentAccounts.map((a) => a.toLowerCase()).indexOf(account)
    // if (index < 0) {
    //   Logger.warn(TAG + '@revokeVerification', 'Account not found')
    //   return
    // }

    // const revokeTx = attestationsWrapper.methods.revoke(e164NumberHash, index)
    // yield call(sendTransaction, revokeTx, account, TAG, 'Revoke attestation')

    // Logger.debug(TAG + '@revokeVerification', 'Done revoking previous verification')
    // Logger.showMessage('Done revoking phone verification')
  } catch (error) {
    Logger.error(TAG + '@revokeVerification', 'Error revoking verification', error)
  }
}<|MERGE_RESOLUTION|>--- conflicted
+++ resolved
@@ -529,20 +529,12 @@
       revealRequestBody,
       useProxy
     )
-<<<<<<< HEAD
-    if (!response.ok) {
-      const body = yield response.json()
-      Logger.error(TAG + '@tryRevealPhoneNumber', `Reveal response not okay: ${body.error}`)
-      throw new Error(
-        `Error revealing to issuer ${attestation.attestationServiceURL}. Status code: ${response.status}`
-=======
 
     if (ok) {
       Logger.debug(TAG + '@tryRevealPhoneNumber', `Revealing for issuer ${issuer} successful`)
-      ValoraAnalytics.track(AnalyticsEvents.verification_revealed_attestation, {
+      ValoraAnalytics.track(VerificationEvents.verification_reveal_attestation_revealed, {
         retryRequired: false,
         issuer,
-        duration: Date.now() - startTime,
       })
       return
     }
@@ -559,33 +551,22 @@
         attestation.attestationServiceURL,
         revealRequestBody,
         useProxy
->>>>>>> 1c0f9f5c
       )
 
       if (retryOk) {
         Logger.debug(`${TAG}@tryRevealPhoneNumber`, `Reveal retry for issuer ${issuer} successful`)
-        ValoraAnalytics.track(AnalyticsEvents.verification_revealed_attestation, {
+        ValoraAnalytics.track(VerificationEvents.verification_reveal_attestation_revealed, {
           retryRequired: true,
           issuer,
-          duration: Date.now() - startTime,
         })
         return
       }
     }
 
-<<<<<<< HEAD
-    Logger.debug(TAG + '@tryRevealPhoneNumber', `Revealing for issuer ${issuer} successful`)
-    ValoraAnalytics.track(VerificationEvents.verification_reveal_attestation_revealed, {
-      issuer,
-=======
     Logger.error(TAG + '@tryRevealPhoneNumber', `Reveal response not okay. Status code: ${status}`)
-    ValoraAnalytics.track(AnalyticsEvents.verification_reveal_error, {
-      issuer,
-      status,
-      error: JSON.stringify(body),
->>>>>>> 1c0f9f5c
-    })
-    throw new Error(`Error revealing to issuer ${attestation.attestationServiceURL}.`)
+    throw new Error(
+      `Error revealing to issuer ${attestation.attestationServiceURL}. Status code: ${status}`
+    )
   } catch (error) {
     // This is considered a recoverable error because the user may have received the code in a previous run
     // So instead of propagating the error, we catch it just update status. This will trigger the modal,
