import { CeloTransactionObject } from '@celo/contractkit'
import { AccountsWrapper } from '@celo/contractkit/lib/wrappers/Accounts'
import {
  ActionableAttestation,
  AttestationsWrapper,
  UnselectedRequest,
} from '@celo/contractkit/lib/wrappers/Attestations'
import { eqAddress } from '@celo/utils/src/address'
import { retryAsync } from '@celo/utils/src/async'
import { extractAttestationCodeFromMessage } from '@celo/utils/src/attestations'
import { compressedPubKey } from '@celo/utils/src/commentEncryption'
import { Platform } from 'react-native'
import { Task } from 'redux-saga'
import { all, call, delay, fork, put, race, select, take, takeEvery } from 'redux-saga/effects'
import { e164NumberSelector } from 'src/account/selectors'
import { showError, showMessage } from 'src/alert/actions'
import CeloAnalytics from 'src/analytics/CeloAnalytics'
import { CustomEventNames } from 'src/analytics/constants'
import { setNumberVerified } from 'src/app/actions'
import { ErrorMessages } from 'src/app/ErrorMessages'
import { refreshAllBalances } from 'src/home/actions'
import {
  Actions,
  completeAttestationCode,
  inputAttestationCode,
  InputAttestationCodeAction,
  ReceiveAttestationMessageAction,
  resetVerification,
  setVerificationStatus,
} from 'src/identity/actions'
import { fetchPhoneHashPrivate, PhoneNumberHashDetails } from 'src/identity/privacy'
import { acceptedAttestationCodesSelector, attestationCodesSelector } from 'src/identity/reducer'
import { startAutoSmsRetrieval } from 'src/identity/smsRetrieval'
import { sendTransaction } from 'src/transactions/send'
import Logger from 'src/utils/Logger'
import { getContractKit } from 'src/web3/contracts'
import { getConnectedAccount, getConnectedUnlockedAccount } from 'src/web3/saga'
import { privateCommentKeySelector } from 'src/web3/selectors'

const TAG = 'identity/verification'

export const NUM_ATTESTATIONS_REQUIRED = 3
export const VERIFICATION_TIMEOUT = 5 * 60 * 1000 // 5 minutes

export enum VerificationStatus {
  Failed = -1,
  Stopped = 0,
  Prepping = 1,
  GettingStatus = 2,
  RequestingAttestations = 3,
  RevealingNumber = 4,
  RevealAttemptFailed = 5,
  Done = 6,
}

export enum CodeInputType {
  AUTOMATIC = 'automatic',
  MANUAL = 'manual',
  DEEP_LINK = 'deepLink',
}

export interface AttestationCode {
  code: string
  issuer: string
}

<<<<<<< HEAD
export function* checkVerification() {
  const contractKit = yield call(getContractKit)

  const attestationsWrapper: AttestationsWrapper = yield call([
    contractKit.contracts,
    contractKit.contracts.getAttestations,
  ])

  const account: string = yield call(getConnectedUnlockedAccount)
  const e164Number: string = yield select(e164NumberSelector)

  const status: AttestationsStatus = yield call(
    getAttestationsStatus,
    attestationsWrapper,
    account,
    e164Number
  )

  if (status.isVerified) {
    yield put(setNumberVerified(true))
    yield put(setHasSeenVerificationNux(true))
    return true
  }
  return false
}

=======
>>>>>>> 175d0881
export function* startVerification() {
  yield put(resetVerification())
  yield call(getConnectedAccount)

  Logger.debug(TAG, 'Starting verification')

  const { result, cancel, timeout } = yield race({
    result: call(doVerificationFlow),
    cancel: take(Actions.CANCEL_VERIFICATION),
    timeout: delay(VERIFICATION_TIMEOUT),
  })

  if (result === true) {
    CeloAnalytics.track(CustomEventNames.verification_success)
    Logger.debug(TAG, 'Verification completed successfully')
  } else if (result === false) {
    CeloAnalytics.track(CustomEventNames.verification_failed)
    Logger.debug(TAG, 'Verification failed')
  } else if (cancel) {
    CeloAnalytics.track(CustomEventNames.verification_cancelled)
    Logger.debug(TAG, 'Verification cancelled')
  } else if (timeout) {
    CeloAnalytics.track(CustomEventNames.verification_timed_out)
    Logger.debug(TAG, 'Verification timed out')
    yield put(showError(ErrorMessages.VERIFICATION_TIMEOUT))
    yield put(setVerificationStatus(VerificationStatus.Failed))
  }
  Logger.debug(TAG, 'Done verification')

  yield put(refreshAllBalances())
}

export function* doVerificationFlow() {
  try {
    yield put(setVerificationStatus(VerificationStatus.Prepping))
    const account: string = yield call(getConnectedUnlockedAccount)
    const e164Number: string = yield select(e164NumberSelector)
    const phoneHashDetails: PhoneNumberHashDetails = yield call(fetchPhoneHashPrivate, e164Number)
    const phoneHash = phoneHashDetails.phoneHash
    const privDataKey = yield select(privateCommentKeySelector)
    const dataKey = compressedPubKey(Buffer.from(privDataKey, 'hex'))

    const contractKit = yield call(getContractKit)

    const attestationsWrapper: AttestationsWrapper = yield call([
      contractKit.contracts,
      contractKit.contracts.getAttestations,
    ])
    const accountsWrapper: AccountsWrapper = yield call([
      contractKit.contracts,
      contractKit.contracts.getAccounts,
    ])

    CeloAnalytics.track(CustomEventNames.verification_setup)

    // Get all relevant info about the account's verification status
    yield put(setVerificationStatus(VerificationStatus.GettingStatus))

    const status: AttestationsStatus = yield call(
      getAttestationsStatus,
      attestationsWrapper,
      account,
      phoneHash
    )

    CeloAnalytics.track(CustomEventNames.verification_get_status)

    if (status.isVerified) {
      yield put(setVerificationStatus(VerificationStatus.Done))
      yield put(setNumberVerified(true))
      return true
    }

    // Mark codes completed in previous attempts
    yield put(completeAttestationCode(NUM_ATTESTATIONS_REQUIRED - status.numAttestationsRemaining))

    yield put(setVerificationStatus(VerificationStatus.RequestingAttestations))
    const attestations: ActionableAttestation[] = yield call(
      requestAndRetrieveAttestations,
      attestationsWrapper,
      phoneHash,
      account,
      status.numAttestationsRemaining
    )

    const issuers = attestations.map((a) => a.issuer)

    // Start listening for manual and/or auto message inputs
    const receiveMessageTask: Task = yield takeEvery(
      Actions.RECEIVE_ATTESTATION_MESSAGE,
      attestationCodeReceiver(attestationsWrapper, phoneHash, account, issuers)
    )

    let autoRetrievalTask: Task | undefined
    if (Platform.OS === 'android') {
      autoRetrievalTask = yield fork(startAutoSmsRetrieval)
    }

    yield put(setVerificationStatus(VerificationStatus.RevealingNumber))
    yield all([
      // Set acccount and data encryption key in contract
      call(setAccount, accountsWrapper, account, dataKey),
      // Request codes for the attestations needed
      call(revealNeededAttestations, attestationsWrapper, account, phoneHashDetails, attestations),
    ])

    receiveMessageTask.cancel()
    if (Platform.OS === 'android' && autoRetrievalTask) {
      autoRetrievalTask.cancel()
    }

    yield put(setVerificationStatus(VerificationStatus.Done))
    yield put(setNumberVerified(true))
    return true
  } catch (error) {
    Logger.error(TAG, 'Error occured during verification flow', error)
    if (error.message in ErrorMessages) {
      yield put(showError(error.message))
    } else {
      yield put(showError(ErrorMessages.VERIFICATION_FAILURE))
    }
    yield put(setVerificationStatus(VerificationStatus.Failed))
    return false
  }
}

interface AttestationsStatus {
  isVerified: boolean // user has sufficiently many attestations?
  numAttestationsRemaining: number // number of attestations still needed
}

// Requests if necessary additional attestations and returns all revealable attetations
export function* requestAndRetrieveAttestations(
  attestationsWrapper: AttestationsWrapper,
  phoneHash: string,
  account: string,
  attestationsRemaining: number
) {
  // The set of attestations we can reveal right now
  let attestations: ActionableAttestation[] = yield call(
    getActionableAttestations,
    attestationsWrapper,
    phoneHash,
    account
  )

  while (attestations.length < attestationsRemaining) {
    // Request any additional attestations beyond the original set
    yield call(
      requestAttestations,
      attestationsWrapper,
      attestationsRemaining - attestations.length,
      phoneHash,
      account
    )

    // Check if we have a sufficient set now by fetching the new total set
    attestations = yield call(getActionableAttestations, attestationsWrapper, phoneHash, account)
  }

  return attestations
}

async function getActionableAttestations(
  attestationsWrapper: AttestationsWrapper,
  phoneHash: string,
  account: string
) {
  CeloAnalytics.track(CustomEventNames.verification_actionable_attestation_start)
  const attestations = await retryAsync(
    attestationsWrapper.getActionableAttestations.bind(attestationsWrapper),
    3,
    [phoneHash, account]
  )
  CeloAnalytics.track(CustomEventNames.verification_actionable_attestation_finish)
  return attestations
}

async function getAttestationsStatus(
  attestationsWrapper: AttestationsWrapper,
  account: string,
  phoneHash: string
): Promise<AttestationsStatus> {
  Logger.debug(TAG + '@getAttestationsStatus', 'Getting verification status from contract')

  const attestationStats = await attestationsWrapper.getAttestationStat(phoneHash, account)
  // Number of complete (verified) attestations
  const numAttestationsCompleted = attestationStats.completed
  // Total number of attestation requests made
  const numAttestationRequests = attestationStats.total
  // Number of attestations remaining to be verified
  const numAttestationsRemaining = NUM_ATTESTATIONS_REQUIRED - numAttestationsCompleted

  Logger.debug(
    TAG + '@getAttestationsStatus',
    `${numAttestationsRemaining} verifications remaining. Total of ${numAttestationRequests} requested.`
  )

  if (numAttestationsRemaining <= 0) {
    Logger.debug(TAG + '@getAttestationsStatus', 'User is already verified')
    return {
      isVerified: true,
      numAttestationsRemaining,
    }
  }

  return {
    isVerified: false,
    numAttestationsRemaining,
  }
}

function* requestAttestations(
  attestationsWrapper: AttestationsWrapper,
  numAttestationsRequestsNeeded: number,
  phoneHash: string,
  account: string
) {
  if (numAttestationsRequestsNeeded <= 0) {
    Logger.debug(`${TAG}@requestNeededAttestations`, 'No additional attestations requests needed')
    return
  }
  CeloAnalytics.track(CustomEventNames.verification_request_attestations)

  const unselectedRequest: UnselectedRequest = yield call(
    [attestationsWrapper, attestationsWrapper.getUnselectedRequest],
    phoneHash,
    account
  )

  if (unselectedRequest.blockNumber === 0) {
    Logger.debug(
      `${TAG}@requestNeededAttestations`,
      `Approving ${numAttestationsRequestsNeeded} new attestations`
    )
    const approveTx: CeloTransactionObject<boolean> = yield call(
      [attestationsWrapper, attestationsWrapper.approveAttestationFee],
      numAttestationsRequestsNeeded
    )

    yield call(sendTransaction, approveTx.txo, account, TAG, 'Approve Attestations')

    Logger.debug(
      `${TAG}@requestNeededAttestations`,
      `Requesting ${numAttestationsRequestsNeeded} new attestations`
    )

    const requestTx: CeloTransactionObject<void> = yield call(
      [attestationsWrapper, attestationsWrapper.request],
      phoneHash,
      numAttestationsRequestsNeeded
    )

    yield call(sendTransaction, requestTx.txo, account, TAG, 'Request Attestations')
  } else {
    Logger.debug(
      `${TAG}@requestNeededAttestations`,
      `Unselected request found, skipping approval/request`
    )
  }

  Logger.debug(`${TAG}@requestNeededAttestations`, 'Waiting for block to select issuer')

  yield call([attestationsWrapper, attestationsWrapper.waitForSelectingIssuers], phoneHash, account)

  Logger.debug(`${TAG}@requestNeededAttestations`, 'Selecting issuer')

  const selectIssuersTx = attestationsWrapper.selectIssuers(phoneHash)

  yield call(sendTransaction, selectIssuersTx.txo, account, TAG, 'Select Issuer')

  CeloAnalytics.track(CustomEventNames.verification_requested_attestations)
}

function attestationCodeReceiver(
  attestationsWrapper: AttestationsWrapper,
  phoneHash: string,
  account: string,
  allIssuers: string[]
) {
  return function*(action: ReceiveAttestationMessageAction) {
    if (!action || !action.message) {
      Logger.error(TAG + '@attestationCodeReceiver', 'Received empty code. Ignoring.')
      return
    }

    try {
      const code = extractAttestationCodeFromMessage(action.message)
      if (!code) {
        throw new Error('No code extracted from message')
      }

      const existingCode = yield call(isCodeAlreadyAccepted, code)
      if (existingCode) {
        Logger.warn(TAG + '@attestationCodeReceiver', 'Code already exists in store, skipping.')
        if (
          CodeInputType.MANUAL === action.inputType ||
          CodeInputType.DEEP_LINK === action.inputType
        ) {
          yield put(showError(ErrorMessages.REPEAT_ATTESTATION_CODE))
        }
        return
      }

      const issuer = yield call(
        [attestationsWrapper, attestationsWrapper.findMatchingIssuer],
        phoneHash,
        account,
        code,
        allIssuers
      )
      if (!issuer) {
        throw new Error('No issuer found for attestion code')
      }

      Logger.debug(TAG + '@attestationCodeReceiver', `Received code for issuer ${issuer}`)

      CeloAnalytics.track(CustomEventNames.verification_validate_code_start, { issuer })
      const isValidRequest = yield call(
        [attestationsWrapper, attestationsWrapper.validateAttestationCode],
        phoneHash,
        account,
        issuer,
        code
      )
      CeloAnalytics.track(CustomEventNames.verification_validate_code_finish, { issuer })

      if (!isValidRequest) {
        throw new Error('Code is not valid')
      }

      yield put(inputAttestationCode({ code, issuer }))
    } catch (error) {
      Logger.error(TAG + '@attestationCodeReceiver', 'Error processing attestation code', error)
      yield put(showError(ErrorMessages.INVALID_ATTESTATION_CODE))
    }
  }
}

function* getCodeForIssuer(issuer: string) {
  const existingCodes: AttestationCode[] = yield select(attestationCodesSelector)
  return existingCodes.find((c) => c.issuer === issuer)
}

function* isCodeAlreadyAccepted(code: string) {
  const existingCodes: AttestationCode[] = yield select(acceptedAttestationCodesSelector)
  return existingCodes.find((c) => c.code === code)
}

function* revealNeededAttestations(
  attestationsWrapper: AttestationsWrapper,
  account: string,
  phoneHashDetails: PhoneNumberHashDetails,
  attestations: ActionableAttestation[]
) {
  Logger.debug(TAG + '@revealNeededAttestations', `Revealing ${attestations.length} attestations`)
  yield all(
    attestations.map((attestation) => {
      return call(
        revealAndCompleteAttestation,
        attestationsWrapper,
        account,
        phoneHashDetails,
        attestation
      )
    })
  )
}

function* revealAndCompleteAttestation(
  attestationsWrapper: AttestationsWrapper,
  account: string,
  phoneHashDetails: PhoneNumberHashDetails,
  attestation: ActionableAttestation
) {
  const issuer = attestation.issuer

  yield call(tryRevealPhoneNumber, attestationsWrapper, account, phoneHashDetails, attestation)

  const code: AttestationCode = yield call(waitForAttestationCode, issuer)

  Logger.debug(TAG + '@revealAttestation', `Completing code for issuer: ${code.issuer}`)

  CeloAnalytics.track(CustomEventNames.verification_complete_attestation, { issuer })

  const completeTx: CeloTransactionObject<void> = yield call(
    [attestationsWrapper, attestationsWrapper.complete],
    phoneHashDetails.phoneHash,
    account,
    code.issuer,
    code.code
  )
  yield call(sendTransaction, completeTx.txo, account, TAG, `Complete ${issuer}`)

  CeloAnalytics.track(CustomEventNames.verification_completed_attestation, { issuer })

  yield put(completeAttestationCode())
  Logger.debug(TAG + '@revealAttestation', `Attestation for issuer ${issuer} completed`)
}

function* tryRevealPhoneNumber(
  attestationsWrapper: AttestationsWrapper,
  account: string,
  phoneHashDetails: PhoneNumberHashDetails,
  attestation: ActionableAttestation
) {
  const issuer = attestation.issuer
  Logger.debug(TAG + '@tryRevealPhoneNumber', `Revealing an attestation for issuer: ${issuer}`)
  CeloAnalytics.track(CustomEventNames.verification_reveal_attestation, { issuer })

  try {
    const response = yield call(
      [attestationsWrapper, attestationsWrapper.revealPhoneNumberToIssuer],
      phoneHashDetails.e164Number,
      account,
      attestation.issuer,
      attestation.attestationServiceURL,
      phoneHashDetails.salt
    )
    if (!response.ok) {
      const body = yield response.json()
      Logger.error(TAG + '@tryRevealPhoneNumber', `Reveal response not okay: ${body.error}`)
      throw new Error(
        `Error revealing to issuer ${attestation.attestationServiceURL}. Status code: ${response.status}`
      )
    }

    Logger.debug(TAG + '@tryRevealPhoneNumber', `Revealing for issuer ${issuer} successful`)
  } catch (error) {
    // This is considered a recoverable error because the user may have received the code in a previous run
    // So instead of propagating the error, we catch it just update status. This will trigger the modal,
    // allowing the user to enter codes manually or skip verification.
    Logger.error(TAG + '@tryRevealPhoneNumber', `Reveal for issuer ${issuer} failed`, error)
    yield put(showError(ErrorMessages.REVEAL_ATTESTATION_FAILURE))
    yield put(setVerificationStatus(VerificationStatus.RevealAttemptFailed))
  }
}

// Get the code from the store if it's already there, otherwise wait for it
function* waitForAttestationCode(issuer: string) {
  Logger.debug(TAG + '@waitForAttestationCode', `Waiting for code for issuer ${issuer}`)
  const code = yield call(getCodeForIssuer, issuer)
  if (code) {
    return code
  }

  while (true) {
    const action: InputAttestationCodeAction = yield take(Actions.INPUT_ATTESTATION_CODE)
    if (action.code.issuer === issuer) {
      return action.code
    }
  }
}

function* setAccount(accountsWrapper: AccountsWrapper, address: string, dataKey: string) {
  Logger.debug(TAG, 'Setting wallet address and public data encryption key')
  const upToDate: boolean = yield call(isAccountUpToDate, accountsWrapper, address, dataKey)
  if (upToDate) {
    return
  }
  const setAccountTx = accountsWrapper.setAccount('', dataKey, address)
  yield call(sendTransaction, setAccountTx.txo, address, TAG, 'Set Wallet Address & DEK')
  CeloAnalytics.track(CustomEventNames.verification_set_account)
}

async function isAccountUpToDate(
  accountsWrapper: AccountsWrapper,
  address: string,
  dataKey: string
) {
  const [currentWalletAddress, currentDEK] = await Promise.all([
    accountsWrapper.getWalletAddress(address),
    // getDataEncryptionKey actually returns a string instead of an array
    accountsWrapper.getDataEncryptionKey(address).then((key) => [key]),
  ])
  return (
    eqAddress(currentWalletAddress, address) && currentDEK && eqAddress(currentDEK.join(), dataKey)
  )
}

export function* revokeVerification() {
  try {
    Logger.debug(TAG + '@revokeVerification', 'Revoking previous verification')

    // TODO: https://github.com/celo-org/celo-monorepo/issues/1830
    yield put(
      showMessage('Revocation not currently supported. Just resetting local verification state')
    )
    yield put(resetVerification())
    yield put(setNumberVerified(false))

    // const account = yield call(getConnectedUnlockedAccount)
    // const [, e164NumberHash]: string[] = yield call(getE164NumberHash)
    // const attestationsWrapper: AttestationsWrapper = yield getattestationsWrapper(web3)
    // const currentAccounts:
    //   | string[]
    //   | undefined = yield attestationsWrapper.methods
    //   .lookupAccountsForIdentifier(e164NumberHash)
    //   .call()
    // if (!currentAccounts) {
    //   Logger.warn(TAG + '@revokeVerification', 'No accounts found for phone number')
    //   return
    // }

    // const index = currentAccounts.map((a) => a.toLowerCase()).indexOf(account)
    // if (index < 0) {
    //   Logger.warn(TAG + '@revokeVerification', 'Account not found')
    //   return
    // }

    // const revokeTx = attestationsWrapper.methods.revoke(e164NumberHash, index)
    // yield call(sendTransaction, revokeTx, account, TAG, 'Revoke attestation')

    // Logger.debug(TAG + '@revokeVerification', 'Done revoking previous verification')
    // Logger.showMessage('Done revoking phone verification')
  } catch (error) {
    Logger.error(TAG + '@revokeVerification', 'Error revoking verification', error)
  }
}<|MERGE_RESOLUTION|>--- conflicted
+++ resolved
@@ -64,35 +64,6 @@
   issuer: string
 }
 
-<<<<<<< HEAD
-export function* checkVerification() {
-  const contractKit = yield call(getContractKit)
-
-  const attestationsWrapper: AttestationsWrapper = yield call([
-    contractKit.contracts,
-    contractKit.contracts.getAttestations,
-  ])
-
-  const account: string = yield call(getConnectedUnlockedAccount)
-  const e164Number: string = yield select(e164NumberSelector)
-
-  const status: AttestationsStatus = yield call(
-    getAttestationsStatus,
-    attestationsWrapper,
-    account,
-    e164Number
-  )
-
-  if (status.isVerified) {
-    yield put(setNumberVerified(true))
-    yield put(setHasSeenVerificationNux(true))
-    return true
-  }
-  return false
-}
-
-=======
->>>>>>> 175d0881
 export function* startVerification() {
   yield put(resetVerification())
   yield call(getConnectedAccount)
