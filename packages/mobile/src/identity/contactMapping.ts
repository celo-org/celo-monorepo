--- conflicted
+++ resolved
@@ -94,113 +94,14 @@
   yield put(setRecipientCache({ ...e164NumberToRecipients, ...otherRecipients }))
 }
 
-<<<<<<< HEAD
-// Lookup addresses for any recipient numbers we haven't checked before
-//   and update the recipients cache once lookup is done
-function* lookupNewRecipients(
-  e164NumberToAddress: E164NumberToAddressType,
-  e164NumberToRecipients: NumberToRecipient,
-  otherRecipients: NumberToRecipient
-) {
-  Logger.debug(TAG, 'Looking up new recipients')
-  // Iterate through all numbers found in recipients and lookup any
-  // numbers we haven't checked before
-  const newE164Numbers: string[] = []
-  const allE164Numbers = Object.keys(e164NumberToRecipients)
-  for (const e164Number of allE164Numbers) {
-    if (e164Number && e164NumberToAddress[e164Number] === undefined) {
-      newE164Numbers.push(e164Number)
-    }
-  }
-
-  if (!newE164Numbers.length) {
-    return Logger.debug(`${TAG}@refreshContactMapping`, 'No new numbers to check')
-  }
-  Logger.debug(TAG, `Total new recipients found: ${newE164Numbers.length}`)
-
-  yield put(incrementImportSyncProgress(allE164Numbers.length - newE164Numbers.length))
-
-  const contractKit = yield call(getContractKit)
-
-  const attestationsWrapper: AttestationsWrapper = yield call([
-    contractKit.contracts,
-    contractKit.contracts.getAttestations,
-  ])
-
-  // If chunk sizes are too large, or number of parallel lookups too high
-  // we see errors from web3. So we break things down and limit parallelization
-  // This is still not perfect, errors due still occur randomly for some chunks
-  const numberChunks = chunk(newE164Numbers, MAPPING_CHUNK_SIZE)
-  const requestChunks = chunk(numberChunks, NUM_PARALLEL_REQUESTS)
-  Logger.debug(
-    TAG,
-    `Lookup up: ${numberChunks.length} number chunks across ${requestChunks.length} request rounds`
-  )
-  for (const requestChunk of requestChunks) {
-    yield all(
-      requestChunk.map((numberChunk) =>
-        call(fetchAndStoreAddressMappings, attestationsWrapper, numberChunk)
-      )
-    )
-  }
-
-  // Now that mappings are updated, update the recipient objects
-  // TODO(Rossy) Consider revisiting the use of addresses in recip objects (to avoid confusion with the maps)
-  const updatedE164NumberToAddress: E164NumberToAddressType = yield select(
-    e164NumberToAddressSelector
-  )
-  for (const newNumber of newE164Numbers) {
-    e164NumberToRecipients[newNumber].address = updatedE164NumberToAddress[newNumber] || undefined
-  }
-
-  yield call(updateRecipientsCache, e164NumberToRecipients, otherRecipients)
-}
-
-async function getAddresses(e164Numbers: string[], attestationsWrapper: AttestationsWrapper) {
-  Logger.debug(TAG, `Get addresses for ${e164Numbers.length} phone numbers`)
-  const phoneHashes = e164Numbers.map((phoneNumber) => getPhoneHash(phoneNumber))
-  const results = await attestationsWrapper.lookupPhoneNumbers(phoneHashes)
-  if (!results) {
-    return null
-  }
-
-  const addresses: Array<string | null> = []
-  for (const hash of phoneHashes) {
-    if (results[hash]) {
-      // TODO(Rossy) Add support for handling multiple addresses per number
-      const addressArray = Object.keys(results[hash])
-      const address = addressArray[addressArray.length - 1]
-      addresses.push(address.toLowerCase())
-    } else {
-      addresses.push(null)
-    }
-  }
-
-  if (!addresses || addresses.length !== e164Numbers.length) {
-    throw new Error('Address lookup length did not match numbers list length')
-  }
-
-  return addresses
-}
-
-const isValidAddress = (address: string) =>
-  typeof address === 'string' && !new BigNumber(address).isZero()
-
-export function* fetchAndStoreAddressMappings(
-  attestationsWrapper: AttestationsWrapper,
-  e164Numbers: string[],
-  incrementSyncProgress = true
-) {
-=======
 export function* fetchPhoneAddresses({ e164Number }: FetchPhoneAddressesAction) {
->>>>>>> 175d0881
   try {
     Logger.debug(TAG + '@fetchPhoneAddresses', `Fetching addresses for number`)
     // Clear existing entries for those numbers so our mapping consumers
     // know new status is pending.
     yield put(updateE164PhoneNumberAddresses({ [e164Number]: undefined }, {}))
 
-    const contractKit = getContractKit()
+    const contractKit = yield call(getContractKit)
     const attestationsWrapper: AttestationsWrapper = yield call([
       contractKit.contracts,
       contractKit.contracts.getAttestations,
@@ -230,21 +131,6 @@
   }
 }
 
-<<<<<<< HEAD
-export function* fetchPhoneAddresses(action: FetchPhoneAddressesAction) {
-  const e164Numbers = action.numbers
-  Logger.debug(TAG + '@fetchPhoneAddresses', `Fetching addresses for ${e164Numbers.length} numbers`)
-  // Clear existing entries for those numbers so our mapping consumers
-  // know new status is pending.
-  const e164NumberToAddressUpdates: any = {}
-  e164Numbers.map((n) => (e164NumberToAddressUpdates[n] = undefined))
-  yield put(updateE164PhoneNumberAddresses(e164NumberToAddressUpdates, {}))
-
-  const contractKit = yield call(getContractKit)
-  const attestationsWrapper: AttestationsWrapper = yield call([
-    contractKit.contracts,
-    contractKit.contracts.getAttestations,
-=======
 function* getAddresses(e164Number: string, attestationsWrapper: AttestationsWrapper) {
   const phoneHashDetails: PhoneNumberHashDetails = yield call(fetchPhoneHashPrivate, e164Number)
   const phoneHash = phoneHashDetails.phoneHash
@@ -252,7 +138,6 @@
   // Map of identifier -> (Map of address -> AttestationStat)
   const results: IdentifierLookupResult = yield call(attestationsWrapper.lookupIdentifiers, [
     phoneHash,
->>>>>>> 175d0881
   ])
 
   if (!results || !results[phoneHash]) {
