import {
  AttestationsWrapper,
  IdentifierLookupResult,
} from '@celo/contractkit/lib/wrappers/Attestations'
import { isValidAddress } from '@celo/utils/src/address'
import { getPhoneHash } from '@celo/utils/src/phoneNumbers'
import BigNumber from 'bignumber.js'
import { MinimalContact } from 'react-native-contacts'
import { call, put, select } from 'redux-saga/effects'
import { setUserContactDetails } from 'src/account/actions'
import { defaultCountryCodeSelector, e164NumberSelector } from 'src/account/selectors'
import { showError } from 'src/alert/actions'
import { ErrorMessages } from 'src/app/ErrorMessages'
import { USE_PHONE_NUMBER_PRIVACY } from 'src/config'
import {
  endImportContacts,
  FetchAddressesAndValidateAction,
  requireSecureSend,
  updateE164PhoneNumberAddresses,
} from 'src/identity/actions'
import { fetchPhoneHashPrivate, PhoneNumberHashDetails } from 'src/identity/privacy'
import {
  AddressToE164NumberType,
  AddressValidationType,
  e164NumberToAddressSelector,
  E164NumberToAddressType,
  SecureSendPhoneNumberMapping,
  secureSendPhoneNumberMappingSelector,
} from 'src/identity/reducer'
import { checkIfValidationRequired } from 'src/identity/secureSend'
import { setRecipientCache } from 'src/recipients/actions'
import { contactsToRecipients, NumberToRecipient } from 'src/recipients/recipient'
import { getAllContacts } from 'src/utils/contacts'
import Logger from 'src/utils/Logger'
import { checkContactsPermission } from 'src/utils/permissions'
import { getContractKit } from 'src/web3/contracts'
import { getConnectedAccount } from 'src/web3/saga'
import { currentAccountSelector } from 'src/web3/selectors'

const TAG = 'identity/contactMapping'

export function* doImportContactsWrapper() {
  yield call(getConnectedAccount)
  try {
    Logger.debug(TAG, 'Importing user contacts')

    yield call(doImportContacts)

    Logger.debug(TAG, 'Done importing user contacts')
    yield put(endImportContacts(true))
  } catch (error) {
    Logger.error(TAG, 'Error importing user contacts', error)
    yield put(showError(ErrorMessages.IMPORT_CONTACTS_FAILED))
    yield put(endImportContacts(false))
  }
}

function* doImportContacts() {
  const result: boolean = yield call(checkContactsPermission)

  if (!result) {
    return Logger.warn(TAG, 'Contact permissions denied. Skipping import.')
  }

  const contacts: MinimalContact[] = yield call(getAllContacts)
  if (!contacts || !contacts.length) {
    return Logger.warn(TAG, 'Empty contacts list. Skipping import.')
  }

  const defaultCountryCode: string = yield select(defaultCountryCodeSelector)
  const recipients = contactsToRecipients(contacts, defaultCountryCode)
  if (!recipients) {
    return Logger.warn(TAG, 'No recipients found')
  }
  const { e164NumberToRecipients, otherRecipients } = recipients

  yield call(updateUserContact, e164NumberToRecipients)

  // We call this here before we've refreshed the contact mapping
  //   so that users can see a recipients list asap
  yield call(updateRecipientsCache, e164NumberToRecipients, otherRecipients)
}

// Find the user's contact among those important and save useful bits
function* updateUserContact(e164NumberToRecipients: NumberToRecipient) {
  Logger.debug(TAG, 'Finding user contact details')
  const e164Number: string = yield select(e164NumberSelector)

  if (!e164Number) {
    return Logger.warn(TAG, 'User phone number not set, cannot find contact info')
  }

  const userRecipient = e164NumberToRecipients[e164Number]
  if (!userRecipient) {
    return Logger.debug(TAG, 'User contact not found among recipients')
  }

  yield put(setUserContactDetails(userRecipient.contactId, userRecipient.thumbnailPath || null))
}

function* updateRecipientsCache(
  e164NumberToRecipients: NumberToRecipient,
  otherRecipients: NumberToRecipient
) {
  Logger.debug(TAG, 'Updating recipients cache')
  yield put(setRecipientCache({ ...e164NumberToRecipients, ...otherRecipients }))
}

export function* fetchAddressesAndValidateSaga({ e164Number }: FetchAddressesAndValidateAction) {
  try {
    Logger.debug(TAG + '@fetchAddressesAndValidate', `Fetching addresses for number`)
    const oldE164NumberToAddress = yield select(e164NumberToAddressSelector)
    const oldAddresses: string[] = oldE164NumberToAddress[e164Number] || []

    // Clear existing entries for those numbers so our mapping consumers know new status is pending.
    yield put(updateE164PhoneNumberAddresses({ [e164Number]: undefined }, {}))

    const contractKit = yield call(getContractKit)
    const attestationsWrapper: AttestationsWrapper = yield call([
      contractKit.contracts,
      contractKit.contracts.getAttestations,
    ])

    const addresses: string[] | null = yield call(getAddresses, e164Number, attestationsWrapper)

    const e164NumberToAddressUpdates: E164NumberToAddressType = {}
    const addressToE164NumberUpdates: AddressToE164NumberType = {}

    if (!addresses) {
      Logger.debug(TAG + '@fetchAddressesAndValidate', `No addresses for number`)
      // Save invalid/0 addresses to avoid checking again
      // null means a contact is unverified, whereas undefined means we haven't checked yet
      e164NumberToAddressUpdates[e164Number] = null
    } else {
      e164NumberToAddressUpdates[e164Number] = addresses
      addresses.map((a) => (addressToE164NumberUpdates[a] = e164Number))
    }

    const userAddress = yield select(currentAccountSelector)
    const secureSendPhoneNumberMapping = yield select(secureSendPhoneNumberMappingSelector)
    const addressValidationType = checkIfValidationRequired(
      oldAddresses,
      addresses,
      userAddress,
      secureSendPhoneNumberMapping,
      e164Number
    )

    if (addressValidationType !== AddressValidationType.NONE) {
      yield put(requireSecureSend(e164Number, addressValidationType))
    }

    yield put(
      updateE164PhoneNumberAddresses(e164NumberToAddressUpdates, addressToE164NumberUpdates)
    )
  } catch (error) {
<<<<<<< HEAD
    Logger.error(TAG + '@fetchPhoneAddresses', `Error fetching addresses`, error)
=======
    Logger.error(TAG + '@fetchAddressesAndValidateSaga', `Error fetching addresses`, error)
>>>>>>> be455b3d
    if (error.message in ErrorMessages) {
      yield put(showError(error.message))
    } else {
      yield put(showError(ErrorMessages.ADDRESS_LOOKUP_FAILURE))
    }
  }
}

function* getAddresses(e164Number: string, attestationsWrapper: AttestationsWrapper) {
  let phoneHash: string
  if (USE_PHONE_NUMBER_PRIVACY) {
    const phoneHashDetails: PhoneNumberHashDetails = yield call(fetchPhoneHashPrivate, e164Number)
    phoneHash = phoneHashDetails.phoneHash
  } else {
    phoneHash = getPhoneHash(e164Number)
  }

  // Map of identifier -> (Map of address -> AttestationStat)
  const results: IdentifierLookupResult = yield call(
    [attestationsWrapper, attestationsWrapper.lookupIdentifiers],
    [phoneHash]
  )

  if (!results || !results[phoneHash]) {
    return null
  }

  const addresses = Object.keys(results[phoneHash]!)
    .filter(isValidNon0Address)
    .map((a) => a.toLowerCase())
  return addresses.length ? addresses : null
}

const isValidNon0Address = (address: string) =>
  typeof address === 'string' && isValidAddress(address) && !new BigNumber(address).isZero()

// Only use with multiple addresses if user has
// gone through SecureSend
export const getAddressFromPhoneNumber = (
  e164Number: string,
  e164NumberToAddress: E164NumberToAddressType,
  secureSendPhoneNumberMapping: SecureSendPhoneNumberMapping
): string | null | undefined => {
  const addresses = e164NumberToAddress[e164Number]

  // If address is null (unverified) or undefined (in the process
  // of being updated) then just return that falsy value
  if (!addresses) {
    return addresses
  }

  // If there are multiple addresses, need to determine which to use
  if (addresses.length > 1) {
    // Check if the user has gone through Secure Send and validated a
    // recipient address
    const validatedAddress = secureSendPhoneNumberMapping[e164Number]
      ? secureSendPhoneNumberMapping[e164Number].address
      : undefined

    // If they have not, they shouldn't have been able to
    // get to this point
    if (!validatedAddress) {
      throw new Error(
        'Multiple addresses but none were validated. Should have routed through Secure Send.'
      )
    }

    return validatedAddress
  }

  // Normal case when there is only one address in the mapping
  return addresses[0]
}<|MERGE_RESOLUTION|>--- conflicted
+++ resolved
@@ -154,11 +154,7 @@
       updateE164PhoneNumberAddresses(e164NumberToAddressUpdates, addressToE164NumberUpdates)
     )
   } catch (error) {
-<<<<<<< HEAD
-    Logger.error(TAG + '@fetchPhoneAddresses', `Error fetching addresses`, error)
-=======
     Logger.error(TAG + '@fetchAddressesAndValidateSaga', `Error fetching addresses`, error)
->>>>>>> be455b3d
     if (error.message in ErrorMessages) {
       yield put(showError(error.message))
     } else {
