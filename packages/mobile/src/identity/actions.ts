--- conflicted
+++ resolved
@@ -442,12 +442,6 @@
 
 export const updateWalletToAccountAddress = (
   walletToAccountAddress: WalletToAccountAddressType
-<<<<<<< HEAD
-): UpdateWalletToAccountAddressAction => ({
-  type: Actions.UPDATE_WALLET_TO_ACCOUNT_ADDRESS,
-  walletToAccountAddress,
-})
-=======
 ): UpdateWalletToAccountAddressAction => {
   const newWalletToAccountAddresses: WalletToAccountAddressType = {}
   const walletAddresses = Object.keys(walletToAccountAddress)
@@ -463,7 +457,6 @@
     walletToAccountAddress: newWalletToAccountAddresses,
   }
 }
->>>>>>> a2dc837b
 
 export const updateE164PhoneNumberSalts = (
   e164NumberToSalt: E164NumberToSaltType
