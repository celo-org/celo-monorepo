--- conflicted
+++ resolved
@@ -247,26 +247,23 @@
           false
         ),
       }
-<<<<<<< HEAD
+    case Actions.UPDATE_ADDRESS_DEK_MAP:
+      return {
+        ...state,
+        addressToDataEncryptionKey: dotProp.set(
+          state.addressToDataEncryptionKey,
+          action.address,
+          action.dataEncryptionKey
+        ),
+      }
     case AccountActions.CLEAR_STORED_ACCOUNT:
       return {
-        // TODO: Make sure these are indeed the things we want to save.
         ...initialState,
         addressToE164Number: state.addressToE164Number,
         e164NumberToAddress: state.e164NumberToAddress,
         e164NumberToSalt: state.e164NumberToSalt,
         matchedContacts: state.matchedContacts,
         secureSendPhoneNumberMapping: state.secureSendPhoneNumberMapping,
-=======
-    case Actions.UPDATE_ADDRESS_DEK_MAP:
-      return {
-        ...state,
-        addressToDataEncryptionKey: dotProp.set(
-          state.addressToDataEncryptionKey,
-          action.address,
-          action.dataEncryptionKey
-        ),
->>>>>>> 84ae9fb3
       }
     default:
       return state
