--- conflicted
+++ resolved
@@ -28,10 +28,7 @@
 import { VerificationStatus } from 'src/identity/types'
 import {
   AttestationCode,
-<<<<<<< HEAD
-=======
   BALANCE_CHECK_TIMEOUT,
->>>>>>> 786c10cb
   doVerificationFlow,
   fetchVerificationState,
   NUM_ATTESTATIONS_REQUIRED,
@@ -343,11 +340,6 @@
         ],
         [select(dataEncryptionKeySelector), mockPrivateDEK],
         [select(isBalanceSufficientForSigRetrievalSelector), false],
-<<<<<<< HEAD
-        [select(verificationStateSelector), mockVerificationStateUnverified],
-      ])
-      .not.put.like({ action: { type: Actions.UPDATE_VERIFICATION_STATE } })
-=======
       ])
       .not.put.like({ action: { type: Actions.UPDATE_VERIFICATION_STATE } })
       .run()
@@ -379,7 +371,6 @@
         ],
       ])
       .not.put.like({ action: { type: Actions.UPDATE_VERIFICATION_STATE } })
->>>>>>> 786c10cb
       .run()
   })
 })
