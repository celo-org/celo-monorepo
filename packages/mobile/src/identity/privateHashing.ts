import { OdisUtils } from '@celo/contractkit'
import { PhoneNumberHashDetails } from '@celo/contractkit/lib/identity/odis/phone-number-identifier'
import { AuthSigner, ServiceContext } from '@celo/contractkit/lib/identity/odis/query'
import { getPhoneHash, isE164Number, PhoneNumberUtils } from '@celo/utils/src/phoneNumbers'
import DeviceInfo from 'react-native-device-info'
import { call, put, select } from 'redux-saga/effects'
import { e164NumberSelector } from 'src/account/selectors'
import { IdentityEvents } from 'src/analytics/Events'
import ValoraAnalytics from 'src/analytics/ValoraAnalytics'
import { ErrorMessages } from 'src/app/ErrorMessages'
import networkConfig from 'src/geth/networkConfig'
import { updateE164PhoneNumberSalts } from 'src/identity/actions'
import { ReactBlsBlindingClient } from 'src/identity/bls-blinding-client'
import {
  e164NumberToSaltSelector,
  E164NumberToSaltType,
  isBalanceSufficientForSigRetrievalSelector,
} from 'src/identity/reducer'
import { isUserBalanceSufficient } from 'src/identity/utils'
import { navigate, navigateBack } from 'src/navigator/NavigationService'
import { Screens } from 'src/navigator/Screens'
import { transferStableToken } from 'src/stableToken/actions'
import { stableTokenBalanceSelector } from 'src/stableToken/reducer'
import { waitForTransactionWithId } from 'src/transactions/saga'
import { newTransactionContext } from 'src/transactions/types'
import Logger from 'src/utils/Logger'
import { getAuthSignerForAccount } from 'src/web3/dataEncryptionKey'
<<<<<<< HEAD
import { getAccount, unlockAccount } from 'src/web3/saga'
import { currentAccountSelector, mtwAddressSelector } from 'src/web3/selectors'
=======
import { getAccount, getAccountAddress, unlockAccount } from 'src/web3/saga'
import { currentAccountSelector } from 'src/web3/selectors'
>>>>>>> a2dc837b

const TAG = 'identity/privateHashing'
export const LOOKUP_GAS_FEE_ESTIMATE = 0.03

// Fetch and cache a phone number's salt and hash
export function* fetchPhoneHashPrivate(e164Number: string) {
  try {
    const details: PhoneNumberHashDetails = yield call(doFetchPhoneHashPrivate, e164Number)
    return details
  } catch (error) {
    if (error.message === ErrorMessages.ODIS_INSUFFICIENT_BALANCE) {
      Logger.error(`${TAG}@fetchPhoneHashPrivate`, 'ODIS insufficient balance', error)
      throw error
    } else if (error.message === ErrorMessages.SALT_QUOTA_EXCEEDED) {
      Logger.error(
        `${TAG}@fetchPhoneHashPrivate`,
        'Salt quota exceeded, navigating to quota purchase screen'
      )
      const quotaPurchaseSuccess: boolean = yield call(navigateToQuotaPurchaseScreen)
      if (quotaPurchaseSuccess) {
        // If quota purchase was successful, try lookup a second time
        const details: PhoneNumberHashDetails = yield call(doFetchPhoneHashPrivate, e164Number)
        return details
      } else {
        throw new Error(ErrorMessages.SALT_QUOTA_EXCEEDED)
      }
    } else {
      Logger.error(`${TAG}@fetchPhoneHashPrivate`, 'Unknown error', error)
      throw new Error(ErrorMessages.SALT_FETCH_FAILURE)
    }
  }
}

/**
 * Retrieve the salt from the cache if present,
 * otherwise query from the service
 */
function* doFetchPhoneHashPrivate(e164Number: string) {
  Logger.debug(`${TAG}@fetchPrivatePhoneHash`, 'Fetching phone hash details')
  const saltCache: E164NumberToSaltType = yield select(e164NumberToSaltSelector)
  const cachedSalt = saltCache[e164Number]

  if (cachedSalt) {
    Logger.debug(`${TAG}@fetchPrivatePhoneHash`, 'Salt was cached')
    const phoneHash = getPhoneHash(e164Number, cachedSalt)
    const cachedDetails: PhoneNumberHashDetails = { e164Number, phoneHash, pepper: cachedSalt }
    return cachedDetails
  }

  Logger.debug(`${TAG}@fetchPrivatePhoneHash`, 'Salt was not cached, fetching')
  const isBalanceSufficientForQuota = yield select(isBalanceSufficientForSigRetrievalSelector)
  if (!isBalanceSufficientForQuota) {
    throw new Error(ErrorMessages.ODIS_INSUFFICIENT_BALANCE)
  }
  const selfPhoneDetails: PhoneNumberHashDetails | undefined = yield call(
    getUserSelfPhoneHashDetails
  )
  const selfPhoneHash = selfPhoneDetails?.phoneHash
  const details: PhoneNumberHashDetails = yield call(getPhoneHashPrivate, e164Number, selfPhoneHash)
  yield put(updateE164PhoneNumberSalts({ [e164Number]: details.pepper }))
  return details
}

// Unlike the getPhoneHash in utils, this leverages the phone number
// privacy service to compute a secure, unique salt for the phone number
// and then appends it before hashing.
function* getPhoneHashPrivate(e164Number: string, selfPhoneHash?: string) {
  if (!isE164Number(e164Number)) {
    throw new Error(ErrorMessages.INVALID_PHONE_NUMBER)
  }

<<<<<<< HEAD
  const mtwAddress: string | null = yield select(mtwAddressSelector)
  const walletAddress: string = yield call(getAccount)
  const accountAddress: string = mtwAddress || walletAddress
=======
  const walletAddress: string = yield call(getAccount)
  const accountAddress: string = yield call(getAccountAddress)
>>>>>>> a2dc837b
  const authSigner: AuthSigner = yield call(getAuthSignerForAccount, accountAddress, walletAddress)

  // Unlock the account if the authentication is signed by the wallet
  if (authSigner.authenticationMethod === OdisUtils.Query.AuthenticationMethod.WALLET_KEY) {
    const success: boolean = yield call(unlockAccount, walletAddress)
    if (!success) {
      throw new Error(ErrorMessages.INCORRECT_PIN)
    }
  }

  const { odisPubKey, odisUrl } = networkConfig
  const serviceContext: ServiceContext = {
    odisUrl,
    odisPubKey,
  }
  const blsBlindingClient = new ReactBlsBlindingClient(odisPubKey)
  try {
    return yield call(
      OdisUtils.PhoneNumberIdentifier.getPhoneNumberIdentifier,
      e164Number,
      accountAddress,
      authSigner,
      serviceContext,
      selfPhoneHash,
      DeviceInfo.getVersion(),
      blsBlindingClient
    )
  } catch (error) {
    if (error.message === ErrorMessages.ODIS_QUOTA_ERROR) {
      throw new Error(ErrorMessages.SALT_QUOTA_EXCEEDED)
    }
    throw error
  }
}

// Get the wallet user's own phone hash details if they're cached
// null otherwise
export function* getUserSelfPhoneHashDetails() {
  const e164Number: string = yield select(e164NumberSelector)
  if (!e164Number) {
    return undefined
  }

  const saltCache: E164NumberToSaltType = yield select(e164NumberToSaltSelector)
  const salt = saltCache[e164Number]

  if (!salt) {
    return undefined
  }

  const details: PhoneNumberHashDetails = {
    e164Number,
    pepper: salt,
    phoneHash: PhoneNumberUtils.getPhoneHash(e164Number, salt),
  }

  return details
}

function* navigateToQuotaPurchaseScreen() {
  try {
    yield new Promise((resolve, reject) => {
      navigate(Screens.PhoneNumberLookupQuota, {
        onBuy: resolve,
        onSkip: () => reject('skipped'),
      })
    })

    const ownAddress: string = yield select(currentAccountSelector)
    const userBalance = yield select(stableTokenBalanceSelector)
    const userBalanceSufficient = isUserBalanceSufficient(userBalance, LOOKUP_GAS_FEE_ESTIMATE)
    if (!userBalanceSufficient) {
      throw Error(ErrorMessages.INSUFFICIENT_BALANCE)
    }

    const context = newTransactionContext(TAG, 'Purchase lookup quota')
    yield put(
      transferStableToken({
        recipientAddress: ownAddress, // send payment to yourself
        amount: '0.01', // one penny
        comment: 'Lookup Quota Purchase',
        context,
      })
    )

    const quotaPurchaseTxSuccess = yield call(waitForTransactionWithId, context.id)
    if (!quotaPurchaseTxSuccess) {
      throw new Error('Purchase tx failed')
    }

    ValoraAnalytics.track(IdentityEvents.phone_number_lookup_purchase_complete)
    Logger.debug(`${TAG}@navigateToQuotaPurchaseScreen`, `Quota purchase successful`)
    navigateBack()
    return true
  } catch (error) {
    if (error === 'skipped') {
      ValoraAnalytics.track(IdentityEvents.phone_number_lookup_purchase_skip)
    } else {
      ValoraAnalytics.track(IdentityEvents.phone_number_lookup_purchase_error, {
        error: error.message,
      })
    }
    Logger.error(
      `${TAG}@navigateToQuotaPurchaseScreen`,
      `Quota purchase cancelled or skipped`,
      error
    )
    navigateBack()
    return false
  }
}<|MERGE_RESOLUTION|>--- conflicted
+++ resolved
@@ -25,13 +25,8 @@
 import { newTransactionContext } from 'src/transactions/types'
 import Logger from 'src/utils/Logger'
 import { getAuthSignerForAccount } from 'src/web3/dataEncryptionKey'
-<<<<<<< HEAD
-import { getAccount, unlockAccount } from 'src/web3/saga'
-import { currentAccountSelector, mtwAddressSelector } from 'src/web3/selectors'
-=======
 import { getAccount, getAccountAddress, unlockAccount } from 'src/web3/saga'
 import { currentAccountSelector } from 'src/web3/selectors'
->>>>>>> a2dc837b
 
 const TAG = 'identity/privateHashing'
 export const LOOKUP_GAS_FEE_ESTIMATE = 0.03
@@ -103,14 +98,8 @@
     throw new Error(ErrorMessages.INVALID_PHONE_NUMBER)
   }
 
-<<<<<<< HEAD
-  const mtwAddress: string | null = yield select(mtwAddressSelector)
-  const walletAddress: string = yield call(getAccount)
-  const accountAddress: string = mtwAddress || walletAddress
-=======
   const walletAddress: string = yield call(getAccount)
   const accountAddress: string = yield call(getAccountAddress)
->>>>>>> a2dc837b
   const authSigner: AuthSigner = yield call(getAuthSignerForAccount, accountAddress, walletAddress)
 
   // Unlock the account if the authentication is signed by the wallet
