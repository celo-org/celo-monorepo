import colors from '@celo/react-components/styles/colors'
import fontStyles, { estimateFontSize } from '@celo/react-components/styles/fonts'
import variables from '@celo/react-components/styles/variables'
import BigNumber from 'bignumber.js'
import * as React from 'react'
<<<<<<< HEAD
import { WithTranslation, withTranslation } from 'react-i18next'
=======
import { WithTranslation } from 'react-i18next'
>>>>>>> 1fba584b
import { StyleSheet, Text, TouchableOpacity, View } from 'react-native'
import { connect } from 'react-redux'
import componentWithAnalytics from 'src/analytics/wrapper'
import CurrencyDisplay from 'src/components/CurrencyDisplay'
import Styles from 'src/components/Styles'
import { ExchangeRatePair } from 'src/exchange/reducer'
import { CURRENCIES, CURRENCY_ENUM } from 'src/geth/consts'
import { startBalanceAutorefresh, stopBalanceAutorefresh } from 'src/home/actions'
import { Namespaces, withTranslation } from 'src/i18n'
import { navigate } from 'src/navigator/NavigationService'
import { Screens } from 'src/navigator/Screens'
import { RootState } from 'src/redux/reducers'
import { getMoneyDisplayValue } from 'src/utils/formatting'

interface StateProps {
  exchangeRatePair: ExchangeRatePair | null
  goldEducationCompleted: boolean
  stableEducationCompleted: boolean
  goldBalance: string | null
  dollarBalance: string | null
}

interface OwnProps {
  testID: string
}

interface DispatchProps {
  startBalanceAutorefresh: typeof startBalanceAutorefresh
  stopBalanceAutorefresh: typeof stopBalanceAutorefresh
}

type Props = StateProps & DispatchProps & WithTranslation & OwnProps

const mapStateToProps = (state: RootState): StateProps => {
  return {
    exchangeRatePair: state.exchange.exchangeRatePair,
    // Disable education for now
    goldEducationCompleted: true, // state.goldToken.educationCompleted,
    stableEducationCompleted: true, // state.stableToken.educationCompleted,
    goldBalance: state.goldToken.balance,
    dollarBalance: state.stableToken.balance,
  }
}

export class AccountOverview extends React.Component<Props> {
  goToGoldTokenEducation = () => {
    navigate(Screens.GoldEducation)
  }

  goToStableTokenEducation = () => {
    navigate(Screens.DollarEducation)
  }

  getFontSize(balance: any, dot: boolean) {
    const numLength = getMoneyDisplayValue(balance).length
    const deviceWidth = variables.width
    const dotOffset = dot ? 15 : 0
    const containerWidth = deviceWidth / 2 - 60 - dotOffset // 60 = padding
    const fontSize = estimateFontSize(36, numLength, containerWidth)
    return fontSize
  }

  componentDidMount() {
    this.props.startBalanceAutorefresh()
  }

  componentWillUnmount() {
    this.props.stopBalanceAutorefresh()
  }

  render() {
    const { t, testID, goldBalance, dollarBalance } = this.props

    return (
      <View testID={testID}>
        <View>
          <View style={style.currencyContainer}>
            <View style={[style.currencyArea, Styles.center]} testID={`${testID}/dollarBalance`}>
              <Text style={[style.currencyLabel, fontStyles.bodySmall]}>
                {t('global:celoDollars') + ' ' + CURRENCIES[CURRENCY_ENUM.DOLLAR].code}
              </Text>
              <TouchableOpacity
                onPress={this.goToStableTokenEducation}
                disabled={this.props.stableEducationCompleted}
                style={[style.education, !this.props.stableEducationCompleted && style.dotOffset]}
              >
                <CurrencyDisplay
                  amount={new BigNumber(dollarBalance || 0)}
                  size={this.getFontSize(dollarBalance, !this.props.stableEducationCompleted)}
                  type={CURRENCY_ENUM.DOLLAR}
                />
              </TouchableOpacity>
            </View>
            <View style={style.line} />
            <View style={[style.currencyArea]} testID={`${testID}/goldBalance`}>
              <Text style={[style.currencyLabel, fontStyles.bodySmall]}>
                {t('global:celoGold') + ' ' + CURRENCIES[CURRENCY_ENUM.GOLD].code}
              </Text>
              <TouchableOpacity
                onPress={this.goToGoldTokenEducation}
                disabled={this.props.goldEducationCompleted}
                style={[style.education, !this.props.goldEducationCompleted && style.dotOffset]}
              >
                <CurrencyDisplay
                  amount={new BigNumber(goldBalance || 0)}
                  size={this.getFontSize(goldBalance, !this.props.goldEducationCompleted)}
                  type={CURRENCY_ENUM.GOLD}
                />
              </TouchableOpacity>
            </View>
          </View>
        </View>
      </View>
    )
  }
}

const style = StyleSheet.create({
  currencyContainer: {
    flexDirection: 'row',
    position: 'relative',
    paddingHorizontal: variables.contentPadding * 2,
    paddingTop: 15,
    paddingBottom: 5,
  },
  line: {
    alignSelf: 'center',
    height: 50,
    width: 1,
    marginTop: 10,
    backgroundColor: colors.darkLightest,
  },
  currencyArea: {
    flex: 1,
    justifyContent: 'center',
    alignItems: 'center',
  },
  nativeBalanceRow: {
    flexDirection: 'row',
  },
  currencyLabel: {
    lineHeight: 30,
  },
  nativeBalance: {
    marginTop: -1,
    marginLeft: 3,
  },
  dollarBalance: {
    color: colors.celoGreen,
  },
  goldBalance: {
    color: colors.celoGold,
  },
  currency: {
    textAlignVertical: 'bottom',
  },
  progressBar: {
    position: 'relative',
  },
  education: {
    flexDirection: 'row',
    alignItems: 'center',
    overflow: 'visible',
  },
  dotOffset: {
    paddingLeft: 10,
  },
  dot: {
    padding: 10,
  },
})

export default componentWithAnalytics(
  connect<StateProps, DispatchProps, OwnProps, RootState>(
    mapStateToProps,
    { startBalanceAutorefresh, stopBalanceAutorefresh }
  )(withTranslation(Namespaces.walletFlow5)(AccountOverview))
)<|MERGE_RESOLUTION|>--- conflicted
+++ resolved
@@ -3,11 +3,7 @@
 import variables from '@celo/react-components/styles/variables'
 import BigNumber from 'bignumber.js'
 import * as React from 'react'
-<<<<<<< HEAD
-import { WithTranslation, withTranslation } from 'react-i18next'
-=======
 import { WithTranslation } from 'react-i18next'
->>>>>>> 1fba584b
 import { StyleSheet, Text, TouchableOpacity, View } from 'react-native'
 import { connect } from 'react-redux'
 import componentWithAnalytics from 'src/analytics/wrapper'
