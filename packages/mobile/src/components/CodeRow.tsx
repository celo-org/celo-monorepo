--- conflicted
+++ resolved
@@ -5,11 +5,7 @@
 import fontStyles from '@celo/react-components/styles/fonts'
 import { componentStyles } from '@celo/react-components/styles/styles'
 import * as React from 'react'
-<<<<<<< HEAD
-import { WithTranslation, withTranslation } from 'react-i18next'
-=======
 import { WithTranslation } from 'react-i18next'
->>>>>>> 1fba584b
 import { ActivityIndicator, StyleSheet, Text, View } from 'react-native'
 import { Namespaces, withTranslation } from 'src/i18n'
 
