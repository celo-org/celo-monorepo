--- conflicted
+++ resolved
@@ -33,12 +33,9 @@
   inputPlaceholderWithClipboardContent?: string
   onInputChange: (value: string) => void
   shouldShowClipboard: (value: string) => boolean
-<<<<<<< HEAD
   multiline?: boolean
   testID?: string
-=======
   style?: StyleProp<ViewStyle>
->>>>>>> 3e2b4957
 }
 
 export default function CodeInput({
@@ -49,12 +46,9 @@
   inputPlaceholderWithClipboardContent,
   onInputChange,
   shouldShowClipboard,
-<<<<<<< HEAD
   multiline,
   testID,
-=======
   style,
->>>>>>> 3e2b4957
 }: Props) {
   const clipboardContent = useClipboard()
 
