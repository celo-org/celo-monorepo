const moment = require('moment')

import Button, { BtnTypes } from '@celo/react-components/components/Button'
import colors from '@celo/react-components/styles/colors'
import { fontStyles } from '@celo/react-components/styles/fonts'
import * as React from 'react'
<<<<<<< HEAD
import { WithTranslation, withTranslation } from 'react-i18next'
=======
import { WithTranslation } from 'react-i18next'
>>>>>>> 1fba584b
import { Image, Platform, StyleSheet, Text, View } from 'react-native'
import * as AndroidOpenSettings from 'react-native-android-open-settings'
import { componentWithAnalytics } from 'src/analytics/wrapper'
import { Namespaces, withTranslation } from 'src/i18n'
import clockIcon from 'src/images/clock-icon.png'
import { navigate } from 'src/navigator/NavigationService'
import { Screens } from 'src/navigator/Screens'
import { getLocalTimezone, getRemoteTime } from 'src/utils/time'

export class SetClock extends React.Component<WithTranslation> {
  static navigationOptions = { header: null }

  goToSettings = () => {
    if (Platform.OS === 'android') {
      return AndroidOpenSettings.dateSettings()
    } else {
      // TODO: Implement Date Setting on iOS
      navigate(Screens.WalletHome)
    }
  }

  render() {
    const { t } = this.props

    return (
      <View style={style.backgroundContainer}>
        <View style={style.header}>
          <Image source={clockIcon} style={style.clockImage} resizeMode="contain" />
          <Text style={[fontStyles.h1, style.time]} testID="SetClockTitle">
            {moment(getRemoteTime()).format('l, LT')}
          </Text>
          <Text style={fontStyles.body} testID="SetClockTitle">
            ({getLocalTimezone()})
          </Text>
        </View>
        <View>
          <Text style={[fontStyles.h1, style.bodyText]} testID="SetClockTitle">
            {t('yourClockIsBroke')}
          </Text>
        </View>
        <View>
          <Text style={[fontStyles.bodySmall, style.instructions]}>{t('adjustYourClock')}</Text>
          <Button
            onPress={this.goToSettings}
            text={t('adjustDate')}
            standard={true}
            type={BtnTypes.PRIMARY}
          />
        </View>
      </View>
    )
  }
}

const style = StyleSheet.create({
  backgroundContainer: {
    backgroundColor: 'white',
    flex: 1,
    flexDirection: 'column',
    justifyContent: 'space-between',
    paddingHorizontal: 20,
  },
  header: {
    marginTop: 60,
    alignItems: 'center',
  },
  clockImage: {
    height: 75,
    marginBottom: 10,
  },
  time: {
    color: colors.dark,
    paddingBottom: 10,
  },
  bodyText: {
    color: colors.darkSecondary,
  },
  instructions: {
    textAlign: 'center',
    color: colors.dark,
  },
})

export default componentWithAnalytics(withTranslation(Namespaces.global)(SetClock))<|MERGE_RESOLUTION|>--- conflicted
+++ resolved
@@ -4,11 +4,7 @@
 import colors from '@celo/react-components/styles/colors'
 import { fontStyles } from '@celo/react-components/styles/fonts'
 import * as React from 'react'
-<<<<<<< HEAD
-import { WithTranslation, withTranslation } from 'react-i18next'
-=======
 import { WithTranslation } from 'react-i18next'
->>>>>>> 1fba584b
 import { Image, Platform, StyleSheet, Text, View } from 'react-native'
 import * as AndroidOpenSettings from 'react-native-android-open-settings'
 import { componentWithAnalytics } from 'src/analytics/wrapper'
