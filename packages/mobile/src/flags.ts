--- conflicted
+++ resolved
@@ -8,11 +8,8 @@
   VERIFICATION_FORNO_RETRY: true,
   CUSD_MOONPAY_ENABLED: false,
   SHOW_CASH_OUT: false,
-<<<<<<< HEAD
   PNP_USE_DEK_FOR_AUTH: false,
-=======
   USE_PHONE_NUMBER_PRIVACY: true,
->>>>>>> 7cb346f6
 }
 
 export const pausedFeatures = {
