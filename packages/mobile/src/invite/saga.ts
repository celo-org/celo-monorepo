import { CeloTransactionObject } from '@celo/contractkit'
import { UnlockableWallet } from '@celo/contractkit/lib/wallets/wallet'
import { privateKeyToAddress } from '@celo/utils/src/address'
import Clipboard from '@react-native-community/clipboard'
import BigNumber from 'bignumber.js'
import { Linking, Platform } from 'react-native'
import DeviceInfo from 'react-native-device-info'
import { asyncRandomBytes } from 'react-native-secure-randombytes'
import SendIntentAndroid from 'react-native-send-intent'
import SendSMS from 'react-native-sms'
import {
  all,
  call,
  delay,
  put,
  race,
  spawn,
  take,
  TakeEffect,
  takeLeading,
} from 'redux-saga/effects'
import { Actions as AccountActions } from 'src/account/actions'
import { showError, showMessage } from 'src/alert/actions'
import { InviteEvents, OnboardingEvents } from 'src/analytics/Events'
import ValoraAnalytics from 'src/analytics/ValoraAnalytics'
import { ErrorMessages } from 'src/app/ErrorMessages'
import { ALERT_BANNER_DURATION, APP_STORE_ID } from 'src/config'
import { transferEscrowedPayment } from 'src/escrow/actions'
import { calculateFee } from 'src/fees/saga'
import { generateShortInviteLink } from 'src/firebase/dynamicLinks'
import { CURRENCY_ENUM, UNLOCK_DURATION } from 'src/geth/consts'
import { refreshAllBalances } from 'src/home/actions'
import i18n from 'src/i18n'
import { updateE164PhoneNumberAddresses } from 'src/identity/actions'
import { fetchPhoneHashPrivate } from 'src/identity/privateHashing'
import {
  Actions,
  InviteBy,
  InviteDetails,
  RedeemInviteAction,
  redeemInviteFailure,
  redeemInviteSuccess,
  SendInviteAction,
  sendInviteFailure,
  sendInviteSuccess,
  SENTINEL_INVITE_COMMENT,
  storeInviteeData,
} from 'src/invite/actions'
import { createInviteCode } from 'src/invite/utils'
import { navigate, navigateHome } from 'src/navigator/NavigationService'
import { Screens } from 'src/navigator/Screens'
import { getPasswordSaga } from 'src/pincode/authentication'
import { getSendTxGas } from 'src/send/saga'
import { fetchDollarBalance, transferStableToken } from 'src/stableToken/actions'
import { createTokenTransferTransaction, fetchTokenBalanceInWeiWithRetry } from 'src/tokens/saga'
import { waitForTransactionWithId } from 'src/transactions/saga'
import { sendTransaction } from 'src/transactions/send'
import { newTransactionContext } from 'src/transactions/types'
import { divideByWei } from 'src/utils/formatting'
import Logger from 'src/utils/Logger'
import { getContractKitAsync, getWallet, getWeb3 } from 'src/web3/contracts'
import { registerAccountDek } from 'src/web3/dataEncryptionKey'
import { getOrCreateAccount, waitWeb3LastBlock } from 'src/web3/saga'

const TAG = 'invite/saga'
export const REDEEM_INVITE_TIMEOUT = 1.5 * 60 * 1000 // 1.5 minutes
export const INVITE_FEE = '0.30'
// TODO: Extract offline gas estimation into an independent library.
// Hardcoding estimate at 1/2 cent. Fees are currently an order of magnitude smaller ($0.0003)
const SEND_TOKEN_FEE_ESTIMATE = new BigNumber(0.005)
// Transfer for invite flow consistently takes 191775 gas. 200k is rounded up from there.
const SEND_TOKEN_GAS_ESTIMATE = 200000

export async function getInviteTxGas(
  account: string,
  currency: CURRENCY_ENUM,
  amount: BigNumber.Value,
  comment: string
) {
  try {
    const contractKit = await getContractKitAsync()
    const escrowContract = await contractKit.contracts.getEscrow()
    return getSendTxGas(account, currency, {
      amount,
      comment,
      recipientAddress: escrowContract.address,
    })
  } catch (error) {
    throw error
  }
}

export async function getInviteFee(
  account: string,
  currency: CURRENCY_ENUM,
  amount: string,
  comment: string
) {
  try {
    const gas = await getInviteTxGas(account, currency, amount, comment)
    return (await calculateFee(gas)).plus(getInvitationVerificationFeeInWei())
  } catch (error) {
    throw error
  }
}

export function getInvitationVerificationFeeInDollars() {
  return new BigNumber(INVITE_FEE)
}

export function getInvitationVerificationFeeInWei() {
  return new BigNumber(INVITE_FEE).multipliedBy(1e18)
}

export async function generateInviteLink(inviteCode: string) {
  let bundleId = DeviceInfo.getBundleId()
  bundleId = bundleId.replace(/\.(debug|dev)$/g, '.alfajores')

  // trying to fetch appStoreId needed to build a dynamic link
  const shortUrl = await generateShortInviteLink({
    link: `https://valoraapp.com/?invite-code=${inviteCode}`,
    appStoreId: APP_STORE_ID,
    bundleId,
  })

  return shortUrl
}

export async function sendSms(toPhone: string, msg: string) {
  return new Promise((resolve, reject) => {
    try {
      if (Platform.OS === 'android') {
        SendIntentAndroid.sendSms(toPhone, msg)
        resolve()
      } else {
        // react-native-sms types are incorrect
        // react-native-sms doesn't seem to work on Xcode emulator but works on device
        // tslint:disable-next-line: no-floating-promises
        SendSMS.send(
          {
            body: msg,
            recipients: [toPhone],
          },
          (completed, cancelled, error) => {
            if (!completed) {
              reject(new Error(`Couldn't send sms: isCancelled: ${cancelled} isError: ${error}`))
            } else {
              resolve()
            }
          }
        )
      }
    } catch (e) {
      reject(e)
    }
  })
}

export function* sendInvite(
  e164Number: string,
  inviteMode: InviteBy,
  amount?: BigNumber,
  currency?: CURRENCY_ENUM
) {
  const escrowIncluded = !!amount
  try {
    ValoraAnalytics.track(InviteEvents.invite_tx_start, { escrowIncluded })
    const web3 = yield call(getWeb3)
    const randomness = yield call(asyncRandomBytes, 64)
    const temporaryWalletAccount = web3.eth.accounts.create(randomness.toString('ascii'))
    const temporaryAddress = temporaryWalletAccount.address
    const inviteCode = createInviteCode(temporaryWalletAccount.privateKey)

    const link = yield call(generateInviteLink, inviteCode)
    const message = i18n.t(
      amount ? 'sendFlow7:inviteSMSWithEscrowedPayment' : 'sendFlow7:inviteSMS',
      {
        code: inviteCode,
        link,
      }
    )

    const inviteDetails: InviteDetails = {
      timestamp: Date.now(),
      e164Number,
      tempWalletAddress: temporaryAddress.toLowerCase(),
      tempWalletPrivateKey: temporaryWalletAccount.privateKey,
      tempWalletRedeemed: false, // no logic in place to toggle this yet
      inviteCode,
      inviteLink: link,
    }

    // Store the Temp Address locally so we know which transactions were invites
    yield put(storeInviteeData(inviteDetails))

    const context = newTransactionContext(TAG, 'Transfer to invite address')
    yield put(
      transferStableToken({
        recipientAddress: temporaryAddress,
        amount: INVITE_FEE,
        comment: SENTINEL_INVITE_COMMENT,
        context,
      })
    )

    yield call(waitForTransactionWithId, context.id)
    ValoraAnalytics.track(InviteEvents.invite_tx_complete, { escrowIncluded })
    Logger.debug(TAG + '@sendInviteSaga', 'Sent money to new wallet')

    // If this invitation has a payment attached to it, send the payment to the escrow.
    if (currency === CURRENCY_ENUM.DOLLAR && amount) {
      yield call(initiateEscrowTransfer, temporaryAddress, e164Number, amount)
    } else {
      Logger.error(TAG, 'Currently only dollar escrow payments are allowed')
    }

    const addressToE164Number = { [temporaryAddress.toLowerCase()]: e164Number }
    yield put(updateE164PhoneNumberAddresses({}, addressToE164Number))
    yield call(navigateToInviteMessageApp, e164Number, inviteMode, message)
  } catch (e) {
    ValoraAnalytics.track(InviteEvents.invite_tx_error, { escrowIncluded, error: e.message })
    Logger.error(TAG, 'Send invite error: ', e)
    throw e
  }
}

function* initiateEscrowTransfer(temporaryAddress: string, e164Number: string, amount: BigNumber) {
  const context = newTransactionContext(TAG, 'Escrow funds')
  try {
    let phoneHash: string
    const phoneHashDetails = yield call(fetchPhoneHashPrivate, e164Number)
    phoneHash = phoneHashDetails.phoneHash
    yield put(transferEscrowedPayment(phoneHash, amount, temporaryAddress, context))
    yield call(waitForTransactionWithId, context.id)
    Logger.debug(TAG + '@sendInviteSaga', 'Escrowed money to new wallet')
  } catch (e) {
    Logger.error(TAG, 'Error sending payment to unverified user: ', e)
    yield put(showError(ErrorMessages.ESCROW_TRANSFER_FAILED))
  }
}

function* navigateToInviteMessageApp(e164Number: string, inviteMode: InviteBy, message: string) {
  try {
    switch (inviteMode) {
      case InviteBy.SMS: {
        ValoraAnalytics.track(InviteEvents.invite_method_sms)
        yield call(sendSms, e164Number, message)
        break
      }
      case InviteBy.WhatsApp: {
        ValoraAnalytics.track(InviteEvents.invite_method_whatsapp)
        yield Linking.openURL(`https://wa.me/${e164Number}?text=${encodeURIComponent(message)}`)
        break
      }
      default:
        throw new Error('Unsupported invite mode type: ' + inviteMode)
    }

    // Wait a little bit so it has time to switch to Sms/WhatsApp before updating the UI
    yield delay(100)
  } catch (error) {
    // Not a critical error, allow saga to proceed
    Logger.error(TAG + '@navigateToInviteMessageApp', `Failed to launch message app ${inviteMode}`)
    ValoraAnalytics.track(InviteEvents.invite_method_error, { error: error.message })
    yield put(showError(ErrorMessages.INVITE_OPEN_APP_FAILED, ALERT_BANNER_DURATION * 1.5))
    // TODO(Rossy): We need a UI for users to review their sent invite codes and
    // redeem them in case they are unused or unsent like this case, see #2639
    // For now just copying the code to the clipboard and notifying user
    Clipboard.setString(message)
  }
}

function* sendInviteSaga(action: SendInviteAction) {
  const { e164Number, inviteMode, amount, currency } = action

  try {
    yield call(sendInvite, e164Number, inviteMode, amount, currency)
    yield put(showMessage(i18n.t('inviteSent', { ns: 'inviteFlow11' }) + ' ' + e164Number))
    navigateHome()
    yield put(sendInviteSuccess())
  } catch (e) {
    Logger.error(TAG, 'Send invite error: ', e)
    yield put(showError(ErrorMessages.INVITE_FAILED))
    yield put(sendInviteFailure(ErrorMessages.INVITE_FAILED))
    navigateHome()
  }
}

export function* redeemInviteSaga({ tempAccountPrivateKey }: RedeemInviteAction) {
  yield call(waitWeb3LastBlock)
  Logger.debug(TAG, 'Starting Redeem Invite')

  const {
    result,
    cancel,
    timeout,
  }: {
    result: { success: true; newAccount: string } | { success: false } | undefined
    cancel: TakeEffect | undefined
    timeout: true | undefined
  } = yield race({
    result: call(doRedeemInvite, tempAccountPrivateKey),
    cancel: take(AccountActions.CANCEL_CREATE_OR_RESTORE_ACCOUNT),
    timeout: delay(REDEEM_INVITE_TIMEOUT),
  })

  if (result?.success === true) {
    Logger.debug(TAG, 'Redeem Invite completed successfully')
    yield put(redeemInviteSuccess())
    yield put(refreshAllBalances())
    navigate(Screens.VerificationEducationScreen)
    // Note: We are ok with this succeeding or failing silently in the background,
    // user will have another chance to register DEK when sending their first tx
    yield spawn(registerAccountDek, result.newAccount)
  } else if (result?.success === false) {
    Logger.debug(TAG, 'Redeem Invite failed')
    yield put(redeemInviteFailure())
  } else if (cancel) {
    ValoraAnalytics.track(OnboardingEvents.invite_redeem_cancel)
    Logger.debug(TAG, 'Redeem Invite cancelled')
  } else if (timeout) {
    Logger.debug(TAG, 'Redeem Invite timed out')
    ValoraAnalytics.track(OnboardingEvents.invite_redeem_timeout)
    yield put(redeemInviteFailure())
    yield put(showError(ErrorMessages.REDEEM_INVITE_TIMEOUT))
  }
}

export function* doRedeemInvite(tempAccountPrivateKey: string) {
  try {
    ValoraAnalytics.track(OnboardingEvents.invite_redeem_start)
    const tempAccount = privateKeyToAddress(tempAccountPrivateKey)
    Logger.debug(TAG + '@doRedeemInvite', 'Invite code contains temp account', tempAccount)

    const [tempAccountBalanceWei, newAccount]: [BigNumber, string] = yield all([
      call(fetchTokenBalanceInWeiWithRetry, CURRENCY_ENUM.DOLLAR, tempAccount),
      call(getOrCreateAccount),
      call(addTempAccountToWallet, tempAccountPrivateKey),
    ])

    if (tempAccountBalanceWei.isLessThanOrEqualTo(0)) {
      ValoraAnalytics.track(OnboardingEvents.invite_redeem_error, {
        error: 'Empty invite',
      })
      yield put(showError(ErrorMessages.EMPTY_INVITE_CODE))
      return { success: false }
    }

    ValoraAnalytics.track(OnboardingEvents.invite_redeem_move_funds_start)
    yield call(
      moveAllFundsFromAccount,
      tempAccount,
      tempAccountBalanceWei,
      newAccount,
      CURRENCY_ENUM.DOLLAR,
      SENTINEL_INVITE_COMMENT
    )
    ValoraAnalytics.track(OnboardingEvents.invite_redeem_move_funds_complete)

    yield put(fetchDollarBalance())
    ValoraAnalytics.track(OnboardingEvents.invite_redeem_complete)
    return { success: true, newAccount }
  } catch (e) {
    Logger.error(TAG + '@doRedeemInvite', 'Failed to redeem invite', e)
    ValoraAnalytics.track(OnboardingEvents.invite_redeem_error, { error: e.message })
    if (e.message in ErrorMessages) {
      yield put(showError(e.message))
    } else {
      yield put(showError(ErrorMessages.REDEEM_INVITE_FAILED))
    }
    return { success: false }
  }
}

<<<<<<< HEAD
export function* skipInvite() {
  yield take(Actions.SKIP_INVITE)
  Logger.debug(TAG + '@skipInvite', 'Skip invite action taken, creating account')
  try {
    ValoraAnalytics.track(OnboardingEvents.invite_redeem_skip_start)
    yield call(getOrCreateAccount)
    // TODO: refactor this, the multiple dispatch calls are somewhat confusing
    // (`setHasSeenVerificationNux` though the user hasn't seen it),
    // we should prefer a more atomic approach with a meaningful action type
    yield put(refreshAllBalances())
    yield put(setHasSeenVerificationNux(true))
    Logger.debug(TAG + '@skipInvite', 'Done skipping invite')
    ValoraAnalytics.track(OnboardingEvents.invite_redeem_skip_complete)
    // navigateHome()
    navigate(Screens.VerificationEducationScreen)
    yield put(skipInviteSuccess())
  } catch (e) {
    Logger.error(TAG, 'Failed to skip invite', e)
    ValoraAnalytics.track(OnboardingEvents.invite_redeem_skip_error, { error: e.message })
    yield put(showError(ErrorMessages.ACCOUNT_SETUP_FAILED))
    yield put(skipInviteFailure())
  }
}

=======
>>>>>>> a2059133
function* addTempAccountToWallet(tempAccountPrivateKey: string) {
  Logger.debug(TAG + '@addTempAccountToWallet', 'Attempting to add temp wallet')
  try {
    // Import account into the local geth node
    const wallet: UnlockableWallet = yield call(getWallet)
    const account = privateKeyToAddress(tempAccountPrivateKey)
    const password: string = yield call(getPasswordSaga, account, false, true)
    const tempAccount = yield call([wallet, wallet.addAccount], tempAccountPrivateKey, password)
    Logger.debug(TAG + '@addTempAccountToWallet', 'Account added', tempAccount)
  } catch (e) {
    if (e.message === ErrorMessages.GETH_ACCOUNT_ALREADY_EXISTS) {
      Logger.warn(TAG + '@addTempAccountToWallet', 'Account already exists, using it')
      return
    }
    Logger.error(TAG + '@addTempAccountToWallet', 'Failed to add account', e)
    throw new Error('Failed to add temp account to wallet')
  }
}

export function* moveAllFundsFromAccount(
  account: string,
  accountBalanceWei: BigNumber,
  toAccount: string,
  currency: CURRENCY_ENUM,
  comment: string
) {
  Logger.debug(TAG + '@moveAllFundsFromAccount', 'Unlocking account')
  const wallet: UnlockableWallet = yield call(getWallet)
  const password: string = yield call(getPasswordSaga, account, false, true)
  yield call([wallet, wallet.unlockAccount], account, password, UNLOCK_DURATION)

  Logger.debug(
    TAG + '@moveAllFundsFromAccount',
    `Temp account balance is ${accountBalanceWei.toString()}. Calculating withdrawal fee`
  )
  const tempAccountBalance = divideByWei(accountBalanceWei)

  // Temporarily hardcoding fee estimate to save time on gas estimation
  const sendTokenFee = SEND_TOKEN_FEE_ESTIMATE
  // const sendTokenFeeInWei: BigNumber = yield call(getSendFee, account, currency, {
  //   recipientAddress: toAccount,
  //   amount: tempAccountBalance,
  //   comment,
  // })
  // // Inflate fee by 10% to harden against minor gas changes
  // const sendTokenFee = divideByWei(sendTokenFeeInWei).times(1.1)

  if (sendTokenFee.isGreaterThanOrEqualTo(tempAccountBalance)) {
    throw new Error('Fee is too large for amount in temp wallet')
  }

  const netSendAmount = tempAccountBalance.minus(sendTokenFee)
  Logger.debug(
    TAG + '@moveAllFundsFromAccount',
    `Withdrawing net amount of ${netSendAmount.toString()}`
  )

  const tx: CeloTransactionObject<boolean> = yield call(createTokenTransferTransaction, currency, {
    recipientAddress: toAccount,
    amount: netSendAmount,
    comment,
  })

  const context = newTransactionContext(TAG, 'Transfer from temp wallet')
  // Temporarily hardcoding gas estimate to save time on estimation
  yield call(
    sendTransaction,
    tx.txo,
    account,
    context,
    SEND_TOKEN_GAS_ESTIMATE,
    AccountActions.CANCEL_CREATE_OR_RESTORE_ACCOUNT
  )
  Logger.debug(TAG + '@moveAllFundsFromAccount', 'Done withdrawal')
}

export function* watchSendInvite() {
  yield takeLeading(Actions.SEND_INVITE, sendInviteSaga)
}

export function* watchRedeemInvite() {
  yield takeLeading(Actions.REDEEM_INVITE, redeemInviteSaga)
}

export function* inviteSaga() {
  yield spawn(watchSendInvite)
  yield spawn(watchRedeemInvite)
  yield spawn(skipInvite)
}<|MERGE_RESOLUTION|>--- conflicted
+++ resolved
@@ -372,33 +372,6 @@
   }
 }
 
-<<<<<<< HEAD
-export function* skipInvite() {
-  yield take(Actions.SKIP_INVITE)
-  Logger.debug(TAG + '@skipInvite', 'Skip invite action taken, creating account')
-  try {
-    ValoraAnalytics.track(OnboardingEvents.invite_redeem_skip_start)
-    yield call(getOrCreateAccount)
-    // TODO: refactor this, the multiple dispatch calls are somewhat confusing
-    // (`setHasSeenVerificationNux` though the user hasn't seen it),
-    // we should prefer a more atomic approach with a meaningful action type
-    yield put(refreshAllBalances())
-    yield put(setHasSeenVerificationNux(true))
-    Logger.debug(TAG + '@skipInvite', 'Done skipping invite')
-    ValoraAnalytics.track(OnboardingEvents.invite_redeem_skip_complete)
-    // navigateHome()
-    navigate(Screens.VerificationEducationScreen)
-    yield put(skipInviteSuccess())
-  } catch (e) {
-    Logger.error(TAG, 'Failed to skip invite', e)
-    ValoraAnalytics.track(OnboardingEvents.invite_redeem_skip_error, { error: e.message })
-    yield put(showError(ErrorMessages.ACCOUNT_SETUP_FAILED))
-    yield put(skipInviteFailure())
-  }
-}
-
-=======
->>>>>>> a2059133
 function* addTempAccountToWallet(tempAccountPrivateKey: string) {
   Logger.debug(TAG + '@addTempAccountToWallet', 'Attempting to add temp wallet')
   try {
