--- conflicted
+++ resolved
@@ -147,16 +147,11 @@
 ) {
   yield call(getConnectedUnlockedAccount)
   try {
-<<<<<<< HEAD
     const contractKit = yield call(getContractKit)
-    const temporaryWalletAccount = contractKit.web3.eth.accounts.create()
-=======
-    const contractKit = getContractKit()
     const randomness = yield call(asyncRandomBytes, 64)
     const temporaryWalletAccount = contractKit.web3.eth.accounts.create(
       randomness.toString('ascii')
     )
->>>>>>> e66093ce
     const temporaryAddress = temporaryWalletAccount.address
     const inviteCode = createInviteCode(temporaryWalletAccount.privateKey)
 
@@ -371,10 +366,6 @@
   if (!fornoMode) {
     yield call(contractKit.web3.eth.personal.unlockAccount, tempAccount, TEMP_PW, 600)
   }
-<<<<<<< HEAD
-  const tempAccountBalance = new BigNumber(web3.utils.fromWei(tempAccountBalanceWei.toString()))
-=======
->>>>>>> e66093ce
 
   Logger.debug(
     TAG + '@withdrawFundsFromTempAccount',
