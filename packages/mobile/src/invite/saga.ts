--- conflicted
+++ resolved
@@ -153,12 +153,8 @@
   currency?: CURRENCY_ENUM
 ) {
   try {
-<<<<<<< HEAD
+    ValoraAnalytics.track(InviteEvents.invite_tx_start)
     const web3 = yield call(getWeb3)
-=======
-    ValoraAnalytics.track(InviteEvents.invite_tx_start)
-    const contractKit = yield call(getContractKit)
->>>>>>> d931c76e
     const randomness = yield call(asyncRandomBytes, 64)
     const temporaryWalletAccount = web3.eth.accounts.create(randomness.toString('ascii'))
     const temporaryAddress = temporaryWalletAccount.address
