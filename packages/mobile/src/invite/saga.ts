import { CeloTransactionObject } from '@celo/communication'
import { privateKeyToAddress } from '@celo/utils/src/address'
import { getPhoneHash } from '@celo/utils/src/phoneNumbers'
<<<<<<< HEAD
import { UnlockableWallet } from '@celo/wallet-base'
=======
import Clipboard from '@react-native-community/clipboard'
>>>>>>> 8283f0ed
import BigNumber from 'bignumber.js'
import { Linking, Platform } from 'react-native'
import DeviceInfo from 'react-native-device-info'
import { asyncRandomBytes } from 'react-native-secure-randombytes'
import SendIntentAndroid from 'react-native-send-intent'
import SendSMS from 'react-native-sms'
import {
  all,
  call,
  delay,
  put,
  race,
  spawn,
  take,
  TakeEffect,
  takeLeading,
} from 'redux-saga/effects'
import { Actions as AccountActions } from 'src/account/actions'
import { showError, showMessage } from 'src/alert/actions'
import { InviteEvents, OnboardingEvents } from 'src/analytics/Events'
import ValoraAnalytics from 'src/analytics/ValoraAnalytics'
import { ErrorMessages } from 'src/app/ErrorMessages'
import { ALERT_BANNER_DURATION, APP_STORE_ID } from 'src/config'
import { transferEscrowedPayment } from 'src/escrow/actions'
import { calculateFee } from 'src/fees/saga'
import { generateShortInviteLink } from 'src/firebase/dynamicLinks'
import { features } from 'src/flags'
import { CURRENCY_ENUM, UNLOCK_DURATION } from 'src/geth/consts'
import { refreshAllBalances } from 'src/home/actions'
import i18n from 'src/i18n'
import { setHasSeenVerificationNux, updateE164PhoneNumberAddresses } from 'src/identity/actions'
import { fetchPhoneHashPrivate } from 'src/identity/privateHashing'
import {
  Actions,
  InviteBy,
  InviteDetails,
  RedeemInviteAction,
  redeemInviteFailure,
  redeemInviteSuccess,
  SendInviteAction,
  sendInviteFailure,
  sendInviteSuccess,
  SENTINEL_INVITE_COMMENT,
  skipInviteFailure,
  skipInviteSuccess,
  storeInviteeData,
} from 'src/invite/actions'
import { createInviteCode } from 'src/invite/utils'
import { navigate, navigateHome } from 'src/navigator/NavigationService'
import { Screens } from 'src/navigator/Screens'
import { getPasswordSaga } from 'src/pincode/authentication'
import { getSendTxGas } from 'src/send/saga'
import { fetchDollarBalance, transferStableToken } from 'src/stableToken/actions'
import { createTokenTransferTransaction, fetchTokenBalanceInWeiWithRetry } from 'src/tokens/saga'
import { waitForTransactionWithId } from 'src/transactions/saga'
import { sendTransaction } from 'src/transactions/send'
import { newTransactionContext } from 'src/transactions/types'
import { divideByWei } from 'src/utils/formatting'
import Logger from 'src/utils/Logger'
import { getContractKitAsync, getWallet, getWeb3 } from 'src/web3/contracts'
import { registerAccountDek } from 'src/web3/dataEncryptionKey'
import { getOrCreateAccount, waitWeb3LastBlock } from 'src/web3/saga'

const TAG = 'invite/saga'
export const REDEEM_INVITE_TIMEOUT = 1.5 * 60 * 1000 // 1.5 minutes
export const INVITE_FEE = '0.30'
// TODO: Extract offline gas estimation into an independent library.
// Hardcoding estimate at 1/2 cent. Fees are currently an order of magnitude smaller ($0.0003)
const SEND_TOKEN_FEE_ESTIMATE = new BigNumber(0.005)
// Transfer for invite flow consistently takes 191775 gas. 200k is rounded up from there.
const SEND_TOKEN_GAS_ESTIMATE = 200000

export async function getInviteTxGas(
  account: string,
  currency: CURRENCY_ENUM,
  amount: BigNumber.Value,
  comment: string
) {
  try {
    const contractKit = await getContractKitAsync()
    const escrowContract = await contractKit.contracts.getEscrow()
    return getSendTxGas(account, currency, {
      amount,
      comment,
      recipientAddress: escrowContract.address,
    })
  } catch (error) {
    throw error
  }
}

export async function getInviteFee(
  account: string,
  currency: CURRENCY_ENUM,
  amount: string,
  comment: string
) {
  try {
    const gas = await getInviteTxGas(account, currency, amount, comment)
    return (await calculateFee(gas)).plus(getInvitationVerificationFeeInWei())
  } catch (error) {
    throw error
  }
}

export function getInvitationVerificationFeeInDollars() {
  return new BigNumber(INVITE_FEE)
}

export function getInvitationVerificationFeeInWei() {
  return new BigNumber(INVITE_FEE).multipliedBy(1e18)
}

export async function generateInviteLink(inviteCode: string) {
  let bundleId = DeviceInfo.getBundleId()
  bundleId = bundleId.replace(/\.(debug|dev)$/g, '.alfajores')

  // trying to fetch appStoreId needed to build a dynamic link
  const shortUrl = await generateShortInviteLink({
    link: `https://valoraapp.com/?invite-code=${inviteCode}`,
    appStoreId: APP_STORE_ID,
    bundleId,
  })

  return shortUrl
}

export async function sendSms(toPhone: string, msg: string) {
  return new Promise((resolve, reject) => {
    try {
      if (Platform.OS === 'android') {
        SendIntentAndroid.sendSms(toPhone, msg)
        resolve()
      } else {
        // react-native-sms types are incorrect
        // react-native-sms doesn't seem to work on Xcode emulator but works on device
        // tslint:disable-next-line: no-floating-promises
        SendSMS.send(
          {
            body: msg,
            recipients: [toPhone],
          },
          (completed, cancelled, error) => {
            if (!completed) {
              reject(new Error(`Couldn't send sms: isCancelled: ${cancelled} isError: ${error}`))
            } else {
              resolve()
            }
          }
        )
      }
    } catch (e) {
      reject(e)
    }
  })
}

export function* sendInvite(
  e164Number: string,
  inviteMode: InviteBy,
  amount?: BigNumber,
  currency?: CURRENCY_ENUM
) {
  const escrowIncluded = !!amount
  try {
    ValoraAnalytics.track(InviteEvents.invite_tx_start, { escrowIncluded })
    const web3 = yield call(getWeb3)
    const randomness = yield call(asyncRandomBytes, 64)
    const temporaryWalletAccount = web3.eth.accounts.create(randomness.toString('ascii'))
    const temporaryAddress = temporaryWalletAccount.address
    const inviteCode = createInviteCode(temporaryWalletAccount.privateKey)

    const link = yield call(generateInviteLink, inviteCode)
    const message = i18n.t(
      amount ? 'sendFlow7:inviteSMSWithEscrowedPayment' : 'sendFlow7:inviteSMS',
      {
        code: inviteCode,
        link,
      }
    )

    const inviteDetails: InviteDetails = {
      timestamp: Date.now(),
      e164Number,
      tempWalletAddress: temporaryAddress.toLowerCase(),
      tempWalletPrivateKey: temporaryWalletAccount.privateKey,
      tempWalletRedeemed: false, // no logic in place to toggle this yet
      inviteCode,
      inviteLink: link,
    }

    // Store the Temp Address locally so we know which transactions were invites
    yield put(storeInviteeData(inviteDetails))

    const context = newTransactionContext(TAG, 'Transfer to invite address')
    yield put(
      transferStableToken({
        recipientAddress: temporaryAddress,
        amount: INVITE_FEE,
        comment: SENTINEL_INVITE_COMMENT,
        context,
      })
    )

    yield call(waitForTransactionWithId, context.id)
    ValoraAnalytics.track(InviteEvents.invite_tx_complete, { escrowIncluded })
    Logger.debug(TAG + '@sendInviteSaga', 'Sent money to new wallet')

    // If this invitation has a payment attached to it, send the payment to the escrow.
    if (currency === CURRENCY_ENUM.DOLLAR && amount) {
      yield call(initiateEscrowTransfer, temporaryAddress, e164Number, amount)
    } else {
      Logger.error(TAG, 'Currently only dollar escrow payments are allowed')
    }

    const addressToE164Number = { [temporaryAddress.toLowerCase()]: e164Number }
    yield put(updateE164PhoneNumberAddresses({}, addressToE164Number))
    yield call(navigateToInviteMessageApp, e164Number, inviteMode, message)
  } catch (e) {
    ValoraAnalytics.track(InviteEvents.invite_tx_error, { escrowIncluded, error: e.message })
    Logger.error(TAG, 'Send invite error: ', e)
    throw e
  }
}

function* initiateEscrowTransfer(temporaryAddress: string, e164Number: string, amount: BigNumber) {
  const context = newTransactionContext(TAG, 'Escrow funds')
  try {
    let phoneHash: string
    if (features.USE_PHONE_NUMBER_PRIVACY) {
      const phoneHashDetails = yield call(fetchPhoneHashPrivate, e164Number)
      phoneHash = phoneHashDetails.phoneHash
    } else {
      phoneHash = getPhoneHash(e164Number)
    }
    yield put(transferEscrowedPayment(phoneHash, amount, temporaryAddress, context))
    yield call(waitForTransactionWithId, context.id)
    Logger.debug(TAG + '@sendInviteSaga', 'Escrowed money to new wallet')
  } catch (e) {
    Logger.error(TAG, 'Error sending payment to unverified user: ', e)
    yield put(showError(ErrorMessages.ESCROW_TRANSFER_FAILED))
  }
}

function* navigateToInviteMessageApp(e164Number: string, inviteMode: InviteBy, message: string) {
  try {
    switch (inviteMode) {
      case InviteBy.SMS: {
        ValoraAnalytics.track(InviteEvents.invite_method_sms)
        yield call(sendSms, e164Number, message)
        break
      }
      case InviteBy.WhatsApp: {
        ValoraAnalytics.track(InviteEvents.invite_method_whatsapp)
        yield Linking.openURL(`https://wa.me/${e164Number}?text=${encodeURIComponent(message)}`)
        break
      }
      default:
        throw new Error('Unsupported invite mode type: ' + inviteMode)
    }

    // Wait a little bit so it has time to switch to Sms/WhatsApp before updating the UI
    yield delay(100)
  } catch (error) {
    // Not a critical error, allow saga to proceed
    Logger.error(TAG + '@navigateToInviteMessageApp', `Failed to launch message app ${inviteMode}`)
    ValoraAnalytics.track(InviteEvents.invite_method_error, { error: error.message })
    yield put(showError(ErrorMessages.INVITE_OPEN_APP_FAILED, ALERT_BANNER_DURATION * 1.5))
    // TODO(Rossy): We need a UI for users to review their sent invite codes and
    // redeem them in case they are unused or unsent like this case, see #2639
    // For now just copying the code to the clipboard and notifying user
    Clipboard.setString(message)
  }
}

function* sendInviteSaga(action: SendInviteAction) {
  const { e164Number, inviteMode, amount, currency } = action

  try {
    yield call(sendInvite, e164Number, inviteMode, amount, currency)
    yield put(showMessage(i18n.t('inviteSent', { ns: 'inviteFlow11' }) + ' ' + e164Number))
    navigateHome()
    yield put(sendInviteSuccess())
  } catch (e) {
    Logger.error(TAG, 'Send invite error: ', e)
    yield put(showError(ErrorMessages.INVITE_FAILED))
    yield put(sendInviteFailure(ErrorMessages.INVITE_FAILED))
    navigateHome()
  }
}

export function* redeemInviteSaga({ tempAccountPrivateKey }: RedeemInviteAction) {
  yield call(waitWeb3LastBlock)
  Logger.debug(TAG, 'Starting Redeem Invite')

  const {
    result,
    cancel,
    timeout,
  }: {
    result: { success: true; newAccount: string } | { success: false } | undefined
    cancel: TakeEffect | undefined
    timeout: true | undefined
  } = yield race({
    result: call(doRedeemInvite, tempAccountPrivateKey),
    cancel: take(AccountActions.CANCEL_CREATE_OR_RESTORE_ACCOUNT),
    timeout: delay(REDEEM_INVITE_TIMEOUT),
  })

  if (result?.success === true) {
    Logger.debug(TAG, 'Redeem Invite completed successfully')
    yield put(redeemInviteSuccess())
    yield put(refreshAllBalances())
    navigate(Screens.VerificationEducationScreen)
    // Note: We are ok with this succeeding or failing silently in the background,
    // user will have another chance to register DEK when sending their first tx
    yield spawn(registerAccountDek, result.newAccount)
  } else if (result?.success === false) {
    Logger.debug(TAG, 'Redeem Invite failed')
    yield put(redeemInviteFailure())
  } else if (cancel) {
    ValoraAnalytics.track(OnboardingEvents.invite_redeem_cancel)
    Logger.debug(TAG, 'Redeem Invite cancelled')
  } else if (timeout) {
    Logger.debug(TAG, 'Redeem Invite timed out')
    ValoraAnalytics.track(OnboardingEvents.invite_redeem_timeout)
    yield put(redeemInviteFailure())
    yield put(showError(ErrorMessages.REDEEM_INVITE_TIMEOUT))
  }
}

export function* doRedeemInvite(tempAccountPrivateKey: string) {
  try {
    ValoraAnalytics.track(OnboardingEvents.invite_redeem_start)
    const tempAccount = privateKeyToAddress(tempAccountPrivateKey)
    Logger.debug(TAG + '@doRedeemInvite', 'Invite code contains temp account', tempAccount)

    const [tempAccountBalanceWei, newAccount]: [BigNumber, string] = yield all([
      call(fetchTokenBalanceInWeiWithRetry, CURRENCY_ENUM.DOLLAR, tempAccount),
      call(getOrCreateAccount),
      call(addTempAccountToWallet, tempAccountPrivateKey),
    ])

    if (tempAccountBalanceWei.isLessThanOrEqualTo(0)) {
      ValoraAnalytics.track(OnboardingEvents.invite_redeem_error, {
        error: 'Empty invite',
      })
      yield put(showError(ErrorMessages.EMPTY_INVITE_CODE))
      return { success: false }
    }

    ValoraAnalytics.track(OnboardingEvents.invite_redeem_move_funds_start)
    yield call(
      moveAllFundsFromAccount,
      tempAccount,
      tempAccountBalanceWei,
      newAccount,
      CURRENCY_ENUM.DOLLAR,
      SENTINEL_INVITE_COMMENT
    )
    ValoraAnalytics.track(OnboardingEvents.invite_redeem_move_funds_complete)

    yield put(fetchDollarBalance())
    ValoraAnalytics.track(OnboardingEvents.invite_redeem_complete)
    return { success: true, newAccount }
  } catch (e) {
    Logger.error(TAG + '@doRedeemInvite', 'Failed to redeem invite', e)
    ValoraAnalytics.track(OnboardingEvents.invite_redeem_error, { error: e.message })
    if (e.message in ErrorMessages) {
      yield put(showError(e.message))
    } else {
      yield put(showError(ErrorMessages.REDEEM_INVITE_FAILED))
    }
    return { success: false }
  }
}

export function* skipInvite() {
  yield take(Actions.SKIP_INVITE)
  Logger.debug(TAG + '@skipInvite', 'Skip invite action taken, creating account')
  try {
    ValoraAnalytics.track(OnboardingEvents.invite_redeem_skip_start)
    yield call(getOrCreateAccount)
    // TODO: refactor this, the multiple dispatch calls are somewhat confusing
    // (`setHasSeenVerificationNux` though the user hasn't seen it),
    // we should prefer a more atomic approach with a meaningful action type
    yield put(refreshAllBalances())
    yield put(setHasSeenVerificationNux(true))
    Logger.debug(TAG + '@skipInvite', 'Done skipping invite')
    ValoraAnalytics.track(OnboardingEvents.invite_redeem_skip_complete)
    navigateHome()
    yield put(skipInviteSuccess())
  } catch (e) {
    Logger.error(TAG, 'Failed to skip invite', e)
    ValoraAnalytics.track(OnboardingEvents.invite_redeem_skip_error, { error: e.message })
    yield put(showError(ErrorMessages.ACCOUNT_SETUP_FAILED))
    yield put(skipInviteFailure())
  }
}

function* addTempAccountToWallet(tempAccountPrivateKey: string) {
  Logger.debug(TAG + '@addTempAccountToWallet', 'Attempting to add temp wallet')
  try {
    // Import account into the local geth node
    const wallet: UnlockableWallet = yield call(getWallet)
    const account = privateKeyToAddress(tempAccountPrivateKey)
    const password: string = yield call(getPasswordSaga, account, false, true)
    const tempAccount = yield call([wallet, wallet.addAccount], tempAccountPrivateKey, password)
    Logger.debug(TAG + '@addTempAccountToWallet', 'Account added', tempAccount)
  } catch (e) {
    if (e.message === ErrorMessages.GETH_ACCOUNT_ALREADY_EXISTS) {
      Logger.warn(TAG + '@addTempAccountToWallet', 'Account already exists, using it')
      return
    }
    Logger.error(TAG + '@addTempAccountToWallet', 'Failed to add account', e)
    throw new Error('Failed to add temp account to wallet')
  }
}

export function* moveAllFundsFromAccount(
  account: string,
  accountBalanceWei: BigNumber,
  toAccount: string,
  currency: CURRENCY_ENUM,
  comment: string
) {
  Logger.debug(TAG + '@moveAllFundsFromAccount', 'Unlocking account')
  const wallet: UnlockableWallet = yield call(getWallet)
  const password: string = yield call(getPasswordSaga, account, false, true)
  yield call([wallet, wallet.unlockAccount], account, password, UNLOCK_DURATION)

  Logger.debug(
    TAG + '@moveAllFundsFromAccount',
    `Temp account balance is ${accountBalanceWei.toString()}. Calculating withdrawal fee`
  )
  const tempAccountBalance = divideByWei(accountBalanceWei)

  // Temporarily hardcoding fee estimate to save time on gas estimation
  const sendTokenFee = SEND_TOKEN_FEE_ESTIMATE
  // const sendTokenFeeInWei: BigNumber = yield call(getSendFee, account, currency, {
  //   recipientAddress: toAccount,
  //   amount: tempAccountBalance,
  //   comment,
  // })
  // // Inflate fee by 10% to harden against minor gas changes
  // const sendTokenFee = divideByWei(sendTokenFeeInWei).times(1.1)

  if (sendTokenFee.isGreaterThanOrEqualTo(tempAccountBalance)) {
    throw new Error('Fee is too large for amount in temp wallet')
  }

  const netSendAmount = tempAccountBalance.minus(sendTokenFee)
  Logger.debug(
    TAG + '@moveAllFundsFromAccount',
    `Withdrawing net amount of ${netSendAmount.toString()}`
  )

  const tx: CeloTransactionObject<boolean> = yield call(createTokenTransferTransaction, currency, {
    recipientAddress: toAccount,
    amount: netSendAmount,
    comment,
  })

  const context = newTransactionContext(TAG, 'Transfer from temp wallet')
  // Temporarily hardcoding gas estimate to save time on estimation
  yield call(
    sendTransaction,
    tx.txo,
    account,
    context,
    SEND_TOKEN_GAS_ESTIMATE,
    AccountActions.CANCEL_CREATE_OR_RESTORE_ACCOUNT
  )
  Logger.debug(TAG + '@moveAllFundsFromAccount', 'Done withdrawal')
}

export function* watchSendInvite() {
  yield takeLeading(Actions.SEND_INVITE, sendInviteSaga)
}

export function* watchRedeemInvite() {
  yield takeLeading(Actions.REDEEM_INVITE, redeemInviteSaga)
}

export function* inviteSaga() {
  yield spawn(watchSendInvite)
  yield spawn(watchRedeemInvite)
  yield spawn(skipInvite)
}<|MERGE_RESOLUTION|>--- conflicted
+++ resolved
@@ -1,11 +1,8 @@
 import { CeloTransactionObject } from '@celo/communication'
 import { privateKeyToAddress } from '@celo/utils/src/address'
 import { getPhoneHash } from '@celo/utils/src/phoneNumbers'
-<<<<<<< HEAD
 import { UnlockableWallet } from '@celo/wallet-base'
-=======
 import Clipboard from '@react-native-community/clipboard'
->>>>>>> 8283f0ed
 import BigNumber from 'bignumber.js'
 import { Linking, Platform } from 'react-native'
 import DeviceInfo from 'react-native-device-info'
