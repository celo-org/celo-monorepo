--- conflicted
+++ resolved
@@ -192,11 +192,7 @@
                 <UseBackToWelcomeScreen
                   backAnalyticsEvents={[OnboardingEvents.create_account_cancel]}
                 />
-<<<<<<< HEAD
-                <DevSkipButton nextScreen={Screens.VerificationEducationScreen} />
-=======
                 <DevSkipButton onSkip={this.skipInvite} />
->>>>>>> 786c10cb
                 <KeyboardAwareScrollView
                   style={headerHeight ? { marginTop: headerHeight } : undefined}
                   contentContainerStyle={[
