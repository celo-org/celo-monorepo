--- conflicted
+++ resolved
@@ -4,11 +4,7 @@
 import colors from '@celo/react-components/styles/colors'
 import fontStyles from '@celo/react-components/styles/fonts'
 import * as React from 'react'
-<<<<<<< HEAD
-import { WithTranslation, withTranslation } from 'react-i18next'
-=======
 import { WithTranslation } from 'react-i18next'
->>>>>>> 1fba584b
 import { ActivityIndicator, Clipboard, StyleSheet, Text, View } from 'react-native'
 import SafeAreaView from 'react-native-safe-area-view'
 import { connect } from 'react-redux'
@@ -94,7 +90,7 @@
   }
 
   onPressContinue = () => {
-    navigate(Screens.VerificationEducationScreen)
+    navigate(Screens.ImportContacts)
   }
 
   onPressGoToFaucet = () => {
@@ -137,7 +133,7 @@
           keyboardShouldPersistTaps={'always'}
         >
           <View>
-            <DevSkipButton nextScreen={Screens.VerificationEducationScreen} />
+            <DevSkipButton nextScreen={Screens.ImportContacts} />
             <Text style={styles.h1} testID={'InviteCodeTitle'}>
               {t('inviteCodeText.title')}
             </Text>
