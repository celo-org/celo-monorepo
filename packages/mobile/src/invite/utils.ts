<<<<<<< HEAD
import { sanitizeBase64 } from '@celo/contractkit'
import URLSearchParamsReal from '@ungap/url-search-params'
import RNInstallReferrer from 'react-native-install-referrer'
import Logger from 'src/utils/Logger'
=======
import { sanitizeBase64 } from '@celo/walletkit'
>>>>>>> 517f86c7

export const createInviteCode = (privateKey: string) => {
  // TODO(Rossy) we need some scheme to encrypt this PK
  // Buffer.from doesn't expect a 0x for hex input
  const privateKeyHex = privateKey.substring(2)
  return Buffer.from(privateKeyHex, 'hex').toString('base64')
}

// exported for testing
export const extractInviteCode = (inviteFieldInput: string) => {
  const sanitizedCode = sanitizeBase64(inviteFieldInput)
  const regex = new RegExp('([0-9A-Za-z/\\+\\-\\_]*=)')
  const matches = sanitizedCode.match(regex)
  if (matches == null || matches.length === 0) {
    return null
  }
  return '0x' + Buffer.from(matches[0], 'base64').toString('hex')
}

// TODO(cmcewen): Consider web3 utils
export const isValidPrivateKey = (hexEncodedPrivateKey: string): boolean => {
  // First two chars are 0x
  if (hexEncodedPrivateKey.length !== 64 + 2) {
    return false
  }
  if (!hexEncodedPrivateKey.startsWith('0x')) {
    return false
  }
  return true
}

export function extractValidInviteCode(inviteFieldInput: string) {
  const inviteCode = extractInviteCode(inviteFieldInput)
  if (inviteCode == null || !isValidPrivateKey(inviteCode)) {
    return null
  } else {
    return inviteCode
  }
}

interface ReferrerData {
  clickTimestamp: string
  installReferrer: string
  installTimestamp: string
}

interface ReferrerDataError {
  message: string
}

export const getInviteCodeFromReferrerData = async () => {
  const referrerData: ReferrerData | ReferrerDataError = await RNInstallReferrer.getReferrer()
  Logger.info(
    'invite/utils/getInviteCodeFromReferrerData',
    'Referrer Data: ' + JSON.stringify(referrerData)
  )
  if (referrerData && referrerData.hasOwnProperty('installReferrer')) {
    const params = new URLSearchParamsReal(
      decodeURIComponent((referrerData as ReferrerData).installReferrer)
    )
    const inviteCode = params.get('invite-code')
    if (inviteCode) {
      return inviteCode.replace(' ', '+')
    }
  }
  return null
}<|MERGE_RESOLUTION|>--- conflicted
+++ resolved
@@ -1,11 +1,7 @@
-<<<<<<< HEAD
-import { sanitizeBase64 } from '@celo/contractkit'
+import { sanitizeBase64 } from '@celo/walletkit'
 import URLSearchParamsReal from '@ungap/url-search-params'
 import RNInstallReferrer from 'react-native-install-referrer'
 import Logger from 'src/utils/Logger'
-=======
-import { sanitizeBase64 } from '@celo/walletkit'
->>>>>>> 517f86c7
 
 export const createInviteCode = (privateKey: string) => {
   // TODO(Rossy) we need some scheme to encrypt this PK
