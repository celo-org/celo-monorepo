import Button, { BtnTypes } from '@celo/react-components/components/Button'
import PhoneNumberInput from '@celo/react-components/components/PhoneNumberInput'
import TextButton from '@celo/react-components/components/TextButton'
import colors from '@celo/react-components/styles/colors'
import fontStyles from '@celo/react-components/styles/fonts'
import { Spacing } from '@celo/react-components/styles/styles'
import { Countries } from '@celo/utils/src/countries'
import { getE164DisplayNumber, getRegionCode } from '@celo/utils/src/phoneNumbers'
import { useFocusEffect } from '@react-navigation/native'
import { StackScreenProps, useHeaderHeight } from '@react-navigation/stack'
import React, { useCallback, useEffect, useMemo, useState } from 'react'
import { useTranslation } from 'react-i18next'
import { ActivityIndicator, ScrollView, StyleSheet, Text, View } from 'react-native'
import Modal from 'react-native-modal'
import { useSafeAreaInsets } from 'react-native-safe-area-context'
import { useDispatch, useSelector } from 'react-redux'
import { e164NumberSelector } from 'src/account/selectors'
import { setNumberVerified } from 'src/app/actions'
import { numberVerifiedSelector } from 'src/app/selectors'
import BackButton from 'src/components/BackButton'
import { RECAPTCHA_SITE_KEY, WEB_LINK } from 'src/config'
import i18n, { Namespaces } from 'src/i18n'
import {
  feelessFetchVerificationState,
  feelessStartVerification,
  fetchVerificationState,
  setCaptchaToken,
  setHasSeenVerificationNux,
  startVerification,
} from 'src/identity/actions'
import { feelessVerificationStateSelector, verificationStateSelector } from 'src/identity/reducer'
import { NUM_ATTESTATIONS_REQUIRED } from 'src/identity/verification'
import { HeaderTitleWithSubtitle, nuxNavigationOptions } from 'src/navigator/Headers'
import { navigateHome } from 'src/navigator/NavigationService'
import { Screens } from 'src/navigator/Screens'
import { TopBarTextButton } from 'src/navigator/TopBarButton'
import { StackParamList } from 'src/navigator/types'
import Logger from 'src/utils/Logger'
import GoogleReCaptcha from 'src/verify/safety/GoogleReCaptcha'
import VerificationLearnMoreDialog from 'src/verify/VerificationLearnMoreDialog'
import VerificationSkipDialog from 'src/verify/VerificationSkipDialog'

type ScreenProps = StackScreenProps<StackParamList, Screens.VerificationEducationScreen>

type Props = ScreenProps

function VerificationEducationScreen({ route, navigation }: Props) {
  const showSkipDialog = route.params?.showSkipDialog || false
  const [showLearnMoreDialog, setShowLearnMoreDialog] = useState(false)
  const [isCaptchaVisible, setIsCaptchaVisible] = useState(false)
  // const [, setSafetyNetAttestation] = useState()
  const e164PhoneNumber = useSelector(e164NumberSelector)
  const { t } = useTranslation(Namespaces.onboarding)
  const dispatch = useDispatch()
  const headerHeight = useHeaderHeight()
  const insets = useSafeAreaInsets()
  const numberVerified = useSelector(numberVerifiedSelector)
  const partOfOnboarding = !route.params?.hideOnboardingStep

  const verificationState = useSelector(verificationStateSelector)
  const feelessVerificationState = useSelector(feelessVerificationStateSelector)
  const tryFeeless = feelessVerificationState.komenci.serviceAvailable
  const relevantVerificationState = tryFeeless ? feelessVerificationState : verificationState
  const { actionableAttestations, status } = relevantVerificationState
  const { numAttestationsRemaining } = status
  const withoutRevealing = actionableAttestations.length >= numAttestationsRemaining

  const country = useMemo(() => {
    const regionCode = getRegionCode(e164PhoneNumber || '')
    const countries = new Countries(i18n.language)
    return countries.getCountryByCodeAlpha2(regionCode || '')
  }, [e164PhoneNumber, i18n.language])

  useEffect(() => {
    if (verificationState.status.isVerified || feelessVerificationState.status.isVerified) {
      dispatch(setNumberVerified(true))
    }
  }, [verificationState.status.isVerified, feelessVerificationState.status.isVerified])

  useFocusEffect(
    // useCallback is needed here: https://bit.ly/2G0WKTJ
    useCallback(() => {
<<<<<<< HEAD
      dispatch(fetchVerificationState())
      dispatch(feelessFetchVerificationState())
=======
      dispatch(fetchVerificationState(!partOfOnboarding))
>>>>>>> 623dce00
    }, [])
  )

  const onStartVerification = () => {
    dispatch(setHasSeenVerificationNux(true))
    if (tryFeeless) {
      dispatch(feelessStartVerification(withoutRevealing))
    } else {
      dispatch(startVerification(withoutRevealing))
    }
  }

  const onPressStart = async () => {
    const { sessionActive } = feelessVerificationState.komenci

    if (tryFeeless && !sessionActive) {
      await showCaptcha()
    } else {
      onStartVerification()
    }
  }

  const onPressSkipCancel = () => {
    navigation.setParams({ showSkipDialog: false })
  }

  const onPressSkipConfirm = () => {
    dispatch(setHasSeenVerificationNux(true))
    navigateHome()
  }

  const onPressContinue = () => {
    dispatch(setHasSeenVerificationNux(true))
    if (partOfOnboarding) {
      navigation.navigate(Screens.ImportContacts)
    } else {
      navigateHome()
    }
  }

  const onPressLearnMore = () => {
    setShowLearnMoreDialog(true)
  }

  const onPressLearnMoreDismiss = () => {
    setShowLearnMoreDialog(false)
  }

  const showCaptcha = async () => {
    setIsCaptchaVisible(true)
    // const safetyNetAttestationResponse = await getSafetyNetAttestation()
    // Logger.info('SafetyNet attestation complete:', JSON.stringify(safetyNetAttestationResponse))
    // setSafetyNetAttestation(safetyNetAttestationResponse)
  }
  const hideCaptcha = () => setIsCaptchaVisible(false)

  const handleCaptchaResolved = (res: any) => {
    hideCaptcha()
    const captchaToken = res?.nativeEvent?.data
    if (captchaToken !== 'cancel' && captchaToken !== 'error') {
      Logger.info('Captcha token received: ', captchaToken)
      dispatch(setCaptchaToken(captchaToken))
      // TODO: Before calling this, make sure |safetyNetAttestation| has finished loading on Android.
      onStartVerification()
    }
  }

  if (feelessVerificationState.isLoading || verificationState.isLoading) {
    return (
      <View style={styles.loader}>
        <VerificationSkipDialog
          isVisible={showSkipDialog}
          onPressCancel={onPressSkipCancel}
          onPressConfirm={onPressSkipConfirm}
        />
        <ActivityIndicator size="large" color={colors.greenBrand} />
      </View>
    )
  }

  let bodyText
  let firstButton

  if (numberVerified) {
    // Already verified
    bodyText = t('verificationEducation.bodyAlreadyVerified')
    firstButton = (
      <Button
        text={partOfOnboarding ? t('global:continue') : t('global:goBack')}
        onPress={onPressContinue}
        type={BtnTypes.ONBOARDING}
        style={styles.startButton}
        testID="VerificationEducationSkip"
      />
    )
<<<<<<< HEAD
  } else if (tryFeeless || verificationState.isBalanceSufficient) {
=======
  } else if (isBalanceSufficient || features.KOMENCI) {
>>>>>>> 623dce00
    // Sufficient balance
    bodyText = t(`verificationEducation.${tryFeeless ? 'feelessBody' : 'body'}`)
    firstButton = (
      <Button
        text={
          NUM_ATTESTATIONS_REQUIRED - numAttestationsRemaining + actionableAttestations.length
            ? t('verificationEducation.resume')
            : t('verificationEducation.start')
        }
        onPress={onPressStart}
        type={BtnTypes.ONBOARDING}
        style={styles.startButton}
        testID="VerificationEducationContinue"
      />
    )
  } else {
    // Insufficient balance
    bodyText = t('verificationEducation.bodyInsufficientBalance')
    firstButton = (
      <Button
        text={t('verificationEducation.skipForNow')}
        onPress={onPressSkipConfirm}
        type={BtnTypes.ONBOARDING}
        style={styles.startButton}
        testID="VerificationEducationSkip"
      />
    )
  }

  return (
    <View style={styles.container}>
      <ScrollView
        style={headerHeight ? { marginTop: headerHeight } : undefined}
        contentContainerStyle={[styles.scrollContainer, insets && { marginBottom: insets.bottom }]}
      >
        <Text style={styles.header} testID="VerificationEducationHeader">
          {t('verificationEducation.header')}
        </Text>
        <Text style={styles.body}>{bodyText}</Text>
        <PhoneNumberInput
          label={t('nuxNamePin1:phoneNumber')}
          style={styles.phoneNumber}
          country={country}
          nationalPhoneNumber={getE164DisplayNumber(e164PhoneNumber || '')}
          editable={false}
        />
        {firstButton}
        <View style={styles.spacer} />
        <TextButton style={styles.doINeedToConfirmButton} onPress={onPressLearnMore}>
          {t('verificationEducation.doINeedToConfirm')}
        </TextButton>
      </ScrollView>
      <Modal isVisible={isCaptchaVisible} style={styles.recaptchaModal}>
        <TopBarTextButton
          onPress={hideCaptcha}
          titleStyle={[
            {
              marginTop: insets.top,
              height: headerHeight - insets.top,
            },
            styles.recaptchaClose,
          ]}
          title={t('global:close')}
        />
        <GoogleReCaptcha
          siteKey={RECAPTCHA_SITE_KEY}
          url={WEB_LINK}
          languageCode={i18n.language}
          onMessage={handleCaptchaResolved}
          style={styles.recaptcha}
        />
      </Modal>
      <VerificationSkipDialog
        isVisible={showSkipDialog}
        onPressCancel={onPressSkipCancel}
        onPressConfirm={onPressSkipConfirm}
      />
      <VerificationLearnMoreDialog
        isVisible={showLearnMoreDialog}
        onPressDismiss={onPressLearnMoreDismiss}
      />
    </View>
  )
}

VerificationEducationScreen.navigationOptions = ({ navigation, route }: ScreenProps) => {
  const title = route.params?.hideOnboardingStep
    ? i18n.t('onboarding:verificationEducation.title')
    : () => (
        <HeaderTitleWithSubtitle
          title={i18n.t('onboarding:verificationEducation.title')}
          subTitle={i18n.t('onboarding:step', { step: '4' })}
        />
      )
  return {
    ...nuxNavigationOptions,
    headerTitle: title,
    headerRight: () =>
      !route.params?.hideOnboardingStep && (
        <TopBarTextButton
          title={i18n.t('global:skip')}
          testID="VerificationEducationSkipHeader"
          // tslint:disable-next-line: jsx-no-lambda
          onPress={() => navigation.setParams({ showSkipDialog: true })}
          titleStyle={{ color: colors.goldDark }}
        />
      ),
    headerLeft: () => route.params?.hideOnboardingStep && <BackButton />,
  }
}

const styles = StyleSheet.create({
  container: {
    flex: 1,
    backgroundColor: colors.onboardingBackground,
  },
  recaptchaModal: {
    margin: 0,
    backgroundColor: 'rgba(249, 243, 240, 0.9)',
  },
  recaptchaClose: {
    justifyContent: 'center',
    alignItems: 'flex-start',
    color: colors.dark,
  },
  recaptcha: {
    backgroundColor: 'transparent',
  },
  scrollContainer: {
    flexGrow: 1,
    paddingHorizontal: 20,
    paddingTop: 32,
  },
  header: {
    ...fontStyles.h2,
    marginBottom: Spacing.Regular16,
  },
  body: {
    ...fontStyles.regular,
    marginBottom: Spacing.Thick24,
  },
  startButton: {
    marginBottom: Spacing.Thick24,
  },
  phoneNumber: {
    marginBottom: Spacing.Thick24,
  },
  spacer: {
    flex: 1,
  },
  doINeedToConfirmButton: {
    textAlign: 'center',
    color: colors.onboardingBrownLight,
    padding: Spacing.Regular16,
  },
  loader: {
    alignItems: 'center',
    justifyContent: 'center',
    flex: 1,
    backgroundColor: colors.onboardingBackground,
  },
})

export default VerificationEducationScreen<|MERGE_RESOLUTION|>--- conflicted
+++ resolved
@@ -80,12 +80,8 @@
   useFocusEffect(
     // useCallback is needed here: https://bit.ly/2G0WKTJ
     useCallback(() => {
-<<<<<<< HEAD
-      dispatch(fetchVerificationState())
+      dispatch(fetchVerificationState(!partOfOnboarding))
       dispatch(feelessFetchVerificationState())
-=======
-      dispatch(fetchVerificationState(!partOfOnboarding))
->>>>>>> 623dce00
     }, [])
   )
 
@@ -181,11 +177,7 @@
         testID="VerificationEducationSkip"
       />
     )
-<<<<<<< HEAD
   } else if (tryFeeless || verificationState.isBalanceSufficient) {
-=======
-  } else if (isBalanceSufficient || features.KOMENCI) {
->>>>>>> 623dce00
     // Sufficient balance
     bodyText = t(`verificationEducation.${tryFeeless ? 'feelessBody' : 'body'}`)
     firstButton = (
