import KeyboardAwareScrollView from '@celo/react-components/components/KeyboardAwareScrollView'
import KeyboardSpacer from '@celo/react-components/components/KeyboardSpacer'
import Link from '@celo/react-components/components/Link'
import TextButton from '@celo/react-components/components/TextButton'
import colors from '@celo/react-components/styles/colors'
import fontStyles from '@celo/react-components/styles/fonts'
import { extractAttestationCodeFromMessage } from '@celo/utils/src/attestations'
import dotProp from 'dot-prop-immutable'
import { padStart } from 'lodash'
import * as React from 'react'
<<<<<<< HEAD
import { WithTranslation, withTranslation } from 'react-i18next'
=======
import { WithTranslation } from 'react-i18next'
>>>>>>> 1fba584b
import { EmitterSubscription, StyleSheet, Text, View } from 'react-native'
import Modal from 'react-native-modal'
import SafeAreaView from 'react-native-safe-area-view'
import { connect } from 'react-redux'
import { hideAlert } from 'src/alert/actions'
import { errorSelector } from 'src/alert/reducer'
import componentWithAnalytics from 'src/analytics/wrapper'
import { ErrorMessages } from 'src/app/ErrorMessages'
import CancelButton from 'src/components/CancelButton'
import DevSkipButton from 'src/components/DevSkipButton'
import { Namespaces, withTranslation } from 'src/i18n'
import LoadingSpinner from 'src/icons/LoadingSpinner'
import { cancelVerification, receiveAttestationMessage } from 'src/identity/actions'
import {
  AttestationCode,
  CodeInputType,
  NUM_ATTESTATIONS_REQUIRED,
  VerificationStatus,
} from 'src/identity/verification'
import { navigate } from 'src/navigator/NavigationService'
import { Screens } from 'src/navigator/Screens'
import { RootState } from 'src/redux/reducers'
import Logger from 'src/utils/Logger'
import VerificationCodeRow from 'src/verify/VerificationCodeRow'

const TAG = 'VerificationInputScreen'

interface StateProps {
  e164Number: string
  attestationCodes: AttestationCode[]
  numCompleteAttestations: number
  verificationStatus: VerificationStatus
  underlyingError: ErrorMessages | null | undefined
}

interface DispatchProps {
  cancelVerification: typeof cancelVerification
  receiveAttestationMessage: typeof receiveAttestationMessage
  hideAlert: typeof hideAlert
}

type Props = StateProps & DispatchProps & WithTranslation

interface State {
  timer: number
  codeInputValues: string[]
  codeSubmittingStatuses: boolean[]
  isModalVisible: boolean
  isTipVisible: boolean
}

const mapDispatchToProps = {
  cancelVerification,
  receiveAttestationMessage,
  hideAlert,
}

const mapStateToProps = (state: RootState): StateProps => {
  return {
    e164Number: state.account.e164PhoneNumber,
    attestationCodes: state.identity.attestationCodes,
    numCompleteAttestations: state.identity.numCompleteAttestations,
    verificationStatus: state.identity.verificationStatus,
    underlyingError: errorSelector(state),
  }
}

class VerificationInputScreen extends React.Component<Props, State> {
  static navigationOptions = { header: null }

  interval?: number
  keyboardDidShowListener?: EmitterSubscription
  keyboardDidHideListener?: EmitterSubscription

  state: State = {
    timer: 60,
    codeInputValues: [],
    codeSubmittingStatuses: [],
    isModalVisible: false,
    isTipVisible: false,
  }

  componentDidMount() {
    this.interval = window.setInterval(() => {
      const timer = this.state.timer
      if (timer === 1) {
        clearInterval(this.interval)
      }
      this.setState({ timer: timer - 1 })
    }, 1000)
  }

  componentDidUpdate() {
    if (this.isVerificationComplete()) {
      return this.finishVerification()
    }
    if (this.isCodeRejected() && this.isAnyCodeSubmitting()) {
      this.setState({ codeSubmittingStatuses: [false, false, false] })
    }
  }

  componentWillUnmount() {
    clearInterval(this.interval)
  }

  isVerificationComplete = () => {
    return this.props.numCompleteAttestations >= NUM_ATTESTATIONS_REQUIRED
  }

  isCodeRejected = () => {
    return (
      this.props.underlyingError === ErrorMessages.INVALID_ATTESTATION_CODE ||
      this.props.underlyingError === ErrorMessages.REPEAT_ATTESTATION_CODE
    )
  }

  isAnyCodeSubmitting = () => {
    return this.state.codeSubmittingStatuses.filter((c) => c).length > 0
  }

  finishVerification = () => {
    Logger.debug(TAG + '@finishVerification', 'Verification finished, navigating to next screen.')
    this.props.hideAlert()
    navigate(Screens.VerificationSuccessScreen)
  }

  onCancel = () => {
    Logger.debug(TAG + '@onCancel', 'Cancelled, going back to education screen')
    this.props.cancelVerification()
    navigate(Screens.VerificationEducationScreen)
  }

  onChangeInputCode = (index: number) => {
    return (value: string) => {
      // TODO(Rossy) Add test this of typing codes gradually
      this.setState(dotProp.set(this.state, `codeInputValues.${index}`, value))
      if (extractAttestationCodeFromMessage(value)) {
        this.setState(dotProp.set(this.state, `codeSubmittingStatuses.${index}`, true))
        this.props.receiveAttestationMessage(value, CodeInputType.MANUAL)
      }
    }
  }

  onKeyboardToggle = (visible: boolean) => {
    this.setState({ isTipVisible: visible })
  }

  onPressCodesNotReceived = () => {
    this.setState({ isModalVisible: true })
  }

  onPressWaitForCodes = () => {
    this.setState({ isModalVisible: false })
  }

  onPressSkip = () => {
    this.props.cancelVerification()
    navigate(Screens.WalletHome)
  }

  render() {
    const {
      codeInputValues,
      codeSubmittingStatuses,
      isModalVisible,
      isTipVisible,
      timer,
    } = this.state
    const { t, attestationCodes, numCompleteAttestations } = this.props

    return (
      <SafeAreaView style={styles.container}>
        <View style={styles.buttonCancelContainer}>
          <CancelButton onCancel={this.onCancel} />
        </View>
        <KeyboardAwareScrollView
          contentContainerStyle={styles.scrollContainer}
          keyboardShouldPersistTaps={'always'}
        >
          <DevSkipButton nextScreen={Screens.WalletHome} />
          <View style={styles.timerContainer}>
            <LoadingSpinner />
            {timer > 0 ? (
              <Text style={styles.timerText}>{'0:' + padStart(`${timer}`, 2, '0')}</Text>
            ) : (
              <Text style={styles.timerText}>{t('input.sendingCodes')}</Text>
            )}
          </View>
          <Text style={fontStyles.h1} testID="VerificationInputHeader">
            {t('input.header')}
          </Text>
          <Text style={fontStyles.body}>
            <Text style={fontStyles.bold}>{t('input.body1')}</Text>
            {t('input.body2')}
          </Text>
          {[0, 1, 2].map((i) => (
            <View key={'verificationCodeRow' + i}>
              <Text style={styles.codeHeader}>{t('input.codeHeader' + (i + 1))}</Text>
              <VerificationCodeRow
                index={i}
                inputValue={codeInputValues[i]}
                isCodeSubmitting={codeSubmittingStatuses[i]}
                onInputChange={this.onChangeInputCode(i)}
                attestationCodes={attestationCodes}
                numCompleteAttestations={numCompleteAttestations}
              />
            </View>
          ))}
          <Link style={styles.missingCodesLink} onPress={this.onPressCodesNotReceived}>
            {t('input.codesMissing')}
          </Link>
        </KeyboardAwareScrollView>
        {isTipVisible && (
          <View style={styles.tipContainer}>
            <Text style={fontStyles.bodySmall}>
              <Text style={fontStyles.bodySmallSemiBold} testID="noTypeTip">
                {t('global:Tip') + ': '}
              </Text>
              {t('input.tip')}
            </Text>
          </View>
        )}
        <Modal isVisible={isModalVisible}>
          <View style={styles.modalContainer}>
            <Text style={styles.modalHeader}>{t('missingCodesModal.header')}</Text>
            <Text style={fontStyles.body}>{t('missingCodesModal.body')}</Text>
            <View style={styles.modalButtonsContainer}>
              <TextButton onPress={this.onPressWaitForCodes} style={styles.modalCancelText}>
                {t('missingCodesModal.wait')}
              </TextButton>
              <TextButton
                onPress={this.onPressSkip}
                style={[styles.modalSkipText, timer > 0 && styles.modalSkipTextDisabled]}
                disabled={timer > 0}
              >
                {t('missingCodesModal.skip')}
              </TextButton>
            </View>
          </View>
        </Modal>
        <KeyboardSpacer onToggle={this.onKeyboardToggle} />
      </SafeAreaView>
    )
  }
}

const styles = StyleSheet.create({
  container: {
    flex: 1,
    justifyContent: 'space-between',
    backgroundColor: colors.backgroundDarker,
  },
  scrollContainer: {
    padding: 30,
    paddingTop: 0,
  },
  buttonCancelContainer: {
    left: 5,
  },
  timerContainer: {
    alignItems: 'center',
    marginBottom: 10,
  },
  timerText: {
    ...fontStyles.body,
    marginTop: 5,
  },
  bodyBold: {
    ...fontStyles.body,
    ...fontStyles.semiBold,
  },
  codeHeader: {
    ...fontStyles.body,
    ...fontStyles.semiBold,
    marginTop: 20,
  },
  missingCodesLink: {
    fontSize: 16,
    textAlign: 'center',
    paddingVertical: 10,
    marginVertical: 20,
  },
  tipContainer: {
    backgroundColor: colors.backgroundDarker,
    paddingHorizontal: 30,
    paddingVertical: 15,
  },
  modalContainer: {
    backgroundColor: colors.background,
    padding: 20,
    marginHorizontal: 10,
    borderRadius: 4,
  },
  modalHeader: {
    ...fontStyles.h2,
    ...fontStyles.bold,
    marginVertical: 15,
  },
  modalButtonsContainer: {
    marginTop: 25,
    flexDirection: 'row',
    alignItems: 'center',
    justifyContent: 'space-evenly',
  },
  modalCancelText: {
    ...fontStyles.body,
    ...fontStyles.semiBold,
    paddingRight: 20,
  },
  modalSkipText: {
    ...fontStyles.body,
    ...fontStyles.semiBold,
    color: colors.celoGreen,
    paddingLeft: 20,
  },
  modalSkipTextDisabled: { color: colors.celoGreenInactive },
})

export default componentWithAnalytics(
  connect<StateProps, DispatchProps, {}, RootState>(
    mapStateToProps,
    mapDispatchToProps
  )(withTranslation(Namespaces.nuxVerification2)(VerificationInputScreen))
)<|MERGE_RESOLUTION|>--- conflicted
+++ resolved
@@ -8,11 +8,7 @@
 import dotProp from 'dot-prop-immutable'
 import { padStart } from 'lodash'
 import * as React from 'react'
-<<<<<<< HEAD
-import { WithTranslation, withTranslation } from 'react-i18next'
-=======
 import { WithTranslation } from 'react-i18next'
->>>>>>> 1fba584b
 import { EmitterSubscription, StyleSheet, Text, View } from 'react-native'
 import Modal from 'react-native-modal'
 import SafeAreaView from 'react-native-safe-area-view'
