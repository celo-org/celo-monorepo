import colors from '@celo/react-components/styles/colors'
import { StackScreenProps } from '@react-navigation/stack'
import * as React from 'react'
import { ActivityIndicator, StyleSheet, View } from 'react-native'
import { useSelector } from 'react-redux'
import { showError } from 'src/alert/actions'
import { ErrorMessages } from 'src/app/ErrorMessages'
<<<<<<< HEAD
import { CURRENCY_ENUM } from 'src/geth/consts'
=======
import WebView from 'src/components/WebView'
>>>>>>> 64b42005
import config from 'src/geth/networkConfig'
import i18n from 'src/i18n'
import { emptyHeader } from 'src/navigator/Headers'
import { navigate } from 'src/navigator/NavigationService'
import { Screens } from 'src/navigator/Screens'
import { TopBarTextButton } from 'src/navigator/TopBarButton'
import { StackParamList } from 'src/navigator/types'
import { currentAccountSelector } from 'src/web3/selectors'

const currencyToCode = {
  [CURRENCY_ENUM.GOLD]: 'celo',
  [CURRENCY_ENUM.DOLLAR]: 'cusd',
}

export const moonPayOptions = () => {
  const navigateToFiatExchange = () => navigate(Screens.FiatExchange)
  return {
    ...emptyHeader,
    headerLeft: () => (
      <TopBarTextButton title={i18n.t('global:done')} onPress={navigateToFiatExchange} />
    ),
  }
}

type RouteProps = StackScreenProps<StackParamList, Screens.MoonPay>
type Props = RouteProps

function FiatExchangeWeb({ route }: Props) {
  const [uri, setUri] = React.useState('')
  const { localAmount, currencyCode, currencyToBuy } = route.params
  const account = useSelector(currentAccountSelector)

  React.useEffect(() => {
    const getSignedUrl = async () => {
      const response = await fetch(config.signMoonpayUrl, {
        method: 'POST',
        headers: {
          Accept: 'application/json',
          'Content-Type': 'application/json',
        },
        body: JSON.stringify({
          currency: currencyToCode[currencyToBuy],
          address: account,
          fiatCurrency: currencyCode,
          fiatAmount: localAmount?.toString(),
        }),
      })
      const json = await response.json()
      return json.url
    }

    getSignedUrl()
      .then(setUri)
      .catch(() => showError(ErrorMessages.FIREBASE_FAILED)) // Firebase signing function failed
  }, [])

  return (
    <View style={styles.container}>
      {uri === '' ? (
        <ActivityIndicator size="large" color={colors.greenBrand} />
      ) : (
        <WebView source={{ uri }} />
      )}
    </View>
  )
}

const styles = StyleSheet.create({
  container: {
    overflow: 'hidden',
    flex: 1,
    justifyContent: 'center',
  },
})

export default FiatExchangeWeb<|MERGE_RESOLUTION|>--- conflicted
+++ resolved
@@ -5,11 +5,8 @@
 import { useSelector } from 'react-redux'
 import { showError } from 'src/alert/actions'
 import { ErrorMessages } from 'src/app/ErrorMessages'
-<<<<<<< HEAD
+import WebView from 'src/components/WebView'
 import { CURRENCY_ENUM } from 'src/geth/consts'
-=======
-import WebView from 'src/components/WebView'
->>>>>>> 64b42005
 import config from 'src/geth/networkConfig'
 import i18n from 'src/i18n'
 import { emptyHeader } from 'src/navigator/Headers'
