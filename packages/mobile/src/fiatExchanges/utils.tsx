import { RAMP_URI, SIMPLEX_URI, VALORA_LOGO_URL } from 'src/config'
import { CURRENCY_ENUM } from 'src/geth/consts'
import { LocalCurrencyCode } from 'src/localCurrency/consts'
import { navigate } from 'src/navigator/NavigationService'
import { Screens } from 'src/navigator/Screens'
import { navigateToURI } from 'src/utils/linking'

export const openMoonpay = (currencyCode: LocalCurrencyCode, currencyToBuy: CURRENCY_ENUM) => {
  navigate(Screens.MoonPay, {
    localAmount: 0,
    currencyCode,
    currencyToBuy,
  })
}

export const openSimplex = (account: string | null) => {
  navigateToURI(`${SIMPLEX_URI}?address=${account}`)
}

<<<<<<< HEAD
export const openRamp = (account: string | null, currencyToBuy: CURRENCY_ENUM) => {
  const asset = {
    [CURRENCY_ENUM.GOLD]: 'CELO',
    [CURRENCY_ENUM.DOLLAR]: 'CUSD',
  }[currencyToBuy]
  navigateToURI(
    `${RAMP_URI}?userAddress=${account}&swapAsset=${asset}&hostAppName=Valora&hostLogoUrl=${VALORA_LOGO_URL}`
  )
=======
export const openRamp = (currencyCode: LocalCurrencyCode, currencyToBuy: CURRENCY_ENUM) => {
  navigate(Screens.Ramp, {
    localAmount: 0,
    currencyCode,
    currencyToBuy,
  })
>>>>>>> 451569f9
}<|MERGE_RESOLUTION|>--- conflicted
+++ resolved
@@ -1,4 +1,4 @@
-import { RAMP_URI, SIMPLEX_URI, VALORA_LOGO_URL } from 'src/config'
+import { SIMPLEX_URI } from 'src/config'
 import { CURRENCY_ENUM } from 'src/geth/consts'
 import { LocalCurrencyCode } from 'src/localCurrency/consts'
 import { navigate } from 'src/navigator/NavigationService'
@@ -17,21 +17,10 @@
   navigateToURI(`${SIMPLEX_URI}?address=${account}`)
 }
 
-<<<<<<< HEAD
-export const openRamp = (account: string | null, currencyToBuy: CURRENCY_ENUM) => {
-  const asset = {
-    [CURRENCY_ENUM.GOLD]: 'CELO',
-    [CURRENCY_ENUM.DOLLAR]: 'CUSD',
-  }[currencyToBuy]
-  navigateToURI(
-    `${RAMP_URI}?userAddress=${account}&swapAsset=${asset}&hostAppName=Valora&hostLogoUrl=${VALORA_LOGO_URL}`
-  )
-=======
 export const openRamp = (currencyCode: LocalCurrencyCode, currencyToBuy: CURRENCY_ENUM) => {
   navigate(Screens.Ramp, {
     localAmount: 0,
     currencyCode,
     currencyToBuy,
   })
->>>>>>> 451569f9
 }