--- conflicted
+++ resolved
@@ -1,20 +1,12 @@
+import ListItem from '@celo/react-components/components/ListItem'
 import colors from '@celo/react-components/styles/colors'
 import fontStyles from '@celo/react-components/styles/fonts'
 import variables from '@celo/react-components/styles/variables'
-import ListItem from '@celo/react-components/components/ListItem'
 import { RouteProp } from '@react-navigation/native'
 import { StackScreenProps } from '@react-navigation/stack'
 import React, { useLayoutEffect, useState } from 'react'
 import { useTranslation } from 'react-i18next'
-import {
-  Image,
-  SafeAreaView,
-  ScrollView,
-  StyleSheet,
-  Text,
-  TouchableOpacity,
-  View,
-} from 'react-native'
+import { Image, SafeAreaView, ScrollView, StyleSheet, Text, View } from 'react-native'
 import { FiatExchangeEvents } from 'src/analytics/Events'
 import ValoraAnalytics from 'src/analytics/ValoraAnalytics'
 import BackButton from 'src/components/BackButton'
@@ -22,6 +14,7 @@
 import { openMoonpay, openRamp, openSimplex } from 'src/fiatExchanges/utils'
 import { CURRENCY_ENUM } from 'src/geth/consts'
 import i18n, { Namespaces } from 'src/i18n'
+import LinkArrow from 'src/icons/LinkArrow'
 import QuestionIcon from 'src/icons/QuestionIcon'
 import { moonpayLogo, simplexLogo } from 'src/images/Images'
 import { LocalCurrencyCode } from 'src/localCurrency/consts'
@@ -33,7 +26,6 @@
 import useSelector from 'src/redux/useSelector'
 import { useCountryFeatures } from 'src/utils/countryFeatures'
 import { currentAccountSelector } from 'src/web3/selectors'
-import LinkArrow from 'src/icons/LinkArrow'
 
 type Props = StackScreenProps<StackParamList, Screens.ProviderOptionsScreen>
 
@@ -103,11 +95,7 @@
       {
         name: 'Ramp',
         enabled: true,
-<<<<<<< HEAD
-        onSelected: () => openRamp(account, CURRENCY_ENUM.DOLLAR),
-=======
         onSelected: () => openRamp(localCurrency || FALLBACK_CURRENCY, CURRENCY_ENUM.DOLLAR),
->>>>>>> 451569f9
       },
     ],
   }
@@ -127,23 +115,6 @@
         <View style={styles.providersContainer}>
           {providers[isCashIn ? 'cashIn' : 'cashOut']
             .filter((provider) => provider.enabled)
-<<<<<<< HEAD
-            .map((provider) => {
-              return (
-                <>
-                  <TouchableOpacity
-                    key={provider.name}
-                    onPress={providerOnPress(provider)}
-                    style={styles.provider}
-                    testID={`Provider/${provider.name}`}
-                  >
-                    {provider.image || <Text>{provider.name}</Text>}
-                  </TouchableOpacity>
-                  <View style={styles.separator} />
-                </>
-              )
-            })}
-=======
             .map((provider) => (
               <ListItem key={provider.name} onPress={providerOnPress(provider)}>
                 <View style={styles.providerListItem} testID={`Provider/${provider.name}`}>
@@ -152,7 +123,6 @@
                 </View>
               </ListItem>
             ))}
->>>>>>> 451569f9
         </View>
         <Dialog
           title={t('explanationModal.title')}
