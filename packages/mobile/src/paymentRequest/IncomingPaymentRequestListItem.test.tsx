import BigNumber from 'bignumber.js'
import * as React from 'react'
import 'react-native'
import { fireEvent, render } from 'react-native-testing-library'
import { Provider } from 'react-redux'
import { TokenTransactionType } from 'src/apollo/types'
import { AddressValidationType } from 'src/identity/reducer'
import { navigate } from 'src/navigator/NavigationService'
import { Screens } from 'src/navigator/Screens'
import IncomingPaymentRequestListItem from 'src/paymentRequest/IncomingPaymentRequestListItem'
import { RecipientKind } from 'src/recipients/recipient'
import { createMockStore } from 'test/utils'
import { mockInvitableRecipient2, mockTransactionData } from 'test/values'

const store = createMockStore()
const mockTransactionData2 = {
  ...mockTransactionData,
  firebasePendingRequestUid: 1,
  type: TokenTransactionType.PayRequest,
}

describe('IncomingPaymentRequestListItem', () => {
  it('renders correctly', () => {
    const props = {
      id: 1,
      amount: '24',
      comment: 'Hey thanks for the loan, Ill pay you back ASAP. LOVE YOU',
      requester: {
        kind: RecipientKind.MobileNumber,
        e164PhoneNumber: '+15126608970',
        displayId: '5126608970',
        address: '0x91623f625e23ac1400',
        displayName: '5126608970',
        contact: undefined,
      },
    }

    const tree = render(
      <Provider store={store}>
        // @ts-ignore -- kind is not assignable?
        <IncomingPaymentRequestListItem {...props} />
      </Provider>
    )

    expect(tree).toMatchSnapshot()
  })

  it('navigates to ValidateRecipientInfo screen when address needs validation', () => {
    const props = {
      id: 1,
      amount: new BigNumber(1),
      comment: 'Something',
      requester: mockInvitableRecipient2,
      addressValidationType: AddressValidationType.FULL,
    }

    const tree = render(
      <Provider store={store}>
        // @ts-ignore -- kind is not assignable?
        <IncomingPaymentRequestListItem {...props} />
      </Provider>
    )

<<<<<<< HEAD
    fireEvent.press(tree.getByTestId(`IncomingPaymentRequestNotification/${props.id}`))
=======
    fireEvent.press(
      tree.getByTestId(
        `IncomingPaymentRequestNotification/${props.id}/CallToActions/global:send/Button`
      )
    )
>>>>>>> be455b3d
    expect(navigate).toHaveBeenCalledWith(Screens.ValidateRecipientIntro, {
      transactionData: mockTransactionData2,
      addressValidationType: AddressValidationType.FULL,
    })
  })

  it('navigates to SendConfirmation screen when address does not need validation', () => {
    const props = {
      id: 1,
      amount: new BigNumber(1),
      comment: 'Something',
      requester: mockInvitableRecipient2,
      addressValidationType: AddressValidationType.NONE,
    }

    const tree = render(
      <Provider store={store}>
        // @ts-ignore -- kind is not assignable?
        <IncomingPaymentRequestListItem {...props} />
      </Provider>
    )

<<<<<<< HEAD
    fireEvent.press(tree.getByTestId(`IncomingPaymentRequestNotification/${props.id}`))
=======
    fireEvent.press(
      tree.getByTestId(
        `IncomingPaymentRequestNotification/${props.id}/CallToActions/global:send/Button`
      )
    )
>>>>>>> be455b3d
    expect(navigate).toHaveBeenCalledWith(Screens.SendConfirmation, {
      transactionData: mockTransactionData2,
    })
  })
})<|MERGE_RESOLUTION|>--- conflicted
+++ resolved
@@ -61,15 +61,11 @@
       </Provider>
     )
 
-<<<<<<< HEAD
-    fireEvent.press(tree.getByTestId(`IncomingPaymentRequestNotification/${props.id}`))
-=======
     fireEvent.press(
       tree.getByTestId(
         `IncomingPaymentRequestNotification/${props.id}/CallToActions/global:send/Button`
       )
     )
->>>>>>> be455b3d
     expect(navigate).toHaveBeenCalledWith(Screens.ValidateRecipientIntro, {
       transactionData: mockTransactionData2,
       addressValidationType: AddressValidationType.FULL,
@@ -92,15 +88,11 @@
       </Provider>
     )
 
-<<<<<<< HEAD
-    fireEvent.press(tree.getByTestId(`IncomingPaymentRequestNotification/${props.id}`))
-=======
     fireEvent.press(
       tree.getByTestId(
         `IncomingPaymentRequestNotification/${props.id}/CallToActions/global:send/Button`
       )
     )
->>>>>>> be455b3d
     expect(navigate).toHaveBeenCalledWith(Screens.SendConfirmation, {
       transactionData: mockTransactionData2,
     })
