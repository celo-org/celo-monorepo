<<<<<<< HEAD
import { getStableTokenContract } from '@celo/contractkit'
import { call, put, select, spawn, takeLeading } from 'redux-saga/effects'
=======
import { getStableTokenContract } from '@celo/walletkit'
import { call, put, spawn, takeLeading } from 'redux-saga/effects'
>>>>>>> 66d86045
import { getReclaimEscrowFee } from 'src/escrow/saga'
import { Actions, EstimateFeeAction, feeEstimated, FeeType } from 'src/fees/actions'
import { getInvitationVerificationFee } from 'src/invite/saga'
import { getSendFee } from 'src/send/saga'
import { CeloDefaultRecipient } from 'src/send/Send'
import Logger from 'src/utils/Logger'
import { currentAccountSelector } from 'src/web3/selectors'

const TAG = 'fees/saga'

export function* estimateFeeSaga({ feeType }: EstimateFeeAction) {
  Logger.debug(TAG + '@estimateFeeSaga', `updating for ${feeType}`)

  // TODO: skip fee update if it was calculated recently

  const account = yield select(currentAccountSelector)

  let feeInWei

  switch (feeType) {
    case FeeType.INVITE:
      feeInWei = yield call(getInvitationVerificationFee)
      break
    case FeeType.SEND:
      // Just use default values here since it doesn't matter for fee estimation
      feeInWei = yield call(getSendFee, account, getStableTokenContract, {
        recipientAddress: CeloDefaultRecipient.address,
        amount: '1',
        comment: 'Coffee or Tea?',
      })
      break
    case FeeType.EXCHANGE:
      // TODO
      break
    case FeeType.RECLAIM_ESCROW:
      // Just use default values here since it doesn't matter for fee estimation
      feeInWei = yield call(
        getReclaimEscrowFee,
        CeloDefaultRecipient.address,
        CeloDefaultRecipient.address
      )
      break
  }

  if (feeInWei) {
    Logger.debug(`${TAG}/estimateFeeSaga`, `New fee is: ${feeInWei}`)
    yield put(feeEstimated(feeType, feeInWei))
  }
}

export function* watchEstimateFee() {
  yield takeLeading(Actions.ESTIMATE_FEE, estimateFeeSaga)
}

export function* feesSaga() {
  yield spawn(watchEstimateFee)
}<|MERGE_RESOLUTION|>--- conflicted
+++ resolved
@@ -1,10 +1,5 @@
-<<<<<<< HEAD
-import { getStableTokenContract } from '@celo/contractkit'
+import { getStableTokenContract } from '@celo/walletkit'
 import { call, put, select, spawn, takeLeading } from 'redux-saga/effects'
-=======
-import { getStableTokenContract } from '@celo/walletkit'
-import { call, put, spawn, takeLeading } from 'redux-saga/effects'
->>>>>>> 66d86045
 import { getReclaimEscrowFee } from 'src/escrow/saga'
 import { Actions, EstimateFeeAction, feeEstimated, FeeType } from 'src/fees/actions'
 import { getInvitationVerificationFee } from 'src/invite/saga'
