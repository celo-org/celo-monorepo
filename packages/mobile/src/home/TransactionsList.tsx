import gql from 'graphql-tag'
import * as React from 'react'
import { WithTranslation } from 'react-i18next'
import { connect } from 'react-redux'
import componentWithAnalytics from 'src/analytics/wrapper'
<<<<<<< HEAD
import UserTransactionsQuery, { Transaction, UserTransactionsData } from 'src/apollo/types'
import { Namespaces } from 'src/i18n'
=======
import UserTransactionsQuery, { Event, UserTransactionsData } from 'src/apollo/types'
import { Namespaces, withTranslation } from 'src/i18n'
>>>>>>> 7be22605
import { RootState } from 'src/redux/reducers'
import { removeStandbyTransaction } from 'src/transactions/actions'
import { StandbyTransaction, TransactionStatus } from 'src/transactions/reducer'
import TransactionFeed, { FeedType } from 'src/transactions/TransactionFeed'
import { currentAccountSelector } from 'src/web3/selectors'

interface StateProps {
  address?: string | null
  standbyTransactions: StandbyTransaction[]
}

interface DispatchProps {
  removeStandbyTransaction: typeof removeStandbyTransaction
}

type Props = StateProps &
  DispatchProps &
  WithTranslation & {
    key?: string
  }

const HomeExchangeFragment = gql`
  fragment HomeExchange on Exchange {
    type
    hash
    inValue
    outValue
    inSymbol
    outSymbol
    timestamp
  }
`

const HomeTransferFragment = gql`
  fragment HomeTransfer on Transfer {
    type
    hash
    value
    symbol
    timestamp
    address
    comment
  }
`

// https://github.com/dotansimha/graphql-code-generator/issues/700
// https://github.com/dotansimha/graphql-code-generator/issues/695
export const transactionQuery = gql`
  query UserTransactions($address: String!) {
    events(address: $address) {
      __typename
      ...HomeExchange
      ...HomeTransfer
    }
  }

  ${HomeExchangeFragment}
  ${HomeTransferFragment}
`

const mapStateToProps = (state: RootState): StateProps => ({
  address: currentAccountSelector(state),
  standbyTransactions: state.transactions.standbyTransactions,
})

export class TransactionsList extends React.PureComponent<Props> {
  txsFetched = (data: UserTransactionsData | undefined) => {
    if (!data || !data.events || data.events.length < 1) {
      return
    }

    const events = data.events
    const queryDataTxIDs = new Set(events.map((event: Transaction) => event.hash))
    const inQueryTxs = (tx: StandbyTransaction) =>
      tx.hash && queryDataTxIDs.has(tx.hash) && tx.status !== TransactionStatus.Failed
    const filteredStandbyTxs = this.props.standbyTransactions.filter(inQueryTxs)
    filteredStandbyTxs.forEach((tx) => {
      this.props.removeStandbyTransaction(tx.id)
    })
  }

  render() {
    const { address } = this.props
    const queryAddress = address || ''

    return (
      <UserTransactionsQuery
        query={transactionQuery}
        pollInterval={10000}
        variables={{ address: queryAddress }}
        onCompleted={this.txsFetched}
      >
        {({ loading, error, data }) => {
          return (
            <TransactionFeed kind={FeedType.HOME} loading={loading} error={error} data={data} />
          )
        }}
      </UserTransactionsQuery>
    )
  }
}

export default componentWithAnalytics(
  connect<StateProps, DispatchProps, {}, RootState>(mapStateToProps, {
    removeStandbyTransaction,
  })(withTranslation(Namespaces.walletFlow5)(TransactionsList))
)<|MERGE_RESOLUTION|>--- conflicted
+++ resolved
@@ -3,13 +3,8 @@
 import { WithTranslation } from 'react-i18next'
 import { connect } from 'react-redux'
 import componentWithAnalytics from 'src/analytics/wrapper'
-<<<<<<< HEAD
 import UserTransactionsQuery, { Transaction, UserTransactionsData } from 'src/apollo/types'
-import { Namespaces } from 'src/i18n'
-=======
-import UserTransactionsQuery, { Event, UserTransactionsData } from 'src/apollo/types'
 import { Namespaces, withTranslation } from 'src/i18n'
->>>>>>> 7be22605
 import { RootState } from 'src/redux/reducers'
 import { removeStandbyTransaction } from 'src/transactions/actions'
 import { StandbyTransaction, TransactionStatus } from 'src/transactions/reducer'
