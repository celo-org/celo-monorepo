<<<<<<< HEAD
import { call, put, spawn, takeLeading } from 'redux-saga/effects'
import { fetchSentPayments } from 'src/escrow/actions'
=======
import {
  call,
  cancel,
  delay,
  fork,
  put,
  select,
  spawn,
  take,
  takeLeading,
} from 'redux-saga/effects'
import { getSentPayments } from 'src/escrow/actions'
>>>>>>> 9eddfb8f
import { fetchGoldBalance } from 'src/goldToken/actions'
import { Actions, refreshAllBalances, setLoading } from 'src/home/actions'
import { withTimeout } from 'src/redux/sagas-helpers'
import { shouldUpdateBalance } from 'src/redux/selectors'
import { fetchDollarBalance } from 'src/stableToken/actions'
import Logger from 'src/utils/Logger'
import { getConnectedAccount } from 'src/web3/saga'

const REFRESH_TIMEOUT = 15000
const TAG = 'home/saga'

export function withLoading<Fn extends (...args: any[]) => any>(fn: Fn, ...args: Parameters<Fn>) {
  return function* withLoadingGen() {
    yield put(setLoading(true))
    try {
      const res = yield call(fn, ...args)
      return res
    } finally {
      yield put(setLoading(false))
    }
  }
}

export function* refreshBalances() {
  Logger.debug(TAG, 'Fetching all balances')
  yield call(getConnectedAccount)
  yield put(fetchDollarBalance())
  yield put(fetchGoldBalance())
  yield put(fetchSentPayments())
}

export function* refreshBalancesWithLoadingSaga() {
  yield takeLeading(
    Actions.REFRESH_BALANCES,
    withLoading(withTimeout(REFRESH_TIMEOUT, refreshBalances))
  )
}

function* autoRefreshSaga() {
  while (true) {
    yield delay(10 * 1000) // sleep 10 seconds
    if (yield select(shouldUpdateBalance)) {
      put(refreshAllBalances())
    }
  }
}

function* autoRefreshWatcher() {
  while (yield take(Actions.START_BALANCE_AUTOREFRESH)) {
    // starts the task in the background
    const autoRefresh = yield fork(autoRefreshSaga)
    yield take(Actions.STOP_BALANCE_AUTOREFRESH)
    yield cancel(autoRefresh)
  }
}

function* watchRefreshBalances() {
  yield takeLeading(
    Actions.REFRESH_BALANCES,
    withLoading(withTimeout(REFRESH_TIMEOUT, refreshBalances))
  )
}

export function* homeSaga() {
  yield spawn(watchRefreshBalances)
  yield spawn(autoRefreshWatcher)
  // This has been disabled due to the saga interference bug
  // depending on timing, it can block the sync progress updates and
  // keep us stuck on sync screen
  // yield spawn(refreshBalancesWithLoadingSaga)
}

export const _watchRefreshBalances = watchRefreshBalances<|MERGE_RESOLUTION|>--- conflicted
+++ resolved
@@ -1,7 +1,3 @@
-<<<<<<< HEAD
-import { call, put, spawn, takeLeading } from 'redux-saga/effects'
-import { fetchSentPayments } from 'src/escrow/actions'
-=======
 import {
   call,
   cancel,
@@ -13,8 +9,7 @@
   take,
   takeLeading,
 } from 'redux-saga/effects'
-import { getSentPayments } from 'src/escrow/actions'
->>>>>>> 9eddfb8f
+import { fetchSentPayments } from 'src/escrow/actions'
 import { fetchGoldBalance } from 'src/goldToken/actions'
 import { Actions, refreshAllBalances, setLoading } from 'src/home/actions'
 import { withTimeout } from 'src/redux/sagas-helpers'
