// Jest Snapshot v1, https://goo.gl/fbAQLP

exports[`NotificationBox Backup too late test 1`] = `
<View
  style={
    Object {
      "maxWidth": 750,
      "width": 750,
    }
  }
>
  <RCTScrollView
    horizontal={true}
    onScroll={[Function]}
    pagingEnabled={true}
    showsHorizontalScrollIndicator={false}
  >
    <View>
      <View
        style={
          Object {
            "margin": 16,
            "width": 718,
          }
        }
      >
        <View
          style={
            Array [
              Object {
                "flexDirection": "row",
                "justifyContent": "space-between",
                "padding": 16,
                "width": "100%",
              },
              Object {
                "borderColor": "#EEEEEE",
                "borderRadius": 3,
                "borderWidth": 1,
              },
            ]
          }
        >
          <View
            style={
              Object {
                "alignItems": "center",
                "flexDirection": "column",
                "paddingRight": 16,
              }
            }
          >
            <Image
              resizeMode="contain"
              source={
                Object {
                  "testUri": "../../../packages/mobile/src/images/backup-icon.png",
                }
              }
              style={
                Object {
                  "height": 30,
                  "width": 30,
                }
              }
            />
          </View>
          <View
            style={
              Object {
                "flex": 1,
                "justifyContent": "space-between",
              }
            }
          >
            <Text
              style={
                Object {
                  "color": "#2E3338",
                  "fontFamily": "Hind-Bold",
                  "fontSize": 14,
                  "lineHeight": 18,
                }
              }
            >
              backupKeyFlow6:yourBackupKey
            </Text>
            <View>
              <View
                style={
                  Object {
                    "justifyContent": "space-between",
                    "minHeight": 70,
                  }
                }
              >
                <View
                  style={
                    Object {
                      "marginTop": 5,
                    }
                  }
                >
                  <Text
                    style={
                      Object {
                        "color": "#81868B",
                        "fontFamily": "Hind-Regular",
                        "fontSize": 14,
                        "lineHeight": 20,
                      }
                    }
                  >
                    backupKeyFlow6:backupKeyNotification
                  </Text>
                </View>
                <View
                  style={
                    Object {
                      "flexDirection": "row",
                      "marginTop": 15,
                    }
                  }
                >
                  <View
                    accessible={true}
                    focusable={true}
                    isTVSelectable={true}
<<<<<<< HEAD
                    onClick={[Function]}
=======
                    nativeBackgroundAndroid={
                      Object {
                        "attribute": "selectableItemBackgroundBorderless",
                        "type": "ThemeAttrAndroid",
                      }
                    }
>>>>>>> 0d530f99
                    onResponderGrant={[Function]}
                    onResponderMove={[Function]}
                    onResponderRelease={[Function]}
                    onResponderTerminate={[Function]}
                    onResponderTerminationRequest={[Function]}
                    onStartShouldSetResponder={[Function]}
                  >
                    <Text
                      style={
                        Array [
                          Object {
                            "color": "#2E3338",
                            "fontFamily": "Hind-Regular",
                            "fontSize": 14,
                            "lineHeight": 18,
                          },
                          Object {
                            "color": "#42D689",
                            "fontFamily": "Hind-Medium",
                            "fontSize": 14,
                            "lineHeight": 18,
                          },
                          Object {
                            "paddingEnd": 15,
                          },
                        ]
                      }
                    >
                      backupKeyFlow6:getBackupKey
                    </Text>
                  </View>
                </View>
              </View>
            </View>
          </View>
        </View>
      </View>
      <View
        style={
          Object {
            "margin": 16,
            "width": 718,
          }
        }
      >
        <View
          style={
            Array [
              Object {
                "flexDirection": "row",
                "justifyContent": "space-between",
                "padding": 16,
                "width": "100%",
              },
              Object {
                "borderColor": "#EEEEEE",
                "borderRadius": 3,
                "borderWidth": 1,
              },
            ]
          }
        >
          <View
            style={
              Object {
                "alignItems": "center",
                "flexDirection": "column",
                "paddingRight": 16,
              }
            }
          >
            <Image
              resizeMode="contain"
              source={
                Object {
                  "testUri": "../../../packages/mobile/src/images/Invite-Friends.png",
                }
              }
              style={
                Object {
                  "height": 30,
                  "width": 30,
                }
              }
            />
          </View>
          <View
            style={
              Object {
                "flex": 1,
                "justifyContent": "space-between",
              }
            }
          >
            <Text
              style={
                Object {
                  "color": "#2E3338",
                  "fontFamily": "Hind-Bold",
                  "fontSize": 14,
                  "lineHeight": 18,
                }
              }
            >
              inviteFlow11:inviteFriendsToCelo
            </Text>
            <View>
              <View
                style={
                  Object {
                    "justifyContent": "space-between",
                    "minHeight": 70,
                  }
                }
              >
                <View
                  style={
                    Object {
                      "marginTop": 5,
                    }
                  }
                >
                  <Text
                    style={
                      Object {
                        "color": "#81868B",
                        "fontFamily": "Hind-Regular",
                        "fontSize": 14,
                        "lineHeight": 20,
                      }
                    }
                  >
                    inviteFlow11:inviteAnyone
                  </Text>
                </View>
                <View
                  style={
                    Object {
                      "flexDirection": "row",
                      "marginTop": 15,
                    }
                  }
                >
                  <View
                    accessible={true}
                    focusable={true}
                    isTVSelectable={true}
<<<<<<< HEAD
                    onClick={[Function]}
=======
                    nativeBackgroundAndroid={
                      Object {
                        "attribute": "selectableItemBackgroundBorderless",
                        "type": "ThemeAttrAndroid",
                      }
                    }
>>>>>>> 0d530f99
                    onResponderGrant={[Function]}
                    onResponderMove={[Function]}
                    onResponderRelease={[Function]}
                    onResponderTerminate={[Function]}
                    onResponderTerminationRequest={[Function]}
                    onStartShouldSetResponder={[Function]}
                  >
                    <Text
                      style={
                        Array [
                          Object {
                            "color": "#2E3338",
                            "fontFamily": "Hind-Regular",
                            "fontSize": 14,
                            "lineHeight": 18,
                          },
                          Object {
                            "color": "#42D689",
                            "fontFamily": "Hind-Medium",
                            "fontSize": 14,
                            "lineHeight": 18,
                          },
                          Object {
                            "paddingEnd": 15,
                          },
                        ]
                      }
                    >
                      global:inviteFriends
                    </Text>
                  </View>
                  <View
                    accessible={true}
                    focusable={true}
                    isTVSelectable={true}
<<<<<<< HEAD
                    onClick={[Function]}
=======
                    nativeBackgroundAndroid={
                      Object {
                        "attribute": "selectableItemBackgroundBorderless",
                        "type": "ThemeAttrAndroid",
                      }
                    }
>>>>>>> 0d530f99
                    onResponderGrant={[Function]}
                    onResponderMove={[Function]}
                    onResponderRelease={[Function]}
                    onResponderTerminate={[Function]}
                    onResponderTerminationRequest={[Function]}
                    onStartShouldSetResponder={[Function]}
                  >
                    <Text
                      style={
                        Array [
                          Object {
                            "color": "#2E3338",
                            "fontFamily": "Hind-Regular",
                            "fontSize": 14,
                            "lineHeight": 18,
                          },
                          Object {
                            "color": "#42D689",
                            "fontFamily": "Hind-Medium",
                            "fontSize": 14,
                            "lineHeight": 18,
                          },
                          Object {
                            "paddingEnd": 15,
                          },
                        ]
                      }
                    >
                      maybeLater
                    </Text>
                  </View>
                </View>
              </View>
            </View>
          </View>
        </View>
      </View>
    </View>
  </RCTScrollView>
  <View
    style={
      Object {
        "alignItems": "center",
        "display": "flex",
        "flexDirection": "row",
        "justifyContent": "center",
        "paddingBottom": 16,
      }
    }
  >
    <View
      style={
        Object {
          "backgroundColor": "#42D689",
          "borderRadius": 8,
          "flex": 0,
          "height": 8,
          "marginHorizontal": 5,
          "width": 8,
        }
      }
    />
    <View
      style={
        Object {
          "backgroundColor": "#D1D5D8",
          "borderRadius": 8,
          "flex": 0,
          "height": 6,
          "marginHorizontal": 5,
          "width": 6,
        }
      }
    />
  </View>
</View>
`;

exports[`NotificationBox Educations not completed yet 1`] = `
<View
  style={
    Object {
      "maxWidth": 750,
      "width": 750,
    }
  }
>
  <RCTScrollView
    horizontal={true}
    onScroll={[Function]}
    pagingEnabled={true}
    showsHorizontalScrollIndicator={false}
  >
    <View>
      <View
        style={
          Object {
            "margin": 16,
            "width": 718,
          }
        }
      >
        <View
          style={
            Array [
              Object {
                "flexDirection": "row",
                "justifyContent": "space-between",
                "padding": 16,
                "width": "100%",
              },
              Object {
                "borderColor": "#EEEEEE",
                "borderRadius": 3,
                "borderWidth": 1,
              },
            ]
          }
        >
          <View
            style={
              Object {
                "alignItems": "center",
                "flexDirection": "column",
                "paddingRight": 16,
              }
            }
          >
            <Image
              resizeMode="contain"
              source={
                Object {
                  "testUri": "../../../packages/mobile/src/images/home-icon.png",
                }
              }
              style={
                Object {
                  "height": 30,
                  "width": 30,
                }
              }
            />
          </View>
          <View
            style={
              Object {
                "flex": 1,
                "justifyContent": "space-between",
              }
            }
          >
            <Text
              style={
                Object {
                  "color": "#2E3338",
                  "fontFamily": "Hind-Bold",
                  "fontSize": 14,
                  "lineHeight": 18,
                }
              }
            >
              global:celoGold
            </Text>
            <View>
              <View
                style={
                  Object {
                    "justifyContent": "space-between",
                    "minHeight": 70,
                  }
                }
              >
                <View
                  style={
                    Object {
                      "marginTop": 5,
                    }
                  }
                >
                  <Text
                    style={
                      Object {
                        "color": "#81868B",
                        "fontFamily": "Hind-Regular",
                        "fontSize": 14,
                        "lineHeight": 20,
                      }
                    }
                  >
                    exchangeFlow9:whatIsGold
                  </Text>
                </View>
                <View
                  style={
                    Object {
                      "flexDirection": "row",
                      "marginTop": 15,
                    }
                  }
                >
                  <View
                    accessible={true}
                    focusable={true}
                    isTVSelectable={true}
<<<<<<< HEAD
                    onClick={[Function]}
=======
                    nativeBackgroundAndroid={
                      Object {
                        "attribute": "selectableItemBackgroundBorderless",
                        "type": "ThemeAttrAndroid",
                      }
                    }
>>>>>>> 0d530f99
                    onResponderGrant={[Function]}
                    onResponderMove={[Function]}
                    onResponderRelease={[Function]}
                    onResponderTerminate={[Function]}
                    onResponderTerminationRequest={[Function]}
                    onStartShouldSetResponder={[Function]}
                  >
                    <Text
                      style={
                        Array [
                          Object {
                            "color": "#2E3338",
                            "fontFamily": "Hind-Regular",
                            "fontSize": 14,
                            "lineHeight": 18,
                          },
                          Object {
                            "color": "#42D689",
                            "fontFamily": "Hind-Medium",
                            "fontSize": 14,
                            "lineHeight": 18,
                          },
                          Object {
                            "paddingEnd": 15,
                          },
                        ]
                      }
                    >
                      exchange
                    </Text>
                  </View>
                  <View
                    accessible={true}
                    focusable={true}
                    isTVSelectable={true}
<<<<<<< HEAD
                    onClick={[Function]}
=======
                    nativeBackgroundAndroid={
                      Object {
                        "attribute": "selectableItemBackgroundBorderless",
                        "type": "ThemeAttrAndroid",
                      }
                    }
>>>>>>> 0d530f99
                    onResponderGrant={[Function]}
                    onResponderMove={[Function]}
                    onResponderRelease={[Function]}
                    onResponderTerminate={[Function]}
                    onResponderTerminationRequest={[Function]}
                    onStartShouldSetResponder={[Function]}
                  >
                    <Text
                      style={
                        Array [
                          Object {
                            "color": "#2E3338",
                            "fontFamily": "Hind-Regular",
                            "fontSize": 14,
                            "lineHeight": 18,
                          },
                          Object {
                            "color": "#42D689",
                            "fontFamily": "Hind-Medium",
                            "fontSize": 14,
                            "lineHeight": 18,
                          },
                          Object {
                            "paddingEnd": 15,
                          },
                        ]
                      }
                    >
                      maybeLater
                    </Text>
                  </View>
                </View>
              </View>
            </View>
          </View>
        </View>
      </View>
    </View>
  </RCTScrollView>
</View>
`;

exports[`NotificationBox Payment Requests exist 1`] = `
<View
  style={
    Object {
      "maxWidth": 750,
      "width": 750,
    }
  }
>
  <RCTScrollView
    horizontal={true}
    onScroll={[Function]}
    pagingEnabled={true}
    showsHorizontalScrollIndicator={false}
  >
    <View>
      <View
        style={
          Object {
            "margin": 16,
            "width": 718,
          }
        }
      >
        <View
          style={
            Array [
              Object {
                "flexDirection": "row",
                "justifyContent": "space-between",
                "padding": 16,
                "width": "100%",
              },
              Object {
                "borderColor": "#EEEEEE",
                "borderRadius": 3,
                "borderWidth": 1,
              },
            ]
          }
        >
          <View
            style={
              Object {
                "alignItems": "center",
                "flexDirection": "column",
                "paddingRight": 16,
              }
            }
          >
            <Image
              resizeMode="contain"
              source={
                Object {
                  "testUri": "../../../packages/mobile/src/images/send-dollar.png",
                }
              }
              style={
                Object {
                  "height": 30,
                  "width": 30,
                }
              }
            />
          </View>
          <View
            style={
              Object {
                "flex": 1,
                "justifyContent": "space-between",
              }
            }
          >
            <Text
              style={
                Object {
                  "color": "#2E3338",
                  "fontFamily": "Hind-Bold",
                  "fontSize": 14,
                  "lineHeight": 18,
                }
              }
            >
              paymentRequest
            </Text>
            <View>
              <View
                style={
                  Object {
                    "justifyContent": "space-between",
                    "minHeight": 70,
                  }
                }
              >
                <View
                  style={
                    Object {
                      "flexDirection": "row",
                      "marginTop": 5,
                    }
                  }
                >
                  <View
                    style={
                      Object {
                        "flex": 1,
                      }
                    }
                  >
                    <Text
                      ellipsizeMode="middle"
                      numberOfLines={1}
                      style={
                        Object {
                          "flexDirection": "row",
                        }
                      }
                    >
                      <Text
                        style={
                          Array [
                            Object {
                              "color": "#81868B",
                              "fontFamily": "Hind-Regular",
                              "fontSize": 14,
                              "lineHeight": 20,
                            },
                          ]
                        }
                      >
                        +14155550000
                         - 
                        Rent request for June, it is already late!!!
                      </Text>
                      <Text
                        style={
                          Array [
                            Object {
                              "color": "#81868B",
                              "fontFamily": "Hind-Regular",
                              "fontSize": 14,
                              "lineHeight": 20,
                            },
                            Object {
                              "fontFamily": "Hind-SemiBold",
                            },
                          ]
                        }
                      >
                         
                        12.34
                      </Text>
                    </Text>
                  </View>
                </View>
                <View
                  style={
                    Object {
                      "flexDirection": "row",
                      "marginTop": 15,
                    }
                  }
                >
                  <View
                    accessible={true}
                    focusable={true}
                    isTVSelectable={true}
<<<<<<< HEAD
                    onClick={[Function]}
=======
                    nativeBackgroundAndroid={
                      Object {
                        "attribute": "selectableItemBackgroundBorderless",
                        "type": "ThemeAttrAndroid",
                      }
                    }
>>>>>>> 0d530f99
                    onResponderGrant={[Function]}
                    onResponderMove={[Function]}
                    onResponderRelease={[Function]}
                    onResponderTerminate={[Function]}
                    onResponderTerminationRequest={[Function]}
                    onStartShouldSetResponder={[Function]}
                  >
                    <Text
                      style={
                        Array [
                          Object {
                            "color": "#2E3338",
                            "fontFamily": "Hind-Regular",
                            "fontSize": 14,
                            "lineHeight": 18,
                          },
                          Object {
                            "color": "#42D689",
                            "fontFamily": "Hind-Medium",
                            "fontSize": 14,
                            "lineHeight": 18,
                          },
                          Object {
                            "paddingEnd": 15,
                          },
                        ]
                      }
                    >
                      review
                    </Text>
                  </View>
                </View>
              </View>
            </View>
          </View>
        </View>
      </View>
    </View>
  </RCTScrollView>
</View>
`;

exports[`NotificationBox Simple test 1`] = `
<View
  style={
    Object {
      "maxWidth": 750,
      "width": 750,
    }
  }
>
  <RCTScrollView
    horizontal={true}
    onScroll={[Function]}
    pagingEnabled={true}
    showsHorizontalScrollIndicator={false}
  >
    <View>
      <View
        style={
          Object {
            "margin": 16,
            "width": 718,
          }
        }
      >
        <View
          style={
            Array [
              Object {
                "flexDirection": "row",
                "justifyContent": "space-between",
                "padding": 16,
                "width": "100%",
              },
              Object {
                "borderColor": "#EEEEEE",
                "borderRadius": 3,
                "borderWidth": 1,
              },
            ]
          }
        >
          <View
            style={
              Object {
                "alignItems": "center",
                "flexDirection": "column",
                "paddingRight": 16,
              }
            }
          >
            <Image
              resizeMode="contain"
              source={
                Object {
                  "testUri": "../../../packages/mobile/src/images/backup-icon.png",
                }
              }
              style={
                Object {
                  "height": 30,
                  "width": 30,
                }
              }
            />
          </View>
          <View
            style={
              Object {
                "flex": 1,
                "justifyContent": "space-between",
              }
            }
          >
            <Text
              style={
                Object {
                  "color": "#2E3338",
                  "fontFamily": "Hind-Bold",
                  "fontSize": 14,
                  "lineHeight": 18,
                }
              }
            >
              backupKeyFlow6:yourBackupKey
            </Text>
            <View>
              <View
                style={
                  Object {
                    "justifyContent": "space-between",
                    "minHeight": 70,
                  }
                }
              >
                <View
                  style={
                    Object {
                      "marginTop": 5,
                    }
                  }
                >
                  <Text
                    style={
                      Object {
                        "color": "#81868B",
                        "fontFamily": "Hind-Regular",
                        "fontSize": 14,
                        "lineHeight": 20,
                      }
                    }
                  >
                    backupKeyFlow6:backupKeyNotification
                  </Text>
                </View>
                <View
                  style={
                    Object {
                      "flexDirection": "row",
                      "marginTop": 15,
                    }
                  }
                >
                  <View
                    accessible={true}
                    focusable={true}
                    isTVSelectable={true}
<<<<<<< HEAD
                    onClick={[Function]}
=======
                    nativeBackgroundAndroid={
                      Object {
                        "attribute": "selectableItemBackgroundBorderless",
                        "type": "ThemeAttrAndroid",
                      }
                    }
>>>>>>> 0d530f99
                    onResponderGrant={[Function]}
                    onResponderMove={[Function]}
                    onResponderRelease={[Function]}
                    onResponderTerminate={[Function]}
                    onResponderTerminationRequest={[Function]}
                    onStartShouldSetResponder={[Function]}
                  >
                    <Text
                      style={
                        Array [
                          Object {
                            "color": "#2E3338",
                            "fontFamily": "Hind-Regular",
                            "fontSize": 14,
                            "lineHeight": 18,
                          },
                          Object {
                            "color": "#42D689",
                            "fontFamily": "Hind-Medium",
                            "fontSize": 14,
                            "lineHeight": 18,
                          },
                          Object {
                            "paddingEnd": 15,
                          },
                        ]
                      }
                    >
                      backupKeyFlow6:getBackupKey
                    </Text>
                  </View>
                </View>
              </View>
            </View>
          </View>
        </View>
      </View>
      <View
        style={
          Object {
            "margin": 16,
            "width": 718,
          }
        }
      >
        <View
          style={
            Array [
              Object {
                "flexDirection": "row",
                "justifyContent": "space-between",
                "padding": 16,
                "width": "100%",
              },
              Object {
                "borderColor": "#EEEEEE",
                "borderRadius": 3,
                "borderWidth": 1,
              },
            ]
          }
        >
          <View
            style={
              Object {
                "alignItems": "center",
                "flexDirection": "column",
                "paddingRight": 16,
              }
            }
          >
            <Image
              resizeMode="contain"
              source={
                Object {
                  "testUri": "../../../packages/mobile/src/images/Invite-Friends.png",
                }
              }
              style={
                Object {
                  "height": 30,
                  "width": 30,
                }
              }
            />
          </View>
          <View
            style={
              Object {
                "flex": 1,
                "justifyContent": "space-between",
              }
            }
          >
            <Text
              style={
                Object {
                  "color": "#2E3338",
                  "fontFamily": "Hind-Bold",
                  "fontSize": 14,
                  "lineHeight": 18,
                }
              }
            >
              inviteFlow11:inviteFriendsToCelo
            </Text>
            <View>
              <View
                style={
                  Object {
                    "justifyContent": "space-between",
                    "minHeight": 70,
                  }
                }
              >
                <View
                  style={
                    Object {
                      "marginTop": 5,
                    }
                  }
                >
                  <Text
                    style={
                      Object {
                        "color": "#81868B",
                        "fontFamily": "Hind-Regular",
                        "fontSize": 14,
                        "lineHeight": 20,
                      }
                    }
                  >
                    inviteFlow11:inviteAnyone
                  </Text>
                </View>
                <View
                  style={
                    Object {
                      "flexDirection": "row",
                      "marginTop": 15,
                    }
                  }
                >
                  <View
                    accessible={true}
                    focusable={true}
                    isTVSelectable={true}
<<<<<<< HEAD
                    onClick={[Function]}
=======
                    nativeBackgroundAndroid={
                      Object {
                        "attribute": "selectableItemBackgroundBorderless",
                        "type": "ThemeAttrAndroid",
                      }
                    }
>>>>>>> 0d530f99
                    onResponderGrant={[Function]}
                    onResponderMove={[Function]}
                    onResponderRelease={[Function]}
                    onResponderTerminate={[Function]}
                    onResponderTerminationRequest={[Function]}
                    onStartShouldSetResponder={[Function]}
                  >
                    <Text
                      style={
                        Array [
                          Object {
                            "color": "#2E3338",
                            "fontFamily": "Hind-Regular",
                            "fontSize": 14,
                            "lineHeight": 18,
                          },
                          Object {
                            "color": "#42D689",
                            "fontFamily": "Hind-Medium",
                            "fontSize": 14,
                            "lineHeight": 18,
                          },
                          Object {
                            "paddingEnd": 15,
                          },
                        ]
                      }
                    >
                      global:inviteFriends
                    </Text>
                  </View>
                  <View
                    accessible={true}
                    focusable={true}
                    isTVSelectable={true}
<<<<<<< HEAD
                    onClick={[Function]}
=======
                    nativeBackgroundAndroid={
                      Object {
                        "attribute": "selectableItemBackgroundBorderless",
                        "type": "ThemeAttrAndroid",
                      }
                    }
>>>>>>> 0d530f99
                    onResponderGrant={[Function]}
                    onResponderMove={[Function]}
                    onResponderRelease={[Function]}
                    onResponderTerminate={[Function]}
                    onResponderTerminationRequest={[Function]}
                    onStartShouldSetResponder={[Function]}
                  >
                    <Text
                      style={
                        Array [
                          Object {
                            "color": "#2E3338",
                            "fontFamily": "Hind-Regular",
                            "fontSize": 14,
                            "lineHeight": 18,
                          },
                          Object {
                            "color": "#42D689",
                            "fontFamily": "Hind-Medium",
                            "fontSize": 14,
                            "lineHeight": 18,
                          },
                          Object {
                            "paddingEnd": 15,
                          },
                        ]
                      }
                    >
                      maybeLater
                    </Text>
                  </View>
                </View>
              </View>
            </View>
          </View>
        </View>
      </View>
    </View>
  </RCTScrollView>
  <View
    style={
      Object {
        "alignItems": "center",
        "display": "flex",
        "flexDirection": "row",
        "justifyContent": "center",
        "paddingBottom": 16,
      }
    }
  >
    <View
      style={
        Object {
          "backgroundColor": "#42D689",
          "borderRadius": 8,
          "flex": 0,
          "height": 8,
          "marginHorizontal": 5,
          "width": 8,
        }
      }
    />
    <View
      style={
        Object {
          "backgroundColor": "#D1D5D8",
          "borderRadius": 8,
          "flex": 0,
          "height": 6,
          "marginHorizontal": 5,
          "width": 6,
        }
      }
    />
  </View>
</View>
`;<|MERGE_RESOLUTION|>--- conflicted
+++ resolved
@@ -126,16 +126,13 @@
                     accessible={true}
                     focusable={true}
                     isTVSelectable={true}
-<<<<<<< HEAD
-                    onClick={[Function]}
-=======
                     nativeBackgroundAndroid={
                       Object {
                         "attribute": "selectableItemBackgroundBorderless",
                         "type": "ThemeAttrAndroid",
                       }
                     }
->>>>>>> 0d530f99
+                    onClick={[Function]}
                     onResponderGrant={[Function]}
                     onResponderMove={[Function]}
                     onResponderRelease={[Function]}
@@ -283,16 +280,13 @@
                     accessible={true}
                     focusable={true}
                     isTVSelectable={true}
-<<<<<<< HEAD
-                    onClick={[Function]}
-=======
                     nativeBackgroundAndroid={
                       Object {
                         "attribute": "selectableItemBackgroundBorderless",
                         "type": "ThemeAttrAndroid",
                       }
                     }
->>>>>>> 0d530f99
+                    onClick={[Function]}
                     onResponderGrant={[Function]}
                     onResponderMove={[Function]}
                     onResponderRelease={[Function]}
@@ -328,16 +322,13 @@
                     accessible={true}
                     focusable={true}
                     isTVSelectable={true}
-<<<<<<< HEAD
-                    onClick={[Function]}
-=======
                     nativeBackgroundAndroid={
                       Object {
                         "attribute": "selectableItemBackgroundBorderless",
                         "type": "ThemeAttrAndroid",
                       }
                     }
->>>>>>> 0d530f99
+                    onClick={[Function]}
                     onResponderGrant={[Function]}
                     onResponderMove={[Function]}
                     onResponderRelease={[Function]}
@@ -542,16 +533,13 @@
                     accessible={true}
                     focusable={true}
                     isTVSelectable={true}
-<<<<<<< HEAD
-                    onClick={[Function]}
-=======
                     nativeBackgroundAndroid={
                       Object {
                         "attribute": "selectableItemBackgroundBorderless",
                         "type": "ThemeAttrAndroid",
                       }
                     }
->>>>>>> 0d530f99
+                    onClick={[Function]}
                     onResponderGrant={[Function]}
                     onResponderMove={[Function]}
                     onResponderRelease={[Function]}
@@ -587,16 +575,13 @@
                     accessible={true}
                     focusable={true}
                     isTVSelectable={true}
-<<<<<<< HEAD
-                    onClick={[Function]}
-=======
                     nativeBackgroundAndroid={
                       Object {
                         "attribute": "selectableItemBackgroundBorderless",
                         "type": "ThemeAttrAndroid",
                       }
                     }
->>>>>>> 0d530f99
+                    onClick={[Function]}
                     onResponderGrant={[Function]}
                     onResponderMove={[Function]}
                     onResponderRelease={[Function]}
@@ -806,16 +791,13 @@
                     accessible={true}
                     focusable={true}
                     isTVSelectable={true}
-<<<<<<< HEAD
-                    onClick={[Function]}
-=======
                     nativeBackgroundAndroid={
                       Object {
                         "attribute": "selectableItemBackgroundBorderless",
                         "type": "ThemeAttrAndroid",
                       }
                     }
->>>>>>> 0d530f99
+                    onClick={[Function]}
                     onResponderGrant={[Function]}
                     onResponderMove={[Function]}
                     onResponderRelease={[Function]}
@@ -984,16 +966,13 @@
                     accessible={true}
                     focusable={true}
                     isTVSelectable={true}
-<<<<<<< HEAD
-                    onClick={[Function]}
-=======
                     nativeBackgroundAndroid={
                       Object {
                         "attribute": "selectableItemBackgroundBorderless",
                         "type": "ThemeAttrAndroid",
                       }
                     }
->>>>>>> 0d530f99
+                    onClick={[Function]}
                     onResponderGrant={[Function]}
                     onResponderMove={[Function]}
                     onResponderRelease={[Function]}
@@ -1141,16 +1120,13 @@
                     accessible={true}
                     focusable={true}
                     isTVSelectable={true}
-<<<<<<< HEAD
-                    onClick={[Function]}
-=======
                     nativeBackgroundAndroid={
                       Object {
                         "attribute": "selectableItemBackgroundBorderless",
                         "type": "ThemeAttrAndroid",
                       }
                     }
->>>>>>> 0d530f99
+                    onClick={[Function]}
                     onResponderGrant={[Function]}
                     onResponderMove={[Function]}
                     onResponderRelease={[Function]}
@@ -1186,16 +1162,13 @@
                     accessible={true}
                     focusable={true}
                     isTVSelectable={true}
-<<<<<<< HEAD
-                    onClick={[Function]}
-=======
                     nativeBackgroundAndroid={
                       Object {
                         "attribute": "selectableItemBackgroundBorderless",
                         "type": "ThemeAttrAndroid",
                       }
                     }
->>>>>>> 0d530f99
+                    onClick={[Function]}
                     onResponderGrant={[Function]}
                     onResponderMove={[Function]}
                     onResponderRelease={[Function]}
