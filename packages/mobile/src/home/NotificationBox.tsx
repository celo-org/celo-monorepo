--- conflicted
+++ resolved
@@ -1,11 +1,7 @@
 import colors from '@celo/react-components/styles/colors'
 import variables from '@celo/react-components/styles/variables'
 import * as React from 'react'
-<<<<<<< HEAD
-import { WithTranslation, withTranslation } from 'react-i18next'
-=======
 import { WithTranslation } from 'react-i18next'
->>>>>>> 1fba584b
 import { NativeScrollEvent, ScrollView, StyleSheet, View } from 'react-native'
 import { connect } from 'react-redux'
 import { dismissEarnRewards, dismissGetVerified, dismissInviteFriends } from 'src/account/actions'
