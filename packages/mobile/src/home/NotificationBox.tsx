--- conflicted
+++ resolved
@@ -14,7 +14,6 @@
 import EscrowedPaymentReminderSummaryNotification from 'src/escrow/EscrowedPaymentReminderSummaryNotification'
 import { getReclaimableEscrowPayments } from 'src/escrow/reducer'
 import { pausedFeatures } from 'src/flags'
-import { dismissCeloEducation } from 'src/goldToken/actions'
 import { Namespaces, withTranslation } from 'src/i18n'
 import { backupKey, getVerified, inviteFriends, learnCelo } from 'src/images/Images'
 import { InviteDetails } from 'src/invite/actions'
@@ -54,15 +53,11 @@
 interface StateProps {
   backupCompleted: boolean
   numberVerified: boolean
-  celoEducationCompleted: boolean
-  celoEducationDismissed: boolean
+  goldEducationCompleted: boolean
   dismissedInviteFriends: boolean
   dismissedGetVerified: boolean
-<<<<<<< HEAD
   verificationPossible: boolean
-=======
   dismissedGoldEducation: boolean
->>>>>>> 5f43ef7e
   incomingPaymentRequests: PaymentRequest[]
   outgoingPaymentRequests: PaymentRequest[]
   backupTooLate: boolean
@@ -73,11 +68,7 @@
 interface DispatchProps {
   dismissInviteFriends: typeof dismissInviteFriends
   dismissGetVerified: typeof dismissGetVerified
-<<<<<<< HEAD
-  dismissCeloEducation: typeof dismissCeloEducation
-=======
   dismissGoldEducation: typeof dismissGoldEducation
->>>>>>> 5f43ef7e
 }
 
 type Props = DispatchProps & StateProps & WithTranslation
@@ -85,17 +76,13 @@
 const mapStateToProps = (state: RootState): StateProps => ({
   backupCompleted: state.account.backupCompleted,
   numberVerified: state.app.numberVerified,
-  celoEducationCompleted: state.goldToken.educationCompleted,
-  celoEducationDismissed: state.goldToken.educationDismissed,
+  goldEducationCompleted: state.goldToken.educationCompleted,
   incomingPaymentRequests: getIncomingPaymentRequests(state),
   outgoingPaymentRequests: getOutgoingPaymentRequests(state),
   dismissedInviteFriends: state.account.dismissedInviteFriends,
   dismissedGetVerified: state.account.dismissedGetVerified,
-<<<<<<< HEAD
   verificationPossible: verificationPossibleSelector(state),
-=======
   dismissedGoldEducation: state.account.dismissedGoldEducation,
->>>>>>> 5f43ef7e
   backupTooLate: isBackupTooLate(state),
   reclaimableEscrowPayments: getReclaimableEscrowPayments(state),
   invitees: inviteesSelector(state),
@@ -104,11 +91,7 @@
 const mapDispatchToProps = {
   dismissInviteFriends,
   dismissGetVerified,
-<<<<<<< HEAD
-  dismissCeloEducation,
-=======
   dismissGoldEducation,
->>>>>>> 5f43ef7e
 }
 
 interface State {
@@ -159,15 +142,11 @@
       t,
       backupCompleted,
       numberVerified,
-      celoEducationCompleted,
-      celoEducationDismissed,
+      goldEducationCompleted,
       dismissedInviteFriends,
       dismissedGetVerified,
-<<<<<<< HEAD
       verificationPossible,
-=======
       dismissedGoldEducation,
->>>>>>> 5f43ef7e
     } = this.props
     const actions = []
 
@@ -223,11 +202,7 @@
       })
     }
 
-<<<<<<< HEAD
-    if (!celoEducationCompleted && !celoEducationDismissed) {
-=======
     if (!dismissedGoldEducation && !goldEducationCompleted) {
->>>>>>> 5f43ef7e
       actions.push({
         title: t('global:celoGold'),
         text: t('exchangeFlow9:whatIsGold'),
@@ -250,11 +225,7 @@
                 notificationType: NotificationBannerTypes.celo_asset_education,
                 selectedAction: NotificationBannerCTATypes.decline,
               })
-<<<<<<< HEAD
-              this.props.dismissCeloEducation()
-=======
               this.props.dismissGoldEducation()
->>>>>>> 5f43ef7e
             },
           },
         ],
