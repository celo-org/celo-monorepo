import Button, { BtnTypes } from '@celo/react-components/components/Button'
import colors from '@celo/react-components/styles/colors'
import fontStyles from '@celo/react-components/styles/fonts'
import { SignTxRequest } from '@celo/utils/src/dappkit'
import * as React from 'react'
<<<<<<< HEAD
import { WithTranslation, withTranslation } from 'react-i18next'
=======
import { WithTranslation } from 'react-i18next'
>>>>>>> 1fba584b
import { ScrollView, StyleSheet, Text, TouchableOpacity, View } from 'react-native'
import SafeAreaView from 'react-native-safe-area-view'
import { NavigationParams, NavigationScreenProp } from 'react-navigation'
import { connect } from 'react-redux'
import { requestTxSignature } from 'src/dappkit/dappkit'
import { Namespaces, withTranslation } from 'src/i18n'
import DappkitExchangeIcon from 'src/icons/DappkitExchange'
import { navigate, navigateBack, navigateHome } from 'src/navigator/NavigationService'
import { Screens } from 'src/navigator/Screens'
import Logger from 'src/utils/Logger'

const TAG = 'dappkit/DappKitSignTxScreen'

interface State {
  request: SignTxRequest
}

interface OwnProps {
  errorMessage?: string
  navigation?: NavigationScreenProp<NavigationParams>
}

interface DispatchProps {
  requestTxSignature: typeof requestTxSignature
}

type Props = OwnProps & DispatchProps & WithTranslation

const mapDispatchToProps = {
  requestTxSignature,
}

class DappKitSignTxScreen extends React.Component<Props, State> {
  static navigationOptions = { header: null }

  componentDidMount() {
    if (!this.props.navigation) {
      Logger.error(TAG, 'Missing navigation props')
      return
    }

    const request: SignTxRequest = this.props.navigation.getParam('dappKitRequest', null)

    if (!request) {
      Logger.error(TAG, 'No request found in navigation props')
      return
    }

    this.setState({ request })
  }

  getErrorMessage() {
    return (
      this.props.errorMessage ||
      (this.props.navigation && this.props.navigation.getParam('errorMessage')) ||
      ''
    )
  }

  linkBack = () => {
    navigateHome({ dispatchAfterNavigate: requestTxSignature(this.state.request) })
  }

  showDetails = () => {
    // TODO(sallyjyl): figure out which data to pass in for multitx
    navigate(Screens.DappKitTxDataScreen, { dappKitData: this.state.request.txs[0].txData })
  }

  cancel = () => {
    navigateBack()
  }

  render() {
    const { t } = this.props
    return (
      <SafeAreaView style={styles.container}>
        <ScrollView contentContainerStyle={styles.scrollContainer}>
          <View style={styles.logo}>
            <DappkitExchangeIcon />
          </View>
          <Text style={styles.header}>
            {t('connectToWallet', { dappname: this.state.request.dappName })}
          </Text>

          <Text style={styles.share}> {t('shareInfo')} </Text>

          <View style={styles.sectionDivider}>
            <Text style={styles.sectionHeaderText}>{t('transaction.operation')}</Text>
            <Text style={styles.bodyText}>{t('transaction.signTX')}</Text>
            <Text style={styles.sectionHeaderText}>{t('transaction.data')}</Text>
            <TouchableOpacity onPress={this.showDetails}>
              <Text style={[styles.bodyText, styles.underLine]}>{t('transaction.details')}</Text>
            </TouchableOpacity>
          </View>
        </ScrollView>

        <View style={styles.footer}>
          <Button
            text={t('allow')}
            onPress={this.linkBack}
            standard={false}
            type={BtnTypes.PRIMARY}
          />
          <Button
            text={t('cancel')}
            onPress={this.cancel}
            standard={false}
            type={BtnTypes.SECONDARY}
          />
        </View>
      </SafeAreaView>
    )
  }
}

const styles = StyleSheet.create({
  container: {
    flex: 1,
    backgroundColor: colors.background,
    justifyContent: 'space-between',
  },
  scrollContainer: {
    flex: 1,
    backgroundColor: colors.background,
    alignItems: 'center',
    justifyContent: 'center',
    marginHorizontal: '15%',
  },
  header: {
    ...fontStyles.h1,
    alignItems: 'center',
    paddingBottom: 30,
  },
  footer: {
    flexDirection: 'column',
    alignItems: 'flex-end',
    textAlign: 'center',
  },
  logo: {
    marginBottom: 20,
  },
  share: {
    ...fontStyles.bodySecondary,
    fontSize: 13,
    alignSelf: 'center',
  },
  space: {
    paddingHorizontal: 5,
  },
  sectionDivider: {
    alignItems: 'center',
  },
  sectionHeaderText: {
    ...fontStyles.sectionLabel,
    ...fontStyles.semiBold,
    color: colors.dark,
    textTransform: 'uppercase',
    marginTop: 20,
    marginBottom: 5,
  },
  bodyText: {
    ...fontStyles.paragraph,
    fontSize: 15,
    color: colors.darkSecondary,
    textAlign: 'center',
  },
  underLine: {
    textDecorationLine: 'underline',
  },
})

export default connect<null, DispatchProps>(
  null,
  mapDispatchToProps
)(withTranslation(Namespaces.dappkit)(DappKitSignTxScreen))<|MERGE_RESOLUTION|>--- conflicted
+++ resolved
@@ -3,11 +3,7 @@
 import fontStyles from '@celo/react-components/styles/fonts'
 import { SignTxRequest } from '@celo/utils/src/dappkit'
 import * as React from 'react'
-<<<<<<< HEAD
-import { WithTranslation, withTranslation } from 'react-i18next'
-=======
 import { WithTranslation } from 'react-i18next'
->>>>>>> 1fba584b
 import { ScrollView, StyleSheet, Text, TouchableOpacity, View } from 'react-native'
 import SafeAreaView from 'react-native-safe-area-view'
 import { NavigationParams, NavigationScreenProp } from 'react-navigation'
