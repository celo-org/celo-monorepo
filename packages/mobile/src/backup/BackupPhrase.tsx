--- conflicted
+++ resolved
@@ -14,24 +14,14 @@
   BackupPhraseContainerMode,
   BackupPhraseType,
 } from 'src/backup/BackupPhraseContainer'
-<<<<<<< HEAD
+import CancelConfirm from 'src/backup/CancelConfirm'
 import { getStoredMnemonic, onGetMnemonicFail } from 'src/backup/utils'
-import CancelButton from 'src/components/CancelButton.v2'
-=======
-import CancelConfirm from 'src/backup/CancelConfirm'
-import { getStoredMnemonic } from 'src/backup/utils'
->>>>>>> 0f601806
 import i18n, { Namespaces, withTranslation } from 'src/i18n'
 import { navigate } from 'src/navigator/NavigationService'
 import { Screens } from 'src/navigator/Screens'
 import { TopBarTextButton } from 'src/navigator/TopBarButton.v2'
 import { RootState } from 'src/redux/reducers'
-<<<<<<< HEAD
-=======
-import Logger from 'src/utils/Logger'
 
-const TAG = 'backup/BackupPhrase'
->>>>>>> 0f601806
 interface State {
   mnemonic: string
   isConfirmChecked: boolean
