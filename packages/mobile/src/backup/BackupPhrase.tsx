import Button, { BtnTypes } from '@celo/react-components/components/Button'
import colors from '@celo/react-components/styles/colors'
import { fontStyles } from '@celo/react-components/styles/fonts'
import * as React from 'react'
import { WithNamespaces, withNamespaces } from 'react-i18next'
import { Clipboard, StyleSheet, Text, View } from 'react-native'
import FlagSecure from 'react-native-flag-secure-android'
import { KeyboardAwareScrollView } from 'react-native-keyboard-aware-scroll-view'
import { connect } from 'react-redux'
import { hideAlert, showError } from 'src/alert/actions'
import CeloAnalytics from 'src/analytics/CeloAnalytics'
import { CustomEventNames } from 'src/analytics/constants'
import componentWithAnalytics from 'src/analytics/wrapper'
import { ErrorMessages } from 'src/app/ErrorMessages'
import BackupPhraseContainer from 'src/backup/BackupPhraseContainer'
import { getStoredMnemonic } from 'src/backup/utils'
import { Namespaces } from 'src/i18n'
import { headerWithBackButton } from 'src/navigator/Headers'
import { navigate } from 'src/navigator/NavigationService'
import { Screens } from 'src/navigator/Screens'
import { RootState } from 'src/redux/reducers'
import Logger from 'src/utils/Logger'

interface State {
  mnemonic: string
}

interface StateProps {
  backupCompleted: boolean
}

interface DispatchProps {
  showError: typeof showError
  hideAlert: typeof hideAlert
}

type Props = StateProps & DispatchProps & WithNamespaces

const mapStateToProps = (state: RootState): StateProps => {
  return {
    backupCompleted: state.account.backupCompleted,
  }
}

class BackupPhrase extends React.Component<Props, State> {
  // TODO(Derrick): Show cancel if backup flow incomplete
  static navigationOptions = () => ({
    ...headerWithBackButton,
  })

  state = {
    mnemonic: '',
  }

  componentDidMount() {
    FlagSecure.activate()
    this.retrieveMnemonic()
  }

  componentWillUnmount() {
    FlagSecure.deactivate()
    this.props.hideAlert()
  }

  retrieveMnemonic = async () => {
    if (this.state.mnemonic) {
      return
    }

    try {
      const mnemonic = await getStoredMnemonic()
      if (!mnemonic) {
        throw new Error('Mnemonic not stored in key store')
      }
      this.setState({ mnemonic })
    } catch (e) {
      Logger.error('backup/retrieveMnemonic', e)
      this.props.showError(ErrorMessages.FAILED_FETCH_MNEMONIC)
    }
  }

  continueBackup = () => {
    const { t } = this.props
    CeloAnalytics.track(CustomEventNames.backup_continue)
    // Clear clipboard so that users won't just copy here and paste it directly
    // in the verification step.  Hopefully makes users paste it somewhere else at least.
    Clipboard.setString('')
    Logger.showMessage(t('clipboardCleared'))
    navigate(Screens.BackupQuiz)
  }

  render() {
    const { t, backupCompleted } = this.props
    const { mnemonic } = this.state
    return (
      <View style={styles.container}>
        <KeyboardAwareScrollView
          contentContainerStyle={styles.scrollContainer}
          keyboardShouldPersistTaps="always"
        >
          <View>
            <Text style={[fontStyles.h1, styles.title]}>{t('yourBackupKey')}</Text>
            {!backupCompleted ? (
              <Text style={styles.verifyText}>{t('backupKeySummary.0')}</Text>
            ) : (
              <Text style={styles.verifyText}>{t('heresYourKey')}</Text>
            )}
            <BackupPhraseContainer words={mnemonic} showCopy={true} />
            <Text style={styles.verifyText}>
              <Text style={[styles.verifyText, fontStyles.bold]}>{t('tip')}</Text>
              {t('securityTip')}
            </Text>
          </View>
        </KeyboardAwareScrollView>
        <View>
          {!backupCompleted && (
            <Button
              onPress={this.continueBackup}
              text={t('continue')}
              standard={false}
              type={BtnTypes.PRIMARY}
            />
          )}
        </View>
      </View>
    )
  }
}

const styles = StyleSheet.create({
  container: {
    flex: 1,
    backgroundColor: 'white',
    justifyContent: 'space-between',
  },
  scrollContainer: {
    paddingHorizontal: 20,
<<<<<<< HEAD
    flex: 1,
    flexDirection: 'column',
    justifyContent: 'center',
    paddingBottom: 60,
=======
    flexGrow: 1,
    justifyContent: 'space-between',
>>>>>>> beb29222
  },
  title: {
    paddingBottom: 10,
    color: colors.dark,
  },
  body: {
    paddingBottom: 15,
    color: colors.dark,
  },
  phraseContainer: {
    position: 'relative',
    backgroundColor: colors.altDarkBg,
    alignContent: 'center',
    justifyContent: 'center',
    padding: 16,
    marginTop: 30,
  },
  phraseText: {
    ...fontStyles.h2,
    textAlign: 'left',
  },
  verifyText: {
    ...fontStyles.bodySmall,
    fontSize: 15,
    textAlign: 'left',
    paddingTop: 15,
  },
  buttonSpacing: {
    marginTop: 20,
    marginLeft: 5,
  },
})

export default componentWithAnalytics(
  connect<StateProps, DispatchProps, {}, RootState>(
    mapStateToProps,
    { showError, hideAlert }
  )(withNamespaces(Namespaces.backupKeyFlow6)(BackupPhrase))
)<|MERGE_RESOLUTION|>--- conflicted
+++ resolved
@@ -134,16 +134,10 @@
     justifyContent: 'space-between',
   },
   scrollContainer: {
-    paddingHorizontal: 20,
-<<<<<<< HEAD
-    flex: 1,
-    flexDirection: 'column',
-    justifyContent: 'center',
-    paddingBottom: 60,
-=======
     flexGrow: 1,
     justifyContent: 'space-between',
->>>>>>> beb29222
+    paddingHorizontal: 20,
+    paddingBottom: 60,
   },
   title: {
     paddingBottom: 10,
