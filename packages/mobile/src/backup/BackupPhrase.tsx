--- conflicted
+++ resolved
@@ -52,17 +52,6 @@
 }
 
 class BackupPhrase extends React.Component<Props, State> {
-<<<<<<< HEAD
-  // TODO(Rossy): Show modal when cancelling if backup flow incomplete
-  static navigationOptions = () => ({
-    ...headerWithCancelButton,
-    headerLeft: <CancelButton style={{ color: colors.gray4 }} />,
-    headerTitle: 'Account Key',
-    headerRight: <HeaderRight />,
-  })
-
-=======
->>>>>>> 99ca58fc
   state = {
     mnemonic: '',
     isConfirmChecked: false,
