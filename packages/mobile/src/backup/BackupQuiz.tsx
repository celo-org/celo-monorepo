import TextButton from '@celo/react-components/components/TextButton.v2'
import Touchable from '@celo/react-components/components/Touchable'
import Backspace from '@celo/react-components/icons/Backspace'
import colors from '@celo/react-components/styles/colors.v2'
import fontStyles from '@celo/react-components/styles/fonts.v2'
import { StackNavigationOptions, StackScreenProps } from '@react-navigation/stack'
import { chunk, flatMap, shuffle, times } from 'lodash'
import * as React from 'react'
import { Trans, WithTranslation } from 'react-i18next'
import { ScrollView, StyleSheet, Text, View } from 'react-native'
import SafeAreaView from 'react-native-safe-area-view'
import { connect } from 'react-redux'
import { setBackupCompleted } from 'src/account/actions'
import { showError } from 'src/alert/actions'
<<<<<<< HEAD
import CancelConfirm from 'src/backup/CancelConfirm'
=======
import CeloAnalytics from 'src/analytics/CeloAnalytics'
import { CustomEventNames } from 'src/analytics/constants'
>>>>>>> 35007d24
import { QuizzBottom } from 'src/backup/QuizzBottom'
import DevSkipButton from 'src/components/DevSkipButton'
import i18n, { Namespaces, withTranslation } from 'src/i18n'
import { emptyHeader } from 'src/navigator/Headers.v2'
import { navigate } from 'src/navigator/NavigationService'
import { Screens } from 'src/navigator/Screens'
import { StackParamList } from 'src/navigator/types'
import { RootState } from 'src/redux/reducers'
import Logger from 'src/utils/Logger'

const TAG = 'backup/BackupQuiz'

const MNEMONIC_BUTTONS_TO_DISPLAY = 6

// miliseconds to wait until showing success or failure
const CHECKING_DURATION = 1.8 * 1000

export enum Mode {
  Entering,
  Checking,
  Failed,
}

interface State {
  mode: Mode
  mnemonicLength: number
  mnemonicWords: string[]
  userChosenWords: Array<{
    word: string
    index: number
  }>
}

interface DispatchProps {
  setBackupCompleted: typeof setBackupCompleted
  showError: typeof showError
}

type OwnProps = StackScreenProps<StackParamList, Screens.BackupQuiz>

type Props = WithTranslation & DispatchProps & OwnProps

export const navOptionsForQuiz: StackNavigationOptions = {
  ...emptyHeader,
  headerLeft: () => <CancelConfirm screen={TAG} />,
  headerTitle: i18n.t(`${Namespaces.backupKeyFlow6}:headerTitle`),
}

export class BackupQuiz extends React.Component<Props, State> {
  state: State = {
    mnemonicLength: 0,
    mnemonicWords: [],
    userChosenWords: [],
    mode: Mode.Entering,
  }

  setBackSpace = () => {
    const isVisible = this.state.userChosenWords.length > 0 && this.state.mode === Mode.Entering

    this.props.navigation.setOptions({
      headerRight: () => (
        <DeleteWord onPressBackspace={this.onPressBackspace} visible={isVisible} />
      ),
    })
  }
  componentDidUpdate = () => {
    this.setBackSpace()
  }

  componentDidMount() {
    const mnemonic = this.getMnemonicFromNavProps()
    const shuffledMnemonic = getShuffledWordSet(mnemonic)
    this.setState({
      mnemonicWords: shuffledMnemonic,
      mnemonicLength: shuffledMnemonic.length,
    })
  }

  getMnemonicFromNavProps() {
    const mnemonic = this.props.route.params.mnemonic
    if (!mnemonic) {
      throw new Error('Mnemonic missing from nav props')
    }
    return mnemonic
  }

  onPressMnemonicWord = (word: string, index: number) => {
    const { mnemonicWords, userChosenWords } = this.state
    const mnemonicWordsUpdated = [...mnemonicWords]
    mnemonicWordsUpdated.splice(index, 1)

    const newUserChosenWords = [...userChosenWords, { word, index }]

    this.setState({
      mnemonicWords: mnemonicWordsUpdated,
      userChosenWords: newUserChosenWords,
    })

    if (newUserChosenWords.length === 1) {
      CeloAnalytics.startTracking(CustomEventNames.backup_quiz_submit)
    }
  }

  onPressBackspace = () => {
    const { mnemonicWords, userChosenWords } = this.state

    if (!userChosenWords.length) {
      return
    }

    const userChosenWordsUpdated = [...userChosenWords]
    const lastWord = userChosenWordsUpdated.pop()
    const mnemonicWordsUpdated = [...mnemonicWords]
    mnemonicWordsUpdated.splice(lastWord!.index, 0, lastWord!.word)

    this.setState({
      mnemonicWords: mnemonicWordsUpdated,
      userChosenWords: userChosenWordsUpdated,
    })
    CeloAnalytics.trackSubEvent(
      CustomEventNames.backup_quiz_submit,
      CustomEventNames.backup_quiz_backspace
    )
  }

  onPressReset = () => {
    const mnemonic = this.getMnemonicFromNavProps()
    this.setState({
      mnemonicWords: getShuffledWordSet(mnemonic),
      userChosenWords: [],
      mode: Mode.Entering,
    })
  }

  afterCheck = () => {
    const { userChosenWords, mnemonicLength } = this.state
    const mnemonic = this.getMnemonicFromNavProps()
    const lengthsMatch = userChosenWords.length === mnemonicLength

    if (lengthsMatch && contentMatches(userChosenWords, mnemonic)) {
      Logger.debug(TAG, 'Backup quiz passed')
      this.props.setBackupCompleted()
      navigate(Screens.BackupComplete)
      CeloAnalytics.track(CustomEventNames.backup_quiz_success)
    } else {
      Logger.debug(TAG, 'Backup quiz failed, reseting words')
      this.setState({ mode: Mode.Failed })
      CeloAnalytics.track(CustomEventNames.backup_quiz_incorrect)
    }
  }

  onPressSubmit = () => {
    this.setState({ mode: Mode.Checking })
    setTimeout(this.afterCheck, CHECKING_DURATION)

    CeloAnalytics.stopTracking(CustomEventNames.backup_quiz_submit)
  }

  onScreenSkip = () => {
    Logger.debug(TAG, 'Skipping backup quiz')
    this.props.setBackupCompleted()
  }

  render() {
    const { t } = this.props
    const { mnemonicWords: mnemonicWordButtons, userChosenWords, mnemonicLength } = this.state
    const currentWordIndex = userChosenWords.length + 1
    const isQuizComplete = userChosenWords.length === mnemonicLength
    const mnemonicWordsToDisplay = mnemonicWordButtons.slice(0, MNEMONIC_BUTTONS_TO_DISPLAY)
    return (
      <SafeAreaView style={styles.container}>
        <DevSkipButton nextScreen={Screens.BackupComplete} onSkip={this.onScreenSkip} />
        <>
          <ScrollView contentContainerStyle={styles.scrollContainer}>
            <View style={styles.chosenWordsContainer}>
              {times(mnemonicLength, (i) => (
                <View
                  style={[
                    styles.chosenWordWrapper,
                    userChosenWords[i] && styles.chosenWordWrapperFilled,
                  ]}
                  key={`selected-word-${i}`}
                >
                  <Text
                    testID={`selected-word-${i}`}
                    style={userChosenWords[i] ? styles.chosenWordFilled : styles.chosenWord}
                  >
                    {(userChosenWords[i] && userChosenWords[i].word) || i + 1}
                  </Text>
                </View>
              ))}
            </View>
            {this.state.mode === Mode.Failed && (
              <View style={styles.resetButton}>
                <TextButton onPress={this.onPressReset}>{t('global:reset')}</TextButton>
              </View>
            )}
            <View style={styles.bottomHalf}>
              {!isQuizComplete && (
                <Text style={styles.bodyText}>
                  <Trans
                    i18nKey={'backupQuizWordCount'}
                    ns={Namespaces.backupKeyFlow6}
                    tOptions={{ ordinal: t(`global:ordinals.${currentWordIndex}`) }}
                  >
                    <Text style={styles.bodyTextBold}>X</Text>
                  </Trans>
                </Text>
              )}
              <View style={styles.mnemonicButtonsContainer}>
                {mnemonicWordsToDisplay.map((word, index) => (
                  <Word
                    key={word}
                    word={word}
                    index={index}
                    onPressWord={this.onPressMnemonicWord}
                  />
                ))}
              </View>
            </View>
          </ScrollView>
          <QuizzBottom
            onPressSubmit={this.onPressSubmit}
            isQuizComplete={isQuizComplete}
            mode={this.state.mode}
          />
        </>
      </SafeAreaView>
    )
  }
}

interface WordProps {
  word: string
  index: number
  onPressWord: (word: string, index: number) => void
}

const Word = React.memo(function _Word({ word, index, onPressWord }: WordProps) {
  const onPressMnemonicWord = React.useCallback(() => {
    onPressWord(word, index)
  }, [word, index])

  return (
    <View key={'mnemonic-button-' + word} style={styles.mnemonicWordButtonOutterRim}>
      <Touchable style={styles.mnemonicWordButton} onPress={onPressMnemonicWord}>
        <Text style={styles.mnemonicWordButonText}>{word}</Text>
      </Touchable>
    </View>
  )
})

interface Content {
  word: string
  index: number
}

function contentMatches(userChosenWords: Content[], mnemonic: string) {
  return userChosenWords.map((w) => w.word).join(' ') === mnemonic
}

function DeleteWord({
  onPressBackspace,
  visible,
}: {
  onPressBackspace: () => void
  visible: boolean
}) {
  if (!visible) {
    return null
  }
  return (
    <Touchable borderless={true} onPress={onPressBackspace} style={styles.backWord}>
      <Backspace color={colors.greenUI} />
    </Touchable>
  )
}

function getShuffledWordSet(mnemonic: string) {
  return flatMap(
    chunk(mnemonic.split(' '), MNEMONIC_BUTTONS_TO_DISPLAY).map((mnemonicChunk) =>
      shuffle(mnemonicChunk)
    )
  )
}

export default connect<{}, DispatchProps, OwnProps, RootState>(null, {
  setBackupCompleted,
  showError,
})(withTranslation(Namespaces.backupKeyFlow6)(BackupQuiz))

const styles = StyleSheet.create({
  container: {
    flex: 1,
    backgroundColor: colors.background,
    justifyContent: 'space-between',
    paddingHorizontal: 24,
    paddingBottom: 24,
  },
  successContainer: {
    flex: 1,
    justifyContent: 'center',
    alignItems: 'center',
  },
  scrollContainer: {
    paddingTop: 24,
    flexGrow: 1,
  },
  bottomHalf: { flex: 1, justifyContent: 'center' },
  bodyText: {
    marginTop: 20,
    ...fontStyles.regular,
    color: colors.dark,
    textAlign: 'center',
  },
  bodyTextBold: {
    ...fontStyles.regular500,
    textAlign: 'center',
    marginTop: 25,
  },
  chosenWordsContainer: {
    flexDirection: 'row',
    flexWrap: 'wrap',
    justifyContent: 'center',
    maxWidth: 288,
    alignSelf: 'center',
  },
  chosenWordWrapper: {
    paddingVertical: 4,
    paddingHorizontal: 8,
    marginHorizontal: 3,
    marginVertical: 4,
    minWidth: 55,
    borderWidth: 1,
    borderColor: colors.gray2,
    borderRadius: 100,
  },
  chosenWordWrapperFilled: {
    backgroundColor: colors.gray2,
  },
  chosenWord: {
    ...fontStyles.small,
    textAlign: 'center',
    lineHeight: undefined,
    color: colors.gray4,
  },
  chosenWordFilled: {
    ...fontStyles.small,
    textAlign: 'center',
    lineHeight: undefined,
    color: colors.gray5,
  },
  mnemonicButtonsContainer: {
    marginTop: 24,
    flexDirection: 'row',
    flexWrap: 'wrap',
    justifyContent: 'center',
  },
  mnemonicWordButtonOutterRim: {
    borderRadius: 100,
    borderWidth: 1.5,
    borderColor: colors.greenUI,
    overflow: 'hidden',
    marginVertical: 4,
    marginHorizontal: 4,
  },
  mnemonicWordButton: {
    borderRadius: 100,
    minWidth: 65,
    paddingHorizontal: 16,
    paddingVertical: 8,
  },
  mnemonicWordButonText: {
    textAlign: 'center',
    color: colors.greenUI,
  },
  backWord: {
    paddingRight: 24,
    paddingLeft: 16,
    paddingVertical: 4,
  },
  resetButton: { alignItems: 'center', padding: 24, marginTop: 8 },
})<|MERGE_RESOLUTION|>--- conflicted
+++ resolved
@@ -12,12 +12,9 @@
 import { connect } from 'react-redux'
 import { setBackupCompleted } from 'src/account/actions'
 import { showError } from 'src/alert/actions'
-<<<<<<< HEAD
-import CancelConfirm from 'src/backup/CancelConfirm'
-=======
 import CeloAnalytics from 'src/analytics/CeloAnalytics'
 import { CustomEventNames } from 'src/analytics/constants'
->>>>>>> 35007d24
+import CancelConfirm from 'src/backup/CancelConfirm'
 import { QuizzBottom } from 'src/backup/QuizzBottom'
 import DevSkipButton from 'src/components/DevSkipButton'
 import i18n, { Namespaces, withTranslation } from 'src/i18n'
