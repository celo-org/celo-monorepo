--- conflicted
+++ resolved
@@ -1,21 +1,18 @@
 import Button, { BtnTypes } from '@celo/react-components/components/Button'
+import SmallButton from '@celo/react-components/components/SmallButton'
 import colors from '@celo/react-components/styles/colors'
 import { fontStyles } from '@celo/react-components/styles/fonts'
 import * as React from 'react'
 import { WithNamespaces, withNamespaces } from 'react-i18next'
-<<<<<<< HEAD
-import { Image, StyleSheet, Text, View } from 'react-native'
-import { AndroidBackHandler } from 'react-navigation-backhandler'
+import { ScrollView, StyleSheet, Text, View } from 'react-native'
 import { connect } from 'react-redux'
 import { setBackupCompleted, setSocialBackupCompleted } from 'src/account/actions'
-=======
-import { Clipboard, ScrollView, StyleSheet, Text, View } from 'react-native'
->>>>>>> beb29222
 import CeloAnalytics from 'src/analytics/CeloAnalytics'
 import { CustomEventNames } from 'src/analytics/constants'
 import componentWithAnalytics from 'src/analytics/wrapper'
+import { BackupPhraseContainer } from 'src/backup/BackupPhraseContainer'
 import { Namespaces } from 'src/i18n'
-import { shinyGold } from 'src/images/Images'
+import NuxLogo from 'src/icons/NuxLogo'
 import { nuxNavigationOptionsNoBackButton } from 'src/navigator/Headers'
 import { navigate } from 'src/navigator/NavigationService'
 import { Screens } from 'src/navigator/Screens'
@@ -53,17 +50,14 @@
     const { t } = this.props
     return (
       <View style={styles.container}>
-<<<<<<< HEAD
-        <AndroidBackHandler onBackPress={this.onBackButtonPressAndroid} />
-        <View style={styles.textContainer}>
+        {/* <View style={styles.textContainer}>
           <View>
             <Image source={shinyGold} style={styles.logo} />
           </View>
           <Text style={[fontStyles.h1, styles.h1]}>{t('bothBackupsDone.0')}</Text>
           <Text style={fontStyles.body}>{t('bothBackupsDone.1')}</Text>
         </View>
-        <Button onPress={this.onDone} text={t('done')} standard={false} type={BtnTypes.PRIMARY} />
-=======
+        <Button onPress={this.onDone} text={t('done')} standard={false} type={BtnTypes.PRIMARY} /> */}
         <ScrollView
           style={styles.questionTextContainer}
           contentContainerStyle={styles.scrollContainer}
@@ -83,7 +77,6 @@
           />
         </ScrollView>
         <Button onPress={this.onDone} text={t('done')} standard={true} type={BtnTypes.PRIMARY} />
->>>>>>> beb29222
       </View>
     )
   }
@@ -92,8 +85,7 @@
 const styles = StyleSheet.create({
   container: {
     flex: 1,
-<<<<<<< HEAD
-    backgroundColor: 'white',
+    backgroundColor: colors.background,
     flexDirection: 'column',
     justifyContent: 'space-between',
   },
@@ -106,7 +98,6 @@
     paddingHorizontal: 20,
   },
   logo: {
-=======
     backgroundColor: colors.background,
     justifyContent: 'space-between',
   },
@@ -116,7 +107,6 @@
     backgroundColor: colors.background,
     paddingHorizontal: 20,
     paddingTop: 40,
->>>>>>> beb29222
     alignItems: 'center',
     width: 75,
     height: 75,
