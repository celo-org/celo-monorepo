--- conflicted
+++ resolved
@@ -4,14 +4,10 @@
 import { fontStyles } from '@celo/react-components/styles/fonts'
 import * as React from 'react'
 import { WithNamespaces, withNamespaces } from 'react-i18next'
-<<<<<<< HEAD
-import { ScrollView, StyleSheet, Text, View } from 'react-native'
+import { ScrollView, StyleSheet, Text } from 'react-native'
+import SafeAreaView from 'react-native-safe-area-view'
 import { connect } from 'react-redux'
 import { setBackupCompleted, setSocialBackupCompleted } from 'src/account/actions'
-=======
-import { Clipboard, ScrollView, StyleSheet, Text } from 'react-native'
-import SafeAreaView from 'react-native-safe-area-view'
->>>>>>> b189f501
 import CeloAnalytics from 'src/analytics/CeloAnalytics'
 import { CustomEventNames } from 'src/analytics/constants'
 import componentWithAnalytics from 'src/analytics/wrapper'
@@ -54,8 +50,7 @@
   render() {
     const { t } = this.props
     return (
-<<<<<<< HEAD
-      <View style={styles.container}>
+      <SafeAreaView style={styles.container}>
         {/* <View style={styles.textContainer}>
           <View>
             <Image source={shinyGold} style={styles.logo} />
@@ -64,9 +59,6 @@
           <Text style={fontStyles.body}>{t('bothBackupsDone.1')}</Text>
         </View>
         <Button onPress={this.onDone} text={t('done')} standard={false} type={BtnTypes.PRIMARY} /> */}
-=======
-      <SafeAreaView style={styles.container}>
->>>>>>> b189f501
         <ScrollView
           style={styles.questionTextContainer}
           contentContainerStyle={styles.scrollContainer}
