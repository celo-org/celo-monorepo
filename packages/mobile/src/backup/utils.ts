import * as _ from 'lodash'
import { AsyncStorage } from 'react-native'
import { generateMnemonic, wordlists } from 'react-native-bip39'
import { getKey, setKey } from 'src/utils/keyStore'
import Logger from 'src/utils/Logger'

const TAG = 'Backup/utils'

export const DAYS_TO_BACKUP = 1
export const DAYS_TO_DELAY = 1 / 24 // 1 hour delay
const MNEMONIC_SPLITS = 2

export async function createQuizWordList(mnemonic: string, language: string | null) {
  const disallowedWordSet = new Set(mnemonic.split(' '))
  const languageWordList = getWordlist(language)
  const wordOptions: string = await generateMnemonic(1000, null, languageWordList)
  return wordOptions.split(' ').filter((word: string) => !disallowedWordSet.has(word))
}

export function selectQuizWordOptions(
  mnemonic: string,
  allWords: string[],
  numOptions: number
): [string, string[]] | [] {
  const correctWord = _.sample(mnemonic.split(' '))

  if (!correctWord) {
    // mnemonic is empty
    return []
  }

  const wordOptions = _.chain(allWords)
    .sampleSize(numOptions - 1)
    .push(correctWord)
    .shuffle()
    .value()

  return [correctWord, wordOptions]
}

<<<<<<< HEAD
export function getWordlist(language: string | null): string[] {
  switch (language) {
=======
export function getWordlist(language: string | null) {
  if (!language) {
    return wordlists.EN
  }

  switch (language.slice(0, 2)) {
>>>>>>> beb29222
    case 'es': {
      return wordlists.ES
    }
    default: {
      return wordlists.EN
    }
  }
<<<<<<< HEAD
}

// Fallback prefixes that are used in case something goes wrong, must be of size
// at least equal to number of backup shards
const FALLBACK_PREFIXES = ['magic', 'prosper']

function getPrefixWords(wordlist: string[], numWords: number): string[] {
  // Use random words in sorted order for split phrase prefixes from their
  // corresponding word list chunk. For example: 2 shards = word list split in
  // half, first shard gets random word in first half, second gets random word
  // in second half.  This provides random words but also allows mixed shards
  // that were created at different times.

  // While BIP39 does not avoid repeating words, the prefixes MUST be unique
  // otherwise it is not possible to differentiate parts.  Prefixes are just
  // used as a way to determine which mnemonic shard corresponds to which half.
  const prefixes = _.chain(wordlist)
    .chunk(wordlist.length / numWords)
    .flatMap((chunk, i) => _.sample(chunk) || FALLBACK_PREFIXES[i])
    .uniq()
    .value()
    .sort()

  if (prefixes.length < numWords) {
    Logger.error(TAG, 'Word list has duplicate words')
    return FALLBACK_PREFIXES
  }

  return prefixes
}

export function splitMnemonic(mnemonic: string, language: string | null): string[] {
  const mnemonicWords = mnemonic.split(' ')

  const wordlist = getWordlist(language)
  const prefixes = getPrefixWords(wordlist, MNEMONIC_SPLITS)

  const chunkSize = Math.ceil(mnemonicWords.length / MNEMONIC_SPLITS)
  return _.chunk(mnemonicWords, chunkSize).map((words, i) => [prefixes[i], ...words].join(' '))
}

// Sort function based on the first word in string arrays. Mnemonic prefixes are
// the first word in each shard
function sortStringArray(a: string[], b: string[]): number {
  // localeCompare is slower -- https://jsperf.com/operator-vs-localecompage/3
  if (a[0] < b[0]) {
    return -1
  }

  if (a[0] > b[0]) {
    return 1
  }

  return 0
}

export function joinMnemonic(mnemonicShards: string[]) {
  return mnemonicShards
    .map((shard) => shard.split(' '))
    .sort(sortStringArray)
    .map((shard) => shard.slice(1).join(' '))
    .join(' ')
=======
>>>>>>> beb29222
}

// TODO(Rossy) Remove after the next alfa testnet reset
export async function getStoredMnemonic(): Promise<string | null> {
  try {
    Logger.debug(TAG, 'Checking keystore for mnemonic')
    let mnemonic = await getKey('mnemonic')
    if (mnemonic) {
      return mnemonic
    }

    Logger.debug(TAG, 'Mnemonic not found in keystore, checking async storage')
    mnemonic = await AsyncStorage.getItem('mnemonic')
    if (mnemonic) {
      await setKey('mnemonic', mnemonic)
      await AsyncStorage.removeItem('mnemonic')
      return mnemonic
    }

    Logger.error(TAG, 'No mnemonic found')
    return null
  } catch (error) {
    Logger.error(TAG, 'Failed to retrieve mnemonic', error)
    return null
  }
}<|MERGE_RESOLUTION|>--- conflicted
+++ resolved
@@ -38,17 +38,12 @@
   return [correctWord, wordOptions]
 }
 
-<<<<<<< HEAD
-export function getWordlist(language: string | null): string[] {
-  switch (language) {
-=======
 export function getWordlist(language: string | null) {
   if (!language) {
     return wordlists.EN
   }
 
   switch (language.slice(0, 2)) {
->>>>>>> beb29222
     case 'es': {
       return wordlists.ES
     }
@@ -56,7 +51,6 @@
       return wordlists.EN
     }
   }
-<<<<<<< HEAD
 }
 
 // Fallback prefixes that are used in case something goes wrong, must be of size
@@ -119,8 +113,6 @@
     .sort(sortStringArray)
     .map((shard) => shard.slice(1).join(' '))
     .join(' ')
-=======
->>>>>>> beb29222
 }
 
 // TODO(Rossy) Remove after the next alfa testnet reset
