--- conflicted
+++ resolved
@@ -122,12 +122,7 @@
 
     return decryptMnemonic(encryptedMnemonic, account)
   } catch (error) {
-<<<<<<< HEAD
     Logger.error(TAG, 'Failed to retrieve mnemonic', error)
-=======
-    CeloAnalytics.track(CustomEventNames.failed_to_retrieve_mnemonic, { error: error.message })
-    Logger.error(TAG, 'Failed to retrieve mnemonic', error, true)
->>>>>>> d8ac3de6
     return null
   }
 }
