// Jest Snapshot v1, https://goo.gl/fbAQLP

exports[`BackupIntroduction renders correctly when backup completed 1`] = `
<SafeAreaView
  style={
    Object {
      "backgroundColor": "#FFFFFF",
      "flex": 1,
    }
  }
>
  <View
    style={
      Object {
        "alignItems": "center",
        "backgroundColor": "transparent",
        "borderBottomColor": "#EDEEEF",
        "borderBottomWidth": 0,
        "flexDirection": "row",
        "height": 62,
        "justifyContent": "space-between",
      }
    }
  >
    <View
      accessible={true}
      focusable={false}
      onClick={[Function]}
      onResponderGrant={[Function]}
      onResponderMove={[Function]}
      onResponderRelease={[Function]}
      onResponderTerminate={[Function]}
      onResponderTerminationRequest={[Function]}
      onStartShouldSetResponder={[Function]}
      style={
        Object {
          "marginBottom": 0,
          "marginLeft": 4,
          "opacity": 1,
          "padding": 8,
        }
      }
    >
      <svg
        fill="none"
        height="32"
        viewBox="0 0 32 32"
        width="32"
      >
        <line
          stroke="#2E3338"
          strokeLinecap="round"
          strokeWidth="2.5"
          x1="7.25"
          x2="24.75"
          y1="9.75"
          y2="9.75"
        />
        <line
          stroke="#2E3338"
          strokeLinecap="round"
          strokeWidth="2.5"
          x1="7.25"
          x2="24.75"
          y1="15.75"
          y2="15.75"
        />
        <line
          stroke="#2E3338"
          strokeLinecap="round"
          strokeWidth="2.5"
          x1="7.25"
          x2="24.75"
          y1="21.75"
          y2="21.75"
        />
      </svg>
    </View>
    <View
      style={
        Object {
          "width": 45,
        }
      }
    />
  </View>
  <RCTScrollView
    contentContainerStyle={
      Object {
        "paddingHorizontal": 16,
        "paddingTop": 24,
      }
    }
  >
    <View>
      <View>
        <Text
          style={
            Object {
              "color": "#2E3338",
              "fontFamily": "Jost-Medium",
              "fontSize": 22,
              "lineHeight": 28,
            }
          }
        >
          postSetupTitle
        </Text>
        <View
          style={
            Object {
              "backgroundColor": "#FFF9EE",
              "marginTop": 16,
              "padding": 16,
            }
          }
        >
          <Text
            style={
              Object {
                "color": "#2E3338",
                "fontFamily": "Inter-Regular",
                "fontSize": 18,
                "lineHeight": 24,
              }
            }
          />
        </View>
        <Text
          style={
            Object {
              "color": "#2E3338",
              "fontFamily": "Inter-Regular",
              "fontSize": 16,
              "lineHeight": 22,
              "marginVertical": 16,
            }
          }
        >
          postSetupBody
        </Text>
      </View>
      <View
        style={
          Object {
            "alignSelf": "center",
            "paddingVertical": 16,
          }
        }
      >
        <View
          accessible={true}
          focusable={true}
          nativeBackgroundAndroid={
            Object {
              "attribute": "selectableItemBackgroundBorderless",
              "type": "ThemeAttrAndroid",
            }
          }
          onClick={[Function]}
          onResponderGrant={[Function]}
          onResponderMove={[Function]}
          onResponderRelease={[Function]}
          onResponderTerminate={[Function]}
          onResponderTerminationRequest={[Function]}
          onStartShouldSetResponder={[Function]}
        >
          <Text
            style={
              Object {
                "color": "#1AB775",
                "fontFamily": "Inter-SemiBold",
                "fontSize": 16,
                "lineHeight": 22,
              }
            }
          >
            postSetupCTA
          </Text>
        </View>
      </View>
    </View>
  </RCTScrollView>
</SafeAreaView>
`;

exports[`BackupIntroduction renders correctly when backup not complete 1`] = `
<SafeAreaView
  style={
    Object {
      "backgroundColor": "#FFFFFF",
      "flex": 1,
    }
  }
>
  <View
    style={
      Object {
        "alignItems": "center",
        "backgroundColor": "transparent",
        "borderBottomColor": "#EDEEEF",
        "borderBottomWidth": 0,
        "flexDirection": "row",
        "height": 62,
        "justifyContent": "space-between",
      }
    }
  >
    <View
      accessible={true}
      focusable={false}
      onClick={[Function]}
      onResponderGrant={[Function]}
      onResponderMove={[Function]}
      onResponderRelease={[Function]}
      onResponderTerminate={[Function]}
      onResponderTerminationRequest={[Function]}
      onStartShouldSetResponder={[Function]}
      style={
        Object {
          "marginBottom": 0,
          "marginLeft": 4,
          "opacity": 1,
          "padding": 8,
        }
      }
    >
      <svg
        fill="none"
        height="32"
        viewBox="0 0 32 32"
        width="32"
      >
        <line
          stroke="#2E3338"
          strokeLinecap="round"
          strokeWidth="2.5"
          x1="7.25"
          x2="24.75"
          y1="9.75"
          y2="9.75"
        />
        <line
          stroke="#2E3338"
          strokeLinecap="round"
          strokeWidth="2.5"
          x1="7.25"
          x2="24.75"
          y1="15.75"
          y2="15.75"
        />
        <line
          stroke="#2E3338"
          strokeLinecap="round"
          strokeWidth="2.5"
          x1="7.25"
          x2="24.75"
          y1="21.75"
          y2="21.75"
        />
      </svg>
    </View>
    <View
      style={
        Object {
          "width": 45,
        }
      }
    />
  </View>
  <RCTScrollView
    contentContainerStyle={
      Object {
        "flex": 1,
        "justifyContent": "center",
        "paddingHorizontal": 24,
      }
    }
  >
    <View>
      <svg
        fill="none"
        height={32}
        style={Object {}}
        viewBox="0 0 25 25"
        width={32}
      >
        <path
          d="M9.86842 22.3684C13.8653 22.3684 17.1053 19.1284 17.1053 15.1316C17.1053 11.1348 13.8653 7.89476 9.86842 7.89476C5.87158 7.89476 2.63158 11.1348 2.63158 15.1316C2.63158 19.1284 5.87158 22.3684 9.86842 22.3684ZM9.86842 25C4.41842 25 0 20.5816 0 15.1316C0 9.6816 4.41842 5.26318 9.86842 5.26318C15.3184 5.26318 19.7368 9.6816 19.7368 15.1316C19.7368 20.5816 15.3184 25 9.86842 25Z"
          fill="#FBCC5C"
          style={Object {}}
        />
        <path
          d="M15.1316 17.1053C19.1284 17.1053 22.3684 13.8653 22.3684 9.86842C22.3684 5.87158 19.1284 2.63158 15.1316 2.63158C11.1348 2.63158 7.89476 5.87158 7.89476 9.86842C7.89476 13.8653 11.1348 17.1053 15.1316 17.1053ZM15.1316 19.7368C9.6816 19.7368 5.26318 15.3184 5.26318 9.86842C5.26318 4.41842 9.6816 0 15.1316 0C20.5816 0 25 4.41842 25 9.86842C25 15.3184 20.5816 19.7368 15.1316 19.7368Z"
          fill="#42D689"
          style={Object {}}
        />
        <path
          d="M15.4577 19.7369C16.1419 18.9077 16.6324 17.9361 16.8932 16.8932C17.9361 16.6324 18.9077 16.1421 19.7369 15.4579C19.699 16.6658 19.439 17.8563 18.9695 18.9698C17.8561 19.439 16.6656 19.6992 15.4577 19.7369ZM8.10687 8.10687C7.06397 8.36766 6.09239 8.85792 5.26318 9.54213C5.30108 8.33424 5.56108 7.14371 6.03055 6.03029C7.14397 5.56108 8.3345 5.30082 9.54239 5.26318C8.85818 6.09239 8.36766 7.06397 8.10687 8.10687Z"
          fill="#5EA33B"
          style={Object {}}
        />
      </svg>
      <Text
        style={
          Object {
            "color": "#2E3338",
<<<<<<< HEAD
            "fontFamily": "Jost-Regular",
=======
            "fontFamily": "Jost-Book",
>>>>>>> a4f6f480
            "fontSize": 26,
            "lineHeight": 32,
            "paddingBottom": 16,
            "paddingTop": 16,
          }
        }
      >
        introTitle
      </Text>
      <Text
        style={
          Object {
            "color": "#2E3338",
            "fontFamily": "Inter-Regular",
            "fontSize": 18,
            "lineHeight": 24,
            "paddingBottom": 16,
          }
        }
      >
        introBody
      </Text>
      <View
        style={
          Array [
            Object {
              "flexDirection": "row",
            },
            undefined,
          ]
        }
      >
        <View
          style={
            Array [
              Object {
                "overflow": "hidden",
              },
              Object {
                "borderRadius": 100,
              },
            ]
          }
        >
          <View
            accessible={true}
            focusable={true}
            nativeBackgroundAndroid={
              Object {
                "attribute": "selectableItemBackground",
                "type": "ThemeAttrAndroid",
              }
            }
            onClick={[Function]}
            onResponderGrant={[Function]}
            onResponderMove={[Function]}
            onResponderRelease={[Function]}
            onResponderTerminate={[Function]}
            onResponderTerminationRequest={[Function]}
            onStartShouldSetResponder={[Function]}
            style={
              Object {
                "alignItems": "center",
                "backgroundColor": "#1AB775",
                "height": 48,
                "justifyContent": "center",
                "minWidth": 120,
                "opacity": undefined,
                "paddingHorizontal": 16,
                "paddingVertical": 5,
              }
            }
          >
            <Text
              style={
                Object {
                  "color": "#FFFFFF",
                  "fontFamily": "Inter-SemiBold",
                  "fontSize": 16,
                  "lineHeight": 22,
                }
              }
            >
              introPrimaryAction
            </Text>
          </View>
        </View>
      </View>
    </View>
  </RCTScrollView>
</SafeAreaView>
`;<|MERGE_RESOLUTION|>--- conflicted
+++ resolved
@@ -305,11 +305,7 @@
         style={
           Object {
             "color": "#2E3338",
-<<<<<<< HEAD
-            "fontFamily": "Jost-Regular",
-=======
             "fontFamily": "Jost-Book",
->>>>>>> a4f6f480
             "fontSize": 26,
             "lineHeight": 32,
             "paddingBottom": 16,
