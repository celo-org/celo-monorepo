--- conflicted
+++ resolved
@@ -776,7 +776,6 @@
       </Modal>
     </View>
     <View
-<<<<<<< HEAD
       style={
         Array [
           Object {
@@ -812,26 +811,6 @@
             "justifyContent": "center",
             "opacity": 1,
           }
-=======
-      accessible={true}
-      isTVSelectable={true}
-      nativeBackgroundAndroid={
-        Object {
-          "attribute": "selectableItemBackgroundBorderless",
-          "type": "ThemeAttrAndroid",
-        }
-      }
-      onResponderGrant={[Function]}
-      onResponderMove={[Function]}
-      onResponderRelease={[Function]}
-      onResponderTerminate={[Function]}
-      onResponderTerminationRequest={[Function]}
-      onStartShouldSetResponder={[Function]}
-      style={
-        Object {
-          "paddingHorizontal": 20,
-          "paddingVertical": 10,
->>>>>>> beb29222
         }
       >
         <View
@@ -1464,53 +1443,6 @@
     }
   }
 >
-<<<<<<< HEAD
-=======
-  <View
-    style={
-      Object {
-        "height": 56,
-      }
-    }
-  >
-    <View
-      accessible={true}
-      isTVSelectable={true}
-      nativeBackgroundAndroid={
-        Object {
-          "attribute": "selectableItemBackgroundBorderless",
-          "type": "ThemeAttrAndroid",
-        }
-      }
-      onResponderGrant={[Function]}
-      onResponderMove={[Function]}
-      onResponderRelease={[Function]}
-      onResponderTerminate={[Function]}
-      onResponderTerminationRequest={[Function]}
-      onStartShouldSetResponder={[Function]}
-      style={
-        Object {
-          "paddingHorizontal": 20,
-          "paddingVertical": 10,
-        }
-      }
-      testID="CancelButton"
-    >
-      <Text
-        style={
-          Object {
-            "color": "#42D689",
-            "fontFamily": "Hind-SemiBold",
-            "fontSize": 14,
-            "lineHeight": 22,
-          }
-        }
-      >
-        cancel
-      </Text>
-    </View>
-  </View>
->>>>>>> beb29222
   <RCTScrollView
     contentContainerStyle={
       Object {
@@ -2011,53 +1943,6 @@
     }
   }
 >
-<<<<<<< HEAD
-=======
-  <View
-    style={
-      Object {
-        "height": 56,
-      }
-    }
-  >
-    <View
-      accessible={true}
-      isTVSelectable={true}
-      nativeBackgroundAndroid={
-        Object {
-          "attribute": "selectableItemBackgroundBorderless",
-          "type": "ThemeAttrAndroid",
-        }
-      }
-      onResponderGrant={[Function]}
-      onResponderMove={[Function]}
-      onResponderRelease={[Function]}
-      onResponderTerminate={[Function]}
-      onResponderTerminationRequest={[Function]}
-      onStartShouldSetResponder={[Function]}
-      style={
-        Object {
-          "paddingHorizontal": 20,
-          "paddingVertical": 10,
-        }
-      }
-      testID="CancelButton"
-    >
-      <Text
-        style={
-          Object {
-            "color": "#42D689",
-            "fontFamily": "Hind-SemiBold",
-            "fontSize": 14,
-            "lineHeight": 22,
-          }
-        }
-      >
-        cancel
-      </Text>
-    </View>
-  </View>
->>>>>>> beb29222
   <RCTScrollView
     contentContainerStyle={
       Object {
