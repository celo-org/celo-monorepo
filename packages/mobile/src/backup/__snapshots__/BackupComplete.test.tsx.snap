// Jest Snapshot v1, https://goo.gl/fbAQLP

<<<<<<< HEAD
exports[`BackupComplete renders correctly 1`] = `
<View
=======
exports[`BackupComplete renders correctly if backup completed 1`] = `
<SafeAreaView
>>>>>>> b189f501
  style={
    Object {
      "backgroundColor": "#FFFFFF",
      "flex": 1,
      "justifyContent": "space-between",
    }
  }
>
  <RCTScrollView
    contentContainerStyle={
      Object {
        "alignItems": "center",
        "flex": 1,
        "flexDirection": "column",
        "justifyContent": "center",
        "paddingBottom": 60,
        "paddingHorizontal": 20,
      }
    }
  >
    <View>
      <Image
        source={
          Object {
            "testUri": "../../../src/images/shiny-gold.png",
          }
        }
        style={
          Object {
            "alignItems": "center",
            "height": 75,
            "marginBottom": 20,
            "width": 75,
          }
        }
      >
        dontLoseIt
      </Text>
      <View
        accessible={true}
        hitSlop={
          Object {
            "color": "#2E3338",
            "paddingTop": 25,
          },
        ]
      }
    >
      bothBackupsDone.0
    </Text>
    <Text
      style={
        Object {
          "color": "#2E3338",
          "fontFamily": "Hind-Regular",
          "fontSize": 16,
          "lineHeight": 24,
        }
<<<<<<< HEAD
=======
      >
        <Text
          style={
            Array [
              Object {
                "fontFamily": "Hind-SemiBold",
                "fontSize": 16,
              },
              Object {
                "color": "#FFFFFF",
              },
              Object {
                "paddingLeft": 5,
                "paddingRight": 5,
              },
            ]
          }
        >
          done
        </Text>
      </View>
    </View>
  </View>
</SafeAreaView>
`;

exports[`BackupComplete renders correctly if backup not completed 1`] = `
<SafeAreaView
  style={
    Object {
      "backgroundColor": "#FFFFFF",
      "flex": 1,
      "justifyContent": "space-between",
    }
  }
>
  <RCTScrollView
    contentContainerStyle={
      Object {
        "alignItems": "center",
        "backgroundColor": "#FFFFFF",
        "flexGrow": 1,
        "paddingHorizontal": 20,
        "paddingTop": 40,
>>>>>>> b189f501
      }
    >
      bothBackupsDone.1
    </Text>
  </View>
  <View
    style={
      Array [
        Object {
          "alignItems": "center",
          "borderRadius": 3,
          "flexDirection": "row",
        },
        null,
        null,
        undefined,
        Object {
          "backgroundColor": "#42D689",
        },
      ]
    }
  >
    <View
      accessible={true}
      isTVSelectable={true}
      nativeBackgroundAndroid={
        Object {
          "attribute": "selectableItemBackground",
          "type": "ThemeAttrAndroid",
        }
      }
      onResponderGrant={[Function]}
      onResponderMove={[Function]}
      onResponderRelease={[Function]}
      onResponderTerminate={[Function]}
      onResponderTerminationRequest={[Function]}
      onStartShouldSetResponder={[Function]}
      style={
        Object {
          "alignItems": "center",
          "backgroundColor": "#42D689",
          "borderWidth": 0,
          "flex": 1,
          "height": 50,
          "justifyContent": "center",
          "opacity": 1,
        }
      }
    >
      <View
        style={
          Object {
            "alignItems": "center",
            "flex": 1,
            "flexDirection": "row",
            "justifyContent": "space-between",
          }
        }
      >
        <Text
          style={
            Array [
              Object {
                "fontFamily": "Hind-SemiBold",
                "fontSize": 16,
              },
              Object {
                "color": "#FFFFFF",
              },
              Object {
                "paddingLeft": 5,
                "paddingRight": 5,
              },
            ]
          }
        >
          done
        </Text>
      </View>
    </View>
  </View>
</SafeAreaView>
`;<|MERGE_RESOLUTION|>--- conflicted
+++ resolved
@@ -1,12 +1,7 @@
 // Jest Snapshot v1, https://goo.gl/fbAQLP
 
-<<<<<<< HEAD
-exports[`BackupComplete renders correctly 1`] = `
-<View
-=======
 exports[`BackupComplete renders correctly if backup completed 1`] = `
 <SafeAreaView
->>>>>>> b189f501
   style={
     Object {
       "backgroundColor": "#FFFFFF",
@@ -65,8 +60,6 @@
           "fontSize": 16,
           "lineHeight": 24,
         }
-<<<<<<< HEAD
-=======
       >
         <Text
           style={
@@ -111,7 +104,6 @@
         "flexGrow": 1,
         "paddingHorizontal": 20,
         "paddingTop": 40,
->>>>>>> b189f501
       }
     >
       bothBackupsDone.1
