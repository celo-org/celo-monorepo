--- conflicted
+++ resolved
@@ -14,7 +14,6 @@
     contentContainerStyle={
       Object {
         "alignItems": "center",
-<<<<<<< HEAD
         "flex": 1,
         "flexDirection": "column",
         "justifyContent": "center",
@@ -36,346 +35,6 @@
             "height": 75,
             "marginBottom": 20,
             "width": 75,
-=======
-        "backgroundColor": "#FFFFFF",
-        "flexGrow": 1,
-        "paddingHorizontal": 20,
-        "paddingTop": 40,
-      }
-    }
-    style={
-      Object {
-        "flex": 1,
-      }
-    }
-  >
-    <View>
-      <View
-        style={
-          Array [
-            Object {
-              "alignItems": "center",
-              "marginBottom": 20,
-            },
-            Object {},
-          ]
-        }
-      >
-        <Image
-          resizeMode="contain"
-          source={
-            Object {
-              "testUri": "../../../src/images/coins-logo.png",
-            }
-          }
-          style={
-            Object {
-              "height": 35,
-              "width": 35,
-            }
-          }
-        />
-      </View>
-      <Text
-        style={
-          Array [
-            Object {
-              "color": "#2E3338",
-              "fontFamily": "Hind-Light",
-              "fontSize": 22,
-              "paddingBottom": 20,
-              "textAlign": "center",
-            },
-            Object {
-              "color": "#2E3338",
-              "paddingTop": 25,
-            },
-          ]
-        }
-      >
-        backupKey
-      </Text>
-      <Text
-        style={
-          Object {
-            "color": "#2E3338",
-            "fontFamily": "Hind-Regular",
-            "fontSize": 16,
-            "lineHeight": 24,
-          }
-        }
-      >
-        dontLoseIt
-      </Text>
-      <View
-        style={
-          Object {
-            "alignContent": "center",
-            "backgroundColor": "#F8F8F8",
-            "justifyContent": "center",
-            "marginTop": 30,
-            "padding": 16,
-            "position": "relative",
-          }
-        }
-      >
-        <Text
-          style={
-            Object {
-              "color": "#2E3338",
-              "fontFamily": "Hind-Light",
-              "fontSize": 18,
-              "textAlign": "left",
-            }
-          }
-        >
-          foo bar
-        </Text>
-      </View>
-      <View
-        accessible={true}
-        hitSlop={
-          Object {
-            "bottom": 7,
-            "left": 7,
-            "right": 7,
-            "top": 7,
-          }
-        }
-        isTVSelectable={true}
-        nativeBackgroundAndroid={
-          Object {
-            "attribute": "selectableItemBackground",
-            "type": "ThemeAttrAndroid",
-          }
-        }
-        onResponderGrant={[Function]}
-        onResponderMove={[Function]}
-        onResponderRelease={[Function]}
-        onResponderTerminate={[Function]}
-        onResponderTerminationRequest={[Function]}
-        onStartShouldSetResponder={[Function]}
-        style={
-          Array [
-            Object {
-              "alignItems": "center",
-              "alignSelf": "flex-start",
-              "borderRadius": 2,
-              "minWidth": 160,
-              "paddingHorizontal": 16,
-              "paddingVertical": 6,
-              "textAlign": "center",
-            },
-            Object {
-              "backgroundColor": "transparent",
-              "borderColor": "#42D689",
-              "borderWidth": 2,
-            },
-            Object {
-              "alignSelf": "center",
-              "fontSize": 14,
-              "marginTop": 50,
-            },
-          ]
-        }
-        testID="pasteMessageButton"
-      >
-        <Text
-          style={
-            Array [
-              Object {
-                "color": "#81868B",
-                "fontFamily": "Hind-SemiBold",
-                "fontSize": 13,
-                "lineHeight": 17,
-              },
-              Object {
-                "lineHeight": 20,
-              },
-              Object {
-                "color": "#42D689",
-              },
-              undefined,
-            ]
-          }
-        >
-          copyToClipboard
-        </Text>
-      </View>
-    </View>
-  </RCTScrollView>
-  <View
-    style={
-      Array [
-        Object {
-          "alignItems": "center",
-          "borderRadius": 3,
-          "flexDirection": "row",
-        },
-        Object {
-          "marginVertical": 10,
-        },
-        Object {
-          "marginBottom": 10,
-        },
-        undefined,
-        Object {
-          "backgroundColor": "#42D689",
-        },
-      ]
-    }
-  >
-    <View
-      accessible={true}
-      isTVSelectable={true}
-      nativeBackgroundAndroid={
-        Object {
-          "attribute": "selectableItemBackground",
-          "type": "ThemeAttrAndroid",
-        }
-      }
-      onResponderGrant={[Function]}
-      onResponderMove={[Function]}
-      onResponderRelease={[Function]}
-      onResponderTerminate={[Function]}
-      onResponderTerminationRequest={[Function]}
-      onStartShouldSetResponder={[Function]}
-      style={
-        Array [
-          Object {
-            "alignItems": "center",
-            "flex": 1,
-            "justifyContent": "center",
-          },
-          Object {
-            "backgroundColor": "#42D689",
-          },
-          Object {
-            "height": 50,
-          },
-          Object {
-            "borderColor": "#42D689",
-            "borderRadius": 3,
-            "borderWidth": 2,
-          },
-        ]
-      }
-    >
-      <View
-        style={
-          Object {
-            "alignItems": "center",
-            "flex": 1,
-            "flexDirection": "row",
-            "justifyContent": "space-between",
-          }
-        }
-      >
-        <Text
-          style={
-            Array [
-              Object {
-                "fontFamily": "Hind-SemiBold",
-                "fontSize": 16,
-              },
-              Object {
-                "color": "#FFFFFF",
-              },
-              Object {
-                "paddingLeft": 5,
-                "paddingRight": 5,
-              },
-            ]
-          }
-        >
-          done
-        </Text>
-      </View>
-    </View>
-  </View>
-</View>
-`;
-
-exports[`BackupComplete renders correctly if backup not completed 1`] = `
-<View
-  style={
-    Object {
-      "backgroundColor": "#FFFFFF",
-      "flex": 1,
-      "justifyContent": "space-between",
-    }
-  }
->
-  <RCTScrollView
-    contentContainerStyle={
-      Object {
-        "alignItems": "center",
-        "backgroundColor": "#FFFFFF",
-        "flexGrow": 1,
-        "paddingHorizontal": 20,
-        "paddingTop": 40,
-      }
-    }
-    style={
-      Object {
-        "flex": 1,
-      }
-    }
-  >
-    <View>
-      <View
-        style={
-          Array [
-            Object {
-              "alignItems": "center",
-              "marginBottom": 20,
-            },
-            Object {},
-          ]
-        }
-      >
-        <Image
-          resizeMode="contain"
-          source={
-            Object {
-              "testUri": "../../../src/images/coins-logo.png",
-            }
-          }
-          style={
-            Object {
-              "height": 35,
-              "width": 35,
-            }
-          }
-        />
-      </View>
-      <Text
-        style={
-          Array [
-            Object {
-              "color": "#2E3338",
-              "fontFamily": "Hind-Light",
-              "fontSize": 22,
-              "paddingBottom": 20,
-              "textAlign": "center",
-            },
-            Object {
-              "color": "#2E3338",
-              "paddingTop": 25,
-            },
-          ]
-        }
-      >
-        backupKeySet
-      </Text>
-      <Text
-        style={
-          Object {
-            "color": "#2E3338",
-            "fontFamily": "Hind-Regular",
-            "fontSize": 16,
-            "lineHeight": 24,
->>>>>>> beb29222
           }
         }
       >
@@ -385,7 +44,6 @@
         accessible={true}
         hitSlop={
           Object {
-<<<<<<< HEAD
             "color": "#2E3338",
             "paddingTop": 25,
           },
@@ -407,76 +65,6 @@
       bothBackupsDone.1
     </Text>
   </View>
-=======
-            "bottom": 7,
-            "left": 7,
-            "right": 7,
-            "top": 7,
-          }
-        }
-        isTVSelectable={true}
-        nativeBackgroundAndroid={
-          Object {
-            "attribute": "selectableItemBackground",
-            "type": "ThemeAttrAndroid",
-          }
-        }
-        onResponderGrant={[Function]}
-        onResponderMove={[Function]}
-        onResponderRelease={[Function]}
-        onResponderTerminate={[Function]}
-        onResponderTerminationRequest={[Function]}
-        onStartShouldSetResponder={[Function]}
-        style={
-          Array [
-            Object {
-              "alignItems": "center",
-              "alignSelf": "flex-start",
-              "borderRadius": 2,
-              "minWidth": 160,
-              "paddingHorizontal": 16,
-              "paddingVertical": 6,
-              "textAlign": "center",
-            },
-            Object {
-              "backgroundColor": "transparent",
-              "borderColor": "#42D689",
-              "borderWidth": 2,
-            },
-            Object {
-              "alignSelf": "center",
-              "fontSize": 14,
-              "marginTop": 50,
-            },
-          ]
-        }
-        testID="pasteMessageButton"
-      >
-        <Text
-          style={
-            Array [
-              Object {
-                "color": "#81868B",
-                "fontFamily": "Hind-SemiBold",
-                "fontSize": 13,
-                "lineHeight": 17,
-              },
-              Object {
-                "lineHeight": 20,
-              },
-              Object {
-                "color": "#42D689",
-              },
-              undefined,
-            ]
-          }
-        >
-          copyToClipboard
-        </Text>
-      </View>
-    </View>
-  </RCTScrollView>
->>>>>>> beb29222
   <View
     style={
       Array [
@@ -510,7 +98,6 @@
       onResponderTerminationRequest={[Function]}
       onStartShouldSetResponder={[Function]}
       style={
-<<<<<<< HEAD
         Object {
           "alignItems": "center",
           "backgroundColor": "#42D689",
@@ -520,26 +107,6 @@
           "justifyContent": "center",
           "opacity": 1,
         }
-=======
-        Array [
-          Object {
-            "alignItems": "center",
-            "flex": 1,
-            "justifyContent": "center",
-          },
-          Object {
-            "backgroundColor": "#42D689",
-          },
-          Object {
-            "height": 50,
-          },
-          Object {
-            "borderColor": "#42D689",
-            "borderRadius": 3,
-            "borderWidth": 2,
-          },
-        ]
->>>>>>> beb29222
       }
     >
       <View
