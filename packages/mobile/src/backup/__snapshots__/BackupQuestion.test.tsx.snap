--- conflicted
+++ resolved
@@ -1,12 +1,7 @@
 // Jest Snapshot v1, https://goo.gl/fbAQLP
 
-<<<<<<< HEAD
-exports[`renders correctly 1`] = `
-<View
-=======
 exports[`renders correctly on 1st question 1`] = `
 <SafeAreaView
->>>>>>> b189f501
   style={
     Object {
       "backgroundColor": "white",
@@ -463,11 +458,6 @@
                 style={
                   Array [
                     Object {
-<<<<<<< HEAD
-                      "flexDirection": "row",
-                      "justifyContent": "space-around",
-                      "marginLeft": 40,
-=======
                       "opacity": 1,
                     }
                   }
@@ -3191,7 +3181,6 @@
                       "fontSize": 18,
                       "marginTop": 20,
                       "paddingHorizontal": 30,
->>>>>>> b189f501
                     },
                     Object {
                       "alignItems": "flex-end",
