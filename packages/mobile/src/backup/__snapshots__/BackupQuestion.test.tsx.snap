// Jest Snapshot v1, https://goo.gl/fbAQLP

exports[`renders correctly 1`] = `
<View
  style={
    Object {
      "backgroundColor": "white",
      "flex": 1,
      "justifyContent": "space-between",
    }
  }
>
<<<<<<< HEAD
=======
  <View
    style={
      Object {
        "height": 56,
      }
    }
  >
    <View
      accessible={true}
      isTVSelectable={true}
      nativeBackgroundAndroid={
        Object {
          "attribute": "selectableItemBackgroundBorderless",
          "type": "ThemeAttrAndroid",
        }
      }
      onResponderGrant={[Function]}
      onResponderMove={[Function]}
      onResponderRelease={[Function]}
      onResponderTerminate={[Function]}
      onResponderTerminationRequest={[Function]}
      onStartShouldSetResponder={[Function]}
      style={
        Object {
          "paddingHorizontal": 20,
          "paddingVertical": 10,
        }
      }
      testID="CancelButton"
    >
      <Text
        style={
          Object {
            "color": "#42D689",
            "fontFamily": "Hind-SemiBold",
            "fontSize": 14,
            "lineHeight": 22,
          }
        }
      >
        cancel
      </Text>
    </View>
  </View>
>>>>>>> beb29222
  <RCTScrollView
    keyboardShouldPersistTaps="always"
  >
    <View>
      <View
        style={
          Object {
            "paddingHorizontal": 30,
          }
        }
      >
        <Text
          style={
            Array [
              Object {
                "color": "#2E3338",
                "fontFamily": "Hind-Regular",
                "fontSize": 16,
                "lineHeight": 24,
              },
              Object {
                "color": "#2E3338",
                "paddingVertical": 15,
              },
            ]
          }
        >
          backupKeyFlow6:verifying
        </Text>
        <Text
          style={
            Array [
              Object {
                "color": "#2E3338",
                "fontFamily": "Hind-Light",
                "fontSize": 22,
                "paddingBottom": 20,
                "textAlign": "center",
              },
            ]
          }
        >
          questionPhrase
        </Text>
      </View>
      <View
        style={
          Object {
            "borderBottomWidth": 1,
            "borderColor": "#EEEEEE",
            "height": 5,
          }
        }
      />
      <View
        accessible={true}
        isTVSelectable={true}
        onResponderGrant={[Function]}
        onResponderMove={[Function]}
        onResponderRelease={[Function]}
        onResponderTerminate={[Function]}
        onResponderTerminationRequest={[Function]}
        onStartShouldSetResponder={[Function]}
        style={
          Object {
            "opacity": 1,
          }
        }
      >
        <View
          style={
            Array [
              Object {
                "alignItems": "center",
                "flexDirection": "row",
                "height": 60,
              },
              false,
            ]
          }
        >
          <View
            style={
              Object {
                "marginHorizontal": 12,
              }
            }
          >
            <View
              style={
                Object {
                  "borderColor": "#D1D5D8",
                  "borderRadius": 12,
                  "borderWidth": 2,
                  "height": 24,
                  "paddingTop": 2,
                  "width": 24,
                }
              }
            />
          </View>
          <View
            style={
              Object {
                "borderBottomWidth": 1,
                "borderColor": "#EEEEEE",
                "height": 60,
                "justifyContent": "center",
                "width": 702,
              }
            }
          >
            <Text
              style={
                Object {
                  "color": "#2E3338",
                  "fontSize": 16,
                }
              }
            >
              prosper
            </Text>
          </View>
        </View>
      </View>
      <View
        accessible={true}
        isTVSelectable={true}
        onResponderGrant={[Function]}
        onResponderMove={[Function]}
        onResponderRelease={[Function]}
        onResponderTerminate={[Function]}
        onResponderTerminationRequest={[Function]}
        onStartShouldSetResponder={[Function]}
        style={
          Object {
            "opacity": 1,
          }
        }
      >
        <View
          style={
            Array [
              Object {
                "alignItems": "center",
                "flexDirection": "row",
                "height": 60,
              },
              false,
            ]
          }
        >
          <View
            style={
              Object {
                "marginHorizontal": 12,
              }
            }
          >
            <View
              style={
                Object {
                  "borderColor": "#D1D5D8",
                  "borderRadius": 12,
                  "borderWidth": 2,
                  "height": 24,
                  "paddingTop": 2,
                  "width": 24,
                }
              }
            />
          </View>
          <View
            style={
              Object {
                "borderBottomWidth": 1,
                "borderColor": "#EEEEEE",
                "height": 60,
                "justifyContent": "center",
                "width": 702,
              }
            }
          >
            <Text
              style={
                Object {
                  "color": "#2E3338",
                  "fontSize": 16,
                }
              }
            >
              winner
            </Text>
          </View>
        </View>
      </View>
      <View
        accessible={true}
        isTVSelectable={true}
        onResponderGrant={[Function]}
        onResponderMove={[Function]}
        onResponderRelease={[Function]}
        onResponderTerminate={[Function]}
        onResponderTerminationRequest={[Function]}
        onStartShouldSetResponder={[Function]}
        style={
          Object {
            "opacity": 1,
          }
        }
      >
        <View
          style={
            Array [
              Object {
                "alignItems": "center",
                "flexDirection": "row",
                "height": 60,
              },
              false,
            ]
          }
        >
          <View
            style={
              Object {
                "marginHorizontal": 12,
              }
            }
          >
            <View
              style={
                Object {
                  "borderColor": "#D1D5D8",
                  "borderRadius": 12,
                  "borderWidth": 2,
                  "height": 24,
                  "paddingTop": 2,
                  "width": 24,
                }
              }
            />
          </View>
          <View
            style={
              Object {
                "borderBottomWidth": 1,
                "borderColor": "#EEEEEE",
                "height": 60,
                "justifyContent": "center",
                "width": 702,
              }
            }
          >
            <Text
              style={
                Object {
                  "color": "#2E3338",
                  "fontSize": 16,
                }
              }
            >
              rhythm
            </Text>
          </View>
        </View>
      </View>
      <View
        accessible={true}
        isTVSelectable={true}
        onResponderGrant={[Function]}
        onResponderMove={[Function]}
        onResponderRelease={[Function]}
        onResponderTerminate={[Function]}
        onResponderTerminationRequest={[Function]}
        onStartShouldSetResponder={[Function]}
        style={
          Object {
            "opacity": 1,
          }
        }
      >
        <View
          style={
            Array [
              Object {
                "alignItems": "center",
                "flexDirection": "row",
                "height": 60,
              },
              false,
            ]
          }
        >
          <View
            style={
              Object {
                "marginHorizontal": 12,
              }
            }
          >
            <View
              style={
                Object {
                  "borderColor": "#D1D5D8",
                  "borderRadius": 12,
                  "borderWidth": 2,
                  "height": 24,
                  "paddingTop": 2,
                  "width": 24,
                }
              }
            />
          </View>
          <View
            style={
              Object {
                "borderBottomWidth": 1,
                "borderColor": "#EEEEEE",
                "height": 60,
                "justifyContent": "center",
                "width": 702,
              }
            }
          >
            <Text
              style={
                Object {
                  "color": "#2E3338",
                  "fontSize": 16,
                }
              }
            >
              trust
            </Text>
          </View>
        </View>
      </View>
      <View
        style={
          Object {
            "alignItems": "flex-start",
            "flex": 1,
            "justifyContent": "flex-start",
          }
        }
      >
        <Modal
          animationType="none"
          hardwareAccelerated={false}
          hideModalContentWhileAnimating={false}
          onModalHide={[Function]}
          onRequestClose={[Function]}
          scrollOffset={0}
          scrollOffsetMax={0}
          scrollTo={null}
          swipeThreshold={100}
          transparent={true}
          visible={false}
        >
          <View
            accessible={true}
            onResponderGrant={[Function]}
            onResponderMove={[Function]}
            onResponderRelease={[Function]}
            onResponderTerminate={[Function]}
            onResponderTerminationRequest={[Function]}
            onStartShouldSetResponder={[Function]}
            style={
              Object {
                "backgroundColor": "black",
                "bottom": 0,
                "height": 1334,
                "left": 0,
                "opacity": 0,
                "position": "absolute",
                "right": 0,
                "top": 0,
                "width": 750,
              }
            }
          />
          <View
            hideModalContentWhileAnimating={false}
            onModalHide={[Function]}
            pointerEvents="box-none"
            scrollOffset={0}
            scrollOffsetMax={0}
            scrollTo={null}
            style={
              Object {
                "flex": 1,
                "justifyContent": "center",
                "margin": 37.5,
                "transform": Array [
                  Object {
                    "translateY": 0,
                  },
                ],
              }
            }
            swipeThreshold={100}
          >
            <View
              style={
                Object {
                  "backgroundColor": "#FFFFFF",
                  "borderColor": "rgba(0, 0, 0, 0.1)",
                  "borderRadius": 3,
                  "width": 250,
                }
              }
            >
              <Text
                style={
                  Array [
                    Object {
                      "color": "#2E3338",
                      "fontSize": 18,
                      "marginTop": 20,
                      "paddingHorizontal": 30,
                    },
                    Object {
                      "fontFamily": "Hind-Medium",
                    },
                  ]
                }
              >
                tryAgain
              </Text>
              <Text
                style={
                  Object {
                    "color": "#81868B",
                    "fontSize": 16,
                    "marginTop": 20,
                    "paddingHorizontal": 30,
                  }
                }
              >
                <Text>
                  backToKey
                </Text>
              </Text>
              <View
                style={
                  Array [
                    Object {
<<<<<<< HEAD
                      "flexDirection": "row",
                      "justifyContent": "space-around",
                      "marginLeft": 40,
=======
                      "opacity": 1,
                    }
                  }
                >
                  <Text
                    style={
                      Object {
                        "color": "#42D689",
                        "fontFamily": "Hind-Medium",
                        "fontSize": 14,
                        "lineHeight": 18,
                      }
                    }
                  >
                    seeBackupKey
                  </Text>
                </View>
              </View>
            </View>
          </View>
        </Modal>
      </View>
    </View>
  </RCTScrollView>
  <View
    style={
      Array [
        Object {
          "alignItems": "center",
          "borderRadius": 3,
          "flexDirection": "row",
        },
        null,
        null,
        undefined,
        Object {
          "backgroundColor": "#A3EBC6",
        },
      ]
    }
  >
    <View
      accessible={true}
      isTVSelectable={true}
      nativeBackgroundAndroid={
        Object {
          "attribute": "selectableItemBackground",
          "type": "ThemeAttrAndroid",
        }
      }
      onResponderGrant={[Function]}
      onResponderMove={[Function]}
      onResponderRelease={[Function]}
      onResponderTerminate={[Function]}
      onResponderTerminationRequest={[Function]}
      onStartShouldSetResponder={[Function]}
      style={
        Array [
          Object {
            "alignItems": "center",
            "flex": 1,
            "justifyContent": "center",
          },
          Object {
            "backgroundColor": "#A3EBC6",
          },
          Object {
            "height": 50,
          },
          Object {
            "borderWidth": 0,
          },
        ]
      }
    >
      <View
        style={
          Object {
            "alignItems": "center",
            "flex": 1,
            "flexDirection": "row",
            "justifyContent": "space-between",
          }
        }
      >
        <Text
          style={
            Array [
              Object {
                "fontFamily": "Hind-SemiBold",
                "fontSize": 16,
              },
              Object {
                "color": "#FFFFFF",
              },
              Object {
                "paddingLeft": 5,
                "paddingRight": 5,
              },
            ]
          }
        >
          submit
        </Text>
      </View>
    </View>
  </View>
  <View
    style={
      Object {
        "flexDirection": "row",
        "justifyContent": "center",
        "marginTop": 5,
        "paddingVertical": 20,
      }
    }
  >
    <Text
      style={
        Object {
          "color": "#2E3338",
          "fontFamily": "Hind-Regular",
          "fontSize": 14,
          "lineHeight": 18,
        }
      }
    >
      dontKnow
       
    </Text>
    <View
      accessible={true}
      isTVSelectable={true}
      onResponderGrant={[Function]}
      onResponderMove={[Function]}
      onResponderRelease={[Function]}
      onResponderTerminate={[Function]}
      onResponderTerminationRequest={[Function]}
      onStartShouldSetResponder={[Function]}
      style={
        Object {
          "opacity": 1,
        }
      }
    >
      <Text
        style={
          Array [
            Object {
              "color": "#2E3338",
              "fontFamily": "Hind-Regular",
              "fontSize": 14,
              "lineHeight": 18,
            },
            Object {
              "color": "#42D689",
              "fontFamily": "Hind-Medium",
              "fontSize": 14,
              "lineHeight": 18,
            },
            undefined,
          ]
        }
      >
        return
      </Text>
    </View>
  </View>
</View>
`;

exports[`renders correctly on 2nd word 1`] = `
<View
  style={
    Object {
      "backgroundColor": "white",
      "flex": 1,
      "justifyContent": "space-between",
    }
  }
>
  <View
    style={
      Object {
        "height": 56,
      }
    }
  >
    <View
      accessible={true}
      isTVSelectable={true}
      nativeBackgroundAndroid={
        Object {
          "attribute": "selectableItemBackgroundBorderless",
          "type": "ThemeAttrAndroid",
        }
      }
      onResponderGrant={[Function]}
      onResponderMove={[Function]}
      onResponderRelease={[Function]}
      onResponderTerminate={[Function]}
      onResponderTerminationRequest={[Function]}
      onStartShouldSetResponder={[Function]}
      style={
        Object {
          "paddingHorizontal": 20,
          "paddingVertical": 10,
        }
      }
      testID="CancelButton"
    >
      <Text
        style={
          Object {
            "color": "#42D689",
            "fontFamily": "Hind-SemiBold",
            "fontSize": 14,
            "lineHeight": 22,
          }
        }
      >
        cancel
      </Text>
    </View>
  </View>
  <RCTScrollView
    keyboardShouldPersistTaps="always"
  >
    <View>
      <View
        style={
          Object {
            "paddingHorizontal": 30,
          }
        }
      >
        <Text
          style={
            Array [
              Object {
                "color": "#2E3338",
                "fontFamily": "Hind-Regular",
                "fontSize": 16,
                "lineHeight": 24,
              },
              Object {
                "color": "#2E3338",
                "paddingVertical": 15,
              },
            ]
          }
        >
          question 1
        </Text>
        <Text
          style={
            Array [
              Object {
                "color": "#2E3338",
                "fontFamily": "Hind-Light",
                "fontSize": 22,
                "paddingBottom": 20,
                "textAlign": "center",
              },
              Object {
                "color": "#81868B",
                "textAlign": "left",
              },
            ]
          }
        >
          questionPhrase.02ndquestionPhrase.1
        </Text>
      </View>
      <View
        style={
          Object {
            "borderBottomWidth": 1,
            "borderColor": "#EEEEEE",
            "height": 5,
          }
        }
      />
      <View
        accessible={true}
        isTVSelectable={true}
        onResponderGrant={[Function]}
        onResponderMove={[Function]}
        onResponderRelease={[Function]}
        onResponderTerminate={[Function]}
        onResponderTerminationRequest={[Function]}
        onStartShouldSetResponder={[Function]}
        style={
          Object {
            "opacity": 1,
          }
        }
      >
        <View
          style={
            Array [
              Object {
                "alignItems": "center",
                "flexDirection": "row",
                "height": 60,
              },
              false,
            ]
          }
        >
          <View
            style={
              Object {
                "marginHorizontal": 12,
              }
            }
          >
            <View
              style={
                Object {
                  "borderColor": "#D1D5D8",
                  "borderRadius": 12,
                  "borderWidth": 2,
                  "height": 24,
                  "paddingTop": 2,
                  "width": 24,
                }
              }
            />
          </View>
          <View
            style={
              Object {
                "borderBottomWidth": 1,
                "borderColor": "#EEEEEE",
                "height": 60,
                "justifyContent": "center",
                "width": 702,
              }
            }
          >
            <Text
              style={
                Object {
                  "color": "#2E3338",
                  "fontSize": 16,
                }
              }
            >
              prosper
            </Text>
          </View>
        </View>
      </View>
      <View
        accessible={true}
        isTVSelectable={true}
        onResponderGrant={[Function]}
        onResponderMove={[Function]}
        onResponderRelease={[Function]}
        onResponderTerminate={[Function]}
        onResponderTerminationRequest={[Function]}
        onStartShouldSetResponder={[Function]}
        style={
          Object {
            "opacity": 1,
          }
        }
      >
        <View
          style={
            Array [
              Object {
                "alignItems": "center",
                "flexDirection": "row",
                "height": 60,
              },
              false,
            ]
          }
        >
          <View
            style={
              Object {
                "marginHorizontal": 12,
              }
            }
          >
            <View
              style={
                Object {
                  "borderColor": "#D1D5D8",
                  "borderRadius": 12,
                  "borderWidth": 2,
                  "height": 24,
                  "paddingTop": 2,
                  "width": 24,
                }
              }
            />
          </View>
          <View
            style={
              Object {
                "borderBottomWidth": 1,
                "borderColor": "#EEEEEE",
                "height": 60,
                "justifyContent": "center",
                "width": 702,
              }
            }
          >
            <Text
              style={
                Object {
                  "color": "#2E3338",
                  "fontSize": 16,
                }
              }
            >
              winner
            </Text>
          </View>
        </View>
      </View>
      <View
        accessible={true}
        isTVSelectable={true}
        onResponderGrant={[Function]}
        onResponderMove={[Function]}
        onResponderRelease={[Function]}
        onResponderTerminate={[Function]}
        onResponderTerminationRequest={[Function]}
        onStartShouldSetResponder={[Function]}
        style={
          Object {
            "opacity": 1,
          }
        }
      >
        <View
          style={
            Array [
              Object {
                "alignItems": "center",
                "flexDirection": "row",
                "height": 60,
              },
              false,
            ]
          }
        >
          <View
            style={
              Object {
                "marginHorizontal": 12,
              }
            }
          >
            <View
              style={
                Object {
                  "borderColor": "#D1D5D8",
                  "borderRadius": 12,
                  "borderWidth": 2,
                  "height": 24,
                  "paddingTop": 2,
                  "width": 24,
                }
              }
            />
          </View>
          <View
            style={
              Object {
                "borderBottomWidth": 1,
                "borderColor": "#EEEEEE",
                "height": 60,
                "justifyContent": "center",
                "width": 702,
              }
            }
          >
            <Text
              style={
                Object {
                  "color": "#2E3338",
                  "fontSize": 16,
                }
              }
            >
              rhythm
            </Text>
          </View>
        </View>
      </View>
      <View
        accessible={true}
        isTVSelectable={true}
        onResponderGrant={[Function]}
        onResponderMove={[Function]}
        onResponderRelease={[Function]}
        onResponderTerminate={[Function]}
        onResponderTerminationRequest={[Function]}
        onStartShouldSetResponder={[Function]}
        style={
          Object {
            "opacity": 1,
          }
        }
      >
        <View
          style={
            Array [
              Object {
                "alignItems": "center",
                "flexDirection": "row",
                "height": 60,
              },
              false,
            ]
          }
        >
          <View
            style={
              Object {
                "marginHorizontal": 12,
              }
            }
          >
            <View
              style={
                Object {
                  "borderColor": "#D1D5D8",
                  "borderRadius": 12,
                  "borderWidth": 2,
                  "height": 24,
                  "paddingTop": 2,
                  "width": 24,
                }
              }
            />
          </View>
          <View
            style={
              Object {
                "borderBottomWidth": 1,
                "borderColor": "#EEEEEE",
                "height": 60,
                "justifyContent": "center",
                "width": 702,
              }
            }
          >
            <Text
              style={
                Object {
                  "color": "#2E3338",
                  "fontSize": 16,
                }
              }
            >
              trust
            </Text>
          </View>
        </View>
      </View>
      <View
        style={
          Object {
            "alignItems": "flex-start",
            "flex": 1,
            "justifyContent": "flex-start",
          }
        }
      >
        <Modal
          animationType="none"
          hardwareAccelerated={false}
          hideModalContentWhileAnimating={false}
          onModalHide={[Function]}
          onRequestClose={[Function]}
          scrollOffset={0}
          scrollOffsetMax={0}
          scrollTo={null}
          swipeThreshold={100}
          transparent={true}
          visible={false}
        >
          <View
            accessible={true}
            onResponderGrant={[Function]}
            onResponderMove={[Function]}
            onResponderRelease={[Function]}
            onResponderTerminate={[Function]}
            onResponderTerminationRequest={[Function]}
            onStartShouldSetResponder={[Function]}
            style={
              Object {
                "backgroundColor": "black",
                "bottom": 0,
                "height": 1334,
                "left": 0,
                "opacity": 0,
                "position": "absolute",
                "right": 0,
                "top": 0,
                "width": 750,
              }
            }
          />
          <View
            hideModalContentWhileAnimating={false}
            onModalHide={[Function]}
            pointerEvents="box-none"
            scrollOffset={0}
            scrollOffsetMax={0}
            scrollTo={null}
            style={
              Object {
                "flex": 1,
                "justifyContent": "center",
                "margin": 37.5,
                "transform": Array [
                  Object {
                    "translateY": 0,
                  },
                ],
              }
            }
            swipeThreshold={100}
          >
            <View
              style={
                Object {
                  "backgroundColor": "#FFFFFF",
                  "borderColor": "rgba(0, 0, 0, 0.1)",
                  "borderRadius": 3,
                  "width": 250,
                }
              }
            >
              <Text
                style={
                  Array [
                    Object {
                      "color": "#2E3338",
                      "fontSize": 18,
                      "marginTop": 20,
                      "paddingHorizontal": 30,
                    },
                    Object {
                      "fontFamily": "Hind-Medium",
                    },
                  ]
                }
              >
                tryAgain
              </Text>
              <Text
                style={
                  Object {
                    "color": "#81868B",
                    "fontSize": 16,
                    "marginTop": 30,
                    "paddingHorizontal": 30,
                  }
                }
              >
                backToKey
              </Text>
              <View
                style={
                  Object {
                    "alignItems": "flex-end",
                    "justifyContent": "flex-end",
                    "margin": 30,
                  }
                }
              >
                <View
                  accessible={true}
                  isTVSelectable={true}
                  onResponderGrant={[Function]}
                  onResponderMove={[Function]}
                  onResponderRelease={[Function]}
                  onResponderTerminate={[Function]}
                  onResponderTerminationRequest={[Function]}
                  onStartShouldSetResponder={[Function]}
                  style={
                    Object {
                      "opacity": 1,
                    }
                  }
                >
                  <Text
                    style={
                      Object {
                        "color": "#42D689",
                        "fontFamily": "Hind-Medium",
                        "fontSize": 14,
                        "lineHeight": 18,
                      }
                    }
                  >
                    seeBackupKey
                  </Text>
                </View>
              </View>
            </View>
          </View>
        </Modal>
      </View>
    </View>
  </RCTScrollView>
  <View
    style={
      Array [
        Object {
          "alignItems": "center",
          "borderRadius": 3,
          "flexDirection": "row",
        },
        null,
        null,
        undefined,
        Object {
          "backgroundColor": "#A3EBC6",
        },
      ]
    }
  >
    <View
      accessible={true}
      isTVSelectable={true}
      nativeBackgroundAndroid={
        Object {
          "attribute": "selectableItemBackground",
          "type": "ThemeAttrAndroid",
        }
      }
      onResponderGrant={[Function]}
      onResponderMove={[Function]}
      onResponderRelease={[Function]}
      onResponderTerminate={[Function]}
      onResponderTerminationRequest={[Function]}
      onStartShouldSetResponder={[Function]}
      style={
        Array [
          Object {
            "alignItems": "center",
            "flex": 1,
            "justifyContent": "center",
          },
          Object {
            "backgroundColor": "#A3EBC6",
          },
          Object {
            "height": 50,
          },
          Object {
            "borderWidth": 0,
          },
        ]
      }
    >
      <View
        style={
          Object {
            "alignItems": "center",
            "flex": 1,
            "flexDirection": "row",
            "justifyContent": "space-between",
          }
        }
      >
        <Text
          style={
            Array [
              Object {
                "fontFamily": "Hind-SemiBold",
                "fontSize": 16,
              },
              Object {
                "color": "#FFFFFF",
              },
              Object {
                "paddingLeft": 5,
                "paddingRight": 5,
              },
            ]
          }
        >
          submit
        </Text>
      </View>
    </View>
  </View>
  <View
    style={
      Object {
        "flexDirection": "row",
        "justifyContent": "center",
        "marginTop": 5,
        "paddingVertical": 20,
      }
    }
  >
    <Text
      style={
        Object {
          "color": "#2E3338",
          "fontFamily": "Hind-Regular",
          "fontSize": 14,
          "lineHeight": 18,
        }
      }
    >
      dontKnow
       
    </Text>
    <View
      accessible={true}
      isTVSelectable={true}
      onResponderGrant={[Function]}
      onResponderMove={[Function]}
      onResponderRelease={[Function]}
      onResponderTerminate={[Function]}
      onResponderTerminationRequest={[Function]}
      onStartShouldSetResponder={[Function]}
      style={
        Object {
          "opacity": 1,
        }
      }
    >
      <Text
        style={
          Array [
            Object {
              "color": "#2E3338",
              "fontFamily": "Hind-Regular",
              "fontSize": 14,
              "lineHeight": 18,
            },
            Object {
              "color": "#42D689",
              "fontFamily": "Hind-Medium",
              "fontSize": 14,
              "lineHeight": 18,
            },
            undefined,
          ]
        }
      >
        return
      </Text>
    </View>
  </View>
</View>
`;

exports[`renders correctly on 3rd word 1`] = `
<View
  style={
    Object {
      "backgroundColor": "white",
      "flex": 1,
      "justifyContent": "space-between",
    }
  }
>
  <View
    style={
      Object {
        "height": 56,
      }
    }
  >
    <View
      accessible={true}
      isTVSelectable={true}
      nativeBackgroundAndroid={
        Object {
          "attribute": "selectableItemBackgroundBorderless",
          "type": "ThemeAttrAndroid",
        }
      }
      onResponderGrant={[Function]}
      onResponderMove={[Function]}
      onResponderRelease={[Function]}
      onResponderTerminate={[Function]}
      onResponderTerminationRequest={[Function]}
      onStartShouldSetResponder={[Function]}
      style={
        Object {
          "paddingHorizontal": 20,
          "paddingVertical": 10,
        }
      }
      testID="CancelButton"
    >
      <Text
        style={
          Object {
            "color": "#42D689",
            "fontFamily": "Hind-SemiBold",
            "fontSize": 14,
            "lineHeight": 22,
          }
        }
      >
        cancel
      </Text>
    </View>
  </View>
  <RCTScrollView
    keyboardShouldPersistTaps="always"
  >
    <View>
      <View
        style={
          Object {
            "paddingHorizontal": 30,
          }
        }
      >
        <Text
          style={
            Array [
              Object {
                "color": "#2E3338",
                "fontFamily": "Hind-Regular",
                "fontSize": 16,
                "lineHeight": 24,
              },
              Object {
                "color": "#2E3338",
                "paddingVertical": 15,
              },
            ]
          }
        >
          question 1
        </Text>
        <Text
          style={
            Array [
              Object {
                "color": "#2E3338",
                "fontFamily": "Hind-Light",
                "fontSize": 22,
                "paddingBottom": 20,
                "textAlign": "center",
              },
              Object {
                "color": "#81868B",
                "textAlign": "left",
              },
            ]
          }
        >
          questionPhrase.03rdquestionPhrase.1
        </Text>
      </View>
      <View
        style={
          Object {
            "borderBottomWidth": 1,
            "borderColor": "#EEEEEE",
            "height": 5,
          }
        }
      />
      <View
        accessible={true}
        isTVSelectable={true}
        onResponderGrant={[Function]}
        onResponderMove={[Function]}
        onResponderRelease={[Function]}
        onResponderTerminate={[Function]}
        onResponderTerminationRequest={[Function]}
        onStartShouldSetResponder={[Function]}
        style={
          Object {
            "opacity": 1,
          }
        }
      >
        <View
          style={
            Array [
              Object {
                "alignItems": "center",
                "flexDirection": "row",
                "height": 60,
              },
              false,
            ]
          }
        >
          <View
            style={
              Object {
                "marginHorizontal": 12,
              }
            }
          >
            <View
              style={
                Object {
                  "borderColor": "#D1D5D8",
                  "borderRadius": 12,
                  "borderWidth": 2,
                  "height": 24,
                  "paddingTop": 2,
                  "width": 24,
                }
              }
            />
          </View>
          <View
            style={
              Object {
                "borderBottomWidth": 1,
                "borderColor": "#EEEEEE",
                "height": 60,
                "justifyContent": "center",
                "width": 702,
              }
            }
          >
            <Text
              style={
                Object {
                  "color": "#2E3338",
                  "fontSize": 16,
                }
              }
            >
              prosper
            </Text>
          </View>
        </View>
      </View>
      <View
        accessible={true}
        isTVSelectable={true}
        onResponderGrant={[Function]}
        onResponderMove={[Function]}
        onResponderRelease={[Function]}
        onResponderTerminate={[Function]}
        onResponderTerminationRequest={[Function]}
        onStartShouldSetResponder={[Function]}
        style={
          Object {
            "opacity": 1,
          }
        }
      >
        <View
          style={
            Array [
              Object {
                "alignItems": "center",
                "flexDirection": "row",
                "height": 60,
              },
              false,
            ]
          }
        >
          <View
            style={
              Object {
                "marginHorizontal": 12,
              }
            }
          >
            <View
              style={
                Object {
                  "borderColor": "#D1D5D8",
                  "borderRadius": 12,
                  "borderWidth": 2,
                  "height": 24,
                  "paddingTop": 2,
                  "width": 24,
                }
              }
            />
          </View>
          <View
            style={
              Object {
                "borderBottomWidth": 1,
                "borderColor": "#EEEEEE",
                "height": 60,
                "justifyContent": "center",
                "width": 702,
              }
            }
          >
            <Text
              style={
                Object {
                  "color": "#2E3338",
                  "fontSize": 16,
                }
              }
            >
              winner
            </Text>
          </View>
        </View>
      </View>
      <View
        accessible={true}
        isTVSelectable={true}
        onResponderGrant={[Function]}
        onResponderMove={[Function]}
        onResponderRelease={[Function]}
        onResponderTerminate={[Function]}
        onResponderTerminationRequest={[Function]}
        onStartShouldSetResponder={[Function]}
        style={
          Object {
            "opacity": 1,
          }
        }
      >
        <View
          style={
            Array [
              Object {
                "alignItems": "center",
                "flexDirection": "row",
                "height": 60,
              },
              false,
            ]
          }
        >
          <View
            style={
              Object {
                "marginHorizontal": 12,
              }
            }
          >
            <View
              style={
                Object {
                  "borderColor": "#D1D5D8",
                  "borderRadius": 12,
                  "borderWidth": 2,
                  "height": 24,
                  "paddingTop": 2,
                  "width": 24,
                }
              }
            />
          </View>
          <View
            style={
              Object {
                "borderBottomWidth": 1,
                "borderColor": "#EEEEEE",
                "height": 60,
                "justifyContent": "center",
                "width": 702,
              }
            }
          >
            <Text
              style={
                Object {
                  "color": "#2E3338",
                  "fontSize": 16,
                }
              }
            >
              rhythm
            </Text>
          </View>
        </View>
      </View>
      <View
        accessible={true}
        isTVSelectable={true}
        onResponderGrant={[Function]}
        onResponderMove={[Function]}
        onResponderRelease={[Function]}
        onResponderTerminate={[Function]}
        onResponderTerminationRequest={[Function]}
        onStartShouldSetResponder={[Function]}
        style={
          Object {
            "opacity": 1,
          }
        }
      >
        <View
          style={
            Array [
              Object {
                "alignItems": "center",
                "flexDirection": "row",
                "height": 60,
              },
              false,
            ]
          }
        >
          <View
            style={
              Object {
                "marginHorizontal": 12,
              }
            }
          >
            <View
              style={
                Object {
                  "borderColor": "#D1D5D8",
                  "borderRadius": 12,
                  "borderWidth": 2,
                  "height": 24,
                  "paddingTop": 2,
                  "width": 24,
                }
              }
            />
          </View>
          <View
            style={
              Object {
                "borderBottomWidth": 1,
                "borderColor": "#EEEEEE",
                "height": 60,
                "justifyContent": "center",
                "width": 702,
              }
            }
          >
            <Text
              style={
                Object {
                  "color": "#2E3338",
                  "fontSize": 16,
                }
              }
            >
              trust
            </Text>
          </View>
        </View>
      </View>
      <View
        style={
          Object {
            "alignItems": "flex-start",
            "flex": 1,
            "justifyContent": "flex-start",
          }
        }
      >
        <Modal
          animationType="none"
          hardwareAccelerated={false}
          hideModalContentWhileAnimating={false}
          onModalHide={[Function]}
          onRequestClose={[Function]}
          scrollOffset={0}
          scrollOffsetMax={0}
          scrollTo={null}
          swipeThreshold={100}
          transparent={true}
          visible={false}
        >
          <View
            accessible={true}
            onResponderGrant={[Function]}
            onResponderMove={[Function]}
            onResponderRelease={[Function]}
            onResponderTerminate={[Function]}
            onResponderTerminationRequest={[Function]}
            onStartShouldSetResponder={[Function]}
            style={
              Object {
                "backgroundColor": "black",
                "bottom": 0,
                "height": 1334,
                "left": 0,
                "opacity": 0,
                "position": "absolute",
                "right": 0,
                "top": 0,
                "width": 750,
              }
            }
          />
          <View
            hideModalContentWhileAnimating={false}
            onModalHide={[Function]}
            pointerEvents="box-none"
            scrollOffset={0}
            scrollOffsetMax={0}
            scrollTo={null}
            style={
              Object {
                "flex": 1,
                "justifyContent": "center",
                "margin": 37.5,
                "transform": Array [
                  Object {
                    "translateY": 0,
                  },
                ],
              }
            }
            swipeThreshold={100}
          >
            <View
              style={
                Object {
                  "backgroundColor": "#FFFFFF",
                  "borderColor": "rgba(0, 0, 0, 0.1)",
                  "borderRadius": 3,
                  "width": 250,
                }
              }
            >
              <Text
                style={
                  Array [
                    Object {
                      "color": "#2E3338",
                      "fontSize": 18,
                      "marginTop": 20,
                      "paddingHorizontal": 30,
                    },
                    Object {
                      "fontFamily": "Hind-Medium",
                    },
                  ]
                }
              >
                tryAgain
              </Text>
              <Text
                style={
                  Object {
                    "color": "#81868B",
                    "fontSize": 16,
                    "marginTop": 30,
                    "paddingHorizontal": 30,
                  }
                }
              >
                backToKey
              </Text>
              <View
                style={
                  Object {
                    "alignItems": "flex-end",
                    "justifyContent": "flex-end",
                    "margin": 30,
                  }
                }
              >
                <View
                  accessible={true}
                  isTVSelectable={true}
                  onResponderGrant={[Function]}
                  onResponderMove={[Function]}
                  onResponderRelease={[Function]}
                  onResponderTerminate={[Function]}
                  onResponderTerminationRequest={[Function]}
                  onStartShouldSetResponder={[Function]}
                  style={
                    Object {
                      "opacity": 1,
                    }
                  }
                >
                  <Text
                    style={
                      Object {
                        "color": "#42D689",
                        "fontFamily": "Hind-Medium",
                        "fontSize": 14,
                        "lineHeight": 18,
                      }
                    }
                  >
                    seeBackupKey
                  </Text>
                </View>
              </View>
            </View>
          </View>
        </Modal>
      </View>
    </View>
  </RCTScrollView>
  <View
    style={
      Array [
        Object {
          "alignItems": "center",
          "borderRadius": 3,
          "flexDirection": "row",
        },
        null,
        null,
        undefined,
        Object {
          "backgroundColor": "#A3EBC6",
        },
      ]
    }
  >
    <View
      accessible={true}
      isTVSelectable={true}
      nativeBackgroundAndroid={
        Object {
          "attribute": "selectableItemBackground",
          "type": "ThemeAttrAndroid",
        }
      }
      onResponderGrant={[Function]}
      onResponderMove={[Function]}
      onResponderRelease={[Function]}
      onResponderTerminate={[Function]}
      onResponderTerminationRequest={[Function]}
      onStartShouldSetResponder={[Function]}
      style={
        Array [
          Object {
            "alignItems": "center",
            "flex": 1,
            "justifyContent": "center",
          },
          Object {
            "backgroundColor": "#A3EBC6",
          },
          Object {
            "height": 50,
          },
          Object {
            "borderWidth": 0,
          },
        ]
      }
    >
      <View
        style={
          Object {
            "alignItems": "center",
            "flex": 1,
            "flexDirection": "row",
            "justifyContent": "space-between",
          }
        }
      >
        <Text
          style={
            Array [
              Object {
                "fontFamily": "Hind-SemiBold",
                "fontSize": 16,
              },
              Object {
                "color": "#FFFFFF",
              },
              Object {
                "paddingLeft": 5,
                "paddingRight": 5,
              },
            ]
          }
        >
          submit
        </Text>
      </View>
    </View>
  </View>
  <View
    style={
      Object {
        "flexDirection": "row",
        "justifyContent": "center",
        "marginTop": 5,
        "paddingVertical": 20,
      }
    }
  >
    <Text
      style={
        Object {
          "color": "#2E3338",
          "fontFamily": "Hind-Regular",
          "fontSize": 14,
          "lineHeight": 18,
        }
      }
    >
      dontKnow
       
    </Text>
    <View
      accessible={true}
      isTVSelectable={true}
      onResponderGrant={[Function]}
      onResponderMove={[Function]}
      onResponderRelease={[Function]}
      onResponderTerminate={[Function]}
      onResponderTerminationRequest={[Function]}
      onStartShouldSetResponder={[Function]}
      style={
        Object {
          "opacity": 1,
        }
      }
    >
      <Text
        style={
          Array [
            Object {
              "color": "#2E3338",
              "fontFamily": "Hind-Regular",
              "fontSize": 14,
              "lineHeight": 18,
            },
            Object {
              "color": "#42D689",
              "fontFamily": "Hind-Medium",
              "fontSize": 14,
              "lineHeight": 18,
            },
            undefined,
          ]
        }
      >
        return
      </Text>
    </View>
  </View>
</View>
`;

exports[`renders correctly on 3rd word 2`] = `
<View
  style={
    Object {
      "backgroundColor": "white",
      "flex": 1,
      "justifyContent": "space-between",
    }
  }
>
  <View
    style={
      Object {
        "height": 56,
      }
    }
  >
    <View
      accessible={true}
      isTVSelectable={true}
      nativeBackgroundAndroid={
        Object {
          "attribute": "selectableItemBackgroundBorderless",
          "type": "ThemeAttrAndroid",
        }
      }
      onResponderGrant={[Function]}
      onResponderMove={[Function]}
      onResponderRelease={[Function]}
      onResponderTerminate={[Function]}
      onResponderTerminationRequest={[Function]}
      onStartShouldSetResponder={[Function]}
      style={
        Object {
          "paddingHorizontal": 20,
          "paddingVertical": 10,
        }
      }
      testID="CancelButton"
    >
      <Text
        style={
          Object {
            "color": "#42D689",
            "fontFamily": "Hind-SemiBold",
            "fontSize": 14,
            "lineHeight": 22,
          }
        }
      >
        cancel
      </Text>
    </View>
  </View>
  <RCTScrollView
    keyboardShouldPersistTaps="always"
  >
    <View>
      <View
        style={
          Object {
            "paddingHorizontal": 30,
          }
        }
      >
        <Text
          style={
            Array [
              Object {
                "color": "#2E3338",
                "fontFamily": "Hind-Regular",
                "fontSize": 16,
                "lineHeight": 24,
              },
              Object {
                "color": "#2E3338",
                "paddingVertical": 15,
              },
            ]
          }
        >
          question 1
        </Text>
        <Text
          style={
            Array [
              Object {
                "color": "#2E3338",
                "fontFamily": "Hind-Light",
                "fontSize": 22,
                "paddingBottom": 20,
                "textAlign": "center",
              },
              Object {
                "color": "#81868B",
                "textAlign": "left",
              },
            ]
          }
        >
          questionPhrase.04thquestionPhrase.1
        </Text>
      </View>
      <View
        style={
          Object {
            "borderBottomWidth": 1,
            "borderColor": "#EEEEEE",
            "height": 5,
          }
        }
      />
      <View
        accessible={true}
        isTVSelectable={true}
        onResponderGrant={[Function]}
        onResponderMove={[Function]}
        onResponderRelease={[Function]}
        onResponderTerminate={[Function]}
        onResponderTerminationRequest={[Function]}
        onStartShouldSetResponder={[Function]}
        style={
          Object {
            "opacity": 1,
          }
        }
      >
        <View
          style={
            Array [
              Object {
                "alignItems": "center",
                "flexDirection": "row",
                "height": 60,
              },
              false,
            ]
          }
        >
          <View
            style={
              Object {
                "marginHorizontal": 12,
              }
            }
          >
            <View
              style={
                Object {
                  "borderColor": "#D1D5D8",
                  "borderRadius": 12,
                  "borderWidth": 2,
                  "height": 24,
                  "paddingTop": 2,
                  "width": 24,
                }
              }
            />
          </View>
          <View
            style={
              Object {
                "borderBottomWidth": 1,
                "borderColor": "#EEEEEE",
                "height": 60,
                "justifyContent": "center",
                "width": 702,
              }
            }
          >
            <Text
              style={
                Object {
                  "color": "#2E3338",
                  "fontSize": 16,
                }
              }
            >
              prosper
            </Text>
          </View>
        </View>
      </View>
      <View
        accessible={true}
        isTVSelectable={true}
        onResponderGrant={[Function]}
        onResponderMove={[Function]}
        onResponderRelease={[Function]}
        onResponderTerminate={[Function]}
        onResponderTerminationRequest={[Function]}
        onStartShouldSetResponder={[Function]}
        style={
          Object {
            "opacity": 1,
          }
        }
      >
        <View
          style={
            Array [
              Object {
                "alignItems": "center",
                "flexDirection": "row",
                "height": 60,
              },
              false,
            ]
          }
        >
          <View
            style={
              Object {
                "marginHorizontal": 12,
              }
            }
          >
            <View
              style={
                Object {
                  "borderColor": "#D1D5D8",
                  "borderRadius": 12,
                  "borderWidth": 2,
                  "height": 24,
                  "paddingTop": 2,
                  "width": 24,
                }
              }
            />
          </View>
          <View
            style={
              Object {
                "borderBottomWidth": 1,
                "borderColor": "#EEEEEE",
                "height": 60,
                "justifyContent": "center",
                "width": 702,
              }
            }
          >
            <Text
              style={
                Object {
                  "color": "#2E3338",
                  "fontSize": 16,
                }
              }
            >
              winner
            </Text>
          </View>
        </View>
      </View>
      <View
        accessible={true}
        isTVSelectable={true}
        onResponderGrant={[Function]}
        onResponderMove={[Function]}
        onResponderRelease={[Function]}
        onResponderTerminate={[Function]}
        onResponderTerminationRequest={[Function]}
        onStartShouldSetResponder={[Function]}
        style={
          Object {
            "opacity": 1,
          }
        }
      >
        <View
          style={
            Array [
              Object {
                "alignItems": "center",
                "flexDirection": "row",
                "height": 60,
              },
              false,
            ]
          }
        >
          <View
            style={
              Object {
                "marginHorizontal": 12,
              }
            }
          >
            <View
              style={
                Object {
                  "borderColor": "#D1D5D8",
                  "borderRadius": 12,
                  "borderWidth": 2,
                  "height": 24,
                  "paddingTop": 2,
                  "width": 24,
                }
              }
            />
          </View>
          <View
            style={
              Object {
                "borderBottomWidth": 1,
                "borderColor": "#EEEEEE",
                "height": 60,
                "justifyContent": "center",
                "width": 702,
              }
            }
          >
            <Text
              style={
                Object {
                  "color": "#2E3338",
                  "fontSize": 16,
                }
              }
            >
              rhythm
            </Text>
          </View>
        </View>
      </View>
      <View
        accessible={true}
        isTVSelectable={true}
        onResponderGrant={[Function]}
        onResponderMove={[Function]}
        onResponderRelease={[Function]}
        onResponderTerminate={[Function]}
        onResponderTerminationRequest={[Function]}
        onStartShouldSetResponder={[Function]}
        style={
          Object {
            "opacity": 1,
          }
        }
      >
        <View
          style={
            Array [
              Object {
                "alignItems": "center",
                "flexDirection": "row",
                "height": 60,
              },
              false,
            ]
          }
        >
          <View
            style={
              Object {
                "marginHorizontal": 12,
              }
            }
          >
            <View
              style={
                Object {
                  "borderColor": "#D1D5D8",
                  "borderRadius": 12,
                  "borderWidth": 2,
                  "height": 24,
                  "paddingTop": 2,
                  "width": 24,
                }
              }
            />
          </View>
          <View
            style={
              Object {
                "borderBottomWidth": 1,
                "borderColor": "#EEEEEE",
                "height": 60,
                "justifyContent": "center",
                "width": 702,
              }
            }
          >
            <Text
              style={
                Object {
                  "color": "#2E3338",
                  "fontSize": 16,
                }
              }
            >
              trust
            </Text>
          </View>
        </View>
      </View>
      <View
        style={
          Object {
            "alignItems": "flex-start",
            "flex": 1,
            "justifyContent": "flex-start",
          }
        }
      >
        <Modal
          animationType="none"
          hardwareAccelerated={false}
          hideModalContentWhileAnimating={false}
          onModalHide={[Function]}
          onRequestClose={[Function]}
          scrollOffset={0}
          scrollOffsetMax={0}
          scrollTo={null}
          swipeThreshold={100}
          transparent={true}
          visible={false}
        >
          <View
            accessible={true}
            onResponderGrant={[Function]}
            onResponderMove={[Function]}
            onResponderRelease={[Function]}
            onResponderTerminate={[Function]}
            onResponderTerminationRequest={[Function]}
            onStartShouldSetResponder={[Function]}
            style={
              Object {
                "backgroundColor": "black",
                "bottom": 0,
                "height": 1334,
                "left": 0,
                "opacity": 0,
                "position": "absolute",
                "right": 0,
                "top": 0,
                "width": 750,
              }
            }
          />
          <View
            hideModalContentWhileAnimating={false}
            onModalHide={[Function]}
            pointerEvents="box-none"
            scrollOffset={0}
            scrollOffsetMax={0}
            scrollTo={null}
            style={
              Object {
                "flex": 1,
                "justifyContent": "center",
                "margin": 37.5,
                "transform": Array [
                  Object {
                    "translateY": 0,
                  },
                ],
              }
            }
            swipeThreshold={100}
          >
            <View
              style={
                Object {
                  "backgroundColor": "#FFFFFF",
                  "borderColor": "rgba(0, 0, 0, 0.1)",
                  "borderRadius": 3,
                  "width": 250,
                }
              }
            >
              <Text
                style={
                  Array [
                    Object {
                      "color": "#2E3338",
                      "fontSize": 18,
                      "marginTop": 20,
                      "paddingHorizontal": 30,
                    },
                    Object {
                      "fontFamily": "Hind-Medium",
                    },
                  ]
                }
              >
                tryAgain
              </Text>
              <Text
                style={
                  Object {
                    "color": "#81868B",
                    "fontSize": 16,
                    "marginTop": 30,
                    "paddingHorizontal": 30,
                  }
                }
              >
                backToKey
              </Text>
              <View
                style={
                  Object {
                    "alignItems": "flex-end",
                    "justifyContent": "flex-end",
                    "margin": 30,
                  }
                }
              >
                <View
                  accessible={true}
                  isTVSelectable={true}
                  onResponderGrant={[Function]}
                  onResponderMove={[Function]}
                  onResponderRelease={[Function]}
                  onResponderTerminate={[Function]}
                  onResponderTerminationRequest={[Function]}
                  onStartShouldSetResponder={[Function]}
                  style={
                    Object {
                      "opacity": 1,
                    }
                  }
                >
                  <Text
                    style={
                      Object {
                        "color": "#42D689",
                        "fontFamily": "Hind-Medium",
                        "fontSize": 14,
                        "lineHeight": 18,
                      }
                    }
                  >
                    seeBackupKey
                  </Text>
                </View>
              </View>
            </View>
          </View>
        </Modal>
      </View>
    </View>
  </RCTScrollView>
  <View
    style={
      Array [
        Object {
          "alignItems": "center",
          "borderRadius": 3,
          "flexDirection": "row",
        },
        null,
        null,
        undefined,
        Object {
          "backgroundColor": "#A3EBC6",
        },
      ]
    }
  >
    <View
      accessible={true}
      isTVSelectable={true}
      nativeBackgroundAndroid={
        Object {
          "attribute": "selectableItemBackground",
          "type": "ThemeAttrAndroid",
        }
      }
      onResponderGrant={[Function]}
      onResponderMove={[Function]}
      onResponderRelease={[Function]}
      onResponderTerminate={[Function]}
      onResponderTerminationRequest={[Function]}
      onStartShouldSetResponder={[Function]}
      style={
        Array [
          Object {
            "alignItems": "center",
            "flex": 1,
            "justifyContent": "center",
          },
          Object {
            "backgroundColor": "#A3EBC6",
          },
          Object {
            "height": 50,
          },
          Object {
            "borderWidth": 0,
          },
        ]
      }
    >
      <View
        style={
          Object {
            "alignItems": "center",
            "flex": 1,
            "flexDirection": "row",
            "justifyContent": "space-between",
          }
        }
      >
        <Text
          style={
            Array [
              Object {
                "fontFamily": "Hind-SemiBold",
                "fontSize": 16,
              },
              Object {
                "color": "#FFFFFF",
              },
              Object {
                "paddingLeft": 5,
                "paddingRight": 5,
              },
            ]
          }
        >
          submit
        </Text>
      </View>
    </View>
  </View>
  <View
    style={
      Object {
        "flexDirection": "row",
        "justifyContent": "center",
        "marginTop": 5,
        "paddingVertical": 20,
      }
    }
  >
    <Text
      style={
        Object {
          "color": "#2E3338",
          "fontFamily": "Hind-Regular",
          "fontSize": 14,
          "lineHeight": 18,
        }
      }
    >
      dontKnow
       
    </Text>
    <View
      accessible={true}
      isTVSelectable={true}
      onResponderGrant={[Function]}
      onResponderMove={[Function]}
      onResponderRelease={[Function]}
      onResponderTerminate={[Function]}
      onResponderTerminationRequest={[Function]}
      onStartShouldSetResponder={[Function]}
      style={
        Object {
          "opacity": 1,
        }
      }
    >
      <Text
        style={
          Array [
            Object {
              "color": "#2E3338",
              "fontFamily": "Hind-Regular",
              "fontSize": 14,
              "lineHeight": 18,
            },
            Object {
              "color": "#42D689",
              "fontFamily": "Hind-Medium",
              "fontSize": 14,
              "lineHeight": 18,
            },
            undefined,
          ]
        }
      >
        return
      </Text>
    </View>
  </View>
</View>
`;

exports[`renders correctly on 3rd word 3`] = `
<View
  style={
    Object {
      "backgroundColor": "white",
      "flex": 1,
      "justifyContent": "space-between",
    }
  }
>
  <View
    style={
      Object {
        "height": 56,
      }
    }
  >
    <View
      accessible={true}
      isTVSelectable={true}
      nativeBackgroundAndroid={
        Object {
          "attribute": "selectableItemBackgroundBorderless",
          "type": "ThemeAttrAndroid",
        }
      }
      onResponderGrant={[Function]}
      onResponderMove={[Function]}
      onResponderRelease={[Function]}
      onResponderTerminate={[Function]}
      onResponderTerminationRequest={[Function]}
      onStartShouldSetResponder={[Function]}
      style={
        Object {
          "paddingHorizontal": 20,
          "paddingVertical": 10,
        }
      }
      testID="CancelButton"
    >
      <Text
        style={
          Object {
            "color": "#42D689",
            "fontFamily": "Hind-SemiBold",
            "fontSize": 14,
            "lineHeight": 22,
          }
        }
      >
        cancel
      </Text>
    </View>
  </View>
  <RCTScrollView
    keyboardShouldPersistTaps="always"
  >
    <View>
      <View
        style={
          Object {
            "paddingHorizontal": 30,
          }
        }
      >
        <Text
          style={
            Array [
              Object {
                "color": "#2E3338",
                "fontFamily": "Hind-Regular",
                "fontSize": 16,
                "lineHeight": 24,
              },
              Object {
                "color": "#2E3338",
                "paddingVertical": 15,
              },
            ]
          }
        >
          question 1
        </Text>
        <Text
          style={
            Array [
              Object {
                "color": "#2E3338",
                "fontFamily": "Hind-Light",
                "fontSize": 22,
                "paddingBottom": 20,
                "textAlign": "center",
              },
              Object {
                "color": "#81868B",
                "textAlign": "left",
              },
            ]
          }
        >
          questionPhrase.06thquestionPhrase.1
        </Text>
      </View>
      <View
        style={
          Object {
            "borderBottomWidth": 1,
            "borderColor": "#EEEEEE",
            "height": 5,
          }
        }
      />
      <View
        accessible={true}
        isTVSelectable={true}
        onResponderGrant={[Function]}
        onResponderMove={[Function]}
        onResponderRelease={[Function]}
        onResponderTerminate={[Function]}
        onResponderTerminationRequest={[Function]}
        onStartShouldSetResponder={[Function]}
        style={
          Object {
            "opacity": 1,
          }
        }
      >
        <View
          style={
            Array [
              Object {
                "alignItems": "center",
                "flexDirection": "row",
                "height": 60,
              },
              false,
            ]
          }
        >
          <View
            style={
              Object {
                "marginHorizontal": 12,
              }
            }
          >
            <View
              style={
                Object {
                  "borderColor": "#D1D5D8",
                  "borderRadius": 12,
                  "borderWidth": 2,
                  "height": 24,
                  "paddingTop": 2,
                  "width": 24,
                }
              }
            />
          </View>
          <View
            style={
              Object {
                "borderBottomWidth": 1,
                "borderColor": "#EEEEEE",
                "height": 60,
                "justifyContent": "center",
                "width": 702,
              }
            }
          >
            <Text
              style={
                Object {
                  "color": "#2E3338",
                  "fontSize": 16,
                }
              }
            >
              prosper
            </Text>
          </View>
        </View>
      </View>
      <View
        accessible={true}
        isTVSelectable={true}
        onResponderGrant={[Function]}
        onResponderMove={[Function]}
        onResponderRelease={[Function]}
        onResponderTerminate={[Function]}
        onResponderTerminationRequest={[Function]}
        onStartShouldSetResponder={[Function]}
        style={
          Object {
            "opacity": 1,
          }
        }
      >
        <View
          style={
            Array [
              Object {
                "alignItems": "center",
                "flexDirection": "row",
                "height": 60,
              },
              false,
            ]
          }
        >
          <View
            style={
              Object {
                "marginHorizontal": 12,
              }
            }
          >
            <View
              style={
                Object {
                  "borderColor": "#D1D5D8",
                  "borderRadius": 12,
                  "borderWidth": 2,
                  "height": 24,
                  "paddingTop": 2,
                  "width": 24,
                }
              }
            />
          </View>
          <View
            style={
              Object {
                "borderBottomWidth": 1,
                "borderColor": "#EEEEEE",
                "height": 60,
                "justifyContent": "center",
                "width": 702,
              }
            }
          >
            <Text
              style={
                Object {
                  "color": "#2E3338",
                  "fontSize": 16,
                }
              }
            >
              winner
            </Text>
          </View>
        </View>
      </View>
      <View
        accessible={true}
        isTVSelectable={true}
        onResponderGrant={[Function]}
        onResponderMove={[Function]}
        onResponderRelease={[Function]}
        onResponderTerminate={[Function]}
        onResponderTerminationRequest={[Function]}
        onStartShouldSetResponder={[Function]}
        style={
          Object {
            "opacity": 1,
          }
        }
      >
        <View
          style={
            Array [
              Object {
                "alignItems": "center",
                "flexDirection": "row",
                "height": 60,
              },
              false,
            ]
          }
        >
          <View
            style={
              Object {
                "marginHorizontal": 12,
              }
            }
          >
            <View
              style={
                Object {
                  "borderColor": "#D1D5D8",
                  "borderRadius": 12,
                  "borderWidth": 2,
                  "height": 24,
                  "paddingTop": 2,
                  "width": 24,
                }
              }
            />
          </View>
          <View
            style={
              Object {
                "borderBottomWidth": 1,
                "borderColor": "#EEEEEE",
                "height": 60,
                "justifyContent": "center",
                "width": 702,
              }
            }
          >
            <Text
              style={
                Object {
                  "color": "#2E3338",
                  "fontSize": 16,
                }
              }
            >
              rhythm
            </Text>
          </View>
        </View>
      </View>
      <View
        accessible={true}
        isTVSelectable={true}
        onResponderGrant={[Function]}
        onResponderMove={[Function]}
        onResponderRelease={[Function]}
        onResponderTerminate={[Function]}
        onResponderTerminationRequest={[Function]}
        onStartShouldSetResponder={[Function]}
        style={
          Object {
            "opacity": 1,
          }
        }
      >
        <View
          style={
            Array [
              Object {
                "alignItems": "center",
                "flexDirection": "row",
                "height": 60,
              },
              false,
            ]
          }
        >
          <View
            style={
              Object {
                "marginHorizontal": 12,
              }
            }
          >
            <View
              style={
                Object {
                  "borderColor": "#D1D5D8",
                  "borderRadius": 12,
                  "borderWidth": 2,
                  "height": 24,
                  "paddingTop": 2,
                  "width": 24,
                }
              }
            />
          </View>
          <View
            style={
              Object {
                "borderBottomWidth": 1,
                "borderColor": "#EEEEEE",
                "height": 60,
                "justifyContent": "center",
                "width": 702,
              }
            }
          >
            <Text
              style={
                Object {
                  "color": "#2E3338",
                  "fontSize": 16,
                }
              }
            >
              trust
            </Text>
          </View>
        </View>
      </View>
      <View
        style={
          Object {
            "alignItems": "flex-start",
            "flex": 1,
            "justifyContent": "flex-start",
          }
        }
      >
        <Modal
          animationType="none"
          hardwareAccelerated={false}
          hideModalContentWhileAnimating={false}
          onModalHide={[Function]}
          onRequestClose={[Function]}
          scrollOffset={0}
          scrollOffsetMax={0}
          scrollTo={null}
          swipeThreshold={100}
          transparent={true}
          visible={false}
        >
          <View
            accessible={true}
            onResponderGrant={[Function]}
            onResponderMove={[Function]}
            onResponderRelease={[Function]}
            onResponderTerminate={[Function]}
            onResponderTerminationRequest={[Function]}
            onStartShouldSetResponder={[Function]}
            style={
              Object {
                "backgroundColor": "black",
                "bottom": 0,
                "height": 1334,
                "left": 0,
                "opacity": 0,
                "position": "absolute",
                "right": 0,
                "top": 0,
                "width": 750,
              }
            }
          />
          <View
            hideModalContentWhileAnimating={false}
            onModalHide={[Function]}
            pointerEvents="box-none"
            scrollOffset={0}
            scrollOffsetMax={0}
            scrollTo={null}
            style={
              Object {
                "flex": 1,
                "justifyContent": "center",
                "margin": 37.5,
                "transform": Array [
                  Object {
                    "translateY": 0,
                  },
                ],
              }
            }
            swipeThreshold={100}
          >
            <View
              style={
                Object {
                  "backgroundColor": "#FFFFFF",
                  "borderColor": "rgba(0, 0, 0, 0.1)",
                  "borderRadius": 3,
                  "width": 250,
                }
              }
            >
              <Text
                style={
                  Array [
                    Object {
                      "color": "#2E3338",
                      "fontSize": 18,
                      "marginTop": 20,
                      "paddingHorizontal": 30,
>>>>>>> beb29222
                    },
                    Object {
                      "alignItems": "flex-end",
                      "justifyContent": "flex-end",
                    },
                  ]
                }
              >
                <View
                  accessible={true}
                  isTVSelectable={true}
                  onResponderGrant={[Function]}
                  onResponderMove={[Function]}
                  onResponderRelease={[Function]}
                  onResponderTerminate={[Function]}
                  onResponderTerminationRequest={[Function]}
                  onStartShouldSetResponder={[Function]}
                  style={
                    Object {
                      "opacity": 1,
                      "padding": 20,
                    }
                  }
                >
                  <Text
                    style={
                      Object {
                        "color": "#42D689",
                        "fontFamily": "Hind-Medium",
                        "fontSize": 14,
                        "lineHeight": 18,
                      }
                    }
                  >
                    seeBackupKey
                  </Text>
                </View>
              </View>
            </View>
          </View>
        </Modal>
      </View>
    </View>
  </RCTScrollView>
  <View
    style={
      Array [
        Object {
          "alignItems": "center",
          "borderRadius": 3,
          "flexDirection": "row",
        },
        null,
        null,
        undefined,
        Object {
          "backgroundColor": "#A3EBC6",
        },
      ]
    }
  >
    <View
      accessible={true}
      isTVSelectable={true}
      nativeBackgroundAndroid={
        Object {
          "attribute": "selectableItemBackground",
          "type": "ThemeAttrAndroid",
        }
      }
      onResponderGrant={[Function]}
      onResponderMove={[Function]}
      onResponderRelease={[Function]}
      onResponderTerminate={[Function]}
      onResponderTerminationRequest={[Function]}
      onStartShouldSetResponder={[Function]}
      style={
        Array [
          Object {
            "alignItems": "center",
            "flex": 1,
            "justifyContent": "center",
          },
          Object {
            "backgroundColor": "#A3EBC6",
          },
          Object {
            "height": 50,
          },
          Object {
            "borderWidth": 0,
          },
        ]
      }
    >
      <View
        style={
          Object {
            "alignItems": "center",
            "flex": 1,
            "flexDirection": "row",
            "justifyContent": "space-between",
          }
        }
      >
        <Text
          style={
            Array [
              Object {
                "fontFamily": "Hind-SemiBold",
                "fontSize": 16,
              },
              Object {
                "color": "#FFFFFF",
              },
              Object {
                "paddingLeft": 5,
                "paddingRight": 5,
              },
            ]
          }
        >
          submit
        </Text>
      </View>
    </View>
  </View>
  <View
    style={
      Object {
        "flexDirection": "row",
        "justifyContent": "center",
        "marginTop": 5,
        "paddingVertical": 20,
      }
    }
  >
    <Text
      style={
        Object {
          "color": "#2E3338",
          "fontFamily": "Hind-Regular",
          "fontSize": 14,
          "lineHeight": 18,
        }
      }
    >
      dontKnow
       
    </Text>
    <View
      accessible={true}
      isTVSelectable={true}
      onResponderGrant={[Function]}
      onResponderMove={[Function]}
      onResponderRelease={[Function]}
      onResponderTerminate={[Function]}
      onResponderTerminationRequest={[Function]}
      onStartShouldSetResponder={[Function]}
      style={
        Object {
          "opacity": 1,
        }
      }
    >
      <Text
        style={
          Array [
            Object {
              "color": "#2E3338",
              "fontFamily": "Hind-Regular",
              "fontSize": 14,
              "lineHeight": 18,
            },
            Object {
              "color": "#42D689",
              "fontFamily": "Hind-Medium",
              "fontSize": 14,
              "lineHeight": 18,
            },
            undefined,
          ]
        }
      >
        return
      </Text>
    </View>
  </View>
</View>
`;<|MERGE_RESOLUTION|>--- conflicted
+++ resolved
@@ -10,53 +10,6 @@
     }
   }
 >
-<<<<<<< HEAD
-=======
-  <View
-    style={
-      Object {
-        "height": 56,
-      }
-    }
-  >
-    <View
-      accessible={true}
-      isTVSelectable={true}
-      nativeBackgroundAndroid={
-        Object {
-          "attribute": "selectableItemBackgroundBorderless",
-          "type": "ThemeAttrAndroid",
-        }
-      }
-      onResponderGrant={[Function]}
-      onResponderMove={[Function]}
-      onResponderRelease={[Function]}
-      onResponderTerminate={[Function]}
-      onResponderTerminationRequest={[Function]}
-      onStartShouldSetResponder={[Function]}
-      style={
-        Object {
-          "paddingHorizontal": 20,
-          "paddingVertical": 10,
-        }
-      }
-      testID="CancelButton"
-    >
-      <Text
-        style={
-          Object {
-            "color": "#42D689",
-            "fontFamily": "Hind-SemiBold",
-            "fontSize": 14,
-            "lineHeight": 22,
-          }
-        }
-      >
-        cancel
-      </Text>
-    </View>
-  </View>
->>>>>>> beb29222
   <RCTScrollView
     keyboardShouldPersistTaps="always"
   >
@@ -505,2735 +458,9 @@
                 style={
                   Array [
                     Object {
-<<<<<<< HEAD
                       "flexDirection": "row",
                       "justifyContent": "space-around",
                       "marginLeft": 40,
-=======
-                      "opacity": 1,
-                    }
-                  }
-                >
-                  <Text
-                    style={
-                      Object {
-                        "color": "#42D689",
-                        "fontFamily": "Hind-Medium",
-                        "fontSize": 14,
-                        "lineHeight": 18,
-                      }
-                    }
-                  >
-                    seeBackupKey
-                  </Text>
-                </View>
-              </View>
-            </View>
-          </View>
-        </Modal>
-      </View>
-    </View>
-  </RCTScrollView>
-  <View
-    style={
-      Array [
-        Object {
-          "alignItems": "center",
-          "borderRadius": 3,
-          "flexDirection": "row",
-        },
-        null,
-        null,
-        undefined,
-        Object {
-          "backgroundColor": "#A3EBC6",
-        },
-      ]
-    }
-  >
-    <View
-      accessible={true}
-      isTVSelectable={true}
-      nativeBackgroundAndroid={
-        Object {
-          "attribute": "selectableItemBackground",
-          "type": "ThemeAttrAndroid",
-        }
-      }
-      onResponderGrant={[Function]}
-      onResponderMove={[Function]}
-      onResponderRelease={[Function]}
-      onResponderTerminate={[Function]}
-      onResponderTerminationRequest={[Function]}
-      onStartShouldSetResponder={[Function]}
-      style={
-        Array [
-          Object {
-            "alignItems": "center",
-            "flex": 1,
-            "justifyContent": "center",
-          },
-          Object {
-            "backgroundColor": "#A3EBC6",
-          },
-          Object {
-            "height": 50,
-          },
-          Object {
-            "borderWidth": 0,
-          },
-        ]
-      }
-    >
-      <View
-        style={
-          Object {
-            "alignItems": "center",
-            "flex": 1,
-            "flexDirection": "row",
-            "justifyContent": "space-between",
-          }
-        }
-      >
-        <Text
-          style={
-            Array [
-              Object {
-                "fontFamily": "Hind-SemiBold",
-                "fontSize": 16,
-              },
-              Object {
-                "color": "#FFFFFF",
-              },
-              Object {
-                "paddingLeft": 5,
-                "paddingRight": 5,
-              },
-            ]
-          }
-        >
-          submit
-        </Text>
-      </View>
-    </View>
-  </View>
-  <View
-    style={
-      Object {
-        "flexDirection": "row",
-        "justifyContent": "center",
-        "marginTop": 5,
-        "paddingVertical": 20,
-      }
-    }
-  >
-    <Text
-      style={
-        Object {
-          "color": "#2E3338",
-          "fontFamily": "Hind-Regular",
-          "fontSize": 14,
-          "lineHeight": 18,
-        }
-      }
-    >
-      dontKnow
-       
-    </Text>
-    <View
-      accessible={true}
-      isTVSelectable={true}
-      onResponderGrant={[Function]}
-      onResponderMove={[Function]}
-      onResponderRelease={[Function]}
-      onResponderTerminate={[Function]}
-      onResponderTerminationRequest={[Function]}
-      onStartShouldSetResponder={[Function]}
-      style={
-        Object {
-          "opacity": 1,
-        }
-      }
-    >
-      <Text
-        style={
-          Array [
-            Object {
-              "color": "#2E3338",
-              "fontFamily": "Hind-Regular",
-              "fontSize": 14,
-              "lineHeight": 18,
-            },
-            Object {
-              "color": "#42D689",
-              "fontFamily": "Hind-Medium",
-              "fontSize": 14,
-              "lineHeight": 18,
-            },
-            undefined,
-          ]
-        }
-      >
-        return
-      </Text>
-    </View>
-  </View>
-</View>
-`;
-
-exports[`renders correctly on 2nd word 1`] = `
-<View
-  style={
-    Object {
-      "backgroundColor": "white",
-      "flex": 1,
-      "justifyContent": "space-between",
-    }
-  }
->
-  <View
-    style={
-      Object {
-        "height": 56,
-      }
-    }
-  >
-    <View
-      accessible={true}
-      isTVSelectable={true}
-      nativeBackgroundAndroid={
-        Object {
-          "attribute": "selectableItemBackgroundBorderless",
-          "type": "ThemeAttrAndroid",
-        }
-      }
-      onResponderGrant={[Function]}
-      onResponderMove={[Function]}
-      onResponderRelease={[Function]}
-      onResponderTerminate={[Function]}
-      onResponderTerminationRequest={[Function]}
-      onStartShouldSetResponder={[Function]}
-      style={
-        Object {
-          "paddingHorizontal": 20,
-          "paddingVertical": 10,
-        }
-      }
-      testID="CancelButton"
-    >
-      <Text
-        style={
-          Object {
-            "color": "#42D689",
-            "fontFamily": "Hind-SemiBold",
-            "fontSize": 14,
-            "lineHeight": 22,
-          }
-        }
-      >
-        cancel
-      </Text>
-    </View>
-  </View>
-  <RCTScrollView
-    keyboardShouldPersistTaps="always"
-  >
-    <View>
-      <View
-        style={
-          Object {
-            "paddingHorizontal": 30,
-          }
-        }
-      >
-        <Text
-          style={
-            Array [
-              Object {
-                "color": "#2E3338",
-                "fontFamily": "Hind-Regular",
-                "fontSize": 16,
-                "lineHeight": 24,
-              },
-              Object {
-                "color": "#2E3338",
-                "paddingVertical": 15,
-              },
-            ]
-          }
-        >
-          question 1
-        </Text>
-        <Text
-          style={
-            Array [
-              Object {
-                "color": "#2E3338",
-                "fontFamily": "Hind-Light",
-                "fontSize": 22,
-                "paddingBottom": 20,
-                "textAlign": "center",
-              },
-              Object {
-                "color": "#81868B",
-                "textAlign": "left",
-              },
-            ]
-          }
-        >
-          questionPhrase.02ndquestionPhrase.1
-        </Text>
-      </View>
-      <View
-        style={
-          Object {
-            "borderBottomWidth": 1,
-            "borderColor": "#EEEEEE",
-            "height": 5,
-          }
-        }
-      />
-      <View
-        accessible={true}
-        isTVSelectable={true}
-        onResponderGrant={[Function]}
-        onResponderMove={[Function]}
-        onResponderRelease={[Function]}
-        onResponderTerminate={[Function]}
-        onResponderTerminationRequest={[Function]}
-        onStartShouldSetResponder={[Function]}
-        style={
-          Object {
-            "opacity": 1,
-          }
-        }
-      >
-        <View
-          style={
-            Array [
-              Object {
-                "alignItems": "center",
-                "flexDirection": "row",
-                "height": 60,
-              },
-              false,
-            ]
-          }
-        >
-          <View
-            style={
-              Object {
-                "marginHorizontal": 12,
-              }
-            }
-          >
-            <View
-              style={
-                Object {
-                  "borderColor": "#D1D5D8",
-                  "borderRadius": 12,
-                  "borderWidth": 2,
-                  "height": 24,
-                  "paddingTop": 2,
-                  "width": 24,
-                }
-              }
-            />
-          </View>
-          <View
-            style={
-              Object {
-                "borderBottomWidth": 1,
-                "borderColor": "#EEEEEE",
-                "height": 60,
-                "justifyContent": "center",
-                "width": 702,
-              }
-            }
-          >
-            <Text
-              style={
-                Object {
-                  "color": "#2E3338",
-                  "fontSize": 16,
-                }
-              }
-            >
-              prosper
-            </Text>
-          </View>
-        </View>
-      </View>
-      <View
-        accessible={true}
-        isTVSelectable={true}
-        onResponderGrant={[Function]}
-        onResponderMove={[Function]}
-        onResponderRelease={[Function]}
-        onResponderTerminate={[Function]}
-        onResponderTerminationRequest={[Function]}
-        onStartShouldSetResponder={[Function]}
-        style={
-          Object {
-            "opacity": 1,
-          }
-        }
-      >
-        <View
-          style={
-            Array [
-              Object {
-                "alignItems": "center",
-                "flexDirection": "row",
-                "height": 60,
-              },
-              false,
-            ]
-          }
-        >
-          <View
-            style={
-              Object {
-                "marginHorizontal": 12,
-              }
-            }
-          >
-            <View
-              style={
-                Object {
-                  "borderColor": "#D1D5D8",
-                  "borderRadius": 12,
-                  "borderWidth": 2,
-                  "height": 24,
-                  "paddingTop": 2,
-                  "width": 24,
-                }
-              }
-            />
-          </View>
-          <View
-            style={
-              Object {
-                "borderBottomWidth": 1,
-                "borderColor": "#EEEEEE",
-                "height": 60,
-                "justifyContent": "center",
-                "width": 702,
-              }
-            }
-          >
-            <Text
-              style={
-                Object {
-                  "color": "#2E3338",
-                  "fontSize": 16,
-                }
-              }
-            >
-              winner
-            </Text>
-          </View>
-        </View>
-      </View>
-      <View
-        accessible={true}
-        isTVSelectable={true}
-        onResponderGrant={[Function]}
-        onResponderMove={[Function]}
-        onResponderRelease={[Function]}
-        onResponderTerminate={[Function]}
-        onResponderTerminationRequest={[Function]}
-        onStartShouldSetResponder={[Function]}
-        style={
-          Object {
-            "opacity": 1,
-          }
-        }
-      >
-        <View
-          style={
-            Array [
-              Object {
-                "alignItems": "center",
-                "flexDirection": "row",
-                "height": 60,
-              },
-              false,
-            ]
-          }
-        >
-          <View
-            style={
-              Object {
-                "marginHorizontal": 12,
-              }
-            }
-          >
-            <View
-              style={
-                Object {
-                  "borderColor": "#D1D5D8",
-                  "borderRadius": 12,
-                  "borderWidth": 2,
-                  "height": 24,
-                  "paddingTop": 2,
-                  "width": 24,
-                }
-              }
-            />
-          </View>
-          <View
-            style={
-              Object {
-                "borderBottomWidth": 1,
-                "borderColor": "#EEEEEE",
-                "height": 60,
-                "justifyContent": "center",
-                "width": 702,
-              }
-            }
-          >
-            <Text
-              style={
-                Object {
-                  "color": "#2E3338",
-                  "fontSize": 16,
-                }
-              }
-            >
-              rhythm
-            </Text>
-          </View>
-        </View>
-      </View>
-      <View
-        accessible={true}
-        isTVSelectable={true}
-        onResponderGrant={[Function]}
-        onResponderMove={[Function]}
-        onResponderRelease={[Function]}
-        onResponderTerminate={[Function]}
-        onResponderTerminationRequest={[Function]}
-        onStartShouldSetResponder={[Function]}
-        style={
-          Object {
-            "opacity": 1,
-          }
-        }
-      >
-        <View
-          style={
-            Array [
-              Object {
-                "alignItems": "center",
-                "flexDirection": "row",
-                "height": 60,
-              },
-              false,
-            ]
-          }
-        >
-          <View
-            style={
-              Object {
-                "marginHorizontal": 12,
-              }
-            }
-          >
-            <View
-              style={
-                Object {
-                  "borderColor": "#D1D5D8",
-                  "borderRadius": 12,
-                  "borderWidth": 2,
-                  "height": 24,
-                  "paddingTop": 2,
-                  "width": 24,
-                }
-              }
-            />
-          </View>
-          <View
-            style={
-              Object {
-                "borderBottomWidth": 1,
-                "borderColor": "#EEEEEE",
-                "height": 60,
-                "justifyContent": "center",
-                "width": 702,
-              }
-            }
-          >
-            <Text
-              style={
-                Object {
-                  "color": "#2E3338",
-                  "fontSize": 16,
-                }
-              }
-            >
-              trust
-            </Text>
-          </View>
-        </View>
-      </View>
-      <View
-        style={
-          Object {
-            "alignItems": "flex-start",
-            "flex": 1,
-            "justifyContent": "flex-start",
-          }
-        }
-      >
-        <Modal
-          animationType="none"
-          hardwareAccelerated={false}
-          hideModalContentWhileAnimating={false}
-          onModalHide={[Function]}
-          onRequestClose={[Function]}
-          scrollOffset={0}
-          scrollOffsetMax={0}
-          scrollTo={null}
-          swipeThreshold={100}
-          transparent={true}
-          visible={false}
-        >
-          <View
-            accessible={true}
-            onResponderGrant={[Function]}
-            onResponderMove={[Function]}
-            onResponderRelease={[Function]}
-            onResponderTerminate={[Function]}
-            onResponderTerminationRequest={[Function]}
-            onStartShouldSetResponder={[Function]}
-            style={
-              Object {
-                "backgroundColor": "black",
-                "bottom": 0,
-                "height": 1334,
-                "left": 0,
-                "opacity": 0,
-                "position": "absolute",
-                "right": 0,
-                "top": 0,
-                "width": 750,
-              }
-            }
-          />
-          <View
-            hideModalContentWhileAnimating={false}
-            onModalHide={[Function]}
-            pointerEvents="box-none"
-            scrollOffset={0}
-            scrollOffsetMax={0}
-            scrollTo={null}
-            style={
-              Object {
-                "flex": 1,
-                "justifyContent": "center",
-                "margin": 37.5,
-                "transform": Array [
-                  Object {
-                    "translateY": 0,
-                  },
-                ],
-              }
-            }
-            swipeThreshold={100}
-          >
-            <View
-              style={
-                Object {
-                  "backgroundColor": "#FFFFFF",
-                  "borderColor": "rgba(0, 0, 0, 0.1)",
-                  "borderRadius": 3,
-                  "width": 250,
-                }
-              }
-            >
-              <Text
-                style={
-                  Array [
-                    Object {
-                      "color": "#2E3338",
-                      "fontSize": 18,
-                      "marginTop": 20,
-                      "paddingHorizontal": 30,
-                    },
-                    Object {
-                      "fontFamily": "Hind-Medium",
-                    },
-                  ]
-                }
-              >
-                tryAgain
-              </Text>
-              <Text
-                style={
-                  Object {
-                    "color": "#81868B",
-                    "fontSize": 16,
-                    "marginTop": 30,
-                    "paddingHorizontal": 30,
-                  }
-                }
-              >
-                backToKey
-              </Text>
-              <View
-                style={
-                  Object {
-                    "alignItems": "flex-end",
-                    "justifyContent": "flex-end",
-                    "margin": 30,
-                  }
-                }
-              >
-                <View
-                  accessible={true}
-                  isTVSelectable={true}
-                  onResponderGrant={[Function]}
-                  onResponderMove={[Function]}
-                  onResponderRelease={[Function]}
-                  onResponderTerminate={[Function]}
-                  onResponderTerminationRequest={[Function]}
-                  onStartShouldSetResponder={[Function]}
-                  style={
-                    Object {
-                      "opacity": 1,
-                    }
-                  }
-                >
-                  <Text
-                    style={
-                      Object {
-                        "color": "#42D689",
-                        "fontFamily": "Hind-Medium",
-                        "fontSize": 14,
-                        "lineHeight": 18,
-                      }
-                    }
-                  >
-                    seeBackupKey
-                  </Text>
-                </View>
-              </View>
-            </View>
-          </View>
-        </Modal>
-      </View>
-    </View>
-  </RCTScrollView>
-  <View
-    style={
-      Array [
-        Object {
-          "alignItems": "center",
-          "borderRadius": 3,
-          "flexDirection": "row",
-        },
-        null,
-        null,
-        undefined,
-        Object {
-          "backgroundColor": "#A3EBC6",
-        },
-      ]
-    }
-  >
-    <View
-      accessible={true}
-      isTVSelectable={true}
-      nativeBackgroundAndroid={
-        Object {
-          "attribute": "selectableItemBackground",
-          "type": "ThemeAttrAndroid",
-        }
-      }
-      onResponderGrant={[Function]}
-      onResponderMove={[Function]}
-      onResponderRelease={[Function]}
-      onResponderTerminate={[Function]}
-      onResponderTerminationRequest={[Function]}
-      onStartShouldSetResponder={[Function]}
-      style={
-        Array [
-          Object {
-            "alignItems": "center",
-            "flex": 1,
-            "justifyContent": "center",
-          },
-          Object {
-            "backgroundColor": "#A3EBC6",
-          },
-          Object {
-            "height": 50,
-          },
-          Object {
-            "borderWidth": 0,
-          },
-        ]
-      }
-    >
-      <View
-        style={
-          Object {
-            "alignItems": "center",
-            "flex": 1,
-            "flexDirection": "row",
-            "justifyContent": "space-between",
-          }
-        }
-      >
-        <Text
-          style={
-            Array [
-              Object {
-                "fontFamily": "Hind-SemiBold",
-                "fontSize": 16,
-              },
-              Object {
-                "color": "#FFFFFF",
-              },
-              Object {
-                "paddingLeft": 5,
-                "paddingRight": 5,
-              },
-            ]
-          }
-        >
-          submit
-        </Text>
-      </View>
-    </View>
-  </View>
-  <View
-    style={
-      Object {
-        "flexDirection": "row",
-        "justifyContent": "center",
-        "marginTop": 5,
-        "paddingVertical": 20,
-      }
-    }
-  >
-    <Text
-      style={
-        Object {
-          "color": "#2E3338",
-          "fontFamily": "Hind-Regular",
-          "fontSize": 14,
-          "lineHeight": 18,
-        }
-      }
-    >
-      dontKnow
-       
-    </Text>
-    <View
-      accessible={true}
-      isTVSelectable={true}
-      onResponderGrant={[Function]}
-      onResponderMove={[Function]}
-      onResponderRelease={[Function]}
-      onResponderTerminate={[Function]}
-      onResponderTerminationRequest={[Function]}
-      onStartShouldSetResponder={[Function]}
-      style={
-        Object {
-          "opacity": 1,
-        }
-      }
-    >
-      <Text
-        style={
-          Array [
-            Object {
-              "color": "#2E3338",
-              "fontFamily": "Hind-Regular",
-              "fontSize": 14,
-              "lineHeight": 18,
-            },
-            Object {
-              "color": "#42D689",
-              "fontFamily": "Hind-Medium",
-              "fontSize": 14,
-              "lineHeight": 18,
-            },
-            undefined,
-          ]
-        }
-      >
-        return
-      </Text>
-    </View>
-  </View>
-</View>
-`;
-
-exports[`renders correctly on 3rd word 1`] = `
-<View
-  style={
-    Object {
-      "backgroundColor": "white",
-      "flex": 1,
-      "justifyContent": "space-between",
-    }
-  }
->
-  <View
-    style={
-      Object {
-        "height": 56,
-      }
-    }
-  >
-    <View
-      accessible={true}
-      isTVSelectable={true}
-      nativeBackgroundAndroid={
-        Object {
-          "attribute": "selectableItemBackgroundBorderless",
-          "type": "ThemeAttrAndroid",
-        }
-      }
-      onResponderGrant={[Function]}
-      onResponderMove={[Function]}
-      onResponderRelease={[Function]}
-      onResponderTerminate={[Function]}
-      onResponderTerminationRequest={[Function]}
-      onStartShouldSetResponder={[Function]}
-      style={
-        Object {
-          "paddingHorizontal": 20,
-          "paddingVertical": 10,
-        }
-      }
-      testID="CancelButton"
-    >
-      <Text
-        style={
-          Object {
-            "color": "#42D689",
-            "fontFamily": "Hind-SemiBold",
-            "fontSize": 14,
-            "lineHeight": 22,
-          }
-        }
-      >
-        cancel
-      </Text>
-    </View>
-  </View>
-  <RCTScrollView
-    keyboardShouldPersistTaps="always"
-  >
-    <View>
-      <View
-        style={
-          Object {
-            "paddingHorizontal": 30,
-          }
-        }
-      >
-        <Text
-          style={
-            Array [
-              Object {
-                "color": "#2E3338",
-                "fontFamily": "Hind-Regular",
-                "fontSize": 16,
-                "lineHeight": 24,
-              },
-              Object {
-                "color": "#2E3338",
-                "paddingVertical": 15,
-              },
-            ]
-          }
-        >
-          question 1
-        </Text>
-        <Text
-          style={
-            Array [
-              Object {
-                "color": "#2E3338",
-                "fontFamily": "Hind-Light",
-                "fontSize": 22,
-                "paddingBottom": 20,
-                "textAlign": "center",
-              },
-              Object {
-                "color": "#81868B",
-                "textAlign": "left",
-              },
-            ]
-          }
-        >
-          questionPhrase.03rdquestionPhrase.1
-        </Text>
-      </View>
-      <View
-        style={
-          Object {
-            "borderBottomWidth": 1,
-            "borderColor": "#EEEEEE",
-            "height": 5,
-          }
-        }
-      />
-      <View
-        accessible={true}
-        isTVSelectable={true}
-        onResponderGrant={[Function]}
-        onResponderMove={[Function]}
-        onResponderRelease={[Function]}
-        onResponderTerminate={[Function]}
-        onResponderTerminationRequest={[Function]}
-        onStartShouldSetResponder={[Function]}
-        style={
-          Object {
-            "opacity": 1,
-          }
-        }
-      >
-        <View
-          style={
-            Array [
-              Object {
-                "alignItems": "center",
-                "flexDirection": "row",
-                "height": 60,
-              },
-              false,
-            ]
-          }
-        >
-          <View
-            style={
-              Object {
-                "marginHorizontal": 12,
-              }
-            }
-          >
-            <View
-              style={
-                Object {
-                  "borderColor": "#D1D5D8",
-                  "borderRadius": 12,
-                  "borderWidth": 2,
-                  "height": 24,
-                  "paddingTop": 2,
-                  "width": 24,
-                }
-              }
-            />
-          </View>
-          <View
-            style={
-              Object {
-                "borderBottomWidth": 1,
-                "borderColor": "#EEEEEE",
-                "height": 60,
-                "justifyContent": "center",
-                "width": 702,
-              }
-            }
-          >
-            <Text
-              style={
-                Object {
-                  "color": "#2E3338",
-                  "fontSize": 16,
-                }
-              }
-            >
-              prosper
-            </Text>
-          </View>
-        </View>
-      </View>
-      <View
-        accessible={true}
-        isTVSelectable={true}
-        onResponderGrant={[Function]}
-        onResponderMove={[Function]}
-        onResponderRelease={[Function]}
-        onResponderTerminate={[Function]}
-        onResponderTerminationRequest={[Function]}
-        onStartShouldSetResponder={[Function]}
-        style={
-          Object {
-            "opacity": 1,
-          }
-        }
-      >
-        <View
-          style={
-            Array [
-              Object {
-                "alignItems": "center",
-                "flexDirection": "row",
-                "height": 60,
-              },
-              false,
-            ]
-          }
-        >
-          <View
-            style={
-              Object {
-                "marginHorizontal": 12,
-              }
-            }
-          >
-            <View
-              style={
-                Object {
-                  "borderColor": "#D1D5D8",
-                  "borderRadius": 12,
-                  "borderWidth": 2,
-                  "height": 24,
-                  "paddingTop": 2,
-                  "width": 24,
-                }
-              }
-            />
-          </View>
-          <View
-            style={
-              Object {
-                "borderBottomWidth": 1,
-                "borderColor": "#EEEEEE",
-                "height": 60,
-                "justifyContent": "center",
-                "width": 702,
-              }
-            }
-          >
-            <Text
-              style={
-                Object {
-                  "color": "#2E3338",
-                  "fontSize": 16,
-                }
-              }
-            >
-              winner
-            </Text>
-          </View>
-        </View>
-      </View>
-      <View
-        accessible={true}
-        isTVSelectable={true}
-        onResponderGrant={[Function]}
-        onResponderMove={[Function]}
-        onResponderRelease={[Function]}
-        onResponderTerminate={[Function]}
-        onResponderTerminationRequest={[Function]}
-        onStartShouldSetResponder={[Function]}
-        style={
-          Object {
-            "opacity": 1,
-          }
-        }
-      >
-        <View
-          style={
-            Array [
-              Object {
-                "alignItems": "center",
-                "flexDirection": "row",
-                "height": 60,
-              },
-              false,
-            ]
-          }
-        >
-          <View
-            style={
-              Object {
-                "marginHorizontal": 12,
-              }
-            }
-          >
-            <View
-              style={
-                Object {
-                  "borderColor": "#D1D5D8",
-                  "borderRadius": 12,
-                  "borderWidth": 2,
-                  "height": 24,
-                  "paddingTop": 2,
-                  "width": 24,
-                }
-              }
-            />
-          </View>
-          <View
-            style={
-              Object {
-                "borderBottomWidth": 1,
-                "borderColor": "#EEEEEE",
-                "height": 60,
-                "justifyContent": "center",
-                "width": 702,
-              }
-            }
-          >
-            <Text
-              style={
-                Object {
-                  "color": "#2E3338",
-                  "fontSize": 16,
-                }
-              }
-            >
-              rhythm
-            </Text>
-          </View>
-        </View>
-      </View>
-      <View
-        accessible={true}
-        isTVSelectable={true}
-        onResponderGrant={[Function]}
-        onResponderMove={[Function]}
-        onResponderRelease={[Function]}
-        onResponderTerminate={[Function]}
-        onResponderTerminationRequest={[Function]}
-        onStartShouldSetResponder={[Function]}
-        style={
-          Object {
-            "opacity": 1,
-          }
-        }
-      >
-        <View
-          style={
-            Array [
-              Object {
-                "alignItems": "center",
-                "flexDirection": "row",
-                "height": 60,
-              },
-              false,
-            ]
-          }
-        >
-          <View
-            style={
-              Object {
-                "marginHorizontal": 12,
-              }
-            }
-          >
-            <View
-              style={
-                Object {
-                  "borderColor": "#D1D5D8",
-                  "borderRadius": 12,
-                  "borderWidth": 2,
-                  "height": 24,
-                  "paddingTop": 2,
-                  "width": 24,
-                }
-              }
-            />
-          </View>
-          <View
-            style={
-              Object {
-                "borderBottomWidth": 1,
-                "borderColor": "#EEEEEE",
-                "height": 60,
-                "justifyContent": "center",
-                "width": 702,
-              }
-            }
-          >
-            <Text
-              style={
-                Object {
-                  "color": "#2E3338",
-                  "fontSize": 16,
-                }
-              }
-            >
-              trust
-            </Text>
-          </View>
-        </View>
-      </View>
-      <View
-        style={
-          Object {
-            "alignItems": "flex-start",
-            "flex": 1,
-            "justifyContent": "flex-start",
-          }
-        }
-      >
-        <Modal
-          animationType="none"
-          hardwareAccelerated={false}
-          hideModalContentWhileAnimating={false}
-          onModalHide={[Function]}
-          onRequestClose={[Function]}
-          scrollOffset={0}
-          scrollOffsetMax={0}
-          scrollTo={null}
-          swipeThreshold={100}
-          transparent={true}
-          visible={false}
-        >
-          <View
-            accessible={true}
-            onResponderGrant={[Function]}
-            onResponderMove={[Function]}
-            onResponderRelease={[Function]}
-            onResponderTerminate={[Function]}
-            onResponderTerminationRequest={[Function]}
-            onStartShouldSetResponder={[Function]}
-            style={
-              Object {
-                "backgroundColor": "black",
-                "bottom": 0,
-                "height": 1334,
-                "left": 0,
-                "opacity": 0,
-                "position": "absolute",
-                "right": 0,
-                "top": 0,
-                "width": 750,
-              }
-            }
-          />
-          <View
-            hideModalContentWhileAnimating={false}
-            onModalHide={[Function]}
-            pointerEvents="box-none"
-            scrollOffset={0}
-            scrollOffsetMax={0}
-            scrollTo={null}
-            style={
-              Object {
-                "flex": 1,
-                "justifyContent": "center",
-                "margin": 37.5,
-                "transform": Array [
-                  Object {
-                    "translateY": 0,
-                  },
-                ],
-              }
-            }
-            swipeThreshold={100}
-          >
-            <View
-              style={
-                Object {
-                  "backgroundColor": "#FFFFFF",
-                  "borderColor": "rgba(0, 0, 0, 0.1)",
-                  "borderRadius": 3,
-                  "width": 250,
-                }
-              }
-            >
-              <Text
-                style={
-                  Array [
-                    Object {
-                      "color": "#2E3338",
-                      "fontSize": 18,
-                      "marginTop": 20,
-                      "paddingHorizontal": 30,
-                    },
-                    Object {
-                      "fontFamily": "Hind-Medium",
-                    },
-                  ]
-                }
-              >
-                tryAgain
-              </Text>
-              <Text
-                style={
-                  Object {
-                    "color": "#81868B",
-                    "fontSize": 16,
-                    "marginTop": 30,
-                    "paddingHorizontal": 30,
-                  }
-                }
-              >
-                backToKey
-              </Text>
-              <View
-                style={
-                  Object {
-                    "alignItems": "flex-end",
-                    "justifyContent": "flex-end",
-                    "margin": 30,
-                  }
-                }
-              >
-                <View
-                  accessible={true}
-                  isTVSelectable={true}
-                  onResponderGrant={[Function]}
-                  onResponderMove={[Function]}
-                  onResponderRelease={[Function]}
-                  onResponderTerminate={[Function]}
-                  onResponderTerminationRequest={[Function]}
-                  onStartShouldSetResponder={[Function]}
-                  style={
-                    Object {
-                      "opacity": 1,
-                    }
-                  }
-                >
-                  <Text
-                    style={
-                      Object {
-                        "color": "#42D689",
-                        "fontFamily": "Hind-Medium",
-                        "fontSize": 14,
-                        "lineHeight": 18,
-                      }
-                    }
-                  >
-                    seeBackupKey
-                  </Text>
-                </View>
-              </View>
-            </View>
-          </View>
-        </Modal>
-      </View>
-    </View>
-  </RCTScrollView>
-  <View
-    style={
-      Array [
-        Object {
-          "alignItems": "center",
-          "borderRadius": 3,
-          "flexDirection": "row",
-        },
-        null,
-        null,
-        undefined,
-        Object {
-          "backgroundColor": "#A3EBC6",
-        },
-      ]
-    }
-  >
-    <View
-      accessible={true}
-      isTVSelectable={true}
-      nativeBackgroundAndroid={
-        Object {
-          "attribute": "selectableItemBackground",
-          "type": "ThemeAttrAndroid",
-        }
-      }
-      onResponderGrant={[Function]}
-      onResponderMove={[Function]}
-      onResponderRelease={[Function]}
-      onResponderTerminate={[Function]}
-      onResponderTerminationRequest={[Function]}
-      onStartShouldSetResponder={[Function]}
-      style={
-        Array [
-          Object {
-            "alignItems": "center",
-            "flex": 1,
-            "justifyContent": "center",
-          },
-          Object {
-            "backgroundColor": "#A3EBC6",
-          },
-          Object {
-            "height": 50,
-          },
-          Object {
-            "borderWidth": 0,
-          },
-        ]
-      }
-    >
-      <View
-        style={
-          Object {
-            "alignItems": "center",
-            "flex": 1,
-            "flexDirection": "row",
-            "justifyContent": "space-between",
-          }
-        }
-      >
-        <Text
-          style={
-            Array [
-              Object {
-                "fontFamily": "Hind-SemiBold",
-                "fontSize": 16,
-              },
-              Object {
-                "color": "#FFFFFF",
-              },
-              Object {
-                "paddingLeft": 5,
-                "paddingRight": 5,
-              },
-            ]
-          }
-        >
-          submit
-        </Text>
-      </View>
-    </View>
-  </View>
-  <View
-    style={
-      Object {
-        "flexDirection": "row",
-        "justifyContent": "center",
-        "marginTop": 5,
-        "paddingVertical": 20,
-      }
-    }
-  >
-    <Text
-      style={
-        Object {
-          "color": "#2E3338",
-          "fontFamily": "Hind-Regular",
-          "fontSize": 14,
-          "lineHeight": 18,
-        }
-      }
-    >
-      dontKnow
-       
-    </Text>
-    <View
-      accessible={true}
-      isTVSelectable={true}
-      onResponderGrant={[Function]}
-      onResponderMove={[Function]}
-      onResponderRelease={[Function]}
-      onResponderTerminate={[Function]}
-      onResponderTerminationRequest={[Function]}
-      onStartShouldSetResponder={[Function]}
-      style={
-        Object {
-          "opacity": 1,
-        }
-      }
-    >
-      <Text
-        style={
-          Array [
-            Object {
-              "color": "#2E3338",
-              "fontFamily": "Hind-Regular",
-              "fontSize": 14,
-              "lineHeight": 18,
-            },
-            Object {
-              "color": "#42D689",
-              "fontFamily": "Hind-Medium",
-              "fontSize": 14,
-              "lineHeight": 18,
-            },
-            undefined,
-          ]
-        }
-      >
-        return
-      </Text>
-    </View>
-  </View>
-</View>
-`;
-
-exports[`renders correctly on 3rd word 2`] = `
-<View
-  style={
-    Object {
-      "backgroundColor": "white",
-      "flex": 1,
-      "justifyContent": "space-between",
-    }
-  }
->
-  <View
-    style={
-      Object {
-        "height": 56,
-      }
-    }
-  >
-    <View
-      accessible={true}
-      isTVSelectable={true}
-      nativeBackgroundAndroid={
-        Object {
-          "attribute": "selectableItemBackgroundBorderless",
-          "type": "ThemeAttrAndroid",
-        }
-      }
-      onResponderGrant={[Function]}
-      onResponderMove={[Function]}
-      onResponderRelease={[Function]}
-      onResponderTerminate={[Function]}
-      onResponderTerminationRequest={[Function]}
-      onStartShouldSetResponder={[Function]}
-      style={
-        Object {
-          "paddingHorizontal": 20,
-          "paddingVertical": 10,
-        }
-      }
-      testID="CancelButton"
-    >
-      <Text
-        style={
-          Object {
-            "color": "#42D689",
-            "fontFamily": "Hind-SemiBold",
-            "fontSize": 14,
-            "lineHeight": 22,
-          }
-        }
-      >
-        cancel
-      </Text>
-    </View>
-  </View>
-  <RCTScrollView
-    keyboardShouldPersistTaps="always"
-  >
-    <View>
-      <View
-        style={
-          Object {
-            "paddingHorizontal": 30,
-          }
-        }
-      >
-        <Text
-          style={
-            Array [
-              Object {
-                "color": "#2E3338",
-                "fontFamily": "Hind-Regular",
-                "fontSize": 16,
-                "lineHeight": 24,
-              },
-              Object {
-                "color": "#2E3338",
-                "paddingVertical": 15,
-              },
-            ]
-          }
-        >
-          question 1
-        </Text>
-        <Text
-          style={
-            Array [
-              Object {
-                "color": "#2E3338",
-                "fontFamily": "Hind-Light",
-                "fontSize": 22,
-                "paddingBottom": 20,
-                "textAlign": "center",
-              },
-              Object {
-                "color": "#81868B",
-                "textAlign": "left",
-              },
-            ]
-          }
-        >
-          questionPhrase.04thquestionPhrase.1
-        </Text>
-      </View>
-      <View
-        style={
-          Object {
-            "borderBottomWidth": 1,
-            "borderColor": "#EEEEEE",
-            "height": 5,
-          }
-        }
-      />
-      <View
-        accessible={true}
-        isTVSelectable={true}
-        onResponderGrant={[Function]}
-        onResponderMove={[Function]}
-        onResponderRelease={[Function]}
-        onResponderTerminate={[Function]}
-        onResponderTerminationRequest={[Function]}
-        onStartShouldSetResponder={[Function]}
-        style={
-          Object {
-            "opacity": 1,
-          }
-        }
-      >
-        <View
-          style={
-            Array [
-              Object {
-                "alignItems": "center",
-                "flexDirection": "row",
-                "height": 60,
-              },
-              false,
-            ]
-          }
-        >
-          <View
-            style={
-              Object {
-                "marginHorizontal": 12,
-              }
-            }
-          >
-            <View
-              style={
-                Object {
-                  "borderColor": "#D1D5D8",
-                  "borderRadius": 12,
-                  "borderWidth": 2,
-                  "height": 24,
-                  "paddingTop": 2,
-                  "width": 24,
-                }
-              }
-            />
-          </View>
-          <View
-            style={
-              Object {
-                "borderBottomWidth": 1,
-                "borderColor": "#EEEEEE",
-                "height": 60,
-                "justifyContent": "center",
-                "width": 702,
-              }
-            }
-          >
-            <Text
-              style={
-                Object {
-                  "color": "#2E3338",
-                  "fontSize": 16,
-                }
-              }
-            >
-              prosper
-            </Text>
-          </View>
-        </View>
-      </View>
-      <View
-        accessible={true}
-        isTVSelectable={true}
-        onResponderGrant={[Function]}
-        onResponderMove={[Function]}
-        onResponderRelease={[Function]}
-        onResponderTerminate={[Function]}
-        onResponderTerminationRequest={[Function]}
-        onStartShouldSetResponder={[Function]}
-        style={
-          Object {
-            "opacity": 1,
-          }
-        }
-      >
-        <View
-          style={
-            Array [
-              Object {
-                "alignItems": "center",
-                "flexDirection": "row",
-                "height": 60,
-              },
-              false,
-            ]
-          }
-        >
-          <View
-            style={
-              Object {
-                "marginHorizontal": 12,
-              }
-            }
-          >
-            <View
-              style={
-                Object {
-                  "borderColor": "#D1D5D8",
-                  "borderRadius": 12,
-                  "borderWidth": 2,
-                  "height": 24,
-                  "paddingTop": 2,
-                  "width": 24,
-                }
-              }
-            />
-          </View>
-          <View
-            style={
-              Object {
-                "borderBottomWidth": 1,
-                "borderColor": "#EEEEEE",
-                "height": 60,
-                "justifyContent": "center",
-                "width": 702,
-              }
-            }
-          >
-            <Text
-              style={
-                Object {
-                  "color": "#2E3338",
-                  "fontSize": 16,
-                }
-              }
-            >
-              winner
-            </Text>
-          </View>
-        </View>
-      </View>
-      <View
-        accessible={true}
-        isTVSelectable={true}
-        onResponderGrant={[Function]}
-        onResponderMove={[Function]}
-        onResponderRelease={[Function]}
-        onResponderTerminate={[Function]}
-        onResponderTerminationRequest={[Function]}
-        onStartShouldSetResponder={[Function]}
-        style={
-          Object {
-            "opacity": 1,
-          }
-        }
-      >
-        <View
-          style={
-            Array [
-              Object {
-                "alignItems": "center",
-                "flexDirection": "row",
-                "height": 60,
-              },
-              false,
-            ]
-          }
-        >
-          <View
-            style={
-              Object {
-                "marginHorizontal": 12,
-              }
-            }
-          >
-            <View
-              style={
-                Object {
-                  "borderColor": "#D1D5D8",
-                  "borderRadius": 12,
-                  "borderWidth": 2,
-                  "height": 24,
-                  "paddingTop": 2,
-                  "width": 24,
-                }
-              }
-            />
-          </View>
-          <View
-            style={
-              Object {
-                "borderBottomWidth": 1,
-                "borderColor": "#EEEEEE",
-                "height": 60,
-                "justifyContent": "center",
-                "width": 702,
-              }
-            }
-          >
-            <Text
-              style={
-                Object {
-                  "color": "#2E3338",
-                  "fontSize": 16,
-                }
-              }
-            >
-              rhythm
-            </Text>
-          </View>
-        </View>
-      </View>
-      <View
-        accessible={true}
-        isTVSelectable={true}
-        onResponderGrant={[Function]}
-        onResponderMove={[Function]}
-        onResponderRelease={[Function]}
-        onResponderTerminate={[Function]}
-        onResponderTerminationRequest={[Function]}
-        onStartShouldSetResponder={[Function]}
-        style={
-          Object {
-            "opacity": 1,
-          }
-        }
-      >
-        <View
-          style={
-            Array [
-              Object {
-                "alignItems": "center",
-                "flexDirection": "row",
-                "height": 60,
-              },
-              false,
-            ]
-          }
-        >
-          <View
-            style={
-              Object {
-                "marginHorizontal": 12,
-              }
-            }
-          >
-            <View
-              style={
-                Object {
-                  "borderColor": "#D1D5D8",
-                  "borderRadius": 12,
-                  "borderWidth": 2,
-                  "height": 24,
-                  "paddingTop": 2,
-                  "width": 24,
-                }
-              }
-            />
-          </View>
-          <View
-            style={
-              Object {
-                "borderBottomWidth": 1,
-                "borderColor": "#EEEEEE",
-                "height": 60,
-                "justifyContent": "center",
-                "width": 702,
-              }
-            }
-          >
-            <Text
-              style={
-                Object {
-                  "color": "#2E3338",
-                  "fontSize": 16,
-                }
-              }
-            >
-              trust
-            </Text>
-          </View>
-        </View>
-      </View>
-      <View
-        style={
-          Object {
-            "alignItems": "flex-start",
-            "flex": 1,
-            "justifyContent": "flex-start",
-          }
-        }
-      >
-        <Modal
-          animationType="none"
-          hardwareAccelerated={false}
-          hideModalContentWhileAnimating={false}
-          onModalHide={[Function]}
-          onRequestClose={[Function]}
-          scrollOffset={0}
-          scrollOffsetMax={0}
-          scrollTo={null}
-          swipeThreshold={100}
-          transparent={true}
-          visible={false}
-        >
-          <View
-            accessible={true}
-            onResponderGrant={[Function]}
-            onResponderMove={[Function]}
-            onResponderRelease={[Function]}
-            onResponderTerminate={[Function]}
-            onResponderTerminationRequest={[Function]}
-            onStartShouldSetResponder={[Function]}
-            style={
-              Object {
-                "backgroundColor": "black",
-                "bottom": 0,
-                "height": 1334,
-                "left": 0,
-                "opacity": 0,
-                "position": "absolute",
-                "right": 0,
-                "top": 0,
-                "width": 750,
-              }
-            }
-          />
-          <View
-            hideModalContentWhileAnimating={false}
-            onModalHide={[Function]}
-            pointerEvents="box-none"
-            scrollOffset={0}
-            scrollOffsetMax={0}
-            scrollTo={null}
-            style={
-              Object {
-                "flex": 1,
-                "justifyContent": "center",
-                "margin": 37.5,
-                "transform": Array [
-                  Object {
-                    "translateY": 0,
-                  },
-                ],
-              }
-            }
-            swipeThreshold={100}
-          >
-            <View
-              style={
-                Object {
-                  "backgroundColor": "#FFFFFF",
-                  "borderColor": "rgba(0, 0, 0, 0.1)",
-                  "borderRadius": 3,
-                  "width": 250,
-                }
-              }
-            >
-              <Text
-                style={
-                  Array [
-                    Object {
-                      "color": "#2E3338",
-                      "fontSize": 18,
-                      "marginTop": 20,
-                      "paddingHorizontal": 30,
-                    },
-                    Object {
-                      "fontFamily": "Hind-Medium",
-                    },
-                  ]
-                }
-              >
-                tryAgain
-              </Text>
-              <Text
-                style={
-                  Object {
-                    "color": "#81868B",
-                    "fontSize": 16,
-                    "marginTop": 30,
-                    "paddingHorizontal": 30,
-                  }
-                }
-              >
-                backToKey
-              </Text>
-              <View
-                style={
-                  Object {
-                    "alignItems": "flex-end",
-                    "justifyContent": "flex-end",
-                    "margin": 30,
-                  }
-                }
-              >
-                <View
-                  accessible={true}
-                  isTVSelectable={true}
-                  onResponderGrant={[Function]}
-                  onResponderMove={[Function]}
-                  onResponderRelease={[Function]}
-                  onResponderTerminate={[Function]}
-                  onResponderTerminationRequest={[Function]}
-                  onStartShouldSetResponder={[Function]}
-                  style={
-                    Object {
-                      "opacity": 1,
-                    }
-                  }
-                >
-                  <Text
-                    style={
-                      Object {
-                        "color": "#42D689",
-                        "fontFamily": "Hind-Medium",
-                        "fontSize": 14,
-                        "lineHeight": 18,
-                      }
-                    }
-                  >
-                    seeBackupKey
-                  </Text>
-                </View>
-              </View>
-            </View>
-          </View>
-        </Modal>
-      </View>
-    </View>
-  </RCTScrollView>
-  <View
-    style={
-      Array [
-        Object {
-          "alignItems": "center",
-          "borderRadius": 3,
-          "flexDirection": "row",
-        },
-        null,
-        null,
-        undefined,
-        Object {
-          "backgroundColor": "#A3EBC6",
-        },
-      ]
-    }
-  >
-    <View
-      accessible={true}
-      isTVSelectable={true}
-      nativeBackgroundAndroid={
-        Object {
-          "attribute": "selectableItemBackground",
-          "type": "ThemeAttrAndroid",
-        }
-      }
-      onResponderGrant={[Function]}
-      onResponderMove={[Function]}
-      onResponderRelease={[Function]}
-      onResponderTerminate={[Function]}
-      onResponderTerminationRequest={[Function]}
-      onStartShouldSetResponder={[Function]}
-      style={
-        Array [
-          Object {
-            "alignItems": "center",
-            "flex": 1,
-            "justifyContent": "center",
-          },
-          Object {
-            "backgroundColor": "#A3EBC6",
-          },
-          Object {
-            "height": 50,
-          },
-          Object {
-            "borderWidth": 0,
-          },
-        ]
-      }
-    >
-      <View
-        style={
-          Object {
-            "alignItems": "center",
-            "flex": 1,
-            "flexDirection": "row",
-            "justifyContent": "space-between",
-          }
-        }
-      >
-        <Text
-          style={
-            Array [
-              Object {
-                "fontFamily": "Hind-SemiBold",
-                "fontSize": 16,
-              },
-              Object {
-                "color": "#FFFFFF",
-              },
-              Object {
-                "paddingLeft": 5,
-                "paddingRight": 5,
-              },
-            ]
-          }
-        >
-          submit
-        </Text>
-      </View>
-    </View>
-  </View>
-  <View
-    style={
-      Object {
-        "flexDirection": "row",
-        "justifyContent": "center",
-        "marginTop": 5,
-        "paddingVertical": 20,
-      }
-    }
-  >
-    <Text
-      style={
-        Object {
-          "color": "#2E3338",
-          "fontFamily": "Hind-Regular",
-          "fontSize": 14,
-          "lineHeight": 18,
-        }
-      }
-    >
-      dontKnow
-       
-    </Text>
-    <View
-      accessible={true}
-      isTVSelectable={true}
-      onResponderGrant={[Function]}
-      onResponderMove={[Function]}
-      onResponderRelease={[Function]}
-      onResponderTerminate={[Function]}
-      onResponderTerminationRequest={[Function]}
-      onStartShouldSetResponder={[Function]}
-      style={
-        Object {
-          "opacity": 1,
-        }
-      }
-    >
-      <Text
-        style={
-          Array [
-            Object {
-              "color": "#2E3338",
-              "fontFamily": "Hind-Regular",
-              "fontSize": 14,
-              "lineHeight": 18,
-            },
-            Object {
-              "color": "#42D689",
-              "fontFamily": "Hind-Medium",
-              "fontSize": 14,
-              "lineHeight": 18,
-            },
-            undefined,
-          ]
-        }
-      >
-        return
-      </Text>
-    </View>
-  </View>
-</View>
-`;
-
-exports[`renders correctly on 3rd word 3`] = `
-<View
-  style={
-    Object {
-      "backgroundColor": "white",
-      "flex": 1,
-      "justifyContent": "space-between",
-    }
-  }
->
-  <View
-    style={
-      Object {
-        "height": 56,
-      }
-    }
-  >
-    <View
-      accessible={true}
-      isTVSelectable={true}
-      nativeBackgroundAndroid={
-        Object {
-          "attribute": "selectableItemBackgroundBorderless",
-          "type": "ThemeAttrAndroid",
-        }
-      }
-      onResponderGrant={[Function]}
-      onResponderMove={[Function]}
-      onResponderRelease={[Function]}
-      onResponderTerminate={[Function]}
-      onResponderTerminationRequest={[Function]}
-      onStartShouldSetResponder={[Function]}
-      style={
-        Object {
-          "paddingHorizontal": 20,
-          "paddingVertical": 10,
-        }
-      }
-      testID="CancelButton"
-    >
-      <Text
-        style={
-          Object {
-            "color": "#42D689",
-            "fontFamily": "Hind-SemiBold",
-            "fontSize": 14,
-            "lineHeight": 22,
-          }
-        }
-      >
-        cancel
-      </Text>
-    </View>
-  </View>
-  <RCTScrollView
-    keyboardShouldPersistTaps="always"
-  >
-    <View>
-      <View
-        style={
-          Object {
-            "paddingHorizontal": 30,
-          }
-        }
-      >
-        <Text
-          style={
-            Array [
-              Object {
-                "color": "#2E3338",
-                "fontFamily": "Hind-Regular",
-                "fontSize": 16,
-                "lineHeight": 24,
-              },
-              Object {
-                "color": "#2E3338",
-                "paddingVertical": 15,
-              },
-            ]
-          }
-        >
-          question 1
-        </Text>
-        <Text
-          style={
-            Array [
-              Object {
-                "color": "#2E3338",
-                "fontFamily": "Hind-Light",
-                "fontSize": 22,
-                "paddingBottom": 20,
-                "textAlign": "center",
-              },
-              Object {
-                "color": "#81868B",
-                "textAlign": "left",
-              },
-            ]
-          }
-        >
-          questionPhrase.06thquestionPhrase.1
-        </Text>
-      </View>
-      <View
-        style={
-          Object {
-            "borderBottomWidth": 1,
-            "borderColor": "#EEEEEE",
-            "height": 5,
-          }
-        }
-      />
-      <View
-        accessible={true}
-        isTVSelectable={true}
-        onResponderGrant={[Function]}
-        onResponderMove={[Function]}
-        onResponderRelease={[Function]}
-        onResponderTerminate={[Function]}
-        onResponderTerminationRequest={[Function]}
-        onStartShouldSetResponder={[Function]}
-        style={
-          Object {
-            "opacity": 1,
-          }
-        }
-      >
-        <View
-          style={
-            Array [
-              Object {
-                "alignItems": "center",
-                "flexDirection": "row",
-                "height": 60,
-              },
-              false,
-            ]
-          }
-        >
-          <View
-            style={
-              Object {
-                "marginHorizontal": 12,
-              }
-            }
-          >
-            <View
-              style={
-                Object {
-                  "borderColor": "#D1D5D8",
-                  "borderRadius": 12,
-                  "borderWidth": 2,
-                  "height": 24,
-                  "paddingTop": 2,
-                  "width": 24,
-                }
-              }
-            />
-          </View>
-          <View
-            style={
-              Object {
-                "borderBottomWidth": 1,
-                "borderColor": "#EEEEEE",
-                "height": 60,
-                "justifyContent": "center",
-                "width": 702,
-              }
-            }
-          >
-            <Text
-              style={
-                Object {
-                  "color": "#2E3338",
-                  "fontSize": 16,
-                }
-              }
-            >
-              prosper
-            </Text>
-          </View>
-        </View>
-      </View>
-      <View
-        accessible={true}
-        isTVSelectable={true}
-        onResponderGrant={[Function]}
-        onResponderMove={[Function]}
-        onResponderRelease={[Function]}
-        onResponderTerminate={[Function]}
-        onResponderTerminationRequest={[Function]}
-        onStartShouldSetResponder={[Function]}
-        style={
-          Object {
-            "opacity": 1,
-          }
-        }
-      >
-        <View
-          style={
-            Array [
-              Object {
-                "alignItems": "center",
-                "flexDirection": "row",
-                "height": 60,
-              },
-              false,
-            ]
-          }
-        >
-          <View
-            style={
-              Object {
-                "marginHorizontal": 12,
-              }
-            }
-          >
-            <View
-              style={
-                Object {
-                  "borderColor": "#D1D5D8",
-                  "borderRadius": 12,
-                  "borderWidth": 2,
-                  "height": 24,
-                  "paddingTop": 2,
-                  "width": 24,
-                }
-              }
-            />
-          </View>
-          <View
-            style={
-              Object {
-                "borderBottomWidth": 1,
-                "borderColor": "#EEEEEE",
-                "height": 60,
-                "justifyContent": "center",
-                "width": 702,
-              }
-            }
-          >
-            <Text
-              style={
-                Object {
-                  "color": "#2E3338",
-                  "fontSize": 16,
-                }
-              }
-            >
-              winner
-            </Text>
-          </View>
-        </View>
-      </View>
-      <View
-        accessible={true}
-        isTVSelectable={true}
-        onResponderGrant={[Function]}
-        onResponderMove={[Function]}
-        onResponderRelease={[Function]}
-        onResponderTerminate={[Function]}
-        onResponderTerminationRequest={[Function]}
-        onStartShouldSetResponder={[Function]}
-        style={
-          Object {
-            "opacity": 1,
-          }
-        }
-      >
-        <View
-          style={
-            Array [
-              Object {
-                "alignItems": "center",
-                "flexDirection": "row",
-                "height": 60,
-              },
-              false,
-            ]
-          }
-        >
-          <View
-            style={
-              Object {
-                "marginHorizontal": 12,
-              }
-            }
-          >
-            <View
-              style={
-                Object {
-                  "borderColor": "#D1D5D8",
-                  "borderRadius": 12,
-                  "borderWidth": 2,
-                  "height": 24,
-                  "paddingTop": 2,
-                  "width": 24,
-                }
-              }
-            />
-          </View>
-          <View
-            style={
-              Object {
-                "borderBottomWidth": 1,
-                "borderColor": "#EEEEEE",
-                "height": 60,
-                "justifyContent": "center",
-                "width": 702,
-              }
-            }
-          >
-            <Text
-              style={
-                Object {
-                  "color": "#2E3338",
-                  "fontSize": 16,
-                }
-              }
-            >
-              rhythm
-            </Text>
-          </View>
-        </View>
-      </View>
-      <View
-        accessible={true}
-        isTVSelectable={true}
-        onResponderGrant={[Function]}
-        onResponderMove={[Function]}
-        onResponderRelease={[Function]}
-        onResponderTerminate={[Function]}
-        onResponderTerminationRequest={[Function]}
-        onStartShouldSetResponder={[Function]}
-        style={
-          Object {
-            "opacity": 1,
-          }
-        }
-      >
-        <View
-          style={
-            Array [
-              Object {
-                "alignItems": "center",
-                "flexDirection": "row",
-                "height": 60,
-              },
-              false,
-            ]
-          }
-        >
-          <View
-            style={
-              Object {
-                "marginHorizontal": 12,
-              }
-            }
-          >
-            <View
-              style={
-                Object {
-                  "borderColor": "#D1D5D8",
-                  "borderRadius": 12,
-                  "borderWidth": 2,
-                  "height": 24,
-                  "paddingTop": 2,
-                  "width": 24,
-                }
-              }
-            />
-          </View>
-          <View
-            style={
-              Object {
-                "borderBottomWidth": 1,
-                "borderColor": "#EEEEEE",
-                "height": 60,
-                "justifyContent": "center",
-                "width": 702,
-              }
-            }
-          >
-            <Text
-              style={
-                Object {
-                  "color": "#2E3338",
-                  "fontSize": 16,
-                }
-              }
-            >
-              trust
-            </Text>
-          </View>
-        </View>
-      </View>
-      <View
-        style={
-          Object {
-            "alignItems": "flex-start",
-            "flex": 1,
-            "justifyContent": "flex-start",
-          }
-        }
-      >
-        <Modal
-          animationType="none"
-          hardwareAccelerated={false}
-          hideModalContentWhileAnimating={false}
-          onModalHide={[Function]}
-          onRequestClose={[Function]}
-          scrollOffset={0}
-          scrollOffsetMax={0}
-          scrollTo={null}
-          swipeThreshold={100}
-          transparent={true}
-          visible={false}
-        >
-          <View
-            accessible={true}
-            onResponderGrant={[Function]}
-            onResponderMove={[Function]}
-            onResponderRelease={[Function]}
-            onResponderTerminate={[Function]}
-            onResponderTerminationRequest={[Function]}
-            onStartShouldSetResponder={[Function]}
-            style={
-              Object {
-                "backgroundColor": "black",
-                "bottom": 0,
-                "height": 1334,
-                "left": 0,
-                "opacity": 0,
-                "position": "absolute",
-                "right": 0,
-                "top": 0,
-                "width": 750,
-              }
-            }
-          />
-          <View
-            hideModalContentWhileAnimating={false}
-            onModalHide={[Function]}
-            pointerEvents="box-none"
-            scrollOffset={0}
-            scrollOffsetMax={0}
-            scrollTo={null}
-            style={
-              Object {
-                "flex": 1,
-                "justifyContent": "center",
-                "margin": 37.5,
-                "transform": Array [
-                  Object {
-                    "translateY": 0,
-                  },
-                ],
-              }
-            }
-            swipeThreshold={100}
-          >
-            <View
-              style={
-                Object {
-                  "backgroundColor": "#FFFFFF",
-                  "borderColor": "rgba(0, 0, 0, 0.1)",
-                  "borderRadius": 3,
-                  "width": 250,
-                }
-              }
-            >
-              <Text
-                style={
-                  Array [
-                    Object {
-                      "color": "#2E3338",
-                      "fontSize": 18,
-                      "marginTop": 20,
-                      "paddingHorizontal": 30,
->>>>>>> beb29222
                     },
                     Object {
                       "alignItems": "flex-end",
