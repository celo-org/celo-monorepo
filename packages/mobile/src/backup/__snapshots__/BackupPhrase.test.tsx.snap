// Jest Snapshot v1, https://goo.gl/fbAQLP

exports[`renders correctly with backup completed 1`] = `
<RNCSafeAreaView
  style={
    Object {
      "backgroundColor": "#FFFFFF",
      "flex": 1,
      "justifyContent": "space-between",
      "padding": 16,
    }
  }
>
  <RCTScrollView
    contentContainerStyle={
      Object {
        "flexGrow": 1,
        "paddingBottom": 16,
      }
    }
  >
    <View>
      <View>
        <View
          style={
            Object {
              "flexDirection": "row",
              "justifyContent": "space-between",
              "paddingHorizontal": 2,
            }
          }
        >
          <Text
            style={
              Object {
                "color": "#2E3338",
                "fontFamily": "Inter-Medium",
                "fontSize": 16,
                "lineHeight": 22,
              }
            }
          >
            backupKey
          </Text>
        </View>
        <View
          style={
            Object {
              "alignContent": "center",
              "backgroundColor": "#FFF9EE",
              "borderRadius": 4,
              "justifyContent": "center",
              "marginTop": 16,
              "padding": 16,
            }
          }
        />
      </View>
      <Text
        style={
          Object {
            "color": "#2E3338",
            "fontFamily": "Inter-Regular",
            "fontSize": 16,
            "lineHeight": 22,
            "marginTop": 16,
          }
        }
      >
        backupKeySummary
      </Text>
    </View>
  </RCTScrollView>
</RNCSafeAreaView>
`;

exports[`renders correctly with backup not completed 1`] = `
<RNCSafeAreaView
  style={
    Object {
      "backgroundColor": "#FFFFFF",
      "flex": 1,
      "justifyContent": "space-between",
      "padding": 16,
    }
  }
>
  <RCTScrollView
    contentContainerStyle={
      Object {
        "flexGrow": 1,
        "paddingBottom": 16,
      }
    }
  >
    <View>
      <View>
        <View
          style={
            Object {
              "flexDirection": "row",
              "justifyContent": "space-between",
              "paddingHorizontal": 2,
            }
          }
        >
          <Text
            style={
              Object {
                "color": "#2E3338",
                "fontFamily": "Inter-Medium",
                "fontSize": 16,
                "lineHeight": 22,
              }
            }
          >
            backupKey
          </Text>
        </View>
        <View
          style={
            Object {
              "alignContent": "center",
              "backgroundColor": "#FFF9EE",
              "borderRadius": 4,
              "justifyContent": "center",
              "marginTop": 16,
              "padding": 16,
            }
          }
        />
      </View>
      <Text
        style={
          Object {
            "color": "#2E3338",
            "fontFamily": "Inter-Regular",
            "fontSize": 16,
            "lineHeight": 22,
            "marginTop": 16,
          }
        }
      >
        backupKeySummary
      </Text>
    </View>
  </RCTScrollView>
  <View
    style={
      Object {
        "alignItems": "center",
        "flexDirection": "row",
        "marginVertical": 16,
      }
    }
  >
    <AndroidSwitch
      accessibilityRole="switch"
      enabled={true}
      on={false}
      onChange={[Function]}
      onResponderTerminationRequest={[Function]}
      onStartShouldSetResponder={[Function]}
      thumbTintColor="#EDEEEF"
      trackColorForFalse="#B4B9BD"
      trackColorForTrue="#1AB775"
      trackTintColor="#B4B9BD"
    />
    <Text
      onPress={[Function]}
      style={
        Object {
          "color": "#2E3338",
          "flex": 1,
          "fontFamily": "Inter-Regular",
          "fontSize": 16,
          "lineHeight": 22,
          "paddingLeft": 8,
        }
      }
    >
      savedConfirmation
    </Text>
  </View>
  <View
    style={
      Array [
        Object {
          "flexDirection": "column",
        },
        undefined,
      ]
    }
  >
    <View
      style={
        Array [
          Object {
            "overflow": "hidden",
          },
          Object {
            "borderRadius": 100,
          },
        ]
      }
    >
      <View
        accessible={true}
        focusable={false}
        nativeBackgroundAndroid={
          Object {
            "attribute": "selectableItemBackground",
            "type": "ThemeAttrAndroid",
          }
        }
        onClick={[Function]}
        onResponderGrant={[Function]}
        onResponderMove={[Function]}
        onResponderRelease={[Function]}
        onResponderTerminate={[Function]}
        onResponderTerminationRequest={[Function]}
        onStartShouldSetResponder={[Function]}
        style={
          Object {
            "alignItems": "center",
            "backgroundColor": "#F1F0EB",
            "flexGrow": 1,
            "height": 48,
            "justifyContent": "center",
            "opacity": undefined,
            "paddingHorizontal": 16,
            "paddingVertical": 5,
          }
        }
      >
        <Text
          style={
            Object {
              "color": "#9CA4A9",
              "fontFamily": "Inter-SemiBold",
              "fontSize": 16,
              "lineHeight": 22,
            }
          }
        >
          global:continue
        </Text>
      </View>
    </View>
  </View>
</RNCSafeAreaView>
`;

<<<<<<< HEAD
exports[`still renders when mnemonic doesnt show up 1`] = `
<SafeAreaView
=======
exports[`still renders when mneumonic doesnt show up 1`] = `
<RNCSafeAreaView
>>>>>>> 08678069
  style={
    Object {
      "backgroundColor": "#FFFFFF",
      "flex": 1,
      "justifyContent": "space-between",
      "padding": 16,
    }
  }
>
  <RCTScrollView
    contentContainerStyle={
      Object {
        "flexGrow": 1,
        "paddingBottom": 16,
      }
    }
  >
    <View>
      <View>
        <View
          style={
            Object {
              "flexDirection": "row",
              "justifyContent": "space-between",
              "paddingHorizontal": 2,
            }
          }
        >
          <Text
            style={
              Object {
                "color": "#2E3338",
                "fontFamily": "Inter-Medium",
                "fontSize": 16,
                "lineHeight": 22,
              }
            }
          >
            backupKey
          </Text>
        </View>
        <View
          style={
            Object {
              "alignContent": "center",
              "backgroundColor": "#FFF9EE",
              "borderRadius": 4,
              "justifyContent": "center",
              "marginTop": 16,
              "padding": 16,
            }
          }
        />
      </View>
      <Text
        style={
          Object {
            "color": "#2E3338",
            "fontFamily": "Inter-Regular",
            "fontSize": 16,
            "lineHeight": 22,
            "marginTop": 16,
          }
        }
      >
        backupKeySummary
      </Text>
    </View>
  </RCTScrollView>
</RNCSafeAreaView>
`;<|MERGE_RESOLUTION|>--- conflicted
+++ resolved
@@ -251,13 +251,8 @@
 </RNCSafeAreaView>
 `;
 
-<<<<<<< HEAD
 exports[`still renders when mnemonic doesnt show up 1`] = `
-<SafeAreaView
-=======
-exports[`still renders when mneumonic doesnt show up 1`] = `
 <RNCSafeAreaView
->>>>>>> 08678069
   style={
     Object {
       "backgroundColor": "#FFFFFF",
