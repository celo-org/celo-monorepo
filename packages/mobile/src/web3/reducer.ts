--- conflicted
+++ resolved
@@ -6,11 +6,8 @@
   syncProgress: Web3SyncProgress
   latestBlockNumber: number
   account: string | null
-<<<<<<< HEAD
   nonce: number | null
-=======
   mtwAddress: string | null
->>>>>>> f7f1985c
   accountInWeb3Keystore: string | null
   // The DEK private key
   dataEncryptionKey: string | null
@@ -27,11 +24,8 @@
   },
   latestBlockNumber: 0,
   account: null,
-<<<<<<< HEAD
   nonce: null,
-=======
   mtwAddress: null,
->>>>>>> f7f1985c
   accountInWeb3Keystore: null,
   dataEncryptionKey: null,
   isDekRegistered: false,
