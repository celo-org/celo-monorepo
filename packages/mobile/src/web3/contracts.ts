--- conflicted
+++ resolved
@@ -197,25 +197,13 @@
 }
 
 // Convinience util for getting the kit's web3 instance
-<<<<<<< HEAD
-export function* getWeb3() {
-  const kit: ContractKit = yield call(getContractKit)
-  return kit.communication.web3
-}
-
-// Used for cases where the kit's web3 must be accessed outside a saga
-export async function getWeb3Async(): Promise<Web3> {
-  const kit = await getContractKitAsync()
-  return kit.communication.web3
-=======
 export function* getWeb3(waitForSync: boolean = true) {
   const kit: ContractKit = yield call(getContractKit, waitForSync)
-  return kit.web3
+  return kit.communication.web3
 }
 
 // Used for cases where the kit's web3 must be accessed outside a saga
 export async function getWeb3Async(waitForSync: boolean = true): Promise<Web3> {
   const kit = await getContractKitAsync(waitForSync)
-  return kit.web3
->>>>>>> a2166202
+  return kit.communication.web3
 }