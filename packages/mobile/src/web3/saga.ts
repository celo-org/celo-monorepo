--- conflicted
+++ resolved
@@ -22,13 +22,8 @@
 import { gethSaga, waitForGethConnectivity } from 'src/geth/saga'
 import { navigate, navigateToError } from 'src/navigator/NavigationService'
 import { Screens } from 'src/navigator/Screens'
-<<<<<<< HEAD
 import { passwordForPin, storePasswordHash } from 'src/pincode/authentication'
-import { setCachedPincode } from 'src/pincode/PasswordCache'
-import { restartApp } from 'src/utils/AppRestart'
-=======
-import { setCachedPincode } from 'src/pincode/PincodeCache'
->>>>>>> 51fe1468
+import { setPinCache } from 'src/pincode/PasswordCache'
 import { setKey } from 'src/utils/keyStore'
 import Logger from 'src/utils/Logger'
 import {
@@ -207,33 +202,12 @@
       throw Error('Cannot create account without having the pin set')
     }
     const account = privateKeyToAddress(privateKey)
-<<<<<<< HEAD
+    const wallet: RpcWallet = yield call(getConnectedWallet)
     const password: string = yield call(passwordForPin, pin)
-    yield call(savePrivateKeyToLocalDisk, account, privateKey, password)
-    yield call(storePasswordHash, pin, account)
-
-    const fornoMode = yield select(fornoSelector)
-    const contractKit = yield call(getContractKit)
-    if (fornoMode) {
-      Logger.debug(TAG + '@assignAccountFromPrivateKey', 'Init web3 with private key')
-      addLocalAccount(privateKey, true)
-    } else {
-      try {
-        yield call(contractKit.web3.eth.personal.importRawKey, privateKey, password)
-      } catch (e) {
-        if (e.toString().includes('account already exists')) {
-          Logger.warn(TAG + '@assignAccountFromPrivateKey', 'Attempted to import same account')
-        } else {
-          Logger.error(TAG + '@assignAccountFromPrivateKey', 'Error importing raw key')
-          throw e
-        }
-      }
-      yield call(contractKit.web3.eth.personal.unlockAccount, account, password, UNLOCK_DURATION)
-      contractKit.web3.eth.defaultAccount = account
-=======
-    const wallet: RpcWallet = yield call(getConnectedWallet)
+
     try {
-      yield call([wallet, wallet.addAccount], privateKey, pincode)
+      yield call([wallet, wallet.addAccount], privateKey, password)
+      yield call(storePasswordHash, pin, account)
     } catch (e) {
       if (e === RpcWalletErrors.AccountAlreadyExists) {
         Logger.warn(TAG + '@assignAccountFromPrivateKey', 'Attempted to import same account')
@@ -242,8 +216,7 @@
         throw e
       }
 
-      yield call([wallet, wallet.unlockAccount], account, pincode, UNLOCK_DURATION)
->>>>>>> 51fe1468
+      yield call([wallet, wallet.unlockAccount], account, password, UNLOCK_DURATION)
     }
 
     Logger.debug(TAG + '@assignAccountFromPrivateKey', `Added to wallet: ${account}`)
@@ -289,35 +262,15 @@
     return true
   }
 
-<<<<<<< HEAD
+  try {
     const pin = yield call(getPincode, true)
     const password: string = yield call(passwordForPin, pin)
-    const fornoMode = yield select(fornoSelector)
-    if (fornoMode) {
-      if (accountAlreadyAddedInFornoMode) {
-        Logger.info(TAG + 'unlockAccount', `Account ${account} already added to web3 for signing`)
-      } else {
-        Logger.info(TAG + '@unlockAccount', `unlockDuration is ignored in forno mode`)
-        const privateKey: string = yield call(readPrivateKeyFromLocalDisk, account, password)
-        addLocalAccount(privateKey, true)
-        accountAlreadyAddedInFornoMode = true
-      }
-      return true
-    } else {
-      const contractKit = yield call(getContractKit)
-      yield call(contractKit.web3.eth.personal.unlockAccount, account, password, UNLOCK_DURATION)
-      Logger.debug(TAG + '@unlockAccount', `Account unlocked: ${account}`)
-      return true
-    }
-=======
-  try {
-    const pincode = yield call(getPincode, true)
-    yield call([wallet, wallet.unlockAccount], account, pincode, UNLOCK_DURATION)
+    yield call([wallet, wallet.unlockAccount], account, password, UNLOCK_DURATION)
+    setPinCache(pin)
     Logger.debug(TAG + '@unlockAccount', `Account unlocked: ${account}`)
     return true
->>>>>>> 51fe1468
   } catch (error) {
-    setCachedPincode(null)
+    setPinCache(null)
     Logger.error(TAG + '@unlockAccount', 'account unlock failed', error)
     return false
   }
@@ -341,114 +294,6 @@
   }
 }
 
-<<<<<<< HEAD
-// Stores account and private key in web3 keystore using web3.eth.personal
-export function* addAccountToWeb3Keystore(key: string, currentAccount: string, pincode: string) {
-  let account: string
-  Logger.debug(TAG + '@addAccountToWeb3Keystore', `using key ${key} for account ${currentAccount}`)
-  const fornoMode = yield select(fornoSelector)
-  const contractKit = yield call(getContractKit)
-  if (fornoMode) {
-    // web3.eth.personal is not accessible in forno mode
-    throw new Error('Cannot add account to Web3 keystore while in forno mode')
-  }
-  try {
-    account = yield call(contractKit.web3.eth.personal.importRawKey, key, pincode)
-    Logger.debug(
-      TAG + '@addAccountToWeb3Keystore',
-      `Successfully imported raw key for account ${account}`
-    )
-    yield put(setAccountInWeb3Keystore(account))
-  } catch (e) {
-    Logger.error(TAG + '@addAccountToWeb3Keystore', 'Failed to import raw key', e)
-    if (e.toString().includes('account already exists')) {
-      account = currentAccount
-      Logger.debug(TAG + '@addAccountToWeb3Keystore', 'Importing same account as current one')
-    } else {
-      Logger.error(TAG + '@addAccountToWeb3Keystore', 'Error importing raw key')
-      throw e
-    }
-  }
-  yield call(contractKit.web3.eth.personal.unlockAccount, account, pincode, UNLOCK_DURATION)
-  contractKit.web3.eth.defaultAccount = account
-  return account
-}
-
-export function* ensureAccountInWeb3Keystore() {
-  const currentAccount: string = yield select(currentAccountSelector)
-  if (currentAccount) {
-    const accountInWeb3Keystore: string = yield select(currentAccountInWeb3KeystoreSelector)
-    if (!accountInWeb3Keystore) {
-      Logger.debug(
-        TAG + '@ensureAccountInWeb3Keystore',
-        'Importing account from private key to web3 keystore'
-      )
-      const pin = yield call(getPincode, true)
-      const password = yield call(passwordForPin, pin)
-      const privateKey: string = yield call(readPrivateKeyFromLocalDisk, currentAccount, password)
-      const account: string = yield call(
-        addAccountToWeb3Keystore,
-        privateKey,
-        currentAccount,
-        password
-      )
-      return account
-    } else if (accountInWeb3Keystore.toLowerCase() === currentAccount.toLowerCase()) {
-      return accountInWeb3Keystore
-    } else {
-      throw new Error(
-        `Account in web3 keystore (${accountInWeb3Keystore}) does not match current account (${currentAccount})`
-      )
-    }
-  } else {
-    throw new Error('Account not yet initialized')
-  }
-}
-
-export function* switchToGethFromForno() {
-  Logger.debug(TAG, 'Switching to geth from forno..')
-  const gethAlreadyStartedThisSession = yield select(gethStartedThisSessionSelector)
-  if (gethAlreadyStartedThisSession) {
-    // Restart app to allow users to start geth a second time
-    // TODO remove when https://github.com/celo-org/celo-monorepo/issues/2101 fixed
-    Logger.debug(TAG + '@switchToGethFromForno', 'Restarting...')
-    restartApp()
-    return
-  }
-  try {
-    yield put(setContractKitReady(false)) // Lock contractKit during provider switch
-    yield put(setFornoMode(false))
-    yield spawn(gethSaga)
-    yield call(waitForGethConnectivity)
-    yield put(setContractKitReady(true))
-    // After switching off forno mode, ensure key is stored in web3.personal
-    // Note that this must happen after contractKit unlocked
-    yield call(ensureAccountInWeb3Keystore)
-    Logger.debug(TAG + '@switchToGethFromForno', 'Ensured in keystore')
-  } catch (e) {
-    Logger.error(TAG + '@switchToGethFromForno', 'Error switching to geth from forno')
-    yield put(showError(ErrorMessages.FAILED_TO_SWITCH_SYNC_MODES))
-    yield put(setContractKitReady(true))
-  }
-}
-
-export function* switchToFornoFromGeth() {
-  Logger.debug(TAG, 'Switching to forno from geth..')
-  try {
-    yield put(setContractKitReady(false)) // Lock contractKit during provider switch
-    yield put(setFornoMode(true))
-    yield put(cancelGethSaga())
-    yield call(stopGethIfInitialized)
-    yield put(setContractKitReady(true))
-  } catch (e) {
-    Logger.error(TAG + '@switchToFornoFromGeth', 'Error switching to forno from geth')
-    yield put(showError(ErrorMessages.FAILED_TO_SWITCH_SYNC_MODES))
-    yield put(setContractKitReady(true))
-  }
-}
-
-=======
->>>>>>> 51fe1468
 export function* toggleFornoMode(action: SetIsFornoAction) {
   Logger.debug(TAG + '@toggleFornoMode', ` to: ${action.fornoMode}`)
   if ((yield select(fornoSelector)) !== action.fornoMode) {
