--- conflicted
+++ resolved
@@ -34,11 +34,8 @@
   completeWeb3Sync,
   registerDataEncryptionKey,
   setAccount,
-<<<<<<< HEAD
+  SetAccountAction,
   setDataEncryptionKey,
-=======
-  SetAccountAction,
->>>>>>> 32c41216
   setFornoMode,
   SetIsFornoAction,
   updateWeb3SyncProgress,
