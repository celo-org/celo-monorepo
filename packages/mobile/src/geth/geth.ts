--- conflicted
+++ resolved
@@ -121,13 +121,8 @@
   gethOptions.logFile = gethLogFilePath
   // Only log info and above to the log file.
   // The logcat logging mode remains unchanged.
-<<<<<<< HEAD
   gethOptions.logFileLogLevel = LogLevel.TRACE
-  Logger.debug('Geth@newGeth', 'Geth logs will be piped to ' + logFilePath)
-=======
-  gethOptions.logFileLogLevel = LogLevel.INFO
   Logger.debug('Geth@newGeth', 'Geth logs will be piped to ' + gethLogFilePath)
->>>>>>> 8159a3ab
 
   return new RNGeth(gethOptions)
 }
