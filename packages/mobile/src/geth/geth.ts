--- conflicted
+++ resolved
@@ -4,14 +4,10 @@
 import DeviceInfo from 'react-native-device-info'
 import * as RNFS from 'react-native-fs'
 import RNGeth from 'react-native-geth'
-<<<<<<< HEAD
-import { DEFAULT_TESTNET, USE_FULL_NODE_DISCOVERY } from 'src/config'
-=======
 import { GethEvents } from 'src/analytics/Events'
 import ValoraAnalytics from 'src/analytics/ValoraAnalytics'
-import { DEFAULT_TESTNET } from 'src/config'
+import { DEFAULT_TESTNET, USE_FULL_NODE_DISCOVERY } from 'src/config'
 import { SYNCING_MAX_PEERS } from 'src/geth/consts'
->>>>>>> 870025b6
 import networkConfig from 'src/geth/networkConfig'
 import Logger from 'src/utils/Logger'
 import FirebaseLogUploader from 'src/utils/LogUploader'
