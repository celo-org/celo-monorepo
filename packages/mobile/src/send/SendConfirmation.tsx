--- conflicted
+++ resolved
@@ -2,11 +2,7 @@
 import ReviewHeader from '@celo/react-components/components/ReviewHeader'
 import colors from '@celo/react-components/styles/colors'
 import { CURRENCY_ENUM } from '@celo/utils/src/currencies'
-<<<<<<< HEAD
-=======
 import { StackScreenProps } from '@react-navigation/stack'
-import BigNumber from 'bignumber.js'
->>>>>>> 264cf788
 import * as React from 'react'
 import { WithTranslation } from 'react-i18next'
 import { ActivityIndicator, StyleSheet, View } from 'react-native'
@@ -27,12 +23,8 @@
 import i18n, { Namespaces, withTranslation } from 'src/i18n'
 import { InviteBy } from 'src/invite/actions'
 import { navigateBack } from 'src/navigator/NavigationService'
-<<<<<<< HEAD
-=======
 import { Screens } from 'src/navigator/Screens'
 import { StackParamList } from 'src/navigator/types'
-import { Recipient } from 'src/recipients/recipient'
->>>>>>> 264cf788
 import { RootState } from 'src/redux/reducers'
 import { isAppConnected } from 'src/redux/selectors'
 import { sendPaymentOrInvite } from 'src/send/actions'
@@ -42,12 +34,6 @@
 import { fetchDollarBalance } from 'src/stableToken/actions'
 import Logger from 'src/utils/Logger'
 import { currentAccountSelector } from 'src/web3/selectors'
-
-type Navigation = NavigationInjectedProps['navigation']
-
-interface OwnProps {
-  navigation: Navigation
-}
 interface StateProps {
   account: string | null
   isSending: boolean
@@ -64,6 +50,14 @@
   completePaymentRequest: typeof completePaymentRequest
 }
 
+interface State {
+  modalVisible: boolean
+  buttonReset: boolean
+}
+
+type OwnProps = StackScreenProps<StackParamList, Screens.SendConfirmation>
+type Props = DispatchProps & StateProps & WithTranslation & OwnProps
+
 const mapDispatchToProps = {
   sendPaymentOrInvite,
   fetchDollarBalance,
@@ -72,8 +66,8 @@
 }
 
 const mapStateToProps = (state: RootState, ownProps: OwnProps): StateProps => {
-  const { navigation } = ownProps
-  const transactionData = navigation.getParam('transactionData')
+  const { route } = ownProps
+  const transactionData = route.params.transactionData
   const { e164NumberToAddress } = state.identity
   const { secureSendPhoneNumberMapping } = state.identity
   const confirmationInput = getConfirmationInput(
@@ -91,19 +85,6 @@
   }
 }
 
-interface State {
-  modalVisible: boolean
-  buttonReset: boolean
-}
-
-<<<<<<< HEAD
-type Props = OwnProps & DispatchProps & StateProps & WithTranslation
-=======
-type OwnProps = StackScreenProps<StackParamList, Screens.SendConfirmation>
->>>>>>> 264cf788
-
-type Props = DispatchProps & StateProps & WithTranslation & OwnProps
-
 export class SendConfirmation extends React.Component<Props, State> {
   static navigationOptions = { header: null }
 
@@ -120,18 +101,6 @@
     return this.props.route.params
   }
 
-<<<<<<< HEAD
-=======
-  getConfirmationInput(): ConfirmationInput {
-    const confirmationInput = this.props.route.params.confirmationInput
-    if (!confirmationInput) {
-      throw new Error('Confirmation input missing')
-    }
-    confirmationInput.amount = new BigNumber(confirmationInput.amount)
-    return confirmationInput
-  }
-
->>>>>>> 264cf788
   onSendClick = () => {
     const { recipientAddress } = this.props.confirmationInput
     if (recipientAddress) {
@@ -335,16 +304,7 @@
   },
 })
 
-<<<<<<< HEAD
-export default componentWithAnalytics(
-  connect<StateProps, DispatchProps, OwnProps, RootState>(
-    mapStateToProps,
-    mapDispatchToProps
-  )(withTranslation(Namespaces.sendFlow7)(SendConfirmation))
-)
-=======
 export default connect<StateProps, DispatchProps, OwnProps, RootState>(
   mapStateToProps,
   mapDispatchToProps
-)(withTranslation(Namespaces.sendFlow7)(SendConfirmation))
->>>>>>> 264cf788
+)(withTranslation(Namespaces.sendFlow7)(SendConfirmation))