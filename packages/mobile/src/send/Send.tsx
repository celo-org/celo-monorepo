--- conflicted
+++ resolved
@@ -17,13 +17,9 @@
 import i18n, { Namespaces, withTranslation } from 'src/i18n'
 import ContactPermission from 'src/icons/ContactPermission'
 import { importContacts } from 'src/identity/actions'
-<<<<<<< HEAD
+import { ContactMatches } from 'src/identity/types'
 import { emptyHeader } from 'src/navigator/Headers.v2'
 import { navigate, navigateBack } from 'src/navigator/NavigationService'
-=======
-import { ContactMatches } from 'src/identity/types'
-import { navigate } from 'src/navigator/NavigationService'
->>>>>>> a469d036
 import { Screens } from 'src/navigator/Screens'
 import { TopBarIconButton } from 'src/navigator/TopBarButton.v2'
 import { StackParamList } from 'src/navigator/types'
@@ -98,9 +94,6 @@
   importContacts,
   estimateFee,
 }
-
-<<<<<<< HEAD
-type FilterType = (searchQuery: string) => Recipient[]
 
 export const sendScreenNavOptions = ({
   route,
@@ -138,8 +131,6 @@
   }
 }
 
-=======
->>>>>>> a469d036
 class Send extends React.Component<Props, State> {
   throttledSearch!: (searchQuery: string) => void
   allRecipientsFilter!: FilterType
