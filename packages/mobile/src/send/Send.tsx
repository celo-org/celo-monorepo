import VerifyPhone from '@celo/react-components/icons/VerifyPhone'
import colors from '@celo/react-components/styles/colors'
import { throttle } from 'lodash'
import * as React from 'react'
<<<<<<< HEAD
import { WithTranslation, withTranslation } from 'react-i18next'
import { StyleSheet } from 'react-native'
=======
import { WithTranslation } from 'react-i18next'
import { ActivityIndicator, StyleSheet, Text, View } from 'react-native'
>>>>>>> 1fba584b
import SafeAreaView from 'react-native-safe-area-view'
import { NavigationInjectedProps } from 'react-navigation'
import { connect } from 'react-redux'
import { hideAlert, showError } from 'src/alert/actions'
import CeloAnalytics from 'src/analytics/CeloAnalytics'
import { CustomEventNames } from 'src/analytics/constants'
import { componentWithAnalytics } from 'src/analytics/wrapper'
import { ErrorMessages } from 'src/app/ErrorMessages'
import { estimateFee, FeeType } from 'src/fees/actions'
<<<<<<< HEAD
import i18n, { Namespaces } from 'src/i18n'
import ContactPermission from 'src/icons/ContactPermission'
=======
import i18n, { Namespaces, withTranslation } from 'src/i18n'
>>>>>>> 1fba584b
import { importContacts } from 'src/identity/actions'
import { E164NumberToAddressType } from 'src/identity/reducer'
import { headerWithCancelButton } from 'src/navigator/Headers'
import { navigate } from 'src/navigator/NavigationService'
import { Screens } from 'src/navigator/Screens'
import {
  filterRecipientFactory,
  filterRecipients,
  Recipient,
  RecipientKind,
  RecipientWithQrCode,
} from 'src/recipients/recipient'
import RecipientPicker from 'src/recipients/RecipientPicker'
import { recipientCacheSelector } from 'src/recipients/reducer'
import { RootState } from 'src/redux/reducers'
import { storeLatestInRecents } from 'src/send/actions'
import { ContactSyncBanner } from 'src/send/ContactSyncBanner'
import { QRCodeIcon } from 'src/send/QRCodeIcon'
import { SendCallToAction } from 'src/send/SendCallToAction'
import { SendSearchInput } from 'src/send/SendSearchInput'
import DisconnectBanner from 'src/shared/DisconnectBanner'
import { navigateToPhoneSettings } from 'src/utils/linking'
import { checkContactsPermission } from 'src/utils/permissions'

const SEARCH_THROTTLE_TIME = 50
const defaultRecipientPhoneNumber = '+10000000000'
const defaultRecipientAddress = `0xce10ce10ce10ce10ce10ce10ce10ce10ce10ce10`

// For alfajores-net users to be able to send a small transaction to a sample address (remove post-alfajores)
export const CeloDefaultRecipient: RecipientWithQrCode = {
  address: defaultRecipientAddress,
  displayName: 'Celo Default Recipient',
  displayId: defaultRecipientPhoneNumber,
  kind: RecipientKind.QrCode,
  e164PhoneNumber: defaultRecipientPhoneNumber,
}

interface Section {
  key: string
  data: Recipient[]
}

interface State {
  searchQuery: string
  allFiltered: Recipient[]
  recentFiltered: Recipient[]
  hasGivenContactPermission: boolean
}

interface StateProps {
  defaultCountryCode: string
  e164PhoneNumber: string
  numberVerified: boolean
  devModeActive: boolean
  e164PhoneNumberAddressMapping: E164NumberToAddressType
  recentRecipients: Recipient[]
  allRecipients: Recipient[]
}

interface DispatchProps {
  showError: typeof showError
  hideAlert: typeof hideAlert
  storeLatestInRecents: typeof storeLatestInRecents
  importContacts: typeof importContacts
  estimateFee: typeof estimateFee
}

type Props = StateProps & DispatchProps & WithTranslation & NavigationInjectedProps

const mapStateToProps = (state: RootState): StateProps => ({
  defaultCountryCode: state.account.defaultCountryCode,
  e164PhoneNumber: state.account.e164PhoneNumber,
  numberVerified: state.app.numberVerified,
  devModeActive: state.account.devModeActive || false,
  e164PhoneNumberAddressMapping: state.identity.e164NumberToAddress,
  recentRecipients: state.account.devModeActive
    ? [CeloDefaultRecipient, ...state.send.recentRecipients]
    : state.send.recentRecipients,
  allRecipients: Object.values(recipientCacheSelector(state)),
})

const mapDispatchToProps = {
  showError,
  hideAlert,
  storeLatestInRecents,
  importContacts,
  estimateFee,
}

type FilterType = (searchQuery: string) => Recipient[]

class Send extends React.Component<Props, State> {
  static navigationOptions = () => ({
    ...headerWithCancelButton,
    headerTitle: i18n.t('sendFlow7:sendOrRequest'),
    headerRight: <QRCodeIcon />,
  })

  throttledSearch: (searchQuery: string) => void
  allRecipientsFilter: FilterType
  recentRecipientsFilter: FilterType

  constructor(props: Props) {
    super(props)

    this.state = {
      searchQuery: '',
      allFiltered: [],
      recentFiltered: [],
      hasGivenContactPermission: true,
    }

    this.allRecipientsFilter = filterRecipientFactory(this.props.allRecipients)
    this.recentRecipientsFilter = filterRecipientFactory(this.props.recentRecipients)

    this.throttledSearch = throttle((searchQuery: string) => {
      this.setState({
        recentFiltered: this.recentRecipientsFilter(searchQuery),
        allFiltered: this.allRecipientsFilter(searchQuery),
      })
    }, SEARCH_THROTTLE_TIME)
  }

  async componentDidMount() {
    const { recentRecipients, allRecipients } = this.props

    this.setState({
      recentFiltered: filterRecipients(recentRecipients, this.state.searchQuery, false),
      allFiltered: filterRecipients(allRecipients, this.state.searchQuery, true),
    })

    const hasGivenContactPermission = await checkContactsPermission()
    this.setState({ hasGivenContactPermission })

    // Trigger a fee estimation so it'll likely be finished and cached
    // when SendAmount screen is shown
    this.props.estimateFee(FeeType.SEND)
  }

  componentDidUpdate(prevPops: Props) {
    const { recentRecipients, allRecipients } = this.props

    if (
      recentRecipients !== prevPops.recentRecipients ||
      allRecipients !== prevPops.allRecipients
    ) {
      this.setState({
        recentFiltered: filterRecipients(recentRecipients, this.state.searchQuery, false),
        allFiltered: filterRecipients(allRecipients, this.state.searchQuery, true),
      })
    }
  }

  onSearchQueryChanged = (searchQuery: string) => {
    this.props.hideAlert()
    this.setState({
      searchQuery,
    })
    this.throttledSearch(searchQuery)
  }

  onSelectRecipient = (recipient: Recipient) => {
    this.props.hideAlert()
    CeloAnalytics.track(CustomEventNames.send_input, {
      selectedRecipientAddress: recipient.address,
    })

    if (!recipient.e164PhoneNumber && !recipient.address) {
      this.props.showError(ErrorMessages.CANT_SELECT_INVALID_PHONE)
      return
    }

    if (
      (recipient.e164PhoneNumber && recipient.e164PhoneNumber !== defaultRecipientPhoneNumber) ||
      (recipient.address && recipient.address !== defaultRecipientAddress)
    ) {
      this.props.storeLatestInRecents(recipient)
    }

    navigate(Screens.SendAmount, { recipient })
  }

  onPermissionsAccepted = async () => {
    this.props.importContacts()
    this.setState({
      searchQuery: '',
      hasGivenContactPermission: true,
    })
  }

  onPressStartVerification = () => {
    navigate(Screens.VerificationEducationScreen)
  }

  onPressContactsSettings = () => {
    navigateToPhoneSettings()
  }

  buildSections = (): Section[] => {
    const { t } = this.props
    const { recentFiltered, allFiltered } = this.state
    const sections = [
      { key: t('recent'), data: recentFiltered },
      { key: t('contacts'), data: allFiltered },
    ].filter((section) => section.data.length > 0)

    return sections
  }

  renderListHeader = () => {
    const { t, numberVerified } = this.props
    const { hasGivenContactPermission } = this.state

    return (
      <>
        {!numberVerified && (
          <SendCallToAction
            icon={<VerifyPhone height={49} />}
            header={t('verificationCta.header')}
            body={t('verificationCta.body')}
            cta={t('verificationCta.cta')}
            onPressCta={this.onPressStartVerification}
          />
        )}
        {(numberVerified && !hasGivenContactPermission) ||
          (true && (
            <SendCallToAction
              icon={<ContactPermission />}
              header={t('importContactsCta.header')}
              body={t('importContactsCta.body')}
              cta={t('importContactsCta.cta')}
              onPressCta={this.onPressContactsSettings}
            />
          ))}
        <ContactSyncBanner />
      </>
    )
  }

  render() {
    const { t, defaultCountryCode, numberVerified } = this.props
    const { searchQuery } = this.state

    return (
      <SafeAreaView style={style.body}>
        <DisconnectBanner />
        <SendSearchInput
          t={t}
          isPhoneEnabled={numberVerified}
          onInputChange={this.onSearchQueryChanged}
        />

        {/* {loading ? (
          <View style={style.container}>
            <ActivityIndicator style={style.icon} size="large" color={colors.celoGreen} />
            <Text style={fontStyles.bodySecondary}>{t('loadingContacts')}</Text>
          </View>
        ) : ( */}
        <RecipientPicker
          testID={'RecipientPicker'}
          sections={this.buildSections()}
          searchQuery={searchQuery}
          defaultCountryCode={defaultCountryCode}
          listHeaderComponent={this.renderListHeader}
          onSelectRecipient={this.onSelectRecipient}
        />
      </SafeAreaView>
    )
  }
}

const style = StyleSheet.create({
  body: {
    flex: 1,
    backgroundColor: colors.background,
  },
  container: {
    flex: 1,
    alignItems: 'center',
    justifyContent: 'center',
    paddingHorizontal: 20,
  },
  icon: {
    marginBottom: 20,
    height: 60,
    width: 60,
  },
})

export default componentWithAnalytics(
  connect<StateProps, DispatchProps, {}, RootState>(
    mapStateToProps,
    mapDispatchToProps
<<<<<<< HEAD
  )(withTranslation(Namespaces.sendFlow7)(withNavigation(Send)))
=======
  )(withTranslation(Namespaces.sendFlow7)(Send))
>>>>>>> 1fba584b
)<|MERGE_RESOLUTION|>--- conflicted
+++ resolved
@@ -1,14 +1,9 @@
-import VerifyPhone from '@celo/react-components/icons/VerifyPhone'
 import colors from '@celo/react-components/styles/colors'
+import { fontStyles } from '@celo/react-components/styles/fonts'
 import { throttle } from 'lodash'
 import * as React from 'react'
-<<<<<<< HEAD
-import { WithTranslation, withTranslation } from 'react-i18next'
-import { StyleSheet } from 'react-native'
-=======
 import { WithTranslation } from 'react-i18next'
 import { ActivityIndicator, StyleSheet, Text, View } from 'react-native'
->>>>>>> 1fba584b
 import SafeAreaView from 'react-native-safe-area-view'
 import { NavigationInjectedProps } from 'react-navigation'
 import { connect } from 'react-redux'
@@ -18,12 +13,7 @@
 import { componentWithAnalytics } from 'src/analytics/wrapper'
 import { ErrorMessages } from 'src/app/ErrorMessages'
 import { estimateFee, FeeType } from 'src/fees/actions'
-<<<<<<< HEAD
-import i18n, { Namespaces } from 'src/i18n'
-import ContactPermission from 'src/icons/ContactPermission'
-=======
 import i18n, { Namespaces, withTranslation } from 'src/i18n'
->>>>>>> 1fba584b
 import { importContacts } from 'src/identity/actions'
 import { E164NumberToAddressType } from 'src/identity/reducer'
 import { headerWithCancelButton } from 'src/navigator/Headers'
@@ -40,12 +30,6 @@
 import { recipientCacheSelector } from 'src/recipients/reducer'
 import { RootState } from 'src/redux/reducers'
 import { storeLatestInRecents } from 'src/send/actions'
-import { ContactSyncBanner } from 'src/send/ContactSyncBanner'
-import { QRCodeIcon } from 'src/send/QRCodeIcon'
-import { SendCallToAction } from 'src/send/SendCallToAction'
-import { SendSearchInput } from 'src/send/SendSearchInput'
-import DisconnectBanner from 'src/shared/DisconnectBanner'
-import { navigateToPhoneSettings } from 'src/utils/linking'
 import { checkContactsPermission } from 'src/utils/permissions'
 
 const SEARCH_THROTTLE_TIME = 50
@@ -67,16 +51,16 @@
 }
 
 interface State {
+  loading: boolean
   searchQuery: string
   allFiltered: Recipient[]
   recentFiltered: Recipient[]
-  hasGivenContactPermission: boolean
+  hasGivenPermission: boolean
 }
 
 interface StateProps {
   defaultCountryCode: string
   e164PhoneNumber: string
-  numberVerified: boolean
   devModeActive: boolean
   e164PhoneNumberAddressMapping: E164NumberToAddressType
   recentRecipients: Recipient[]
@@ -96,7 +80,6 @@
 const mapStateToProps = (state: RootState): StateProps => ({
   defaultCountryCode: state.account.defaultCountryCode,
   e164PhoneNumber: state.account.e164PhoneNumber,
-  numberVerified: state.app.numberVerified,
   devModeActive: state.account.devModeActive || false,
   e164PhoneNumberAddressMapping: state.identity.e164NumberToAddress,
   recentRecipients: state.account.devModeActive
@@ -119,7 +102,6 @@
   static navigationOptions = () => ({
     ...headerWithCancelButton,
     headerTitle: i18n.t('sendFlow7:sendOrRequest'),
-    headerRight: <QRCodeIcon />,
   })
 
   throttledSearch: (searchQuery: string) => void
@@ -130,10 +112,11 @@
     super(props)
 
     this.state = {
+      loading: true,
       searchQuery: '',
       allFiltered: [],
       recentFiltered: [],
-      hasGivenContactPermission: true,
+      hasGivenPermission: true,
     }
 
     this.allRecipientsFilter = filterRecipientFactory(this.props.allRecipients)
@@ -151,12 +134,13 @@
     const { recentRecipients, allRecipients } = this.props
 
     this.setState({
+      loading: false,
       recentFiltered: filterRecipients(recentRecipients, this.state.searchQuery, false),
       allFiltered: filterRecipients(allRecipients, this.state.searchQuery, true),
     })
 
-    const hasGivenContactPermission = await checkContactsPermission()
-    this.setState({ hasGivenContactPermission })
+    const hasGivenPermission = await checkContactsPermission()
+    this.setState({ hasGivenPermission })
 
     // Trigger a fee estimation so it'll likely be finished and cached
     // when SendAmount screen is shown
@@ -171,6 +155,7 @@
       allRecipients !== prevPops.allRecipients
     ) {
       this.setState({
+        loading: false,
         recentFiltered: filterRecipients(recentRecipients, this.state.searchQuery, false),
         allFiltered: filterRecipients(allRecipients, this.state.searchQuery, true),
       })
@@ -210,16 +195,8 @@
     this.props.importContacts()
     this.setState({
       searchQuery: '',
-      hasGivenContactPermission: true,
-    })
-  }
-
-  onPressStartVerification = () => {
-    navigate(Screens.VerificationEducationScreen)
-  }
-
-  onPressContactsSettings = () => {
-    navigateToPhoneSettings()
+      hasGivenPermission: true,
+    })
   }
 
   buildSections = (): Section[] => {
@@ -233,63 +210,30 @@
     return sections
   }
 
-  renderListHeader = () => {
-    const { t, numberVerified } = this.props
-    const { hasGivenContactPermission } = this.state
+  render() {
+    const { t, defaultCountryCode } = this.props
+    const { loading, searchQuery } = this.state
 
     return (
-      <>
-        {!numberVerified && (
-          <SendCallToAction
-            icon={<VerifyPhone height={49} />}
-            header={t('verificationCta.header')}
-            body={t('verificationCta.body')}
-            cta={t('verificationCta.cta')}
-            onPressCta={this.onPressStartVerification}
+      <SafeAreaView style={style.body}>
+        {loading ? (
+          <View style={style.container}>
+            <ActivityIndicator style={style.icon} size="large" color={colors.celoGreen} />
+            <Text style={[fontStyles.bodySecondary]}>{t('loadingContacts')}</Text>
+          </View>
+        ) : (
+          <RecipientPicker
+            testID={'RecipientPicker'}
+            sections={this.buildSections()}
+            searchQuery={searchQuery}
+            defaultCountryCode={defaultCountryCode}
+            hasAcceptedContactPermission={this.state.hasGivenPermission}
+            onSelectRecipient={this.onSelectRecipient}
+            onSearchQueryChanged={this.onSearchQueryChanged}
+            showQRCode={true}
+            onPermissionsAccepted={this.onPermissionsAccepted}
           />
         )}
-        {(numberVerified && !hasGivenContactPermission) ||
-          (true && (
-            <SendCallToAction
-              icon={<ContactPermission />}
-              header={t('importContactsCta.header')}
-              body={t('importContactsCta.body')}
-              cta={t('importContactsCta.cta')}
-              onPressCta={this.onPressContactsSettings}
-            />
-          ))}
-        <ContactSyncBanner />
-      </>
-    )
-  }
-
-  render() {
-    const { t, defaultCountryCode, numberVerified } = this.props
-    const { searchQuery } = this.state
-
-    return (
-      <SafeAreaView style={style.body}>
-        <DisconnectBanner />
-        <SendSearchInput
-          t={t}
-          isPhoneEnabled={numberVerified}
-          onInputChange={this.onSearchQueryChanged}
-        />
-
-        {/* {loading ? (
-          <View style={style.container}>
-            <ActivityIndicator style={style.icon} size="large" color={colors.celoGreen} />
-            <Text style={fontStyles.bodySecondary}>{t('loadingContacts')}</Text>
-          </View>
-        ) : ( */}
-        <RecipientPicker
-          testID={'RecipientPicker'}
-          sections={this.buildSections()}
-          searchQuery={searchQuery}
-          defaultCountryCode={defaultCountryCode}
-          listHeaderComponent={this.renderListHeader}
-          onSelectRecipient={this.onSelectRecipient}
-        />
       </SafeAreaView>
     )
   }
@@ -317,9 +261,5 @@
   connect<StateProps, DispatchProps, {}, RootState>(
     mapStateToProps,
     mapDispatchToProps
-<<<<<<< HEAD
-  )(withTranslation(Namespaces.sendFlow7)(withNavigation(Send)))
-=======
   )(withTranslation(Namespaces.sendFlow7)(Send))
->>>>>>> 1fba584b
 )