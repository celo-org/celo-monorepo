--- conflicted
+++ resolved
@@ -8,11 +8,7 @@
 import { CURRENCIES } from '@celo/utils'
 import BigNumber from 'bignumber.js'
 import * as React from 'react'
-<<<<<<< HEAD
-import { WithTranslation, withTranslation } from 'react-i18next'
-=======
 import { WithTranslation } from 'react-i18next'
->>>>>>> 1fba584b
 import { Image, StyleSheet, Text, View } from 'react-native'
 import Avatar from 'src/components/Avatar'
 import { FAQ_LINK } from 'src/config'
