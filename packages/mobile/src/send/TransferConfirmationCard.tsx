--- conflicted
+++ resolved
@@ -8,11 +8,6 @@
 import * as React from 'react'
 import { withNamespaces, WithNamespaces } from 'react-i18next'
 import { Image, StyleSheet, Text, View } from 'react-native'
-<<<<<<< HEAD
-import { connect } from 'react-redux'
-import componentWithAnalytics from 'src/analytics/wrapper'
-=======
->>>>>>> 7082cb1e
 import Avatar from 'src/components/Avatar'
 import { CURRENCY_ENUM } from 'src/geth/consts'
 import { Namespaces } from 'src/i18n'
@@ -44,23 +39,12 @@
       return <Image source={faucetIcon} style={style.icon} />
     } else {
       return (
-<<<<<<< HEAD
-        <View style={style.avatar}>
-          <Avatar
-            recipient={recipient}
-            address={address}
-            e164PhoneNumber={e164PhoneNumber}
-            defaultCountryCode={defaultCountryCode}
-          />
-        </View>
-=======
         <Avatar
-          name={recipient ? recipient.displayName : undefined}
+          recipient={recipient}
           address={address}
           e164Number={e164PhoneNumber}
           iconSize={iconSize}
         />
->>>>>>> 7082cb1e
       )
     }
   }
