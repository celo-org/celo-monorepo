--- conflicted
+++ resolved
@@ -2,34 +2,22 @@
 import KeyboardAwareScrollView from '@celo/react-components/components/KeyboardAwareScrollView'
 import KeyboardSpacer from '@celo/react-components/components/KeyboardSpacer'
 import TextButton from '@celo/react-components/components/TextButton'
-<<<<<<< HEAD
 import colors from '@celo/react-components/styles/colors.v2'
 import fontStyles from '@celo/react-components/styles/fonts.v2'
-=======
-import colors from '@celo/react-components/styles/colors'
-import fontStyles from '@celo/react-components/styles/fonts'
 import { StackScreenProps } from '@react-navigation/stack'
->>>>>>> 10067de6
 import * as React from 'react'
 import { WithTranslation } from 'react-i18next'
 import { StyleSheet, Text, View } from 'react-native'
 import Modal from 'react-native-modal'
 import SafeAreaView from 'react-native-safe-area-view'
 import { connect } from 'react-redux'
-<<<<<<< HEAD
-import { componentWithAnalytics } from 'src/analytics/wrapper'
 import { ErrorMessages } from 'src/app/ErrorMessages'
 import CodeRow, { CodeRowStatus } from 'src/components/CodeRow'
 import { SingleDigitInput } from 'src/components/SingleDigitInput'
 import { Namespaces, withTranslation } from 'src/i18n'
 import MenuBurger from 'src/icons/menuBurger'
-=======
-import CodeRow, { CodeRowStatus } from 'src/components/CodeRow'
-import { SingleDigitInput } from 'src/components/SingleDigitInput'
-import i18n, { Namespaces, withTranslation } from 'src/i18n'
 import { validateRecipientAddress } from 'src/identity/actions'
 import { AddressValidationType } from 'src/identity/reducer'
->>>>>>> 10067de6
 import { headerWithBackButton } from 'src/navigator/Headers'
 import { navigate } from 'src/navigator/NavigationService'
 import { Screens } from 'src/navigator/Screens'
@@ -76,16 +64,10 @@
   return {
     recipient,
     transactionData,
-<<<<<<< HEAD
-    fullValidationRequired: navigation.getParam('fullValidationRequired'),
-    isValidRecipient: state.send.isValidRecipient,
-    isPaymentRequest,
-    error,
-=======
     isValidRecipient: state.identity.isValidRecipient,
     isPaymentRequest: route.params.isPaymentRequest,
     addressValidationType: route.params.addressValidationType,
->>>>>>> 10067de6
+    error,
   }
 }
 
