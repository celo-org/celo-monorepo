// Jest Snapshot v1, https://goo.gl/fbAQLP

exports[`SendConfirmation renders correctly for send payment confirmation 1`] = `
<RNCSafeAreaView
  edges={
    Array [
      "bottom",
    ]
  }
  style={
    Object {
      "flex": 1,
      "paddingHorizontal": 8,
    }
  }
>
  <View
    style={
      Array [
        Object {
          "backgroundColor": "#FFFFFF",
          "flex": 1,
        },
        undefined,
      ]
    }
  >
    <RCTScrollView
      contentContainerStyle={
        Object {
          "paddingVertical": 10,
        }
      }
      keyboardShouldPersistTaps="handled"
    >
      <View>
        <View
          style={
            Object {
              "marginHorizontal": 16,
            }
          }
        >
          <View
            style={
              Object {
                "alignItems": "flex-start",
                "paddingBottom": 24,
              }
            }
          >
            <View
              style={
                Object {
                  "alignItems": "flex-start",
                  "flexDirection": "row",
                }
              }
            >
              <View
                style={
                  Array [
                    Object {
                      "alignItems": "center",
                      "flexDirection": "row",
                      "justifyContent": "center",
                    },
                    undefined,
                  ]
                }
              >
                <View
                  style={
                    Array [
                      Object {
                        "alignItems": "center",
                        "justifyContent": "center",
                      },
                      Object {
                        "backgroundColor": "#7AD6FE",
                        "borderRadius": 20,
                        "height": 40,
                        "width": 40,
                      },
                    ]
                  }
                >
                  <Text
                    style={
                      Array [
                        Object {
                          "color": "#FFFFFF",
                          "fontFamily": "Inter-Medium",
                          "fontSize": 16,
                        },
                        Object {
                          "fontSize": 20,
                        },
                      ]
                    }
                  >
                    J
                  </Text>
                </View>
              </View>
              <View
                style={
                  Object {
                    "paddingLeft": 8,
                  }
                }
              >
                <Text
                  style={
                    Object {
                      "color": "#9CA4A9",
                      "fontFamily": "Inter-Regular",
                      "fontSize": 16,
                      "lineHeight": 22,
                    }
                  }
                  testID="HeaderText"
                >
                  sending
                </Text>
                <Text
                  style={
                    Object {
                      "color": "#2E3338",
                      "fontFamily": "Inter-Medium",
                      "fontSize": 16,
                      "lineHeight": 22,
                    }
                  }
                >
                  Jane Doe
                </Text>
              </View>
            </View>
            <Text
              numberOfLines={1}
              style={
                Array [
                  Object {
                    "color": "#2E3338",
                    "fontFamily": "Inter-SemiBold",
                    "fontSize": 32,
                    "lineHeight": 40,
                    "paddingVertical": 8,
                  },
                  Object {
                    "color": "#2E3338",
                  },
                ]
              }
            >
              
              $
              1.33
            </Text>
            <TextInput
              allowFontScaling={true}
              autoFocus={false}
              blurOnSubmit={true}
              maxLength={70}
              multiline={true}
              numberOfLines={5}
              onBlur={[Function]}
              onChangeText={[Function]}
              placeholder="addDescription"
              placeholderTextColor="#1AB775"
              rejectResponderTermination={true}
              returnKeyType="done"
              style={
                Object {
                  "alignSelf": "stretch",
                  "color": "#2E3338",
                  "flex": 1,
                  "fontFamily": "Inter-Regular",
                  "fontSize": 18,
                  "height": 100,
                  "lineHeight": 24,
                  "textAlignVertical": "top",
                }
              }
              testID="commentInput/send"
              underlineColorAndroid="transparent"
              value=""
            />
          </View>
          <Modal
            animationType="none"
            hardwareAccelerated={false}
            hideModalContentWhileAnimating={false}
            onModalHide={[Function]}
            onModalWillHide={[Function]}
            onModalWillShow={[Function]}
            onRequestClose={[Function]}
            scrollHorizontal={false}
            scrollOffset={0}
            scrollOffsetMax={0}
            scrollTo={null}
            statusBarTranslucent={true}
            supportedOrientations={
              Array [
                "portrait",
                "landscape",
              ]
            }
            swipeThreshold={100}
            transparent={true}
            visible={false}
          >
            <View
              accessible={true}
              focusable={true}
              forwardedRef={[Function]}
              onClick={[Function]}
              onResponderGrant={[Function]}
              onResponderMove={[Function]}
              onResponderRelease={[Function]}
              onResponderTerminate={[Function]}
              onResponderTerminationRequest={[Function]}
              onStartShouldSetResponder={[Function]}
              style={
                Object {
                  "backgroundColor": "black",
                  "bottom": 0,
                  "height": 1334,
                  "left": 0,
                  "opacity": 0,
                  "position": "absolute",
                  "right": 0,
                  "top": 0,
                  "width": 750,
                }
              }
            />
            <View
              forwardedRef={[Function]}
              hideModalContentWhileAnimating={false}
              onModalHide={[Function]}
              onModalWillHide={[Function]}
              onModalWillShow={[Function]}
              pointerEvents="box-none"
              scrollHorizontal={false}
              scrollOffset={0}
              scrollOffsetMax={0}
              scrollTo={null}
              statusBarTranslucent={true}
              style={
                Object {
                  "flex": 1,
                  "justifyContent": "center",
                  "margin": 37.5,
                  "transform": Array [
                    Object {
                      "translateY": 0,
                    },
                  ],
                }
              }
              supportedOrientations={
                Array [
                  "portrait",
                  "landscape",
                ]
              }
              swipeThreshold={100}
            >
              <RNCSafeAreaView>
                <View
                  style={
                    Array [
                      Object {
                        "backgroundColor": "#FFFFFF",
                        "padding": 16,
                      },
                      Object {
                        "borderRadius": 8,
                      },
                      Object {
                        "elevation": 12,
                        "shadowColor": "rgba(156, 164, 169, 0.4)",
                        "shadowOffset": Object {
                          "height": 2,
                          "width": 0,
                        },
                        "shadowOpacity": 1,
                        "shadowRadius": 12,
                      },
                      Array [
                        Object {
                          "backgroundColor": "#FFFFFF",
                          "maxHeight": "100%",
                          "padding": 24,
                        },
                        Object {
                          "backgroundColor": "#FFFFFF",
                        },
                      ],
                    ]
                  }
                >
                  <View
                    style={
                      Object {
                        "alignItems": "center",
                        "flexDirection": "row",
                        "justifyContent": "center",
                        "paddingVertical": 8,
                      }
                    }
                  >
                    <Image
                      resizeMode="contain"
                      source={
                        Object {
                          "testUri": "../../../packages/mobile/src/images/sms-icon.png",
                        }
                      }
                      style={
                        Object {
                          "height": 30,
                          "width": 30,
                        }
                      }
                    />
                    <View
                      accessible={true}
                      focusable={true}
                      nativeBackgroundAndroid={
                        Object {
                          "attribute": "selectableItemBackgroundBorderless",
                          "rippleRadius": undefined,
                          "type": "ThemeAttrAndroid",
                        }
                      }
                      onClick={[Function]}
                      onResponderGrant={[Function]}
                      onResponderMove={[Function]}
                      onResponderRelease={[Function]}
                      onResponderTerminate={[Function]}
                      onResponderTerminationRequest={[Function]}
                      onStartShouldSetResponder={[Function]}
                    >
                      <Text
                        style={
                          Array [
                            Object {
                              "color": "#1AB775",
                              "fontFamily": "Inter-SemiBold",
                              "fontSize": 16,
                              "lineHeight": 22,
                            },
                            Object {
                              "color": "#2E3338",
                              "paddingLeft": 8,
                            },
                          ]
                        }
                      >
                        inviteWithSMS
                      </Text>
                    </View>
                  </View>
                  <View
                    style={
                      Object {
                        "alignItems": "center",
                        "flexDirection": "row",
                        "justifyContent": "center",
                        "paddingVertical": 8,
                      }
                    }
                  >
                    <Image
                      resizeMode="contain"
                      source={
                        Object {
                          "testUri": "../../../packages/mobile/src/images/whatsapp-logo.png",
                        }
                      }
                      style={
                        Object {
                          "height": 30,
                          "width": 30,
                        }
                      }
                    />
                    <View
                      accessible={true}
                      focusable={true}
                      nativeBackgroundAndroid={
                        Object {
                          "attribute": "selectableItemBackgroundBorderless",
                          "rippleRadius": undefined,
                          "type": "ThemeAttrAndroid",
                        }
                      }
                      onClick={[Function]}
                      onResponderGrant={[Function]}
                      onResponderMove={[Function]}
                      onResponderRelease={[Function]}
                      onResponderTerminate={[Function]}
                      onResponderTerminationRequest={[Function]}
                      onStartShouldSetResponder={[Function]}
                    >
                      <Text
                        style={
                          Array [
                            Object {
                              "color": "#1AB775",
                              "fontFamily": "Inter-SemiBold",
                              "fontSize": 16,
                              "lineHeight": 22,
                            },
                            Object {
                              "color": "#2E3338",
                              "paddingLeft": 8,
                            },
                          ]
                        }
                      >
                        inviteWithWhatsapp
                      </Text>
                    </View>
                  </View>
                  <View
                    style={
                      Object {
                        "alignItems": "center",
                        "flexDirection": "row",
                        "justifyContent": "center",
                        "paddingVertical": 8,
                      }
                    }
                  >
                    <View
                      accessible={true}
                      focusable={true}
                      nativeBackgroundAndroid={
                        Object {
                          "attribute": "selectableItemBackgroundBorderless",
                          "rippleRadius": undefined,
                          "type": "ThemeAttrAndroid",
                        }
                      }
                      onClick={[Function]}
                      onResponderGrant={[Function]}
                      onResponderMove={[Function]}
                      onResponderRelease={[Function]}
                      onResponderTerminate={[Function]}
                      onResponderTerminationRequest={[Function]}
                      onStartShouldSetResponder={[Function]}
                    >
                      <Text
                        style={
                          Object {
                            "color": "#1AB775",
                            "fontFamily": "Inter-SemiBold",
                            "fontSize": 16,
                            "lineHeight": 22,
                          }
                        }
                      >
                        global:cancel
                      </Text>
                    </View>
                  </View>
                </View>
              </RNCSafeAreaView>
            </View>
          </Modal>
          <Modal
            animationType="none"
            hardwareAccelerated={false}
            hideModalContentWhileAnimating={false}
            onModalHide={[Function]}
            onModalWillHide={[Function]}
            onModalWillShow={[Function]}
            onRequestClose={[Function]}
            scrollHorizontal={false}
            scrollOffset={0}
            scrollOffsetMax={0}
            scrollTo={null}
            statusBarTranslucent={true}
            supportedOrientations={
              Array [
                "portrait",
                "landscape",
              ]
            }
            swipeThreshold={100}
            transparent={true}
            visible={false}
          >
            <View
              accessible={true}
              focusable={true}
              forwardedRef={[Function]}
              onClick={[Function]}
              onResponderGrant={[Function]}
              onResponderMove={[Function]}
              onResponderRelease={[Function]}
              onResponderTerminate={[Function]}
              onResponderTerminationRequest={[Function]}
              onStartShouldSetResponder={[Function]}
              style={
                Object {
                  "backgroundColor": "black",
                  "bottom": 0,
                  "height": 1334,
                  "left": 0,
                  "opacity": 0,
                  "position": "absolute",
                  "right": 0,
                  "top": 0,
                  "width": 750,
                }
              }
            />
            <View
              forwardedRef={[Function]}
              hideModalContentWhileAnimating={false}
              onModalHide={[Function]}
              onModalWillHide={[Function]}
              onModalWillShow={[Function]}
              pointerEvents="box-none"
              scrollHorizontal={false}
              scrollOffset={0}
              scrollOffsetMax={0}
              scrollTo={null}
              statusBarTranslucent={true}
              style={
                Object {
                  "flex": 1,
                  "justifyContent": "center",
                  "margin": 37.5,
                  "transform": Array [
                    Object {
                      "translateY": 0,
                    },
                  ],
                }
              }
              supportedOrientations={
                Array [
                  "portrait",
                  "landscape",
                ]
              }
              swipeThreshold={100}
            >
              <RNCSafeAreaView>
                <View
                  style={
                    Array [
                      Object {
                        "backgroundColor": "#FFFFFF",
                        "padding": 16,
                      },
                      Object {
                        "borderRadius": 8,
                      },
                      Object {
                        "elevation": 12,
                        "shadowColor": "rgba(156, 164, 169, 0.4)",
                        "shadowOffset": Object {
                          "height": 2,
                          "width": 0,
                        },
                        "shadowOpacity": 1,
                        "shadowRadius": 12,
                      },
                      Array [
                        Object {
                          "backgroundColor": "#FFFFFF",
                          "maxHeight": "100%",
                          "padding": 24,
                        },
                        undefined,
                      ],
                    ]
                  }
                >
                  <RCTScrollView
                    contentContainerStyle={
                      Object {
                        "alignItems": "center",
                      }
                    }
                  >
                    <View>
                      <Text
                        style={
                          Object {
                            "color": "#2E3338",
                            "fontFamily": "Jost-Medium",
                            "fontSize": 22,
                            "lineHeight": 28,
                            "marginBottom": 12,
                            "textAlign": "center",
                          }
                        }
                      >
                        encryption.warningModalHeader
                      </Text>
                      <Text
                        style={
                          Object {
                            "color": "#2E3338",
                            "fontFamily": "Inter-Regular",
                            "fontSize": 16,
                            "lineHeight": 22,
                            "marginBottom": 24,
                            "textAlign": "center",
                          }
                        }
                      >
                        encryption.warningModalBody
                      </Text>
                    </View>
                  </RCTScrollView>
                  <View
                    style={
                      Object {
                        "flexDirection": "row",
                        "flexWrap": "wrap",
                        "justifyContent": "space-around",
                        "maxWidth": "100%",
                      }
                    }
                  >
                    <View
                      accessible={true}
                      focusable={true}
                      nativeBackgroundAndroid={
                        Object {
                          "attribute": "selectableItemBackgroundBorderless",
                          "rippleRadius": undefined,
                          "type": "ThemeAttrAndroid",
                        }
                      }
                      onClick={[Function]}
                      onResponderGrant={[Function]}
                      onResponderMove={[Function]}
                      onResponderRelease={[Function]}
                      onResponderTerminate={[Function]}
                      onResponderTerminationRequest={[Function]}
                      onStartShouldSetResponder={[Function]}
                    >
                      <Text
                        style={
                          Array [
                            Object {
                              "color": "#1AB775",
                              "fontFamily": "Inter-SemiBold",
                              "fontSize": 16,
                              "lineHeight": 22,
                            },
                            Object {
                              "paddingTop": 16,
                            },
                          ]
                        }
                      >
                        global:dismiss
                      </Text>
                    </View>
                  </View>
                </View>
              </RNCSafeAreaView>
            </View>
          </Modal>
        </View>
      </View>
    </RCTScrollView>
    <View
      style={
        Object {
          "padding": 16,
          "paddingBottom": 8,
        }
      }
    >
      <View>
        <View
          accessible={true}
          focusable={true}
          nativeBackgroundAndroid={
            Object {
              "attribute": "selectableItemBackground",
              "rippleRadius": undefined,
              "type": "ThemeAttrAndroid",
            }
          }
          onClick={[Function]}
          onResponderGrant={[Function]}
          onResponderMove={[Function]}
          onResponderRelease={[Function]}
          onResponderTerminate={[Function]}
          onResponderTerminationRequest={[Function]}
          onStartShouldSetResponder={[Function]}
          testID="feeDrawer/SendConfirmation"
        >
          <View
            style={
              Object {
                "flexDirection": "row",
                "justifyContent": "space-between",
              }
            }
          >
            <View
              style={
                Object {
                  "alignItems": "center",
                  "flexDirection": "row",
                }
              }
            >
              <Text
                style={
                  Object {
                    "color": "#2E3338",
                    "fontFamily": "Inter-Regular",
                    "fontSize": 16,
                    "lineHeight": 22,
                  }
                }
              >
                feeEstimate
              </Text>
              <View
                style={
                  Object {
                    "transform": Array [
                      Object {
                        "rotate": "0deg",
                      },
                    ],
                  }
                }
              >
                <svg
                  fill="none"
                  height={16}
                  viewBox="0 0 16 16"
                  width={16}
                >
                  <path
                    d="M3 6l5 5 5-5"
                    stroke="#B4B9BD"
                  />
                </svg>
              </View>
            </View>
            <View
              style={
                Array [
                  Object {
                    "flexDirection": "row",
                    "justifyContent": "space-between",
                    "marginVertical": 5,
                  },
                  undefined,
                ]
              }
            >
              <View
                style={
                  Object {
                    "alignItems": "center",
                    "flexDirection": "row",
                    "marginRight": 5,
                  }
                }
              >
                <Text
                  style={
                    Array [
                      Object {
                        "color": "#2E3338",
                        "fontFamily": "Inter-Regular",
                        "fontSize": 16,
                        "lineHeight": 22,
                      },
                      undefined,
                    ]
                  }
                >
                  
                </Text>
              </View>
              <View
                style={
                  Object {
                    "transform": Array [
                      Object {
                        "scale": 0.7,
                      },
                    ],
                  }
                }
              >
                <ActivityIndicator
                  animating={true}
                  color="#42D689"
                  hidesWhenStopped={true}
                  size="small"
                />
              </View>
            </View>
          </View>
        </View>
      </View>
      <View
        style={
          Array [
            Object {
              "flexDirection": "row",
              "justifyContent": "space-between",
              "marginVertical": 5,
            },
            undefined,
          ]
        }
      >
        <View
          style={
            Object {
              "alignItems": "center",
              "flexDirection": "row",
              "marginRight": 5,
            }
          }
        >
          <Text
            style={
              Array [
                Object {
                  "color": "#2E3338",
                  "fontFamily": "Inter-Regular",
                  "fontSize": 16,
                  "lineHeight": 22,
                },
                Object {
                  "color": "#2E3338",
                  "fontFamily": "Inter-SemiBold",
                  "fontSize": 16,
                  "lineHeight": 22,
                },
              ]
            }
          >
            total
          </Text>
        </View>
        <Text
          style={
            Array [
              Object {
                "color": "#2E3338",
                "fontFamily": "Inter-Regular",
                "fontSize": 16,
                "lineHeight": 22,
              },
              Object {
                "color": "#2E3338",
                "fontFamily": "Inter-SemiBold",
                "fontSize": 16,
                "lineHeight": 22,
              },
            ]
          }
        >
          <Text
            numberOfLines={1}
            style={
              Array [
                undefined,
                Object {
                  "color": undefined,
                },
              ]
            }
          >
            
            $
            1.33
          </Text>
        </Text>
      </View>
      <View
        style={
          Array [
            Object {
              "flexDirection": "row",
              "justifyContent": "space-between",
              "marginVertical": 5,
            },
            Object {
              "marginVertical": 0,
            },
          ]
        }
      >
        <View
          style={
            Object {
              "alignItems": "center",
              "flexDirection": "row",
              "marginRight": 5,
            }
          }
        >
          <Text
            style={
              Array [
                Object {
                  "color": "#2E3338",
                  "fontFamily": "Inter-Regular",
                  "fontSize": 16,
                  "lineHeight": 22,
                },
                Object {
                  "color": "#9CA4A9",
                  "fontFamily": "Inter-Regular",
                  "fontSize": 14,
                  "lineHeight": 18,
                },
              ]
            }
          >
            Celo Dollars @
             
            <Text
              numberOfLines={1}
              style={
                Array [
                  undefined,
                  Object {
                    "color": undefined,
                  },
                ]
              }
            >
              
              $
              0.75
            </Text>
          </Text>
        </View>
        <Text
          style={
            Array [
              Object {
                "color": "#2E3338",
                "fontFamily": "Inter-Regular",
                "fontSize": 16,
                "lineHeight": 22,
              },
              Object {
                "color": "#9CA4A9",
                "fontFamily": "Inter-Regular",
                "fontSize": 14,
                "lineHeight": 18,
              },
            ]
          }
        >
          <Text
            numberOfLines={1}
            style={
              Array [
                undefined,
                Object {
                  "color": undefined,
                },
              ]
            }
          >
            
            1.00
          </Text>
        </Text>
      </View>
    </View>
    <View
      style={
        Object {
          "marginHorizontal": 16,
          "paddingVertical": 16,
        }
      }
    >
      <View
        style={
          Array [
            Object {
              "flexDirection": "column",
            },
            Object {
              "marginBottom": 16,
            },
          ]
        }
      >
        <View
          style={
            Array [
              Object {
                "overflow": "hidden",
              },
              Object {
                "borderRadius": 100,
              },
            ]
          }
        >
          <View
            accessible={true}
            focusable={false}
            nativeBackgroundAndroid={
              Object {
                "attribute": "selectableItemBackground",
                "rippleRadius": undefined,
                "type": "ThemeAttrAndroid",
              }
            }
            onClick={[Function]}
            onResponderGrant={[Function]}
            onResponderMove={[Function]}
            onResponderRelease={[Function]}
            onResponderTerminate={[Function]}
            onResponderTerminationRequest={[Function]}
            onStartShouldSetResponder={[Function]}
            style={
              Object {
                "alignItems": "center",
                "backgroundColor": "#97DFC1",
                "flexGrow": 1,
                "height": 48,
                "justifyContent": "center",
                "opacity": undefined,
                "paddingHorizontal": 24,
                "paddingVertical": 5,
              }
            }
            testID="ConfirmButton"
          >
            <Text
              accessibilityLabel="global:send"
              style={
                Object {
                  "color": "#FFFFFF",
                  "fontFamily": "Inter-SemiBold",
                  "fontSize": 16,
                  "lineHeight": 22,
                }
              }
            >
              global:send
            </Text>
          </View>
        </View>
      </View>
    </View>
    <View
      collapsable={false}
      style={
        Array [
          Object {
            "bottom": 0,
            "left": 0,
            "right": 0,
          },
          Object {
            "height": 0,
          },
          undefined,
        ]
      }
    />
  </View>
</RNCSafeAreaView>
`;

<<<<<<< HEAD
exports[`SendConfirmation renders correctly for send payment confirmation when fee calculation fails 1`] = `
<RNCSafeAreaView
  edges={
    Array [
      "bottom",
    ]
  }
  style={
    Object {
      "flex": 1,
      "paddingHorizontal": 8,
    }
  }
>
  <View
    style={
      Array [
        Object {
          "backgroundColor": "#FFFFFF",
          "flex": 1,
        },
        undefined,
      ]
    }
  >
    <RCTScrollView
      contentContainerStyle={
        Object {
          "paddingVertical": 10,
        }
      }
      keyboardShouldPersistTaps="handled"
    >
      <View>
        <View
          style={
            Object {
              "marginHorizontal": 16,
            }
          }
        >
          <View
            style={
              Object {
                "alignItems": "flex-start",
                "paddingBottom": 24,
              }
            }
          >
            <View
              style={
                Object {
                  "alignItems": "flex-start",
                  "flexDirection": "row",
                }
              }
            >
              <View
                style={
                  Array [
                    Object {
                      "alignItems": "center",
                      "flexDirection": "row",
                      "justifyContent": "center",
                    },
                    undefined,
                  ]
                }
              >
                <View
                  style={
                    Array [
                      Object {
                        "alignItems": "center",
                        "justifyContent": "center",
                      },
                      Object {
                        "backgroundColor": "#7AD6FE",
                        "borderRadius": 20,
                        "height": 40,
                        "width": 40,
                      },
                    ]
                  }
                >
                  <Text
                    style={
                      Array [
                        Object {
                          "color": "#FFFFFF",
                          "fontFamily": "Inter-Medium",
                          "fontSize": 16,
                        },
                        Object {
                          "fontSize": 20,
                        },
                      ]
                    }
                  >
                    J
                  </Text>
                </View>
              </View>
              <View
                style={
                  Object {
                    "paddingLeft": 8,
                  }
                }
              >
                <Text
                  style={
                    Object {
                      "color": "#9CA4A9",
                      "fontFamily": "Inter-Regular",
                      "fontSize": 16,
                      "lineHeight": 22,
                    }
                  }
                  testID="HeaderText"
                >
                  sending
                </Text>
                <Text
                  style={
                    Object {
                      "color": "#2E3338",
                      "fontFamily": "Inter-Medium",
                      "fontSize": 16,
                      "lineHeight": 22,
                    }
                  }
                >
                  Jane Doe
                </Text>
              </View>
            </View>
            <Text
              numberOfLines={1}
              style={
                Array [
                  Object {
                    "color": "#2E3338",
                    "fontFamily": "Inter-SemiBold",
                    "fontSize": 32,
                    "lineHeight": 40,
                    "paddingVertical": 8,
                  },
                  Object {
                    "color": "#2E3338",
                  },
                ]
              }
            >
              
              $
              1.33
            </Text>
            <TextInput
              allowFontScaling={true}
              autoFocus={false}
              blurOnSubmit={true}
              maxLength={70}
              multiline={true}
              numberOfLines={5}
              onBlur={[Function]}
              onChangeText={[Function]}
              placeholder="addDescription"
              placeholderTextColor="#1AB775"
              rejectResponderTermination={true}
              returnKeyType="done"
              style={
                Object {
                  "alignSelf": "stretch",
                  "color": "#2E3338",
                  "flex": 1,
                  "fontFamily": "Inter-Regular",
                  "fontSize": 18,
                  "height": 100,
                  "lineHeight": 24,
                  "textAlignVertical": "top",
                }
              }
              testID="commentInput/send"
              underlineColorAndroid="transparent"
              value=""
            />
          </View>
          <Modal
            animationType="none"
            hardwareAccelerated={false}
            hideModalContentWhileAnimating={false}
            onModalHide={[Function]}
            onModalWillHide={[Function]}
            onModalWillShow={[Function]}
            onRequestClose={[Function]}
            scrollHorizontal={false}
            scrollOffset={0}
            scrollOffsetMax={0}
            scrollTo={null}
            statusBarTranslucent={true}
            supportedOrientations={
              Array [
                "portrait",
                "landscape",
              ]
            }
            swipeThreshold={100}
            transparent={true}
            visible={false}
          >
            <View
              accessible={true}
              focusable={true}
              forwardedRef={[Function]}
              onClick={[Function]}
              onResponderGrant={[Function]}
              onResponderMove={[Function]}
              onResponderRelease={[Function]}
              onResponderTerminate={[Function]}
              onResponderTerminationRequest={[Function]}
              onStartShouldSetResponder={[Function]}
              style={
                Object {
                  "backgroundColor": "black",
                  "bottom": 0,
                  "height": 1334,
                  "left": 0,
                  "opacity": 0,
                  "position": "absolute",
                  "right": 0,
                  "top": 0,
                  "width": 750,
                }
              }
            />
            <View
              forwardedRef={[Function]}
              hideModalContentWhileAnimating={false}
              onModalHide={[Function]}
              onModalWillHide={[Function]}
              onModalWillShow={[Function]}
              pointerEvents="box-none"
              scrollHorizontal={false}
              scrollOffset={0}
              scrollOffsetMax={0}
              scrollTo={null}
              statusBarTranslucent={true}
              style={
                Object {
                  "flex": 1,
                  "justifyContent": "center",
                  "margin": 37.5,
                  "transform": Array [
                    Object {
                      "translateY": 0,
                    },
                  ],
                }
              }
              supportedOrientations={
                Array [
                  "portrait",
                  "landscape",
                ]
              }
              swipeThreshold={100}
            >
              <RNCSafeAreaView>
                <View
                  style={
                    Array [
                      Object {
                        "backgroundColor": "#FFFFFF",
                        "padding": 16,
                      },
                      Object {
                        "borderRadius": 8,
                      },
                      Object {
                        "elevation": 12,
                        "shadowColor": "rgba(156, 164, 169, 0.4)",
                        "shadowOffset": Object {
                          "height": 2,
                          "width": 0,
                        },
                        "shadowOpacity": 1,
                        "shadowRadius": 12,
                      },
                      Array [
                        Object {
                          "backgroundColor": "#FFFFFF",
                          "maxHeight": "100%",
                          "padding": 24,
                        },
                        Object {
                          "backgroundColor": "#FFFFFF",
                        },
                      ],
                    ]
                  }
                >
                  <View
                    style={
                      Object {
                        "alignItems": "center",
                        "flexDirection": "row",
                        "justifyContent": "center",
                        "paddingVertical": 8,
                      }
                    }
                  >
                    <Image
                      resizeMode="contain"
                      source={
                        Object {
                          "testUri": "../../../packages/mobile/src/images/sms-icon.png",
                        }
                      }
                      style={
                        Object {
                          "height": 30,
                          "width": 30,
                        }
                      }
                    />
                    <View
                      accessible={true}
                      focusable={true}
                      nativeBackgroundAndroid={
                        Object {
                          "attribute": "selectableItemBackgroundBorderless",
                          "rippleRadius": undefined,
                          "type": "ThemeAttrAndroid",
                        }
                      }
                      onClick={[Function]}
                      onResponderGrant={[Function]}
                      onResponderMove={[Function]}
                      onResponderRelease={[Function]}
                      onResponderTerminate={[Function]}
                      onResponderTerminationRequest={[Function]}
                      onStartShouldSetResponder={[Function]}
                    >
                      <Text
                        style={
                          Array [
                            Object {
                              "color": "#1AB775",
                              "fontFamily": "Inter-SemiBold",
                              "fontSize": 16,
                              "lineHeight": 22,
                            },
                            Object {
                              "color": "#2E3338",
                              "paddingLeft": 8,
                            },
                          ]
                        }
                      >
                        inviteWithSMS
                      </Text>
                    </View>
                  </View>
                  <View
                    style={
                      Object {
                        "alignItems": "center",
                        "flexDirection": "row",
                        "justifyContent": "center",
                        "paddingVertical": 8,
                      }
                    }
                  >
                    <Image
                      resizeMode="contain"
                      source={
                        Object {
                          "testUri": "../../../packages/mobile/src/images/whatsapp-logo.png",
                        }
                      }
                      style={
                        Object {
                          "height": 30,
                          "width": 30,
                        }
                      }
                    />
                    <View
                      accessible={true}
                      focusable={true}
                      nativeBackgroundAndroid={
                        Object {
                          "attribute": "selectableItemBackgroundBorderless",
                          "rippleRadius": undefined,
                          "type": "ThemeAttrAndroid",
                        }
                      }
                      onClick={[Function]}
                      onResponderGrant={[Function]}
                      onResponderMove={[Function]}
                      onResponderRelease={[Function]}
                      onResponderTerminate={[Function]}
                      onResponderTerminationRequest={[Function]}
                      onStartShouldSetResponder={[Function]}
                    >
                      <Text
                        style={
                          Array [
                            Object {
                              "color": "#1AB775",
                              "fontFamily": "Inter-SemiBold",
                              "fontSize": 16,
                              "lineHeight": 22,
                            },
                            Object {
                              "color": "#2E3338",
                              "paddingLeft": 8,
                            },
                          ]
                        }
                      >
                        inviteWithWhatsapp
                      </Text>
                    </View>
                  </View>
                  <View
                    style={
                      Object {
                        "alignItems": "center",
                        "flexDirection": "row",
                        "justifyContent": "center",
                        "paddingVertical": 8,
                      }
                    }
                  >
                    <View
                      accessible={true}
                      focusable={true}
                      nativeBackgroundAndroid={
                        Object {
                          "attribute": "selectableItemBackgroundBorderless",
                          "rippleRadius": undefined,
                          "type": "ThemeAttrAndroid",
                        }
                      }
                      onClick={[Function]}
                      onResponderGrant={[Function]}
                      onResponderMove={[Function]}
                      onResponderRelease={[Function]}
                      onResponderTerminate={[Function]}
                      onResponderTerminationRequest={[Function]}
                      onStartShouldSetResponder={[Function]}
                    >
                      <Text
                        style={
                          Object {
                            "color": "#1AB775",
                            "fontFamily": "Inter-SemiBold",
                            "fontSize": 16,
                            "lineHeight": 22,
                          }
                        }
                      >
                        global:cancel
                      </Text>
                    </View>
                  </View>
                </View>
              </RNCSafeAreaView>
            </View>
          </Modal>
          <Modal
            animationType="none"
            hardwareAccelerated={false}
            hideModalContentWhileAnimating={false}
            onModalHide={[Function]}
            onModalWillHide={[Function]}
            onModalWillShow={[Function]}
            onRequestClose={[Function]}
            scrollHorizontal={false}
            scrollOffset={0}
            scrollOffsetMax={0}
            scrollTo={null}
            statusBarTranslucent={true}
            supportedOrientations={
              Array [
                "portrait",
                "landscape",
              ]
            }
            swipeThreshold={100}
            transparent={true}
            visible={false}
          >
            <View
              accessible={true}
              focusable={true}
              forwardedRef={[Function]}
              onClick={[Function]}
              onResponderGrant={[Function]}
              onResponderMove={[Function]}
              onResponderRelease={[Function]}
              onResponderTerminate={[Function]}
              onResponderTerminationRequest={[Function]}
              onStartShouldSetResponder={[Function]}
              style={
                Object {
                  "backgroundColor": "black",
                  "bottom": 0,
                  "height": 1334,
                  "left": 0,
                  "opacity": 0,
                  "position": "absolute",
                  "right": 0,
                  "top": 0,
                  "width": 750,
                }
              }
            />
            <View
              forwardedRef={[Function]}
              hideModalContentWhileAnimating={false}
              onModalHide={[Function]}
              onModalWillHide={[Function]}
              onModalWillShow={[Function]}
              pointerEvents="box-none"
              scrollHorizontal={false}
              scrollOffset={0}
              scrollOffsetMax={0}
              scrollTo={null}
              statusBarTranslucent={true}
              style={
                Object {
                  "flex": 1,
                  "justifyContent": "center",
                  "margin": 37.5,
                  "transform": Array [
                    Object {
                      "translateY": 0,
                    },
                  ],
                }
              }
              supportedOrientations={
                Array [
                  "portrait",
                  "landscape",
                ]
              }
              swipeThreshold={100}
            >
              <RNCSafeAreaView>
                <View
                  style={
                    Array [
                      Object {
                        "backgroundColor": "#FFFFFF",
                        "padding": 16,
                      },
                      Object {
                        "borderRadius": 8,
                      },
                      Object {
                        "elevation": 12,
                        "shadowColor": "rgba(156, 164, 169, 0.4)",
                        "shadowOffset": Object {
                          "height": 2,
                          "width": 0,
                        },
                        "shadowOpacity": 1,
                        "shadowRadius": 12,
                      },
                      Array [
                        Object {
                          "backgroundColor": "#FFFFFF",
                          "maxHeight": "100%",
                          "padding": 24,
                        },
                        undefined,
                      ],
                    ]
                  }
                >
                  <RCTScrollView
                    contentContainerStyle={
                      Object {
                        "alignItems": "center",
                      }
                    }
                  >
                    <View>
                      <Text
                        style={
                          Object {
                            "color": "#2E3338",
                            "fontFamily": "Jost-Medium",
                            "fontSize": 22,
                            "lineHeight": 28,
                            "marginBottom": 12,
                            "textAlign": "center",
                          }
                        }
                      >
                        encryption.warningModalHeader
                      </Text>
                      <Text
                        style={
                          Object {
                            "color": "#2E3338",
                            "fontFamily": "Inter-Regular",
                            "fontSize": 16,
                            "lineHeight": 22,
                            "marginBottom": 24,
                            "textAlign": "center",
                          }
                        }
                      >
                        encryption.warningModalBody
                      </Text>
                    </View>
                  </RCTScrollView>
                  <View
                    style={
                      Object {
                        "flexDirection": "row",
                        "flexWrap": "wrap",
                        "justifyContent": "space-around",
                        "maxWidth": "100%",
                      }
                    }
                  >
                    <View
                      accessible={true}
                      focusable={true}
                      nativeBackgroundAndroid={
                        Object {
                          "attribute": "selectableItemBackgroundBorderless",
                          "rippleRadius": undefined,
                          "type": "ThemeAttrAndroid",
                        }
                      }
                      onClick={[Function]}
                      onResponderGrant={[Function]}
                      onResponderMove={[Function]}
                      onResponderRelease={[Function]}
                      onResponderTerminate={[Function]}
                      onResponderTerminationRequest={[Function]}
                      onStartShouldSetResponder={[Function]}
                    >
                      <Text
                        style={
                          Array [
                            Object {
                              "color": "#1AB775",
                              "fontFamily": "Inter-SemiBold",
                              "fontSize": 16,
                              "lineHeight": 22,
                            },
                            Object {
                              "paddingTop": 16,
                            },
                          ]
                        }
                      >
                        global:dismiss
                      </Text>
                    </View>
                  </View>
                </View>
              </RNCSafeAreaView>
            </View>
          </Modal>
        </View>
      </View>
    </RCTScrollView>
    <View
      style={
        Object {
          "padding": 16,
          "paddingBottom": 8,
        }
      }
    >
      <View>
        <View
          accessible={true}
          focusable={true}
          nativeBackgroundAndroid={
            Object {
              "attribute": "selectableItemBackground",
              "rippleRadius": undefined,
              "type": "ThemeAttrAndroid",
            }
          }
          onClick={[Function]}
          onResponderGrant={[Function]}
          onResponderMove={[Function]}
          onResponderRelease={[Function]}
          onResponderTerminate={[Function]}
          onResponderTerminationRequest={[Function]}
          onStartShouldSetResponder={[Function]}
          testID="feeDrawer/SendConfirmation"
        >
          <View
            style={
              Object {
                "flexDirection": "row",
                "justifyContent": "space-between",
              }
            }
          >
            <View
              style={
                Object {
                  "alignItems": "center",
                  "flexDirection": "row",
                }
              }
            >
              <Text
                style={
                  Object {
                    "color": "#2E3338",
                    "fontFamily": "Inter-Regular",
                    "fontSize": 16,
                    "lineHeight": 22,
                  }
                }
              >
                feeEstimate
              </Text>
              <View
                style={
                  Object {
                    "transform": Array [
                      Object {
                        "rotate": "0deg",
                      },
                    ],
                  }
                }
              >
                <svg
                  fill="none"
                  height={16}
                  viewBox="0 0 16 16"
                  width={16}
                >
                  <path
                    d="M3 6l5 5 5-5"
                    stroke="#B4B9BD"
                  />
                </svg>
              </View>
            </View>
            <View
              style={
                Array [
                  Object {
                    "flexDirection": "row",
                    "justifyContent": "space-between",
                    "marginVertical": 5,
                  },
                  undefined,
                ]
              }
            >
              <View
                style={
                  Object {
                    "alignItems": "center",
                    "flexDirection": "row",
                    "marginRight": 5,
                  }
                }
              >
                <Text
                  style={
                    Array [
                      Object {
                        "color": "#2E3338",
                        "fontFamily": "Inter-Regular",
                        "fontSize": 16,
                        "lineHeight": 22,
                      },
                      undefined,
                    ]
                  }
                >
                  
                </Text>
              </View>
              <View
                style={
                  Object {
                    "transform": Array [
                      Object {
                        "scale": 0.7,
                      },
                    ],
                  }
                }
              >
                <ActivityIndicator
                  animating={true}
                  color="#42D689"
                  hidesWhenStopped={true}
                  size="small"
                />
              </View>
            </View>
          </View>
        </View>
      </View>
      <View
        style={
          Array [
            Object {
              "flexDirection": "row",
              "justifyContent": "space-between",
              "marginVertical": 5,
            },
            undefined,
          ]
        }
      >
        <View
          style={
            Object {
              "alignItems": "center",
              "flexDirection": "row",
              "marginRight": 5,
            }
          }
        >
          <Text
            style={
              Array [
                Object {
                  "color": "#2E3338",
                  "fontFamily": "Inter-Regular",
                  "fontSize": 16,
                  "lineHeight": 22,
                },
                Object {
                  "color": "#2E3338",
                  "fontFamily": "Inter-SemiBold",
                  "fontSize": 16,
                  "lineHeight": 22,
                },
              ]
            }
          >
            total
          </Text>
        </View>
        <Text
          style={
            Array [
              Object {
                "color": "#2E3338",
                "fontFamily": "Inter-Regular",
                "fontSize": 16,
                "lineHeight": 22,
              },
              Object {
                "color": "#2E3338",
                "fontFamily": "Inter-SemiBold",
                "fontSize": 16,
                "lineHeight": 22,
              },
            ]
          }
        >
          <Text
            numberOfLines={1}
            style={
              Array [
                undefined,
                Object {
                  "color": undefined,
                },
              ]
            }
          >
            
            $
            1.33
          </Text>
        </Text>
      </View>
      <View
        style={
          Array [
            Object {
              "flexDirection": "row",
              "justifyContent": "space-between",
              "marginVertical": 5,
            },
            Object {
              "marginVertical": 0,
            },
          ]
        }
      >
        <View
          style={
            Object {
              "alignItems": "center",
              "flexDirection": "row",
              "marginRight": 5,
            }
          }
        >
          <Text
            style={
              Array [
                Object {
                  "color": "#2E3338",
                  "fontFamily": "Inter-Regular",
                  "fontSize": 16,
                  "lineHeight": 22,
                },
                Object {
                  "color": "#9CA4A9",
                  "fontFamily": "Inter-Regular",
                  "fontSize": 14,
                  "lineHeight": 18,
                },
              ]
            }
          >
            Celo Dollars @
             
            <Text
              numberOfLines={1}
              style={
                Array [
                  undefined,
                  Object {
                    "color": undefined,
                  },
                ]
              }
            >
              
              $
              0.75
            </Text>
          </Text>
        </View>
        <Text
          style={
            Array [
              Object {
                "color": "#2E3338",
                "fontFamily": "Inter-Regular",
                "fontSize": 16,
                "lineHeight": 22,
              },
              Object {
                "color": "#9CA4A9",
                "fontFamily": "Inter-Regular",
                "fontSize": 14,
                "lineHeight": 18,
              },
            ]
          }
        >
          <Text
            numberOfLines={1}
            style={
              Array [
                undefined,
                Object {
                  "color": undefined,
                },
              ]
            }
          >
            
            1.00
          </Text>
        </Text>
      </View>
    </View>
    <View
      style={
        Object {
          "marginHorizontal": 16,
          "paddingVertical": 16,
        }
      }
    >
      <View
        style={
          Array [
            Object {
              "flexDirection": "column",
            },
            Object {
              "marginBottom": 16,
            },
          ]
        }
      >
        <View
          style={
            Array [
              Object {
                "overflow": "hidden",
              },
              Object {
                "borderRadius": 100,
              },
            ]
          }
        >
          <View
            accessible={true}
            focusable={false}
            nativeBackgroundAndroid={
              Object {
                "attribute": "selectableItemBackground",
                "rippleRadius": undefined,
                "type": "ThemeAttrAndroid",
              }
            }
            onClick={[Function]}
            onResponderGrant={[Function]}
            onResponderMove={[Function]}
            onResponderRelease={[Function]}
            onResponderTerminate={[Function]}
            onResponderTerminationRequest={[Function]}
            onStartShouldSetResponder={[Function]}
            style={
              Object {
                "alignItems": "center",
                "backgroundColor": "#97DFC1",
                "flexGrow": 1,
                "height": 48,
                "justifyContent": "center",
                "opacity": undefined,
                "paddingHorizontal": 24,
                "paddingVertical": 5,
              }
            }
            testID="ConfirmButton"
          >
            <Text
              accessibilityLabel="global:send"
              style={
                Object {
                  "color": "#FFFFFF",
                  "fontFamily": "Inter-SemiBold",
                  "fontSize": 16,
                  "lineHeight": 22,
                }
              }
            >
              global:send
            </Text>
          </View>
        </View>
      </View>
    </View>
    <View
      collapsable={false}
      style={
        Array [
          Object {
            "bottom": 0,
            "left": 0,
            "right": 0,
          },
          Object {
            "height": 0,
          },
          undefined,
        ]
      }
    />
  </View>
</RNCSafeAreaView>
`;

exports[`SendConfirmation renders correctly for send payment confirmation when fee calculation fails 2`] = `
<RNCSafeAreaView
  edges={
    Array [
      "bottom",
    ]
  }
  style={
    Object {
      "flex": 1,
      "paddingHorizontal": 8,
    }
  }
>
  <View
    style={
      Array [
        Object {
          "backgroundColor": "#FFFFFF",
          "flex": 1,
        },
        undefined,
      ]
    }
  >
    <RCTScrollView
      contentContainerStyle={
        Object {
          "paddingVertical": 10,
        }
      }
      keyboardShouldPersistTaps="handled"
    >
      <View>
        <View
          style={
            Object {
              "marginHorizontal": 16,
            }
          }
        >
          <View
            style={
              Object {
                "alignItems": "flex-start",
                "paddingBottom": 24,
              }
            }
          >
            <View
              style={
                Object {
                  "alignItems": "flex-start",
                  "flexDirection": "row",
                }
              }
            >
              <View
                style={
                  Array [
                    Object {
                      "alignItems": "center",
                      "flexDirection": "row",
                      "justifyContent": "center",
                    },
                    undefined,
                  ]
                }
              >
                <View
                  style={
                    Array [
                      Object {
                        "alignItems": "center",
                        "justifyContent": "center",
                      },
                      Object {
                        "backgroundColor": "#7AD6FE",
                        "borderRadius": 20,
                        "height": 40,
                        "width": 40,
                      },
                    ]
                  }
                >
                  <Text
                    style={
                      Array [
                        Object {
                          "color": "#FFFFFF",
                          "fontFamily": "Inter-Medium",
                          "fontSize": 16,
                        },
                        Object {
                          "fontSize": 20,
                        },
                      ]
                    }
                  >
                    J
                  </Text>
                </View>
              </View>
              <View
                style={
                  Object {
                    "paddingLeft": 8,
                  }
                }
              >
                <Text
                  style={
                    Object {
                      "color": "#9CA4A9",
                      "fontFamily": "Inter-Regular",
                      "fontSize": 16,
                      "lineHeight": 22,
                    }
                  }
                  testID="HeaderText"
                >
                  sending
                </Text>
                <Text
                  style={
                    Object {
                      "color": "#2E3338",
                      "fontFamily": "Inter-Medium",
                      "fontSize": 16,
                      "lineHeight": 22,
                    }
                  }
                >
                  Jane Doe
                </Text>
              </View>
            </View>
            <Text
              numberOfLines={1}
              style={
                Array [
                  Object {
                    "color": "#2E3338",
                    "fontFamily": "Inter-SemiBold",
                    "fontSize": 32,
                    "lineHeight": 40,
                    "paddingVertical": 8,
                  },
                  Object {
                    "color": "#2E3338",
                  },
                ]
              }
            >
              
              $
              1.33
            </Text>
            <TextInput
              allowFontScaling={true}
              autoFocus={false}
              blurOnSubmit={true}
              maxLength={70}
              multiline={true}
              numberOfLines={5}
              onBlur={[Function]}
              onChangeText={[Function]}
              placeholder="addDescription"
              placeholderTextColor="#1AB775"
              rejectResponderTermination={true}
              returnKeyType="done"
              style={
                Object {
                  "alignSelf": "stretch",
                  "color": "#2E3338",
                  "flex": 1,
                  "fontFamily": "Inter-Regular",
                  "fontSize": 18,
                  "height": 100,
                  "lineHeight": 24,
                  "textAlignVertical": "top",
                }
              }
              testID="commentInput/send"
              underlineColorAndroid="transparent"
              value=""
            />
          </View>
          <Modal
            animationType="none"
            hardwareAccelerated={false}
            hideModalContentWhileAnimating={false}
            onModalHide={[Function]}
            onModalWillHide={[Function]}
            onModalWillShow={[Function]}
            onRequestClose={[Function]}
            scrollHorizontal={false}
            scrollOffset={0}
            scrollOffsetMax={0}
            scrollTo={null}
            statusBarTranslucent={true}
            supportedOrientations={
              Array [
                "portrait",
                "landscape",
              ]
            }
            swipeThreshold={100}
            transparent={true}
            visible={false}
          >
            <View
              accessible={true}
              focusable={true}
              forwardedRef={[Function]}
              onClick={[Function]}
              onResponderGrant={[Function]}
              onResponderMove={[Function]}
              onResponderRelease={[Function]}
              onResponderTerminate={[Function]}
              onResponderTerminationRequest={[Function]}
              onStartShouldSetResponder={[Function]}
              style={
                Object {
                  "backgroundColor": "black",
                  "bottom": 0,
                  "height": 1334,
                  "left": 0,
                  "opacity": 0,
                  "position": "absolute",
                  "right": 0,
                  "top": 0,
                  "width": 750,
                }
              }
            />
            <View
              forwardedRef={[Function]}
              hideModalContentWhileAnimating={false}
              onModalHide={[Function]}
              onModalWillHide={[Function]}
              onModalWillShow={[Function]}
              pointerEvents="box-none"
              scrollHorizontal={false}
              scrollOffset={0}
              scrollOffsetMax={0}
              scrollTo={null}
              statusBarTranslucent={true}
              style={
                Object {
                  "flex": 1,
                  "justifyContent": "center",
                  "margin": 37.5,
                  "transform": Array [
                    Object {
                      "translateY": 0,
                    },
                  ],
                }
              }
              supportedOrientations={
                Array [
                  "portrait",
                  "landscape",
                ]
              }
              swipeThreshold={100}
            >
              <RNCSafeAreaView>
                <View
                  style={
                    Array [
                      Object {
                        "backgroundColor": "#FFFFFF",
                        "padding": 16,
                      },
                      Object {
                        "borderRadius": 8,
                      },
                      Object {
                        "elevation": 12,
                        "shadowColor": "rgba(156, 164, 169, 0.4)",
                        "shadowOffset": Object {
                          "height": 2,
                          "width": 0,
                        },
                        "shadowOpacity": 1,
                        "shadowRadius": 12,
                      },
                      Array [
                        Object {
                          "backgroundColor": "#FFFFFF",
                          "maxHeight": "100%",
                          "padding": 24,
                        },
                        Object {
                          "backgroundColor": "#FFFFFF",
                        },
                      ],
                    ]
                  }
                >
                  <View
                    style={
                      Object {
                        "alignItems": "center",
                        "flexDirection": "row",
                        "justifyContent": "center",
                        "paddingVertical": 8,
                      }
                    }
                  >
                    <Image
                      resizeMode="contain"
                      source={
                        Object {
                          "testUri": "../../../packages/mobile/src/images/sms-icon.png",
                        }
                      }
                      style={
                        Object {
                          "height": 30,
                          "width": 30,
                        }
                      }
                    />
                    <View
                      accessible={true}
                      focusable={true}
                      nativeBackgroundAndroid={
                        Object {
                          "attribute": "selectableItemBackgroundBorderless",
                          "rippleRadius": undefined,
                          "type": "ThemeAttrAndroid",
                        }
                      }
                      onClick={[Function]}
                      onResponderGrant={[Function]}
                      onResponderMove={[Function]}
                      onResponderRelease={[Function]}
                      onResponderTerminate={[Function]}
                      onResponderTerminationRequest={[Function]}
                      onStartShouldSetResponder={[Function]}
                    >
                      <Text
                        style={
                          Array [
                            Object {
                              "color": "#1AB775",
                              "fontFamily": "Inter-SemiBold",
                              "fontSize": 16,
                              "lineHeight": 22,
                            },
                            Object {
                              "color": "#2E3338",
                              "paddingLeft": 8,
                            },
                          ]
                        }
                      >
                        inviteWithSMS
                      </Text>
                    </View>
                  </View>
                  <View
                    style={
                      Object {
                        "alignItems": "center",
                        "flexDirection": "row",
                        "justifyContent": "center",
                        "paddingVertical": 8,
                      }
                    }
                  >
                    <Image
                      resizeMode="contain"
                      source={
                        Object {
                          "testUri": "../../../packages/mobile/src/images/whatsapp-logo.png",
                        }
                      }
                      style={
                        Object {
                          "height": 30,
                          "width": 30,
                        }
                      }
                    />
                    <View
                      accessible={true}
                      focusable={true}
                      nativeBackgroundAndroid={
                        Object {
                          "attribute": "selectableItemBackgroundBorderless",
                          "rippleRadius": undefined,
                          "type": "ThemeAttrAndroid",
                        }
                      }
                      onClick={[Function]}
                      onResponderGrant={[Function]}
                      onResponderMove={[Function]}
                      onResponderRelease={[Function]}
                      onResponderTerminate={[Function]}
                      onResponderTerminationRequest={[Function]}
                      onStartShouldSetResponder={[Function]}
                    >
                      <Text
                        style={
                          Array [
                            Object {
                              "color": "#1AB775",
                              "fontFamily": "Inter-SemiBold",
                              "fontSize": 16,
                              "lineHeight": 22,
                            },
                            Object {
                              "color": "#2E3338",
                              "paddingLeft": 8,
                            },
                          ]
                        }
                      >
                        inviteWithWhatsapp
                      </Text>
                    </View>
                  </View>
                  <View
                    style={
                      Object {
                        "alignItems": "center",
                        "flexDirection": "row",
                        "justifyContent": "center",
                        "paddingVertical": 8,
                      }
                    }
                  >
                    <View
                      accessible={true}
                      focusable={true}
                      nativeBackgroundAndroid={
                        Object {
                          "attribute": "selectableItemBackgroundBorderless",
                          "rippleRadius": undefined,
                          "type": "ThemeAttrAndroid",
                        }
                      }
                      onClick={[Function]}
                      onResponderGrant={[Function]}
                      onResponderMove={[Function]}
                      onResponderRelease={[Function]}
                      onResponderTerminate={[Function]}
                      onResponderTerminationRequest={[Function]}
                      onStartShouldSetResponder={[Function]}
                    >
                      <Text
                        style={
                          Object {
                            "color": "#1AB775",
                            "fontFamily": "Inter-SemiBold",
                            "fontSize": 16,
                            "lineHeight": 22,
                          }
                        }
                      >
                        global:cancel
                      </Text>
                    </View>
                  </View>
                </View>
              </RNCSafeAreaView>
            </View>
          </Modal>
          <Modal
            animationType="none"
            hardwareAccelerated={false}
            hideModalContentWhileAnimating={false}
            onModalHide={[Function]}
            onModalWillHide={[Function]}
            onModalWillShow={[Function]}
            onRequestClose={[Function]}
            scrollHorizontal={false}
            scrollOffset={0}
            scrollOffsetMax={0}
            scrollTo={null}
            statusBarTranslucent={true}
            supportedOrientations={
              Array [
                "portrait",
                "landscape",
              ]
            }
            swipeThreshold={100}
            transparent={true}
            visible={false}
          >
            <View
              accessible={true}
              focusable={true}
              forwardedRef={[Function]}
              onClick={[Function]}
              onResponderGrant={[Function]}
              onResponderMove={[Function]}
              onResponderRelease={[Function]}
              onResponderTerminate={[Function]}
              onResponderTerminationRequest={[Function]}
              onStartShouldSetResponder={[Function]}
              style={
                Object {
                  "backgroundColor": "black",
                  "bottom": 0,
                  "height": 1334,
                  "left": 0,
                  "opacity": 0,
                  "position": "absolute",
                  "right": 0,
                  "top": 0,
                  "width": 750,
                }
              }
            />
            <View
              forwardedRef={[Function]}
              hideModalContentWhileAnimating={false}
              onModalHide={[Function]}
              onModalWillHide={[Function]}
              onModalWillShow={[Function]}
              pointerEvents="box-none"
              scrollHorizontal={false}
              scrollOffset={0}
              scrollOffsetMax={0}
              scrollTo={null}
              statusBarTranslucent={true}
              style={
                Object {
                  "flex": 1,
                  "justifyContent": "center",
                  "margin": 37.5,
                  "transform": Array [
                    Object {
                      "translateY": 0,
                    },
                  ],
                }
              }
              supportedOrientations={
                Array [
                  "portrait",
                  "landscape",
                ]
              }
              swipeThreshold={100}
            >
              <RNCSafeAreaView>
                <View
                  style={
                    Array [
                      Object {
                        "backgroundColor": "#FFFFFF",
                        "padding": 16,
                      },
                      Object {
                        "borderRadius": 8,
                      },
                      Object {
                        "elevation": 12,
                        "shadowColor": "rgba(156, 164, 169, 0.4)",
                        "shadowOffset": Object {
                          "height": 2,
                          "width": 0,
                        },
                        "shadowOpacity": 1,
                        "shadowRadius": 12,
                      },
                      Array [
                        Object {
                          "backgroundColor": "#FFFFFF",
                          "maxHeight": "100%",
                          "padding": 24,
                        },
                        undefined,
                      ],
                    ]
                  }
                >
                  <RCTScrollView
                    contentContainerStyle={
                      Object {
                        "alignItems": "center",
                      }
                    }
                  >
                    <View>
                      <Text
                        style={
                          Object {
                            "color": "#2E3338",
                            "fontFamily": "Jost-Medium",
                            "fontSize": 22,
                            "lineHeight": 28,
                            "marginBottom": 12,
                            "textAlign": "center",
                          }
                        }
                      >
                        encryption.warningModalHeader
                      </Text>
                      <Text
                        style={
                          Object {
                            "color": "#2E3338",
                            "fontFamily": "Inter-Regular",
                            "fontSize": 16,
                            "lineHeight": 22,
                            "marginBottom": 24,
                            "textAlign": "center",
                          }
                        }
                      >
                        encryption.warningModalBody
                      </Text>
                    </View>
                  </RCTScrollView>
                  <View
                    style={
                      Object {
                        "flexDirection": "row",
                        "flexWrap": "wrap",
                        "justifyContent": "space-around",
                        "maxWidth": "100%",
                      }
                    }
                  >
                    <View
                      accessible={true}
                      focusable={true}
                      nativeBackgroundAndroid={
                        Object {
                          "attribute": "selectableItemBackgroundBorderless",
                          "rippleRadius": undefined,
                          "type": "ThemeAttrAndroid",
                        }
                      }
                      onClick={[Function]}
                      onResponderGrant={[Function]}
                      onResponderMove={[Function]}
                      onResponderRelease={[Function]}
                      onResponderTerminate={[Function]}
                      onResponderTerminationRequest={[Function]}
                      onStartShouldSetResponder={[Function]}
                    >
                      <Text
                        style={
                          Array [
                            Object {
                              "color": "#1AB775",
                              "fontFamily": "Inter-SemiBold",
                              "fontSize": 16,
                              "lineHeight": 22,
                            },
                            Object {
                              "paddingTop": 16,
                            },
                          ]
                        }
                      >
                        global:dismiss
                      </Text>
                    </View>
                  </View>
                </View>
              </RNCSafeAreaView>
            </View>
          </Modal>
        </View>
      </View>
    </RCTScrollView>
    <View
      style={
        Object {
          "padding": 16,
          "paddingBottom": 8,
        }
      }
    >
      <View>
        <View
          accessible={true}
          focusable={true}
          nativeBackgroundAndroid={
            Object {
              "attribute": "selectableItemBackground",
              "rippleRadius": undefined,
              "type": "ThemeAttrAndroid",
            }
          }
          onClick={[Function]}
          onResponderGrant={[Function]}
          onResponderMove={[Function]}
          onResponderRelease={[Function]}
          onResponderTerminate={[Function]}
          onResponderTerminationRequest={[Function]}
          onStartShouldSetResponder={[Function]}
          testID="feeDrawer/SendConfirmation"
        >
          <View
            style={
              Object {
                "flexDirection": "row",
                "justifyContent": "space-between",
              }
            }
          >
            <View
              style={
                Object {
                  "alignItems": "center",
                  "flexDirection": "row",
                }
              }
            >
              <Text
                style={
                  Object {
                    "color": "#2E3338",
                    "fontFamily": "Inter-Regular",
                    "fontSize": 16,
                    "lineHeight": 22,
                  }
                }
              >
                feeEstimate
              </Text>
              <View
                style={
                  Object {
                    "transform": Array [
                      Object {
                        "rotate": "0deg",
                      },
                    ],
                  }
                }
              >
                <svg
                  fill="none"
                  height={16}
                  viewBox="0 0 16 16"
                  width={16}
                >
                  <path
                    d="M3 6l5 5 5-5"
                    stroke="#B4B9BD"
                  />
                </svg>
              </View>
            </View>
            <View
              style={
                Array [
                  Object {
                    "flexDirection": "row",
                    "justifyContent": "space-between",
                    "marginVertical": 5,
                  },
                  undefined,
                ]
              }
            >
              <View
                style={
                  Object {
                    "alignItems": "center",
                    "flexDirection": "row",
                    "marginRight": 5,
                  }
                }
              >
                <Text
                  style={
                    Array [
                      Object {
                        "color": "#2E3338",
                        "fontFamily": "Inter-Regular",
                        "fontSize": 16,
                        "lineHeight": 22,
                      },
                      undefined,
                    ]
                  }
                >
                  
                </Text>
              </View>
              <Text
                style={
                  Array [
                    Object {
                      "color": "#2E3338",
                      "fontFamily": "Inter-Regular",
                      "fontSize": 16,
                      "lineHeight": 22,
                    },
                    undefined,
                  ]
                }
              >
                ---
              </Text>
            </View>
          </View>
        </View>
      </View>
      <View
        style={
          Array [
            Object {
              "flexDirection": "row",
              "justifyContent": "space-between",
              "marginVertical": 5,
            },
            undefined,
          ]
        }
      >
        <View
          style={
            Object {
              "alignItems": "center",
              "flexDirection": "row",
              "marginRight": 5,
            }
          }
        >
          <Text
            style={
              Array [
                Object {
                  "color": "#2E3338",
                  "fontFamily": "Inter-Regular",
                  "fontSize": 16,
                  "lineHeight": 22,
                },
                Object {
                  "color": "#2E3338",
                  "fontFamily": "Inter-SemiBold",
                  "fontSize": 16,
                  "lineHeight": 22,
                },
              ]
            }
          >
            total
          </Text>
        </View>
        <Text
          style={
            Array [
              Object {
                "color": "#2E3338",
                "fontFamily": "Inter-Regular",
                "fontSize": 16,
                "lineHeight": 22,
              },
              Object {
                "color": "#2E3338",
                "fontFamily": "Inter-SemiBold",
                "fontSize": 16,
                "lineHeight": 22,
              },
            ]
          }
        >
          <Text
            numberOfLines={1}
            style={
              Array [
                undefined,
                Object {
                  "color": undefined,
                },
              ]
            }
          >
            
            $
            1.33
          </Text>
        </Text>
      </View>
      <View
        style={
          Array [
            Object {
              "flexDirection": "row",
              "justifyContent": "space-between",
              "marginVertical": 5,
            },
            Object {
              "marginVertical": 0,
            },
          ]
        }
      >
        <View
          style={
            Object {
              "alignItems": "center",
              "flexDirection": "row",
              "marginRight": 5,
            }
          }
        >
          <Text
            style={
              Array [
                Object {
                  "color": "#2E3338",
                  "fontFamily": "Inter-Regular",
                  "fontSize": 16,
                  "lineHeight": 22,
                },
                Object {
                  "color": "#9CA4A9",
                  "fontFamily": "Inter-Regular",
                  "fontSize": 14,
                  "lineHeight": 18,
                },
              ]
            }
          >
            Celo Dollars @
             
            <Text
              numberOfLines={1}
              style={
                Array [
                  undefined,
                  Object {
                    "color": undefined,
                  },
                ]
              }
            >
              
              $
              0.75
            </Text>
          </Text>
        </View>
        <Text
          style={
            Array [
              Object {
                "color": "#2E3338",
                "fontFamily": "Inter-Regular",
                "fontSize": 16,
                "lineHeight": 22,
              },
              Object {
                "color": "#9CA4A9",
                "fontFamily": "Inter-Regular",
                "fontSize": 14,
                "lineHeight": 18,
              },
            ]
          }
        >
          <Text
            numberOfLines={1}
            style={
              Array [
                undefined,
                Object {
                  "color": undefined,
                },
              ]
            }
          >
            
            1.00
          </Text>
        </Text>
      </View>
    </View>
    <View
      style={
        Object {
          "marginHorizontal": 16,
          "paddingVertical": 16,
        }
      }
    >
      <View
        style={
          Array [
            Object {
              "flexDirection": "column",
            },
            Object {
              "marginBottom": 16,
            },
          ]
        }
      >
        <View
          style={
            Array [
              Object {
                "overflow": "hidden",
              },
              Object {
                "borderRadius": 100,
              },
            ]
          }
        >
          <View
            accessible={true}
            focusable={false}
            nativeBackgroundAndroid={
              Object {
                "attribute": "selectableItemBackground",
                "rippleRadius": undefined,
                "type": "ThemeAttrAndroid",
              }
            }
            onClick={[Function]}
            onResponderGrant={[Function]}
            onResponderMove={[Function]}
            onResponderRelease={[Function]}
            onResponderTerminate={[Function]}
            onResponderTerminationRequest={[Function]}
            onStartShouldSetResponder={[Function]}
            style={
              Object {
                "alignItems": "center",
                "backgroundColor": "#97DFC1",
                "flexGrow": 1,
                "height": 48,
                "justifyContent": "center",
                "opacity": undefined,
                "paddingHorizontal": 24,
                "paddingVertical": 5,
              }
            }
            testID="ConfirmButton"
          >
            <Text
              accessibilityLabel="global:send"
              style={
                Object {
                  "color": "#FFFFFF",
                  "fontFamily": "Inter-SemiBold",
                  "fontSize": 16,
                  "lineHeight": 22,
                }
              }
            >
              global:send
            </Text>
          </View>
        </View>
      </View>
    </View>
    <View
      collapsable={false}
      style={
        Array [
          Object {
            "bottom": 0,
            "left": 0,
            "right": 0,
          },
          Object {
            "height": 0,
          },
          undefined,
        ]
      }
    />
  </View>
</RNCSafeAreaView>
`;

=======
>>>>>>> 6fbe80fc
exports[`SendConfirmation renders correctly when there are multiple user addresses (should show edit button) 1`] = `
<RNCSafeAreaView
  edges={
    Array [
      "bottom",
    ]
  }
  style={
    Object {
      "flex": 1,
      "paddingHorizontal": 8,
    }
  }
>
  <View
    style={
      Array [
        Object {
          "backgroundColor": "#FFFFFF",
          "flex": 1,
        },
        undefined,
      ]
    }
  >
    <RCTScrollView
      contentContainerStyle={
        Object {
          "paddingVertical": 10,
        }
      }
      keyboardShouldPersistTaps="handled"
    >
      <View>
        <View
          style={
            Object {
              "marginHorizontal": 16,
            }
          }
        >
          <View
            style={
              Object {
                "alignItems": "flex-start",
                "paddingBottom": 24,
              }
            }
          >
            <View
              style={
                Object {
                  "alignItems": "flex-start",
                  "flexDirection": "row",
                }
              }
            >
              <View
                style={
                  Array [
                    Object {
                      "alignItems": "center",
                      "flexDirection": "row",
                      "justifyContent": "center",
                    },
                    undefined,
                  ]
                }
              >
                <View
                  style={
                    Array [
                      Object {
                        "alignItems": "center",
                        "justifyContent": "center",
                      },
                      Object {
                        "backgroundColor": "#D39CFE",
                        "borderRadius": 20,
                        "height": 40,
                        "width": 40,
                      },
                    ]
                  }
                >
                  <Text
                    style={
                      Array [
                        Object {
                          "color": "#FFFFFF",
                          "fontFamily": "Inter-Medium",
                          "fontSize": 16,
                        },
                        Object {
                          "fontSize": 20,
                        },
                      ]
                    }
                  >
                    J
                  </Text>
                </View>
              </View>
              <View
                style={
                  Object {
                    "paddingLeft": 8,
                  }
                }
              >
                <Text
                  style={
                    Object {
                      "color": "#9CA4A9",
                      "fontFamily": "Inter-Regular",
                      "fontSize": 16,
                      "lineHeight": 22,
                    }
                  }
                  testID="HeaderText"
                >
                  sending
                </Text>
                <Text
                  style={
                    Object {
                      "color": "#2E3338",
                      "fontFamily": "Inter-Medium",
                      "fontSize": 16,
                      "lineHeight": 22,
                    }
                  }
                >
                  Jane Doe
                </Text>
                <View
                  style={
                    Object {
                      "flexDirection": "row",
                    }
                  }
                >
                  <Text
                    style={
                      Object {
                        "color": "#81868B",
                        "fontFamily": "Inter-Regular",
                        "fontSize": 14,
                        "lineHeight": 18,
                        "paddingRight": 4,
                      }
                    }
                  >
                    0x8e1D...8A9C
                  </Text>
                  <View
                    accessible={true}
                    focusable={true}
                    nativeBackgroundAndroid={
                      Object {
                        "attribute": "selectableItemBackgroundBorderless",
                        "rippleRadius": undefined,
                        "type": "ThemeAttrAndroid",
                      }
                    }
                    onClick={[Function]}
                    onResponderGrant={[Function]}
                    onResponderMove={[Function]}
                    onResponderRelease={[Function]}
                    onResponderTerminate={[Function]}
                    onResponderTerminationRequest={[Function]}
                    onStartShouldSetResponder={[Function]}
                    testID="accountEditButton"
                  >
                    <Text
                      style={
                        Array [
                          Object {
                            "color": "#1AB775",
                            "fontFamily": "Inter-SemiBold",
                            "fontSize": 16,
                            "lineHeight": 22,
                          },
                          Object {
                            "color": "#81868B",
                            "fontFamily": "Inter-Regular",
                            "fontSize": 14,
                            "lineHeight": 18,
                            "textDecorationLine": "underline",
                          },
                        ]
                      }
                    >
                      edit
                    </Text>
                  </View>
                </View>
              </View>
            </View>
            <Text
              numberOfLines={1}
              style={
                Array [
                  Object {
                    "color": "#2E3338",
                    "fontFamily": "Inter-SemiBold",
                    "fontSize": 32,
                    "lineHeight": 40,
                    "paddingVertical": 8,
                  },
                  Object {
                    "color": "#2E3338",
                  },
                ]
              }
            >
              
              $
              1.33
            </Text>
            <TextInput
              allowFontScaling={true}
              autoFocus={false}
              blurOnSubmit={true}
              maxLength={70}
              multiline={true}
              numberOfLines={5}
              onBlur={[Function]}
              onChangeText={[Function]}
              placeholder="addDescription"
              placeholderTextColor="#1AB775"
              rejectResponderTermination={true}
              returnKeyType="done"
              style={
                Object {
                  "alignSelf": "stretch",
                  "color": "#2E3338",
                  "flex": 1,
                  "fontFamily": "Inter-Regular",
                  "fontSize": 18,
                  "height": 100,
                  "lineHeight": 24,
                  "textAlignVertical": "top",
                }
              }
              testID="commentInput/send"
              underlineColorAndroid="transparent"
              value=""
            />
          </View>
          <Modal
            animationType="none"
            hardwareAccelerated={false}
            hideModalContentWhileAnimating={false}
            onModalHide={[Function]}
            onModalWillHide={[Function]}
            onModalWillShow={[Function]}
            onRequestClose={[Function]}
            scrollHorizontal={false}
            scrollOffset={0}
            scrollOffsetMax={0}
            scrollTo={null}
            statusBarTranslucent={true}
            supportedOrientations={
              Array [
                "portrait",
                "landscape",
              ]
            }
            swipeThreshold={100}
            transparent={true}
            visible={false}
          >
            <View
              accessible={true}
              focusable={true}
              forwardedRef={[Function]}
              onClick={[Function]}
              onResponderGrant={[Function]}
              onResponderMove={[Function]}
              onResponderRelease={[Function]}
              onResponderTerminate={[Function]}
              onResponderTerminationRequest={[Function]}
              onStartShouldSetResponder={[Function]}
              style={
                Object {
                  "backgroundColor": "black",
                  "bottom": 0,
                  "height": 1334,
                  "left": 0,
                  "opacity": 0,
                  "position": "absolute",
                  "right": 0,
                  "top": 0,
                  "width": 750,
                }
              }
            />
            <View
              forwardedRef={[Function]}
              hideModalContentWhileAnimating={false}
              onModalHide={[Function]}
              onModalWillHide={[Function]}
              onModalWillShow={[Function]}
              pointerEvents="box-none"
              scrollHorizontal={false}
              scrollOffset={0}
              scrollOffsetMax={0}
              scrollTo={null}
              statusBarTranslucent={true}
              style={
                Object {
                  "flex": 1,
                  "justifyContent": "center",
                  "margin": 37.5,
                  "transform": Array [
                    Object {
                      "translateY": 0,
                    },
                  ],
                }
              }
              supportedOrientations={
                Array [
                  "portrait",
                  "landscape",
                ]
              }
              swipeThreshold={100}
            >
              <RNCSafeAreaView>
                <View
                  style={
                    Array [
                      Object {
                        "backgroundColor": "#FFFFFF",
                        "padding": 16,
                      },
                      Object {
                        "borderRadius": 8,
                      },
                      Object {
                        "elevation": 12,
                        "shadowColor": "rgba(156, 164, 169, 0.4)",
                        "shadowOffset": Object {
                          "height": 2,
                          "width": 0,
                        },
                        "shadowOpacity": 1,
                        "shadowRadius": 12,
                      },
                      Array [
                        Object {
                          "backgroundColor": "#FFFFFF",
                          "maxHeight": "100%",
                          "padding": 24,
                        },
                        Object {
                          "backgroundColor": "#FFFFFF",
                        },
                      ],
                    ]
                  }
                >
                  <View
                    style={
                      Object {
                        "alignItems": "center",
                        "flexDirection": "row",
                        "justifyContent": "center",
                        "paddingVertical": 8,
                      }
                    }
                  >
                    <Image
                      resizeMode="contain"
                      source={
                        Object {
                          "testUri": "../../../packages/mobile/src/images/sms-icon.png",
                        }
                      }
                      style={
                        Object {
                          "height": 30,
                          "width": 30,
                        }
                      }
                    />
                    <View
                      accessible={true}
                      focusable={true}
                      nativeBackgroundAndroid={
                        Object {
                          "attribute": "selectableItemBackgroundBorderless",
                          "rippleRadius": undefined,
                          "type": "ThemeAttrAndroid",
                        }
                      }
                      onClick={[Function]}
                      onResponderGrant={[Function]}
                      onResponderMove={[Function]}
                      onResponderRelease={[Function]}
                      onResponderTerminate={[Function]}
                      onResponderTerminationRequest={[Function]}
                      onStartShouldSetResponder={[Function]}
                    >
                      <Text
                        style={
                          Array [
                            Object {
                              "color": "#1AB775",
                              "fontFamily": "Inter-SemiBold",
                              "fontSize": 16,
                              "lineHeight": 22,
                            },
                            Object {
                              "color": "#2E3338",
                              "paddingLeft": 8,
                            },
                          ]
                        }
                      >
                        inviteWithSMS
                      </Text>
                    </View>
                  </View>
                  <View
                    style={
                      Object {
                        "alignItems": "center",
                        "flexDirection": "row",
                        "justifyContent": "center",
                        "paddingVertical": 8,
                      }
                    }
                  >
                    <Image
                      resizeMode="contain"
                      source={
                        Object {
                          "testUri": "../../../packages/mobile/src/images/whatsapp-logo.png",
                        }
                      }
                      style={
                        Object {
                          "height": 30,
                          "width": 30,
                        }
                      }
                    />
                    <View
                      accessible={true}
                      focusable={true}
                      nativeBackgroundAndroid={
                        Object {
                          "attribute": "selectableItemBackgroundBorderless",
                          "rippleRadius": undefined,
                          "type": "ThemeAttrAndroid",
                        }
                      }
                      onClick={[Function]}
                      onResponderGrant={[Function]}
                      onResponderMove={[Function]}
                      onResponderRelease={[Function]}
                      onResponderTerminate={[Function]}
                      onResponderTerminationRequest={[Function]}
                      onStartShouldSetResponder={[Function]}
                    >
                      <Text
                        style={
                          Array [
                            Object {
                              "color": "#1AB775",
                              "fontFamily": "Inter-SemiBold",
                              "fontSize": 16,
                              "lineHeight": 22,
                            },
                            Object {
                              "color": "#2E3338",
                              "paddingLeft": 8,
                            },
                          ]
                        }
                      >
                        inviteWithWhatsapp
                      </Text>
                    </View>
                  </View>
                  <View
                    style={
                      Object {
                        "alignItems": "center",
                        "flexDirection": "row",
                        "justifyContent": "center",
                        "paddingVertical": 8,
                      }
                    }
                  >
                    <View
                      accessible={true}
                      focusable={true}
                      nativeBackgroundAndroid={
                        Object {
                          "attribute": "selectableItemBackgroundBorderless",
                          "rippleRadius": undefined,
                          "type": "ThemeAttrAndroid",
                        }
                      }
                      onClick={[Function]}
                      onResponderGrant={[Function]}
                      onResponderMove={[Function]}
                      onResponderRelease={[Function]}
                      onResponderTerminate={[Function]}
                      onResponderTerminationRequest={[Function]}
                      onStartShouldSetResponder={[Function]}
                    >
                      <Text
                        style={
                          Object {
                            "color": "#1AB775",
                            "fontFamily": "Inter-SemiBold",
                            "fontSize": 16,
                            "lineHeight": 22,
                          }
                        }
                      >
                        global:cancel
                      </Text>
                    </View>
                  </View>
                </View>
              </RNCSafeAreaView>
            </View>
          </Modal>
          <Modal
            animationType="none"
            hardwareAccelerated={false}
            hideModalContentWhileAnimating={false}
            onModalHide={[Function]}
            onModalWillHide={[Function]}
            onModalWillShow={[Function]}
            onRequestClose={[Function]}
            scrollHorizontal={false}
            scrollOffset={0}
            scrollOffsetMax={0}
            scrollTo={null}
            statusBarTranslucent={true}
            supportedOrientations={
              Array [
                "portrait",
                "landscape",
              ]
            }
            swipeThreshold={100}
            transparent={true}
            visible={false}
          >
            <View
              accessible={true}
              focusable={true}
              forwardedRef={[Function]}
              onClick={[Function]}
              onResponderGrant={[Function]}
              onResponderMove={[Function]}
              onResponderRelease={[Function]}
              onResponderTerminate={[Function]}
              onResponderTerminationRequest={[Function]}
              onStartShouldSetResponder={[Function]}
              style={
                Object {
                  "backgroundColor": "black",
                  "bottom": 0,
                  "height": 1334,
                  "left": 0,
                  "opacity": 0,
                  "position": "absolute",
                  "right": 0,
                  "top": 0,
                  "width": 750,
                }
              }
            />
            <View
              forwardedRef={[Function]}
              hideModalContentWhileAnimating={false}
              onModalHide={[Function]}
              onModalWillHide={[Function]}
              onModalWillShow={[Function]}
              pointerEvents="box-none"
              scrollHorizontal={false}
              scrollOffset={0}
              scrollOffsetMax={0}
              scrollTo={null}
              statusBarTranslucent={true}
              style={
                Object {
                  "flex": 1,
                  "justifyContent": "center",
                  "margin": 37.5,
                  "transform": Array [
                    Object {
                      "translateY": 0,
                    },
                  ],
                }
              }
              supportedOrientations={
                Array [
                  "portrait",
                  "landscape",
                ]
              }
              swipeThreshold={100}
            >
              <RNCSafeAreaView>
                <View
                  style={
                    Array [
                      Object {
                        "backgroundColor": "#FFFFFF",
                        "padding": 16,
                      },
                      Object {
                        "borderRadius": 8,
                      },
                      Object {
                        "elevation": 12,
                        "shadowColor": "rgba(156, 164, 169, 0.4)",
                        "shadowOffset": Object {
                          "height": 2,
                          "width": 0,
                        },
                        "shadowOpacity": 1,
                        "shadowRadius": 12,
                      },
                      Array [
                        Object {
                          "backgroundColor": "#FFFFFF",
                          "maxHeight": "100%",
                          "padding": 24,
                        },
                        undefined,
                      ],
                    ]
                  }
                >
                  <RCTScrollView
                    contentContainerStyle={
                      Object {
                        "alignItems": "center",
                      }
                    }
                  >
                    <View>
                      <Text
                        style={
                          Object {
                            "color": "#2E3338",
                            "fontFamily": "Jost-Medium",
                            "fontSize": 22,
                            "lineHeight": 28,
                            "marginBottom": 12,
                            "textAlign": "center",
                          }
                        }
                      >
                        encryption.warningModalHeader
                      </Text>
                      <Text
                        style={
                          Object {
                            "color": "#2E3338",
                            "fontFamily": "Inter-Regular",
                            "fontSize": 16,
                            "lineHeight": 22,
                            "marginBottom": 24,
                            "textAlign": "center",
                          }
                        }
                      >
                        encryption.warningModalBody
                      </Text>
                    </View>
                  </RCTScrollView>
                  <View
                    style={
                      Object {
                        "flexDirection": "row",
                        "flexWrap": "wrap",
                        "justifyContent": "space-around",
                        "maxWidth": "100%",
                      }
                    }
                  >
                    <View
                      accessible={true}
                      focusable={true}
                      nativeBackgroundAndroid={
                        Object {
                          "attribute": "selectableItemBackgroundBorderless",
                          "rippleRadius": undefined,
                          "type": "ThemeAttrAndroid",
                        }
                      }
                      onClick={[Function]}
                      onResponderGrant={[Function]}
                      onResponderMove={[Function]}
                      onResponderRelease={[Function]}
                      onResponderTerminate={[Function]}
                      onResponderTerminationRequest={[Function]}
                      onStartShouldSetResponder={[Function]}
                    >
                      <Text
                        style={
                          Array [
                            Object {
                              "color": "#1AB775",
                              "fontFamily": "Inter-SemiBold",
                              "fontSize": 16,
                              "lineHeight": 22,
                            },
                            Object {
                              "paddingTop": 16,
                            },
                          ]
                        }
                      >
                        global:dismiss
                      </Text>
                    </View>
                  </View>
                </View>
              </RNCSafeAreaView>
            </View>
          </Modal>
        </View>
      </View>
    </RCTScrollView>
    <View
      style={
        Object {
          "padding": 16,
          "paddingBottom": 8,
        }
      }
    >
      <View>
        <View
          accessible={true}
          focusable={true}
          nativeBackgroundAndroid={
            Object {
              "attribute": "selectableItemBackground",
              "rippleRadius": undefined,
              "type": "ThemeAttrAndroid",
            }
          }
          onClick={[Function]}
          onResponderGrant={[Function]}
          onResponderMove={[Function]}
          onResponderRelease={[Function]}
          onResponderTerminate={[Function]}
          onResponderTerminationRequest={[Function]}
          onStartShouldSetResponder={[Function]}
          testID="feeDrawer/SendConfirmation"
        >
          <View
            style={
              Object {
                "flexDirection": "row",
                "justifyContent": "space-between",
              }
            }
          >
            <View
              style={
                Object {
                  "alignItems": "center",
                  "flexDirection": "row",
                }
              }
            >
              <Text
                style={
                  Object {
                    "color": "#2E3338",
                    "fontFamily": "Inter-Regular",
                    "fontSize": 16,
                    "lineHeight": 22,
                  }
                }
              >
                feeEstimate
              </Text>
              <View
                style={
                  Object {
                    "transform": Array [
                      Object {
                        "rotate": "0deg",
                      },
                    ],
                  }
                }
              >
                <svg
                  fill="none"
                  height={16}
                  viewBox="0 0 16 16"
                  width={16}
                >
                  <path
                    d="M3 6l5 5 5-5"
                    stroke="#B4B9BD"
                  />
                </svg>
              </View>
            </View>
            <View
              style={
                Array [
                  Object {
                    "flexDirection": "row",
                    "justifyContent": "space-between",
                    "marginVertical": 5,
                  },
                  undefined,
                ]
              }
            >
              <View
                style={
                  Object {
                    "alignItems": "center",
                    "flexDirection": "row",
                    "marginRight": 5,
                  }
                }
              >
                <Text
                  style={
                    Array [
                      Object {
                        "color": "#2E3338",
                        "fontFamily": "Inter-Regular",
                        "fontSize": 16,
                        "lineHeight": 22,
                      },
                      undefined,
                    ]
                  }
                >
                  
                </Text>
              </View>
              <View
                style={
                  Object {
                    "transform": Array [
                      Object {
                        "scale": 0.7,
                      },
                    ],
                  }
                }
              >
                <ActivityIndicator
                  animating={true}
                  color="#42D689"
                  hidesWhenStopped={true}
                  size="small"
                />
              </View>
            </View>
          </View>
        </View>
      </View>
      <View
        style={
          Array [
            Object {
              "flexDirection": "row",
              "justifyContent": "space-between",
              "marginVertical": 5,
            },
            undefined,
          ]
        }
      >
        <View
          style={
            Object {
              "alignItems": "center",
              "flexDirection": "row",
              "marginRight": 5,
            }
          }
        >
          <Text
            style={
              Array [
                Object {
                  "color": "#2E3338",
                  "fontFamily": "Inter-Regular",
                  "fontSize": 16,
                  "lineHeight": 22,
                },
                Object {
                  "color": "#2E3338",
                  "fontFamily": "Inter-SemiBold",
                  "fontSize": 16,
                  "lineHeight": 22,
                },
              ]
            }
          >
            total
          </Text>
        </View>
        <Text
          style={
            Array [
              Object {
                "color": "#2E3338",
                "fontFamily": "Inter-Regular",
                "fontSize": 16,
                "lineHeight": 22,
              },
              Object {
                "color": "#2E3338",
                "fontFamily": "Inter-SemiBold",
                "fontSize": 16,
                "lineHeight": 22,
              },
            ]
          }
        >
          <Text
            numberOfLines={1}
            style={
              Array [
                undefined,
                Object {
                  "color": undefined,
                },
              ]
            }
          >
            
            $
            1.33
          </Text>
        </Text>
      </View>
      <View
        style={
          Array [
            Object {
              "flexDirection": "row",
              "justifyContent": "space-between",
              "marginVertical": 5,
            },
            Object {
              "marginVertical": 0,
            },
          ]
        }
      >
        <View
          style={
            Object {
              "alignItems": "center",
              "flexDirection": "row",
              "marginRight": 5,
            }
          }
        >
          <Text
            style={
              Array [
                Object {
                  "color": "#2E3338",
                  "fontFamily": "Inter-Regular",
                  "fontSize": 16,
                  "lineHeight": 22,
                },
                Object {
                  "color": "#9CA4A9",
                  "fontFamily": "Inter-Regular",
                  "fontSize": 14,
                  "lineHeight": 18,
                },
              ]
            }
          >
            Celo Dollars @
             
            <Text
              numberOfLines={1}
              style={
                Array [
                  undefined,
                  Object {
                    "color": undefined,
                  },
                ]
              }
            >
              
              $
              0.75
            </Text>
          </Text>
        </View>
        <Text
          style={
            Array [
              Object {
                "color": "#2E3338",
                "fontFamily": "Inter-Regular",
                "fontSize": 16,
                "lineHeight": 22,
              },
              Object {
                "color": "#9CA4A9",
                "fontFamily": "Inter-Regular",
                "fontSize": 14,
                "lineHeight": 18,
              },
            ]
          }
        >
          <Text
            numberOfLines={1}
            style={
              Array [
                undefined,
                Object {
                  "color": undefined,
                },
              ]
            }
          >
            
            1.00
          </Text>
        </Text>
      </View>
    </View>
    <View
      style={
        Object {
          "marginHorizontal": 16,
          "paddingVertical": 16,
        }
      }
    >
      <View
        style={
          Array [
            Object {
              "flexDirection": "column",
            },
            Object {
              "marginBottom": 16,
            },
          ]
        }
      >
        <View
          style={
            Array [
              Object {
                "overflow": "hidden",
              },
              Object {
                "borderRadius": 100,
              },
            ]
          }
        >
          <View
            accessible={true}
            focusable={false}
            nativeBackgroundAndroid={
              Object {
                "attribute": "selectableItemBackground",
                "rippleRadius": undefined,
                "type": "ThemeAttrAndroid",
              }
            }
            onClick={[Function]}
            onResponderGrant={[Function]}
            onResponderMove={[Function]}
            onResponderRelease={[Function]}
            onResponderTerminate={[Function]}
            onResponderTerminationRequest={[Function]}
            onStartShouldSetResponder={[Function]}
            style={
              Object {
                "alignItems": "center",
                "backgroundColor": "#97DFC1",
                "flexGrow": 1,
                "height": 48,
                "justifyContent": "center",
                "opacity": undefined,
                "paddingHorizontal": 24,
                "paddingVertical": 5,
              }
            }
            testID="ConfirmButton"
          >
            <Text
              accessibilityLabel="global:send"
              style={
                Object {
                  "color": "#FFFFFF",
                  "fontFamily": "Inter-SemiBold",
                  "fontSize": 16,
                  "lineHeight": 22,
                }
              }
            >
              global:send
            </Text>
          </View>
        </View>
      </View>
    </View>
    <View
      collapsable={false}
      style={
        Array [
          Object {
            "bottom": 0,
            "left": 0,
            "right": 0,
          },
          Object {
            "height": 0,
          },
          undefined,
        ]
      }
    />
  </View>
</RNCSafeAreaView>
`;

exports[`SendConfirmation with Komenci enabled renders correct modal for invitations 1`] = `
<RNCSafeAreaView
  edges={
    Array [
      "bottom",
    ]
  }
  style={
    Object {
      "flex": 1,
      "paddingHorizontal": 8,
    }
  }
>
  <View
    style={
      Array [
        Object {
          "backgroundColor": "#FFFFFF",
          "flex": 1,
        },
        undefined,
      ]
    }
  >
    <RCTScrollView
      contentContainerStyle={
        Object {
          "paddingVertical": 10,
        }
      }
      keyboardShouldPersistTaps="handled"
    >
      <View>
        <View
          style={
            Object {
              "marginHorizontal": 16,
            }
          }
        >
          <View
            style={
              Object {
                "alignItems": "flex-start",
                "paddingBottom": 24,
              }
            }
          >
            <Text
              style={
                Object {
                  "color": "#9CA4A9",
                  "fontFamily": "Inter-Regular",
                  "fontSize": 14,
                  "lineHeight": 18,
                  "paddingBottom": 24,
                }
              }
            >
              inviteMoneyEscrow
            </Text>
            <View
              style={
                Object {
                  "alignItems": "flex-start",
                  "flexDirection": "row",
                }
              }
            >
              <View
                style={
                  Array [
                    Object {
                      "alignItems": "center",
                      "flexDirection": "row",
                      "justifyContent": "center",
                    },
                    undefined,
                  ]
                }
              >
                <View
                  style={
                    Array [
                      Object {
                        "alignItems": "center",
                        "justifyContent": "center",
                      },
                      Object {
                        "backgroundColor": "#7AD6FE",
                        "borderRadius": 20,
                        "height": 40,
                        "width": 40,
                      },
                    ]
                  }
                >
                  <Text
                    style={
                      Array [
                        Object {
                          "color": "#FFFFFF",
                          "fontFamily": "Inter-Medium",
                          "fontSize": 16,
                        },
                        Object {
                          "fontSize": 20,
                        },
                      ]
                    }
                  >
                    J
                  </Text>
                </View>
              </View>
              <View
                style={
                  Object {
                    "paddingLeft": 8,
                  }
                }
              >
                <Text
                  style={
                    Object {
                      "color": "#9CA4A9",
                      "fontFamily": "Inter-Regular",
                      "fontSize": 16,
                      "lineHeight": 22,
                    }
                  }
                  testID="HeaderText"
                >
                  sending
                </Text>
                <Text
                  style={
                    Object {
                      "color": "#2E3338",
                      "fontFamily": "Inter-Medium",
                      "fontSize": 16,
                      "lineHeight": 22,
                    }
                  }
                >
                  Jane Doe
                </Text>
              </View>
            </View>
            <Text
              numberOfLines={1}
              style={
                Array [
                  Object {
                    "color": "#2E3338",
                    "fontFamily": "Inter-SemiBold",
                    "fontSize": 32,
                    "lineHeight": 40,
                    "paddingVertical": 8,
                  },
                  Object {
                    "color": "#2E3338",
                  },
                ]
              }
            >
              
              $
              1.33
            </Text>
            <TextInput
              allowFontScaling={true}
              autoFocus={false}
              blurOnSubmit={true}
              maxLength={70}
              multiline={true}
              numberOfLines={5}
              onBlur={[Function]}
              onChangeText={[Function]}
              placeholder="addDescription"
              placeholderTextColor="#1AB775"
              rejectResponderTermination={true}
              returnKeyType="done"
              style={
                Object {
                  "alignSelf": "stretch",
                  "color": "#2E3338",
                  "flex": 1,
                  "fontFamily": "Inter-Regular",
                  "fontSize": 18,
                  "height": 100,
                  "lineHeight": 24,
                  "textAlignVertical": "top",
                }
              }
              testID="commentInput/send"
              underlineColorAndroid="transparent"
              value=""
            />
          </View>
          <Modal
            animationType="none"
            hardwareAccelerated={false}
            hideModalContentWhileAnimating={false}
            onModalHide={[Function]}
            onModalWillHide={[Function]}
            onModalWillShow={[Function]}
            onRequestClose={[Function]}
            scrollHorizontal={false}
            scrollOffset={0}
            scrollOffsetMax={0}
            scrollTo={null}
            statusBarTranslucent={true}
            supportedOrientations={
              Array [
                "portrait",
                "landscape",
              ]
            }
            swipeThreshold={100}
            transparent={true}
            visible={false}
          >
            <View
              accessible={true}
              focusable={true}
              forwardedRef={[Function]}
              onClick={[Function]}
              onResponderGrant={[Function]}
              onResponderMove={[Function]}
              onResponderRelease={[Function]}
              onResponderTerminate={[Function]}
              onResponderTerminationRequest={[Function]}
              onStartShouldSetResponder={[Function]}
              style={
                Object {
                  "backgroundColor": "black",
                  "bottom": 0,
                  "height": 1334,
                  "left": 0,
                  "opacity": 0,
                  "position": "absolute",
                  "right": 0,
                  "top": 0,
                  "width": 750,
                }
              }
            />
            <View
              forwardedRef={[Function]}
              hideModalContentWhileAnimating={false}
              onModalHide={[Function]}
              onModalWillHide={[Function]}
              onModalWillShow={[Function]}
              pointerEvents="box-none"
              scrollHorizontal={false}
              scrollOffset={0}
              scrollOffsetMax={0}
              scrollTo={null}
              statusBarTranslucent={true}
              style={
                Object {
                  "flex": 1,
                  "justifyContent": "center",
                  "margin": 37.5,
                  "transform": Array [
                    Object {
                      "translateY": 0,
                    },
                  ],
                }
              }
              supportedOrientations={
                Array [
                  "portrait",
                  "landscape",
                ]
              }
              swipeThreshold={100}
            >
              <RNCSafeAreaView>
                <View
                  style={
                    Array [
                      Object {
                        "backgroundColor": "#FFFFFF",
                        "padding": 16,
                      },
                      Object {
                        "borderRadius": 8,
                      },
                      Object {
                        "elevation": 12,
                        "shadowColor": "rgba(156, 164, 169, 0.4)",
                        "shadowOffset": Object {
                          "height": 2,
                          "width": 0,
                        },
                        "shadowOpacity": 1,
                        "shadowRadius": 12,
                      },
                      Array [
                        Object {
                          "backgroundColor": "#FFFFFF",
                          "maxHeight": "100%",
                          "padding": 24,
                        },
                        undefined,
                      ],
                    ]
                  }
                >
                  <RCTScrollView
                    contentContainerStyle={
                      Object {
                        "alignItems": "center",
                      }
                    }
                  >
                    <View>
                      <Image
                        resizeMode="contain"
                        source={
                          Object {
                            "testUri": "../../../packages/mobile/src/images/invite-modal.png",
                          }
                        }
                        style={
                          Object {
                            "height": 100,
                            "marginBottom": 12,
                            "width": 100,
                          }
                        }
                      />
                      <Text
                        style={
                          Object {
                            "color": "#2E3338",
                            "fontFamily": "Jost-Medium",
                            "fontSize": 22,
                            "lineHeight": 28,
                            "marginBottom": 12,
                            "textAlign": "center",
                          }
                        }
                      >
                        inviteAndSendDialog.title
                      </Text>
                      <Text
                        style={
                          Object {
                            "color": "#2E3338",
                            "fontFamily": "Inter-Regular",
                            "fontSize": 16,
                            "lineHeight": 22,
                            "marginBottom": 24,
                            "textAlign": "center",
                          }
                        }
                      >
                        inviteAndSendDialog.body
                      </Text>
                    </View>
                  </RCTScrollView>
                  <View
                    style={
                      Object {
                        "flexDirection": "row",
                        "flexWrap": "wrap",
                        "justifyContent": "space-around",
                        "maxWidth": "100%",
                      }
                    }
                  >
                    <View
                      accessible={true}
                      focusable={true}
                      nativeBackgroundAndroid={
                        Object {
                          "attribute": "selectableItemBackgroundBorderless",
                          "rippleRadius": undefined,
                          "type": "ThemeAttrAndroid",
                        }
                      }
                      onClick={[Function]}
                      onResponderGrant={[Function]}
                      onResponderMove={[Function]}
                      onResponderRelease={[Function]}
                      onResponderTerminate={[Function]}
                      onResponderTerminationRequest={[Function]}
                      onStartShouldSetResponder={[Function]}
                      testID="InviteAndSendModal/SecondaryAction"
                    >
                      <Text
                        style={
                          Array [
                            Object {
                              "color": "#1AB775",
                              "fontFamily": "Inter-SemiBold",
                              "fontSize": 16,
                              "lineHeight": 22,
                            },
                            Object {
                              "color": "#9CA4A9",
                              "paddingTop": 16,
                            },
                          ]
                        }
                      >
                        global:cancel
                      </Text>
                    </View>
                    <View
                      accessible={true}
                      focusable={true}
                      nativeBackgroundAndroid={
                        Object {
                          "attribute": "selectableItemBackgroundBorderless",
                          "rippleRadius": undefined,
                          "type": "ThemeAttrAndroid",
                        }
                      }
                      onClick={[Function]}
                      onResponderGrant={[Function]}
                      onResponderMove={[Function]}
                      onResponderRelease={[Function]}
                      onResponderTerminate={[Function]}
                      onResponderTerminationRequest={[Function]}
                      onStartShouldSetResponder={[Function]}
                      testID="InviteAndSendModal/PrimaryAction"
                    >
                      <Text
                        style={
                          Array [
                            Object {
                              "color": "#1AB775",
                              "fontFamily": "Inter-SemiBold",
                              "fontSize": 16,
                              "lineHeight": 22,
                            },
                            Object {
                              "paddingTop": 16,
                            },
                          ]
                        }
                      >
                        inviteAndSendDialog.button
                      </Text>
                    </View>
                  </View>
                </View>
              </RNCSafeAreaView>
            </View>
          </Modal>
          <Modal
            animationType="none"
            hardwareAccelerated={false}
            hideModalContentWhileAnimating={false}
            onModalHide={[Function]}
            onModalWillHide={[Function]}
            onModalWillShow={[Function]}
            onRequestClose={[Function]}
            scrollHorizontal={false}
            scrollOffset={0}
            scrollOffsetMax={0}
            scrollTo={null}
            statusBarTranslucent={true}
            supportedOrientations={
              Array [
                "portrait",
                "landscape",
              ]
            }
            swipeThreshold={100}
            transparent={true}
            visible={false}
          >
            <View
              accessible={true}
              focusable={true}
              forwardedRef={[Function]}
              onClick={[Function]}
              onResponderGrant={[Function]}
              onResponderMove={[Function]}
              onResponderRelease={[Function]}
              onResponderTerminate={[Function]}
              onResponderTerminationRequest={[Function]}
              onStartShouldSetResponder={[Function]}
              style={
                Object {
                  "backgroundColor": "black",
                  "bottom": 0,
                  "height": 1334,
                  "left": 0,
                  "opacity": 0,
                  "position": "absolute",
                  "right": 0,
                  "top": 0,
                  "width": 750,
                }
              }
            />
            <View
              forwardedRef={[Function]}
              hideModalContentWhileAnimating={false}
              onModalHide={[Function]}
              onModalWillHide={[Function]}
              onModalWillShow={[Function]}
              pointerEvents="box-none"
              scrollHorizontal={false}
              scrollOffset={0}
              scrollOffsetMax={0}
              scrollTo={null}
              statusBarTranslucent={true}
              style={
                Object {
                  "flex": 1,
                  "justifyContent": "center",
                  "margin": 37.5,
                  "transform": Array [
                    Object {
                      "translateY": 0,
                    },
                  ],
                }
              }
              supportedOrientations={
                Array [
                  "portrait",
                  "landscape",
                ]
              }
              swipeThreshold={100}
            >
              <RNCSafeAreaView>
                <View
                  style={
                    Array [
                      Object {
                        "backgroundColor": "#FFFFFF",
                        "padding": 16,
                      },
                      Object {
                        "borderRadius": 8,
                      },
                      Object {
                        "elevation": 12,
                        "shadowColor": "rgba(156, 164, 169, 0.4)",
                        "shadowOffset": Object {
                          "height": 2,
                          "width": 0,
                        },
                        "shadowOpacity": 1,
                        "shadowRadius": 12,
                      },
                      Array [
                        Object {
                          "backgroundColor": "#FFFFFF",
                          "maxHeight": "100%",
                          "padding": 24,
                        },
                        undefined,
                      ],
                    ]
                  }
                >
                  <RCTScrollView
                    contentContainerStyle={
                      Object {
                        "alignItems": "center",
                      }
                    }
                  >
                    <View>
                      <Text
                        style={
                          Object {
                            "color": "#2E3338",
                            "fontFamily": "Jost-Medium",
                            "fontSize": 22,
                            "lineHeight": 28,
                            "marginBottom": 12,
                            "textAlign": "center",
                          }
                        }
                      >
                        encryption.warningModalHeader
                      </Text>
                      <Text
                        style={
                          Object {
                            "color": "#2E3338",
                            "fontFamily": "Inter-Regular",
                            "fontSize": 16,
                            "lineHeight": 22,
                            "marginBottom": 24,
                            "textAlign": "center",
                          }
                        }
                      >
                        encryption.warningModalBody
                      </Text>
                    </View>
                  </RCTScrollView>
                  <View
                    style={
                      Object {
                        "flexDirection": "row",
                        "flexWrap": "wrap",
                        "justifyContent": "space-around",
                        "maxWidth": "100%",
                      }
                    }
                  >
                    <View
                      accessible={true}
                      focusable={true}
                      nativeBackgroundAndroid={
                        Object {
                          "attribute": "selectableItemBackgroundBorderless",
                          "rippleRadius": undefined,
                          "type": "ThemeAttrAndroid",
                        }
                      }
                      onClick={[Function]}
                      onResponderGrant={[Function]}
                      onResponderMove={[Function]}
                      onResponderRelease={[Function]}
                      onResponderTerminate={[Function]}
                      onResponderTerminationRequest={[Function]}
                      onStartShouldSetResponder={[Function]}
                    >
                      <Text
                        style={
                          Array [
                            Object {
                              "color": "#1AB775",
                              "fontFamily": "Inter-SemiBold",
                              "fontSize": 16,
                              "lineHeight": 22,
                            },
                            Object {
                              "paddingTop": 16,
                            },
                          ]
                        }
                      >
                        global:dismiss
                      </Text>
                    </View>
                  </View>
                </View>
              </RNCSafeAreaView>
            </View>
          </Modal>
        </View>
      </View>
    </RCTScrollView>
    <View
      style={
        Object {
          "padding": 16,
          "paddingBottom": 8,
        }
      }
    >
      <View>
        <View
          accessible={true}
          focusable={true}
          nativeBackgroundAndroid={
            Object {
              "attribute": "selectableItemBackground",
              "rippleRadius": undefined,
              "type": "ThemeAttrAndroid",
            }
          }
          onClick={[Function]}
          onResponderGrant={[Function]}
          onResponderMove={[Function]}
          onResponderRelease={[Function]}
          onResponderTerminate={[Function]}
          onResponderTerminationRequest={[Function]}
          onStartShouldSetResponder={[Function]}
          testID="feeDrawer/SendConfirmation"
        >
          <View
            style={
              Object {
                "flexDirection": "row",
                "justifyContent": "space-between",
              }
            }
          >
            <View
              style={
                Object {
                  "alignItems": "center",
                  "flexDirection": "row",
                }
              }
            >
              <Text
                style={
                  Object {
                    "color": "#2E3338",
                    "fontFamily": "Inter-Regular",
                    "fontSize": 16,
                    "lineHeight": 22,
                  }
                }
              >
                feeEstimate
              </Text>
              <View
                style={
                  Object {
                    "transform": Array [
                      Object {
                        "rotate": "0deg",
                      },
                    ],
                  }
                }
              >
                <svg
                  fill="none"
                  height={16}
                  viewBox="0 0 16 16"
                  width={16}
                >
                  <path
                    d="M3 6l5 5 5-5"
                    stroke="#B4B9BD"
                  />
                </svg>
              </View>
            </View>
            <View
              style={
                Array [
                  Object {
                    "flexDirection": "row",
                    "justifyContent": "space-between",
                    "marginVertical": 5,
                  },
                  undefined,
                ]
              }
            >
              <View
                style={
                  Object {
                    "alignItems": "center",
                    "flexDirection": "row",
                    "marginRight": 5,
                  }
                }
              >
                <Text
                  style={
                    Array [
                      Object {
                        "color": "#2E3338",
                        "fontFamily": "Inter-Regular",
                        "fontSize": 16,
                        "lineHeight": 22,
                      },
                      undefined,
                    ]
                  }
                >
                  
                </Text>
              </View>
              <View
                style={
                  Object {
                    "transform": Array [
                      Object {
                        "scale": 0.7,
                      },
                    ],
                  }
                }
              >
                <ActivityIndicator
                  animating={true}
                  color="#42D689"
                  hidesWhenStopped={true}
                  size="small"
                />
              </View>
            </View>
          </View>
        </View>
      </View>
      <View
        style={
          Array [
            Object {
              "flexDirection": "row",
              "justifyContent": "space-between",
              "marginVertical": 5,
            },
            undefined,
          ]
        }
      >
        <View
          style={
            Object {
              "alignItems": "center",
              "flexDirection": "row",
              "marginRight": 5,
            }
          }
        >
          <Text
            style={
              Array [
                Object {
                  "color": "#2E3338",
                  "fontFamily": "Inter-Regular",
                  "fontSize": 16,
                  "lineHeight": 22,
                },
                Object {
                  "color": "#2E3338",
                  "fontFamily": "Inter-SemiBold",
                  "fontSize": 16,
                  "lineHeight": 22,
                },
              ]
            }
          >
            total
          </Text>
        </View>
        <Text
          style={
            Array [
              Object {
                "color": "#2E3338",
                "fontFamily": "Inter-Regular",
                "fontSize": 16,
                "lineHeight": 22,
              },
              Object {
                "color": "#2E3338",
                "fontFamily": "Inter-SemiBold",
                "fontSize": 16,
                "lineHeight": 22,
              },
            ]
          }
        >
          <Text
            numberOfLines={1}
            style={
              Array [
                undefined,
                Object {
                  "color": undefined,
                },
              ]
            }
          >
            
            $
            1.33
          </Text>
        </Text>
      </View>
      <View
        style={
          Array [
            Object {
              "flexDirection": "row",
              "justifyContent": "space-between",
              "marginVertical": 5,
            },
            Object {
              "marginVertical": 0,
            },
          ]
        }
      >
        <View
          style={
            Object {
              "alignItems": "center",
              "flexDirection": "row",
              "marginRight": 5,
            }
          }
        >
          <Text
            style={
              Array [
                Object {
                  "color": "#2E3338",
                  "fontFamily": "Inter-Regular",
                  "fontSize": 16,
                  "lineHeight": 22,
                },
                Object {
                  "color": "#9CA4A9",
                  "fontFamily": "Inter-Regular",
                  "fontSize": 14,
                  "lineHeight": 18,
                },
              ]
            }
          >
            Celo Dollars @
             
            <Text
              numberOfLines={1}
              style={
                Array [
                  undefined,
                  Object {
                    "color": undefined,
                  },
                ]
              }
            >
              
              $
              0.75
            </Text>
          </Text>
        </View>
        <Text
          style={
            Array [
              Object {
                "color": "#2E3338",
                "fontFamily": "Inter-Regular",
                "fontSize": 16,
                "lineHeight": 22,
              },
              Object {
                "color": "#9CA4A9",
                "fontFamily": "Inter-Regular",
                "fontSize": 14,
                "lineHeight": 18,
              },
            ]
          }
        >
          <Text
            numberOfLines={1}
            style={
              Array [
                undefined,
                Object {
                  "color": undefined,
                },
              ]
            }
          >
            
            1.00
          </Text>
        </Text>
      </View>
    </View>
    <View
      style={
        Object {
          "marginHorizontal": 16,
          "paddingVertical": 16,
        }
      }
    >
      <View
        style={
          Array [
            Object {
              "flexDirection": "column",
            },
            Object {
              "marginBottom": 16,
            },
          ]
        }
      >
        <View
          style={
            Array [
              Object {
                "overflow": "hidden",
              },
              Object {
                "borderRadius": 100,
              },
            ]
          }
        >
          <View
            accessible={true}
            focusable={false}
            nativeBackgroundAndroid={
              Object {
                "attribute": "selectableItemBackground",
                "rippleRadius": undefined,
                "type": "ThemeAttrAndroid",
              }
            }
            onClick={[Function]}
            onResponderGrant={[Function]}
            onResponderMove={[Function]}
            onResponderRelease={[Function]}
            onResponderTerminate={[Function]}
            onResponderTerminationRequest={[Function]}
            onStartShouldSetResponder={[Function]}
            style={
              Object {
                "alignItems": "center",
                "backgroundColor": "#97DFC1",
                "flexGrow": 1,
                "height": 48,
                "justifyContent": "center",
                "opacity": undefined,
                "paddingHorizontal": 24,
                "paddingVertical": 5,
              }
            }
            testID="ConfirmButton"
          >
            <Text
              accessibilityLabel="inviteFlow11:sendAndInvite"
              style={
                Object {
                  "color": "#FFFFFF",
                  "fontFamily": "Inter-SemiBold",
                  "fontSize": 16,
                  "lineHeight": 22,
                }
              }
            >
              inviteFlow11:sendAndInvite
            </Text>
          </View>
        </View>
      </View>
    </View>
    <View
      collapsable={false}
      style={
        Array [
          Object {
            "bottom": 0,
            "left": 0,
            "right": 0,
          },
          Object {
            "height": 0,
          },
          undefined,
        ]
      }
    />
  </View>
</RNCSafeAreaView>
`;<|MERGE_RESOLUTION|>--- conflicted
+++ resolved
@@ -1087,2180 +1087,6 @@
 </RNCSafeAreaView>
 `;
 
-<<<<<<< HEAD
-exports[`SendConfirmation renders correctly for send payment confirmation when fee calculation fails 1`] = `
-<RNCSafeAreaView
-  edges={
-    Array [
-      "bottom",
-    ]
-  }
-  style={
-    Object {
-      "flex": 1,
-      "paddingHorizontal": 8,
-    }
-  }
->
-  <View
-    style={
-      Array [
-        Object {
-          "backgroundColor": "#FFFFFF",
-          "flex": 1,
-        },
-        undefined,
-      ]
-    }
-  >
-    <RCTScrollView
-      contentContainerStyle={
-        Object {
-          "paddingVertical": 10,
-        }
-      }
-      keyboardShouldPersistTaps="handled"
-    >
-      <View>
-        <View
-          style={
-            Object {
-              "marginHorizontal": 16,
-            }
-          }
-        >
-          <View
-            style={
-              Object {
-                "alignItems": "flex-start",
-                "paddingBottom": 24,
-              }
-            }
-          >
-            <View
-              style={
-                Object {
-                  "alignItems": "flex-start",
-                  "flexDirection": "row",
-                }
-              }
-            >
-              <View
-                style={
-                  Array [
-                    Object {
-                      "alignItems": "center",
-                      "flexDirection": "row",
-                      "justifyContent": "center",
-                    },
-                    undefined,
-                  ]
-                }
-              >
-                <View
-                  style={
-                    Array [
-                      Object {
-                        "alignItems": "center",
-                        "justifyContent": "center",
-                      },
-                      Object {
-                        "backgroundColor": "#7AD6FE",
-                        "borderRadius": 20,
-                        "height": 40,
-                        "width": 40,
-                      },
-                    ]
-                  }
-                >
-                  <Text
-                    style={
-                      Array [
-                        Object {
-                          "color": "#FFFFFF",
-                          "fontFamily": "Inter-Medium",
-                          "fontSize": 16,
-                        },
-                        Object {
-                          "fontSize": 20,
-                        },
-                      ]
-                    }
-                  >
-                    J
-                  </Text>
-                </View>
-              </View>
-              <View
-                style={
-                  Object {
-                    "paddingLeft": 8,
-                  }
-                }
-              >
-                <Text
-                  style={
-                    Object {
-                      "color": "#9CA4A9",
-                      "fontFamily": "Inter-Regular",
-                      "fontSize": 16,
-                      "lineHeight": 22,
-                    }
-                  }
-                  testID="HeaderText"
-                >
-                  sending
-                </Text>
-                <Text
-                  style={
-                    Object {
-                      "color": "#2E3338",
-                      "fontFamily": "Inter-Medium",
-                      "fontSize": 16,
-                      "lineHeight": 22,
-                    }
-                  }
-                >
-                  Jane Doe
-                </Text>
-              </View>
-            </View>
-            <Text
-              numberOfLines={1}
-              style={
-                Array [
-                  Object {
-                    "color": "#2E3338",
-                    "fontFamily": "Inter-SemiBold",
-                    "fontSize": 32,
-                    "lineHeight": 40,
-                    "paddingVertical": 8,
-                  },
-                  Object {
-                    "color": "#2E3338",
-                  },
-                ]
-              }
-            >
-              
-              $
-              1.33
-            </Text>
-            <TextInput
-              allowFontScaling={true}
-              autoFocus={false}
-              blurOnSubmit={true}
-              maxLength={70}
-              multiline={true}
-              numberOfLines={5}
-              onBlur={[Function]}
-              onChangeText={[Function]}
-              placeholder="addDescription"
-              placeholderTextColor="#1AB775"
-              rejectResponderTermination={true}
-              returnKeyType="done"
-              style={
-                Object {
-                  "alignSelf": "stretch",
-                  "color": "#2E3338",
-                  "flex": 1,
-                  "fontFamily": "Inter-Regular",
-                  "fontSize": 18,
-                  "height": 100,
-                  "lineHeight": 24,
-                  "textAlignVertical": "top",
-                }
-              }
-              testID="commentInput/send"
-              underlineColorAndroid="transparent"
-              value=""
-            />
-          </View>
-          <Modal
-            animationType="none"
-            hardwareAccelerated={false}
-            hideModalContentWhileAnimating={false}
-            onModalHide={[Function]}
-            onModalWillHide={[Function]}
-            onModalWillShow={[Function]}
-            onRequestClose={[Function]}
-            scrollHorizontal={false}
-            scrollOffset={0}
-            scrollOffsetMax={0}
-            scrollTo={null}
-            statusBarTranslucent={true}
-            supportedOrientations={
-              Array [
-                "portrait",
-                "landscape",
-              ]
-            }
-            swipeThreshold={100}
-            transparent={true}
-            visible={false}
-          >
-            <View
-              accessible={true}
-              focusable={true}
-              forwardedRef={[Function]}
-              onClick={[Function]}
-              onResponderGrant={[Function]}
-              onResponderMove={[Function]}
-              onResponderRelease={[Function]}
-              onResponderTerminate={[Function]}
-              onResponderTerminationRequest={[Function]}
-              onStartShouldSetResponder={[Function]}
-              style={
-                Object {
-                  "backgroundColor": "black",
-                  "bottom": 0,
-                  "height": 1334,
-                  "left": 0,
-                  "opacity": 0,
-                  "position": "absolute",
-                  "right": 0,
-                  "top": 0,
-                  "width": 750,
-                }
-              }
-            />
-            <View
-              forwardedRef={[Function]}
-              hideModalContentWhileAnimating={false}
-              onModalHide={[Function]}
-              onModalWillHide={[Function]}
-              onModalWillShow={[Function]}
-              pointerEvents="box-none"
-              scrollHorizontal={false}
-              scrollOffset={0}
-              scrollOffsetMax={0}
-              scrollTo={null}
-              statusBarTranslucent={true}
-              style={
-                Object {
-                  "flex": 1,
-                  "justifyContent": "center",
-                  "margin": 37.5,
-                  "transform": Array [
-                    Object {
-                      "translateY": 0,
-                    },
-                  ],
-                }
-              }
-              supportedOrientations={
-                Array [
-                  "portrait",
-                  "landscape",
-                ]
-              }
-              swipeThreshold={100}
-            >
-              <RNCSafeAreaView>
-                <View
-                  style={
-                    Array [
-                      Object {
-                        "backgroundColor": "#FFFFFF",
-                        "padding": 16,
-                      },
-                      Object {
-                        "borderRadius": 8,
-                      },
-                      Object {
-                        "elevation": 12,
-                        "shadowColor": "rgba(156, 164, 169, 0.4)",
-                        "shadowOffset": Object {
-                          "height": 2,
-                          "width": 0,
-                        },
-                        "shadowOpacity": 1,
-                        "shadowRadius": 12,
-                      },
-                      Array [
-                        Object {
-                          "backgroundColor": "#FFFFFF",
-                          "maxHeight": "100%",
-                          "padding": 24,
-                        },
-                        Object {
-                          "backgroundColor": "#FFFFFF",
-                        },
-                      ],
-                    ]
-                  }
-                >
-                  <View
-                    style={
-                      Object {
-                        "alignItems": "center",
-                        "flexDirection": "row",
-                        "justifyContent": "center",
-                        "paddingVertical": 8,
-                      }
-                    }
-                  >
-                    <Image
-                      resizeMode="contain"
-                      source={
-                        Object {
-                          "testUri": "../../../packages/mobile/src/images/sms-icon.png",
-                        }
-                      }
-                      style={
-                        Object {
-                          "height": 30,
-                          "width": 30,
-                        }
-                      }
-                    />
-                    <View
-                      accessible={true}
-                      focusable={true}
-                      nativeBackgroundAndroid={
-                        Object {
-                          "attribute": "selectableItemBackgroundBorderless",
-                          "rippleRadius": undefined,
-                          "type": "ThemeAttrAndroid",
-                        }
-                      }
-                      onClick={[Function]}
-                      onResponderGrant={[Function]}
-                      onResponderMove={[Function]}
-                      onResponderRelease={[Function]}
-                      onResponderTerminate={[Function]}
-                      onResponderTerminationRequest={[Function]}
-                      onStartShouldSetResponder={[Function]}
-                    >
-                      <Text
-                        style={
-                          Array [
-                            Object {
-                              "color": "#1AB775",
-                              "fontFamily": "Inter-SemiBold",
-                              "fontSize": 16,
-                              "lineHeight": 22,
-                            },
-                            Object {
-                              "color": "#2E3338",
-                              "paddingLeft": 8,
-                            },
-                          ]
-                        }
-                      >
-                        inviteWithSMS
-                      </Text>
-                    </View>
-                  </View>
-                  <View
-                    style={
-                      Object {
-                        "alignItems": "center",
-                        "flexDirection": "row",
-                        "justifyContent": "center",
-                        "paddingVertical": 8,
-                      }
-                    }
-                  >
-                    <Image
-                      resizeMode="contain"
-                      source={
-                        Object {
-                          "testUri": "../../../packages/mobile/src/images/whatsapp-logo.png",
-                        }
-                      }
-                      style={
-                        Object {
-                          "height": 30,
-                          "width": 30,
-                        }
-                      }
-                    />
-                    <View
-                      accessible={true}
-                      focusable={true}
-                      nativeBackgroundAndroid={
-                        Object {
-                          "attribute": "selectableItemBackgroundBorderless",
-                          "rippleRadius": undefined,
-                          "type": "ThemeAttrAndroid",
-                        }
-                      }
-                      onClick={[Function]}
-                      onResponderGrant={[Function]}
-                      onResponderMove={[Function]}
-                      onResponderRelease={[Function]}
-                      onResponderTerminate={[Function]}
-                      onResponderTerminationRequest={[Function]}
-                      onStartShouldSetResponder={[Function]}
-                    >
-                      <Text
-                        style={
-                          Array [
-                            Object {
-                              "color": "#1AB775",
-                              "fontFamily": "Inter-SemiBold",
-                              "fontSize": 16,
-                              "lineHeight": 22,
-                            },
-                            Object {
-                              "color": "#2E3338",
-                              "paddingLeft": 8,
-                            },
-                          ]
-                        }
-                      >
-                        inviteWithWhatsapp
-                      </Text>
-                    </View>
-                  </View>
-                  <View
-                    style={
-                      Object {
-                        "alignItems": "center",
-                        "flexDirection": "row",
-                        "justifyContent": "center",
-                        "paddingVertical": 8,
-                      }
-                    }
-                  >
-                    <View
-                      accessible={true}
-                      focusable={true}
-                      nativeBackgroundAndroid={
-                        Object {
-                          "attribute": "selectableItemBackgroundBorderless",
-                          "rippleRadius": undefined,
-                          "type": "ThemeAttrAndroid",
-                        }
-                      }
-                      onClick={[Function]}
-                      onResponderGrant={[Function]}
-                      onResponderMove={[Function]}
-                      onResponderRelease={[Function]}
-                      onResponderTerminate={[Function]}
-                      onResponderTerminationRequest={[Function]}
-                      onStartShouldSetResponder={[Function]}
-                    >
-                      <Text
-                        style={
-                          Object {
-                            "color": "#1AB775",
-                            "fontFamily": "Inter-SemiBold",
-                            "fontSize": 16,
-                            "lineHeight": 22,
-                          }
-                        }
-                      >
-                        global:cancel
-                      </Text>
-                    </View>
-                  </View>
-                </View>
-              </RNCSafeAreaView>
-            </View>
-          </Modal>
-          <Modal
-            animationType="none"
-            hardwareAccelerated={false}
-            hideModalContentWhileAnimating={false}
-            onModalHide={[Function]}
-            onModalWillHide={[Function]}
-            onModalWillShow={[Function]}
-            onRequestClose={[Function]}
-            scrollHorizontal={false}
-            scrollOffset={0}
-            scrollOffsetMax={0}
-            scrollTo={null}
-            statusBarTranslucent={true}
-            supportedOrientations={
-              Array [
-                "portrait",
-                "landscape",
-              ]
-            }
-            swipeThreshold={100}
-            transparent={true}
-            visible={false}
-          >
-            <View
-              accessible={true}
-              focusable={true}
-              forwardedRef={[Function]}
-              onClick={[Function]}
-              onResponderGrant={[Function]}
-              onResponderMove={[Function]}
-              onResponderRelease={[Function]}
-              onResponderTerminate={[Function]}
-              onResponderTerminationRequest={[Function]}
-              onStartShouldSetResponder={[Function]}
-              style={
-                Object {
-                  "backgroundColor": "black",
-                  "bottom": 0,
-                  "height": 1334,
-                  "left": 0,
-                  "opacity": 0,
-                  "position": "absolute",
-                  "right": 0,
-                  "top": 0,
-                  "width": 750,
-                }
-              }
-            />
-            <View
-              forwardedRef={[Function]}
-              hideModalContentWhileAnimating={false}
-              onModalHide={[Function]}
-              onModalWillHide={[Function]}
-              onModalWillShow={[Function]}
-              pointerEvents="box-none"
-              scrollHorizontal={false}
-              scrollOffset={0}
-              scrollOffsetMax={0}
-              scrollTo={null}
-              statusBarTranslucent={true}
-              style={
-                Object {
-                  "flex": 1,
-                  "justifyContent": "center",
-                  "margin": 37.5,
-                  "transform": Array [
-                    Object {
-                      "translateY": 0,
-                    },
-                  ],
-                }
-              }
-              supportedOrientations={
-                Array [
-                  "portrait",
-                  "landscape",
-                ]
-              }
-              swipeThreshold={100}
-            >
-              <RNCSafeAreaView>
-                <View
-                  style={
-                    Array [
-                      Object {
-                        "backgroundColor": "#FFFFFF",
-                        "padding": 16,
-                      },
-                      Object {
-                        "borderRadius": 8,
-                      },
-                      Object {
-                        "elevation": 12,
-                        "shadowColor": "rgba(156, 164, 169, 0.4)",
-                        "shadowOffset": Object {
-                          "height": 2,
-                          "width": 0,
-                        },
-                        "shadowOpacity": 1,
-                        "shadowRadius": 12,
-                      },
-                      Array [
-                        Object {
-                          "backgroundColor": "#FFFFFF",
-                          "maxHeight": "100%",
-                          "padding": 24,
-                        },
-                        undefined,
-                      ],
-                    ]
-                  }
-                >
-                  <RCTScrollView
-                    contentContainerStyle={
-                      Object {
-                        "alignItems": "center",
-                      }
-                    }
-                  >
-                    <View>
-                      <Text
-                        style={
-                          Object {
-                            "color": "#2E3338",
-                            "fontFamily": "Jost-Medium",
-                            "fontSize": 22,
-                            "lineHeight": 28,
-                            "marginBottom": 12,
-                            "textAlign": "center",
-                          }
-                        }
-                      >
-                        encryption.warningModalHeader
-                      </Text>
-                      <Text
-                        style={
-                          Object {
-                            "color": "#2E3338",
-                            "fontFamily": "Inter-Regular",
-                            "fontSize": 16,
-                            "lineHeight": 22,
-                            "marginBottom": 24,
-                            "textAlign": "center",
-                          }
-                        }
-                      >
-                        encryption.warningModalBody
-                      </Text>
-                    </View>
-                  </RCTScrollView>
-                  <View
-                    style={
-                      Object {
-                        "flexDirection": "row",
-                        "flexWrap": "wrap",
-                        "justifyContent": "space-around",
-                        "maxWidth": "100%",
-                      }
-                    }
-                  >
-                    <View
-                      accessible={true}
-                      focusable={true}
-                      nativeBackgroundAndroid={
-                        Object {
-                          "attribute": "selectableItemBackgroundBorderless",
-                          "rippleRadius": undefined,
-                          "type": "ThemeAttrAndroid",
-                        }
-                      }
-                      onClick={[Function]}
-                      onResponderGrant={[Function]}
-                      onResponderMove={[Function]}
-                      onResponderRelease={[Function]}
-                      onResponderTerminate={[Function]}
-                      onResponderTerminationRequest={[Function]}
-                      onStartShouldSetResponder={[Function]}
-                    >
-                      <Text
-                        style={
-                          Array [
-                            Object {
-                              "color": "#1AB775",
-                              "fontFamily": "Inter-SemiBold",
-                              "fontSize": 16,
-                              "lineHeight": 22,
-                            },
-                            Object {
-                              "paddingTop": 16,
-                            },
-                          ]
-                        }
-                      >
-                        global:dismiss
-                      </Text>
-                    </View>
-                  </View>
-                </View>
-              </RNCSafeAreaView>
-            </View>
-          </Modal>
-        </View>
-      </View>
-    </RCTScrollView>
-    <View
-      style={
-        Object {
-          "padding": 16,
-          "paddingBottom": 8,
-        }
-      }
-    >
-      <View>
-        <View
-          accessible={true}
-          focusable={true}
-          nativeBackgroundAndroid={
-            Object {
-              "attribute": "selectableItemBackground",
-              "rippleRadius": undefined,
-              "type": "ThemeAttrAndroid",
-            }
-          }
-          onClick={[Function]}
-          onResponderGrant={[Function]}
-          onResponderMove={[Function]}
-          onResponderRelease={[Function]}
-          onResponderTerminate={[Function]}
-          onResponderTerminationRequest={[Function]}
-          onStartShouldSetResponder={[Function]}
-          testID="feeDrawer/SendConfirmation"
-        >
-          <View
-            style={
-              Object {
-                "flexDirection": "row",
-                "justifyContent": "space-between",
-              }
-            }
-          >
-            <View
-              style={
-                Object {
-                  "alignItems": "center",
-                  "flexDirection": "row",
-                }
-              }
-            >
-              <Text
-                style={
-                  Object {
-                    "color": "#2E3338",
-                    "fontFamily": "Inter-Regular",
-                    "fontSize": 16,
-                    "lineHeight": 22,
-                  }
-                }
-              >
-                feeEstimate
-              </Text>
-              <View
-                style={
-                  Object {
-                    "transform": Array [
-                      Object {
-                        "rotate": "0deg",
-                      },
-                    ],
-                  }
-                }
-              >
-                <svg
-                  fill="none"
-                  height={16}
-                  viewBox="0 0 16 16"
-                  width={16}
-                >
-                  <path
-                    d="M3 6l5 5 5-5"
-                    stroke="#B4B9BD"
-                  />
-                </svg>
-              </View>
-            </View>
-            <View
-              style={
-                Array [
-                  Object {
-                    "flexDirection": "row",
-                    "justifyContent": "space-between",
-                    "marginVertical": 5,
-                  },
-                  undefined,
-                ]
-              }
-            >
-              <View
-                style={
-                  Object {
-                    "alignItems": "center",
-                    "flexDirection": "row",
-                    "marginRight": 5,
-                  }
-                }
-              >
-                <Text
-                  style={
-                    Array [
-                      Object {
-                        "color": "#2E3338",
-                        "fontFamily": "Inter-Regular",
-                        "fontSize": 16,
-                        "lineHeight": 22,
-                      },
-                      undefined,
-                    ]
-                  }
-                >
-                  
-                </Text>
-              </View>
-              <View
-                style={
-                  Object {
-                    "transform": Array [
-                      Object {
-                        "scale": 0.7,
-                      },
-                    ],
-                  }
-                }
-              >
-                <ActivityIndicator
-                  animating={true}
-                  color="#42D689"
-                  hidesWhenStopped={true}
-                  size="small"
-                />
-              </View>
-            </View>
-          </View>
-        </View>
-      </View>
-      <View
-        style={
-          Array [
-            Object {
-              "flexDirection": "row",
-              "justifyContent": "space-between",
-              "marginVertical": 5,
-            },
-            undefined,
-          ]
-        }
-      >
-        <View
-          style={
-            Object {
-              "alignItems": "center",
-              "flexDirection": "row",
-              "marginRight": 5,
-            }
-          }
-        >
-          <Text
-            style={
-              Array [
-                Object {
-                  "color": "#2E3338",
-                  "fontFamily": "Inter-Regular",
-                  "fontSize": 16,
-                  "lineHeight": 22,
-                },
-                Object {
-                  "color": "#2E3338",
-                  "fontFamily": "Inter-SemiBold",
-                  "fontSize": 16,
-                  "lineHeight": 22,
-                },
-              ]
-            }
-          >
-            total
-          </Text>
-        </View>
-        <Text
-          style={
-            Array [
-              Object {
-                "color": "#2E3338",
-                "fontFamily": "Inter-Regular",
-                "fontSize": 16,
-                "lineHeight": 22,
-              },
-              Object {
-                "color": "#2E3338",
-                "fontFamily": "Inter-SemiBold",
-                "fontSize": 16,
-                "lineHeight": 22,
-              },
-            ]
-          }
-        >
-          <Text
-            numberOfLines={1}
-            style={
-              Array [
-                undefined,
-                Object {
-                  "color": undefined,
-                },
-              ]
-            }
-          >
-            
-            $
-            1.33
-          </Text>
-        </Text>
-      </View>
-      <View
-        style={
-          Array [
-            Object {
-              "flexDirection": "row",
-              "justifyContent": "space-between",
-              "marginVertical": 5,
-            },
-            Object {
-              "marginVertical": 0,
-            },
-          ]
-        }
-      >
-        <View
-          style={
-            Object {
-              "alignItems": "center",
-              "flexDirection": "row",
-              "marginRight": 5,
-            }
-          }
-        >
-          <Text
-            style={
-              Array [
-                Object {
-                  "color": "#2E3338",
-                  "fontFamily": "Inter-Regular",
-                  "fontSize": 16,
-                  "lineHeight": 22,
-                },
-                Object {
-                  "color": "#9CA4A9",
-                  "fontFamily": "Inter-Regular",
-                  "fontSize": 14,
-                  "lineHeight": 18,
-                },
-              ]
-            }
-          >
-            Celo Dollars @
-             
-            <Text
-              numberOfLines={1}
-              style={
-                Array [
-                  undefined,
-                  Object {
-                    "color": undefined,
-                  },
-                ]
-              }
-            >
-              
-              $
-              0.75
-            </Text>
-          </Text>
-        </View>
-        <Text
-          style={
-            Array [
-              Object {
-                "color": "#2E3338",
-                "fontFamily": "Inter-Regular",
-                "fontSize": 16,
-                "lineHeight": 22,
-              },
-              Object {
-                "color": "#9CA4A9",
-                "fontFamily": "Inter-Regular",
-                "fontSize": 14,
-                "lineHeight": 18,
-              },
-            ]
-          }
-        >
-          <Text
-            numberOfLines={1}
-            style={
-              Array [
-                undefined,
-                Object {
-                  "color": undefined,
-                },
-              ]
-            }
-          >
-            
-            1.00
-          </Text>
-        </Text>
-      </View>
-    </View>
-    <View
-      style={
-        Object {
-          "marginHorizontal": 16,
-          "paddingVertical": 16,
-        }
-      }
-    >
-      <View
-        style={
-          Array [
-            Object {
-              "flexDirection": "column",
-            },
-            Object {
-              "marginBottom": 16,
-            },
-          ]
-        }
-      >
-        <View
-          style={
-            Array [
-              Object {
-                "overflow": "hidden",
-              },
-              Object {
-                "borderRadius": 100,
-              },
-            ]
-          }
-        >
-          <View
-            accessible={true}
-            focusable={false}
-            nativeBackgroundAndroid={
-              Object {
-                "attribute": "selectableItemBackground",
-                "rippleRadius": undefined,
-                "type": "ThemeAttrAndroid",
-              }
-            }
-            onClick={[Function]}
-            onResponderGrant={[Function]}
-            onResponderMove={[Function]}
-            onResponderRelease={[Function]}
-            onResponderTerminate={[Function]}
-            onResponderTerminationRequest={[Function]}
-            onStartShouldSetResponder={[Function]}
-            style={
-              Object {
-                "alignItems": "center",
-                "backgroundColor": "#97DFC1",
-                "flexGrow": 1,
-                "height": 48,
-                "justifyContent": "center",
-                "opacity": undefined,
-                "paddingHorizontal": 24,
-                "paddingVertical": 5,
-              }
-            }
-            testID="ConfirmButton"
-          >
-            <Text
-              accessibilityLabel="global:send"
-              style={
-                Object {
-                  "color": "#FFFFFF",
-                  "fontFamily": "Inter-SemiBold",
-                  "fontSize": 16,
-                  "lineHeight": 22,
-                }
-              }
-            >
-              global:send
-            </Text>
-          </View>
-        </View>
-      </View>
-    </View>
-    <View
-      collapsable={false}
-      style={
-        Array [
-          Object {
-            "bottom": 0,
-            "left": 0,
-            "right": 0,
-          },
-          Object {
-            "height": 0,
-          },
-          undefined,
-        ]
-      }
-    />
-  </View>
-</RNCSafeAreaView>
-`;
-
-exports[`SendConfirmation renders correctly for send payment confirmation when fee calculation fails 2`] = `
-<RNCSafeAreaView
-  edges={
-    Array [
-      "bottom",
-    ]
-  }
-  style={
-    Object {
-      "flex": 1,
-      "paddingHorizontal": 8,
-    }
-  }
->
-  <View
-    style={
-      Array [
-        Object {
-          "backgroundColor": "#FFFFFF",
-          "flex": 1,
-        },
-        undefined,
-      ]
-    }
-  >
-    <RCTScrollView
-      contentContainerStyle={
-        Object {
-          "paddingVertical": 10,
-        }
-      }
-      keyboardShouldPersistTaps="handled"
-    >
-      <View>
-        <View
-          style={
-            Object {
-              "marginHorizontal": 16,
-            }
-          }
-        >
-          <View
-            style={
-              Object {
-                "alignItems": "flex-start",
-                "paddingBottom": 24,
-              }
-            }
-          >
-            <View
-              style={
-                Object {
-                  "alignItems": "flex-start",
-                  "flexDirection": "row",
-                }
-              }
-            >
-              <View
-                style={
-                  Array [
-                    Object {
-                      "alignItems": "center",
-                      "flexDirection": "row",
-                      "justifyContent": "center",
-                    },
-                    undefined,
-                  ]
-                }
-              >
-                <View
-                  style={
-                    Array [
-                      Object {
-                        "alignItems": "center",
-                        "justifyContent": "center",
-                      },
-                      Object {
-                        "backgroundColor": "#7AD6FE",
-                        "borderRadius": 20,
-                        "height": 40,
-                        "width": 40,
-                      },
-                    ]
-                  }
-                >
-                  <Text
-                    style={
-                      Array [
-                        Object {
-                          "color": "#FFFFFF",
-                          "fontFamily": "Inter-Medium",
-                          "fontSize": 16,
-                        },
-                        Object {
-                          "fontSize": 20,
-                        },
-                      ]
-                    }
-                  >
-                    J
-                  </Text>
-                </View>
-              </View>
-              <View
-                style={
-                  Object {
-                    "paddingLeft": 8,
-                  }
-                }
-              >
-                <Text
-                  style={
-                    Object {
-                      "color": "#9CA4A9",
-                      "fontFamily": "Inter-Regular",
-                      "fontSize": 16,
-                      "lineHeight": 22,
-                    }
-                  }
-                  testID="HeaderText"
-                >
-                  sending
-                </Text>
-                <Text
-                  style={
-                    Object {
-                      "color": "#2E3338",
-                      "fontFamily": "Inter-Medium",
-                      "fontSize": 16,
-                      "lineHeight": 22,
-                    }
-                  }
-                >
-                  Jane Doe
-                </Text>
-              </View>
-            </View>
-            <Text
-              numberOfLines={1}
-              style={
-                Array [
-                  Object {
-                    "color": "#2E3338",
-                    "fontFamily": "Inter-SemiBold",
-                    "fontSize": 32,
-                    "lineHeight": 40,
-                    "paddingVertical": 8,
-                  },
-                  Object {
-                    "color": "#2E3338",
-                  },
-                ]
-              }
-            >
-              
-              $
-              1.33
-            </Text>
-            <TextInput
-              allowFontScaling={true}
-              autoFocus={false}
-              blurOnSubmit={true}
-              maxLength={70}
-              multiline={true}
-              numberOfLines={5}
-              onBlur={[Function]}
-              onChangeText={[Function]}
-              placeholder="addDescription"
-              placeholderTextColor="#1AB775"
-              rejectResponderTermination={true}
-              returnKeyType="done"
-              style={
-                Object {
-                  "alignSelf": "stretch",
-                  "color": "#2E3338",
-                  "flex": 1,
-                  "fontFamily": "Inter-Regular",
-                  "fontSize": 18,
-                  "height": 100,
-                  "lineHeight": 24,
-                  "textAlignVertical": "top",
-                }
-              }
-              testID="commentInput/send"
-              underlineColorAndroid="transparent"
-              value=""
-            />
-          </View>
-          <Modal
-            animationType="none"
-            hardwareAccelerated={false}
-            hideModalContentWhileAnimating={false}
-            onModalHide={[Function]}
-            onModalWillHide={[Function]}
-            onModalWillShow={[Function]}
-            onRequestClose={[Function]}
-            scrollHorizontal={false}
-            scrollOffset={0}
-            scrollOffsetMax={0}
-            scrollTo={null}
-            statusBarTranslucent={true}
-            supportedOrientations={
-              Array [
-                "portrait",
-                "landscape",
-              ]
-            }
-            swipeThreshold={100}
-            transparent={true}
-            visible={false}
-          >
-            <View
-              accessible={true}
-              focusable={true}
-              forwardedRef={[Function]}
-              onClick={[Function]}
-              onResponderGrant={[Function]}
-              onResponderMove={[Function]}
-              onResponderRelease={[Function]}
-              onResponderTerminate={[Function]}
-              onResponderTerminationRequest={[Function]}
-              onStartShouldSetResponder={[Function]}
-              style={
-                Object {
-                  "backgroundColor": "black",
-                  "bottom": 0,
-                  "height": 1334,
-                  "left": 0,
-                  "opacity": 0,
-                  "position": "absolute",
-                  "right": 0,
-                  "top": 0,
-                  "width": 750,
-                }
-              }
-            />
-            <View
-              forwardedRef={[Function]}
-              hideModalContentWhileAnimating={false}
-              onModalHide={[Function]}
-              onModalWillHide={[Function]}
-              onModalWillShow={[Function]}
-              pointerEvents="box-none"
-              scrollHorizontal={false}
-              scrollOffset={0}
-              scrollOffsetMax={0}
-              scrollTo={null}
-              statusBarTranslucent={true}
-              style={
-                Object {
-                  "flex": 1,
-                  "justifyContent": "center",
-                  "margin": 37.5,
-                  "transform": Array [
-                    Object {
-                      "translateY": 0,
-                    },
-                  ],
-                }
-              }
-              supportedOrientations={
-                Array [
-                  "portrait",
-                  "landscape",
-                ]
-              }
-              swipeThreshold={100}
-            >
-              <RNCSafeAreaView>
-                <View
-                  style={
-                    Array [
-                      Object {
-                        "backgroundColor": "#FFFFFF",
-                        "padding": 16,
-                      },
-                      Object {
-                        "borderRadius": 8,
-                      },
-                      Object {
-                        "elevation": 12,
-                        "shadowColor": "rgba(156, 164, 169, 0.4)",
-                        "shadowOffset": Object {
-                          "height": 2,
-                          "width": 0,
-                        },
-                        "shadowOpacity": 1,
-                        "shadowRadius": 12,
-                      },
-                      Array [
-                        Object {
-                          "backgroundColor": "#FFFFFF",
-                          "maxHeight": "100%",
-                          "padding": 24,
-                        },
-                        Object {
-                          "backgroundColor": "#FFFFFF",
-                        },
-                      ],
-                    ]
-                  }
-                >
-                  <View
-                    style={
-                      Object {
-                        "alignItems": "center",
-                        "flexDirection": "row",
-                        "justifyContent": "center",
-                        "paddingVertical": 8,
-                      }
-                    }
-                  >
-                    <Image
-                      resizeMode="contain"
-                      source={
-                        Object {
-                          "testUri": "../../../packages/mobile/src/images/sms-icon.png",
-                        }
-                      }
-                      style={
-                        Object {
-                          "height": 30,
-                          "width": 30,
-                        }
-                      }
-                    />
-                    <View
-                      accessible={true}
-                      focusable={true}
-                      nativeBackgroundAndroid={
-                        Object {
-                          "attribute": "selectableItemBackgroundBorderless",
-                          "rippleRadius": undefined,
-                          "type": "ThemeAttrAndroid",
-                        }
-                      }
-                      onClick={[Function]}
-                      onResponderGrant={[Function]}
-                      onResponderMove={[Function]}
-                      onResponderRelease={[Function]}
-                      onResponderTerminate={[Function]}
-                      onResponderTerminationRequest={[Function]}
-                      onStartShouldSetResponder={[Function]}
-                    >
-                      <Text
-                        style={
-                          Array [
-                            Object {
-                              "color": "#1AB775",
-                              "fontFamily": "Inter-SemiBold",
-                              "fontSize": 16,
-                              "lineHeight": 22,
-                            },
-                            Object {
-                              "color": "#2E3338",
-                              "paddingLeft": 8,
-                            },
-                          ]
-                        }
-                      >
-                        inviteWithSMS
-                      </Text>
-                    </View>
-                  </View>
-                  <View
-                    style={
-                      Object {
-                        "alignItems": "center",
-                        "flexDirection": "row",
-                        "justifyContent": "center",
-                        "paddingVertical": 8,
-                      }
-                    }
-                  >
-                    <Image
-                      resizeMode="contain"
-                      source={
-                        Object {
-                          "testUri": "../../../packages/mobile/src/images/whatsapp-logo.png",
-                        }
-                      }
-                      style={
-                        Object {
-                          "height": 30,
-                          "width": 30,
-                        }
-                      }
-                    />
-                    <View
-                      accessible={true}
-                      focusable={true}
-                      nativeBackgroundAndroid={
-                        Object {
-                          "attribute": "selectableItemBackgroundBorderless",
-                          "rippleRadius": undefined,
-                          "type": "ThemeAttrAndroid",
-                        }
-                      }
-                      onClick={[Function]}
-                      onResponderGrant={[Function]}
-                      onResponderMove={[Function]}
-                      onResponderRelease={[Function]}
-                      onResponderTerminate={[Function]}
-                      onResponderTerminationRequest={[Function]}
-                      onStartShouldSetResponder={[Function]}
-                    >
-                      <Text
-                        style={
-                          Array [
-                            Object {
-                              "color": "#1AB775",
-                              "fontFamily": "Inter-SemiBold",
-                              "fontSize": 16,
-                              "lineHeight": 22,
-                            },
-                            Object {
-                              "color": "#2E3338",
-                              "paddingLeft": 8,
-                            },
-                          ]
-                        }
-                      >
-                        inviteWithWhatsapp
-                      </Text>
-                    </View>
-                  </View>
-                  <View
-                    style={
-                      Object {
-                        "alignItems": "center",
-                        "flexDirection": "row",
-                        "justifyContent": "center",
-                        "paddingVertical": 8,
-                      }
-                    }
-                  >
-                    <View
-                      accessible={true}
-                      focusable={true}
-                      nativeBackgroundAndroid={
-                        Object {
-                          "attribute": "selectableItemBackgroundBorderless",
-                          "rippleRadius": undefined,
-                          "type": "ThemeAttrAndroid",
-                        }
-                      }
-                      onClick={[Function]}
-                      onResponderGrant={[Function]}
-                      onResponderMove={[Function]}
-                      onResponderRelease={[Function]}
-                      onResponderTerminate={[Function]}
-                      onResponderTerminationRequest={[Function]}
-                      onStartShouldSetResponder={[Function]}
-                    >
-                      <Text
-                        style={
-                          Object {
-                            "color": "#1AB775",
-                            "fontFamily": "Inter-SemiBold",
-                            "fontSize": 16,
-                            "lineHeight": 22,
-                          }
-                        }
-                      >
-                        global:cancel
-                      </Text>
-                    </View>
-                  </View>
-                </View>
-              </RNCSafeAreaView>
-            </View>
-          </Modal>
-          <Modal
-            animationType="none"
-            hardwareAccelerated={false}
-            hideModalContentWhileAnimating={false}
-            onModalHide={[Function]}
-            onModalWillHide={[Function]}
-            onModalWillShow={[Function]}
-            onRequestClose={[Function]}
-            scrollHorizontal={false}
-            scrollOffset={0}
-            scrollOffsetMax={0}
-            scrollTo={null}
-            statusBarTranslucent={true}
-            supportedOrientations={
-              Array [
-                "portrait",
-                "landscape",
-              ]
-            }
-            swipeThreshold={100}
-            transparent={true}
-            visible={false}
-          >
-            <View
-              accessible={true}
-              focusable={true}
-              forwardedRef={[Function]}
-              onClick={[Function]}
-              onResponderGrant={[Function]}
-              onResponderMove={[Function]}
-              onResponderRelease={[Function]}
-              onResponderTerminate={[Function]}
-              onResponderTerminationRequest={[Function]}
-              onStartShouldSetResponder={[Function]}
-              style={
-                Object {
-                  "backgroundColor": "black",
-                  "bottom": 0,
-                  "height": 1334,
-                  "left": 0,
-                  "opacity": 0,
-                  "position": "absolute",
-                  "right": 0,
-                  "top": 0,
-                  "width": 750,
-                }
-              }
-            />
-            <View
-              forwardedRef={[Function]}
-              hideModalContentWhileAnimating={false}
-              onModalHide={[Function]}
-              onModalWillHide={[Function]}
-              onModalWillShow={[Function]}
-              pointerEvents="box-none"
-              scrollHorizontal={false}
-              scrollOffset={0}
-              scrollOffsetMax={0}
-              scrollTo={null}
-              statusBarTranslucent={true}
-              style={
-                Object {
-                  "flex": 1,
-                  "justifyContent": "center",
-                  "margin": 37.5,
-                  "transform": Array [
-                    Object {
-                      "translateY": 0,
-                    },
-                  ],
-                }
-              }
-              supportedOrientations={
-                Array [
-                  "portrait",
-                  "landscape",
-                ]
-              }
-              swipeThreshold={100}
-            >
-              <RNCSafeAreaView>
-                <View
-                  style={
-                    Array [
-                      Object {
-                        "backgroundColor": "#FFFFFF",
-                        "padding": 16,
-                      },
-                      Object {
-                        "borderRadius": 8,
-                      },
-                      Object {
-                        "elevation": 12,
-                        "shadowColor": "rgba(156, 164, 169, 0.4)",
-                        "shadowOffset": Object {
-                          "height": 2,
-                          "width": 0,
-                        },
-                        "shadowOpacity": 1,
-                        "shadowRadius": 12,
-                      },
-                      Array [
-                        Object {
-                          "backgroundColor": "#FFFFFF",
-                          "maxHeight": "100%",
-                          "padding": 24,
-                        },
-                        undefined,
-                      ],
-                    ]
-                  }
-                >
-                  <RCTScrollView
-                    contentContainerStyle={
-                      Object {
-                        "alignItems": "center",
-                      }
-                    }
-                  >
-                    <View>
-                      <Text
-                        style={
-                          Object {
-                            "color": "#2E3338",
-                            "fontFamily": "Jost-Medium",
-                            "fontSize": 22,
-                            "lineHeight": 28,
-                            "marginBottom": 12,
-                            "textAlign": "center",
-                          }
-                        }
-                      >
-                        encryption.warningModalHeader
-                      </Text>
-                      <Text
-                        style={
-                          Object {
-                            "color": "#2E3338",
-                            "fontFamily": "Inter-Regular",
-                            "fontSize": 16,
-                            "lineHeight": 22,
-                            "marginBottom": 24,
-                            "textAlign": "center",
-                          }
-                        }
-                      >
-                        encryption.warningModalBody
-                      </Text>
-                    </View>
-                  </RCTScrollView>
-                  <View
-                    style={
-                      Object {
-                        "flexDirection": "row",
-                        "flexWrap": "wrap",
-                        "justifyContent": "space-around",
-                        "maxWidth": "100%",
-                      }
-                    }
-                  >
-                    <View
-                      accessible={true}
-                      focusable={true}
-                      nativeBackgroundAndroid={
-                        Object {
-                          "attribute": "selectableItemBackgroundBorderless",
-                          "rippleRadius": undefined,
-                          "type": "ThemeAttrAndroid",
-                        }
-                      }
-                      onClick={[Function]}
-                      onResponderGrant={[Function]}
-                      onResponderMove={[Function]}
-                      onResponderRelease={[Function]}
-                      onResponderTerminate={[Function]}
-                      onResponderTerminationRequest={[Function]}
-                      onStartShouldSetResponder={[Function]}
-                    >
-                      <Text
-                        style={
-                          Array [
-                            Object {
-                              "color": "#1AB775",
-                              "fontFamily": "Inter-SemiBold",
-                              "fontSize": 16,
-                              "lineHeight": 22,
-                            },
-                            Object {
-                              "paddingTop": 16,
-                            },
-                          ]
-                        }
-                      >
-                        global:dismiss
-                      </Text>
-                    </View>
-                  </View>
-                </View>
-              </RNCSafeAreaView>
-            </View>
-          </Modal>
-        </View>
-      </View>
-    </RCTScrollView>
-    <View
-      style={
-        Object {
-          "padding": 16,
-          "paddingBottom": 8,
-        }
-      }
-    >
-      <View>
-        <View
-          accessible={true}
-          focusable={true}
-          nativeBackgroundAndroid={
-            Object {
-              "attribute": "selectableItemBackground",
-              "rippleRadius": undefined,
-              "type": "ThemeAttrAndroid",
-            }
-          }
-          onClick={[Function]}
-          onResponderGrant={[Function]}
-          onResponderMove={[Function]}
-          onResponderRelease={[Function]}
-          onResponderTerminate={[Function]}
-          onResponderTerminationRequest={[Function]}
-          onStartShouldSetResponder={[Function]}
-          testID="feeDrawer/SendConfirmation"
-        >
-          <View
-            style={
-              Object {
-                "flexDirection": "row",
-                "justifyContent": "space-between",
-              }
-            }
-          >
-            <View
-              style={
-                Object {
-                  "alignItems": "center",
-                  "flexDirection": "row",
-                }
-              }
-            >
-              <Text
-                style={
-                  Object {
-                    "color": "#2E3338",
-                    "fontFamily": "Inter-Regular",
-                    "fontSize": 16,
-                    "lineHeight": 22,
-                  }
-                }
-              >
-                feeEstimate
-              </Text>
-              <View
-                style={
-                  Object {
-                    "transform": Array [
-                      Object {
-                        "rotate": "0deg",
-                      },
-                    ],
-                  }
-                }
-              >
-                <svg
-                  fill="none"
-                  height={16}
-                  viewBox="0 0 16 16"
-                  width={16}
-                >
-                  <path
-                    d="M3 6l5 5 5-5"
-                    stroke="#B4B9BD"
-                  />
-                </svg>
-              </View>
-            </View>
-            <View
-              style={
-                Array [
-                  Object {
-                    "flexDirection": "row",
-                    "justifyContent": "space-between",
-                    "marginVertical": 5,
-                  },
-                  undefined,
-                ]
-              }
-            >
-              <View
-                style={
-                  Object {
-                    "alignItems": "center",
-                    "flexDirection": "row",
-                    "marginRight": 5,
-                  }
-                }
-              >
-                <Text
-                  style={
-                    Array [
-                      Object {
-                        "color": "#2E3338",
-                        "fontFamily": "Inter-Regular",
-                        "fontSize": 16,
-                        "lineHeight": 22,
-                      },
-                      undefined,
-                    ]
-                  }
-                >
-                  
-                </Text>
-              </View>
-              <Text
-                style={
-                  Array [
-                    Object {
-                      "color": "#2E3338",
-                      "fontFamily": "Inter-Regular",
-                      "fontSize": 16,
-                      "lineHeight": 22,
-                    },
-                    undefined,
-                  ]
-                }
-              >
-                ---
-              </Text>
-            </View>
-          </View>
-        </View>
-      </View>
-      <View
-        style={
-          Array [
-            Object {
-              "flexDirection": "row",
-              "justifyContent": "space-between",
-              "marginVertical": 5,
-            },
-            undefined,
-          ]
-        }
-      >
-        <View
-          style={
-            Object {
-              "alignItems": "center",
-              "flexDirection": "row",
-              "marginRight": 5,
-            }
-          }
-        >
-          <Text
-            style={
-              Array [
-                Object {
-                  "color": "#2E3338",
-                  "fontFamily": "Inter-Regular",
-                  "fontSize": 16,
-                  "lineHeight": 22,
-                },
-                Object {
-                  "color": "#2E3338",
-                  "fontFamily": "Inter-SemiBold",
-                  "fontSize": 16,
-                  "lineHeight": 22,
-                },
-              ]
-            }
-          >
-            total
-          </Text>
-        </View>
-        <Text
-          style={
-            Array [
-              Object {
-                "color": "#2E3338",
-                "fontFamily": "Inter-Regular",
-                "fontSize": 16,
-                "lineHeight": 22,
-              },
-              Object {
-                "color": "#2E3338",
-                "fontFamily": "Inter-SemiBold",
-                "fontSize": 16,
-                "lineHeight": 22,
-              },
-            ]
-          }
-        >
-          <Text
-            numberOfLines={1}
-            style={
-              Array [
-                undefined,
-                Object {
-                  "color": undefined,
-                },
-              ]
-            }
-          >
-            
-            $
-            1.33
-          </Text>
-        </Text>
-      </View>
-      <View
-        style={
-          Array [
-            Object {
-              "flexDirection": "row",
-              "justifyContent": "space-between",
-              "marginVertical": 5,
-            },
-            Object {
-              "marginVertical": 0,
-            },
-          ]
-        }
-      >
-        <View
-          style={
-            Object {
-              "alignItems": "center",
-              "flexDirection": "row",
-              "marginRight": 5,
-            }
-          }
-        >
-          <Text
-            style={
-              Array [
-                Object {
-                  "color": "#2E3338",
-                  "fontFamily": "Inter-Regular",
-                  "fontSize": 16,
-                  "lineHeight": 22,
-                },
-                Object {
-                  "color": "#9CA4A9",
-                  "fontFamily": "Inter-Regular",
-                  "fontSize": 14,
-                  "lineHeight": 18,
-                },
-              ]
-            }
-          >
-            Celo Dollars @
-             
-            <Text
-              numberOfLines={1}
-              style={
-                Array [
-                  undefined,
-                  Object {
-                    "color": undefined,
-                  },
-                ]
-              }
-            >
-              
-              $
-              0.75
-            </Text>
-          </Text>
-        </View>
-        <Text
-          style={
-            Array [
-              Object {
-                "color": "#2E3338",
-                "fontFamily": "Inter-Regular",
-                "fontSize": 16,
-                "lineHeight": 22,
-              },
-              Object {
-                "color": "#9CA4A9",
-                "fontFamily": "Inter-Regular",
-                "fontSize": 14,
-                "lineHeight": 18,
-              },
-            ]
-          }
-        >
-          <Text
-            numberOfLines={1}
-            style={
-              Array [
-                undefined,
-                Object {
-                  "color": undefined,
-                },
-              ]
-            }
-          >
-            
-            1.00
-          </Text>
-        </Text>
-      </View>
-    </View>
-    <View
-      style={
-        Object {
-          "marginHorizontal": 16,
-          "paddingVertical": 16,
-        }
-      }
-    >
-      <View
-        style={
-          Array [
-            Object {
-              "flexDirection": "column",
-            },
-            Object {
-              "marginBottom": 16,
-            },
-          ]
-        }
-      >
-        <View
-          style={
-            Array [
-              Object {
-                "overflow": "hidden",
-              },
-              Object {
-                "borderRadius": 100,
-              },
-            ]
-          }
-        >
-          <View
-            accessible={true}
-            focusable={false}
-            nativeBackgroundAndroid={
-              Object {
-                "attribute": "selectableItemBackground",
-                "rippleRadius": undefined,
-                "type": "ThemeAttrAndroid",
-              }
-            }
-            onClick={[Function]}
-            onResponderGrant={[Function]}
-            onResponderMove={[Function]}
-            onResponderRelease={[Function]}
-            onResponderTerminate={[Function]}
-            onResponderTerminationRequest={[Function]}
-            onStartShouldSetResponder={[Function]}
-            style={
-              Object {
-                "alignItems": "center",
-                "backgroundColor": "#97DFC1",
-                "flexGrow": 1,
-                "height": 48,
-                "justifyContent": "center",
-                "opacity": undefined,
-                "paddingHorizontal": 24,
-                "paddingVertical": 5,
-              }
-            }
-            testID="ConfirmButton"
-          >
-            <Text
-              accessibilityLabel="global:send"
-              style={
-                Object {
-                  "color": "#FFFFFF",
-                  "fontFamily": "Inter-SemiBold",
-                  "fontSize": 16,
-                  "lineHeight": 22,
-                }
-              }
-            >
-              global:send
-            </Text>
-          </View>
-        </View>
-      </View>
-    </View>
-    <View
-      collapsable={false}
-      style={
-        Array [
-          Object {
-            "bottom": 0,
-            "left": 0,
-            "right": 0,
-          },
-          Object {
-            "height": 0,
-          },
-          undefined,
-        ]
-      }
-    />
-  </View>
-</RNCSafeAreaView>
-`;
-
-=======
->>>>>>> 6fbe80fc
 exports[`SendConfirmation renders correctly when there are multiple user addresses (should show edit button) 1`] = `
 <RNCSafeAreaView
   edges={
