// Jest Snapshot v1, https://goo.gl/fbAQLP

exports[`SendConfirmation renders correctly for send payment confirmation 1`] = `
<SafeAreaView
  style={
    Object {
      "backgroundColor": "#FFFFFF",
      "flex": 1,
      "flexDirection": "column",
      "padding": 8,
    }
  }
>
  <View
    style={
      Array [
        Object {
          "backgroundColor": "#FFFFFF",
          "flex": 1,
        },
        undefined,
      ]
    }
  >
    <RCTScrollView
      contentContainerStyle={
        Object {
          "paddingVertical": 10,
        }
      }
    >
      <View>
        <View
          style={
            Object {
              "marginHorizontal": 16,
            }
          }
        >
          <View
            style={
              Object {
                "alignItems": "flex-start",
                "flexDirection": "column",
                "paddingBottom": 24,
              }
            }
          >
            <View
              style={
                Object {
                  "alignItems": "flex-start",
                  "flexDirection": "row",
                }
              }
            >
              <View
                style={
                  Array [
                    Object {
                      "alignItems": "center",
                      "flexDirection": "row",
                      "justifyContent": "center",
                    },
                    undefined,
                  ]
                }
              >
                <View
                  style={
                    Array [
                      Object {
                        "alignItems": "center",
                        "justifyContent": "center",
                      },
                      Object {
                        "backgroundColor": "#7AD6FE",
                        "borderRadius": 20,
                        "height": 40,
                        "width": 40,
                      },
                    ]
                  }
                >
                  <Text
                    style={
                      Array [
                        Object {
                          "color": "#FFFFFF",
                          "fontFamily": "Inter-Medium",
                          "fontSize": 16,
                        },
                        Object {
                          "fontSize": 20,
                        },
                      ]
                    }
                  >
                    J
                  </Text>
                </View>
              </View>
              <View
                style={
                  Object {
<<<<<<< HEAD
                    "flexDirection": "row",
=======
                    "flexDirection": "column",
                    "paddingLeft": 8,
>>>>>>> ea806585
                  }
                }
              >
                <Text
                  style={
<<<<<<< HEAD
                    Array [
                      Object {
                        "color": "#2E3338",
                        "fontFamily": "Inter-Regular",
                        "fontSize": 16,
                        "lineHeight": 22,
                      },
                      Object {
                        "alignItems": "center",
                        "justifyContent": "center",
                        "marginRight": 4,
                      },
                    ]
                  }
                >
                  🇺🇸
                </Text>
                <Text
                  style={
                    Array [
                      Object {
                        "color": "#2E3338",
                        "fontFamily": "Inter-Regular",
                        "fontSize": 16,
                        "lineHeight": 22,
                      },
                      Object {
                        "color": "#9CA4A9",
                      },
                    ]
                  }
                >
                  +1 (310) 555-0000
=======
                    Object {
                      "color": "#9CA4A9",
                      "fontFamily": "Inter-Regular",
                      "fontSize": 16,
                      "lineHeight": 22,
                    }
                  }
                >
                  Sending
                </Text>
                <Text
                  style={
                    Object {
                      "color": "#2E3338",
                      "fontFamily": "Inter-Medium",
                      "fontSize": 16,
                      "lineHeight": 22,
                    }
                  }
                >
                  Jane Doe
>>>>>>> ea806585
                </Text>
              </View>
            </View>
            <Text
              numberOfLines={1}
              style={
                Array [
                  Object {
                    "color": "#2E3338",
                    "fontFamily": "Inter-SemiBold",
                    "fontSize": 32,
                    "lineHeight": 40,
                    "paddingVertical": 8,
                  },
                  Object {
                    "color": "#2E3338",
                  },
                ]
              }
            >
              
              $
              1.33
            </Text>
            <TextInput
              allowFontScaling={true}
              autoFocus={true}
              maxLength={70}
              multiline={true}
              numberOfLines={5}
              onBlur={[Function]}
              onChangeText={[Function]}
              onKeyPress={[Function]}
              placeholder="addDescription"
              placeholderTextColor="#1AB775"
              rejectResponderTermination={true}
              returnKeyType="done"
              style={
                Object {
                  "alignSelf": "stretch",
                  "color": "#2E3338",
                  "flex": 1,
                  "fontFamily": "Inter-Regular",
                  "fontSize": 18,
                  "height": 200,
                  "lineHeight": 24,
                }
              }
              testID="commentInput/send"
              underlineColorAndroid="transparent"
              value=""
            />
          </View>
          <Modal
            animationType="none"
            hardwareAccelerated={false}
            hideModalContentWhileAnimating={false}
            onModalHide={[Function]}
            onModalWillHide={[Function]}
            onModalWillShow={[Function]}
            onRequestClose={[Function]}
            scrollHorizontal={false}
            scrollOffset={0}
            scrollOffsetMax={0}
            scrollTo={null}
            supportedOrientations={
              Array [
                "portrait",
                "landscape",
              ]
            }
            swipeThreshold={100}
            transparent={true}
            visible={false}
          >
            <View
              accessible={true}
              focusable={true}
              forwardedRef={[Function]}
              onClick={[Function]}
              onResponderGrant={[Function]}
              onResponderMove={[Function]}
              onResponderRelease={[Function]}
              onResponderTerminate={[Function]}
              onResponderTerminationRequest={[Function]}
              onStartShouldSetResponder={[Function]}
              style={
                Object {
                  "backgroundColor": "black",
                  "bottom": 0,
                  "height": 1334,
                  "left": 0,
                  "opacity": 0,
                  "position": "absolute",
                  "right": 0,
                  "top": 0,
                  "width": 750,
                }
              }
            />
            <View
              forwardedRef={[Function]}
              hideModalContentWhileAnimating={false}
              onModalHide={[Function]}
              onModalWillHide={[Function]}
              onModalWillShow={[Function]}
              pointerEvents="box-none"
              scrollHorizontal={false}
              scrollOffset={0}
              scrollOffsetMax={0}
              scrollTo={null}
              style={
                Object {
                  "flex": 1,
                  "justifyContent": "center",
                  "margin": 37.5,
                  "transform": Array [
                    Object {
                      "translateY": 0,
                    },
                  ],
                }
              }
              supportedOrientations={
                Array [
                  "portrait",
                  "landscape",
                ]
              }
              swipeThreshold={100}
            >
              <SafeAreaView>
                <View
                  style={
                    Array [
                      Object {
                        "backgroundColor": "#FFFFFF",
                        "elevation": 12,
                        "padding": 16,
                        "shadowColor": "black",
                        "shadowOffset": Object {
                          "height": 6,
                          "width": 0,
                        },
                        "shadowOpacity": 0.3,
                        "shadowRadius": 9.600000000000001,
                      },
                      Object {
                        "borderRadius": 8,
                      },
                      Array [
                        Object {
                          "backgroundColor": "#FFFFFF",
                          "maxHeight": "100%",
                          "padding": 24,
                        },
                        Object {
                          "flex": 1,
                          "margin": 0,
                        },
                      ],
                    ]
                  }
                >
                  <View
                    style={
                      Object {
                        "alignItems": "stretch",
                        "flex": 1,
                        "justifyContent": "flex-end",
                      }
                    }
                  >
                    <View
                      style={
                        Array [
                          Object {
                            "borderTopColor": "rgba(0, 0, 0, 0.05)",
                            "borderTopWidth": 1,
                          },
                          Object {
                            "backgroundColor": "#FFFFFF",
                          },
                        ]
                      }
                    >
                      <View
                        style={
                          Object {
                            "height": 15,
                          }
                        }
                      />
                      <View
                        style={
                          Array [
                            Object {
                              "alignItems": "center",
                              "borderRadius": 3,
                              "flexDirection": "row",
                            },
                            null,
                            null,
                            undefined,
                            Object {
                              "backgroundColor": "transparent",
                            },
                          ]
                        }
                      >
                        <View
                          accessible={true}
                          focusable={true}
                          nativeBackgroundAndroid={
                            Object {
                              "attribute": "selectableItemBackground",
                              "type": "ThemeAttrAndroid",
                            }
                          }
                          onClick={[Function]}
                          onResponderGrant={[Function]}
                          onResponderMove={[Function]}
                          onResponderRelease={[Function]}
                          onResponderTerminate={[Function]}
                          onResponderTerminationRequest={[Function]}
                          onStartShouldSetResponder={[Function]}
                          style={
                            Array [
                              Object {
                                "alignItems": "center",
                                "flex": 1,
                                "justifyContent": "center",
                              },
                              Object {
                                "backgroundColor": "transparent",
                              },
                              Object {
                                "height": 50,
                              },
                              Object {
                                "borderWidth": 0,
                              },
                            ]
                          }
                        >
                          <View
                            style={
                              Object {
                                "alignItems": "center",
                                "flex": 1,
                                "flexDirection": "row",
                                "justifyContent": "space-between",
                              }
                            }
                          >
                            <Image
                              resizeMode="contain"
                              source={
                                Object {
                                  "testUri": "../../../packages/mobile/src/images/sms-icon.png",
                                }
                              }
                              style={
                                Object {
                                  "height": 30,
                                  "width": 30,
                                }
                              }
                            />
                            <Text
                              accessibilityLabel="inviteFlow11:inviteWithSMS"
                              style={
                                Array [
                                  Object {
                                    "fontFamily": "Hind-SemiBold",
                                    "fontSize": 16,
                                  },
                                  Object {
                                    "color": "#2E3338",
                                  },
                                  Object {
                                    "paddingLeft": 5,
                                    "paddingRight": 5,
                                  },
                                ]
                              }
                            >
                              inviteFlow11:inviteWithSMS
                            </Text>
                          </View>
                        </View>
                      </View>
                      <View
                        style={
                          Object {
                            "height": 15,
                          }
                        }
                      />
                      <View
                        style={
                          Array [
                            Object {
                              "alignItems": "center",
                              "borderRadius": 3,
                              "flexDirection": "row",
                            },
                            null,
                            null,
                            undefined,
                            Object {
                              "backgroundColor": "transparent",
                            },
                          ]
                        }
                      >
                        <View
                          accessible={true}
                          focusable={true}
                          nativeBackgroundAndroid={
                            Object {
                              "attribute": "selectableItemBackground",
                              "type": "ThemeAttrAndroid",
                            }
                          }
                          onClick={[Function]}
                          onResponderGrant={[Function]}
                          onResponderMove={[Function]}
                          onResponderRelease={[Function]}
                          onResponderTerminate={[Function]}
                          onResponderTerminationRequest={[Function]}
                          onStartShouldSetResponder={[Function]}
                          style={
                            Array [
                              Object {
                                "alignItems": "center",
                                "flex": 1,
                                "justifyContent": "center",
                              },
                              Object {
                                "backgroundColor": "transparent",
                              },
                              Object {
                                "height": 50,
                              },
                              Object {
                                "borderWidth": 0,
                              },
                            ]
                          }
                        >
                          <View
                            style={
                              Object {
                                "alignItems": "center",
                                "flex": 1,
                                "flexDirection": "row",
                                "justifyContent": "space-between",
                              }
                            }
                          >
                            <Image
                              resizeMode="contain"
                              source={
                                Object {
                                  "testUri": "../../../packages/mobile/src/images/whatsapp-logo.png",
                                }
                              }
                              style={
                                Object {
                                  "height": 30,
                                  "width": 30,
                                }
                              }
                            />
                            <Text
                              accessibilityLabel="inviteFlow11:inviteWithWhatsapp"
                              style={
                                Array [
                                  Object {
                                    "fontFamily": "Hind-SemiBold",
                                    "fontSize": 16,
                                  },
                                  Object {
                                    "color": "#2E3338",
                                  },
                                  Object {
                                    "paddingLeft": 5,
                                    "paddingRight": 5,
                                  },
                                ]
                              }
                            >
                              inviteFlow11:inviteWithWhatsapp
                            </Text>
                          </View>
                        </View>
                      </View>
                      <View
                        style={
                          Object {
                            "height": 15,
                          }
                        }
                      />
                      <View
                        style={
                          Array [
                            Object {
                              "alignItems": "center",
                              "borderRadius": 3,
                              "flexDirection": "row",
                            },
                            null,
                            null,
                            undefined,
                            Object {
                              "backgroundColor": "transparent",
                            },
                          ]
                        }
                      >
                        <View
                          accessible={true}
                          focusable={true}
                          nativeBackgroundAndroid={
                            Object {
                              "attribute": "selectableItemBackground",
                              "type": "ThemeAttrAndroid",
                            }
                          }
                          onClick={[Function]}
                          onResponderGrant={[Function]}
                          onResponderMove={[Function]}
                          onResponderRelease={[Function]}
                          onResponderTerminate={[Function]}
                          onResponderTerminationRequest={[Function]}
                          onStartShouldSetResponder={[Function]}
                          style={
                            Array [
                              Object {
                                "alignItems": "center",
                                "flex": 1,
                                "justifyContent": "center",
                              },
                              Object {
                                "backgroundColor": "transparent",
                              },
                              Object {
                                "height": 50,
                              },
                              Object {
                                "borderWidth": 0,
                              },
                            ]
                          }
                        >
                          <View
                            style={
                              Object {
                                "alignItems": "center",
                                "flex": 1,
                                "flexDirection": "row",
                                "justifyContent": "space-between",
                              }
                            }
                          >
                            <Text
                              accessibilityLabel="cancel"
                              style={
                                Array [
                                  Object {
                                    "fontFamily": "Hind-SemiBold",
                                    "fontSize": 16,
                                  },
                                  Object {
                                    "color": "#42D689",
                                  },
                                  Object {
                                    "paddingLeft": 5,
                                    "paddingRight": 5,
                                  },
                                ]
                              }
                            >
                              cancel
                            </Text>
                          </View>
                        </View>
                      </View>
                      <View
                        style={
                          Object {
                            "height": 15,
                          }
                        }
                      />
                    </View>
                  </View>
                </View>
              </SafeAreaView>
            </View>
          </Modal>
        </View>
      </View>
    </RCTScrollView>
    <View>
      <View
        style={
          Array [
            Object {
              "flexDirection": "row",
              "justifyContent": "space-between",
              "marginVertical": 5,
            },
            undefined,
          ]
        }
      >
        <View
          style={
            Object {
              "alignItems": "center",
              "flexDirection": "row",
              "marginRight": 5,
            }
          }
        >
          <Text
            style={
              Array [
                Object {
                  "color": "#2E3338",
                  "fontFamily": "Inter-Regular",
                  "fontSize": 16,
                  "lineHeight": 22,
                },
                undefined,
              ]
            }
          >
            global:subtotal
          </Text>
        </View>
        <Text
          style={
            Array [
              Object {
                "color": "#2E3338",
                "fontFamily": "Inter-Regular",
                "fontSize": 16,
                "lineHeight": 22,
              },
              undefined,
            ]
          }
        >
          <Text
            numberOfLines={1}
            style={
              Array [
                undefined,
                Object {
                  "color": undefined,
                },
              ]
            }
          >
            
            $
            1.33
          </Text>
        </Text>
      </View>
      <View
        style={
          Array [
            Object {
              "flexDirection": "row",
              "justifyContent": "space-between",
              "marginVertical": 5,
            },
            undefined,
          ]
        }
      >
        <View
          style={
            Object {
              "alignItems": "center",
              "flexDirection": "row",
              "marginRight": 5,
            }
          }
        >
          <Text
            style={
              Array [
                Object {
                  "color": "#2E3338",
                  "fontFamily": "Inter-Regular",
                  "fontSize": 16,
                  "lineHeight": 22,
                },
                undefined,
              ]
            }
          >
            securityFee
          </Text>
          <View
            accessible={true}
            focusable={true}
            hitSlop={
              Object {
                "bottom": 10,
                "left": 10,
                "right": 10,
                "top": 10,
              }
            }
            nativeBackgroundAndroid={
              Object {
                "attribute": "selectableItemBackgroundBorderless",
                "type": "ThemeAttrAndroid",
              }
            }
            onClick={[Function]}
            onResponderGrant={[Function]}
            onResponderMove={[Function]}
            onResponderRelease={[Function]}
            onResponderTerminate={[Function]}
            onResponderTerminationRequest={[Function]}
            onStartShouldSetResponder={[Function]}
            style={
              Object {
                "alignItems": "center",
                "justifyContent": "flex-end",
                "paddingHorizontal": 5,
              }
            }
          >
            <Image
              source={
                Object {
                  "testUri": "../../../packages/mobile/src/images/info.png",
                }
              }
              style={
                Object {
                  "height": 12,
                  "tintColor": "#BDBDBD",
                  "width": 12,
                }
              }
            />
          </View>
        </View>
        <View
          style={
            Object {
              "transform": Array [
                Object {
                  "scale": 0.7,
                },
              ],
            }
          }
        >
          <ActivityIndicator
            animating={true}
            color="#42D689"
            hidesWhenStopped={true}
            size="small"
          />
        </View>
      </View>
      <View
        style={
          Array [
            Object {
              "flexDirection": "row",
              "justifyContent": "space-between",
              "marginVertical": 5,
            },
            undefined,
          ]
        }
      >
        <View
          style={
            Object {
              "alignItems": "center",
              "flexDirection": "row",
              "marginRight": 5,
            }
          }
        >
          <Text
            style={
              Array [
                Object {
                  "color": "#2E3338",
                  "fontFamily": "Hind-Regular",
                  "fontSize": 15,
                  "lineHeight": 24,
                },
                Object {
                  "color": "#2E3338",
                  "fontFamily": "Hind-Bold",
                  "fontSize": 16,
                  "lineHeight": 24,
                },
              ]
            }
          >
            total
          </Text>
        </View>
        <Text
          style={
            Array [
              Object {
                "color": "#2E3338",
                "fontFamily": "Hind-Regular",
                "fontSize": 15,
                "lineHeight": 24,
              },
              Object {
                "color": "#2E3338",
                "fontFamily": "Hind-Bold",
                "fontSize": 16,
                "lineHeight": 24,
              },
            ]
          }
        >
          <Text
            numberOfLines={1}
            style={
              Array [
                undefined,
                Object {
                  "color": undefined,
                },
              ]
            }
          >
            
            $
            1.33
          </Text>
        </Text>
      </View>
      <View
        style={
          Array [
            Object {
              "flexDirection": "row",
              "justifyContent": "space-between",
              "marginVertical": 5,
            },
            Object {
              "marginVertical": 0,
            },
          ]
        }
      >
        <View
          style={
            Object {
              "alignItems": "center",
              "flexDirection": "row",
              "marginRight": 5,
            }
          }
        >
          <Text
            style={
              Array [
                Object {
                  "color": "#2E3338",
                  "fontFamily": "Hind-Regular",
                  "fontSize": 15,
                  "lineHeight": 24,
                },
                Object {
                  "color": "#81868B",
                },
              ]
            }
          >
            Celo Dollars (@
             
            <Text
              numberOfLines={1}
              style={
                Array [
                  undefined,
                  Object {
                    "color": undefined,
                  },
                ]
              }
            >
              
              $
              0.75
            </Text>
            )
          </Text>
        </View>
        <Text
          style={
            Array [
              Object {
                "color": "#2E3338",
                "fontFamily": "Hind-Regular",
                "fontSize": 15,
                "lineHeight": 24,
              },
              Object {
                "color": "#81868B",
              },
            ]
          }
        >
          <Text
            numberOfLines={1}
            style={
              Array [
                undefined,
                Object {
                  "color": undefined,
                },
              ]
            }
          >
            
            1.00
          </Text>
        </Text>
      </View>
    </View>
    <View
      style={
        Object {
          "marginHorizontal": 20,
        }
      }
    >
      <View
        style={
          Array [
            Object {
              "flexDirection": "column",
            },
            undefined,
          ]
        }
      >
        <View
          style={
            Object {
              "borderRadius": 100,
              "overflow": "hidden",
            }
          }
        >
          <View
            accessible={true}
            focusable={false}
            nativeBackgroundAndroid={
              Object {
                "attribute": "selectableItemBackground",
                "type": "ThemeAttrAndroid",
              }
            }
            onClick={[Function]}
            onResponderGrant={[Function]}
            onResponderMove={[Function]}
            onResponderRelease={[Function]}
            onResponderTerminate={[Function]}
            onResponderTerminationRequest={[Function]}
            onStartShouldSetResponder={[Function]}
            style={
              Object {
                "alignItems": "center",
                "backgroundColor": "#97DFC1",
                "flexGrow": 1,
                "height": 48,
                "justifyContent": "center",
                "paddingHorizontal": 16,
                "paddingVertical": 5,
              }
            }
          >
            <Text
              accessibilityLabel="send"
              style={
<<<<<<< HEAD
                Array [
                  Object {
                    "fontFamily": "Hind-SemiBold",
                    "fontSize": 16,
                  },
                  Object {
                    "color": "#FFFFFF",
                  },
                  Object {
                    "paddingLeft": 5,
                    "paddingRight": 5,
                  },
                ]
=======
                Object {
                  "color": "#FFFFFF",
                  "fontFamily": "Inter-SemiBold",
                  "fontSize": 16,
                  "lineHeight": 22,
                }
>>>>>>> ea806585
              }
            >
              send
            </Text>
          </View>
        </View>
      </View>
<<<<<<< HEAD
      <View
        style={
          Array [
            Object {
              "alignItems": "center",
              "borderRadius": 3,
              "flexDirection": "row",
            },
            null,
            null,
            Object {
              "marginBottom": 10,
            },
            Object {
              "backgroundColor": "transparent",
            },
          ]
        }
      >
        <View
          accessible={true}
          focusable={true}
          nativeBackgroundAndroid={
            Object {
              "attribute": "selectableItemBackground",
              "type": "ThemeAttrAndroid",
            }
          }
          onClick={[Function]}
          onResponderGrant={[Function]}
          onResponderMove={[Function]}
          onResponderRelease={[Function]}
          onResponderTerminate={[Function]}
          onResponderTerminationRequest={[Function]}
          onStartShouldSetResponder={[Function]}
          style={
            Array [
              Object {
                "alignItems": "center",
                "flex": 1,
                "justifyContent": "center",
              },
              Object {
                "backgroundColor": "transparent",
              },
              Object {
                "height": 50,
              },
              Object {
                "borderWidth": 0,
              },
            ]
          }
        >
          <View
            style={
              Object {
                "alignItems": "center",
                "flex": 1,
                "flexDirection": "row",
                "justifyContent": "space-between",
              }
            }
          >
            <Text
              accessibilityLabel="edit"
              style={
                Array [
                  Object {
                    "fontFamily": "Hind-SemiBold",
                    "fontSize": 16,
                  },
                  Object {
                    "color": "#42D689",
                  },
                  Object {
                    "paddingLeft": 5,
                    "paddingRight": 5,
                  },
                ]
              }
            >
              edit
            </Text>
          </View>
        </View>
      </View>
=======
>>>>>>> ea806585
    </View>
  </View>
</SafeAreaView>
`;

exports[`SendConfirmation renders correctly for send payment confirmation when fee calculation fails 1`] = `
<SafeAreaView
  style={
    Object {
      "backgroundColor": "#FFFFFF",
      "flex": 1,
<<<<<<< HEAD
      "paddingTop": 20,
=======
      "flexDirection": "column",
      "padding": 8,
>>>>>>> ea806585
    }
  }
>
  <View
    style={
      Array [
        Object {
          "backgroundColor": "#FFFFFF",
          "flex": 1,
<<<<<<< HEAD
          "justifyContent": "space-between",
=======
>>>>>>> ea806585
        },
        undefined,
      ]
    }
  >
    <RCTScrollView
      contentContainerStyle={
        Object {
<<<<<<< HEAD
          "justifyContent": "flex-start",
=======
>>>>>>> ea806585
          "paddingVertical": 10,
        }
      }
    >
      <View>
        <View
          style={
            Object {
<<<<<<< HEAD
              "alignItems": "center",
              "flex": 1,
              "justifyContent": "center",
              "marginTop": 10,
            }
          }
        >
          <Text
            style={
              Array [
                Object {
                  "color": "#2E3338",
                  "fontFamily": "Hind-Light",
                  "fontSize": 22,
                  "paddingBottom": 20,
                  "textAlign": "center",
                },
                Object {
                  "alignSelf": "center",
                  "color": "#2E3338",
                  "padding": 10,
                  "paddingBottom": 10,
                },
              ]
            }
          >
            reviewPayment
          </Text>
        </View>
        <View
          style={
            Object {
              "marginHorizontal": 16,
              "marginVertical": 20,
=======
              "marginHorizontal": 16,
>>>>>>> ea806585
            }
          }
        >
          <View
            style={
              Object {
<<<<<<< HEAD
                "flexGrow": 1,
                "justifyContent": "flex-start",
                "paddingBottom": 25,
=======
                "alignItems": "flex-start",
                "flexDirection": "column",
                "paddingBottom": 24,
>>>>>>> ea806585
              }
            }
          >
            <View
              style={
                Object {
<<<<<<< HEAD
                  "flexDirection": "column",
                  "justifyContent": "center",
                  "marginBottom": 10,
                }
              }
            >
              <View
                style={
                  Array [
                    Object {
                      "alignItems": "center",
                      "flexDirection": "row",
                      "justifyContent": "center",
                    },
                    Object {
                      "alignSelf": "center",
                      "margin": "auto",
                    },
                  ]
                }
              >
                <View
                  style={
                    Array [
                      Object {
                        "alignItems": "center",
                        "justifyContent": "center",
                      },
                      Object {
                        "backgroundColor": "#7AD6FE",
                        "borderRadius": 20,
                        "height": 40,
                        "width": 40,
                      },
                    ]
                  }
                >
                  <Image
                    source={
                      Object {
                        "testUri": "../../../packages/mobile/src/images/unknown-user-icon.png",
                      }
                    }
                    style={
                      Array [
                        Object {
                          "alignSelf": "center",
                          "margin": "auto",
                        },
                        Object {
                          "height": 40,
                          "width": 40,
                        },
                      ]
                    }
                  />
                </View>
              </View>
              <Text
                ellipsizeMode="tail"
                numberOfLines={1}
                style={
                  Array [
                    Object {
                      "color": "#2E3338",
                      "fontFamily": "Hind-SemiBold",
                      "fontSize": 14,
                      "lineHeight": 18,
                    },
                    Object {
                      "marginHorizontal": 20,
                      "paddingTop": 6,
                      "textAlign": "center",
                    },
                  ]
                }
              >
                Jane Doe
              </Text>
              <View
                style={
                  Object {
                    "flexDirection": "row",
                  }
                }
              >
                <Text
                  style={
                    Array [
                      Object {
                        "color": "#2E3338",
                        "fontFamily": "Inter-Regular",
                        "fontSize": 16,
                        "lineHeight": 22,
                      },
                      Object {
                        "alignItems": "center",
                        "justifyContent": "center",
                        "marginRight": 4,
                      },
                    ]
                  }
                >
                  🇺🇸
                </Text>
                <Text
                  style={
                    Array [
                      Object {
                        "color": "#2E3338",
                        "fontFamily": "Inter-Regular",
                        "fontSize": 16,
                        "lineHeight": 22,
                      },
                      Object {
                        "color": "#9CA4A9",
                      },
                    ]
                  }
                >
                  +1 (310) 555-0000
                </Text>
              </View>
            </View>
            <View
              style={
                Array [
                  Object {
                    "alignItems": "flex-start",
                    "alignSelf": "center",
                    "flexDirection": "row",
                    "marginTop": 5,
                  },
                  Object {
                    "marginTop": 15,
                  },
                ]
              }
            >
              <Text
                numberOfLines={1}
                style={
                  Array [
                    Object {
                      "fontFamily": "Hind-Regular",
                    },
                    Object {
                      "color": undefined,
                      "fontSize": 34,
                    },
                  ]
                }
              >
                
              </Text>
              <Text
                numberOfLines={1}
                style={
                  Array [
                    Object {
                      "fontFamily": "Hind-Regular",
                    },
                    Object {
                      "color": undefined,
                      "fontSize": 24,
                    },
                  ]
                }
              >
                $
              </Text>
              <Text
                numberOfLines={1}
                style={
                  Array [
                    Object {
                      "fontFamily": "Hind-Regular",
                      "paddingHorizontal": 3,
                    },
                    Object {
                      "color": undefined,
                      "fontSize": 48,
                      "lineHeight": 64,
                    },
                  ]
                }
              >
                1.33
              </Text>
            </View>
            <View
              style={
                Object {
                  "alignItems": "stretch",
                  "flexDirection": "column",
                  "marginTop": 5,
                }
              }
            >
              <Text
                style={
                  Object {
                    "color": "#81868B",
                    "fontFamily": "Hind-Light",
                    "fontSize": 14,
                    "lineHeight": 18,
                    "paddingTop": 5,
                    "textAlign": "center",
                  }
                }
              >
                Something
              </Text>
              <View
                style={
                  Object {
                    "borderStyle": "solid",
                    "borderTopColor": "#EEEEEE",
                    "borderTopWidth": 1,
                    "marginBottom": 15,
                    "marginTop": 10,
                    "width": "100%",
                  }
                }
              />
              <View
                style={
                  Array [
                    Object {
                      "flexDirection": "row",
                      "justifyContent": "space-between",
                      "marginVertical": 5,
                    },
                    undefined,
                  ]
                }
              >
                <View
                  style={
                    Object {
                      "alignItems": "center",
                      "flexDirection": "row",
                      "marginRight": 5,
                    }
                  }
                >
                  <Text
                    style={
                      Array [
                        Object {
                          "color": "#2E3338",
                          "fontFamily": "Hind-Regular",
                          "fontSize": 15,
                          "lineHeight": 24,
                        },
                        undefined,
                      ]
                    }
                  >
                    global:subtotal
                  </Text>
                </View>
                <Text
                  style={
                    Array [
                      Object {
                        "color": "#2E3338",
                        "fontFamily": "Hind-Regular",
                        "fontSize": 15,
                        "lineHeight": 24,
                      },
                      undefined,
                    ]
                  }
                >
                  <Text
                    numberOfLines={1}
                    style={
                      Array [
                        undefined,
                        Object {
                          "color": undefined,
                        },
                      ]
                    }
                  >
                    
                    $
                    1.33
                  </Text>
                </Text>
              </View>
              <View
                style={
                  Array [
                    Object {
                      "flexDirection": "row",
                      "justifyContent": "space-between",
                      "marginVertical": 5,
                    },
                    undefined,
                  ]
                }
              >
                <View
                  style={
                    Object {
                      "alignItems": "center",
                      "flexDirection": "row",
                      "marginRight": 5,
                    }
                  }
                >
                  <Text
                    style={
                      Array [
                        Object {
                          "color": "#2E3338",
                          "fontFamily": "Hind-Regular",
                          "fontSize": 15,
                          "lineHeight": 24,
                        },
                        undefined,
                      ]
                    }
                  >
                    securityFee
                  </Text>
                  <View
                    accessible={true}
                    focusable={true}
                    hitSlop={
                      Object {
                        "bottom": 10,
                        "left": 10,
                        "right": 10,
                        "top": 10,
                      }
                    }
                    nativeBackgroundAndroid={
                      Object {
                        "attribute": "selectableItemBackgroundBorderless",
                        "type": "ThemeAttrAndroid",
                      }
                    }
                    onClick={[Function]}
                    onResponderGrant={[Function]}
                    onResponderMove={[Function]}
                    onResponderRelease={[Function]}
                    onResponderTerminate={[Function]}
                    onResponderTerminationRequest={[Function]}
                    onStartShouldSetResponder={[Function]}
                    style={
                      Object {
                        "alignItems": "center",
                        "justifyContent": "flex-end",
                        "paddingHorizontal": 5,
                      }
                    }
                  >
                    <Image
                      source={
                        Object {
                          "testUri": "../../../packages/mobile/src/images/info.png",
                        }
                      }
                      style={
                        Object {
                          "height": 12,
                          "tintColor": "#BDBDBD",
                          "width": 12,
                        }
                      }
                    />
                  </View>
                </View>
                <View
                  style={
                    Object {
                      "transform": Array [
                        Object {
                          "scale": 0.7,
                        },
                      ],
                    }
                  }
                >
                  <ActivityIndicator
                    animating={true}
                    color="#42D689"
                    hidesWhenStopped={true}
                    size="small"
                  />
                </View>
              </View>
              <View
                style={
                  Object {
                    "borderStyle": "solid",
                    "borderTopColor": "#EEEEEE",
                    "borderTopWidth": 1,
                    "marginBottom": 15,
                    "marginTop": 10,
                    "width": "100%",
                  }
=======
                  "alignItems": "flex-start",
                  "flexDirection": "row",
>>>>>>> ea806585
                }
              }
            >
              <View
                style={
                  Array [
                    Object {
                      "alignItems": "center",
                      "flexDirection": "row",
                      "justifyContent": "center",
                    },
                    undefined,
                  ]
                }
              >
                <View
                  style={
                    Array [
                      Object {
                        "alignItems": "center",
                        "justifyContent": "center",
                      },
                      Object {
                        "backgroundColor": "#7AD6FE",
                        "borderRadius": 20,
                        "height": 40,
                        "width": 40,
                      },
                    ]
                  }
                >
                  <Text
                    style={
                      Array [
                        Object {
                          "color": "#FFFFFF",
                          "fontFamily": "Inter-Medium",
                          "fontSize": 16,
                        },
                        Object {
                          "fontSize": 20,
                        },
                      ]
                    }
                  >
                    J
                  </Text>
                </View>
              </View>
              <View
                style={
                  Object {
                    "flexDirection": "column",
                    "paddingLeft": 8,
                  }
                }
              >
                <Text
                  style={
                    Object {
                      "color": "#9CA4A9",
                      "fontFamily": "Inter-Regular",
                      "fontSize": 16,
                      "lineHeight": 22,
                    }
                  }
                >
                  Sending
                </Text>
                <Text
                  style={
                    Object {
                      "color": "#2E3338",
                      "fontFamily": "Inter-Medium",
                      "fontSize": 16,
                      "lineHeight": 22,
                    }
                  }
                >
                  Jane Doe
                </Text>
              </View>
            </View>
            <Text
              numberOfLines={1}
              style={
                Array [
                  Object {
                    "color": "#2E3338",
                    "fontFamily": "Inter-SemiBold",
                    "fontSize": 32,
                    "lineHeight": 40,
                    "paddingVertical": 8,
                  },
                  Object {
                    "color": "#2E3338",
                  },
                ]
              }
            >
              
              $
              1.33
            </Text>
            <TextInput
              allowFontScaling={true}
              autoFocus={true}
              maxLength={70}
              multiline={true}
              numberOfLines={5}
              onBlur={[Function]}
              onChangeText={[Function]}
              onKeyPress={[Function]}
              placeholder="addDescription"
              placeholderTextColor="#1AB775"
              rejectResponderTermination={true}
              returnKeyType="done"
              style={
                Object {
                  "alignSelf": "stretch",
                  "color": "#2E3338",
                  "flex": 1,
                  "fontFamily": "Inter-Regular",
                  "fontSize": 18,
                  "height": 200,
                  "lineHeight": 24,
                }
              }
              testID="commentInput/send"
              underlineColorAndroid="transparent"
              value=""
            />
          </View>
          <Modal
            animationType="none"
            hardwareAccelerated={false}
            hideModalContentWhileAnimating={false}
            onModalHide={[Function]}
            onModalWillHide={[Function]}
            onModalWillShow={[Function]}
            onRequestClose={[Function]}
            scrollHorizontal={false}
            scrollOffset={0}
            scrollOffsetMax={0}
            scrollTo={null}
            supportedOrientations={
              Array [
                "portrait",
                "landscape",
              ]
            }
            swipeThreshold={100}
            transparent={true}
            visible={false}
          >
            <View
              accessible={true}
              focusable={true}
              forwardedRef={[Function]}
              onClick={[Function]}
              onResponderGrant={[Function]}
              onResponderMove={[Function]}
              onResponderRelease={[Function]}
              onResponderTerminate={[Function]}
              onResponderTerminationRequest={[Function]}
              onStartShouldSetResponder={[Function]}
              style={
                Object {
                  "backgroundColor": "black",
                  "bottom": 0,
                  "height": 1334,
                  "left": 0,
                  "opacity": 0,
                  "position": "absolute",
                  "right": 0,
                  "top": 0,
                  "width": 750,
                }
              }
            />
            <View
              forwardedRef={[Function]}
              hideModalContentWhileAnimating={false}
              onModalHide={[Function]}
              onModalWillHide={[Function]}
              onModalWillShow={[Function]}
              pointerEvents="box-none"
              scrollHorizontal={false}
              scrollOffset={0}
              scrollOffsetMax={0}
              scrollTo={null}
              style={
                Object {
                  "flex": 1,
                  "justifyContent": "center",
                  "margin": 37.5,
                  "transform": Array [
                    Object {
                      "translateY": 0,
                    },
                  ],
                }
              }
              supportedOrientations={
                Array [
                  "portrait",
                  "landscape",
                ]
              }
              swipeThreshold={100}
            >
              <SafeAreaView>
                <View
                  style={
                    Array [
                      Object {
                        "backgroundColor": "#FFFFFF",
                        "elevation": 12,
                        "padding": 16,
                        "shadowColor": "black",
                        "shadowOffset": Object {
                          "height": 6,
                          "width": 0,
                        },
                        "shadowOpacity": 0.3,
                        "shadowRadius": 9.600000000000001,
                      },
                      Object {
                        "borderRadius": 8,
                      },
                      Array [
                        Object {
                          "backgroundColor": "#FFFFFF",
                          "maxHeight": "100%",
                          "padding": 24,
                        },
                        Object {
                          "flex": 1,
                          "margin": 0,
                        },
                      ],
                    ]
                  }
                >
                  <View
                    style={
                      Object {
                        "alignItems": "stretch",
                        "flex": 1,
                        "justifyContent": "flex-end",
                      }
                    }
                  >
                    <View
                      style={
                        Array [
                          Object {
                            "borderTopColor": "rgba(0, 0, 0, 0.05)",
                            "borderTopWidth": 1,
                          },
                          Object {
                            "backgroundColor": "#FFFFFF",
                          },
                        ]
                      }
                    >
                      <View
                        style={
                          Object {
                            "height": 15,
                          }
                        }
                      />
                      <View
                        style={
                          Array [
                            Object {
                              "alignItems": "center",
                              "borderRadius": 3,
                              "flexDirection": "row",
                            },
                            null,
                            null,
                            undefined,
                            Object {
                              "backgroundColor": "transparent",
                            },
                          ]
                        }
                      >
                        <View
                          accessible={true}
                          focusable={true}
                          nativeBackgroundAndroid={
                            Object {
                              "attribute": "selectableItemBackground",
                              "type": "ThemeAttrAndroid",
                            }
                          }
                          onClick={[Function]}
                          onResponderGrant={[Function]}
                          onResponderMove={[Function]}
                          onResponderRelease={[Function]}
                          onResponderTerminate={[Function]}
                          onResponderTerminationRequest={[Function]}
                          onStartShouldSetResponder={[Function]}
                          style={
                            Array [
                              Object {
                                "alignItems": "center",
                                "flex": 1,
                                "justifyContent": "center",
                              },
                              Object {
                                "backgroundColor": "transparent",
                              },
                              Object {
                                "height": 50,
                              },
                              Object {
                                "borderWidth": 0,
                              },
                            ]
                          }
                        >
                          <View
                            style={
                              Object {
                                "alignItems": "center",
                                "flex": 1,
                                "flexDirection": "row",
                                "justifyContent": "space-between",
                              }
                            }
                          >
                            <Image
                              resizeMode="contain"
                              source={
                                Object {
                                  "testUri": "../../../packages/mobile/src/images/sms-icon.png",
                                }
                              }
                              style={
                                Object {
                                  "height": 30,
                                  "width": 30,
                                }
                              }
                            />
                            <Text
                              accessibilityLabel="inviteFlow11:inviteWithSMS"
                              style={
                                Array [
                                  Object {
                                    "fontFamily": "Hind-SemiBold",
                                    "fontSize": 16,
                                  },
                                  Object {
                                    "color": "#2E3338",
                                  },
                                  Object {
                                    "paddingLeft": 5,
                                    "paddingRight": 5,
                                  },
                                ]
                              }
                            >
                              inviteFlow11:inviteWithSMS
                            </Text>
                          </View>
                        </View>
                      </View>
                      <View
                        style={
                          Object {
                            "height": 15,
                          }
                        }
                      />
                      <View
                        style={
                          Array [
                            Object {
                              "alignItems": "center",
                              "borderRadius": 3,
                              "flexDirection": "row",
                            },
                            null,
                            null,
                            undefined,
                            Object {
                              "backgroundColor": "transparent",
                            },
                          ]
                        }
                      >
                        <View
                          accessible={true}
                          focusable={true}
                          nativeBackgroundAndroid={
                            Object {
                              "attribute": "selectableItemBackground",
                              "type": "ThemeAttrAndroid",
                            }
                          }
                          onClick={[Function]}
                          onResponderGrant={[Function]}
                          onResponderMove={[Function]}
                          onResponderRelease={[Function]}
                          onResponderTerminate={[Function]}
                          onResponderTerminationRequest={[Function]}
                          onStartShouldSetResponder={[Function]}
                          style={
                            Array [
                              Object {
                                "alignItems": "center",
                                "flex": 1,
                                "justifyContent": "center",
                              },
                              Object {
                                "backgroundColor": "transparent",
                              },
                              Object {
                                "height": 50,
                              },
                              Object {
                                "borderWidth": 0,
                              },
                            ]
                          }
                        >
                          <View
                            style={
                              Object {
                                "alignItems": "center",
                                "flex": 1,
                                "flexDirection": "row",
                                "justifyContent": "space-between",
                              }
                            }
                          >
                            <Image
                              resizeMode="contain"
                              source={
                                Object {
                                  "testUri": "../../../packages/mobile/src/images/whatsapp-logo.png",
                                }
                              }
                              style={
                                Object {
                                  "height": 30,
                                  "width": 30,
                                }
                              }
                            />
                            <Text
                              accessibilityLabel="inviteFlow11:inviteWithWhatsapp"
                              style={
                                Array [
                                  Object {
                                    "fontFamily": "Hind-SemiBold",
                                    "fontSize": 16,
                                  },
                                  Object {
                                    "color": "#2E3338",
                                  },
                                  Object {
                                    "paddingLeft": 5,
                                    "paddingRight": 5,
                                  },
                                ]
                              }
                            >
                              inviteFlow11:inviteWithWhatsapp
                            </Text>
                          </View>
                        </View>
                      </View>
                      <View
                        style={
                          Object {
                            "height": 15,
                          }
                        }
                      />
                      <View
                        style={
                          Array [
                            Object {
                              "alignItems": "center",
                              "borderRadius": 3,
                              "flexDirection": "row",
                            },
                            null,
                            null,
                            undefined,
                            Object {
                              "backgroundColor": "transparent",
                            },
                          ]
                        }
                      >
                        <View
                          accessible={true}
                          focusable={true}
                          nativeBackgroundAndroid={
                            Object {
                              "attribute": "selectableItemBackground",
                              "type": "ThemeAttrAndroid",
                            }
                          }
                          onClick={[Function]}
                          onResponderGrant={[Function]}
                          onResponderMove={[Function]}
                          onResponderRelease={[Function]}
                          onResponderTerminate={[Function]}
                          onResponderTerminationRequest={[Function]}
                          onStartShouldSetResponder={[Function]}
                          style={
                            Array [
                              Object {
                                "alignItems": "center",
                                "flex": 1,
                                "justifyContent": "center",
                              },
                              Object {
                                "backgroundColor": "transparent",
                              },
                              Object {
                                "height": 50,
                              },
                              Object {
                                "borderWidth": 0,
                              },
                            ]
                          }
                        >
                          <View
                            style={
                              Object {
                                "alignItems": "center",
                                "flex": 1,
                                "flexDirection": "row",
                                "justifyContent": "space-between",
                              }
                            }
                          >
                            <Text
                              accessibilityLabel="cancel"
                              style={
                                Array [
                                  Object {
                                    "fontFamily": "Hind-SemiBold",
                                    "fontSize": 16,
                                  },
                                  Object {
                                    "color": "#42D689",
                                  },
                                  Object {
                                    "paddingLeft": 5,
                                    "paddingRight": 5,
                                  },
                                ]
                              }
                            >
                              cancel
                            </Text>
                          </View>
                        </View>
                      </View>
                      <View
                        style={
                          Object {
                            "height": 15,
                          }
                        }
                      />
                    </View>
                  </View>
                </View>
              </SafeAreaView>
            </View>
          </Modal>
        </View>
      </View>
    </RCTScrollView>
    <View>
      <View
        style={
          Array [
            Object {
              "flexDirection": "row",
              "justifyContent": "space-between",
              "marginVertical": 5,
            },
            undefined,
          ]
        }
      >
        <View
          style={
            Object {
              "alignItems": "center",
              "flexDirection": "row",
              "marginRight": 5,
            }
          }
        >
          <Text
            style={
              Array [
                Object {
                  "color": "#2E3338",
                  "fontFamily": "Inter-Regular",
                  "fontSize": 16,
                  "lineHeight": 22,
                },
                undefined,
              ]
            }
          >
            global:subtotal
          </Text>
        </View>
        <Text
          style={
            Array [
              Object {
                "color": "#2E3338",
                "fontFamily": "Inter-Regular",
                "fontSize": 16,
                "lineHeight": 22,
              },
              undefined,
            ]
          }
        >
          <Text
            numberOfLines={1}
            style={
              Array [
                undefined,
                Object {
                  "color": undefined,
                },
              ]
            }
          >
            
            $
            1.33
          </Text>
        </Text>
      </View>
      <View
        style={
          Array [
            Object {
              "flexDirection": "row",
              "justifyContent": "space-between",
              "marginVertical": 5,
            },
            undefined,
          ]
        }
      >
        <View
          style={
            Object {
              "alignItems": "center",
              "flexDirection": "row",
              "marginRight": 5,
            }
          }
        >
          <Text
            style={
              Array [
                Object {
                  "color": "#2E3338",
                  "fontFamily": "Inter-Regular",
                  "fontSize": 16,
                  "lineHeight": 22,
                },
                undefined,
              ]
            }
          >
            securityFee
          </Text>
          <View
            accessible={true}
            focusable={true}
            hitSlop={
              Object {
                "bottom": 10,
                "left": 10,
                "right": 10,
                "top": 10,
              }
            }
            nativeBackgroundAndroid={
              Object {
                "attribute": "selectableItemBackgroundBorderless",
                "type": "ThemeAttrAndroid",
              }
            }
            onClick={[Function]}
            onResponderGrant={[Function]}
            onResponderMove={[Function]}
            onResponderRelease={[Function]}
            onResponderTerminate={[Function]}
            onResponderTerminationRequest={[Function]}
            onStartShouldSetResponder={[Function]}
            style={
              Object {
                "alignItems": "center",
                "justifyContent": "flex-end",
                "paddingHorizontal": 5,
              }
            }
          >
            <Image
              source={
                Object {
                  "testUri": "../../../packages/mobile/src/images/info.png",
                }
              }
              style={
                Object {
                  "height": 12,
                  "tintColor": "#BDBDBD",
                  "width": 12,
                }
              }
            />
          </View>
        </View>
        <View
          style={
            Object {
              "transform": Array [
                Object {
                  "scale": 0.7,
                },
              ],
            }
          }
        >
          <ActivityIndicator
            animating={true}
            color="#42D689"
            hidesWhenStopped={true}
            size="small"
          />
        </View>
      </View>
      <View
        style={
          Array [
            Object {
              "flexDirection": "row",
              "justifyContent": "space-between",
              "marginVertical": 5,
            },
            undefined,
          ]
        }
      >
        <View
          style={
            Object {
              "alignItems": "center",
              "flexDirection": "row",
              "marginRight": 5,
            }
          }
        >
          <Text
            style={
              Array [
                Object {
                  "color": "#2E3338",
                  "fontFamily": "Hind-Regular",
                  "fontSize": 15,
                  "lineHeight": 24,
                },
                Object {
                  "color": "#2E3338",
                  "fontFamily": "Hind-Bold",
                  "fontSize": 16,
                  "lineHeight": 24,
                },
              ]
            }
          >
            total
          </Text>
        </View>
        <Text
          style={
            Array [
              Object {
                "color": "#2E3338",
                "fontFamily": "Hind-Regular",
                "fontSize": 15,
                "lineHeight": 24,
              },
              Object {
                "color": "#2E3338",
                "fontFamily": "Hind-Bold",
                "fontSize": 16,
                "lineHeight": 24,
              },
            ]
          }
        >
          <Text
            numberOfLines={1}
            style={
              Array [
                undefined,
                Object {
                  "color": undefined,
                },
              ]
            }
          >
            
            $
            1.33
          </Text>
        </Text>
      </View>
      <View
        style={
          Array [
            Object {
              "flexDirection": "row",
              "justifyContent": "space-between",
              "marginVertical": 5,
            },
            Object {
              "marginVertical": 0,
            },
          ]
        }
      >
        <View
          style={
            Object {
              "alignItems": "center",
              "flexDirection": "row",
              "marginRight": 5,
            }
          }
        >
          <Text
            style={
              Array [
                Object {
                  "color": "#2E3338",
                  "fontFamily": "Hind-Regular",
                  "fontSize": 15,
                  "lineHeight": 24,
                },
                Object {
                  "color": "#81868B",
                },
              ]
            }
          >
            Celo Dollars (@
             
            <Text
              numberOfLines={1}
              style={
                Array [
                  undefined,
                  Object {
                    "color": undefined,
                  },
                ]
              }
            >
              
              $
              0.75
            </Text>
            )
          </Text>
        </View>
        <Text
          style={
            Array [
              Object {
                "color": "#2E3338",
                "fontFamily": "Hind-Regular",
                "fontSize": 15,
                "lineHeight": 24,
              },
              Object {
                "color": "#81868B",
              },
            ]
          }
        >
          <Text
            numberOfLines={1}
            style={
              Array [
                undefined,
                Object {
                  "color": undefined,
                },
              ]
            }
          >
            
            1.00
          </Text>
        </Text>
      </View>
    </View>
    <View
      style={
        Object {
          "marginHorizontal": 20,
        }
      }
    >
      <View
        style={
          Array [
            Object {
              "flexDirection": "column",
            },
            undefined,
          ]
        }
      >
        <View
          style={
            Object {
              "borderRadius": 100,
              "overflow": "hidden",
            }
          }
        >
          <View
            accessible={true}
            focusable={false}
            nativeBackgroundAndroid={
              Object {
                "attribute": "selectableItemBackground",
                "type": "ThemeAttrAndroid",
              }
            }
            onClick={[Function]}
            onResponderGrant={[Function]}
            onResponderMove={[Function]}
            onResponderRelease={[Function]}
            onResponderTerminate={[Function]}
            onResponderTerminationRequest={[Function]}
            onStartShouldSetResponder={[Function]}
            style={
              Object {
                "alignItems": "center",
                "backgroundColor": "#97DFC1",
                "flexGrow": 1,
                "height": 48,
                "justifyContent": "center",
                "paddingHorizontal": 16,
                "paddingVertical": 5,
              }
            }
          >
            <Text
              accessibilityLabel="send"
              style={
                Object {
                  "color": "#FFFFFF",
                  "fontFamily": "Inter-SemiBold",
                  "fontSize": 16,
                  "lineHeight": 22,
                }
              }
            >
              send
            </Text>
          </View>
        </View>
      </View>
    </View>
  </View>
</SafeAreaView>
`;

exports[`SendConfirmation renders correctly for send payment confirmation when fee calculation fails 2`] = `
<SafeAreaView
  style={
    Object {
      "backgroundColor": "#FFFFFF",
      "flex": 1,
      "flexDirection": "column",
      "padding": 8,
    }
  }
>
  <View
    style={
      Array [
        Object {
          "backgroundColor": "#FFFFFF",
          "flex": 1,
        },
        undefined,
      ]
    }
  >
    <RCTScrollView
      contentContainerStyle={
        Object {
          "paddingVertical": 10,
        }
      }
    >
      <View>
        <View
          style={
            Object {
              "marginHorizontal": 16,
            }
          }
        >
          <View
            style={
              Object {
                "alignItems": "flex-start",
                "flexDirection": "column",
                "paddingBottom": 24,
              }
            }
          >
            <View
              style={
                Object {
<<<<<<< HEAD
                  "flexDirection": "column",
                  "justifyContent": "center",
                  "marginBottom": 10,
                }
              }
            >
              <View
                style={
                  Array [
                    Object {
                      "alignItems": "center",
                      "flexDirection": "row",
                      "justifyContent": "center",
                    },
                    Object {
                      "alignSelf": "center",
                      "margin": "auto",
                    },
                  ]
                }
              >
                <View
                  style={
                    Array [
                      Object {
                        "alignItems": "center",
                        "justifyContent": "center",
                      },
                      Object {
                        "backgroundColor": "#7AD6FE",
                        "borderRadius": 20,
                        "height": 40,
                        "width": 40,
                      },
                    ]
                  }
                >
                  <Image
                    source={
                      Object {
                        "testUri": "../../../packages/mobile/src/images/unknown-user-icon.png",
                      }
                    }
                    style={
                      Array [
                        Object {
                          "alignSelf": "center",
                          "margin": "auto",
                        },
                        Object {
                          "height": 40,
                          "width": 40,
                        },
                      ]
                    }
                  />
                </View>
              </View>
              <Text
                ellipsizeMode="tail"
                numberOfLines={1}
                style={
                  Array [
                    Object {
                      "color": "#2E3338",
                      "fontFamily": "Hind-SemiBold",
                      "fontSize": 14,
                      "lineHeight": 18,
                    },
                    Object {
                      "marginHorizontal": 20,
                      "paddingTop": 6,
                      "textAlign": "center",
                    },
                  ]
                }
              >
                Jane Doe
              </Text>
              <View
                style={
                  Object {
                    "flexDirection": "row",
                  }
                }
              >
                <Text
                  style={
                    Array [
                      Object {
                        "color": "#2E3338",
                        "fontFamily": "Inter-Regular",
                        "fontSize": 16,
                        "lineHeight": 22,
                      },
                      Object {
                        "alignItems": "center",
                        "justifyContent": "center",
                        "marginRight": 4,
                      },
                    ]
                  }
                >
                  🇺🇸
                </Text>
                <Text
                  style={
                    Array [
                      Object {
                        "color": "#2E3338",
                        "fontFamily": "Inter-Regular",
                        "fontSize": 16,
                        "lineHeight": 22,
                      },
                      Object {
                        "color": "#9CA4A9",
                      },
                    ]
                  }
                >
                  +1 (310) 555-0000
                </Text>
              </View>
            </View>
            <View
              style={
                Array [
                  Object {
                    "alignItems": "flex-start",
                    "alignSelf": "center",
                    "flexDirection": "row",
                    "marginTop": 5,
                  },
                  Object {
                    "marginTop": 15,
                  },
                ]
              }
            >
              <Text
                numberOfLines={1}
                style={
                  Array [
                    Object {
                      "fontFamily": "Hind-Regular",
                    },
                    Object {
                      "color": undefined,
                      "fontSize": 34,
                    },
                  ]
                }
              >
                
              </Text>
              <Text
                numberOfLines={1}
                style={
                  Array [
                    Object {
                      "fontFamily": "Hind-Regular",
                    },
                    Object {
                      "color": undefined,
                      "fontSize": 24,
                    },
                  ]
                }
              >
                $
              </Text>
              <Text
                numberOfLines={1}
                style={
                  Array [
                    Object {
                      "fontFamily": "Hind-Regular",
                      "paddingHorizontal": 3,
                    },
                    Object {
                      "color": undefined,
                      "fontSize": 48,
                      "lineHeight": 64,
                    },
                  ]
                }
              >
                1.33
              </Text>
            </View>
            <View
              style={
                Object {
                  "alignItems": "stretch",
                  "flexDirection": "column",
                  "marginTop": 5,
                }
              }
            >
              <Text
                style={
                  Object {
                    "color": "#81868B",
                    "fontFamily": "Hind-Light",
                    "fontSize": 14,
                    "lineHeight": 18,
                    "paddingTop": 5,
                    "textAlign": "center",
                  }
                }
              >
                Something
              </Text>
              <View
                style={
                  Object {
                    "borderStyle": "solid",
                    "borderTopColor": "#EEEEEE",
                    "borderTopWidth": 1,
                    "marginBottom": 15,
                    "marginTop": 10,
                    "width": "100%",
                  }
=======
                  "alignItems": "flex-start",
                  "flexDirection": "row",
>>>>>>> ea806585
                }
              }
            >
              <View
                style={
                  Array [
                    Object {
                      "alignItems": "center",
                      "flexDirection": "row",
                      "justifyContent": "center",
                    },
                    undefined,
                  ]
                }
              >
                <View
                  style={
                    Array [
                      Object {
                        "alignItems": "center",
                        "justifyContent": "center",
                      },
                      Object {
                        "backgroundColor": "#7AD6FE",
                        "borderRadius": 20,
                        "height": 40,
                        "width": 40,
                      },
                    ]
                  }
                >
                  <Text
                    style={
                      Array [
                        Object {
                          "color": "#FFFFFF",
                          "fontFamily": "Inter-Medium",
                          "fontSize": 16,
                        },
                        Object {
                          "fontSize": 20,
                        },
                      ]
                    }
                  >
                    J
                  </Text>
                </View>
              </View>
              <View
                style={
                  Object {
                    "flexDirection": "column",
                    "paddingLeft": 8,
                  }
                }
              >
                <Text
                  style={
                    Object {
                      "color": "#9CA4A9",
                      "fontFamily": "Inter-Regular",
                      "fontSize": 16,
                      "lineHeight": 22,
                    }
                  }
                >
                  Sending
                </Text>
                <Text
                  style={
                    Object {
                      "color": "#2E3338",
                      "fontFamily": "Inter-Medium",
                      "fontSize": 16,
                      "lineHeight": 22,
                    }
                  }
                >
                  Jane Doe
                </Text>
              </View>
            </View>
            <Text
              numberOfLines={1}
              style={
                Array [
                  Object {
                    "color": "#2E3338",
                    "fontFamily": "Inter-SemiBold",
                    "fontSize": 32,
                    "lineHeight": 40,
                    "paddingVertical": 8,
                  },
                  Object {
                    "color": "#2E3338",
                  },
                ]
              }
            >
              
              $
              1.33
            </Text>
            <TextInput
              allowFontScaling={true}
              autoFocus={true}
              maxLength={70}
              multiline={true}
              numberOfLines={5}
              onBlur={[Function]}
              onChangeText={[Function]}
              onKeyPress={[Function]}
              placeholder="addDescription"
              placeholderTextColor="#1AB775"
              rejectResponderTermination={true}
              returnKeyType="done"
              style={
                Object {
                  "alignSelf": "stretch",
                  "color": "#2E3338",
                  "flex": 1,
                  "fontFamily": "Inter-Regular",
                  "fontSize": 18,
                  "height": 200,
                  "lineHeight": 24,
                }
              }
              testID="commentInput/send"
              underlineColorAndroid="transparent"
              value=""
            />
          </View>
          <Modal
            animationType="none"
            hardwareAccelerated={false}
            hideModalContentWhileAnimating={false}
            onModalHide={[Function]}
            onModalWillHide={[Function]}
            onModalWillShow={[Function]}
            onRequestClose={[Function]}
            scrollHorizontal={false}
            scrollOffset={0}
            scrollOffsetMax={0}
            scrollTo={null}
            supportedOrientations={
              Array [
                "portrait",
                "landscape",
              ]
            }
            swipeThreshold={100}
            transparent={true}
            visible={false}
          >
            <View
              accessible={true}
              focusable={true}
              forwardedRef={[Function]}
              onClick={[Function]}
              onResponderGrant={[Function]}
              onResponderMove={[Function]}
              onResponderRelease={[Function]}
              onResponderTerminate={[Function]}
              onResponderTerminationRequest={[Function]}
              onStartShouldSetResponder={[Function]}
              style={
                Object {
                  "backgroundColor": "black",
                  "bottom": 0,
                  "height": 1334,
                  "left": 0,
                  "opacity": 0,
                  "position": "absolute",
                  "right": 0,
                  "top": 0,
                  "width": 750,
                }
              }
            />
            <View
              forwardedRef={[Function]}
              hideModalContentWhileAnimating={false}
              onModalHide={[Function]}
              onModalWillHide={[Function]}
              onModalWillShow={[Function]}
              pointerEvents="box-none"
              scrollHorizontal={false}
              scrollOffset={0}
              scrollOffsetMax={0}
              scrollTo={null}
              style={
                Object {
                  "flex": 1,
                  "justifyContent": "center",
                  "margin": 37.5,
                  "transform": Array [
                    Object {
                      "translateY": 0,
                    },
                  ],
                }
              }
              supportedOrientations={
                Array [
                  "portrait",
                  "landscape",
                ]
              }
              swipeThreshold={100}
            >
              <SafeAreaView>
                <View
                  style={
                    Array [
                      Object {
                        "backgroundColor": "#FFFFFF",
                        "elevation": 12,
                        "padding": 16,
                        "shadowColor": "black",
                        "shadowOffset": Object {
                          "height": 6,
                          "width": 0,
                        },
                        "shadowOpacity": 0.3,
                        "shadowRadius": 9.600000000000001,
                      },
                      Object {
                        "borderRadius": 8,
                      },
                      Array [
                        Object {
                          "backgroundColor": "#FFFFFF",
                          "maxHeight": "100%",
                          "padding": 24,
                        },
                        Object {
                          "flex": 1,
                          "margin": 0,
                        },
                      ],
                    ]
                  }
                >
                  <View
                    style={
                      Object {
                        "alignItems": "stretch",
                        "flex": 1,
                        "justifyContent": "flex-end",
                      }
                    }
                  >
                    <View
                      style={
                        Array [
                          Object {
                            "borderTopColor": "rgba(0, 0, 0, 0.05)",
                            "borderTopWidth": 1,
                          },
                          Object {
                            "backgroundColor": "#FFFFFF",
                          },
                        ]
                      }
                    >
                      <View
                        style={
                          Object {
                            "height": 15,
                          }
                        }
                      />
                      <View
                        style={
                          Array [
                            Object {
                              "alignItems": "center",
                              "borderRadius": 3,
                              "flexDirection": "row",
                            },
                            null,
                            null,
                            undefined,
                            Object {
                              "backgroundColor": "transparent",
                            },
                          ]
                        }
                      >
                        <View
                          accessible={true}
                          focusable={true}
                          nativeBackgroundAndroid={
                            Object {
                              "attribute": "selectableItemBackground",
                              "type": "ThemeAttrAndroid",
                            }
                          }
                          onClick={[Function]}
                          onResponderGrant={[Function]}
                          onResponderMove={[Function]}
                          onResponderRelease={[Function]}
                          onResponderTerminate={[Function]}
                          onResponderTerminationRequest={[Function]}
                          onStartShouldSetResponder={[Function]}
                          style={
                            Array [
                              Object {
                                "alignItems": "center",
                                "flex": 1,
                                "justifyContent": "center",
                              },
                              Object {
                                "backgroundColor": "transparent",
                              },
                              Object {
                                "height": 50,
                              },
                              Object {
                                "borderWidth": 0,
                              },
                            ]
                          }
                        >
                          <View
                            style={
                              Object {
                                "alignItems": "center",
                                "flex": 1,
                                "flexDirection": "row",
                                "justifyContent": "space-between",
                              }
                            }
                          >
                            <Image
                              resizeMode="contain"
                              source={
                                Object {
                                  "testUri": "../../../packages/mobile/src/images/sms-icon.png",
                                }
                              }
                              style={
                                Object {
                                  "height": 30,
                                  "width": 30,
                                }
                              }
                            />
                            <Text
                              accessibilityLabel="inviteFlow11:inviteWithSMS"
                              style={
                                Array [
                                  Object {
                                    "fontFamily": "Hind-SemiBold",
                                    "fontSize": 16,
                                  },
                                  Object {
                                    "color": "#2E3338",
                                  },
                                  Object {
                                    "paddingLeft": 5,
                                    "paddingRight": 5,
                                  },
                                ]
                              }
                            >
                              inviteFlow11:inviteWithSMS
                            </Text>
                          </View>
                        </View>
                      </View>
                      <View
                        style={
                          Object {
                            "height": 15,
                          }
                        }
                      />
                      <View
                        style={
                          Array [
                            Object {
                              "alignItems": "center",
                              "borderRadius": 3,
                              "flexDirection": "row",
                            },
                            null,
                            null,
                            undefined,
                            Object {
                              "backgroundColor": "transparent",
                            },
                          ]
                        }
                      >
                        <View
                          accessible={true}
                          focusable={true}
                          nativeBackgroundAndroid={
                            Object {
                              "attribute": "selectableItemBackground",
                              "type": "ThemeAttrAndroid",
                            }
                          }
                          onClick={[Function]}
                          onResponderGrant={[Function]}
                          onResponderMove={[Function]}
                          onResponderRelease={[Function]}
                          onResponderTerminate={[Function]}
                          onResponderTerminationRequest={[Function]}
                          onStartShouldSetResponder={[Function]}
                          style={
                            Array [
                              Object {
                                "alignItems": "center",
                                "flex": 1,
                                "justifyContent": "center",
                              },
                              Object {
                                "backgroundColor": "transparent",
                              },
                              Object {
                                "height": 50,
                              },
                              Object {
                                "borderWidth": 0,
                              },
                            ]
                          }
                        >
                          <View
                            style={
                              Object {
                                "alignItems": "center",
                                "flex": 1,
                                "flexDirection": "row",
                                "justifyContent": "space-between",
                              }
                            }
                          >
                            <Image
                              resizeMode="contain"
                              source={
                                Object {
                                  "testUri": "../../../packages/mobile/src/images/whatsapp-logo.png",
                                }
                              }
                              style={
                                Object {
                                  "height": 30,
                                  "width": 30,
                                }
                              }
                            />
                            <Text
                              accessibilityLabel="inviteFlow11:inviteWithWhatsapp"
                              style={
                                Array [
                                  Object {
                                    "fontFamily": "Hind-SemiBold",
                                    "fontSize": 16,
                                  },
                                  Object {
                                    "color": "#2E3338",
                                  },
                                  Object {
                                    "paddingLeft": 5,
                                    "paddingRight": 5,
                                  },
                                ]
                              }
                            >
                              inviteFlow11:inviteWithWhatsapp
                            </Text>
                          </View>
                        </View>
                      </View>
                      <View
                        style={
                          Object {
                            "height": 15,
                          }
                        }
                      />
                      <View
                        style={
                          Array [
                            Object {
                              "alignItems": "center",
                              "borderRadius": 3,
                              "flexDirection": "row",
                            },
                            null,
                            null,
                            undefined,
                            Object {
                              "backgroundColor": "transparent",
                            },
                          ]
                        }
                      >
                        <View
                          accessible={true}
                          focusable={true}
                          nativeBackgroundAndroid={
                            Object {
                              "attribute": "selectableItemBackground",
                              "type": "ThemeAttrAndroid",
                            }
                          }
                          onClick={[Function]}
                          onResponderGrant={[Function]}
                          onResponderMove={[Function]}
                          onResponderRelease={[Function]}
                          onResponderTerminate={[Function]}
                          onResponderTerminationRequest={[Function]}
                          onStartShouldSetResponder={[Function]}
                          style={
                            Array [
                              Object {
                                "alignItems": "center",
                                "flex": 1,
                                "justifyContent": "center",
                              },
                              Object {
                                "backgroundColor": "transparent",
                              },
                              Object {
                                "height": 50,
                              },
                              Object {
                                "borderWidth": 0,
                              },
                            ]
                          }
                        >
                          <View
                            style={
                              Object {
                                "alignItems": "center",
                                "flex": 1,
                                "flexDirection": "row",
                                "justifyContent": "space-between",
                              }
                            }
                          >
                            <Text
                              accessibilityLabel="cancel"
                              style={
                                Array [
                                  Object {
                                    "fontFamily": "Hind-SemiBold",
                                    "fontSize": 16,
                                  },
                                  Object {
                                    "color": "#42D689",
                                  },
                                  Object {
                                    "paddingLeft": 5,
                                    "paddingRight": 5,
                                  },
                                ]
                              }
                            >
                              cancel
                            </Text>
                          </View>
                        </View>
                      </View>
                      <View
                        style={
                          Object {
                            "height": 15,
                          }
                        }
                      />
                    </View>
                  </View>
                </View>
              </SafeAreaView>
            </View>
          </Modal>
        </View>
      </View>
    </RCTScrollView>
    <View>
      <View
        style={
          Array [
            Object {
              "flexDirection": "row",
              "justifyContent": "space-between",
              "marginVertical": 5,
            },
            undefined,
          ]
        }
      >
        <View
          style={
            Object {
              "alignItems": "center",
              "flexDirection": "row",
              "marginRight": 5,
            }
          }
        >
          <Text
            style={
              Array [
                Object {
                  "color": "#2E3338",
                  "fontFamily": "Inter-Regular",
                  "fontSize": 16,
                  "lineHeight": 22,
                },
                undefined,
              ]
            }
          >
            global:subtotal
          </Text>
        </View>
        <Text
          style={
            Array [
              Object {
                "color": "#2E3338",
                "fontFamily": "Inter-Regular",
                "fontSize": 16,
                "lineHeight": 22,
              },
              undefined,
            ]
          }
        >
          <Text
            numberOfLines={1}
            style={
              Array [
                undefined,
                Object {
                  "color": undefined,
                },
              ]
            }
          >
            
            $
            1.33
          </Text>
        </Text>
      </View>
      <View
        style={
          Array [
            Object {
              "flexDirection": "row",
              "justifyContent": "space-between",
              "marginVertical": 5,
            },
            undefined,
          ]
        }
      >
        <View
          style={
            Object {
              "alignItems": "center",
              "flexDirection": "row",
              "marginRight": 5,
            }
          }
        >
          <Text
            style={
              Array [
                Object {
                  "color": "#2E3338",
                  "fontFamily": "Inter-Regular",
                  "fontSize": 16,
                  "lineHeight": 22,
                },
                undefined,
              ]
            }
          >
            securityFee
          </Text>
          <View
            accessible={true}
            focusable={true}
            hitSlop={
              Object {
                "bottom": 10,
                "left": 10,
                "right": 10,
                "top": 10,
              }
            }
            nativeBackgroundAndroid={
              Object {
                "attribute": "selectableItemBackgroundBorderless",
                "type": "ThemeAttrAndroid",
              }
            }
            onClick={[Function]}
            onResponderGrant={[Function]}
            onResponderMove={[Function]}
            onResponderRelease={[Function]}
            onResponderTerminate={[Function]}
            onResponderTerminationRequest={[Function]}
            onStartShouldSetResponder={[Function]}
            style={
              Object {
                "alignItems": "center",
                "justifyContent": "flex-end",
                "paddingHorizontal": 5,
              }
            }
          >
            <Image
              source={
                Object {
                  "testUri": "../../../packages/mobile/src/images/info.png",
                }
              }
              style={
                Object {
                  "height": 12,
                  "tintColor": "#BDBDBD",
                  "width": 12,
                }
              }
            />
          </View>
        </View>
        <Text
          style={
            Array [
              Object {
                "color": "#2E3338",
                "fontFamily": "Inter-Regular",
                "fontSize": 16,
                "lineHeight": 22,
              },
              undefined,
            ]
          }
        >
          ---
        </Text>
      </View>
      <View
        style={
          Array [
            Object {
              "flexDirection": "row",
              "justifyContent": "space-between",
              "marginVertical": 5,
            },
            undefined,
          ]
        }
      >
        <View
          style={
            Object {
              "alignItems": "center",
              "flexDirection": "row",
              "marginRight": 5,
            }
          }
        >
          <Text
            style={
              Array [
                Object {
                  "color": "#2E3338",
                  "fontFamily": "Hind-Regular",
                  "fontSize": 15,
                  "lineHeight": 24,
                },
                Object {
                  "color": "#2E3338",
                  "fontFamily": "Hind-Bold",
                  "fontSize": 16,
                  "lineHeight": 24,
                },
              ]
            }
          >
            total
          </Text>
        </View>
        <Text
          style={
            Array [
              Object {
                "color": "#2E3338",
                "fontFamily": "Hind-Regular",
                "fontSize": 15,
                "lineHeight": 24,
              },
              Object {
                "color": "#2E3338",
                "fontFamily": "Hind-Bold",
                "fontSize": 16,
                "lineHeight": 24,
              },
            ]
          }
        >
          <Text
            numberOfLines={1}
            style={
              Array [
                undefined,
                Object {
                  "color": undefined,
                },
              ]
            }
          >
            
            $
            1.33
          </Text>
        </Text>
      </View>
      <View
        style={
          Array [
            Object {
              "flexDirection": "row",
              "justifyContent": "space-between",
              "marginVertical": 5,
            },
            Object {
              "marginVertical": 0,
            },
          ]
        }
      >
        <View
          style={
            Object {
              "alignItems": "center",
              "flexDirection": "row",
              "marginRight": 5,
            }
          }
        >
          <Text
            style={
              Array [
                Object {
                  "color": "#2E3338",
                  "fontFamily": "Hind-Regular",
                  "fontSize": 15,
                  "lineHeight": 24,
                },
                Object {
                  "color": "#81868B",
                },
              ]
            }
          >
            Celo Dollars (@
             
            <Text
              numberOfLines={1}
              style={
                Array [
                  undefined,
                  Object {
                    "color": undefined,
                  },
                ]
              }
            >
              
              $
              0.75
            </Text>
            )
          </Text>
        </View>
        <Text
          style={
            Array [
              Object {
                "color": "#2E3338",
                "fontFamily": "Hind-Regular",
                "fontSize": 15,
                "lineHeight": 24,
              },
              Object {
                "color": "#81868B",
              },
            ]
          }
        >
          <Text
            numberOfLines={1}
            style={
              Array [
                undefined,
                Object {
                  "color": undefined,
                },
              ]
            }
          >
            
            1.00
          </Text>
        </Text>
      </View>
    </View>
    <View
      style={
        Object {
          "marginHorizontal": 20,
        }
      }
    >
      <View
        style={
          Array [
            Object {
              "flexDirection": "column",
            },
            undefined,
          ]
        }
      >
        <View
          style={
            Object {
              "borderRadius": 100,
              "overflow": "hidden",
            }
          }
        >
          <View
            accessible={true}
            focusable={false}
            nativeBackgroundAndroid={
              Object {
                "attribute": "selectableItemBackground",
                "type": "ThemeAttrAndroid",
              }
            }
<<<<<<< HEAD
          >
            <View
              style={
                Object {
                  "flexDirection": "column",
                  "justifyContent": "center",
                  "marginBottom": 10,
                }
              }
            >
              <View
                style={
                  Array [
                    Object {
                      "alignItems": "center",
                      "flexDirection": "row",
                      "justifyContent": "center",
                    },
                    Object {
                      "alignSelf": "center",
                      "margin": "auto",
                    },
                  ]
                }
              >
                <View
                  style={
                    Array [
                      Object {
                        "alignItems": "center",
                        "justifyContent": "center",
                      },
                      Object {
                        "backgroundColor": "#D39CFE",
                        "borderRadius": 20,
                        "height": 40,
                        "width": 40,
                      },
                    ]
                  }
                >
                  <Image
                    source={
                      Object {
                        "testUri": "../../../packages/mobile/src/images/unknown-user-icon.png",
                      }
                    }
                    style={
                      Array [
                        Object {
                          "alignSelf": "center",
                          "margin": "auto",
                        },
                        Object {
                          "height": 40,
                          "width": 40,
                        },
                      ]
                    }
                  />
                </View>
              </View>
              <Text
                ellipsizeMode="tail"
                numberOfLines={1}
                style={
                  Array [
                    Object {
                      "color": "#2E3338",
                      "fontFamily": "Hind-SemiBold",
                      "fontSize": 14,
                      "lineHeight": 18,
                    },
                    Object {
                      "marginHorizontal": 20,
                      "paddingTop": 6,
                      "textAlign": "center",
                    },
                  ]
                }
              >
                Jane Doe
              </Text>
              <View
                style={
                  Object {
                    "flexDirection": "row",
                  }
                }
              >
                <Text
                  style={
                    Array [
                      Object {
                        "color": "#2E3338",
                        "fontFamily": "Inter-Regular",
                        "fontSize": 16,
                        "lineHeight": 22,
                      },
                      Object {
                        "alignItems": "center",
                        "justifyContent": "center",
                        "marginRight": 4,
                      },
                    ]
                  }
                >
                  🇺🇸
                </Text>
                <Text
                  style={
                    Array [
                      Object {
                        "color": "#2E3338",
                        "fontFamily": "Inter-Regular",
                        "fontSize": 16,
                        "lineHeight": 22,
                      },
                      Object {
                        "color": "#9CA4A9",
                      },
                    ]
                  }
                >
                  +1 (310) 555-0000
                </Text>
              </View>
            </View>
            <View
              style={
                Object {
                  "flexDirection": "row",
                }
              }
            >
              <Text>
                0x8e1D...8A9C
              </Text>
              <View
                accessible={true}
                focusable={true}
                nativeBackgroundAndroid={
                  Object {
                    "attribute": "selectableItemBackgroundBorderless",
                    "type": "ThemeAttrAndroid",
                  }
                }
                onClick={[Function]}
                onResponderGrant={[Function]}
                onResponderMove={[Function]}
                onResponderRelease={[Function]}
                onResponderTerminate={[Function]}
                onResponderTerminationRequest={[Function]}
                onStartShouldSetResponder={[Function]}
                testID="accountEditButton"
              >
                <Text
                  style={
                    Object {
                      "color": "#1AB775",
                      "fontFamily": "Inter-SemiBold",
                      "fontSize": 16,
                      "lineHeight": 22,
                    }
                  }
                >
                  edit
                </Text>
              </View>
            </View>
            <View
=======
            onClick={[Function]}
            onResponderGrant={[Function]}
            onResponderMove={[Function]}
            onResponderRelease={[Function]}
            onResponderTerminate={[Function]}
            onResponderTerminationRequest={[Function]}
            onStartShouldSetResponder={[Function]}
            style={
              Object {
                "alignItems": "center",
                "backgroundColor": "#97DFC1",
                "flexGrow": 1,
                "height": 48,
                "justifyContent": "center",
                "paddingHorizontal": 16,
                "paddingVertical": 5,
              }
            }
          >
            <Text
              accessibilityLabel="send"
>>>>>>> ea806585
              style={
                Object {
                  "color": "#FFFFFF",
                  "fontFamily": "Inter-SemiBold",
                  "fontSize": 16,
                  "lineHeight": 22,
                }
              }
            >
              send
            </Text>
          </View>
        </View>
      </View>
    </View>
  </View>
</SafeAreaView>
`;

exports[`SendConfirmation renders correctly when there are multiple user addresses (should show edit button) 1`] = `
<SafeAreaView
  style={
    Object {
      "backgroundColor": "#FFFFFF",
      "flex": 1,
      "flexDirection": "column",
      "padding": 8,
    }
  }
>
  <View
    style={
      Array [
        Object {
          "backgroundColor": "#FFFFFF",
          "flex": 1,
        },
        undefined,
      ]
    }
  >
    <RCTScrollView
      contentContainerStyle={
        Object {
          "paddingVertical": 10,
        }
      }
    >
      <View>
        <View
          style={
            Object {
              "marginHorizontal": 16,
            }
          }
        >
          <View
            style={
              Object {
                "alignItems": "flex-start",
                "flexDirection": "column",
                "paddingBottom": 24,
              }
            }
          >
            <View
              style={
                Object {
                  "alignItems": "flex-start",
                  "flexDirection": "row",
                }
              }
            >
              <View
                style={
                  Array [
                    Object {
                      "alignItems": "center",
                      "flexDirection": "row",
                      "justifyContent": "center",
                    },
                    undefined,
                  ]
                }
              >
                <View
                  style={
                    Array [
                      Object {
                        "alignItems": "center",
                        "justifyContent": "center",
                      },
                      Object {
                        "backgroundColor": "#D39CFE",
                        "borderRadius": 20,
                        "height": 40,
                        "width": 40,
                      },
                    ]
                  }
                >
                  <Text
                    style={
                      Array [
                        Object {
                          "color": "#FFFFFF",
                          "fontFamily": "Inter-Medium",
                          "fontSize": 16,
                        },
                        Object {
                          "fontSize": 20,
                        },
                      ]
                    }
                  >
                    J
                  </Text>
                </View>
              </View>
              <View
                style={
                  Object {
                    "flexDirection": "column",
                    "paddingLeft": 8,
                  }
                }
              >
                <Text
                  style={
                    Object {
                      "color": "#9CA4A9",
                      "fontFamily": "Inter-Regular",
                      "fontSize": 16,
                      "lineHeight": 22,
                    }
                  }
                >
                  Sending
                </Text>
                <Text
                  style={
                    Object {
                      "color": "#2E3338",
                      "fontFamily": "Inter-Medium",
                      "fontSize": 16,
                      "lineHeight": 22,
                    }
                  }
                >
                  Jane Doe
                </Text>
                <View
                  style={
                    Object {
                      "flexDirection": "row",
                    }
                  }
                >
                  <Text
                    style={
                      Object {
                        "color": "#81868B",
                        "fontFamily": "Inter-Regular",
                        "fontSize": 14,
                        "lineHeight": 18,
                        "paddingRight": 4,
                      }
                    }
                  >
                    0x8e1D...8A9C
                  </Text>
                  <View
                    accessible={true}
                    focusable={true}
                    nativeBackgroundAndroid={
                      Object {
                        "attribute": "selectableItemBackgroundBorderless",
                        "type": "ThemeAttrAndroid",
                      }
                    }
                    onClick={[Function]}
                    onResponderGrant={[Function]}
                    onResponderMove={[Function]}
                    onResponderRelease={[Function]}
                    onResponderTerminate={[Function]}
                    onResponderTerminationRequest={[Function]}
                    onStartShouldSetResponder={[Function]}
                    testID="accountEditButton"
                  >
                    <Text
                      style={
                        Object {
                          "color": "#81868B",
                          "fontFamily": "Inter-Regular",
                          "fontSize": 14,
                          "lineHeight": 18,
                          "textDecorationLine": "underline",
                        }
                      }
                    >
                      edit
                    </Text>
                  </View>
                </View>
              </View>
            </View>
            <Text
              numberOfLines={1}
              style={
                Array [
                  Object {
                    "color": "#2E3338",
                    "fontFamily": "Inter-SemiBold",
                    "fontSize": 32,
                    "lineHeight": 40,
                    "paddingVertical": 8,
                  },
                  Object {
                    "color": "#2E3338",
                  },
                ]
              }
            >
              
              $
              1.33
            </Text>
            <TextInput
              allowFontScaling={true}
              autoFocus={true}
              maxLength={70}
              multiline={true}
              numberOfLines={5}
              onBlur={[Function]}
              onChangeText={[Function]}
              onKeyPress={[Function]}
              placeholder="addDescription"
              placeholderTextColor="#1AB775"
              rejectResponderTermination={true}
              returnKeyType="done"
              style={
                Object {
                  "alignSelf": "stretch",
                  "color": "#2E3338",
                  "flex": 1,
                  "fontFamily": "Inter-Regular",
                  "fontSize": 18,
                  "height": 200,
                  "lineHeight": 24,
                }
              }
              testID="commentInput/send"
              underlineColorAndroid="transparent"
              value=""
            />
          </View>
          <Modal
            animationType="none"
            hardwareAccelerated={false}
            hideModalContentWhileAnimating={false}
            onModalHide={[Function]}
            onModalWillHide={[Function]}
            onModalWillShow={[Function]}
            onRequestClose={[Function]}
            scrollHorizontal={false}
            scrollOffset={0}
            scrollOffsetMax={0}
            scrollTo={null}
            supportedOrientations={
              Array [
                "portrait",
                "landscape",
              ]
            }
            swipeThreshold={100}
            transparent={true}
            visible={false}
          >
            <View
              accessible={true}
              focusable={true}
              forwardedRef={[Function]}
              onClick={[Function]}
              onResponderGrant={[Function]}
              onResponderMove={[Function]}
              onResponderRelease={[Function]}
              onResponderTerminate={[Function]}
              onResponderTerminationRequest={[Function]}
              onStartShouldSetResponder={[Function]}
              style={
                Object {
                  "backgroundColor": "black",
                  "bottom": 0,
                  "height": 1334,
                  "left": 0,
                  "opacity": 0,
                  "position": "absolute",
                  "right": 0,
                  "top": 0,
                  "width": 750,
                }
              }
            />
            <View
              forwardedRef={[Function]}
              hideModalContentWhileAnimating={false}
              onModalHide={[Function]}
              onModalWillHide={[Function]}
              onModalWillShow={[Function]}
              pointerEvents="box-none"
              scrollHorizontal={false}
              scrollOffset={0}
              scrollOffsetMax={0}
              scrollTo={null}
              style={
                Object {
                  "flex": 1,
                  "justifyContent": "center",
                  "margin": 37.5,
                  "transform": Array [
                    Object {
                      "translateY": 0,
                    },
                  ],
                }
              }
              supportedOrientations={
                Array [
                  "portrait",
                  "landscape",
                ]
              }
              swipeThreshold={100}
            >
              <SafeAreaView>
                <View
                  style={
                    Array [
                      Object {
                        "backgroundColor": "#FFFFFF",
                        "elevation": 12,
                        "padding": 16,
                        "shadowColor": "black",
                        "shadowOffset": Object {
                          "height": 6,
                          "width": 0,
                        },
                        "shadowOpacity": 0.3,
                        "shadowRadius": 9.600000000000001,
                      },
                      Object {
                        "borderRadius": 8,
                      },
                      Array [
                        Object {
                          "backgroundColor": "#FFFFFF",
                          "maxHeight": "100%",
                          "padding": 24,
                        },
                        Object {
                          "flex": 1,
                          "margin": 0,
                        },
                      ],
                    ]
                  }
                >
                  <View
                    style={
                      Object {
                        "alignItems": "stretch",
                        "flex": 1,
                        "justifyContent": "flex-end",
                      }
                    }
                  >
                    <View
                      style={
                        Array [
                          Object {
                            "borderTopColor": "rgba(0, 0, 0, 0.05)",
                            "borderTopWidth": 1,
                          },
                          Object {
                            "backgroundColor": "#FFFFFF",
                          },
                        ]
                      }
                    >
                      <View
                        style={
                          Object {
                            "height": 15,
                          }
                        }
                      />
                      <View
                        style={
                          Array [
                            Object {
                              "alignItems": "center",
                              "borderRadius": 3,
                              "flexDirection": "row",
                            },
                            null,
                            null,
                            undefined,
                            Object {
                              "backgroundColor": "transparent",
                            },
                          ]
                        }
                      >
                        <View
                          accessible={true}
                          focusable={true}
                          nativeBackgroundAndroid={
                            Object {
                              "attribute": "selectableItemBackground",
                              "type": "ThemeAttrAndroid",
                            }
                          }
                          onClick={[Function]}
                          onResponderGrant={[Function]}
                          onResponderMove={[Function]}
                          onResponderRelease={[Function]}
                          onResponderTerminate={[Function]}
                          onResponderTerminationRequest={[Function]}
                          onStartShouldSetResponder={[Function]}
                          style={
                            Array [
                              Object {
                                "alignItems": "center",
                                "flex": 1,
                                "justifyContent": "center",
                              },
                              Object {
                                "backgroundColor": "transparent",
                              },
                              Object {
                                "height": 50,
                              },
                              Object {
                                "borderWidth": 0,
                              },
                            ]
                          }
                        >
                          <View
                            style={
                              Object {
                                "alignItems": "center",
                                "flex": 1,
                                "flexDirection": "row",
                                "justifyContent": "space-between",
                              }
                            }
                          >
                            <Image
                              resizeMode="contain"
                              source={
                                Object {
                                  "testUri": "../../../packages/mobile/src/images/sms-icon.png",
                                }
                              }
                              style={
                                Object {
                                  "height": 30,
                                  "width": 30,
                                }
                              }
                            />
                            <Text
                              accessibilityLabel="inviteFlow11:inviteWithSMS"
                              style={
                                Array [
                                  Object {
                                    "fontFamily": "Hind-SemiBold",
                                    "fontSize": 16,
                                  },
                                  Object {
                                    "color": "#2E3338",
                                  },
                                  Object {
                                    "paddingLeft": 5,
                                    "paddingRight": 5,
                                  },
                                ]
                              }
                            >
                              inviteFlow11:inviteWithSMS
                            </Text>
                          </View>
                        </View>
                      </View>
                      <View
                        style={
                          Object {
                            "height": 15,
                          }
                        }
                      />
                      <View
                        style={
                          Array [
                            Object {
                              "alignItems": "center",
                              "borderRadius": 3,
                              "flexDirection": "row",
                            },
                            null,
                            null,
                            undefined,
                            Object {
                              "backgroundColor": "transparent",
                            },
                          ]
                        }
                      >
                        <View
                          accessible={true}
                          focusable={true}
                          nativeBackgroundAndroid={
                            Object {
                              "attribute": "selectableItemBackground",
                              "type": "ThemeAttrAndroid",
                            }
                          }
                          onClick={[Function]}
                          onResponderGrant={[Function]}
                          onResponderMove={[Function]}
                          onResponderRelease={[Function]}
                          onResponderTerminate={[Function]}
                          onResponderTerminationRequest={[Function]}
                          onStartShouldSetResponder={[Function]}
                          style={
                            Array [
                              Object {
                                "alignItems": "center",
                                "flex": 1,
                                "justifyContent": "center",
                              },
                              Object {
                                "backgroundColor": "transparent",
                              },
                              Object {
                                "height": 50,
                              },
                              Object {
                                "borderWidth": 0,
                              },
                            ]
                          }
                        >
                          <View
                            style={
                              Object {
                                "alignItems": "center",
                                "flex": 1,
                                "flexDirection": "row",
                                "justifyContent": "space-between",
                              }
                            }
                          >
                            <Image
                              resizeMode="contain"
                              source={
                                Object {
                                  "testUri": "../../../packages/mobile/src/images/whatsapp-logo.png",
                                }
                              }
                              style={
                                Object {
                                  "height": 30,
                                  "width": 30,
                                }
                              }
                            />
                            <Text
                              accessibilityLabel="inviteFlow11:inviteWithWhatsapp"
                              style={
                                Array [
                                  Object {
                                    "fontFamily": "Hind-SemiBold",
                                    "fontSize": 16,
                                  },
                                  Object {
                                    "color": "#2E3338",
                                  },
                                  Object {
                                    "paddingLeft": 5,
                                    "paddingRight": 5,
                                  },
                                ]
                              }
                            >
                              inviteFlow11:inviteWithWhatsapp
                            </Text>
                          </View>
                        </View>
                      </View>
                      <View
                        style={
                          Object {
                            "height": 15,
                          }
                        }
                      />
                      <View
                        style={
                          Array [
                            Object {
                              "alignItems": "center",
                              "borderRadius": 3,
                              "flexDirection": "row",
                            },
                            null,
                            null,
                            undefined,
                            Object {
                              "backgroundColor": "transparent",
                            },
                          ]
                        }
                      >
                        <View
                          accessible={true}
                          focusable={true}
                          nativeBackgroundAndroid={
                            Object {
                              "attribute": "selectableItemBackground",
                              "type": "ThemeAttrAndroid",
                            }
                          }
                          onClick={[Function]}
                          onResponderGrant={[Function]}
                          onResponderMove={[Function]}
                          onResponderRelease={[Function]}
                          onResponderTerminate={[Function]}
                          onResponderTerminationRequest={[Function]}
                          onStartShouldSetResponder={[Function]}
                          style={
                            Array [
                              Object {
                                "alignItems": "center",
                                "flex": 1,
                                "justifyContent": "center",
                              },
                              Object {
                                "backgroundColor": "transparent",
                              },
                              Object {
                                "height": 50,
                              },
                              Object {
                                "borderWidth": 0,
                              },
                            ]
                          }
                        >
                          <View
                            style={
                              Object {
                                "alignItems": "center",
                                "flex": 1,
                                "flexDirection": "row",
                                "justifyContent": "space-between",
                              }
                            }
                          >
                            <Text
                              accessibilityLabel="cancel"
                              style={
                                Array [
                                  Object {
                                    "fontFamily": "Hind-SemiBold",
                                    "fontSize": 16,
                                  },
                                  Object {
                                    "color": "#42D689",
                                  },
                                  Object {
                                    "paddingLeft": 5,
                                    "paddingRight": 5,
                                  },
                                ]
                              }
                            >
                              cancel
                            </Text>
                          </View>
                        </View>
                      </View>
                      <View
                        style={
                          Object {
                            "height": 15,
                          }
                        }
                      />
                    </View>
                  </View>
                </View>
              </SafeAreaView>
            </View>
          </Modal>
        </View>
      </View>
    </RCTScrollView>
    <View>
      <View
        style={
          Array [
            Object {
              "flexDirection": "row",
              "justifyContent": "space-between",
              "marginVertical": 5,
            },
            undefined,
          ]
        }
      >
        <View
          style={
            Object {
              "alignItems": "center",
              "flexDirection": "row",
              "marginRight": 5,
            }
          }
        >
          <Text
            style={
              Array [
                Object {
                  "color": "#2E3338",
                  "fontFamily": "Inter-Regular",
                  "fontSize": 16,
                  "lineHeight": 22,
                },
                undefined,
              ]
            }
          >
            global:subtotal
          </Text>
        </View>
        <Text
          style={
            Array [
              Object {
                "color": "#2E3338",
                "fontFamily": "Inter-Regular",
                "fontSize": 16,
                "lineHeight": 22,
              },
              undefined,
            ]
          }
        >
          <Text
            numberOfLines={1}
            style={
              Array [
                undefined,
                Object {
                  "color": undefined,
                },
              ]
            }
          >
            
            $
            1.33
          </Text>
        </Text>
      </View>
      <View
        style={
          Array [
            Object {
              "flexDirection": "row",
              "justifyContent": "space-between",
              "marginVertical": 5,
            },
            undefined,
          ]
        }
      >
        <View
          style={
            Object {
              "alignItems": "center",
              "flexDirection": "row",
              "marginRight": 5,
            }
          }
        >
          <Text
            style={
              Array [
                Object {
                  "color": "#2E3338",
                  "fontFamily": "Inter-Regular",
                  "fontSize": 16,
                  "lineHeight": 22,
                },
                undefined,
              ]
            }
          >
            securityFee
          </Text>
          <View
            accessible={true}
            focusable={true}
            hitSlop={
              Object {
                "bottom": 10,
                "left": 10,
                "right": 10,
                "top": 10,
              }
            }
            nativeBackgroundAndroid={
              Object {
                "attribute": "selectableItemBackgroundBorderless",
                "type": "ThemeAttrAndroid",
              }
            }
            onClick={[Function]}
            onResponderGrant={[Function]}
            onResponderMove={[Function]}
            onResponderRelease={[Function]}
            onResponderTerminate={[Function]}
            onResponderTerminationRequest={[Function]}
            onStartShouldSetResponder={[Function]}
            style={
              Object {
                "alignItems": "center",
                "justifyContent": "flex-end",
                "paddingHorizontal": 5,
              }
            }
          >
            <Image
              source={
                Object {
                  "testUri": "../../../packages/mobile/src/images/info.png",
                }
              }
              style={
                Object {
                  "height": 12,
                  "tintColor": "#BDBDBD",
                  "width": 12,
                }
              }
            />
          </View>
        </View>
        <View
          style={
            Object {
              "transform": Array [
                Object {
                  "scale": 0.7,
                },
              ],
            }
          }
        >
          <ActivityIndicator
            animating={true}
            color="#42D689"
            hidesWhenStopped={true}
            size="small"
          />
        </View>
      </View>
      <View
        style={
          Array [
            Object {
              "flexDirection": "row",
              "justifyContent": "space-between",
              "marginVertical": 5,
            },
            undefined,
          ]
        }
      >
        <View
          style={
            Object {
              "alignItems": "center",
              "flexDirection": "row",
              "marginRight": 5,
            }
          }
        >
          <Text
            style={
              Array [
                Object {
                  "color": "#2E3338",
                  "fontFamily": "Hind-Regular",
                  "fontSize": 15,
                  "lineHeight": 24,
                },
                Object {
                  "color": "#2E3338",
                  "fontFamily": "Hind-Bold",
                  "fontSize": 16,
                  "lineHeight": 24,
                },
              ]
            }
          >
            total
          </Text>
        </View>
        <Text
          style={
            Array [
              Object {
                "color": "#2E3338",
                "fontFamily": "Hind-Regular",
                "fontSize": 15,
                "lineHeight": 24,
              },
              Object {
                "color": "#2E3338",
                "fontFamily": "Hind-Bold",
                "fontSize": 16,
                "lineHeight": 24,
              },
            ]
          }
        >
          <Text
            numberOfLines={1}
            style={
              Array [
                undefined,
                Object {
                  "color": undefined,
                },
              ]
            }
          >
            
            $
            1.33
          </Text>
        </Text>
      </View>
      <View
        style={
          Array [
            Object {
              "flexDirection": "row",
              "justifyContent": "space-between",
              "marginVertical": 5,
            },
            Object {
              "marginVertical": 0,
            },
          ]
        }
      >
        <View
          style={
            Object {
              "alignItems": "center",
              "flexDirection": "row",
              "marginRight": 5,
            }
          }
        >
          <Text
            style={
              Array [
                Object {
                  "color": "#2E3338",
                  "fontFamily": "Hind-Regular",
                  "fontSize": 15,
                  "lineHeight": 24,
                },
                Object {
                  "color": "#81868B",
                },
              ]
            }
          >
            Celo Dollars (@
             
            <Text
              numberOfLines={1}
              style={
                Array [
                  undefined,
                  Object {
                    "color": undefined,
                  },
                ]
              }
            >
              
              $
              0.75
            </Text>
            )
          </Text>
        </View>
        <Text
          style={
            Array [
              Object {
                "color": "#2E3338",
                "fontFamily": "Hind-Regular",
                "fontSize": 15,
                "lineHeight": 24,
              },
              Object {
                "color": "#81868B",
              },
            ]
          }
        >
          <Text
            numberOfLines={1}
            style={
              Array [
                undefined,
                Object {
                  "color": undefined,
                },
              ]
            }
          >
            
            1.00
          </Text>
        </Text>
      </View>
    </View>
    <View
      style={
        Object {
          "marginHorizontal": 20,
        }
      }
    >
      <View
        style={
          Array [
            Object {
              "flexDirection": "column",
            },
            undefined,
          ]
        }
      >
        <View
          style={
            Object {
              "borderRadius": 100,
              "overflow": "hidden",
            }
          }
        >
          <View
            accessible={true}
            focusable={false}
            nativeBackgroundAndroid={
              Object {
                "attribute": "selectableItemBackground",
                "type": "ThemeAttrAndroid",
              }
            }
            onClick={[Function]}
            onResponderGrant={[Function]}
            onResponderMove={[Function]}
            onResponderRelease={[Function]}
            onResponderTerminate={[Function]}
            onResponderTerminationRequest={[Function]}
            onStartShouldSetResponder={[Function]}
            style={
              Object {
                "alignItems": "center",
                "backgroundColor": "#97DFC1",
                "flexGrow": 1,
                "height": 48,
                "justifyContent": "center",
                "paddingHorizontal": 16,
                "paddingVertical": 5,
              }
            }
          >
            <Text
              accessibilityLabel="send"
              style={
                Object {
                  "color": "#FFFFFF",
                  "fontFamily": "Inter-SemiBold",
                  "fontSize": 16,
                  "lineHeight": 22,
                }
              }
            >
              send
            </Text>
          </View>
        </View>
      </View>
    </View>
  </View>
</SafeAreaView>
`;<|MERGE_RESOLUTION|>--- conflicted
+++ resolved
@@ -103,52 +103,13 @@
               <View
                 style={
                   Object {
-<<<<<<< HEAD
-                    "flexDirection": "row",
-=======
                     "flexDirection": "column",
                     "paddingLeft": 8,
->>>>>>> ea806585
                   }
                 }
               >
                 <Text
                   style={
-<<<<<<< HEAD
-                    Array [
-                      Object {
-                        "color": "#2E3338",
-                        "fontFamily": "Inter-Regular",
-                        "fontSize": 16,
-                        "lineHeight": 22,
-                      },
-                      Object {
-                        "alignItems": "center",
-                        "justifyContent": "center",
-                        "marginRight": 4,
-                      },
-                    ]
-                  }
-                >
-                  🇺🇸
-                </Text>
-                <Text
-                  style={
-                    Array [
-                      Object {
-                        "color": "#2E3338",
-                        "fontFamily": "Inter-Regular",
-                        "fontSize": 16,
-                        "lineHeight": 22,
-                      },
-                      Object {
-                        "color": "#9CA4A9",
-                      },
-                    ]
-                  }
-                >
-                  +1 (310) 555-0000
-=======
                     Object {
                       "color": "#9CA4A9",
                       "fontFamily": "Inter-Regular",
@@ -170,7 +131,6 @@
                   }
                 >
                   Jane Doe
->>>>>>> ea806585
                 </Text>
               </View>
             </View>
@@ -1071,28 +1031,12 @@
             <Text
               accessibilityLabel="send"
               style={
-<<<<<<< HEAD
-                Array [
-                  Object {
-                    "fontFamily": "Hind-SemiBold",
-                    "fontSize": 16,
-                  },
-                  Object {
-                    "color": "#FFFFFF",
-                  },
-                  Object {
-                    "paddingLeft": 5,
-                    "paddingRight": 5,
-                  },
-                ]
-=======
                 Object {
                   "color": "#FFFFFF",
                   "fontFamily": "Inter-SemiBold",
                   "fontSize": 16,
                   "lineHeight": 22,
                 }
->>>>>>> ea806585
               }
             >
               send
@@ -1100,96 +1044,6 @@
           </View>
         </View>
       </View>
-<<<<<<< HEAD
-      <View
-        style={
-          Array [
-            Object {
-              "alignItems": "center",
-              "borderRadius": 3,
-              "flexDirection": "row",
-            },
-            null,
-            null,
-            Object {
-              "marginBottom": 10,
-            },
-            Object {
-              "backgroundColor": "transparent",
-            },
-          ]
-        }
-      >
-        <View
-          accessible={true}
-          focusable={true}
-          nativeBackgroundAndroid={
-            Object {
-              "attribute": "selectableItemBackground",
-              "type": "ThemeAttrAndroid",
-            }
-          }
-          onClick={[Function]}
-          onResponderGrant={[Function]}
-          onResponderMove={[Function]}
-          onResponderRelease={[Function]}
-          onResponderTerminate={[Function]}
-          onResponderTerminationRequest={[Function]}
-          onStartShouldSetResponder={[Function]}
-          style={
-            Array [
-              Object {
-                "alignItems": "center",
-                "flex": 1,
-                "justifyContent": "center",
-              },
-              Object {
-                "backgroundColor": "transparent",
-              },
-              Object {
-                "height": 50,
-              },
-              Object {
-                "borderWidth": 0,
-              },
-            ]
-          }
-        >
-          <View
-            style={
-              Object {
-                "alignItems": "center",
-                "flex": 1,
-                "flexDirection": "row",
-                "justifyContent": "space-between",
-              }
-            }
-          >
-            <Text
-              accessibilityLabel="edit"
-              style={
-                Array [
-                  Object {
-                    "fontFamily": "Hind-SemiBold",
-                    "fontSize": 16,
-                  },
-                  Object {
-                    "color": "#42D689",
-                  },
-                  Object {
-                    "paddingLeft": 5,
-                    "paddingRight": 5,
-                  },
-                ]
-              }
-            >
-              edit
-            </Text>
-          </View>
-        </View>
-      </View>
-=======
->>>>>>> ea806585
     </View>
   </View>
 </SafeAreaView>
@@ -1201,12 +1055,8 @@
     Object {
       "backgroundColor": "#FFFFFF",
       "flex": 1,
-<<<<<<< HEAD
-      "paddingTop": 20,
-=======
       "flexDirection": "column",
       "padding": 8,
->>>>>>> ea806585
     }
   }
 >
@@ -1216,10 +1066,6 @@
         Object {
           "backgroundColor": "#FFFFFF",
           "flex": 1,
-<<<<<<< HEAD
-          "justifyContent": "space-between",
-=======
->>>>>>> ea806585
         },
         undefined,
       ]
@@ -1228,10 +1074,6 @@
     <RCTScrollView
       contentContainerStyle={
         Object {
-<<<<<<< HEAD
-          "justifyContent": "flex-start",
-=======
->>>>>>> ea806585
           "paddingVertical": 10,
         }
       }
@@ -1240,475 +1082,24 @@
         <View
           style={
             Object {
-<<<<<<< HEAD
-              "alignItems": "center",
-              "flex": 1,
-              "justifyContent": "center",
-              "marginTop": 10,
-            }
-          }
-        >
-          <Text
-            style={
-              Array [
-                Object {
-                  "color": "#2E3338",
-                  "fontFamily": "Hind-Light",
-                  "fontSize": 22,
-                  "paddingBottom": 20,
-                  "textAlign": "center",
-                },
-                Object {
-                  "alignSelf": "center",
-                  "color": "#2E3338",
-                  "padding": 10,
-                  "paddingBottom": 10,
-                },
-              ]
-            }
-          >
-            reviewPayment
-          </Text>
-        </View>
-        <View
-          style={
-            Object {
               "marginHorizontal": 16,
-              "marginVertical": 20,
-=======
-              "marginHorizontal": 16,
->>>>>>> ea806585
             }
           }
         >
           <View
             style={
               Object {
-<<<<<<< HEAD
-                "flexGrow": 1,
-                "justifyContent": "flex-start",
-                "paddingBottom": 25,
-=======
                 "alignItems": "flex-start",
                 "flexDirection": "column",
                 "paddingBottom": 24,
->>>>>>> ea806585
               }
             }
           >
             <View
               style={
                 Object {
-<<<<<<< HEAD
-                  "flexDirection": "column",
-                  "justifyContent": "center",
-                  "marginBottom": 10,
-                }
-              }
-            >
-              <View
-                style={
-                  Array [
-                    Object {
-                      "alignItems": "center",
-                      "flexDirection": "row",
-                      "justifyContent": "center",
-                    },
-                    Object {
-                      "alignSelf": "center",
-                      "margin": "auto",
-                    },
-                  ]
-                }
-              >
-                <View
-                  style={
-                    Array [
-                      Object {
-                        "alignItems": "center",
-                        "justifyContent": "center",
-                      },
-                      Object {
-                        "backgroundColor": "#7AD6FE",
-                        "borderRadius": 20,
-                        "height": 40,
-                        "width": 40,
-                      },
-                    ]
-                  }
-                >
-                  <Image
-                    source={
-                      Object {
-                        "testUri": "../../../packages/mobile/src/images/unknown-user-icon.png",
-                      }
-                    }
-                    style={
-                      Array [
-                        Object {
-                          "alignSelf": "center",
-                          "margin": "auto",
-                        },
-                        Object {
-                          "height": 40,
-                          "width": 40,
-                        },
-                      ]
-                    }
-                  />
-                </View>
-              </View>
-              <Text
-                ellipsizeMode="tail"
-                numberOfLines={1}
-                style={
-                  Array [
-                    Object {
-                      "color": "#2E3338",
-                      "fontFamily": "Hind-SemiBold",
-                      "fontSize": 14,
-                      "lineHeight": 18,
-                    },
-                    Object {
-                      "marginHorizontal": 20,
-                      "paddingTop": 6,
-                      "textAlign": "center",
-                    },
-                  ]
-                }
-              >
-                Jane Doe
-              </Text>
-              <View
-                style={
-                  Object {
-                    "flexDirection": "row",
-                  }
-                }
-              >
-                <Text
-                  style={
-                    Array [
-                      Object {
-                        "color": "#2E3338",
-                        "fontFamily": "Inter-Regular",
-                        "fontSize": 16,
-                        "lineHeight": 22,
-                      },
-                      Object {
-                        "alignItems": "center",
-                        "justifyContent": "center",
-                        "marginRight": 4,
-                      },
-                    ]
-                  }
-                >
-                  🇺🇸
-                </Text>
-                <Text
-                  style={
-                    Array [
-                      Object {
-                        "color": "#2E3338",
-                        "fontFamily": "Inter-Regular",
-                        "fontSize": 16,
-                        "lineHeight": 22,
-                      },
-                      Object {
-                        "color": "#9CA4A9",
-                      },
-                    ]
-                  }
-                >
-                  +1 (310) 555-0000
-                </Text>
-              </View>
-            </View>
-            <View
-              style={
-                Array [
-                  Object {
-                    "alignItems": "flex-start",
-                    "alignSelf": "center",
-                    "flexDirection": "row",
-                    "marginTop": 5,
-                  },
-                  Object {
-                    "marginTop": 15,
-                  },
-                ]
-              }
-            >
-              <Text
-                numberOfLines={1}
-                style={
-                  Array [
-                    Object {
-                      "fontFamily": "Hind-Regular",
-                    },
-                    Object {
-                      "color": undefined,
-                      "fontSize": 34,
-                    },
-                  ]
-                }
-              >
-                
-              </Text>
-              <Text
-                numberOfLines={1}
-                style={
-                  Array [
-                    Object {
-                      "fontFamily": "Hind-Regular",
-                    },
-                    Object {
-                      "color": undefined,
-                      "fontSize": 24,
-                    },
-                  ]
-                }
-              >
-                $
-              </Text>
-              <Text
-                numberOfLines={1}
-                style={
-                  Array [
-                    Object {
-                      "fontFamily": "Hind-Regular",
-                      "paddingHorizontal": 3,
-                    },
-                    Object {
-                      "color": undefined,
-                      "fontSize": 48,
-                      "lineHeight": 64,
-                    },
-                  ]
-                }
-              >
-                1.33
-              </Text>
-            </View>
-            <View
-              style={
-                Object {
-                  "alignItems": "stretch",
-                  "flexDirection": "column",
-                  "marginTop": 5,
-                }
-              }
-            >
-              <Text
-                style={
-                  Object {
-                    "color": "#81868B",
-                    "fontFamily": "Hind-Light",
-                    "fontSize": 14,
-                    "lineHeight": 18,
-                    "paddingTop": 5,
-                    "textAlign": "center",
-                  }
-                }
-              >
-                Something
-              </Text>
-              <View
-                style={
-                  Object {
-                    "borderStyle": "solid",
-                    "borderTopColor": "#EEEEEE",
-                    "borderTopWidth": 1,
-                    "marginBottom": 15,
-                    "marginTop": 10,
-                    "width": "100%",
-                  }
-                }
-              />
-              <View
-                style={
-                  Array [
-                    Object {
-                      "flexDirection": "row",
-                      "justifyContent": "space-between",
-                      "marginVertical": 5,
-                    },
-                    undefined,
-                  ]
-                }
-              >
-                <View
-                  style={
-                    Object {
-                      "alignItems": "center",
-                      "flexDirection": "row",
-                      "marginRight": 5,
-                    }
-                  }
-                >
-                  <Text
-                    style={
-                      Array [
-                        Object {
-                          "color": "#2E3338",
-                          "fontFamily": "Hind-Regular",
-                          "fontSize": 15,
-                          "lineHeight": 24,
-                        },
-                        undefined,
-                      ]
-                    }
-                  >
-                    global:subtotal
-                  </Text>
-                </View>
-                <Text
-                  style={
-                    Array [
-                      Object {
-                        "color": "#2E3338",
-                        "fontFamily": "Hind-Regular",
-                        "fontSize": 15,
-                        "lineHeight": 24,
-                      },
-                      undefined,
-                    ]
-                  }
-                >
-                  <Text
-                    numberOfLines={1}
-                    style={
-                      Array [
-                        undefined,
-                        Object {
-                          "color": undefined,
-                        },
-                      ]
-                    }
-                  >
-                    
-                    $
-                    1.33
-                  </Text>
-                </Text>
-              </View>
-              <View
-                style={
-                  Array [
-                    Object {
-                      "flexDirection": "row",
-                      "justifyContent": "space-between",
-                      "marginVertical": 5,
-                    },
-                    undefined,
-                  ]
-                }
-              >
-                <View
-                  style={
-                    Object {
-                      "alignItems": "center",
-                      "flexDirection": "row",
-                      "marginRight": 5,
-                    }
-                  }
-                >
-                  <Text
-                    style={
-                      Array [
-                        Object {
-                          "color": "#2E3338",
-                          "fontFamily": "Hind-Regular",
-                          "fontSize": 15,
-                          "lineHeight": 24,
-                        },
-                        undefined,
-                      ]
-                    }
-                  >
-                    securityFee
-                  </Text>
-                  <View
-                    accessible={true}
-                    focusable={true}
-                    hitSlop={
-                      Object {
-                        "bottom": 10,
-                        "left": 10,
-                        "right": 10,
-                        "top": 10,
-                      }
-                    }
-                    nativeBackgroundAndroid={
-                      Object {
-                        "attribute": "selectableItemBackgroundBorderless",
-                        "type": "ThemeAttrAndroid",
-                      }
-                    }
-                    onClick={[Function]}
-                    onResponderGrant={[Function]}
-                    onResponderMove={[Function]}
-                    onResponderRelease={[Function]}
-                    onResponderTerminate={[Function]}
-                    onResponderTerminationRequest={[Function]}
-                    onStartShouldSetResponder={[Function]}
-                    style={
-                      Object {
-                        "alignItems": "center",
-                        "justifyContent": "flex-end",
-                        "paddingHorizontal": 5,
-                      }
-                    }
-                  >
-                    <Image
-                      source={
-                        Object {
-                          "testUri": "../../../packages/mobile/src/images/info.png",
-                        }
-                      }
-                      style={
-                        Object {
-                          "height": 12,
-                          "tintColor": "#BDBDBD",
-                          "width": 12,
-                        }
-                      }
-                    />
-                  </View>
-                </View>
-                <View
-                  style={
-                    Object {
-                      "transform": Array [
-                        Object {
-                          "scale": 0.7,
-                        },
-                      ],
-                    }
-                  }
-                >
-                  <ActivityIndicator
-                    animating={true}
-                    color="#42D689"
-                    hidesWhenStopped={true}
-                    size="small"
-                  />
-                </View>
-              </View>
-              <View
-                style={
-                  Object {
-                    "borderStyle": "solid",
-                    "borderTopColor": "#EEEEEE",
-                    "borderTopWidth": 1,
-                    "marginBottom": 15,
-                    "marginTop": 10,
-                    "width": "100%",
-                  }
-=======
                   "alignItems": "flex-start",
                   "flexDirection": "row",
->>>>>>> ea806585
                 }
               }
             >
@@ -2756,234 +2147,8 @@
             <View
               style={
                 Object {
-<<<<<<< HEAD
-                  "flexDirection": "column",
-                  "justifyContent": "center",
-                  "marginBottom": 10,
-                }
-              }
-            >
-              <View
-                style={
-                  Array [
-                    Object {
-                      "alignItems": "center",
-                      "flexDirection": "row",
-                      "justifyContent": "center",
-                    },
-                    Object {
-                      "alignSelf": "center",
-                      "margin": "auto",
-                    },
-                  ]
-                }
-              >
-                <View
-                  style={
-                    Array [
-                      Object {
-                        "alignItems": "center",
-                        "justifyContent": "center",
-                      },
-                      Object {
-                        "backgroundColor": "#7AD6FE",
-                        "borderRadius": 20,
-                        "height": 40,
-                        "width": 40,
-                      },
-                    ]
-                  }
-                >
-                  <Image
-                    source={
-                      Object {
-                        "testUri": "../../../packages/mobile/src/images/unknown-user-icon.png",
-                      }
-                    }
-                    style={
-                      Array [
-                        Object {
-                          "alignSelf": "center",
-                          "margin": "auto",
-                        },
-                        Object {
-                          "height": 40,
-                          "width": 40,
-                        },
-                      ]
-                    }
-                  />
-                </View>
-              </View>
-              <Text
-                ellipsizeMode="tail"
-                numberOfLines={1}
-                style={
-                  Array [
-                    Object {
-                      "color": "#2E3338",
-                      "fontFamily": "Hind-SemiBold",
-                      "fontSize": 14,
-                      "lineHeight": 18,
-                    },
-                    Object {
-                      "marginHorizontal": 20,
-                      "paddingTop": 6,
-                      "textAlign": "center",
-                    },
-                  ]
-                }
-              >
-                Jane Doe
-              </Text>
-              <View
-                style={
-                  Object {
-                    "flexDirection": "row",
-                  }
-                }
-              >
-                <Text
-                  style={
-                    Array [
-                      Object {
-                        "color": "#2E3338",
-                        "fontFamily": "Inter-Regular",
-                        "fontSize": 16,
-                        "lineHeight": 22,
-                      },
-                      Object {
-                        "alignItems": "center",
-                        "justifyContent": "center",
-                        "marginRight": 4,
-                      },
-                    ]
-                  }
-                >
-                  🇺🇸
-                </Text>
-                <Text
-                  style={
-                    Array [
-                      Object {
-                        "color": "#2E3338",
-                        "fontFamily": "Inter-Regular",
-                        "fontSize": 16,
-                        "lineHeight": 22,
-                      },
-                      Object {
-                        "color": "#9CA4A9",
-                      },
-                    ]
-                  }
-                >
-                  +1 (310) 555-0000
-                </Text>
-              </View>
-            </View>
-            <View
-              style={
-                Array [
-                  Object {
-                    "alignItems": "flex-start",
-                    "alignSelf": "center",
-                    "flexDirection": "row",
-                    "marginTop": 5,
-                  },
-                  Object {
-                    "marginTop": 15,
-                  },
-                ]
-              }
-            >
-              <Text
-                numberOfLines={1}
-                style={
-                  Array [
-                    Object {
-                      "fontFamily": "Hind-Regular",
-                    },
-                    Object {
-                      "color": undefined,
-                      "fontSize": 34,
-                    },
-                  ]
-                }
-              >
-                
-              </Text>
-              <Text
-                numberOfLines={1}
-                style={
-                  Array [
-                    Object {
-                      "fontFamily": "Hind-Regular",
-                    },
-                    Object {
-                      "color": undefined,
-                      "fontSize": 24,
-                    },
-                  ]
-                }
-              >
-                $
-              </Text>
-              <Text
-                numberOfLines={1}
-                style={
-                  Array [
-                    Object {
-                      "fontFamily": "Hind-Regular",
-                      "paddingHorizontal": 3,
-                    },
-                    Object {
-                      "color": undefined,
-                      "fontSize": 48,
-                      "lineHeight": 64,
-                    },
-                  ]
-                }
-              >
-                1.33
-              </Text>
-            </View>
-            <View
-              style={
-                Object {
-                  "alignItems": "stretch",
-                  "flexDirection": "column",
-                  "marginTop": 5,
-                }
-              }
-            >
-              <Text
-                style={
-                  Object {
-                    "color": "#81868B",
-                    "fontFamily": "Hind-Light",
-                    "fontSize": 14,
-                    "lineHeight": 18,
-                    "paddingTop": 5,
-                    "textAlign": "center",
-                  }
-                }
-              >
-                Something
-              </Text>
-              <View
-                style={
-                  Object {
-                    "borderStyle": "solid",
-                    "borderTopColor": "#EEEEEE",
-                    "borderTopWidth": 1,
-                    "marginBottom": 15,
-                    "marginTop": 10,
-                    "width": "100%",
-                  }
-=======
                   "alignItems": "flex-start",
                   "flexDirection": "row",
->>>>>>> ea806585
                 }
               }
             >
@@ -3939,179 +3104,6 @@
                 "type": "ThemeAttrAndroid",
               }
             }
-<<<<<<< HEAD
-          >
-            <View
-              style={
-                Object {
-                  "flexDirection": "column",
-                  "justifyContent": "center",
-                  "marginBottom": 10,
-                }
-              }
-            >
-              <View
-                style={
-                  Array [
-                    Object {
-                      "alignItems": "center",
-                      "flexDirection": "row",
-                      "justifyContent": "center",
-                    },
-                    Object {
-                      "alignSelf": "center",
-                      "margin": "auto",
-                    },
-                  ]
-                }
-              >
-                <View
-                  style={
-                    Array [
-                      Object {
-                        "alignItems": "center",
-                        "justifyContent": "center",
-                      },
-                      Object {
-                        "backgroundColor": "#D39CFE",
-                        "borderRadius": 20,
-                        "height": 40,
-                        "width": 40,
-                      },
-                    ]
-                  }
-                >
-                  <Image
-                    source={
-                      Object {
-                        "testUri": "../../../packages/mobile/src/images/unknown-user-icon.png",
-                      }
-                    }
-                    style={
-                      Array [
-                        Object {
-                          "alignSelf": "center",
-                          "margin": "auto",
-                        },
-                        Object {
-                          "height": 40,
-                          "width": 40,
-                        },
-                      ]
-                    }
-                  />
-                </View>
-              </View>
-              <Text
-                ellipsizeMode="tail"
-                numberOfLines={1}
-                style={
-                  Array [
-                    Object {
-                      "color": "#2E3338",
-                      "fontFamily": "Hind-SemiBold",
-                      "fontSize": 14,
-                      "lineHeight": 18,
-                    },
-                    Object {
-                      "marginHorizontal": 20,
-                      "paddingTop": 6,
-                      "textAlign": "center",
-                    },
-                  ]
-                }
-              >
-                Jane Doe
-              </Text>
-              <View
-                style={
-                  Object {
-                    "flexDirection": "row",
-                  }
-                }
-              >
-                <Text
-                  style={
-                    Array [
-                      Object {
-                        "color": "#2E3338",
-                        "fontFamily": "Inter-Regular",
-                        "fontSize": 16,
-                        "lineHeight": 22,
-                      },
-                      Object {
-                        "alignItems": "center",
-                        "justifyContent": "center",
-                        "marginRight": 4,
-                      },
-                    ]
-                  }
-                >
-                  🇺🇸
-                </Text>
-                <Text
-                  style={
-                    Array [
-                      Object {
-                        "color": "#2E3338",
-                        "fontFamily": "Inter-Regular",
-                        "fontSize": 16,
-                        "lineHeight": 22,
-                      },
-                      Object {
-                        "color": "#9CA4A9",
-                      },
-                    ]
-                  }
-                >
-                  +1 (310) 555-0000
-                </Text>
-              </View>
-            </View>
-            <View
-              style={
-                Object {
-                  "flexDirection": "row",
-                }
-              }
-            >
-              <Text>
-                0x8e1D...8A9C
-              </Text>
-              <View
-                accessible={true}
-                focusable={true}
-                nativeBackgroundAndroid={
-                  Object {
-                    "attribute": "selectableItemBackgroundBorderless",
-                    "type": "ThemeAttrAndroid",
-                  }
-                }
-                onClick={[Function]}
-                onResponderGrant={[Function]}
-                onResponderMove={[Function]}
-                onResponderRelease={[Function]}
-                onResponderTerminate={[Function]}
-                onResponderTerminationRequest={[Function]}
-                onStartShouldSetResponder={[Function]}
-                testID="accountEditButton"
-              >
-                <Text
-                  style={
-                    Object {
-                      "color": "#1AB775",
-                      "fontFamily": "Inter-SemiBold",
-                      "fontSize": 16,
-                      "lineHeight": 22,
-                    }
-                  }
-                >
-                  edit
-                </Text>
-              </View>
-            </View>
-            <View
-=======
             onClick={[Function]}
             onResponderGrant={[Function]}
             onResponderMove={[Function]}
@@ -4133,7 +3125,6 @@
           >
             <Text
               accessibilityLabel="send"
->>>>>>> ea806585
               style={
                 Object {
                   "color": "#FFFFFF",
