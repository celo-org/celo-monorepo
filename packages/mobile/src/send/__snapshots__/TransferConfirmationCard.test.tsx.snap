// Jest Snapshot v1, https://goo.gl/fbAQLP

exports[`TransferConfirmationCard renders correctly for faucet drilldown 1`] = `
<View
  style={
    Array [
      Object {
        "borderColor": "#EEEEEE",
        "borderRadius": 3,
        "borderWidth": 1,
      },
      Object {
        "flex": 1,
        "flexDirection": "column",
        "justifyContent": "flex-start",
        "paddingHorizontal": 40,
        "paddingVertical": 25,
      },
    ]
  }
>
  <Image
    source={
      Object {
        "testUri": "../../../src/images/coins-logo.png",
      }
    }
    style={
      Object {
        "alignSelf": "center",
        "height": 40,
        "marginBottom": 40,
        "marginTop": 25,
        "width": 40,
      }
    }
  />
  <View
    style={
      Object {
        "alignSelf": "center",
        "flexDirection": "row",
        "marginHorizontal": 25,
        "marginTop": 15,
      }
    }
  >
    <Text
      style={
        Array [
          Object {
            "color": "#81868B",
            "fontFamily": "Hind-Regular",
            "fontSize": 24,
            "textAlignVertical": "top",
          },
          Object {
            "color": "#81868B",
          },
        ]
      }
    >
      $
    </Text>
    <Text
      ellipsizeMode="tail"
      numberOfLines={1}
      style={
        Array [
          Object {
            "color": "#81868B",
            "fontFamily": "Hind-Regular",
            "fontSize": 48,
            "lineHeight": 64,
          },
          Object {
            "color": "#81868B",
          },
        ]
      }
    >
      100.00
    </Text>
  </View>
  <Text
    style={
      Object {
        "color": "#81868B",
        "fontFamily": "Hind-Light",
        "fontSize": 14,
        "lineHeight": 18,
        "textAlign": "center",
      }
    }
  >
    receiveFlow8:receivedAmountFromCelo.0
    $
    100.00
    receiveFlow8:receivedAmountFromCelo.1
  </Text>
</View>
`;

exports[`TransferConfirmationCard renders correctly for received transaction drilldown 1`] = `
<View
  style={
    Array [
      Object {
        "borderColor": "#EEEEEE",
        "borderRadius": 3,
        "borderWidth": 1,
      },
      Object {
        "flex": 1,
        "flexDirection": "column",
        "justifyContent": "flex-start",
        "paddingHorizontal": 40,
        "paddingVertical": 25,
      },
    ]
  }
>
  <View
    style={
      Object {
        "flexDirection": "column",
        "justifyContent": "center",
        "marginBottom": 10,
      }
    }
  >
    <View
      style={
        Array [
          Object {
            "alignItems": "center",
            "flexDirection": "row",
            "justifyContent": "center",
          },
          Object {
            "alignSelf": "center",
            "margin": "auto",
          },
        ]
      }
    >
      <View
        style={
          Array [
            Object {
              "alignItems": "center",
              "justifyContent": "center",
            },
            Object {
              "backgroundColor": "#7AD6FE",
              "borderRadius": 20,
              "height": 40,
              "width": 40,
            },
          ]
        }
      >
        <Text
          style={
            Array [
              Object {
                "color": "#FFFFFF",
                "fontFamily": "Hind-Medium",
                "fontSize": 16,
              },
              Object {
                "fontSize": 20,
              },
            ]
          }
        >
<<<<<<< HEAD
          <Image
            source={
              Object {
                "testUri": "../../../src/images/unknown-user-icon.png",
              }
            }
            style={
              Array [
                Object {
                  "alignSelf": "center",
                  "margin": "auto",
                },
                Object {
                  "height": 40,
                  "width": 40,
                },
              ]
            }
          />
        </View>
=======
          #
        </Text>
>>>>>>> 7082cb1e
      </View>
    </View>
    <Text
      ellipsizeMode="tail"
      numberOfLines={1}
      style={
        Array [
          Object {
            "color": "#2E3338",
            "fontFamily": "Hind-SemiBold",
            "fontSize": 14,
            "lineHeight": 18,
          },
          Object {
            "marginHorizontal": 20,
            "paddingTop": 6,
            "textAlign": "center",
          },
        ]
      }
    >
      #000000000000000...
    </Text>
    <View
      style={
        Object {
          "alignItems": "center",
          "alignSelf": "center",
          "flexDirection": "row",
          "justifyContent": "center",
        }
      }
    >
      <Text
        style={
          Array [
            Object {
              "color": "#2E3338",
              "fontFamily": "Hind-Light",
              "fontSize": 14,
              "textAlignVertical": "center",
            },
            Object {
              "alignItems": "center",
              "backgroundColor": "#EEEEEE",
              "borderRadius": 3,
              "justifyContent": "center",
              "marginRight": 5,
              "paddingLeft": 6,
              "paddingRight": 3,
            },
          ]
        }
<<<<<<< HEAD
      />
      <View
=======
      >
         +1
      </Text>
      <Text
>>>>>>> 7082cb1e
        style={
          Object {
            "color": "#2E3338",
            "fontFamily": "Hind-Light",
            "fontSize": 14,
            "textAlignVertical": "center",
          }
        }
      >
        (415) 555-0000
      </Text>
    </View>
  </View>
  <View
    style={
      Object {
        "alignSelf": "center",
        "flexDirection": "row",
        "marginHorizontal": 25,
        "marginTop": 15,
      }
    }
  >
    <Text
      style={
        Array [
          Object {
            "color": "#81868B",
            "fontFamily": "Hind-Regular",
            "fontSize": 24,
            "textAlignVertical": "top",
          },
          Object {
            "color": "#81868B",
          },
        ]
      }
    >
      $
    </Text>
    <Text
      ellipsizeMode="tail"
      numberOfLines={1}
      style={
        Array [
          Object {
            "color": "#81868B",
            "fontFamily": "Hind-Regular",
            "fontSize": 48,
            "lineHeight": 64,
          },
          Object {
            "color": "#81868B",
          },
        ]
      }
    >
      100.00
    </Text>
  </View>
</View>
`;

exports[`TransferConfirmationCard renders correctly for sent transaction drilldown 1`] = `
<View
  style={
    Array [
      Object {
        "borderColor": "#EEEEEE",
        "borderRadius": 3,
        "borderWidth": 1,
      },
      Object {
        "flex": 1,
        "flexDirection": "column",
        "justifyContent": "flex-start",
        "paddingHorizontal": 40,
        "paddingVertical": 25,
      },
    ]
  }
>
  <View
    style={
      Object {
        "flexDirection": "column",
        "justifyContent": "center",
        "marginBottom": 10,
      }
    }
  >
    <View
      style={
        Array [
          Object {
            "alignItems": "center",
            "flexDirection": "row",
            "justifyContent": "center",
          },
          Object {
            "alignSelf": "center",
            "margin": "auto",
          },
        ]
      }
    >
      <View
        style={
          Array [
            Object {
              "alignItems": "center",
              "justifyContent": "center",
            },
            Object {
              "backgroundColor": "#7AD6FE",
              "borderRadius": 20,
              "height": 40,
              "width": 40,
            },
          ]
        }
      >
        <Text
          style={
            Array [
              Object {
                "color": "#FFFFFF",
                "fontFamily": "Hind-Medium",
                "fontSize": 16,
              },
              Object {
                "fontSize": 20,
              },
            ]
          }
        >
<<<<<<< HEAD
          <Image
            source={
              Object {
                "testUri": "../../../src/images/unknown-user-icon.png",
              }
            }
            style={
              Array [
                Object {
                  "alignSelf": "center",
                  "margin": "auto",
                },
                Object {
                  "height": 40,
                  "width": 40,
                },
              ]
            }
          />
        </View>
=======
          #
        </Text>
>>>>>>> 7082cb1e
      </View>
    </View>
    <Text
      ellipsizeMode="tail"
      numberOfLines={1}
      style={
        Array [
          Object {
            "color": "#2E3338",
            "fontFamily": "Hind-SemiBold",
            "fontSize": 14,
            "lineHeight": 18,
          },
          Object {
            "marginHorizontal": 20,
            "paddingTop": 6,
            "textAlign": "center",
          },
        ]
      }
    >
      #000000000000000...
    </Text>
    <View
      style={
        Object {
          "alignItems": "center",
          "alignSelf": "center",
          "flexDirection": "row",
          "justifyContent": "center",
        }
      }
    >
      <Text
        style={
          Array [
            Object {
              "color": "#2E3338",
              "fontFamily": "Hind-Light",
              "fontSize": 14,
              "textAlignVertical": "center",
            },
            Object {
              "alignItems": "center",
              "backgroundColor": "#EEEEEE",
              "borderRadius": 3,
              "justifyContent": "center",
              "marginRight": 5,
              "paddingLeft": 6,
              "paddingRight": 3,
            },
          ]
        }
<<<<<<< HEAD
      />
      <View
=======
      >
         +1
      </Text>
      <Text
>>>>>>> 7082cb1e
        style={
          Object {
            "color": "#2E3338",
            "fontFamily": "Hind-Light",
            "fontSize": 14,
            "textAlignVertical": "center",
          }
        }
      >
        (415) 555-0000
      </Text>
    </View>
  </View>
  <View
    style={
      Object {
        "alignSelf": "center",
        "flexDirection": "row",
        "marginHorizontal": 25,
        "marginTop": 15,
      }
    }
  >
    <Text
      style={
        Array [
          Object {
            "color": "#81868B",
            "fontFamily": "Hind-Regular",
            "fontSize": 24,
            "textAlignVertical": "top",
          },
          Object {
            "color": "#81868B",
          },
        ]
      }
    >
      $
    </Text>
    <Text
      ellipsizeMode="tail"
      numberOfLines={1}
      style={
        Array [
          Object {
            "color": "#81868B",
            "fontFamily": "Hind-Regular",
            "fontSize": 48,
            "lineHeight": 64,
          },
          Object {
            "color": "#81868B",
          },
        ]
      }
    >
      100.00
    </Text>
  </View>
  <Text
    style={
      Array [
        Object {
          "color": "#81868B",
          "fontFamily": "Hind-Light",
          "fontSize": 14,
          "lineHeight": 18,
          "textAlign": "center",
        },
        Object {
          "paddingTop": 5,
        },
      ]
    }
  >
    Rent request for June, it is already late!!!
  </Text>
</View>
`;

exports[`TransferConfirmationCard renders correctly for verification fee drilldown 1`] = `
<View
  style={
    Array [
      Object {
        "borderColor": "#EEEEEE",
        "borderRadius": 3,
        "borderWidth": 1,
      },
      Object {
        "flex": 1,
        "flexDirection": "column",
        "justifyContent": "flex-start",
        "paddingHorizontal": 40,
        "paddingVertical": 25,
      },
    ]
  }
>
  <Image
    source={
      Object {
        "testUri": "../../../src/images/coins-logo.png",
      }
    }
    style={
      Object {
        "alignSelf": "center",
        "height": 40,
        "marginBottom": 40,
        "marginTop": 25,
        "width": 40,
      }
    }
  />
  <View
    style={
      Object {
        "alignSelf": "center",
        "flexDirection": "row",
        "marginHorizontal": 25,
        "marginTop": 15,
      }
    }
  >
    <Text
      style={
        Array [
          Object {
            "color": "#81868B",
            "fontFamily": "Hind-Regular",
            "fontSize": 24,
            "textAlignVertical": "top",
          },
          Object {
            "color": "#81868B",
          },
        ]
      }
    >
      $
    </Text>
    <Text
      ellipsizeMode="tail"
      numberOfLines={1}
      style={
        Array [
          Object {
            "color": "#81868B",
            "fontFamily": "Hind-Regular",
            "fontSize": 48,
            "lineHeight": 64,
          },
          Object {
            "color": "#81868B",
          },
        ]
      }
    >
      0.30
    </Text>
  </View>
  <Text
    style={
      Object {
        "color": "#81868B",
        "fontFamily": "Hind-Light",
        "fontSize": 14,
        "lineHeight": 18,
        "textAlign": "center",
      }
    }
  >
    receiveFlow8:verificationMessage
  </Text>
</View>
`;<|MERGE_RESOLUTION|>--- conflicted
+++ resolved
@@ -160,45 +160,25 @@
           ]
         }
       >
-        <Text
+        <Image
+          source={
+            Object {
+              "testUri": "../../../src/images/unknown-user-icon.png",
+            }
+          }
           style={
             Array [
               Object {
-                "color": "#FFFFFF",
-                "fontFamily": "Hind-Medium",
-                "fontSize": 16,
+                "alignSelf": "center",
+                "margin": "auto",
               },
               Object {
-                "fontSize": 20,
+                "height": 40,
+                "width": 40,
               },
             ]
           }
-        >
-<<<<<<< HEAD
-          <Image
-            source={
-              Object {
-                "testUri": "../../../src/images/unknown-user-icon.png",
-              }
-            }
-            style={
-              Array [
-                Object {
-                  "alignSelf": "center",
-                  "margin": "auto",
-                },
-                Object {
-                  "height": 40,
-                  "width": 40,
-                },
-              ]
-            }
-          />
-        </View>
-=======
-          #
-        </Text>
->>>>>>> 7082cb1e
+        />
       </View>
     </View>
     <Text
@@ -219,9 +199,7 @@
           },
         ]
       }
-    >
-      #000000000000000...
-    </Text>
+    />
     <View
       style={
         Object {
@@ -252,15 +230,10 @@
             },
           ]
         }
-<<<<<<< HEAD
-      />
-      <View
-=======
       >
          +1
       </Text>
       <Text
->>>>>>> 7082cb1e
         style={
           Object {
             "color": "#2E3338",
@@ -383,45 +356,25 @@
           ]
         }
       >
-        <Text
+        <Image
+          source={
+            Object {
+              "testUri": "../../../src/images/unknown-user-icon.png",
+            }
+          }
           style={
             Array [
               Object {
-                "color": "#FFFFFF",
-                "fontFamily": "Hind-Medium",
-                "fontSize": 16,
+                "alignSelf": "center",
+                "margin": "auto",
               },
               Object {
-                "fontSize": 20,
+                "height": 40,
+                "width": 40,
               },
             ]
           }
-        >
-<<<<<<< HEAD
-          <Image
-            source={
-              Object {
-                "testUri": "../../../src/images/unknown-user-icon.png",
-              }
-            }
-            style={
-              Array [
-                Object {
-                  "alignSelf": "center",
-                  "margin": "auto",
-                },
-                Object {
-                  "height": 40,
-                  "width": 40,
-                },
-              ]
-            }
-          />
-        </View>
-=======
-          #
-        </Text>
->>>>>>> 7082cb1e
+        />
       </View>
     </View>
     <Text
@@ -442,9 +395,7 @@
           },
         ]
       }
-    >
-      #000000000000000...
-    </Text>
+    />
     <View
       style={
         Object {
@@ -475,15 +426,10 @@
             },
           ]
         }
-<<<<<<< HEAD
-      />
-      <View
-=======
       >
          +1
       </Text>
       <Text
->>>>>>> 7082cb1e
         style={
           Object {
             "color": "#2E3338",
