--- conflicted
+++ resolved
@@ -1,11 +1,7 @@
 import { fontStyles } from '@celo/react-components/styles/fonts'
 import BigNumber from 'bignumber.js'
 import * as React from 'react'
-<<<<<<< HEAD
-import { WithTranslation, withTranslation } from 'react-i18next'
-=======
 import { WithTranslation } from 'react-i18next'
->>>>>>> 1fba584b
 import { StyleSheet, Text, View } from 'react-native'
 import { Namespaces, withTranslation } from 'src/i18n'
 import { getMoneyDisplayValue } from 'src/utils/formatting'
