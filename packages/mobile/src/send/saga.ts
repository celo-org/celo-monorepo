--- conflicted
+++ resolved
@@ -8,13 +8,8 @@
 import { calculateFee } from 'src/fees/saga'
 import { completePaymentRequest } from 'src/firebase/actions'
 import { transferGoldToken } from 'src/goldToken/actions'
-<<<<<<< HEAD
 import { encryptComment } from 'src/identity/commentEncryption'
-import { addressToE164NumberSelector } from 'src/identity/reducer'
-=======
-import { encryptComment } from 'src/identity/commentKey'
 import { addressToE164NumberSelector, e164NumberToAddressSelector } from 'src/identity/reducer'
->>>>>>> be455b3d
 import { InviteBy } from 'src/invite/actions'
 import { sendInvite } from 'src/invite/saga'
 import { navigateHome } from 'src/navigator/NavigationService'
