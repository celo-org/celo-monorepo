import { CURRENCY_ENUM } from '@celo/utils/src/currencies'
import BigNumber from 'bignumber.js'
import { call, put, select, spawn, take, takeLeading } from 'redux-saga/effects'
import { showError } from 'src/alert/actions'
import { SendEvents } from 'src/analytics/Events'
import ValoraAnalytics from 'src/analytics/ValoraAnalytics'
import { ErrorMessages } from 'src/app/ErrorMessages'
import { calculateFee } from 'src/fees/saga'
import { completePaymentRequest } from 'src/firebase/actions'
import { transferGoldToken } from 'src/goldToken/actions'
import { encryptComment } from 'src/identity/commentEncryption'
import { addressToE164NumberSelector, e164NumberToAddressSelector } from 'src/identity/reducer'
import { InviteBy } from 'src/invite/actions'
import { sendInvite } from 'src/invite/saga'
import { navigateHome } from 'src/navigator/NavigationService'
import { handleBarcode, shareSVGImage } from 'src/qrcode/utils'
import { recipientCacheSelector } from 'src/recipients/reducer'
import {
  Actions,
  SendPaymentOrInviteAction,
  sendPaymentOrInviteFailure,
  sendPaymentOrInviteSuccess,
} from 'src/send/actions'
import { transferStableToken } from 'src/stableToken/actions'
import {
  BasicTokenTransfer,
  createTokenTransferTransaction,
  getCurrencyAddress,
} from 'src/tokens/saga'
import { generateStandbyTransactionId } from 'src/transactions/actions'
import Logger from 'src/utils/Logger'
import { currentAccountSelector } from 'src/web3/selectors'
import { estimateGas } from 'src/web3/utils'

const TAG = 'send/saga'

export async function getSendTxGas(
  account: string,
  currency: CURRENCY_ENUM,
  params: BasicTokenTransfer
) {
  try {
    Logger.debug(`${TAG}/getSendTxGas`, 'Getting gas estimate for send tx')
    const tx = await createTokenTransferTransaction(currency, params)
    const txParams = { from: account, feeCurrency: await getCurrencyAddress(currency) }
    const gas = await estimateGas(tx.txo, txParams)
    Logger.debug(`${TAG}/getSendTxGas`, `Estimated gas of ${gas.toString()}`)
    return gas
  } catch (error) {
    throw Error(ErrorMessages.INSUFFICIENT_BALANCE)
  }
}

export async function getSendFee(
  account: string,
  currency: CURRENCY_ENUM,
  params: BasicTokenTransfer
) {
  try {
    const gas = await getSendTxGas(account, currency, params)
    return calculateFee(gas)
  } catch (error) {
    throw error
  }
}

export function* watchQrCodeDetections() {
  while (true) {
    const action = yield take(Actions.BARCODE_DETECTED)
    Logger.debug(TAG, 'Barcode detected in watcher')
    const addressToE164Number = yield select(addressToE164NumberSelector)
    const recipientCache = yield select(recipientCacheSelector)
    const e164NumberToAddress = yield select(e164NumberToAddressSelector)
    const isOutgoingPaymentRequest = action.isOutgoingPaymentRequest
    let secureSendTxData
<<<<<<< HEAD

    if (action.scanIsForSecureSend) {
      secureSendTxData = action.transactionData
=======
    let isOutgoingPaymentRequest
    let requesterAddress

    if (action.scanIsForSecureSend) {
      secureSendTxData = action.transactionData
      isOutgoingPaymentRequest = action.isOutgoingPaymentRequest
      requesterAddress = action.requesterAddrress
>>>>>>> f4c29931
    }

    try {
      yield call(
        handleBarcode,
        action.data,
        addressToE164Number,
        recipientCache,
        e164NumberToAddress,
        secureSendTxData,
        isOutgoingPaymentRequest,
        requesterAddress
      )
    } catch (error) {
      Logger.error(TAG, 'Error handling the barcode', error)
    }
  }
}

export function* watchQrCodeShare() {
  while (true) {
    const action = yield take(Actions.QRCODE_SHARE)
    try {
      yield call(shareSVGImage, action.qrCodeSvg)
    } catch (error) {
      Logger.error(TAG, 'Error handling the barcode', error)
    }
  }
}

function* sendPayment(
  recipientAddress: string,
  amount: BigNumber,
  comment: string,
  currency: CURRENCY_ENUM
) {
  try {
    ValoraAnalytics.track(SendEvents.send_tx_start)
    const txId = generateStandbyTransactionId(recipientAddress)

    switch (currency) {
      case CURRENCY_ENUM.GOLD: {
        yield put(
          transferGoldToken({
            recipientAddress,
            amount: amount.toString(),
            comment,
            txId,
          })
        )
        break
      }
      case CURRENCY_ENUM.DOLLAR: {
        yield put(
          transferStableToken({
            recipientAddress,
            amount: amount.toString(),
            comment,
            txId,
          })
        )
        break
      }
      default: {
        Logger.showError(`Sending currency ${currency} not yet supported`)
      }
    }
    ValoraAnalytics.track(SendEvents.send_tx_complete)
  } catch (error) {
    Logger.error(`${TAG}/sendPayment`, 'Could not send payment', error)
    ValoraAnalytics.track(SendEvents.send_tx_error, { error: error.message })
    throw error
  }
}

function* sendPaymentOrInviteSaga({
  amount,
  comment,
  recipient,
  recipientAddress,
  inviteMethod,
  firebasePendingRequestUid,
}: SendPaymentOrInviteAction) {
  try {
    if (!recipient?.e164PhoneNumber && !recipient?.address) {
      throw new Error("Can't send to recipient without valid e164PhoneNumber or address")
    }

    const ownAddress: string = yield select(currentAccountSelector)
    if (recipientAddress) {
      const encryptedComment = yield call(
        encryptComment,
        comment,
        recipientAddress,
        ownAddress,
        true
      )
      yield call(sendPayment, recipientAddress, amount, encryptedComment, CURRENCY_ENUM.DOLLAR)
    } else if (recipient.e164PhoneNumber) {
      yield call(
        sendInvite,
        recipient.e164PhoneNumber,
        inviteMethod || InviteBy.SMS,
        amount,
        CURRENCY_ENUM.DOLLAR
      )
    }

    if (firebasePendingRequestUid) {
      yield put(completePaymentRequest(firebasePendingRequestUid))
    }

    navigateHome()
    yield put(sendPaymentOrInviteSuccess(amount))
  } catch (e) {
    yield put(showError(ErrorMessages.SEND_PAYMENT_FAILED))
    yield put(sendPaymentOrInviteFailure())
  }
}

export function* watchSendPaymentOrInvite() {
  yield takeLeading(Actions.SEND_PAYMENT_OR_INVITE, sendPaymentOrInviteSaga)
}

export function* sendSaga() {
  yield spawn(watchQrCodeDetections)
  yield spawn(watchQrCodeShare)
  yield spawn(watchSendPaymentOrInvite)
}<|MERGE_RESOLUTION|>--- conflicted
+++ resolved
@@ -73,19 +73,11 @@
     const e164NumberToAddress = yield select(e164NumberToAddressSelector)
     const isOutgoingPaymentRequest = action.isOutgoingPaymentRequest
     let secureSendTxData
-<<<<<<< HEAD
+    let requesterAddress
 
     if (action.scanIsForSecureSend) {
       secureSendTxData = action.transactionData
-=======
-    let isOutgoingPaymentRequest
-    let requesterAddress
-
-    if (action.scanIsForSecureSend) {
-      secureSendTxData = action.transactionData
-      isOutgoingPaymentRequest = action.isOutgoingPaymentRequest
       requesterAddress = action.requesterAddrress
->>>>>>> f4c29931
     }
 
     try {
