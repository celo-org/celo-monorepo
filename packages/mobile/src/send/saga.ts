import { CURRENCY_ENUM } from '@celo/utils/src/currencies'
import BigNumber from 'bignumber.js'
import { call, put, select, spawn, take, takeLeading } from 'redux-saga/effects'
<<<<<<< HEAD
import { uploadSymmetricKeys } from 'src/account/profileInfo'
import { showError } from 'src/alert/actions'
=======
import { showErrorOrFallback } from 'src/alert/actions'
>>>>>>> 723028ea
import { SendEvents } from 'src/analytics/Events'
import ValoraAnalytics from 'src/analytics/ValoraAnalytics'
import { ErrorMessages } from 'src/app/ErrorMessages'
import { calculateFee } from 'src/fees/saga'
import { transferGoldToken } from 'src/goldToken/actions'
import { encryptComment } from 'src/identity/commentEncryption'
import { addressToE164NumberSelector, e164NumberToAddressSelector } from 'src/identity/reducer'
import { InviteBy } from 'src/invite/actions'
import { sendInvite } from 'src/invite/saga'
import { navigateHome } from 'src/navigator/NavigationService'
import { completePaymentRequest } from 'src/paymentRequest/actions'
import { handleBarcode, shareSVGImage } from 'src/qrcode/utils'
import { recipientCacheSelector } from 'src/recipients/reducer'
import {
  Actions,
  HandleBarcodeDetectedAction,
  SendPaymentOrInviteAction,
  sendPaymentOrInviteFailure,
  sendPaymentOrInviteSuccess,
  ShareQRCodeAction,
} from 'src/send/actions'
import { transferStableToken } from 'src/stableToken/actions'
import {
  BasicTokenTransfer,
  createTokenTransferTransaction,
  getCurrencyAddress,
} from 'src/tokens/saga'
import { newTransactionContext } from 'src/transactions/types'
import Logger from 'src/utils/Logger'
import { getRegisterDekTxGas, registerAccountDek } from 'src/web3/dataEncryptionKey'
import { getConnectedUnlockedAccount } from 'src/web3/saga'
import { currentAccountSelector } from 'src/web3/selectors'
import { estimateGas } from 'src/web3/utils'

const TAG = 'send/saga'

export async function getSendTxGas(
  account: string,
  currency: CURRENCY_ENUM,
  params: BasicTokenTransfer
) {
  try {
    Logger.debug(`${TAG}/getSendTxGas`, 'Getting gas estimate for send tx')
    const tx = await createTokenTransferTransaction(currency, params)
    const txParams = {
      from: account,
      feeCurrency: currency === CURRENCY_ENUM.GOLD ? undefined : await getCurrencyAddress(currency),
    }
    const gas = await estimateGas(tx.txo, txParams)
    Logger.debug(`${TAG}/getSendTxGas`, `Estimated gas of ${gas.toString()}`)
    return gas
  } catch (error) {
    throw Error(ErrorMessages.CALCULATE_FEE_FAILED)
  }
}

export async function getSendFee(
  account: string,
  currency: CURRENCY_ENUM,
  params: BasicTokenTransfer,
  includeDekFee: boolean = false
) {
  try {
    let gas = await getSendTxGas(account, currency, params)
    if (includeDekFee) {
      const dekGas = await getRegisterDekTxGas(account, currency)
      gas = gas.plus(dekGas)
    }

    return calculateFee(gas)
  } catch (error) {
    throw error
  }
}

export function* watchQrCodeDetections() {
  while (true) {
    const action: HandleBarcodeDetectedAction = yield take(Actions.BARCODE_DETECTED)
    Logger.debug(TAG, 'Barcode detected in watcher')
    const addressToE164Number = yield select(addressToE164NumberSelector)
    const recipientCache = yield select(recipientCacheSelector)
    const e164NumberToAddress = yield select(e164NumberToAddressSelector)
    const isOutgoingPaymentRequest = action.isOutgoingPaymentRequest
    let secureSendTxData
    let requesterAddress

    if (action.scanIsForSecureSend) {
      secureSendTxData = action.transactionData
      requesterAddress = action.requesterAddress
    }

    try {
      yield call(
        handleBarcode,
        action.data,
        addressToE164Number,
        recipientCache,
        e164NumberToAddress,
        secureSendTxData,
        isOutgoingPaymentRequest,
        requesterAddress
      )
    } catch (error) {
      Logger.error(TAG, 'Error handling the barcode', error)
    }
  }
}

export function* watchQrCodeShare() {
  while (true) {
    const action: ShareQRCodeAction = yield take(Actions.QRCODE_SHARE)
    try {
      const result = yield call(shareSVGImage, action.qrCodeSvg)
      // Note: when user cancels the share sheet, result contains {"dismissedAction":true}
      Logger.info(TAG, 'Share done', JSON.stringify(result))
    } catch (error) {
      Logger.error(TAG, 'Error sharing qr code', error)
    }
  }
}

function* sendPayment(
  recipientAddress: string,
  amount: BigNumber,
  comment: string,
  currency: CURRENCY_ENUM
) {
  try {
    ValoraAnalytics.track(SendEvents.send_tx_start)

    const ownAddress: string = yield select(currentAccountSelector)
    // Ensure comment encryption is possible by first ensuring the account's DEK has been registered
    // For most users, this happens during redeem invite or verification. This is a fallback.
    yield call(registerAccountDek, ownAddress)
    const encryptedComment = yield call(encryptComment, comment, recipientAddress, ownAddress, true)

    const context = newTransactionContext(TAG, 'Send payment')
    switch (currency) {
      case CURRENCY_ENUM.GOLD: {
        yield put(
          transferGoldToken({
            recipientAddress,
            amount: amount.toString(),
            comment: encryptedComment,
            context,
          })
        )
        break
      }
      case CURRENCY_ENUM.DOLLAR: {
        yield put(
          transferStableToken({
            recipientAddress,
            amount: amount.toString(),
            comment: encryptedComment,
            context,
          })
        )
        break
      }
      default: {
        throw new Error(`Sending currency ${currency} not yet supported`)
      }
    }
    ValoraAnalytics.track(SendEvents.send_tx_complete, {
      txId: context.id,
      recipientAddress,
      amount: amount.toString(),
      currency,
    })
    yield call(uploadSymmetricKeys, [recipientAddress])
  } catch (error) {
    Logger.error(`${TAG}/sendPayment`, 'Could not send payment', error)
    ValoraAnalytics.track(SendEvents.send_tx_error, { error: error.message })
    throw error
  }
}

export function* sendPaymentOrInviteSaga({
  amount,
  comment,
  recipient,
  recipientAddress,
  inviteMethod,
  firebasePendingRequestUid,
}: SendPaymentOrInviteAction) {
  try {
    yield call(getConnectedUnlockedAccount)

    if (!recipient?.e164PhoneNumber && !recipient?.address) {
      throw new Error("Can't send to recipient without valid e164PhoneNumber or address")
    }

    if (recipientAddress) {
      yield call(sendPayment, recipientAddress, amount, comment, CURRENCY_ENUM.DOLLAR)
    } else if (recipient.e164PhoneNumber) {
      yield call(
        sendInvite,
        recipient.e164PhoneNumber,
        inviteMethod || InviteBy.SMS,
        amount,
        CURRENCY_ENUM.DOLLAR
      )
    }

    if (firebasePendingRequestUid) {
      yield put(completePaymentRequest(firebasePendingRequestUid))
    }

    navigateHome()
    yield put(sendPaymentOrInviteSuccess(amount))
  } catch (e) {
    yield put(showErrorOrFallback(e, ErrorMessages.SEND_PAYMENT_FAILED))
    yield put(sendPaymentOrInviteFailure())
  }
}

export function* watchSendPaymentOrInvite() {
  yield takeLeading(Actions.SEND_PAYMENT_OR_INVITE, sendPaymentOrInviteSaga)
}

export function* sendSaga() {
  yield spawn(watchQrCodeDetections)
  yield spawn(watchQrCodeShare)
  yield spawn(watchSendPaymentOrInvite)
}<|MERGE_RESOLUTION|>--- conflicted
+++ resolved
@@ -1,12 +1,8 @@
 import { CURRENCY_ENUM } from '@celo/utils/src/currencies'
 import BigNumber from 'bignumber.js'
 import { call, put, select, spawn, take, takeLeading } from 'redux-saga/effects'
-<<<<<<< HEAD
 import { uploadSymmetricKeys } from 'src/account/profileInfo'
-import { showError } from 'src/alert/actions'
-=======
 import { showErrorOrFallback } from 'src/alert/actions'
->>>>>>> 723028ea
 import { SendEvents } from 'src/analytics/Events'
 import ValoraAnalytics from 'src/analytics/ValoraAnalytics'
 import { ErrorMessages } from 'src/app/ErrorMessages'
