import BigNumber from 'bignumber.js'
import * as React from 'react'
import * as RNLocalize from 'react-native-localize'
import { fireEvent, render, RenderAPI } from 'react-native-testing-library'
import { Provider } from 'react-redux'
import { ErrorDisplayType } from 'src/alert/reducer'
import { TokenTransactionType } from 'src/apollo/types'
import { AddressValidationType, E164NumberToAddressType } from 'src/identity/reducer'
import { navigate } from 'src/navigator/NavigationService'
import { Screens } from 'src/navigator/Screens'
import SendAmount from 'src/send/SendAmount'
import { createMockStore, getMockStackScreenProps } from 'test/utils'

import {
  mockAccount2Invite,
  mockAccountInvite,
  mockE164NumberInvite,
  mockTransactionData,
} from 'test/values'

const AMOUNT_ZERO = '0.00'
const AMOUNT_VALID = '4.93'
const AMOUNT_TOO_MUCH = '106.98'
const BALANCE_VALID = '23.85'

const storeData = {
  stableToken: { balance: BALANCE_VALID },
  fees: {
    estimates: {
      send: {
        feeInWei: '1',
      },
    },
  },
}

<<<<<<< HEAD
const AMOUNT_PLACEHOLDER = 'amount'
=======
const mockScreenProps = (isRequest: boolean) =>
  getMockStackScreenProps(Screens.SendAmount, {
    recipient: mockTransactionData.recipient,
    isRequest,
  })
>>>>>>> bc480f29

const enterAmount = (wrapper: RenderAPI, text: string) => {
  for (const letter of text) {
    const digitButton = wrapper.getByTestId(`digit${letter}`)
    fireEvent.press(digitButton)
  }
}

describe('SendAmount', () => {
  beforeAll(() => {
    jest.useRealTimers()
  })

<<<<<<< HEAD
  describe('enters amount with balance', () => {
=======
  describe('enter amount with balance', () => {
>>>>>>> bc480f29
    const store = createMockStore(storeData)
    const getWrapper = () =>
      render(
        <Provider store={store}>
          <SendAmount {...mockScreenProps(false)} />
        </Provider>
      )

    it('updates the amount', () => {
      const wrapper = getWrapper()
      enterAmount(wrapper, AMOUNT_VALID)
      expect(wrapper.queryAllByText(AMOUNT_VALID)).toHaveLength(1)
    })

    it.skip('handles commas', () => {
      // TODO figure out how to mock RNLocalize.getNumberFormatSettings
      // from react-components properly
      ;(RNLocalize.getNumberFormatSettings as jest.Mock).mockReturnValue({
        decimalSeparator: ',',
      })
      const wrapper = getWrapper()
      enterAmount(wrapper, '4,0')
      expect(wrapper.queryAllByText('4,0')).toHaveLength(1)
      ;(RNLocalize.getNumberFormatSettings as jest.Mock).mockReturnValue({
        decimalSeparator: '.',
      })
    })

    it('handles decimals', () => {
      const wrapper = getWrapper()
      enterAmount(wrapper, '4.0')
      expect(wrapper.queryAllByText('4.0')).toHaveLength(1)
    })
  })

  describe('enter amount', () => {
    it('shows an error when tapping the send button with not enough balance', () => {
      const store = createMockStore(storeData)
      const wrapper = render(
        <Provider store={store}>
          <SendAmount {...mockScreenProps(false)} />
        </Provider>
      )
      enterAmount(wrapper, AMOUNT_TOO_MUCH)

      const sendButton = wrapper.getByTestId('Review')
      expect(sendButton.props.disabled).toBe(false)

      store.clearActions()
      fireEvent.press(sendButton)
      expect(store.getActions()).toEqual([
        {
          alertType: 'error',
          buttonMessage: null,
          dismissAfter: 5000,
          displayMethod: ErrorDisplayType.BANNER,
          message: 'needMoreFundsToSend',
          title: null,
          type: 'ALERT/SHOW',
          underlyingError: 'needMoreFundsToSend',
        },
      ])
    })

    it('disables the send button with 0 as amount', () => {
      const store = createMockStore(storeData)
      const wrapper = render(
        <Provider store={store}>
          <SendAmount {...mockScreenProps(false)} />
        </Provider>
      )
      enterAmount(wrapper, AMOUNT_ZERO)

      const sendButton = wrapper.getByTestId('Review')
      expect(sendButton.props.disabled).toBe(true)
    })
  })

  describe('Navigation', () => {
    const mockE164NumberToAddress: E164NumberToAddressType = {
      [mockE164NumberInvite]: [mockAccountInvite, mockAccount2Invite],
    }

    const mockTransactionData2 = {
      type: mockTransactionData.type,
      recipient: mockTransactionData.recipient,
      amount: new BigNumber('3.70676691729323309'),
      reason: '',
    }

    it('navigates to ValidateRecipientIntro screen on Send click when a manual address check is needed', () => {
      const store = createMockStore({
        identity: {
          e164NumberToAddress: mockE164NumberToAddress,
          secureSendPhoneNumberMapping: {
            [mockE164NumberInvite]: {
              addressValidationType: AddressValidationType.FULL,
            },
          },
        },
        ...storeData,
      })

      const tree = render(
        <Provider store={store}>
          <SendAmount {...mockScreenProps(false)} />
        </Provider>
      )
<<<<<<< HEAD
      const input = tree.getByPlaceholder(AMOUNT_PLACEHOLDER)
      fireEvent.changeText(input, AMOUNT_VALID)
      fireEvent.press(tree.getByTestId('Send'))
=======
      enterAmount(tree, AMOUNT_VALID)
      fireEvent.press(tree.getByTestId('Review'))
>>>>>>> bc480f29
      expect(navigate).toHaveBeenCalledWith(Screens.ValidateRecipientIntro, {
        transactionData: mockTransactionData2,
        addressValidationType: AddressValidationType.FULL,
      })
    })

    it('navigates to SendConfirmation screen on Send click when a manual address check is not needed', () => {
      const store = createMockStore({
        identity: {
          e164NumberToAddress: mockE164NumberToAddress,
          secureSendPhoneNumberMapping: {
            [mockE164NumberInvite]: {
              addressValidationType: AddressValidationType.NONE,
            },
          },
        },
        ...storeData,
      })

      const tree = render(
        <Provider store={store}>
          <SendAmount {...mockScreenProps(false)} />
        </Provider>
      )
<<<<<<< HEAD
      const input = tree.getByPlaceholder(AMOUNT_PLACEHOLDER)
      fireEvent.changeText(input, AMOUNT_VALID)
      fireEvent.press(tree.getByTestId('Send'))
=======
      enterAmount(tree, AMOUNT_VALID)
      fireEvent.press(tree.getByTestId('Review'))
>>>>>>> bc480f29
      expect(navigate).toHaveBeenCalledWith(Screens.SendConfirmation, {
        transactionData: mockTransactionData2,
      })
    })

    it('navigates to ValidatRecipientIntro screen on Request click when a manual address check is needed', () => {
      const store = createMockStore({
        identity: {
          e164NumberToAddress: mockE164NumberToAddress,
          secureSendPhoneNumberMapping: {
            [mockE164NumberInvite]: {
              addressValidationType: AddressValidationType.FULL,
            },
          },
        },
        ...storeData,
      })
      mockTransactionData2.type = TokenTransactionType.PayRequest

      const tree = render(
        <Provider store={store}>
          <SendAmount {...mockScreenProps(true)} />
        </Provider>
      )
<<<<<<< HEAD
      const input = tree.getByPlaceholder(AMOUNT_PLACEHOLDER)
      fireEvent.changeText(input, AMOUNT_VALID)
      fireEvent.press(tree.getByTestId('Request'))
=======

      enterAmount(tree, AMOUNT_VALID)
      fireEvent.press(tree.getByTestId('Review'))

>>>>>>> bc480f29
      expect(navigate).toHaveBeenCalledWith(Screens.ValidateRecipientIntro, {
        transactionData: mockTransactionData2,
        addressValidationType: AddressValidationType.FULL,
        isPaymentRequest: true,
      })
    })

    it('navigates to PaymentRequestConfirmation screen on Request click when a manual address check is not needed', () => {
      const store = createMockStore({
        identity: {
          e164NumberToAddress: mockE164NumberToAddress,
          secureSendPhoneNumberMapping: {
            [mockE164NumberInvite]: {
              addressValidationType: AddressValidationType.NONE,
            },
          },
        },
        ...storeData,
      })
      mockTransactionData2.type = TokenTransactionType.PayRequest

      const tree = render(
        <Provider store={store}>
          <SendAmount {...mockScreenProps(true)} />
        </Provider>
      )
<<<<<<< HEAD
      const input = tree.getByPlaceholder(AMOUNT_PLACEHOLDER)
      fireEvent.changeText(input, AMOUNT_VALID)
      fireEvent.press(tree.getByTestId('Request'))
=======
      enterAmount(tree, AMOUNT_VALID)
      fireEvent.press(tree.getByTestId('Review'))
>>>>>>> bc480f29
      expect(navigate).toHaveBeenCalledWith(Screens.PaymentRequestConfirmation, {
        transactionData: mockTransactionData2,
      })
    })
  })
})<|MERGE_RESOLUTION|>--- conflicted
+++ resolved
@@ -10,7 +10,6 @@
 import { Screens } from 'src/navigator/Screens'
 import SendAmount from 'src/send/SendAmount'
 import { createMockStore, getMockStackScreenProps } from 'test/utils'
-
 import {
   mockAccount2Invite,
   mockAccountInvite,
@@ -34,15 +33,11 @@
   },
 }
 
-<<<<<<< HEAD
-const AMOUNT_PLACEHOLDER = 'amount'
-=======
 const mockScreenProps = (isRequest: boolean) =>
   getMockStackScreenProps(Screens.SendAmount, {
     recipient: mockTransactionData.recipient,
     isRequest,
   })
->>>>>>> bc480f29
 
 const enterAmount = (wrapper: RenderAPI, text: string) => {
   for (const letter of text) {
@@ -56,11 +51,7 @@
     jest.useRealTimers()
   })
 
-<<<<<<< HEAD
-  describe('enters amount with balance', () => {
-=======
   describe('enter amount with balance', () => {
->>>>>>> bc480f29
     const store = createMockStore(storeData)
     const getWrapper = () =>
       render(
@@ -169,14 +160,8 @@
           <SendAmount {...mockScreenProps(false)} />
         </Provider>
       )
-<<<<<<< HEAD
-      const input = tree.getByPlaceholder(AMOUNT_PLACEHOLDER)
-      fireEvent.changeText(input, AMOUNT_VALID)
-      fireEvent.press(tree.getByTestId('Send'))
-=======
-      enterAmount(tree, AMOUNT_VALID)
-      fireEvent.press(tree.getByTestId('Review'))
->>>>>>> bc480f29
+      enterAmount(tree, AMOUNT_VALID)
+      fireEvent.press(tree.getByTestId('Review'))
       expect(navigate).toHaveBeenCalledWith(Screens.ValidateRecipientIntro, {
         transactionData: mockTransactionData2,
         addressValidationType: AddressValidationType.FULL,
@@ -201,14 +186,8 @@
           <SendAmount {...mockScreenProps(false)} />
         </Provider>
       )
-<<<<<<< HEAD
-      const input = tree.getByPlaceholder(AMOUNT_PLACEHOLDER)
-      fireEvent.changeText(input, AMOUNT_VALID)
-      fireEvent.press(tree.getByTestId('Send'))
-=======
-      enterAmount(tree, AMOUNT_VALID)
-      fireEvent.press(tree.getByTestId('Review'))
->>>>>>> bc480f29
+      enterAmount(tree, AMOUNT_VALID)
+      fireEvent.press(tree.getByTestId('Review'))
       expect(navigate).toHaveBeenCalledWith(Screens.SendConfirmation, {
         transactionData: mockTransactionData2,
       })
@@ -233,16 +212,10 @@
           <SendAmount {...mockScreenProps(true)} />
         </Provider>
       )
-<<<<<<< HEAD
-      const input = tree.getByPlaceholder(AMOUNT_PLACEHOLDER)
-      fireEvent.changeText(input, AMOUNT_VALID)
-      fireEvent.press(tree.getByTestId('Request'))
-=======
-
-      enterAmount(tree, AMOUNT_VALID)
-      fireEvent.press(tree.getByTestId('Review'))
-
->>>>>>> bc480f29
+
+      enterAmount(tree, AMOUNT_VALID)
+      fireEvent.press(tree.getByTestId('Review'))
+
       expect(navigate).toHaveBeenCalledWith(Screens.ValidateRecipientIntro, {
         transactionData: mockTransactionData2,
         addressValidationType: AddressValidationType.FULL,
@@ -269,14 +242,8 @@
           <SendAmount {...mockScreenProps(true)} />
         </Provider>
       )
-<<<<<<< HEAD
-      const input = tree.getByPlaceholder(AMOUNT_PLACEHOLDER)
-      fireEvent.changeText(input, AMOUNT_VALID)
-      fireEvent.press(tree.getByTestId('Request'))
-=======
-      enterAmount(tree, AMOUNT_VALID)
-      fireEvent.press(tree.getByTestId('Review'))
->>>>>>> bc480f29
+      enterAmount(tree, AMOUNT_VALID)
+      fireEvent.press(tree.getByTestId('Review'))
       expect(navigate).toHaveBeenCalledWith(Screens.PaymentRequestConfirmation, {
         transactionData: mockTransactionData2,
       })
