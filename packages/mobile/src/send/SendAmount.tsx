--- conflicted
+++ resolved
@@ -277,57 +277,10 @@
           <View style={styles.amountContainer}>
             <Text style={styles.amount}>{amount ? amount : '0'}</Text>
           </View>
-<<<<<<< HEAD
-          <AmountInput
-            keyboardType="numeric"
-            title={
-              localCurrencyCode !== LocalCurrencyCode.USD
-                ? LocalCurrencySymbol[localCurrencyCode]
-                : CURRENCIES[CURRENCY_ENUM.DOLLAR].symbol
-            }
-            placeholder={t('amount')}
-            labelStyle={style.amountLabel as TextStyle}
-            placeholderTextColor={colors.celoGreenInactive}
-            autoCorrect={false}
-            value={this.state.amount}
-            onChangeText={this.onAmountChanged}
-            autoFocus={true}
-            numberOfDecimals={NUMBER_INPUT_MAX_DECIMALS}
-            validator={ValidatorKind.Decimal}
-            testID="AmountInput"
-          />
-          <CommentInput
-            title={t('global:for')}
-            placeholder={t('groceriesRent')}
-            value={this.state.reason}
-            maxLength={MAX_COMMENT_LENGTH}
-            onChangeText={this.onReasonChanged}
-            testID="CommentInput"
-          />
-          <View style={style.feeContainer}>
-            <LoadingLabel
-              isLoading={!estimateFeeDollars}
-              loadingLabelText={t('estimatingFee')}
-              labelText={t('estimatedFee')}
-              valueText={
-                estimateFeeDollars && (
-                  <CurrencyDisplay
-                    amount={{
-                      value: estimateFeeDollars,
-                      currencyCode: CURRENCIES[CURRENCY_ENUM.DOLLAR].code,
-                    }}
-                    formatType={FormatType.Fee}
-                  />
-                )
-              }
-              valueTextStyle={fontStyles.semiBold}
-            />
-=======
           <View style={styles.currencySymbolContainer}>
             <Text style={styles.currencySymbolTransparent}>
               {localCurrencySymbol || localCurrencyCode}
             </Text>
->>>>>>> 77bb4075
           </View>
         </View>
         <NumberKeypad
