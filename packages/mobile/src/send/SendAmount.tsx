--- conflicted
+++ resolved
@@ -20,10 +20,6 @@
 import { StyleSheet, TextStyle, TouchableWithoutFeedback, View } from 'react-native'
 import { getNumberFormatSettings } from 'react-native-localize'
 import SafeAreaView from 'react-native-safe-area-view'
-<<<<<<< HEAD
-import { NavigationFocusInjectedProps } from 'react-navigation'
-=======
->>>>>>> 264cf788
 import { connect } from 'react-redux'
 import { hideAlert, showError, showMessage } from 'src/alert/actions'
 import CeloAnalytics from 'src/analytics/CeloAnalytics'
@@ -56,24 +52,12 @@
 import { HeaderTitleWithBalance, headerWithBackButton } from 'src/navigator/Headers'
 import { navigate } from 'src/navigator/NavigationService'
 import { Screens } from 'src/navigator/Screens'
-<<<<<<< HEAD
+import { StackParamList } from 'src/navigator/types'
 import { getRecipientVerificationStatus, Recipient } from 'src/recipients/recipient'
-import { RootState } from 'src/redux/reducers'
-import { getFeeType } from 'src/send/utils'
-=======
-import { StackParamList } from 'src/navigator/types'
-import {
-  getAddressFromRecipient,
-  getRecipientVerificationStatus,
-  Recipient,
-  RecipientKind,
-} from 'src/recipients/recipient'
 import { RootState } from 'src/redux/reducers'
 import { PaymentInfo } from 'src/send/reducers'
 import { getRecentPayments } from 'src/send/selectors'
-import { ConfirmationInput } from 'src/send/SendConfirmation'
-import { dailyAmountRemaining, isPaymentLimitReached } from 'src/send/utils'
->>>>>>> 264cf788
+import { dailyAmountRemaining, getFeeType } from 'src/send/utils'
 import DisconnectBanner from 'src/shared/DisconnectBanner'
 import { fetchDollarBalance } from 'src/stableToken/actions'
 import { withDecimalSeparator } from 'src/utils/withDecimalSeparator'
@@ -91,27 +75,12 @@
 )
 const CommentInput = withTextInputLabeling<TextInputProps>(TextInput)
 
-<<<<<<< HEAD
-type Navigation = NavigationFocusInjectedProps['navigation']
-
-interface OwnProps {
-  navigation: Navigation
-}
-
 interface State {
   amount: string
   reason: string
 }
 
-=======
-interface State {
-  amount: string
-  reason: string
-  characterLimitExceeded: boolean
-}
-
 type OwnProps = StackScreenProps<StackParamList, Screens.SendAmount>
->>>>>>> 264cf788
 type Props = StateProps & DispatchProps & OwnProps & WithTranslation
 
 interface StateProps {
@@ -121,13 +90,10 @@
   feeType: FeeType | null
   localCurrencyCode: LocalCurrencyCode
   localCurrencyExchangeRate: string | null | undefined
-<<<<<<< HEAD
   recipient: Recipient
   recipientVerificationStatus: RecipientVerificationStatus
   addressValidationType: AddressValidationType
-=======
   recentPayments: PaymentInfo[]
->>>>>>> 264cf788
 }
 
 interface DispatchProps {
@@ -135,13 +101,12 @@
   showMessage: typeof showMessage
   showError: typeof showError
   hideAlert: typeof hideAlert
-<<<<<<< HEAD
   fetchAddressesAndValidate: typeof fetchAddressesAndValidate
 }
 
 const mapStateToProps = (state: RootState, ownProps: OwnProps): StateProps => {
-  const { navigation } = ownProps
-  const recipient = navigation.getParam('recipient')
+  const { route } = ownProps
+  const recipient = route.params.recipient
   const { secureSendPhoneNumberMapping } = state.identity
   const addressValidationType: AddressValidationType = checkIfAddressValidationRequired(
     recipient,
@@ -150,36 +115,7 @@
   const { e164NumberToAddress } = state.identity
   const recipientVerificationStatus = getRecipientVerificationStatus(recipient, e164NumberToAddress)
   const feeType = getFeeType(recipientVerificationStatus)
-=======
-  fetchPhoneAddresses: typeof fetchPhoneAddresses
-}
-
-function getVerificationStatus(recipient: Recipient, e164NumberToAddress: E164NumberToAddressType) {
-  return getRecipientVerificationStatus(recipient, e164NumberToAddress)
-}
-
-function getFeeType(
-  recipient: Recipient,
-  e164NumberToAddress: E164NumberToAddressType
-): FeeType | null {
-  const verificationStatus = getVerificationStatus(recipient, e164NumberToAddress)
-
-  switch (verificationStatus) {
-    case RecipientVerificationStatus.UNKNOWN:
-      return null
-    case RecipientVerificationStatus.UNVERIFIED:
-      return FeeType.INVITE
-    case RecipientVerificationStatus.VERIFIED:
-      return FeeType.SEND
-  }
-}
-
-const mapStateToProps = (state: RootState, ownProps: OwnProps): StateProps => {
-  const { route } = ownProps
-  const { e164NumberToAddress } = state.identity
-  const feeType = getFeeType(route.params.recipient, e164NumberToAddress)
   const recentPayments = getRecentPayments(state)
->>>>>>> 264cf788
 
   return {
     dollarBalance: state.stableToken.balance || '0',
@@ -188,13 +124,10 @@
     feeType,
     localCurrencyCode: getLocalCurrencyCode(state),
     localCurrencyExchangeRate: getLocalCurrencyExchangeRate(state),
-<<<<<<< HEAD
     recipient,
     recipientVerificationStatus,
     addressValidationType,
-=======
     recentPayments,
->>>>>>> 264cf788
   }
 }
 
@@ -261,37 +194,12 @@
     }
   }
 
-<<<<<<< HEAD
   getTransactionData = (type: TokenTransactionType): TransactionDataInput => ({
     recipient: this.props.recipient,
     amount: this.getDollarsAmount(),
     reason: this.state.reason,
     type,
   })
-=======
-  getRecipient = () => {
-    return this.props.route.params.recipient
-  }
-
-  getVerificationStatus = () => {
-    return getVerificationStatus(this.props.route.params.recipient, this.props.e164NumberToAddress)
-  }
-
-  getConfirmationInput = (type: TokenTransactionType) => {
-    const amount = this.getDollarsAmount()
-    const recipient = this.getRecipient()
-    const recipientAddress = getAddressFromRecipient(recipient, this.props.e164NumberToAddress)
-
-    const confirmationInput: ConfirmationInput = {
-      recipient,
-      amount,
-      reason: this.state.reason,
-      recipientAddress,
-      type,
-    }
-    return confirmationInput
-  }
->>>>>>> 264cf788
 
   onAmountChanged = (amount: string) => {
     this.props.hideAlert()
@@ -333,20 +241,7 @@
       return
     }
 
-<<<<<<< HEAD
     let transactionData: TransactionDataInput
-=======
-    const amount = this.getDollarsAmount().toNumber()
-    const now = Date.now()
-    const isLimitReached = isPaymentLimitReached(now, this.props.recentPayments, amount)
-    if (isLimitReached) {
-      this.showLimitReachedError(now)
-      return
-    }
-
-    const verificationStatus = this.getVerificationStatus()
-    let confirmationInput: ConfirmationInput
->>>>>>> 264cf788
 
     if (recipientVerificationStatus === RecipientVerificationStatus.VERIFIED) {
       transactionData = this.getTransactionData(TokenTransactionType.Sent)
@@ -610,19 +505,7 @@
   },
 })
 
-<<<<<<< HEAD
-export default componentWithAnalytics(
-  connect<StateProps, DispatchProps, OwnProps, RootState>(
-    mapStateToProps,
-    mapDispatchToProps
-  )(withTranslation(Namespaces.sendFlow7)(SendAmount))
-)
-=======
-export default connect<StateProps, DispatchProps, OwnProps, RootState>(mapStateToProps, {
-  fetchDollarBalance,
-  showError,
-  hideAlert,
-  showMessage,
-  fetchPhoneAddresses,
-})(withTranslation(Namespaces.sendFlow7)(SendAmount))
->>>>>>> 264cf788
+export default connect<StateProps, DispatchProps, OwnProps, RootState>(
+  mapStateToProps,
+  mapDispatchToProps
+)(withTranslation(Namespaces.sendFlow7)(SendAmount))