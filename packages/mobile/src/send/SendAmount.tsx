--- conflicted
+++ resolved
@@ -7,17 +7,12 @@
 import { RouteProp } from '@react-navigation/native'
 import { StackScreenProps } from '@react-navigation/stack'
 import BigNumber from 'bignumber.js'
-<<<<<<< HEAD
 import React, { useEffect, useState } from 'react'
-=======
-import React, { useState } from 'react'
->>>>>>> 93bbcb7c
 import { useTranslation } from 'react-i18next'
 import { ActivityIndicator, ScrollView, StyleSheet, Text, View } from 'react-native'
 import { getNumberFormatSettings } from 'react-native-localize'
 import { SafeAreaView } from 'react-native-safe-area-context'
 import { useDispatch } from 'react-redux'
-import sleep from 'sleep-promise'
 import { hideAlert, showError } from 'src/alert/actions'
 import { RequestEvents, SendEvents } from 'src/analytics/Events'
 import ValoraAnalytics from 'src/analytics/ValoraAnalytics'
@@ -134,18 +129,12 @@
       return
     }
 
-<<<<<<< HEAD
     if (recipientVerificationStatus !== RecipientVerificationStatus.UNKNOWN) {
       isOutgoingPaymentRequest ? onRequest() : onSend()
       setReviewButtonPressed(false)
       setReviewButtonInnerElement(t('global:review'))
       return
     }
-=======
-  const [amount, setAmount] = useState('')
-  const [reviewButtonPressed, setReviewButtonPressed] = useState(false)
-  const [fetchingValidationStatus, setFetchingValidationStatus] = useState(true)
->>>>>>> 93bbcb7c
 
     setReviewButtonInnerElement(<ActivityIndicator testID={'loading/SendAmount'} />)
   }, [reviewButtonPressed, recipientVerificationStatus])
@@ -202,16 +191,6 @@
   const isAmountValid = parsedLocalAmount.isGreaterThanOrEqualTo(DOLLAR_TRANSACTION_MIN_AMOUNT)
   const isDollarBalanceSufficient = isAmountValid && newAccountBalance.isGreaterThanOrEqualTo(0)
 
-<<<<<<< HEAD
-=======
-  const reviewButtonInnerElement =
-    reviewButtonPressed && fetchingValidationStatus ? (
-      <ActivityIndicator testID={'loading/sendAmount'} />
-    ) : (
-      t('global:review')
-    )
-
->>>>>>> 93bbcb7c
   const secureSendPhoneNumberMapping = useSelector(secureSendPhoneNumberMappingSelector)
   const addressValidationType: AddressValidationType = getAddressValidationType(
     recipient,
@@ -247,25 +226,7 @@
     CURRENCY_ENUM.DOLLAR
   )
 
-<<<<<<< HEAD
   const onReviewButtonPressed = () => setReviewButtonPressed(true)
-=======
-  const onReviewButtonPressed = async () => {
-    setReviewButtonPressed(true)
-    // Wait until verification status is known to proceed
-    while (recipientVerificationStatus === RecipientVerificationStatus.UNKNOWN) {
-      await sleep(250)
-    }
-
-    setFetchingValidationStatus(false)
-
-    if (isOutgoingPaymentRequest) {
-      onRequest()
-    } else {
-      onSend()
-    }
-  }
->>>>>>> 93bbcb7c
 
   const onSend = React.useCallback(() => {
     if (!isDollarBalanceSufficient) {
@@ -366,11 +327,7 @@
         text={reviewButtonInnerElement}
         type={BtnTypes.SECONDARY}
         onPress={onReviewButtonPressed}
-<<<<<<< HEAD
         disabled={!isAmountValid || reviewButtonPressed}
-=======
-        disabled={!isAmountValid}
->>>>>>> 93bbcb7c
         testID="Review"
       />
     </SafeAreaView>
