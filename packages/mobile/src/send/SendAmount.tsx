import Button, { BtnSizes, BtnTypes } from '@celo/react-components/components/Button.v2'
import NumberKeypad from '@celo/react-components/components/NumberKeypad'
import fontStyles from '@celo/react-components/styles/fonts.v2'
import variables from '@celo/react-components/styles/variables'
import { CURRENCY_ENUM } from '@celo/utils/src/currencies'
import { parseInputAmount } from '@celo/utils/src/parsing'
import { RouteProp } from '@react-navigation/native'
import { StackScreenProps } from '@react-navigation/stack'
import BigNumber from 'bignumber.js'
import React, { useState } from 'react'
import { useTranslation } from 'react-i18next'
import { ActivityIndicator, ScrollView, StyleSheet, Text, View } from 'react-native'
import { getNumberFormatSettings } from 'react-native-localize'
import { SafeAreaView } from 'react-native-safe-area-context'
import { useDispatch } from 'react-redux'
import sleep from 'sleep-promise'
import { hideAlert, showError } from 'src/alert/actions'
import { RequestEvents, SendEvents } from 'src/analytics/Events'
import ValoraAnalytics from 'src/analytics/ValoraAnalytics'
import { TokenTransactionType } from 'src/apollo/types'
import { ErrorMessages } from 'src/app/ErrorMessages'
import BackButton from 'src/components/BackButton.v2'
import {
  ALERT_BANNER_DURATION,
  DAILY_PAYMENT_LIMIT_CUSD,
  DOLLAR_TRANSACTION_MIN_AMOUNT,
  NUMBER_INPUT_MAX_DECIMALS,
} from 'src/config'
import { getFeeEstimateDollars } from 'src/fees/selectors'
import i18n, { Namespaces } from 'src/i18n'
import { fetchAddressesAndValidate } from 'src/identity/actions'
import {
  AddressValidationType,
  e164NumberToAddressSelector,
  secureSendPhoneNumberMappingSelector,
} from 'src/identity/reducer'
import { getAddressValidationType } from 'src/identity/secureSend'
import { RecipientVerificationStatus } from 'src/identity/types'
import {
  convertDollarsToLocalAmount,
  convertDollarsToMaxSupportedPrecision,
  convertLocalAmountToDollars,
} from 'src/localCurrency/convert'
import {
  getLocalCurrencyCode,
  getLocalCurrencyExchangeRate,
  getLocalCurrencySymbol,
} from 'src/localCurrency/selectors'
import { emptyHeader, HeaderTitleWithBalance } from 'src/navigator/Headers.v2'
import { navigate } from 'src/navigator/NavigationService'
import { Screens } from 'src/navigator/Screens'
import { StackParamList } from 'src/navigator/types'
import { getRecipientVerificationStatus, Recipient, RecipientKind } from 'src/recipients/recipient'
import useSelector from 'src/redux/useSelector'
import { getFeeType, useDailyTransferLimitValidator } from 'src/send/utils'
import DisconnectBanner from 'src/shared/DisconnectBanner'
import { fetchDollarBalance } from 'src/stableToken/actions'
import { stableTokenBalanceSelector } from 'src/stableToken/reducer'

export interface TransactionDataInput {
  recipient: Recipient
  amount: BigNumber
  type: TokenTransactionType
  reason?: string
  firebasePendingRequestUid?: string | null
}

type RouteProps = StackScreenProps<StackParamList, Screens.SendAmount>
type Props = RouteProps

const { decimalSeparator } = getNumberFormatSettings()

export const sendAmountScreenNavOptions = ({
  route,
}: {
  route: RouteProp<StackParamList, Screens.SendAmount>
}) => {
  const title = route.params?.isOutgoingPaymentRequest
    ? i18n.t('paymentRequestFlow:request')
    : i18n.t('sendFlow7:send')

  const eventName = route.params?.isOutgoingPaymentRequest
    ? RequestEvents.request_amount_back
    : SendEvents.send_amount_back

  return {
    ...emptyHeader,
    headerLeft: () => <BackButton eventName={eventName} />,
    headerTitle: () => <HeaderTitleWithBalance title={title} token={CURRENCY_ENUM.DOLLAR} />,
  }
}

function SendAmount(props: Props) {
  const dispatch = useDispatch()

  const { isOutgoingPaymentRequest, recipient } = props.route.params

  React.useEffect(() => {
    dispatch(fetchDollarBalance())
    if (recipient.kind === RecipientKind.QrCode || recipient.kind === RecipientKind.Address) {
      return
    }

    if (!recipient.e164PhoneNumber) {
      throw Error('Recipient phone number is required if not sending via QR Code or address')
    }

    dispatch(fetchAddressesAndValidate(recipient.e164PhoneNumber))
  }, [])

  const { t } = useTranslation(Namespaces.sendFlow7)

  const [amount, setAmount] = useState('')
  const [reviewButtonPressed, setReviewButtonPressed] = useState(false)
  const [fetchingValidationStatus, setFetchingValidationStatus] = useState(true)

  const localCurrencyCode = useSelector(getLocalCurrencyCode)
  const localCurrencyExchangeRate = useSelector(getLocalCurrencyExchangeRate)
  const localCurrencySymbol = useSelector(getLocalCurrencySymbol)
  const e164NumberToAddress = useSelector(e164NumberToAddressSelector)
  const dollarBalance = useSelector(stableTokenBalanceSelector)
  const recipientVerificationStatus = getRecipientVerificationStatus(recipient, e164NumberToAddress)
  const feeType = getFeeType(recipientVerificationStatus)
  const estimateFeeDollars = useSelector(getFeeEstimateDollars(feeType))

  const maxLength = React.useMemo(() => {
    const decimalPos = amount.indexOf(decimalSeparator ?? '.')
    if (decimalPos === -1) {
      return null
    }
    return decimalPos + NUMBER_INPUT_MAX_DECIMALS + 1
  }, [amount, decimalSeparator])

  const onDigitPress = React.useCallback(
    (digit) => {
      if ((amount === '' && digit === 0) || (maxLength && amount.length + 1 > maxLength)) {
        return
      }
      setAmount(amount + digit.toString())
    },
    [amount, setAmount]
  )

  const onBackspacePress = React.useCallback(() => {
    setAmount(amount.substr(0, amount.length - 1))
  }, [amount, setAmount])

  const onDecimalPress = React.useCallback(() => {
    const decimalPos = amount.indexOf(decimalSeparator ?? '.')
    if (decimalPos !== -1) {
      return
    }

    if (!amount) {
      setAmount('0' + decimalSeparator)
    } else {
      setAmount(amount + decimalSeparator)
    }
  }, [amount, setAmount])

  const getDollarAmount = (localAmount: BigNumber.Value) => {
    const dollarsAmount =
      convertLocalAmountToDollars(localAmount, localCurrencyExchangeRate) || new BigNumber('')

    return convertDollarsToMaxSupportedPrecision(dollarsAmount)
  }

  const parsedLocalAmount = parseInputAmount(amount, decimalSeparator)
  const dollarAmount = getDollarAmount(parsedLocalAmount)

  const newAccountBalance = new BigNumber(dollarBalance || '')
    .minus(dollarAmount)
    .minus(estimateFeeDollars || 0)

  const isAmountValid = parsedLocalAmount.isGreaterThanOrEqualTo(DOLLAR_TRANSACTION_MIN_AMOUNT)
  const isDollarBalanceSufficient = isAmountValid && newAccountBalance.isGreaterThanOrEqualTo(0)

  const reviewButtonInnerElement =
    reviewButtonPressed && fetchingValidationStatus ? (
      <ActivityIndicator testID={'loading/sendAmount'} />
    ) : (
      t('global:review')
    )

  const secureSendPhoneNumberMapping = useSelector(secureSendPhoneNumberMappingSelector)
  const addressValidationType: AddressValidationType = getAddressValidationType(
    recipient,
    secureSendPhoneNumberMapping
  )

  const getTransactionData = React.useCallback(
    (type: TokenTransactionType): TransactionDataInput => ({
      recipient,
      amount: dollarAmount,
      type,
      reason: '',
    }),
    [recipient, dollarAmount]
  )
  const localCurrencyAmount = convertDollarsToLocalAmount(dollarAmount, localCurrencyExchangeRate)

  const continueAnalyticsParams = React.useMemo(() => {
    return {
      isScan: !!props.route.params?.isFromScan,
      isInvite: recipientVerificationStatus !== RecipientVerificationStatus.VERIFIED,
      localCurrencyExchangeRate,
      localCurrency: localCurrencyCode,
      dollarAmount: dollarAmount.toString(),
      localCurrencyAmount: localCurrencyAmount
        ? localCurrencyAmount.toString()
        : localCurrencyAmount,
    }
  }, [props.route, localCurrencyCode, localCurrencyExchangeRate, dollarAmount])

<<<<<<< HEAD
  const onReviewButtonPressed = async () => {
    setReviewButtonPressed(true)
    // Wait until verification status is known to proceed
    while (recipientVerificationStatus === RecipientVerificationStatus.UNKNOWN) {
      await sleep(250)
    }

    setFetchingValidationStatus(false)

    if (isOutgoingPaymentRequest) {
      onRequest()
    } else {
      onSend()
    }
  }
=======
  const [isTransferLimitReached, showLimitReachedBanner] = useDailyTransferLimitValidator(
    dollarAmount,
    CURRENCY_ENUM.DOLLAR
  )
>>>>>>> b3beb4f9

  const onSend = React.useCallback(() => {
    if (!isDollarBalanceSufficient) {
      dispatch(showError(ErrorMessages.NSF_TO_SEND))
      setReviewButtonPressed(false)
      return
    }

<<<<<<< HEAD
    const now = Date.now()
    const isLimitReached = isPaymentLimitReached(now, recentPayments, dollarAmount.toNumber())
    if (isLimitReached) {
      dispatch(
        showLimitReachedError(now, recentPayments, localCurrencyExchangeRate, localCurrencySymbol)
      )
      setReviewButtonPressed(false)
=======
    if (isTransferLimitReached) {
      showLimitReachedBanner()
>>>>>>> b3beb4f9
      return
    }

    const transactionData =
      recipientVerificationStatus === RecipientVerificationStatus.VERIFIED
        ? getTransactionData(TokenTransactionType.Sent)
        : getTransactionData(TokenTransactionType.InviteSent)

    dispatch(hideAlert())

    if (
      addressValidationType !== AddressValidationType.NONE &&
      recipient.kind !== RecipientKind.QrCode &&
      recipient.kind !== RecipientKind.Address
    ) {
      navigate(Screens.ValidateRecipientIntro, {
        transactionData,
        addressValidationType,
      })
    } else {
      ValoraAnalytics.track(SendEvents.send_amount_continue, continueAnalyticsParams)
      navigate(Screens.SendConfirmation, {
        transactionData,
        isFromScan: props.route.params?.isFromScan,
      })
    }
  }, [recipientVerificationStatus, addressValidationType, dollarAmount, getTransactionData])

  const onRequest = React.useCallback(() => {
    if (dollarAmount.isGreaterThan(DAILY_PAYMENT_LIMIT_CUSD)) {
      dispatch(
        showError(ErrorMessages.REQUEST_LIMIT, ALERT_BANNER_DURATION, {
          limit: DAILY_PAYMENT_LIMIT_CUSD,
        })
      )
      return
    }

    const transactionData = getTransactionData(TokenTransactionType.PayRequest)

    if (
      addressValidationType !== AddressValidationType.NONE &&
      recipient.kind !== RecipientKind.QrCode &&
      recipient.kind !== RecipientKind.Address
    ) {
      navigate(Screens.ValidateRecipientIntro, {
        transactionData,
        addressValidationType,
        isOutgoingPaymentRequest: true,
      })
    } else if (recipientVerificationStatus !== RecipientVerificationStatus.VERIFIED) {
      ValoraAnalytics.track(RequestEvents.request_unavailable, continueAnalyticsParams)
      navigate(Screens.PaymentRequestUnavailable, { transactionData })
    } else {
      ValoraAnalytics.track(RequestEvents.request_amount_continue, continueAnalyticsParams)
      navigate(Screens.PaymentRequestConfirmation, { transactionData })
    }
  }, [addressValidationType, getTransactionData])

  return (
    <SafeAreaView style={styles.paddedContainer}>
      <DisconnectBanner />
      <ScrollView contentContainerStyle={styles.contentContainer}>
        <View style={styles.showAmountContainer}>
          <View style={styles.currencySymbolContainer}>
            <Text style={styles.currencySymbol}>{localCurrencySymbol || localCurrencyCode}</Text>
          </View>
          <View style={styles.amountContainer}>
            <Text style={styles.amount}>{amount ? amount : '0'}</Text>
          </View>
          <View style={styles.currencySymbolContainer}>
            <Text style={styles.currencySymbolTransparent}>
              {localCurrencySymbol || localCurrencyCode}
            </Text>
          </View>
        </View>
        <NumberKeypad
          onDigitPress={onDigitPress}
          onBackspacePress={onBackspacePress}
          decimalSeparator={decimalSeparator}
          onDecimalPress={onDecimalPress}
        />
      </ScrollView>
      <Button
        style={styles.nextBtn}
        size={BtnSizes.FULL}
        text={reviewButtonInnerElement}
        type={BtnTypes.SECONDARY}
        onPress={onReviewButtonPressed}
        disabled={!isAmountValid}
        testID="Review"
      />
    </SafeAreaView>
  )
}

const styles = StyleSheet.create({
  paddedContainer: {
    flex: 1,
    paddingHorizontal: variables.contentPadding,
  },
  contentContainer: {
    flex: 1,
  },
  showAmountContainer: {
    flex: 1,
    flexDirection: 'row',
    justifyContent: 'center',
  },
  amountContainer: {
    justifyContent: 'center',
  },
  currencySymbolContainer: {
    justifyContent: 'center',
  },
  currencySymbol: {
    ...fontStyles.regular,
    fontSize: 32,
    lineHeight: 64,
    marginRight: 8,
  },
  currencySymbolTransparent: {
    ...fontStyles.regular,
    color: 'transparent',
    fontSize: 32,
    lineHeight: 64,
    marginLeft: 8,
  },
  amount: {
    ...fontStyles.regular,
    fontSize: 64,
    lineHeight: 88,
  },
  nextBtn: {
    paddingVertical: variables.contentPadding,
  },
})

export default SendAmount<|MERGE_RESOLUTION|>--- conflicted
+++ resolved
@@ -212,7 +212,11 @@
     }
   }, [props.route, localCurrencyCode, localCurrencyExchangeRate, dollarAmount])
 
-<<<<<<< HEAD
+  const [isTransferLimitReached, showLimitReachedBanner] = useDailyTransferLimitValidator(
+    dollarAmount,
+    CURRENCY_ENUM.DOLLAR
+  )
+
   const onReviewButtonPressed = async () => {
     setReviewButtonPressed(true)
     // Wait until verification status is known to proceed
@@ -228,12 +232,6 @@
       onSend()
     }
   }
-=======
-  const [isTransferLimitReached, showLimitReachedBanner] = useDailyTransferLimitValidator(
-    dollarAmount,
-    CURRENCY_ENUM.DOLLAR
-  )
->>>>>>> b3beb4f9
 
   const onSend = React.useCallback(() => {
     if (!isDollarBalanceSufficient) {
@@ -242,18 +240,8 @@
       return
     }
 
-<<<<<<< HEAD
-    const now = Date.now()
-    const isLimitReached = isPaymentLimitReached(now, recentPayments, dollarAmount.toNumber())
-    if (isLimitReached) {
-      dispatch(
-        showLimitReachedError(now, recentPayments, localCurrencyExchangeRate, localCurrencySymbol)
-      )
-      setReviewButtonPressed(false)
-=======
     if (isTransferLimitReached) {
       showLimitReachedBanner()
->>>>>>> b3beb4f9
       return
     }
 
