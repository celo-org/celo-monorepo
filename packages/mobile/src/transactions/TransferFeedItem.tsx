--- conflicted
+++ resolved
@@ -4,11 +4,7 @@
 import variables from '@celo/react-components/styles/variables'
 import BigNumber from 'bignumber.js'
 import * as React from 'react'
-<<<<<<< HEAD
-import { WithTranslation, withTranslation } from 'react-i18next'
-=======
 import { WithTranslation } from 'react-i18next'
->>>>>>> 1fba584b
 import { StyleSheet, Text, View } from 'react-native'
 import { HomeTransferFragment } from 'src/apollo/types'
 import { CURRENCIES, CURRENCY_ENUM, resolveCurrency } from 'src/geth/consts'
