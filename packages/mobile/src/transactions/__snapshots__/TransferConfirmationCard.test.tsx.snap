// Jest Snapshot v1, https://goo.gl/fbAQLP

exports[`TransferConfirmationCard renders correctly for CELO withdrawal transaction drilldown 1`] = `
<RCTScrollView
  contentContainerStyle={
    Object {
      "flexGrow": 1,
    }
  }
>
  <View>
    <RNCSafeAreaView
      style={
        Object {
          "flexGrow": 1,
          "padding": 16,
        }
      }
    >
      <View>
        <View
          style={
            Object {
              "flexDirection": "row",
            }
          }
        >
          <View
            style={
              Object {
                "flex": 1,
                "marginRight": 8,
              }
            }
          >
            <Text
              style={
                Object {
                  "color": "#B4B9BD",
                  "fontFamily": "Inter-SemiBold",
                  "fontSize": 13,
                  "lineHeight": 16,
                  "marginBottom": 4,
                }
              }
            >
              withdrawnTo
            </Text>
            <View
              accessible={true}
              focusable={true}
              nativeBackgroundAndroid={
                Object {
                  "attribute": "selectableItemBackground",
                  "rippleRadius": undefined,
                  "type": "ThemeAttrAndroid",
                }
              }
              onClick={[Function]}
              onResponderGrant={[Function]}
              onResponderMove={[Function]}
              onResponderRelease={[Function]}
              onResponderTerminate={[Function]}
              onResponderTerminationRequest={[Function]}
              onStartShouldSetResponder={[Function]}
            >
              <View
                style={
                  Object {
                    "alignItems": "center",
                    "flexDirection": "row",
                    "justifyContent": "center",
                  }
                }
              >
                <Text
                  style={
                    Object {
                      "color": "#2E3338",
                      "fontFamily": "Inter-Regular",
                      "fontSize": 16,
                      "lineHeight": 22,
                      "marginRight": 7,
                    }
                  }
                >
                  0x 0000…7E57
                </Text>
                <View
                  style={
                    Object {
                      "transform": Array [
                        Object {
                          "rotate": "0deg",
                        },
                      ],
                    }
                  }
                >
                  <svg
                    fill="none"
                    height={16}
                    viewBox="0 0 16 16"
                    width={16}
                  >
                    <path
                      d="M3 6l5 5 5-5"
                      stroke="#B4B9BD"
                    />
                  </svg>
                </View>
              </View>
<<<<<<< HEAD
              <View
                style={
                  Object {
                    "alignItems": "center",
                    "flexDirection": "row",
                    "justifyContent": "center",
                  }
                }
              >
                <Text
                  style={
                    Object {
                      "color": "#9CA4A9",
                      "fontFamily": "Inter-Regular",
                      "fontSize": 14,
                      "lineHeight": 18,
                      "marginRight": 7,
                    }
                  }
                />
              </View>
=======
>>>>>>> c2edebe1
            </View>
          </View>
          <View
            style={
              Object {
                "justifyContent": "center",
              }
            }
          >
            <View
              style={
                Array [
                  Object {
                    "alignItems": "center",
                    "flexDirection": "row",
                  },
                  Object {
                    "flexDirection": "row-reverse",
                  },
                ]
              }
            >
              <View
                style={
                  Array [
                    Object {
                      "alignItems": "center",
                      "flexDirection": "row",
                      "justifyContent": "center",
                    },
                    undefined,
                  ]
                }
              >
                <View
                  style={
                    Array [
                      Object {
                        "alignItems": "center",
                        "justifyContent": "center",
                      },
                      Object {
                        "backgroundColor": "#7AD6FE",
                        "borderRadius": 20,
                        "height": 40,
                        "width": 40,
                      },
                    ]
                  }
                >
                  <Image
                    source={
                      Object {
                        "testUri": "../../../packages/react-components/images/unknown-user-icon.png",
                      }
                    }
                    style={
                      Array [
                        Object {
                          "alignSelf": "center",
                          "margin": "auto",
                        },
                        Object {
                          "height": 40,
                          "width": 40,
                        },
                      ]
                    }
                  />
                </View>
              </View>
              <View
                style={
                  Array [
                    Object {
                      "alignItems": "center",
                      "backgroundColor": "white",
                      "borderRadius": 12,
                      "elevation": 3,
                      "height": 24,
                      "justifyContent": "center",
                      "shadowColor": "black",
                      "shadowOffset": Object {
                        "height": 1.5,
                        "width": 0,
                      },
                      "shadowOpacity": 0.3,
                      "shadowRadius": 2.4000000000000004,
                      "width": 24,
                    },
                    Object {
                      "marginHorizontal": -8,
                      "zIndex": 1,
                    },
                  ]
                }
              >
                <svg
                  fill="none"
                  height={9}
                  viewBox="0 0 13 9"
                  width={13}
                >
                  <path
                    d="M1 4.5h11m0 0L8.264 1M12 4.5L8.264 8"
                    stroke="#2E3338"
                    strokeLinecap="round"
                    strokeLinejoin="round"
                    strokeWidth={1.5}
                  />
                </svg>
              </View>
              <View
                style={
                  Array [
                    Object {
                      "alignItems": "center",
                      "flexDirection": "row",
                      "justifyContent": "center",
                    },
                    undefined,
                  ]
                }
              >
                <View
                  style={
                    Array [
                      Object {
                        "alignItems": "center",
                        "justifyContent": "center",
                      },
                      Object {
                        "backgroundColor": "#7AD6FE",
                        "borderRadius": 20,
                        "height": 40,
                        "width": 40,
                      },
                    ]
                  }
                >
                  <Text
                    style={
                      Array [
                        Object {
                          "color": "#FFFFFF",
                          "fontFamily": "Inter-Medium",
                          "fontSize": 16,
                        },
                        Object {
                          "fontSize": 20,
                        },
                      ]
                    }
                  >
                    J
                  </Text>
                </View>
              </View>
            </View>
          </View>
        </View>
      </View>
      <View>
        <View
          style={
            Object {
              "borderStyle": "solid",
              "borderTopColor": "#F8F9F9",
              "borderTopWidth": 1,
              "marginBottom": 15,
              "marginTop": 10,
              "width": "100%",
            }
          }
        />
        <Text
          style={
            Object {
              "color": "#B4B9BD",
              "fontFamily": "Inter-SemiBold",
              "fontSize": 13,
              "lineHeight": 16,
              "marginBottom": 4,
            }
          }
        >
          commentLabel
        </Text>
        <Text
          style={
            Object {
              "color": "#2E3338",
              "fontFamily": "Inter-Regular",
              "fontSize": 16,
              "lineHeight": 22,
            }
          }
        >
          Rent request for June, it is already late!!!
        </Text>
      </View>
      <View
        style={
          Object {
            "borderStyle": "solid",
            "borderTopColor": "#F8F9F9",
            "borderTopWidth": 1,
            "marginBottom": 15,
            "marginTop": 10,
            "width": "100%",
          }
        }
      />
      <View
        style={
          Array [
            Object {
              "flexDirection": "row",
              "justifyContent": "space-between",
              "marginVertical": 5,
            },
            undefined,
          ]
        }
      >
        <View
          style={
            Object {
              "alignItems": "center",
              "flexDirection": "row",
              "marginRight": 5,
            }
          }
        >
          <Text
            style={
              Array [
                Object {
                  "color": "#2E3338",
                  "fontFamily": "Inter-Regular",
                  "fontSize": 16,
                  "lineHeight": 22,
                },
                undefined,
              ]
            }
          >
            amountCeloWithdrawn
          </Text>
        </View>
        <Text
          style={
            Array [
              Object {
                "color": "#2E3338",
                "fontFamily": "Inter-Regular",
                "fontSize": 16,
                "lineHeight": 22,
              },
              undefined,
            ]
          }
        >
          <Text
            numberOfLines={1}
            style={
              Array [
                undefined,
                Object {
                  "color": undefined,
                },
              ]
            }
          >
            
            100.000
          </Text>
        </Text>
      </View>
      <View>
        <View
          accessible={true}
          focusable={true}
          nativeBackgroundAndroid={
            Object {
              "attribute": "selectableItemBackground",
              "rippleRadius": undefined,
              "type": "ThemeAttrAndroid",
            }
          }
          onClick={[Function]}
          onResponderGrant={[Function]}
          onResponderMove={[Function]}
          onResponderRelease={[Function]}
          onResponderTerminate={[Function]}
          onResponderTerminationRequest={[Function]}
          onStartShouldSetResponder={[Function]}
        >
          <View
            style={
              Object {
                "flexDirection": "row",
                "justifyContent": "space-between",
              }
            }
          >
            <View
              style={
                Object {
                  "alignItems": "center",
                  "flexDirection": "row",
                  "justifyContent": "center",
                }
              }
            >
              <Text
                style={
                  Object {
                    "color": "#2E3338",
                    "fontFamily": "Inter-Regular",
                    "fontSize": 16,
                    "lineHeight": 22,
                  }
                }
              >
                feeActual
              </Text>
              <View
                style={
                  Object {
                    "transform": Array [
                      Object {
                        "rotate": "0deg",
                      },
                    ],
                  }
                }
              >
                <svg
                  fill="none"
                  height={16}
                  viewBox="0 0 16 16"
                  width={16}
                >
                  <path
                    d="M3 6l5 5 5-5"
                    stroke="#B4B9BD"
                  />
                </svg>
              </View>
            </View>
            <View
              style={
                Array [
                  Object {
                    "flexDirection": "row",
                    "justifyContent": "space-between",
                    "marginVertical": 5,
                  },
                  undefined,
                ]
              }
            >
              <View
                style={
                  Object {
                    "alignItems": "center",
                    "flexDirection": "row",
                    "marginRight": 5,
                  }
                }
              >
                <Text
                  style={
                    Array [
                      Object {
                        "color": "#2E3338",
                        "fontFamily": "Inter-Regular",
                        "fontSize": 16,
                        "lineHeight": 22,
                      },
                      undefined,
                    ]
                  }
                >
                  
                </Text>
              </View>
              <Text
                style={
                  Array [
                    Object {
                      "color": "#2E3338",
                      "fontFamily": "Inter-Regular",
                      "fontSize": 16,
                      "lineHeight": 22,
                    },
                    undefined,
                  ]
                }
              >
                <Text
                  numberOfLines={1}
                  style={
                    Array [
                      undefined,
                      Object {
                        "color": undefined,
                      },
                    ]
                  }
                >
                  
                  
                  0
                </Text>
              </Text>
            </View>
          </View>
        </View>
      </View>
      <View
        style={
          Array [
            Object {
              "flexDirection": "row",
              "justifyContent": "space-between",
              "marginVertical": 5,
            },
            undefined,
          ]
        }
      >
        <View
          style={
            Object {
              "alignItems": "center",
              "flexDirection": "row",
              "marginRight": 5,
            }
          }
        >
          <Text
            style={
              Array [
                Object {
                  "color": "#2E3338",
                  "fontFamily": "Inter-Regular",
                  "fontSize": 16,
                  "lineHeight": 22,
                },
                Object {
                  "color": "#2E3338",
                  "fontFamily": "Inter-SemiBold",
                  "fontSize": 16,
                  "lineHeight": 22,
                },
              ]
            }
          >
            total
          </Text>
        </View>
        <Text
          style={
            Array [
              Object {
                "color": "#2E3338",
                "fontFamily": "Inter-Regular",
                "fontSize": 16,
                "lineHeight": 22,
              },
              Object {
                "color": "#2E3338",
                "fontFamily": "Inter-SemiBold",
                "fontSize": 16,
                "lineHeight": 22,
              },
            ]
          }
        >
          <Text
            numberOfLines={1}
            style={
              Array [
                undefined,
                Object {
                  "color": undefined,
                },
              ]
            }
          >
            
            100.000
          </Text>
        </Text>
      </View>
      <View
        style={
          Array [
            Object {
              "flexDirection": "row",
              "justifyContent": "space-between",
              "marginVertical": 5,
            },
            Object {
              "marginVertical": 0,
            },
          ]
        }
      >
        <View
          style={
            Object {
              "alignItems": "center",
              "flexDirection": "row",
              "marginRight": 5,
            }
          }
        >
          <Text
            style={
              Array [
                Object {
                  "color": "#2E3338",
                  "fontFamily": "Inter-Regular",
                  "fontSize": 16,
                  "lineHeight": 22,
                },
                Object {
                  "color": "#9CA4A9",
                  "fontFamily": "Inter-Regular",
                  "fontSize": 14,
                  "lineHeight": 18,
                },
              ]
            }
          >
            Celo Dollars @
             
            <Text
              numberOfLines={1}
              style={
                Array [
                  undefined,
                  Object {
                    "color": undefined,
                  },
                ]
              }
            >
              
              $
              0.75
            </Text>
          </Text>
        </View>
        <Text
          style={
            Array [
              Object {
                "color": "#2E3338",
                "fontFamily": "Inter-Regular",
                "fontSize": 16,
                "lineHeight": 22,
              },
              Object {
                "color": "#9CA4A9",
                "fontFamily": "Inter-Regular",
                "fontSize": 14,
                "lineHeight": 18,
              },
            ]
          }
        >
          <Text
            numberOfLines={1}
            style={
              Array [
                undefined,
                Object {
                  "color": undefined,
                },
              ]
            }
          >
            100.000
          </Text>
        </Text>
      </View>
    </RNCSafeAreaView>
  </View>
</RCTScrollView>
`;

exports[`TransferConfirmationCard renders correctly for faucet drilldown 1`] = `
<RCTScrollView
  contentContainerStyle={
    Object {
      "flexGrow": 1,
    }
  }
>
  <View>
    <RNCSafeAreaView
      style={
        Object {
          "flexGrow": 1,
          "padding": 16,
        }
      }
    >
      <View
        style={
          Array [
            Object {
              "flexDirection": "row",
              "justifyContent": "space-between",
              "marginVertical": 5,
            },
            undefined,
          ]
        }
      >
        <View
          style={
            Object {
              "alignItems": "center",
              "flexDirection": "row",
              "marginRight": 5,
            }
          }
        >
          <Text
            style={
              Array [
                Object {
                  "color": "#2E3338",
                  "fontFamily": "Inter-Regular",
                  "fontSize": 16,
                  "lineHeight": 22,
                },
                Object {
                  "color": "#2E3338",
                  "fontFamily": "Inter-SemiBold",
                  "fontSize": 16,
                  "lineHeight": 22,
                },
              ]
            }
          >
            total
          </Text>
        </View>
        <Text
          style={
            Array [
              Object {
                "color": "#2E3338",
                "fontFamily": "Inter-Regular",
                "fontSize": 16,
                "lineHeight": 22,
              },
              Object {
                "color": "#2E3338",
                "fontFamily": "Inter-SemiBold",
                "fontSize": 16,
                "lineHeight": 22,
              },
            ]
          }
        >
          <Text
            numberOfLines={1}
            style={
              Array [
                undefined,
                Object {
                  "color": undefined,
                },
              ]
            }
          >
            
            $
            133.00
          </Text>
        </Text>
      </View>
      <View
        style={
          Array [
            Object {
              "flexDirection": "row",
              "justifyContent": "space-between",
              "marginVertical": 5,
            },
            Object {
              "marginVertical": 0,
            },
          ]
        }
      >
        <View
          style={
            Object {
              "alignItems": "center",
              "flexDirection": "row",
              "marginRight": 5,
            }
          }
        >
          <Text
            style={
              Array [
                Object {
                  "color": "#2E3338",
                  "fontFamily": "Inter-Regular",
                  "fontSize": 16,
                  "lineHeight": 22,
                },
                Object {
                  "color": "#9CA4A9",
                  "fontFamily": "Inter-Regular",
                  "fontSize": 14,
                  "lineHeight": 18,
                },
              ]
            }
          >
            Celo Dollars @
             
            <Text
              numberOfLines={1}
              style={
                Array [
                  undefined,
                  Object {
                    "color": undefined,
                  },
                ]
              }
            >
              
              $
              0.75
            </Text>
          </Text>
        </View>
        <Text
          style={
            Array [
              Object {
                "color": "#2E3338",
                "fontFamily": "Inter-Regular",
                "fontSize": 16,
                "lineHeight": 22,
              },
              Object {
                "color": "#9CA4A9",
                "fontFamily": "Inter-Regular",
                "fontSize": 14,
                "lineHeight": 18,
              },
            ]
          }
        >
          <Text
            numberOfLines={1}
            style={
              Array [
                undefined,
                Object {
                  "color": undefined,
                },
              ]
            }
          >
            
            100.00
          </Text>
        </Text>
      </View>
      <Text
        style={
          Object {
            "color": "#9CA4A9",
            "fontFamily": "Inter-Regular",
            "fontSize": 16,
            "lineHeight": 22,
            "marginTop": "auto",
            "textAlign": "center",
          }
        }
      >
        receiveFlow8:receivedAmountFromCelo
      </Text>
    </RNCSafeAreaView>
  </View>
</RCTScrollView>
`;

exports[`TransferConfirmationCard renders correctly for received CELO reward 1`] = `
<RCTScrollView
  contentContainerStyle={
    Object {
      "flexGrow": 1,
    }
  }
>
  <View>
    <RNCSafeAreaView
      style={
        Object {
          "flexGrow": 1,
          "padding": 16,
        }
      }
    >
      <View>
        <View
          style={
            Object {
              "flexDirection": "row",
            }
          }
        >
          <View
            style={
              Object {
                "flex": 1,
                "marginRight": 8,
              }
            }
          >
            <Text
              style={
                Object {
                  "color": "#B4B9BD",
                  "fontFamily": "Inter-SemiBold",
                  "fontSize": 13,
                  "lineHeight": 16,
                  "marginBottom": 4,
                }
              }
            >
              receivedFrom
            </Text>
            <View
              accessible={true}
              focusable={false}
              nativeBackgroundAndroid={
                Object {
                  "attribute": "selectableItemBackground",
                  "rippleRadius": undefined,
                  "type": "ThemeAttrAndroid",
                }
              }
              onClick={[Function]}
              onResponderGrant={[Function]}
              onResponderMove={[Function]}
              onResponderRelease={[Function]}
              onResponderTerminate={[Function]}
              onResponderTerminationRequest={[Function]}
              onStartShouldSetResponder={[Function]}
            >
              <View
                style={
                  Object {
                    "alignItems": "center",
                    "flexDirection": "row",
                    "justifyContent": "center",
                  }
                }
              >
                <Text
                  style={
                    Object {
                      "color": "#2E3338",
                      "fontFamily": "Inter-Regular",
                      "fontSize": 16,
                      "lineHeight": 22,
                      "marginRight": 7,
                    }
                  }
                >
                  CELO Rewards
                </Text>
<<<<<<< HEAD
                <View
                  style={
                    Object {
                      "transform": Array [
                        Object {
                          "rotate": "0deg",
                        },
                      ],
                    }
                  }
                >
                  <svg
                    fill="none"
                    height={16}
                    viewBox="0 0 16 16"
                    width={16}
                  >
                    <path
                      d="M3 6l5 5 5-5"
                      stroke="#B4B9BD"
                    />
                  </svg>
                </View>
              </View>
              <View
                style={
                  Object {
                    "alignItems": "center",
                    "flexDirection": "row",
                    "justifyContent": "center",
                  }
                }
              >
                <Text
                  style={
                    Object {
                      "color": "#9CA4A9",
                      "fontFamily": "Inter-Regular",
                      "fontSize": 14,
                      "lineHeight": 18,
                      "marginRight": 7,
                    }
                  }
                />
=======
>>>>>>> c2edebe1
              </View>
            </View>
          </View>
          <View
            style={
              Object {
                "justifyContent": "center",
              }
            }
          >
            <View
              style={
                Array [
                  Object {
                    "alignItems": "center",
                    "flexDirection": "row",
                  },
                  false,
                ]
              }
            >
              <View
                style={
                  Array [
                    Object {
                      "alignItems": "center",
                      "flexDirection": "row",
                      "justifyContent": "center",
                    },
                    undefined,
                  ]
                }
              >
                <View
                  style={
                    Array [
                      Object {
                        "alignItems": "center",
                        "justifyContent": "center",
                      },
                      Object {
                        "backgroundColor": "#FEB45E",
                        "borderRadius": 20,
                        "height": 40,
                        "width": 40,
                      },
                    ]
                  }
                >
                  <Image
                    source={
                      Object {
                        "testUri": "../../../packages/react-components/images/unknown-user-icon.png",
                      }
                    }
                    style={
                      Array [
                        Object {
                          "alignSelf": "center",
                          "margin": "auto",
                        },
                        Object {
                          "height": 40,
                          "width": 40,
                        },
                      ]
                    }
                  />
                </View>
              </View>
              <View
                style={
                  Array [
                    Object {
                      "alignItems": "center",
                      "backgroundColor": "white",
                      "borderRadius": 12,
                      "elevation": 3,
                      "height": 24,
                      "justifyContent": "center",
                      "shadowColor": "black",
                      "shadowOffset": Object {
                        "height": 1.5,
                        "width": 0,
                      },
                      "shadowOpacity": 0.3,
                      "shadowRadius": 2.4000000000000004,
                      "width": 24,
                    },
                    Object {
                      "marginHorizontal": -8,
                      "zIndex": 1,
                    },
                  ]
                }
              >
                <svg
                  fill="none"
                  height={9}
                  viewBox="0 0 13 9"
                  width={13}
                >
                  <path
                    d="M1 4.5h11m0 0L8.264 1M12 4.5L8.264 8"
                    stroke="#2E3338"
                    strokeLinecap="round"
                    strokeLinejoin="round"
                    strokeWidth={1.5}
                  />
                </svg>
              </View>
              <View
                style={
                  Array [
                    Object {
                      "alignItems": "center",
                      "flexDirection": "row",
                      "justifyContent": "center",
                    },
                    undefined,
                  ]
                }
              >
                <View
                  style={
                    Array [
                      Object {
                        "alignItems": "center",
                        "justifyContent": "center",
                      },
                      Object {
                        "backgroundColor": "#7AD6FE",
                        "borderRadius": 20,
                        "height": 40,
                        "width": 40,
                      },
                    ]
                  }
                >
                  <Text
                    style={
                      Array [
                        Object {
                          "color": "#FFFFFF",
                          "fontFamily": "Inter-Medium",
                          "fontSize": 16,
                        },
                        Object {
                          "fontSize": 20,
                        },
                      ]
                    }
                  >
                    J
                  </Text>
                </View>
              </View>
            </View>
          </View>
        </View>
      </View>
      <View
        accessible={true}
        focusable={true}
        onClick={[Function]}
        onResponderGrant={[Function]}
        onResponderMove={[Function]}
        onResponderRelease={[Function]}
        onResponderTerminate={[Function]}
        onResponderTerminationRequest={[Function]}
        onStartShouldSetResponder={[Function]}
        style={
          Array [
            undefined,
            Object {
              "opacity": 1,
            },
          ]
        }
      >
        <Text
          style={
            Object {
              "color": "#9CA4A9",
              "fontFamily": "Inter-Regular",
              "fontSize": 14,
              "lineHeight": 18,
              "textDecorationLine": "underline",
            }
          }
        >
          learnMore
        </Text>
      </View>
      <View
        style={
          Object {
            "borderStyle": "solid",
            "borderTopColor": "#F8F9F9",
            "borderTopWidth": 1,
            "marginBottom": 15,
            "marginTop": 10,
            "width": "100%",
          }
        }
      />
      <View
        style={
          Array [
            Object {
              "flexDirection": "row",
              "justifyContent": "space-between",
              "marginVertical": 5,
            },
            undefined,
          ]
        }
      >
        <View
          style={
            Object {
              "alignItems": "center",
              "flexDirection": "row",
              "marginRight": 5,
            }
          }
        >
          <Text
            style={
              Array [
                Object {
                  "color": "#2E3338",
                  "fontFamily": "Inter-Regular",
                  "fontSize": 16,
                  "lineHeight": 22,
                },
                Object {
                  "color": "#2E3338",
                  "fontFamily": "Inter-SemiBold",
                  "fontSize": 16,
                  "lineHeight": 22,
                },
              ]
            }
          >
            total
          </Text>
        </View>
        <Text
          style={
            Array [
              Object {
                "color": "#2E3338",
                "fontFamily": "Inter-Regular",
                "fontSize": 16,
                "lineHeight": 22,
              },
              Object {
                "color": "#2E3338",
                "fontFamily": "Inter-SemiBold",
                "fontSize": 16,
                "lineHeight": 22,
              },
            ]
          }
        >
          <Text
            numberOfLines={1}
            style={
              Array [
                undefined,
                Object {
                  "color": undefined,
                },
              ]
            }
          >
            
            $
            133.00
          </Text>
        </Text>
      </View>
      <View
        style={
          Array [
            Object {
              "flexDirection": "row",
              "justifyContent": "space-between",
              "marginVertical": 5,
            },
            Object {
              "marginVertical": 0,
            },
          ]
        }
      >
        <View
          style={
            Object {
              "alignItems": "center",
              "flexDirection": "row",
              "marginRight": 5,
            }
          }
        >
          <Text
            style={
              Array [
                Object {
                  "color": "#2E3338",
                  "fontFamily": "Inter-Regular",
                  "fontSize": 16,
                  "lineHeight": 22,
                },
                Object {
                  "color": "#9CA4A9",
                  "fontFamily": "Inter-Regular",
                  "fontSize": 14,
                  "lineHeight": 18,
                },
              ]
            }
          >
            Celo Dollars @
             
            <Text
              numberOfLines={1}
              style={
                Array [
                  undefined,
                  Object {
                    "color": undefined,
                  },
                ]
              }
            >
              
              $
              0.75
            </Text>
          </Text>
        </View>
        <Text
          style={
            Array [
              Object {
                "color": "#2E3338",
                "fontFamily": "Inter-Regular",
                "fontSize": 16,
                "lineHeight": 22,
              },
              Object {
                "color": "#9CA4A9",
                "fontFamily": "Inter-Regular",
                "fontSize": 14,
                "lineHeight": 18,
              },
            ]
          }
        >
          <Text
            numberOfLines={1}
            style={
              Array [
                undefined,
                Object {
                  "color": undefined,
                },
              ]
            }
          >
            
            100.00
          </Text>
        </Text>
      </View>
    </RNCSafeAreaView>
  </View>
</RCTScrollView>
`;

exports[`TransferConfirmationCard renders correctly for received escrow transaction drilldown 1`] = `
<RCTScrollView
  contentContainerStyle={
    Object {
      "flexGrow": 1,
    }
  }
>
  <View>
    <RNCSafeAreaView
      style={
        Object {
          "flexGrow": 1,
          "padding": 16,
        }
      }
    >
      <View>
        <View
          style={
            Object {
              "flexDirection": "row",
            }
          }
        >
          <View
            style={
              Object {
                "flex": 1,
                "marginRight": 8,
              }
            }
          >
            <Text
              style={
                Object {
                  "color": "#B4B9BD",
                  "fontFamily": "Inter-SemiBold",
                  "fontSize": 13,
                  "lineHeight": 16,
                  "marginBottom": 4,
                }
              }
            >
              receivedFrom
            </Text>
            <View
              accessible={true}
              focusable={true}
              nativeBackgroundAndroid={
                Object {
                  "attribute": "selectableItemBackground",
                  "rippleRadius": undefined,
                  "type": "ThemeAttrAndroid",
                }
              }
              onClick={[Function]}
              onResponderGrant={[Function]}
              onResponderMove={[Function]}
              onResponderRelease={[Function]}
              onResponderTerminate={[Function]}
              onResponderTerminationRequest={[Function]}
              onStartShouldSetResponder={[Function]}
            >
              <View
                style={
                  Object {
                    "alignItems": "center",
                    "flexDirection": "row",
                    "justifyContent": "center",
                  }
                }
              >
                <Text
                  style={
                    Object {
                      "color": "#2E3338",
                      "fontFamily": "Inter-Regular",
                      "fontSize": 16,
                      "lineHeight": 22,
                      "marginRight": 7,
                    }
                  }
                >
                  +1 415-555-0000
                </Text>
                <View
                  style={
                    Object {
                      "transform": Array [
                        Object {
                          "rotate": "0deg",
                        },
                      ],
                    }
                  }
                >
                  <svg
                    fill="none"
                    height={16}
                    viewBox="0 0 16 16"
                    width={16}
                  >
                    <path
                      d="M3 6l5 5 5-5"
                      stroke="#B4B9BD"
                    />
                  </svg>
                </View>
              </View>
<<<<<<< HEAD
              <View
                style={
                  Object {
                    "alignItems": "center",
                    "flexDirection": "row",
                    "justifyContent": "center",
                  }
                }
              >
                <Text
                  style={
                    Object {
                      "color": "#9CA4A9",
                      "fontFamily": "Inter-Regular",
                      "fontSize": 14,
                      "lineHeight": 18,
                      "marginRight": 7,
                    }
                  }
                />
              </View>
=======
>>>>>>> c2edebe1
            </View>
          </View>
          <View
            style={
              Object {
                "justifyContent": "center",
              }
            }
          >
            <View
              style={
                Array [
                  Object {
                    "alignItems": "center",
                    "flexDirection": "row",
                  },
                  false,
                ]
              }
            >
              <View
                style={
                  Array [
                    Object {
                      "alignItems": "center",
                      "flexDirection": "row",
                      "justifyContent": "center",
                    },
                    undefined,
                  ]
                }
              >
                <View
                  style={
                    Array [
                      Object {
                        "alignItems": "center",
                        "justifyContent": "center",
                      },
                      Object {
                        "backgroundColor": "#7AD6FE",
                        "borderRadius": 20,
                        "height": 40,
                        "width": 40,
                      },
                    ]
                  }
                >
                  <Image
                    source={
                      Object {
                        "testUri": "../../../packages/react-components/images/unknown-user-icon.png",
                      }
                    }
                    style={
                      Array [
                        Object {
                          "alignSelf": "center",
                          "margin": "auto",
                        },
                        Object {
                          "height": 40,
                          "width": 40,
                        },
                      ]
                    }
                  />
                </View>
              </View>
              <View
                style={
                  Array [
                    Object {
                      "alignItems": "center",
                      "backgroundColor": "white",
                      "borderRadius": 12,
                      "elevation": 3,
                      "height": 24,
                      "justifyContent": "center",
                      "shadowColor": "black",
                      "shadowOffset": Object {
                        "height": 1.5,
                        "width": 0,
                      },
                      "shadowOpacity": 0.3,
                      "shadowRadius": 2.4000000000000004,
                      "width": 24,
                    },
                    Object {
                      "marginHorizontal": -8,
                      "zIndex": 1,
                    },
                  ]
                }
              >
                <svg
                  fill="none"
                  height={9}
                  viewBox="0 0 13 9"
                  width={13}
                >
                  <path
                    d="M1 4.5h11m0 0L8.264 1M12 4.5L8.264 8"
                    stroke="#2E3338"
                    strokeLinecap="round"
                    strokeLinejoin="round"
                    strokeWidth={1.5}
                  />
                </svg>
              </View>
              <View
                style={
                  Array [
                    Object {
                      "alignItems": "center",
                      "flexDirection": "row",
                      "justifyContent": "center",
                    },
                    undefined,
                  ]
                }
              >
                <View
                  style={
                    Array [
                      Object {
                        "alignItems": "center",
                        "justifyContent": "center",
                      },
                      Object {
                        "backgroundColor": "#7AD6FE",
                        "borderRadius": 20,
                        "height": 40,
                        "width": 40,
                      },
                    ]
                  }
                >
                  <Text
                    style={
                      Array [
                        Object {
                          "color": "#FFFFFF",
                          "fontFamily": "Inter-Medium",
                          "fontSize": 16,
                        },
                        Object {
                          "fontSize": 20,
                        },
                      ]
                    }
                  >
                    J
                  </Text>
                </View>
              </View>
            </View>
          </View>
        </View>
      </View>
      <View
        style={
          Object {
            "borderStyle": "solid",
            "borderTopColor": "#F8F9F9",
            "borderTopWidth": 1,
            "marginBottom": 15,
            "marginTop": 10,
            "width": "100%",
          }
        }
      />
      <View
        style={
          Array [
            Object {
              "flexDirection": "row",
              "justifyContent": "space-between",
              "marginVertical": 5,
            },
            undefined,
          ]
        }
      >
        <View
          style={
            Object {
              "alignItems": "center",
              "flexDirection": "row",
              "marginRight": 5,
            }
          }
        >
          <Text
            style={
              Array [
                Object {
                  "color": "#2E3338",
                  "fontFamily": "Inter-Regular",
                  "fontSize": 16,
                  "lineHeight": 22,
                },
                Object {
                  "color": "#2E3338",
                  "fontFamily": "Inter-SemiBold",
                  "fontSize": 16,
                  "lineHeight": 22,
                },
              ]
            }
          >
            total
          </Text>
        </View>
        <Text
          style={
            Array [
              Object {
                "color": "#2E3338",
                "fontFamily": "Inter-Regular",
                "fontSize": 16,
                "lineHeight": 22,
              },
              Object {
                "color": "#2E3338",
                "fontFamily": "Inter-SemiBold",
                "fontSize": 16,
                "lineHeight": 22,
              },
            ]
          }
        >
          <Text
            numberOfLines={1}
            style={
              Array [
                undefined,
                Object {
                  "color": undefined,
                },
              ]
            }
          >
            
            $
            133.00
          </Text>
        </Text>
      </View>
      <View
        style={
          Array [
            Object {
              "flexDirection": "row",
              "justifyContent": "space-between",
              "marginVertical": 5,
            },
            Object {
              "marginVertical": 0,
            },
          ]
        }
      >
        <View
          style={
            Object {
              "alignItems": "center",
              "flexDirection": "row",
              "marginRight": 5,
            }
          }
        >
          <Text
            style={
              Array [
                Object {
                  "color": "#2E3338",
                  "fontFamily": "Inter-Regular",
                  "fontSize": 16,
                  "lineHeight": 22,
                },
                Object {
                  "color": "#9CA4A9",
                  "fontFamily": "Inter-Regular",
                  "fontSize": 14,
                  "lineHeight": 18,
                },
              ]
            }
          >
            Celo Dollars @
             
            <Text
              numberOfLines={1}
              style={
                Array [
                  undefined,
                  Object {
                    "color": undefined,
                  },
                ]
              }
            >
              
              $
              0.75
            </Text>
          </Text>
        </View>
        <Text
          style={
            Array [
              Object {
                "color": "#2E3338",
                "fontFamily": "Inter-Regular",
                "fontSize": 16,
                "lineHeight": 22,
              },
              Object {
                "color": "#9CA4A9",
                "fontFamily": "Inter-Regular",
                "fontSize": 14,
                "lineHeight": 18,
              },
            ]
          }
        >
          <Text
            numberOfLines={1}
            style={
              Array [
                undefined,
                Object {
                  "color": undefined,
                },
              ]
            }
          >
            
            100.00
          </Text>
        </Text>
      </View>
    </RNCSafeAreaView>
  </View>
</RCTScrollView>
`;

exports[`TransferConfirmationCard renders correctly for received transaction drilldown 1`] = `
<RCTScrollView
  contentContainerStyle={
    Object {
      "flexGrow": 1,
    }
  }
>
  <View>
    <RNCSafeAreaView
      style={
        Object {
          "flexGrow": 1,
          "padding": 16,
        }
      }
    >
      <View>
        <View
          style={
            Object {
              "flexDirection": "row",
            }
          }
        >
          <View
            style={
              Object {
                "flex": 1,
                "marginRight": 8,
              }
            }
          >
            <Text
              style={
                Object {
                  "color": "#B4B9BD",
                  "fontFamily": "Inter-SemiBold",
                  "fontSize": 13,
                  "lineHeight": 16,
                  "marginBottom": 4,
                }
              }
            >
              receivedFrom
            </Text>
            <View
              accessible={true}
              focusable={true}
              nativeBackgroundAndroid={
                Object {
                  "attribute": "selectableItemBackground",
                  "rippleRadius": undefined,
                  "type": "ThemeAttrAndroid",
                }
              }
              onClick={[Function]}
              onResponderGrant={[Function]}
              onResponderMove={[Function]}
              onResponderRelease={[Function]}
              onResponderTerminate={[Function]}
              onResponderTerminationRequest={[Function]}
              onStartShouldSetResponder={[Function]}
            >
              <View
                style={
                  Object {
                    "alignItems": "center",
                    "flexDirection": "row",
                    "justifyContent": "center",
                  }
                }
              >
                <Text
                  style={
                    Object {
                      "color": "#2E3338",
                      "fontFamily": "Inter-Regular",
                      "fontSize": 16,
                      "lineHeight": 22,
                      "marginRight": 7,
                    }
                  }
                >
                  +1 415-555-0000
                </Text>
                <View
                  style={
                    Object {
                      "transform": Array [
                        Object {
                          "rotate": "0deg",
                        },
                      ],
                    }
                  }
                >
                  <svg
                    fill="none"
                    height={16}
                    viewBox="0 0 16 16"
                    width={16}
                  >
                    <path
                      d="M3 6l5 5 5-5"
                      stroke="#B4B9BD"
                    />
                  </svg>
                </View>
              </View>
<<<<<<< HEAD
              <View
                style={
                  Object {
                    "alignItems": "center",
                    "flexDirection": "row",
                    "justifyContent": "center",
                  }
                }
              >
                <Text
                  style={
                    Object {
                      "color": "#9CA4A9",
                      "fontFamily": "Inter-Regular",
                      "fontSize": 14,
                      "lineHeight": 18,
                      "marginRight": 7,
                    }
                  }
                />
              </View>
=======
>>>>>>> c2edebe1
            </View>
          </View>
          <View
            style={
              Object {
                "justifyContent": "center",
              }
            }
          >
            <View
              style={
                Array [
                  Object {
                    "alignItems": "center",
                    "flexDirection": "row",
                  },
                  false,
                ]
              }
            >
              <View
                style={
                  Array [
                    Object {
                      "alignItems": "center",
                      "flexDirection": "row",
                      "justifyContent": "center",
                    },
                    undefined,
                  ]
                }
              >
                <View
                  style={
                    Array [
                      Object {
                        "alignItems": "center",
                        "justifyContent": "center",
                      },
                      Object {
                        "backgroundColor": "#7AD6FE",
                        "borderRadius": 20,
                        "height": 40,
                        "width": 40,
                      },
                    ]
                  }
                >
                  <Image
                    source={
                      Object {
                        "testUri": "../../../packages/react-components/images/unknown-user-icon.png",
                      }
                    }
                    style={
                      Array [
                        Object {
                          "alignSelf": "center",
                          "margin": "auto",
                        },
                        Object {
                          "height": 40,
                          "width": 40,
                        },
                      ]
                    }
                  />
                </View>
              </View>
              <View
                style={
                  Array [
                    Object {
                      "alignItems": "center",
                      "backgroundColor": "white",
                      "borderRadius": 12,
                      "elevation": 3,
                      "height": 24,
                      "justifyContent": "center",
                      "shadowColor": "black",
                      "shadowOffset": Object {
                        "height": 1.5,
                        "width": 0,
                      },
                      "shadowOpacity": 0.3,
                      "shadowRadius": 2.4000000000000004,
                      "width": 24,
                    },
                    Object {
                      "marginHorizontal": -8,
                      "zIndex": 1,
                    },
                  ]
                }
              >
                <svg
                  fill="none"
                  height={9}
                  viewBox="0 0 13 9"
                  width={13}
                >
                  <path
                    d="M1 4.5h11m0 0L8.264 1M12 4.5L8.264 8"
                    stroke="#2E3338"
                    strokeLinecap="round"
                    strokeLinejoin="round"
                    strokeWidth={1.5}
                  />
                </svg>
              </View>
              <View
                style={
                  Array [
                    Object {
                      "alignItems": "center",
                      "flexDirection": "row",
                      "justifyContent": "center",
                    },
                    undefined,
                  ]
                }
              >
                <View
                  style={
                    Array [
                      Object {
                        "alignItems": "center",
                        "justifyContent": "center",
                      },
                      Object {
                        "backgroundColor": "#7AD6FE",
                        "borderRadius": 20,
                        "height": 40,
                        "width": 40,
                      },
                    ]
                  }
                >
                  <Text
                    style={
                      Array [
                        Object {
                          "color": "#FFFFFF",
                          "fontFamily": "Inter-Medium",
                          "fontSize": 16,
                        },
                        Object {
                          "fontSize": 20,
                        },
                      ]
                    }
                  >
                    J
                  </Text>
                </View>
              </View>
            </View>
          </View>
        </View>
      </View>
      <View
        style={
          Object {
            "borderStyle": "solid",
            "borderTopColor": "#F8F9F9",
            "borderTopWidth": 1,
            "marginBottom": 15,
            "marginTop": 10,
            "width": "100%",
          }
        }
      />
      <View
        style={
          Array [
            Object {
              "flexDirection": "row",
              "justifyContent": "space-between",
              "marginVertical": 5,
            },
            undefined,
          ]
        }
      >
        <View
          style={
            Object {
              "alignItems": "center",
              "flexDirection": "row",
              "marginRight": 5,
            }
          }
        >
          <Text
            style={
              Array [
                Object {
                  "color": "#2E3338",
                  "fontFamily": "Inter-Regular",
                  "fontSize": 16,
                  "lineHeight": 22,
                },
                Object {
                  "color": "#2E3338",
                  "fontFamily": "Inter-SemiBold",
                  "fontSize": 16,
                  "lineHeight": 22,
                },
              ]
            }
          >
            total
          </Text>
        </View>
        <Text
          style={
            Array [
              Object {
                "color": "#2E3338",
                "fontFamily": "Inter-Regular",
                "fontSize": 16,
                "lineHeight": 22,
              },
              Object {
                "color": "#2E3338",
                "fontFamily": "Inter-SemiBold",
                "fontSize": 16,
                "lineHeight": 22,
              },
            ]
          }
        >
          <Text
            numberOfLines={1}
            style={
              Array [
                undefined,
                Object {
                  "color": undefined,
                },
              ]
            }
          >
            
            $
            133.00
          </Text>
        </Text>
      </View>
      <View
        style={
          Array [
            Object {
              "flexDirection": "row",
              "justifyContent": "space-between",
              "marginVertical": 5,
            },
            Object {
              "marginVertical": 0,
            },
          ]
        }
      >
        <View
          style={
            Object {
              "alignItems": "center",
              "flexDirection": "row",
              "marginRight": 5,
            }
          }
        >
          <Text
            style={
              Array [
                Object {
                  "color": "#2E3338",
                  "fontFamily": "Inter-Regular",
                  "fontSize": 16,
                  "lineHeight": 22,
                },
                Object {
                  "color": "#9CA4A9",
                  "fontFamily": "Inter-Regular",
                  "fontSize": 14,
                  "lineHeight": 18,
                },
              ]
            }
          >
            Celo Dollars @
             
            <Text
              numberOfLines={1}
              style={
<<<<<<< HEAD
                Object {
                  "alignItems": "center",
                  "flexDirection": "row",
                  "justifyContent": "center",
                }
=======
                Array [
                  undefined,
                  Object {
                    "color": undefined,
                  },
                ]
>>>>>>> c2edebe1
              }
            >
              
              $
              0.75
            </Text>
          </Text>
        </View>
        <Text
          style={
            Array [
              Object {
                "color": "#2E3338",
                "fontFamily": "Inter-Regular",
                "fontSize": 16,
                "lineHeight": 22,
              },
              Object {
                "color": "#9CA4A9",
                "fontFamily": "Inter-Regular",
                "fontSize": 14,
                "lineHeight": 18,
              },
            ]
          }
        >
          <Text
            numberOfLines={1}
            style={
              Array [
                undefined,
                Object {
                  "color": undefined,
                },
              ]
            }
          >
            
            100.00
          </Text>
        </Text>
      </View>
    </RNCSafeAreaView>
  </View>
</RCTScrollView>
`;

exports[`TransferConfirmationCard renders correctly for sent escrow transaction drilldown 1`] = `
<RCTScrollView
  contentContainerStyle={
    Object {
      "flexGrow": 1,
    }
  }
>
  <View>
    <RNCSafeAreaView
      style={
        Object {
          "flexGrow": 1,
          "padding": 16,
        }
      }
    >
      <View>
        <View
          style={
            Object {
              "flexDirection": "row",
            }
          }
        >
          <View
            style={
              Object {
                "flex": 1,
                "marginRight": 8,
              }
            }
          >
            <Text
              style={
                Object {
                  "color": "#B4B9BD",
                  "fontFamily": "Inter-SemiBold",
                  "fontSize": 13,
                  "lineHeight": 16,
                  "marginBottom": 4,
                }
              }
            >
              sentTo
            </Text>
            <View
              accessible={true}
              focusable={true}
              nativeBackgroundAndroid={
                Object {
                  "attribute": "selectableItemBackground",
                  "rippleRadius": undefined,
                  "type": "ThemeAttrAndroid",
                }
              }
              onClick={[Function]}
              onResponderGrant={[Function]}
              onResponderMove={[Function]}
              onResponderRelease={[Function]}
              onResponderTerminate={[Function]}
              onResponderTerminationRequest={[Function]}
              onStartShouldSetResponder={[Function]}
            >
              <View
                style={
                  Object {
                    "alignItems": "center",
                    "flexDirection": "row",
                  }
                }
              >
                <Text
                  style={
                    Object {
                      "color": "#2E3338",
                      "fontFamily": "Inter-Regular",
                      "fontSize": 16,
                      "lineHeight": 22,
                      "marginRight": 7,
                    }
                  }
                >
                  +1 415-555-0000
                </Text>
                <View
                  style={
                    Object {
                      "transform": Array [
                        Object {
                          "rotate": "0deg",
                        },
                      ],
                    }
                  }
                >
                  <svg
                    fill="none"
                    height={16}
                    viewBox="0 0 16 16"
                    width={16}
                  >
                    <path
                      d="M3 6l5 5 5-5"
                      stroke="#B4B9BD"
                    />
                  </svg>
                </View>
              </View>
            </View>
          </View>
          <View
            style={
              Object {
                "justifyContent": "center",
              }
            }
          >
            <View
              style={
                Array [
                  Object {
                    "alignItems": "center",
                    "flexDirection": "row",
                  },
                  Object {
                    "flexDirection": "row-reverse",
                  },
                ]
              }
            >
              <View
                style={
                  Array [
                    Object {
                      "alignItems": "center",
                      "flexDirection": "row",
                      "justifyContent": "center",
                    },
                    undefined,
                  ]
                }
              >
                <View
                  style={
                    Array [
                      Object {
                        "alignItems": "center",
                        "justifyContent": "center",
                      },
                      Object {
                        "backgroundColor": "#7AD6FE",
                        "borderRadius": 20,
                        "height": 40,
                        "width": 40,
                      },
                    ]
                  }
                >
                  <Image
                    source={
                      Object {
                        "testUri": "../../../packages/react-components/images/unknown-user-icon.png",
                      }
                    }
                    style={
                      Array [
                        Object {
                          "alignSelf": "center",
                          "margin": "auto",
                        },
                        Object {
                          "height": 40,
                          "width": 40,
                        },
                      ]
                    }
                  />
                </View>
              </View>
              <View
                style={
                  Array [
                    Object {
                      "alignItems": "center",
                      "backgroundColor": "white",
                      "borderRadius": 12,
                      "elevation": 3,
                      "height": 24,
                      "justifyContent": "center",
                      "shadowColor": "black",
                      "shadowOffset": Object {
                        "height": 1.5,
                        "width": 0,
                      },
                      "shadowOpacity": 0.3,
                      "shadowRadius": 2.4000000000000004,
                      "width": 24,
                    },
                    Object {
                      "marginHorizontal": -8,
                      "zIndex": 1,
                    },
                  ]
                }
              >
                <svg
                  fill="none"
                  height={9}
                  viewBox="0 0 13 9"
                  width={13}
                >
                  <path
                    d="M1 4.5h11m0 0L8.264 1M12 4.5L8.264 8"
                    stroke="#2E3338"
                    strokeLinecap="round"
                    strokeLinejoin="round"
                    strokeWidth={1.5}
                  />
                </svg>
              </View>
              <View
                style={
                  Array [
                    Object {
                      "alignItems": "center",
                      "flexDirection": "row",
                      "justifyContent": "center",
                    },
                    undefined,
                  ]
                }
              >
                <View
                  style={
                    Array [
                      Object {
                        "alignItems": "center",
                        "justifyContent": "center",
                      },
                      Object {
                        "backgroundColor": "#7AD6FE",
                        "borderRadius": 20,
                        "height": 40,
                        "width": 40,
                      },
                    ]
                  }
                >
                  <Text
                    style={
                      Array [
                        Object {
                          "color": "#FFFFFF",
                          "fontFamily": "Inter-Medium",
                          "fontSize": 16,
                        },
                        Object {
                          "fontSize": 20,
                        },
                      ]
                    }
                  >
                    J
                  </Text>
                </View>
              </View>
            </View>
          </View>
        </View>
      </View>
      <View>
        <View
          style={
            Object {
              "borderStyle": "solid",
              "borderTopColor": "#F8F9F9",
              "borderTopWidth": 1,
              "marginBottom": 15,
              "marginTop": 10,
              "width": "100%",
            }
          }
        />
        <Text
          style={
            Object {
              "color": "#B4B9BD",
              "fontFamily": "Inter-SemiBold",
              "fontSize": 13,
              "lineHeight": 16,
              "marginBottom": 4,
            }
          }
        >
          commentLabel
        </Text>
        <Text
          style={
            Object {
              "color": "#2E3338",
              "fontFamily": "Inter-Regular",
              "fontSize": 16,
              "lineHeight": 22,
            }
          }
        >
          Rent request for June, it is already late!!!
        </Text>
      </View>
      <View
        style={
          Object {
            "borderStyle": "solid",
            "borderTopColor": "#F8F9F9",
            "borderTopWidth": 1,
            "marginBottom": 15,
            "marginTop": 10,
            "width": "100%",
          }
        }
      />
      <View
        style={
          Array [
            Object {
              "flexDirection": "row",
              "justifyContent": "space-between",
              "marginVertical": 5,
            },
            undefined,
          ]
        }
      >
        <View
          style={
            Object {
              "alignItems": "center",
              "flexDirection": "row",
              "marginRight": 5,
            }
          }
        >
          <Text
            style={
              Array [
                Object {
                  "color": "#2E3338",
                  "fontFamily": "Inter-Regular",
                  "fontSize": 16,
                  "lineHeight": 22,
                },
                undefined,
              ]
            }
          >
            amountSent
          </Text>
        </View>
        <Text
          style={
            Array [
              Object {
                "color": "#2E3338",
                "fontFamily": "Inter-Regular",
                "fontSize": 16,
                "lineHeight": 22,
              },
              undefined,
            ]
          }
        >
          <Text
            numberOfLines={1}
            style={
              Array [
                undefined,
                Object {
                  "color": undefined,
                },
              ]
            }
          >
            $
            133.00
          </Text>
        </Text>
      </View>
      <View>
        <View
          accessible={true}
          focusable={true}
          nativeBackgroundAndroid={
            Object {
              "attribute": "selectableItemBackground",
              "rippleRadius": undefined,
              "type": "ThemeAttrAndroid",
            }
          }
          onClick={[Function]}
          onResponderGrant={[Function]}
          onResponderMove={[Function]}
          onResponderRelease={[Function]}
          onResponderTerminate={[Function]}
          onResponderTerminationRequest={[Function]}
          onStartShouldSetResponder={[Function]}
        >
          <View
            style={
              Object {
                "flexDirection": "row",
                "justifyContent": "space-between",
              }
            }
          >
            <View
              style={
                Object {
                  "alignItems": "center",
                  "flexDirection": "row",
                }
              }
            >
              <Text
                style={
                  Object {
                    "color": "#2E3338",
                    "fontFamily": "Inter-Regular",
                    "fontSize": 16,
                    "lineHeight": 22,
                  }
                }
              >
                feeActual
              </Text>
              <View
                style={
                  Object {
                    "transform": Array [
                      Object {
                        "rotate": "0deg",
                      },
                    ],
                  }
                }
              >
                <svg
                  fill="none"
                  height={16}
                  viewBox="0 0 16 16"
                  width={16}
                >
                  <path
                    d="M3 6l5 5 5-5"
                    stroke="#B4B9BD"
                  />
                </svg>
              </View>
            </View>
            <View
              style={
                Array [
                  Object {
                    "flexDirection": "row",
                    "justifyContent": "space-between",
                    "marginVertical": 5,
                  },
                  undefined,
                ]
              }
            >
              <View
                style={
                  Object {
                    "alignItems": "center",
                    "flexDirection": "row",
                    "marginRight": 5,
                  }
                }
              >
                <Text
                  style={
                    Array [
                      Object {
                        "color": "#2E3338",
                        "fontFamily": "Inter-Regular",
                        "fontSize": 16,
                        "lineHeight": 22,
                      },
                      undefined,
                    ]
                  }
                >
                  
                </Text>
              </View>
              <Text
                style={
                  Array [
                    Object {
                      "color": "#2E3338",
                      "fontFamily": "Inter-Regular",
                      "fontSize": 16,
                      "lineHeight": 22,
                    },
                    undefined,
                  ]
                }
              >
                <Text
                  numberOfLines={1}
                  style={
                    Array [
                      undefined,
                      Object {
                        "color": undefined,
                      },
                    ]
                  }
                >
                  
                  $
                  0
                </Text>
              </Text>
            </View>
          </View>
        </View>
      </View>
      <View
        style={
          Array [
            Object {
              "flexDirection": "row",
              "justifyContent": "space-between",
              "marginVertical": 5,
            },
            undefined,
          ]
        }
      >
        <View
          style={
            Object {
              "alignItems": "center",
              "flexDirection": "row",
              "marginRight": 5,
            }
          }
        >
          <Text
            style={
              Array [
                Object {
                  "color": "#2E3338",
                  "fontFamily": "Inter-Regular",
                  "fontSize": 16,
                  "lineHeight": 22,
                },
                Object {
                  "color": "#2E3338",
                  "fontFamily": "Inter-SemiBold",
                  "fontSize": 16,
                  "lineHeight": 22,
                },
              ]
            }
          >
            total
          </Text>
        </View>
        <Text
          style={
            Array [
              Object {
                "color": "#2E3338",
                "fontFamily": "Inter-Regular",
                "fontSize": 16,
                "lineHeight": 22,
              },
              Object {
                "color": "#2E3338",
                "fontFamily": "Inter-SemiBold",
                "fontSize": 16,
                "lineHeight": 22,
              },
            ]
          }
        >
          <Text
            numberOfLines={1}
            style={
              Array [
                undefined,
                Object {
                  "color": undefined,
                },
              ]
            }
          >
            $
            133.00
          </Text>
        </Text>
      </View>
      <View
        style={
          Array [
            Object {
              "flexDirection": "row",
              "justifyContent": "space-between",
              "marginVertical": 5,
            },
            Object {
              "marginVertical": 0,
            },
          ]
        }
      >
        <View
          style={
            Object {
              "alignItems": "center",
              "flexDirection": "row",
              "marginRight": 5,
            }
          }
        >
          <Text
            style={
              Array [
                Object {
                  "color": "#2E3338",
                  "fontFamily": "Inter-Regular",
                  "fontSize": 16,
                  "lineHeight": 22,
                },
                Object {
                  "color": "#9CA4A9",
                  "fontFamily": "Inter-Regular",
                  "fontSize": 14,
                  "lineHeight": 18,
                },
              ]
            }
          >
            Celo Dollars @
             
            <Text
              numberOfLines={1}
              style={
                Array [
                  undefined,
                  Object {
                    "color": undefined,
                  },
                ]
              }
            >
              
              $
              0.75
            </Text>
          </Text>
        </View>
        <Text
          style={
            Array [
              Object {
                "color": "#2E3338",
                "fontFamily": "Inter-Regular",
                "fontSize": 16,
                "lineHeight": 22,
              },
              Object {
                "color": "#9CA4A9",
                "fontFamily": "Inter-Regular",
                "fontSize": 14,
                "lineHeight": 18,
              },
            ]
          }
        >
          <Text
            numberOfLines={1}
            style={
              Array [
                undefined,
                Object {
                  "color": undefined,
                },
              ]
            }
          >
            100.00
          </Text>
        </Text>
      </View>
    </RNCSafeAreaView>
  </View>
</RCTScrollView>
`;

exports[`TransferConfirmationCard renders correctly for sent transaction drilldown 1`] = `
<RCTScrollView
  contentContainerStyle={
    Object {
      "flexGrow": 1,
    }
  }
>
  <View>
    <RNCSafeAreaView
      style={
        Object {
          "flexGrow": 1,
          "padding": 16,
        }
      }
    >
      <View>
        <View
          style={
            Object {
              "flexDirection": "row",
            }
          }
        >
          <View
            style={
              Object {
                "flex": 1,
                "marginRight": 8,
              }
            }
          >
            <Text
              style={
                Object {
                  "color": "#B4B9BD",
                  "fontFamily": "Inter-SemiBold",
                  "fontSize": 13,
                  "lineHeight": 16,
                  "marginBottom": 4,
                }
              }
            >
              sentTo
            </Text>
            <View
              accessible={true}
              focusable={true}
              nativeBackgroundAndroid={
                Object {
                  "attribute": "selectableItemBackground",
                  "rippleRadius": undefined,
                  "type": "ThemeAttrAndroid",
                }
              }
              onClick={[Function]}
              onResponderGrant={[Function]}
              onResponderMove={[Function]}
              onResponderRelease={[Function]}
              onResponderTerminate={[Function]}
              onResponderTerminationRequest={[Function]}
              onStartShouldSetResponder={[Function]}
            >
              <View
                style={
                  Object {
                    "alignItems": "center",
                    "flexDirection": "row",
                    "justifyContent": "center",
                  }
                }
              >
                <Text
                  style={
                    Object {
                      "color": "#2E3338",
                      "fontFamily": "Inter-Regular",
                      "fontSize": 16,
                      "lineHeight": 22,
                      "marginRight": 7,
                    }
                  }
                >
                  +1 415-555-0000
                </Text>
                <View
                  style={
                    Object {
                      "transform": Array [
                        Object {
                          "rotate": "0deg",
                        },
                      ],
                    }
                  }
                >
                  <svg
                    fill="none"
                    height={16}
                    viewBox="0 0 16 16"
                    width={16}
                  >
                    <path
                      d="M3 6l5 5 5-5"
                      stroke="#B4B9BD"
                    />
                  </svg>
                </View>
              </View>
<<<<<<< HEAD
              <View
                style={
                  Object {
                    "alignItems": "center",
                    "flexDirection": "row",
                    "justifyContent": "center",
                  }
                }
              >
                <Text
                  style={
                    Object {
                      "color": "#9CA4A9",
                      "fontFamily": "Inter-Regular",
                      "fontSize": 14,
                      "lineHeight": 18,
                      "marginRight": 7,
                    }
                  }
                />
              </View>
=======
>>>>>>> c2edebe1
            </View>
          </View>
          <View
            style={
              Object {
                "justifyContent": "center",
              }
            }
          >
            <View
              style={
                Array [
                  Object {
                    "alignItems": "center",
                    "flexDirection": "row",
                  },
                  Object {
                    "flexDirection": "row-reverse",
                  },
                ]
              }
            >
              <View
                style={
                  Array [
                    Object {
                      "alignItems": "center",
                      "flexDirection": "row",
                      "justifyContent": "center",
                    },
                    undefined,
                  ]
                }
              >
                <View
                  style={
                    Array [
                      Object {
                        "alignItems": "center",
                        "justifyContent": "center",
                      },
                      Object {
                        "backgroundColor": "#7AD6FE",
                        "borderRadius": 20,
                        "height": 40,
                        "width": 40,
                      },
                    ]
                  }
                >
                  <Image
                    source={
                      Object {
                        "testUri": "../../../packages/react-components/images/unknown-user-icon.png",
                      }
                    }
                    style={
                      Array [
                        Object {
                          "alignSelf": "center",
                          "margin": "auto",
                        },
                        Object {
                          "height": 40,
                          "width": 40,
                        },
                      ]
                    }
                  />
                </View>
              </View>
              <View
                style={
                  Array [
                    Object {
                      "alignItems": "center",
                      "backgroundColor": "white",
                      "borderRadius": 12,
                      "elevation": 3,
                      "height": 24,
                      "justifyContent": "center",
                      "shadowColor": "black",
                      "shadowOffset": Object {
                        "height": 1.5,
                        "width": 0,
                      },
                      "shadowOpacity": 0.3,
                      "shadowRadius": 2.4000000000000004,
                      "width": 24,
                    },
                    Object {
                      "marginHorizontal": -8,
                      "zIndex": 1,
                    },
                  ]
                }
              >
                <svg
                  fill="none"
                  height={9}
                  viewBox="0 0 13 9"
                  width={13}
                >
                  <path
                    d="M1 4.5h11m0 0L8.264 1M12 4.5L8.264 8"
                    stroke="#2E3338"
                    strokeLinecap="round"
                    strokeLinejoin="round"
                    strokeWidth={1.5}
                  />
                </svg>
              </View>
              <View
                style={
                  Array [
                    Object {
                      "alignItems": "center",
                      "flexDirection": "row",
                      "justifyContent": "center",
                    },
                    undefined,
                  ]
                }
              >
                <View
                  style={
                    Array [
                      Object {
                        "alignItems": "center",
                        "justifyContent": "center",
                      },
                      Object {
                        "backgroundColor": "#7AD6FE",
                        "borderRadius": 20,
                        "height": 40,
                        "width": 40,
                      },
                    ]
                  }
                >
                  <Text
                    style={
                      Array [
                        Object {
                          "color": "#FFFFFF",
                          "fontFamily": "Inter-Medium",
                          "fontSize": 16,
                        },
                        Object {
                          "fontSize": 20,
                        },
                      ]
                    }
                  >
                    J
                  </Text>
                </View>
              </View>
            </View>
          </View>
        </View>
      </View>
      <View>
        <View
          style={
            Object {
              "borderStyle": "solid",
              "borderTopColor": "#F8F9F9",
              "borderTopWidth": 1,
              "marginBottom": 15,
              "marginTop": 10,
              "width": "100%",
            }
          }
        />
        <Text
          style={
            Object {
              "color": "#B4B9BD",
              "fontFamily": "Inter-SemiBold",
              "fontSize": 13,
              "lineHeight": 16,
              "marginBottom": 4,
            }
          }
        >
          commentLabel
        </Text>
        <Text
          style={
            Object {
              "color": "#2E3338",
              "fontFamily": "Inter-Regular",
              "fontSize": 16,
              "lineHeight": 22,
            }
          }
        >
          Rent request for June, it is already late!!!
        </Text>
      </View>
      <View
        style={
          Object {
            "borderStyle": "solid",
            "borderTopColor": "#F8F9F9",
            "borderTopWidth": 1,
            "marginBottom": 15,
            "marginTop": 10,
            "width": "100%",
          }
        }
      />
      <View
        style={
          Array [
            Object {
              "flexDirection": "row",
              "justifyContent": "space-between",
              "marginVertical": 5,
            },
            undefined,
          ]
        }
      >
        <View
          style={
            Object {
              "alignItems": "center",
              "flexDirection": "row",
              "marginRight": 5,
            }
          }
        >
          <Text
            style={
              Array [
                Object {
                  "color": "#2E3338",
                  "fontFamily": "Inter-Regular",
                  "fontSize": 16,
                  "lineHeight": 22,
                },
                undefined,
              ]
            }
          >
            amountSent
          </Text>
        </View>
        <Text
          style={
            Array [
              Object {
                "color": "#2E3338",
                "fontFamily": "Inter-Regular",
                "fontSize": 16,
                "lineHeight": 22,
              },
              undefined,
            ]
          }
        >
          <Text
            numberOfLines={1}
            style={
              Array [
                undefined,
                Object {
                  "color": undefined,
                },
              ]
            }
          >
            $
            133.00
          </Text>
        </Text>
      </View>
      <View>
        <View
          accessible={true}
          focusable={true}
          nativeBackgroundAndroid={
            Object {
              "attribute": "selectableItemBackground",
              "rippleRadius": undefined,
              "type": "ThemeAttrAndroid",
            }
          }
          onClick={[Function]}
          onResponderGrant={[Function]}
          onResponderMove={[Function]}
          onResponderRelease={[Function]}
          onResponderTerminate={[Function]}
          onResponderTerminationRequest={[Function]}
          onStartShouldSetResponder={[Function]}
        >
          <View
            style={
              Object {
                "flexDirection": "row",
                "justifyContent": "space-between",
              }
            }
          >
            <View
              style={
                Object {
                  "alignItems": "center",
                  "flexDirection": "row",
                  "justifyContent": "center",
                }
              }
            >
              <Text
                style={
                  Object {
                    "color": "#2E3338",
                    "fontFamily": "Inter-Regular",
                    "fontSize": 16,
                    "lineHeight": 22,
                  }
                }
              >
                feeActual
              </Text>
              <View
                style={
                  Object {
                    "transform": Array [
                      Object {
                        "rotate": "0deg",
                      },
                    ],
                  }
                }
              >
                <svg
                  fill="none"
                  height={16}
                  viewBox="0 0 16 16"
                  width={16}
                >
                  <path
                    d="M3 6l5 5 5-5"
                    stroke="#B4B9BD"
                  />
                </svg>
              </View>
            </View>
            <View
              style={
                Array [
                  Object {
                    "flexDirection": "row",
                    "justifyContent": "space-between",
                    "marginVertical": 5,
                  },
                  undefined,
                ]
              }
            >
              <View
                style={
                  Object {
                    "alignItems": "center",
                    "flexDirection": "row",
                    "marginRight": 5,
                  }
                }
              >
                <Text
                  style={
                    Array [
                      Object {
                        "color": "#2E3338",
                        "fontFamily": "Inter-Regular",
                        "fontSize": 16,
                        "lineHeight": 22,
                      },
                      undefined,
                    ]
                  }
                >
                  
                </Text>
              </View>
              <Text
                style={
                  Array [
                    Object {
                      "color": "#2E3338",
                      "fontFamily": "Inter-Regular",
                      "fontSize": 16,
                      "lineHeight": 22,
                    },
                    undefined,
                  ]
                }
              >
                <Text
                  numberOfLines={1}
                  style={
                    Array [
                      undefined,
                      Object {
                        "color": undefined,
                      },
                    ]
                  }
                >
                  
                  $
                  0
                </Text>
              </Text>
            </View>
          </View>
        </View>
      </View>
      <View
        style={
          Array [
            Object {
              "flexDirection": "row",
              "justifyContent": "space-between",
              "marginVertical": 5,
            },
            undefined,
          ]
        }
      >
        <View
          style={
            Object {
              "alignItems": "center",
              "flexDirection": "row",
              "marginRight": 5,
            }
          }
        >
          <Text
            style={
              Array [
                Object {
                  "color": "#2E3338",
                  "fontFamily": "Inter-Regular",
                  "fontSize": 16,
                  "lineHeight": 22,
                },
                Object {
                  "color": "#2E3338",
                  "fontFamily": "Inter-SemiBold",
                  "fontSize": 16,
                  "lineHeight": 22,
                },
              ]
            }
          >
            total
          </Text>
        </View>
        <Text
          style={
            Array [
              Object {
                "color": "#2E3338",
                "fontFamily": "Inter-Regular",
                "fontSize": 16,
                "lineHeight": 22,
              },
              Object {
                "color": "#2E3338",
                "fontFamily": "Inter-SemiBold",
                "fontSize": 16,
                "lineHeight": 22,
              },
            ]
          }
        >
          <Text
            numberOfLines={1}
            style={
              Array [
                undefined,
                Object {
                  "color": undefined,
                },
              ]
            }
          >
            $
            133.00
          </Text>
        </Text>
      </View>
      <View
        style={
          Array [
            Object {
              "flexDirection": "row",
              "justifyContent": "space-between",
              "marginVertical": 5,
            },
            Object {
              "marginVertical": 0,
            },
          ]
        }
      >
        <View
          style={
            Object {
              "alignItems": "center",
              "flexDirection": "row",
              "marginRight": 5,
            }
          }
        >
          <Text
            style={
              Array [
                Object {
                  "color": "#2E3338",
                  "fontFamily": "Inter-Regular",
                  "fontSize": 16,
                  "lineHeight": 22,
                },
                Object {
                  "color": "#9CA4A9",
                  "fontFamily": "Inter-Regular",
                  "fontSize": 14,
                  "lineHeight": 18,
                },
              ]
            }
          >
            Celo Dollars @
             
            <Text
              numberOfLines={1}
              style={
                Array [
                  undefined,
                  Object {
                    "color": undefined,
                  },
                ]
              }
            >
              
              $
              0.75
            </Text>
          </Text>
        </View>
        <Text
          style={
            Array [
              Object {
                "color": "#2E3338",
                "fontFamily": "Inter-Regular",
                "fontSize": 16,
                "lineHeight": 22,
              },
              Object {
                "color": "#9CA4A9",
                "fontFamily": "Inter-Regular",
                "fontSize": 14,
                "lineHeight": 18,
              },
            ]
          }
        >
          <Text
            numberOfLines={1}
            style={
              Array [
                undefined,
                Object {
                  "color": undefined,
                },
              ]
            }
          >
            100.00
          </Text>
        </Text>
      </View>
    </RNCSafeAreaView>
  </View>
</RCTScrollView>
`;

exports[`TransferConfirmationCard renders correctly for verification fee drilldown 1`] = `
<RCTScrollView
  contentContainerStyle={
    Object {
      "flexGrow": 1,
    }
  }
>
  <View>
    <RNCSafeAreaView
      style={
        Object {
          "flexGrow": 1,
          "padding": 16,
        }
      }
    >
      <View
        style={
          Array [
            Object {
              "flexDirection": "row",
              "justifyContent": "space-between",
              "marginVertical": 5,
            },
            undefined,
          ]
        }
      >
        <View
          style={
            Object {
              "alignItems": "center",
              "flexDirection": "row",
              "marginRight": 5,
            }
          }
        >
          <Text
            style={
              Array [
                Object {
                  "color": "#2E3338",
                  "fontFamily": "Inter-Regular",
                  "fontSize": 16,
                  "lineHeight": 22,
                },
                Object {
                  "color": "#2E3338",
                  "fontFamily": "Inter-SemiBold",
                  "fontSize": 16,
                  "lineHeight": 22,
                },
              ]
            }
          >
            total
          </Text>
        </View>
        <Text
          style={
            Array [
              Object {
                "color": "#2E3338",
                "fontFamily": "Inter-Regular",
                "fontSize": 16,
                "lineHeight": 22,
              },
              Object {
                "color": "#2E3338",
                "fontFamily": "Inter-SemiBold",
                "fontSize": 16,
                "lineHeight": 22,
              },
            ]
          }
        >
          <Text
            numberOfLines={1}
            style={
              Array [
                undefined,
                Object {
                  "color": undefined,
                },
              ]
            }
          >
            $
            0.39
          </Text>
        </Text>
      </View>
      <View
        style={
          Array [
            Object {
              "flexDirection": "row",
              "justifyContent": "space-between",
              "marginVertical": 5,
            },
            Object {
              "marginVertical": 0,
            },
          ]
        }
      >
        <View
          style={
            Object {
              "alignItems": "center",
              "flexDirection": "row",
              "marginRight": 5,
            }
          }
        >
          <Text
            style={
              Array [
                Object {
                  "color": "#2E3338",
                  "fontFamily": "Inter-Regular",
                  "fontSize": 16,
                  "lineHeight": 22,
                },
                Object {
                  "color": "#9CA4A9",
                  "fontFamily": "Inter-Regular",
                  "fontSize": 14,
                  "lineHeight": 18,
                },
              ]
            }
          >
            Celo Dollars @
             
            <Text
              numberOfLines={1}
              style={
                Array [
                  undefined,
                  Object {
                    "color": undefined,
                  },
                ]
              }
            >
              
              $
              0.75
            </Text>
          </Text>
        </View>
        <Text
          style={
            Array [
              Object {
                "color": "#2E3338",
                "fontFamily": "Inter-Regular",
                "fontSize": 16,
                "lineHeight": 22,
              },
              Object {
                "color": "#9CA4A9",
                "fontFamily": "Inter-Regular",
                "fontSize": 14,
                "lineHeight": 18,
              },
            ]
          }
        >
          <Text
            numberOfLines={1}
            style={
              Array [
                undefined,
                Object {
                  "color": undefined,
                },
              ]
            }
          >
            0.30
          </Text>
        </Text>
      </View>
      <Text
        style={
          Object {
            "color": "#9CA4A9",
            "fontFamily": "Inter-Regular",
            "fontSize": 16,
            "lineHeight": 22,
            "marginTop": "auto",
            "textAlign": "center",
          }
        }
      >
        receiveFlow8:verificationMessage
      </Text>
    </RNCSafeAreaView>
  </View>
</RCTScrollView>
`;<|MERGE_RESOLUTION|>--- conflicted
+++ resolved
@@ -110,7 +110,6 @@
                   </svg>
                 </View>
               </View>
-<<<<<<< HEAD
               <View
                 style={
                   Object {
@@ -132,8 +131,6 @@
                   }
                 />
               </View>
-=======
->>>>>>> c2edebe1
             </View>
           </View>
           <View
@@ -408,7 +405,7 @@
               ]
             }
           >
-            
+
             100.000
           </Text>
         </Text>
@@ -519,7 +516,7 @@
                     ]
                   }
                 >
-                  
+
                 </Text>
               </View>
               <Text
@@ -546,8 +543,8 @@
                     ]
                   }
                 >
-                  
-                  
+
+
                   0
                 </Text>
               </Text>
@@ -626,7 +623,7 @@
               ]
             }
           >
-            
+
             100.000
           </Text>
         </Text>
@@ -673,7 +670,7 @@
             }
           >
             Celo Dollars @
-             
+
             <Text
               numberOfLines={1}
               style={
@@ -685,7 +682,7 @@
                 ]
               }
             >
-              
+
               $
               0.75
             </Text>
@@ -817,7 +814,7 @@
               ]
             }
           >
-            
+
             $
             133.00
           </Text>
@@ -865,7 +862,7 @@
             }
           >
             Celo Dollars @
-             
+
             <Text
               numberOfLines={1}
               style={
@@ -877,7 +874,7 @@
                 ]
               }
             >
-              
+
               $
               0.75
             </Text>
@@ -912,7 +909,7 @@
               ]
             }
           >
-            
+
             100.00
           </Text>
         </Text>
@@ -1022,7 +1019,6 @@
                 >
                   CELO Rewards
                 </Text>
-<<<<<<< HEAD
                 <View
                   style={
                     Object {
@@ -1067,8 +1063,6 @@
                     }
                   }
                 />
-=======
->>>>>>> c2edebe1
               </View>
             </View>
           </View>
@@ -1346,7 +1340,7 @@
               ]
             }
           >
-            
+
             $
             133.00
           </Text>
@@ -1394,7 +1388,7 @@
             }
           >
             Celo Dollars @
-             
+
             <Text
               numberOfLines={1}
               style={
@@ -1406,7 +1400,7 @@
                 ]
               }
             >
-              
+
               $
               0.75
             </Text>
@@ -1441,7 +1435,7 @@
               ]
             }
           >
-            
+
             100.00
           </Text>
         </Text>
@@ -1561,7 +1555,6 @@
                   </svg>
                 </View>
               </View>
-<<<<<<< HEAD
               <View
                 style={
                   Object {
@@ -1583,8 +1576,6 @@
                   }
                 />
               </View>
-=======
->>>>>>> c2edebe1
             </View>
           </View>
           <View
@@ -1828,7 +1819,7 @@
               ]
             }
           >
-            
+
             $
             133.00
           </Text>
@@ -1876,7 +1867,7 @@
             }
           >
             Celo Dollars @
-             
+
             <Text
               numberOfLines={1}
               style={
@@ -1888,7 +1879,7 @@
                 ]
               }
             >
-              
+
               $
               0.75
             </Text>
@@ -1923,7 +1914,7 @@
               ]
             }
           >
-            
+
             100.00
           </Text>
         </Text>
@@ -2043,7 +2034,6 @@
                   </svg>
                 </View>
               </View>
-<<<<<<< HEAD
               <View
                 style={
                   Object {
@@ -2065,8 +2055,6 @@
                   }
                 />
               </View>
-=======
->>>>>>> c2edebe1
             </View>
           </View>
           <View
@@ -2310,7 +2298,7 @@
               ]
             }
           >
-            
+
             $
             133.00
           </Text>
@@ -2358,27 +2346,18 @@
             }
           >
             Celo Dollars @
-             
+
             <Text
               numberOfLines={1}
               style={
-<<<<<<< HEAD
                 Object {
                   "alignItems": "center",
                   "flexDirection": "row",
                   "justifyContent": "center",
                 }
-=======
-                Array [
-                  undefined,
-                  Object {
-                    "color": undefined,
-                  },
-                ]
->>>>>>> c2edebe1
               }
             >
-              
+
               $
               0.75
             </Text>
@@ -2413,7 +2392,7 @@
               ]
             }
           >
-            
+
             100.00
           </Text>
         </Text>
@@ -2916,7 +2895,7 @@
                     ]
                   }
                 >
-                  
+
                 </Text>
               </View>
               <Text
@@ -2943,7 +2922,7 @@
                     ]
                   }
                 >
-                  
+
                   $
                   0
                 </Text>
@@ -3070,7 +3049,7 @@
             }
           >
             Celo Dollars @
-             
+
             <Text
               numberOfLines={1}
               style={
@@ -3082,7 +3061,7 @@
                 ]
               }
             >
-              
+
               $
               0.75
             </Text>
@@ -3236,7 +3215,6 @@
                   </svg>
                 </View>
               </View>
-<<<<<<< HEAD
               <View
                 style={
                   Object {
@@ -3258,8 +3236,6 @@
                   }
                 />
               </View>
-=======
->>>>>>> c2edebe1
             </View>
           </View>
           <View
@@ -3645,7 +3621,7 @@
                     ]
                   }
                 >
-                  
+
                 </Text>
               </View>
               <Text
@@ -3672,7 +3648,7 @@
                     ]
                   }
                 >
-                  
+
                   $
                   0
                 </Text>
@@ -3799,7 +3775,7 @@
             }
           >
             Celo Dollars @
-             
+
             <Text
               numberOfLines={1}
               style={
@@ -3811,7 +3787,7 @@
                 ]
               }
             >
-              
+
               $
               0.75
             </Text>
@@ -3990,7 +3966,7 @@
             }
           >
             Celo Dollars @
-             
+
             <Text
               numberOfLines={1}
               style={
@@ -4002,7 +3978,7 @@
                 ]
               }
             >
-              
+
               $
               0.75
             </Text>
