import { ApolloError } from 'apollo-boost'
import gql from 'graphql-tag'
import * as React from 'react'
import { FlatList } from 'react-native'
import { connect } from 'react-redux'
import { TransactionFeedFragment } from 'src/apollo/types'
import { AddressToE164NumberType } from 'src/identity/reducer'
import { NumberToRecipient } from 'src/recipients/recipient'
import { recipientCacheSelector } from 'src/recipients/reducer'
import { RootState } from 'src/redux/reducers'
import ExchangeFeedItem from 'src/transactions/ExchangeFeedItem'
import GoldTransactionFeedItem from 'src/transactions/GoldTransactionFeedItem'
import NoActivity from 'src/transactions/NoActivity'
import { TransactionStatus } from 'src/transactions/reducer'
import TransferFeedItem from 'src/transactions/TransferFeedItem'
import Logger from 'src/utils/Logger'
import { privateCommentKeySelector } from 'src/web3/selectors'

const TAG = 'transactions/TransactionFeed'

export enum FeedType {
  HOME = 'home',
  EXCHANGE = 'exchange',
}

interface StateProps {
  commentKey: string | null
  addressToE164Number: AddressToE164NumberType
  recipientCache: NumberToRecipient
}

export type FeedItem = TransactionFeedFragment & {
  status: TransactionStatus // for standby transactions
}

type Props = {
  kind: FeedType
  loading: boolean
  error: ApolloError | undefined
  data: FeedItem[] | undefined
} & StateProps

const mapStateToProps = (state: RootState): StateProps => ({
  commentKey: privateCommentKeySelector(state),
  addressToE164Number: state.identity.addressToE164Number,
  recipientCache: recipientCacheSelector(state),
})

export class TransactionFeed extends React.PureComponent<Props> {
  static fragments = {
    transaction: gql`
      fragment TransactionFeed on TokenTransaction {
        ...ExchangeItem
        ...TransferItem
      }

      ${ExchangeFeedItem.fragments.exchange}
      ${TransferFeedItem.fragments.transfer}
    `,
  }

<<<<<<< HEAD
  renderItem = (commentKey: string | null) => ({ item: tx }: { item: FeedItem; index: number }) => {
=======
  renderItem = (commentKeyBuffer: Buffer | null, kind: FeedType) => ({
    item: tx,
  }: {
    item: FeedItem
    index: number
  }) => {
>>>>>>> 4bf66b04
    const { addressToE164Number, recipientCache } = this.props

    switch (tx.__typename) {
      case 'TokenTransfer':
        return (
          <TransferFeedItem
            addressToE164Number={addressToE164Number}
            recipientCache={recipientCache}
            commentKey={commentKey}
            {...tx}
          />
        )
      case 'TokenExchange':
        if (kind === FeedType.HOME) {
          return <ExchangeFeedItem {...tx} />
        } else {
          return <GoldTransactionFeedItem {...tx} />
        }
    }
  }

  keyExtractor = (item: TransactionFeedFragment) => {
    return item.hash + item.timestamp.toString()
  }

  render() {
    const { kind, loading, error, data, commentKey } = this.props

    if (error) {
      Logger.error(TAG, 'Failure while loading transaction feed', error)
      return <NoActivity kind={kind} loading={loading} error={error} />
    }

    if (data && data.length > 0) {
      return (
        <FlatList
          data={data}
          keyExtractor={this.keyExtractor}
<<<<<<< HEAD
          ItemSeparatorComponent={ItemSeparator}
          renderItem={this.renderItem(commentKey)}
=======
          renderItem={this.renderItem(commentKeyBuffer, kind)}
>>>>>>> 4bf66b04
        />
      )
    } else {
      return <NoActivity kind={kind} loading={loading} error={error} />
    }
  }
}

export default connect<StateProps, {}, {}, RootState>(mapStateToProps)(TransactionFeed)<|MERGE_RESOLUTION|>--- conflicted
+++ resolved
@@ -59,16 +59,12 @@
     `,
   }
 
-<<<<<<< HEAD
-  renderItem = (commentKey: string | null) => ({ item: tx }: { item: FeedItem; index: number }) => {
-=======
-  renderItem = (commentKeyBuffer: Buffer | null, kind: FeedType) => ({
+  renderItem = (commentKeyBuffer: string | null, kind: FeedType) => ({
     item: tx,
   }: {
     item: FeedItem
     index: number
   }) => {
->>>>>>> 4bf66b04
     const { addressToE164Number, recipientCache } = this.props
 
     switch (tx.__typename) {
@@ -107,12 +103,7 @@
         <FlatList
           data={data}
           keyExtractor={this.keyExtractor}
-<<<<<<< HEAD
-          ItemSeparatorComponent={ItemSeparator}
-          renderItem={this.renderItem(commentKey)}
-=======
-          renderItem={this.renderItem(commentKeyBuffer, kind)}
->>>>>>> 4bf66b04
+          renderItem={this.renderItem(commentKey, kind)}
         />
       )
     } else {
