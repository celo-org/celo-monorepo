--- conflicted
+++ resolved
@@ -24,23 +24,15 @@
   recipientCache: NumberToRecipient,
   address: string,
   addressToE164Number: AddressToE164NumberType,
-<<<<<<< HEAD
-  comment: string | null,
+  rawComment: string | null,
   commentKey: string | null
-) {
-  let info = getDecryptedTransferFeedComment(comment, commentKey, type)
-  let title, recipient
-=======
-  rawComment: string | null,
-  commentKey: Buffer | null
 ) {
   const e164PhoneNumber = addressToE164Number[address]
   const recipient = e164PhoneNumber ? recipientCache[e164PhoneNumber] : undefined
   const nameOrNumber = recipient ? recipient.displayName : e164PhoneNumber
-  const comment = decryptComment(rawComment, commentKey, type)
+  const comment = getDecryptedTransferFeedComment(rawComment, commentKey, type)
 
   let title, info
->>>>>>> 4bf66b04
 
   switch (type) {
     case TokenTransactionType.VerificationFee: {
