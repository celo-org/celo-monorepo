--- conflicted
+++ resolved
@@ -1,11 +1,7 @@
 import Button, { BtnTypes } from '@celo/react-components/components/Button'
 import { fontStyles } from '@celo/react-components/styles/fonts'
 import * as React from 'react'
-<<<<<<< HEAD
-import { WithTranslation, withTranslation } from 'react-i18next'
-=======
 import { WithTranslation } from 'react-i18next'
->>>>>>> 1fba584b
 import { ScrollView, StyleSheet, Text, View } from 'react-native'
 import SafeAreaView from 'react-native-safe-area-view'
 import { connect } from 'react-redux'
