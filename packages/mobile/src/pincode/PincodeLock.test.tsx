import * as React from 'react'
import { fireEvent, flushMicrotasksQueue, render } from 'react-native-testing-library'
import { Provider } from 'react-redux'
import * as renderer from 'react-test-renderer'
import { appUnlock } from 'src/app/actions'
import { ErrorMessages } from 'src/app/ErrorMessages'
import PincodeLock from 'src/pincode/PincodeLock'
import { ensureCorrectPin } from 'src/pincode/utils'
import { createMockStore } from 'test/utils'

const pin = '123456'

describe('PincodeLock', () => {
  it('renders correctly', () => {
    const store = createMockStore()
    const tree = renderer.create(
      <Provider store={store}>
        <PincodeLock />
      </Provider>
    )
    expect(tree).toMatchSnapshot()
  })

<<<<<<< HEAD
  it('unlocks if PIN is correct', (done) => {
    const pin = '123456'
    ;(ensureCorrectPin as jest.Mock).mockResolvedValueOnce(pin)
=======
  it('unlocks if PIN is correct', async () => {
    ;(isPinCorrect as jest.Mock).mockResolvedValueOnce(pin)
>>>>>>> aae2b147
    const store = createMockStore()

    const { getByTestId } = render(
      <Provider store={store}>
        <PincodeLock />
      </Provider>
    )
    pin.split('').forEach((number) => fireEvent.press(getByTestId(`digit${number}`)))
    jest.runAllTimers()
    await flushMicrotasksQueue()
    expect(store.getActions()).toEqual([appUnlock()])
  })

<<<<<<< HEAD
  it('shows wrong PIN notification', (done) => {
    ;(ensureCorrectPin as jest.Mock).mockRejectedValue('')
=======
  it('shows wrong PIN notification', async () => {
    ;(isPinCorrect as jest.Mock).mockRejectedValue('')
>>>>>>> aae2b147
    const store = createMockStore()

    const { getByTestId, getByText } = render(
      <Provider store={store}>
        <PincodeLock />
      </Provider>
    )
    pin.split('').forEach((number) => fireEvent.press(getByTestId(`digit${number}`)))
    jest.runAllTimers()
    await flushMicrotasksQueue()
    expect(getByText(ErrorMessages.INCORRECT_PIN)).toBeDefined()
    expect(store.getActions()).toEqual([])
  })
})<|MERGE_RESOLUTION|>--- conflicted
+++ resolved
@@ -21,14 +21,8 @@
     expect(tree).toMatchSnapshot()
   })
 
-<<<<<<< HEAD
-  it('unlocks if PIN is correct', (done) => {
-    const pin = '123456'
+  it('unlocks if PIN is correct', async (done) => {
     ;(ensureCorrectPin as jest.Mock).mockResolvedValueOnce(pin)
-=======
-  it('unlocks if PIN is correct', async () => {
-    ;(isPinCorrect as jest.Mock).mockResolvedValueOnce(pin)
->>>>>>> aae2b147
     const store = createMockStore()
 
     const { getByTestId } = render(
@@ -42,13 +36,8 @@
     expect(store.getActions()).toEqual([appUnlock()])
   })
 
-<<<<<<< HEAD
-  it('shows wrong PIN notification', (done) => {
+  it('shows wrong PIN notification', async (done) => {
     ;(ensureCorrectPin as jest.Mock).mockRejectedValue('')
-=======
-  it('shows wrong PIN notification', async () => {
-    ;(isPinCorrect as jest.Mock).mockRejectedValue('')
->>>>>>> aae2b147
     const store = createMockStore()
 
     const { getByTestId, getByText } = render(
