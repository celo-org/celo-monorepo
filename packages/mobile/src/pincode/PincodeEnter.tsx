--- conflicted
+++ resolved
@@ -15,11 +15,7 @@
 import { Screens } from 'src/navigator/Screens'
 import { StackParamList } from 'src/navigator/types'
 import Pincode from 'src/pincode/Pincode'
-<<<<<<< HEAD
-import { ensureCorrectPin, isPinValid, PIN_LENGTH } from 'src/pincode/utils'
-=======
-import { isPinCorrect } from 'src/pincode/utils'
->>>>>>> aae2b147
+import { ensureCorrectPin } from 'src/pincode/utils'
 import { RootState } from 'src/redux/reducers'
 import { currentAccountSelector } from 'src/web3/selectors'
 
@@ -57,14 +53,9 @@
     this.setState({ pin: '', errorText: this.props.t(ErrorMessages.INCORRECT_PIN) })
   }
 
-<<<<<<< HEAD
   onPressConfirm = () => {
     const { route, currentAccount } = this.props
     const { pin } = this.state
-=======
-  onCompletePin = (pin: string) => {
-    const { fornoMode, route, currentAccount } = this.props
->>>>>>> aae2b147
     const withVerification = route.params.withVerification
     if (withVerification && currentAccount) {
       ensureCorrectPin(pin, currentAccount)
@@ -85,7 +76,7 @@
           errorText={errorText}
           pin={pin}
           onChangePin={this.onChangePin}
-          onCompletePin={this.onCompletePin}
+          onCompletePin={this.onPressConfirm}
         />
       </SafeAreaView>
     )
