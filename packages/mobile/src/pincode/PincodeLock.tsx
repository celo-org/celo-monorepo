/**
 * This is a VIEW, which we use as an overlay, when we need
 * to lock the app with a PIN code.
 */
import colors from '@celo/react-components/styles/colors'
import React, { useEffect, useState } from 'react'
import { useTranslation } from 'react-i18next'
import { BackHandler, StyleSheet } from 'react-native'
import RNExitApp from 'react-native-exit-app'
import SafeAreaView from 'react-native-safe-area-view'
import { useDispatch, useSelector } from 'react-redux'
import { appUnlock } from 'src/app/actions'
import { ErrorMessages } from 'src/app/ErrorMessages'
import { Namespaces } from 'src/i18n'
import { checkPin } from 'src/pincode/authentication'
import Pincode from 'src/pincode/Pincode'
<<<<<<< HEAD
=======
import { ensureCorrectPin } from 'src/pincode/utils'
>>>>>>> 51fe1468
import { currentAccountSelector } from 'src/web3/selectors'

function PincodeLock() {
  const [pin, setPin] = useState('')
  const [errorText, setErrorText] = useState<string | undefined>(undefined)
  const dispatch = useDispatch()
  const { t } = useTranslation(Namespaces.nuxNamePin1)
  const currentAccount = useSelector(currentAccountSelector)

  function onWrongPin() {
    setPin('')
    setErrorText(t(`${Namespaces.global}:${ErrorMessages.INCORRECT_PIN}`))
  }

  function onCorrectPin() {
    dispatch(appUnlock())
  }

  function onCompletePin(enteredPin: string) {
    if (currentAccount) {
<<<<<<< HEAD
      return checkPin(pin, currentAccount)
=======
      return ensureCorrectPin(pin, currentAccount)
>>>>>>> 51fe1468
        .then(onCorrectPin)
        .catch(onWrongPin)
    } else {
      onCorrectPin()
    }
  }

  useEffect(() => {
    function hardwareBackPress() {
      RNExitApp.exitApp()
      return true
    }
    const backHandler = BackHandler.addEventListener('hardwareBackPress', hardwareBackPress)
    return function cleanup() {
      backHandler.remove()
    }
  }, [])

  return (
    <SafeAreaView style={style.container}>
      <Pincode
        title={t('confirmPin.title')}
        errorText={errorText}
        pin={pin}
        onChangePin={setPin}
        onCompletePin={onCompletePin}
      />
    </SafeAreaView>
  )
}

const style = StyleSheet.create({
  container: {
    paddingTop: 20,
    flex: 1,
    backgroundColor: colors.background,
  },
})

export default PincodeLock<|MERGE_RESOLUTION|>--- conflicted
+++ resolved
@@ -14,10 +14,6 @@
 import { Namespaces } from 'src/i18n'
 import { checkPin } from 'src/pincode/authentication'
 import Pincode from 'src/pincode/Pincode'
-<<<<<<< HEAD
-=======
-import { ensureCorrectPin } from 'src/pincode/utils'
->>>>>>> 51fe1468
 import { currentAccountSelector } from 'src/web3/selectors'
 
 function PincodeLock() {
@@ -38,11 +34,7 @@
 
   function onCompletePin(enteredPin: string) {
     if (currentAccount) {
-<<<<<<< HEAD
       return checkPin(pin, currentAccount)
-=======
-      return ensureCorrectPin(pin, currentAccount)
->>>>>>> 51fe1468
         .then(onCorrectPin)
         .catch(onWrongPin)
     } else {
