/**
 * This is a VIEW, which we use as an overlay, when we need
 * to lock the app with a PIN code.
 */
import colors from '@celo/react-components/styles/colors'
import React, { useEffect, useState } from 'react'
import { useTranslation } from 'react-i18next'
import { BackHandler, StyleSheet } from 'react-native'
import RNExitApp from 'react-native-exit-app'
import SafeAreaView from 'react-native-safe-area-view'
import { useDispatch, useSelector } from 'react-redux'
import { appUnlock } from 'src/app/actions'
import { ErrorMessages } from 'src/app/ErrorMessages'
import { Namespaces } from 'src/i18n'
import Pincode from 'src/pincode/Pincode'
<<<<<<< HEAD
import { ensureCorrectPin, isPinValid, PIN_LENGTH } from 'src/pincode/utils'
import { currentAccountSelector } from 'src/web3/selectors'
=======
import { isPinCorrect } from 'src/pincode/utils'
import { currentAccountSelector, fornoSelector } from 'src/web3/selectors'
>>>>>>> aae2b147

function PincodeLock() {
  const [pin, setPin] = useState('')
  const [errorText, setErrorText] = useState<string | undefined>(undefined)
  const dispatch = useDispatch()
  const { t } = useTranslation(Namespaces.nuxNamePin1)
  const currentAccount = useSelector(currentAccountSelector)

  function onWrongPin() {
    setPin('')
    setErrorText(t(ErrorMessages.INCORRECT_PIN))
  }

  function onCorrectPin() {
    dispatch(appUnlock())
  }

  function onCompletePin(enteredPin: string) {
    if (currentAccount) {
<<<<<<< HEAD
      return ensureCorrectPin(pin, currentAccount)
=======
      return isPinCorrect(enteredPin, fornoMode, currentAccount)
>>>>>>> aae2b147
        .then(onCorrectPin)
        .catch(onWrongPin)
    } else {
      onCorrectPin()
    }
  }

  useEffect(() => {
    function hardwareBackPress() {
      RNExitApp.exitApp()
      return true
    }
    const backHandler = BackHandler.addEventListener('hardwareBackPress', hardwareBackPress)
    return function cleanup() {
      backHandler.remove()
    }
  }, [])

  return (
    <SafeAreaView style={style.container}>
      <Pincode
        title={t('confirmPin.title')}
        errorText={errorText}
        pin={pin}
        onChangePin={setPin}
        onCompletePin={onCompletePin}
      />
    </SafeAreaView>
  )
}

const style = StyleSheet.create({
  container: {
    paddingTop: 20,
    flex: 1,
    backgroundColor: colors.background,
  },
})

export default PincodeLock<|MERGE_RESOLUTION|>--- conflicted
+++ resolved
@@ -13,13 +13,8 @@
 import { ErrorMessages } from 'src/app/ErrorMessages'
 import { Namespaces } from 'src/i18n'
 import Pincode from 'src/pincode/Pincode'
-<<<<<<< HEAD
-import { ensureCorrectPin, isPinValid, PIN_LENGTH } from 'src/pincode/utils'
+import { ensureCorrectPin } from 'src/pincode/utils'
 import { currentAccountSelector } from 'src/web3/selectors'
-=======
-import { isPinCorrect } from 'src/pincode/utils'
-import { currentAccountSelector, fornoSelector } from 'src/web3/selectors'
->>>>>>> aae2b147
 
 function PincodeLock() {
   const [pin, setPin] = useState('')
@@ -39,11 +34,7 @@
 
   function onCompletePin(enteredPin: string) {
     if (currentAccount) {
-<<<<<<< HEAD
       return ensureCorrectPin(pin, currentAccount)
-=======
-      return isPinCorrect(enteredPin, fornoMode, currentAccount)
->>>>>>> aae2b147
         .then(onCorrectPin)
         .catch(onWrongPin)
     } else {
