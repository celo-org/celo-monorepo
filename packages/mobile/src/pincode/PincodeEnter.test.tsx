import * as React from 'react'
import { fireEvent, flushMicrotasksQueue, render } from 'react-native-testing-library'
import { Provider } from 'react-redux'
import * as renderer from 'react-test-renderer'
import { ErrorMessages } from 'src/app/ErrorMessages'
import { Screens } from 'src/navigator/Screens'
import PincodeEnter from 'src/pincode/PincodeEnter'
import { ensureCorrectPin } from 'src/pincode/utils'
import { createMockStore, getMockStackScreenProps } from 'test/utils'

const mockScreenProps = getMockStackScreenProps(Screens.PincodeEnter, {
  withVerification: true,
  onSuccess: jest.fn(),
})

const pin = '123456'

describe('PincodeEnter', () => {
  it('renders correctly', () => {
    const store = createMockStore()
    const tree = renderer.create(
      <Provider store={store}>
        <PincodeEnter {...mockScreenProps} />
      </Provider>
    )
    expect(tree).toMatchSnapshot()
  })

<<<<<<< HEAD
  it('calls onSuccess when PIN is correct', (done) => {
    const pin = '123456'
    ;(ensureCorrectPin as jest.Mock).mockResolvedValueOnce(pin)
=======
  it('calls onSuccess when PIN is correct', async () => {
    ;(isPinCorrect as jest.Mock).mockResolvedValueOnce(pin)
>>>>>>> aae2b147
    const store = createMockStore()

    const { getByTestId } = render(
      <Provider store={store}>
        <PincodeEnter {...mockScreenProps} />
      </Provider>
    )

    pin.split('').forEach((number) => fireEvent.press(getByTestId(`digit${number}`)))
    jest.runAllTimers()
    await flushMicrotasksQueue()
    expect(mockScreenProps.route.params.onSuccess).toBeCalledWith(pin)
  })

<<<<<<< HEAD
  it('shows wrong PIN notification', (done) => {
    ;(ensureCorrectPin as jest.Mock).mockRejectedValueOnce('')
=======
  it('shows wrong PIN notification', async () => {
    ;(isPinCorrect as jest.Mock).mockRejectedValueOnce('')
>>>>>>> aae2b147
    const store = createMockStore()

    const { getByTestId, getByText } = render(
      <Provider store={store}>
        <PincodeEnter {...mockScreenProps} />
      </Provider>
    )
    pin.split('').forEach((number) => fireEvent.press(getByTestId(`digit${number}`)))
    jest.runAllTimers()
    await flushMicrotasksQueue()
    expect(getByText(ErrorMessages.INCORRECT_PIN)).toBeDefined()
    expect(store.getActions()).toEqual([])
  })
})<|MERGE_RESOLUTION|>--- conflicted
+++ resolved
@@ -26,14 +26,8 @@
     expect(tree).toMatchSnapshot()
   })
 
-<<<<<<< HEAD
-  it('calls onSuccess when PIN is correct', (done) => {
-    const pin = '123456'
+  it('calls onSuccess when PIN is correct', async (done) => {
     ;(ensureCorrectPin as jest.Mock).mockResolvedValueOnce(pin)
-=======
-  it('calls onSuccess when PIN is correct', async () => {
-    ;(isPinCorrect as jest.Mock).mockResolvedValueOnce(pin)
->>>>>>> aae2b147
     const store = createMockStore()
 
     const { getByTestId } = render(
@@ -48,13 +42,8 @@
     expect(mockScreenProps.route.params.onSuccess).toBeCalledWith(pin)
   })
 
-<<<<<<< HEAD
-  it('shows wrong PIN notification', (done) => {
+  it('shows wrong PIN notification', async (done) => {
     ;(ensureCorrectPin as jest.Mock).mockRejectedValueOnce('')
-=======
-  it('shows wrong PIN notification', async () => {
-    ;(isPinCorrect as jest.Mock).mockRejectedValueOnce('')
->>>>>>> aae2b147
     const store = createMockStore()
 
     const { getByTestId, getByText } = render(
