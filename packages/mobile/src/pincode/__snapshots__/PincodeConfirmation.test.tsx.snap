--- conflicted
+++ resolved
@@ -124,17 +124,18 @@
               <View
                 accessible={true}
                 isTVSelectable={true}
-                onResponderGrant={[Function]}
-                onResponderMove={[Function]}
-                onResponderRelease={[Function]}
-                onResponderTerminate={[Function]}
-                onResponderTerminationRequest={[Function]}
-                onStartShouldSetResponder={[Function]}
-                style={
-                  Object {
-                    "opacity": 1,
-                  }
-                }
+                nativeBackgroundAndroid={
+                  Object {
+                    "attribute": "selectableItemBackgroundBorderless",
+                    "type": "ThemeAttrAndroid",
+                  }
+                }
+                onResponderGrant={[Function]}
+                onResponderMove={[Function]}
+                onResponderRelease={[Function]}
+                onResponderTerminate={[Function]}
+                onResponderTerminationRequest={[Function]}
+                onStartShouldSetResponder={[Function]}
               >
                 <Text
                   style={
@@ -155,17 +156,18 @@
               <View
                 accessible={true}
                 isTVSelectable={true}
-                onResponderGrant={[Function]}
-                onResponderMove={[Function]}
-                onResponderRelease={[Function]}
-                onResponderTerminate={[Function]}
-                onResponderTerminationRequest={[Function]}
-                onStartShouldSetResponder={[Function]}
-                style={
-                  Object {
-                    "opacity": 1,
-                  }
-                }
+                nativeBackgroundAndroid={
+                  Object {
+                    "attribute": "selectableItemBackgroundBorderless",
+                    "type": "ThemeAttrAndroid",
+                  }
+                }
+                onResponderGrant={[Function]}
+                onResponderMove={[Function]}
+                onResponderRelease={[Function]}
+                onResponderTerminate={[Function]}
+                onResponderTerminationRequest={[Function]}
+                onStartShouldSetResponder={[Function]}
               >
                 <Text
                   style={
@@ -186,17 +188,18 @@
               <View
                 accessible={true}
                 isTVSelectable={true}
-                onResponderGrant={[Function]}
-                onResponderMove={[Function]}
-                onResponderRelease={[Function]}
-                onResponderTerminate={[Function]}
-                onResponderTerminationRequest={[Function]}
-                onStartShouldSetResponder={[Function]}
-                style={
-                  Object {
-                    "opacity": 1,
-                  }
-                }
+                nativeBackgroundAndroid={
+                  Object {
+                    "attribute": "selectableItemBackgroundBorderless",
+                    "type": "ThemeAttrAndroid",
+                  }
+                }
+                onResponderGrant={[Function]}
+                onResponderMove={[Function]}
+                onResponderRelease={[Function]}
+                onResponderTerminate={[Function]}
+                onResponderTerminationRequest={[Function]}
+                onStartShouldSetResponder={[Function]}
               >
                 <Text
                   style={
@@ -228,17 +231,18 @@
               <View
                 accessible={true}
                 isTVSelectable={true}
-                onResponderGrant={[Function]}
-                onResponderMove={[Function]}
-                onResponderRelease={[Function]}
-                onResponderTerminate={[Function]}
-                onResponderTerminationRequest={[Function]}
-                onStartShouldSetResponder={[Function]}
-                style={
-                  Object {
-                    "opacity": 1,
-                  }
-                }
+                nativeBackgroundAndroid={
+                  Object {
+                    "attribute": "selectableItemBackgroundBorderless",
+                    "type": "ThemeAttrAndroid",
+                  }
+                }
+                onResponderGrant={[Function]}
+                onResponderMove={[Function]}
+                onResponderRelease={[Function]}
+                onResponderTerminate={[Function]}
+                onResponderTerminationRequest={[Function]}
+                onStartShouldSetResponder={[Function]}
               >
                 <Text
                   style={
@@ -259,17 +263,18 @@
               <View
                 accessible={true}
                 isTVSelectable={true}
-                onResponderGrant={[Function]}
-                onResponderMove={[Function]}
-                onResponderRelease={[Function]}
-                onResponderTerminate={[Function]}
-                onResponderTerminationRequest={[Function]}
-                onStartShouldSetResponder={[Function]}
-                style={
-                  Object {
-                    "opacity": 1,
-                  }
-                }
+                nativeBackgroundAndroid={
+                  Object {
+                    "attribute": "selectableItemBackgroundBorderless",
+                    "type": "ThemeAttrAndroid",
+                  }
+                }
+                onResponderGrant={[Function]}
+                onResponderMove={[Function]}
+                onResponderRelease={[Function]}
+                onResponderTerminate={[Function]}
+                onResponderTerminationRequest={[Function]}
+                onStartShouldSetResponder={[Function]}
               >
                 <Text
                   style={
@@ -290,17 +295,18 @@
               <View
                 accessible={true}
                 isTVSelectable={true}
-                onResponderGrant={[Function]}
-                onResponderMove={[Function]}
-                onResponderRelease={[Function]}
-                onResponderTerminate={[Function]}
-                onResponderTerminationRequest={[Function]}
-                onStartShouldSetResponder={[Function]}
-                style={
-                  Object {
-                    "opacity": 1,
-                  }
-                }
+                nativeBackgroundAndroid={
+                  Object {
+                    "attribute": "selectableItemBackgroundBorderless",
+                    "type": "ThemeAttrAndroid",
+                  }
+                }
+                onResponderGrant={[Function]}
+                onResponderMove={[Function]}
+                onResponderRelease={[Function]}
+                onResponderTerminate={[Function]}
+                onResponderTerminationRequest={[Function]}
+                onStartShouldSetResponder={[Function]}
               >
                 <Text
                   style={
@@ -332,17 +338,18 @@
               <View
                 accessible={true}
                 isTVSelectable={true}
-                onResponderGrant={[Function]}
-                onResponderMove={[Function]}
-                onResponderRelease={[Function]}
-                onResponderTerminate={[Function]}
-                onResponderTerminationRequest={[Function]}
-                onStartShouldSetResponder={[Function]}
-                style={
-                  Object {
-                    "opacity": 1,
-                  }
-                }
+                nativeBackgroundAndroid={
+                  Object {
+                    "attribute": "selectableItemBackgroundBorderless",
+                    "type": "ThemeAttrAndroid",
+                  }
+                }
+                onResponderGrant={[Function]}
+                onResponderMove={[Function]}
+                onResponderRelease={[Function]}
+                onResponderTerminate={[Function]}
+                onResponderTerminationRequest={[Function]}
+                onStartShouldSetResponder={[Function]}
               >
                 <Text
                   style={
@@ -363,17 +370,18 @@
               <View
                 accessible={true}
                 isTVSelectable={true}
-                onResponderGrant={[Function]}
-                onResponderMove={[Function]}
-                onResponderRelease={[Function]}
-                onResponderTerminate={[Function]}
-                onResponderTerminationRequest={[Function]}
-                onStartShouldSetResponder={[Function]}
-                style={
-                  Object {
-                    "opacity": 1,
-                  }
-                }
+                nativeBackgroundAndroid={
+                  Object {
+                    "attribute": "selectableItemBackgroundBorderless",
+                    "type": "ThemeAttrAndroid",
+                  }
+                }
+                onResponderGrant={[Function]}
+                onResponderMove={[Function]}
+                onResponderRelease={[Function]}
+                onResponderTerminate={[Function]}
+                onResponderTerminationRequest={[Function]}
+                onStartShouldSetResponder={[Function]}
               >
                 <Text
                   style={
@@ -394,17 +402,18 @@
               <View
                 accessible={true}
                 isTVSelectable={true}
-                onResponderGrant={[Function]}
-                onResponderMove={[Function]}
-                onResponderRelease={[Function]}
-                onResponderTerminate={[Function]}
-                onResponderTerminationRequest={[Function]}
-                onStartShouldSetResponder={[Function]}
-                style={
-                  Object {
-                    "opacity": 1,
-                  }
-                }
+                nativeBackgroundAndroid={
+                  Object {
+                    "attribute": "selectableItemBackgroundBorderless",
+                    "type": "ThemeAttrAndroid",
+                  }
+                }
+                onResponderGrant={[Function]}
+                onResponderMove={[Function]}
+                onResponderRelease={[Function]}
+                onResponderTerminate={[Function]}
+                onResponderTerminationRequest={[Function]}
+                onStartShouldSetResponder={[Function]}
               >
                 <Text
                   style={
@@ -449,17 +458,18 @@
               <View
                 accessible={true}
                 isTVSelectable={true}
-                onResponderGrant={[Function]}
-                onResponderMove={[Function]}
-                onResponderRelease={[Function]}
-                onResponderTerminate={[Function]}
-                onResponderTerminationRequest={[Function]}
-                onStartShouldSetResponder={[Function]}
-                style={
-                  Object {
-                    "opacity": 1,
-                  }
-                }
+                nativeBackgroundAndroid={
+                  Object {
+                    "attribute": "selectableItemBackgroundBorderless",
+                    "type": "ThemeAttrAndroid",
+                  }
+                }
+                onResponderGrant={[Function]}
+                onResponderMove={[Function]}
+                onResponderRelease={[Function]}
+                onResponderTerminate={[Function]}
+                onResponderTerminationRequest={[Function]}
+                onStartShouldSetResponder={[Function]}
               >
                 <Text
                   style={
@@ -480,17 +490,18 @@
               <View
                 accessible={true}
                 isTVSelectable={true}
-                onResponderGrant={[Function]}
-                onResponderMove={[Function]}
-                onResponderRelease={[Function]}
-                onResponderTerminate={[Function]}
-                onResponderTerminationRequest={[Function]}
-                onStartShouldSetResponder={[Function]}
-                style={
-                  Object {
-                    "opacity": 1,
-                  }
-                }
+                nativeBackgroundAndroid={
+                  Object {
+                    "attribute": "selectableItemBackgroundBorderless",
+                    "type": "ThemeAttrAndroid",
+                  }
+                }
+                onResponderGrant={[Function]}
+                onResponderMove={[Function]}
+                onResponderRelease={[Function]}
+                onResponderTerminate={[Function]}
+                onResponderTerminationRequest={[Function]}
+                onStartShouldSetResponder={[Function]}
               >
                 <View
                   style={
@@ -558,6 +569,12 @@
     <View
       accessible={true}
       isTVSelectable={true}
+      nativeBackgroundAndroid={
+        Object {
+          "attribute": "selectableItemBackground",
+          "type": "ThemeAttrAndroid",
+        }
+      }
       onResponderGrant={[Function]}
       onResponderMove={[Function]}
       onResponderRelease={[Function]}
@@ -565,54 +582,28 @@
       onResponderTerminationRequest={[Function]}
       onStartShouldSetResponder={[Function]}
       style={
-        Object {
-          "alignItems": "center",
-          "backgroundColor": "#A3EBC6",
-          "borderColor": "#A3EBC6",
-          "borderRadius": 3,
-          "borderWidth": 2,
-          "flex": 1,
-          "height": 50,
-          "justifyContent": "center",
-          "opacity": 1,
-        }
+        Array [
+          Object {
+            "alignItems": "center",
+            "flex": 1,
+            "justifyContent": "center",
+          },
+          Object {
+            "backgroundColor": "#A3EBC6",
+          },
+          Object {
+            "height": 50,
+          },
+          Object {
+            "borderColor": "#A3EBC6",
+            "borderRadius": 3,
+            "borderWidth": 2,
+          },
+        ]
       }
       testID="Pincode-Enter"
     >
       <View
-<<<<<<< HEAD
-        accessible={true}
-        isTVSelectable={true}
-        nativeBackgroundAndroid={
-          Object {
-            "attribute": "selectableItemBackground",
-            "type": "ThemeAttrAndroid",
-          }
-        }
-        onResponderGrant={[Function]}
-        onResponderMove={[Function]}
-        onResponderRelease={[Function]}
-        onResponderTerminate={[Function]}
-        onResponderTerminationRequest={[Function]}
-        onStartShouldSetResponder={[Function]}
-        style={
-          Array [
-            Object {
-              "alignItems": "center",
-              "flex": 1,
-              "justifyContent": "center",
-            },
-            Object {
-              "backgroundColor": "#A3EBC6",
-            },
-            Object {
-              "height": 50,
-            },
-            Object {
-              "borderWidth": 0,
-            },
-          ]
-=======
         style={
           Object {
             "alignItems": "center",
@@ -620,7 +611,6 @@
             "flexDirection": "row",
             "justifyContent": "space-between",
           }
->>>>>>> 11aafdf9
         }
       >
         <Text
