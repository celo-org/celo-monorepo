// Jest Snapshot v1, https://goo.gl/fbAQLP

exports[`Pincode renders correctly 1`] = `
<SafeAreaView
  style={
    Object {
      "backgroundColor": "#FFFFFF",
      "flex": 1,
      "justifyContent": "space-between",
    }
  }
>
  <View
    style={
      Object {
        "height": 35,
        "paddingRight": 10,
        "paddingTop": 10,
        "position": "absolute",
        "right": 0,
        "top": 0,
        "width": 70,
        "zIndex": 100,
      }
    }
  >
    <Text
      accessible={true}
      focusable={true}
      onClick={[Function]}
      onResponderGrant={[Function]}
      onResponderMove={[Function]}
      onResponderRelease={[Function]}
      onResponderTerminate={[Function]}
      onResponderTerminationRequest={[Function]}
      onStartShouldSetResponder={[Function]}
    >
         
    </Text>
  </View>
  <RCTScrollView
    contentContainerStyle={
      Object {
        "flex": 1,
        "justifyContent": "space-between",
        "padding": 20,
        "paddingTop": 0,
      }
    }
  >
    <View>
      <View>
        <Text
          style={
            Array [
              Object {
                "color": "#2E3338",
                "fontFamily": "Hind-Light",
                "fontSize": 22,
                "paddingBottom": 20,
                "textAlign": "center",
              },
              Object {
                "marginTop": 15,
              },
            ]
          }
        >
          createPin.title
        </Text>
        <View
          style={
            Object {
              "alignItems": "center",
              "marginBottom": 20,
            }
          }
        >
          <View
            style={
              Array [
                Object {
                  "borderColor": "#EEEEEE",
                  "borderRadius": 3,
                  "borderWidth": 1,
                },
                Object {
                  "alignItems": "center",
                  "height": 55,
                  "justifyContent": "center",
                  "paddingHorizontal": 20,
                  "paddingVertical": 12,
                  "width": 180,
                },
              ]
            }
          >
            <Text
              style={
                Object {
                  "color": "#D1D5D8",
                  "fontFamily": "Hind-Regular",
                  "fontSize": 16,
                  "lineHeight": 24,
                }
              }
            >
              createPin.yourPin
            </Text>
          </View>
        </View>
      </View>
      <View
        style={
          Object {
            "alignItems": "center",
            "justifyContent": "center",
            "paddingHorizontal": 12,
            "width": "100%",
          }
        }
      >
        <View
          style={
            Object {
              "alignItems": "center",
              "flexDirection": "row",
              "justifyContent": "space-between",
              "width": "100%",
            }
          }
        >
          <View
            accessible={true}
            focusable={true}
            nativeBackgroundAndroid={
              Object {
                "attribute": "selectableItemBackgroundBorderless",
                "type": "ThemeAttrAndroid",
              }
            }
            onClick={[Function]}
            onResponderGrant={[Function]}
            onResponderMove={[Function]}
            onResponderRelease={[Function]}
            onResponderTerminate={[Function]}
            onResponderTerminationRequest={[Function]}
            onStartShouldSetResponder={[Function]}
          >
            <Text
              style={
                Object {
                  "alignItems": "center",
                  "color": "#2E3338",
                  "fontFamily": "Inter-Medium",
                  "fontSize": 22,
                  "justifyContent": "center",
                  "lineHeight": 28,
                  "padding": 24,
                  "textAlign": "center",
                  "width": 64,
                }
              }
            >
              1
            </Text>
          </View>
          <View
            accessible={true}
            focusable={true}
            nativeBackgroundAndroid={
              Object {
                "attribute": "selectableItemBackgroundBorderless",
                "type": "ThemeAttrAndroid",
              }
            }
            onClick={[Function]}
            onResponderGrant={[Function]}
            onResponderMove={[Function]}
            onResponderRelease={[Function]}
            onResponderTerminate={[Function]}
            onResponderTerminationRequest={[Function]}
            onStartShouldSetResponder={[Function]}
          >
            <Text
              style={
                Object {
                  "alignItems": "center",
                  "color": "#2E3338",
                  "fontFamily": "Inter-Medium",
                  "fontSize": 22,
                  "justifyContent": "center",
                  "lineHeight": 28,
                  "padding": 24,
                  "textAlign": "center",
                  "width": 64,
                }
              }
            >
              2
            </Text>
          </View>
          <View
            accessible={true}
            focusable={true}
            nativeBackgroundAndroid={
              Object {
                "attribute": "selectableItemBackgroundBorderless",
                "type": "ThemeAttrAndroid",
              }
            }
            onClick={[Function]}
            onResponderGrant={[Function]}
            onResponderMove={[Function]}
            onResponderRelease={[Function]}
            onResponderTerminate={[Function]}
            onResponderTerminationRequest={[Function]}
            onStartShouldSetResponder={[Function]}
          >
            <Text
              style={
                Object {
                  "alignItems": "center",
                  "color": "#2E3338",
                  "fontFamily": "Inter-Medium",
                  "fontSize": 22,
                  "justifyContent": "center",
                  "lineHeight": 28,
                  "padding": 24,
                  "textAlign": "center",
                  "width": 64,
                }
              }
            >
              3
            </Text>
          </View>
        </View>
        <View
          style={
            Object {
              "alignItems": "center",
              "flexDirection": "row",
              "justifyContent": "space-between",
              "width": "100%",
            }
          }
        >
          <View
            accessible={true}
            focusable={true}
            nativeBackgroundAndroid={
              Object {
                "attribute": "selectableItemBackgroundBorderless",
                "type": "ThemeAttrAndroid",
              }
            }
            onClick={[Function]}
            onResponderGrant={[Function]}
            onResponderMove={[Function]}
            onResponderRelease={[Function]}
            onResponderTerminate={[Function]}
            onResponderTerminationRequest={[Function]}
            onStartShouldSetResponder={[Function]}
          >
            <Text
              style={
                Object {
                  "alignItems": "center",
                  "color": "#2E3338",
                  "fontFamily": "Inter-Medium",
                  "fontSize": 22,
                  "justifyContent": "center",
                  "lineHeight": 28,
                  "padding": 24,
                  "textAlign": "center",
                  "width": 64,
                }
              }
            >
<<<<<<< HEAD
              <View
                accessible={true}
                focusable={true}
                nativeBackgroundAndroid={
                  Object {
                    "attribute": "selectableItemBackgroundBorderless",
                    "type": "ThemeAttrAndroid",
                  }
                }
                onClick={[Function]}
                onResponderGrant={[Function]}
                onResponderMove={[Function]}
                onResponderRelease={[Function]}
                onResponderTerminate={[Function]}
                onResponderTerminationRequest={[Function]}
                onStartShouldSetResponder={[Function]}
                testID="1"
              >
                <Text
                  style={
                    Object {
                      "color": "#2E3338",
                      "fontFamily": "Hind-Bold",
                      "fontSize": 24,
                      "lineHeight": 40,
                      "padding": 15,
                      "textAlign": "center",
                      "width": 60,
                    }
                  }
                >
                  1
                </Text>
              </View>
              <View
                accessible={true}
                focusable={true}
                nativeBackgroundAndroid={
                  Object {
                    "attribute": "selectableItemBackgroundBorderless",
                    "type": "ThemeAttrAndroid",
                  }
                }
                onClick={[Function]}
                onResponderGrant={[Function]}
                onResponderMove={[Function]}
                onResponderRelease={[Function]}
                onResponderTerminate={[Function]}
                onResponderTerminationRequest={[Function]}
                onStartShouldSetResponder={[Function]}
                testID="2"
              >
                <Text
                  style={
                    Object {
                      "color": "#2E3338",
                      "fontFamily": "Hind-Bold",
                      "fontSize": 24,
                      "lineHeight": 40,
                      "padding": 15,
                      "textAlign": "center",
                      "width": 60,
                    }
                  }
                >
                  2
                </Text>
              </View>
              <View
                accessible={true}
                focusable={true}
                nativeBackgroundAndroid={
                  Object {
                    "attribute": "selectableItemBackgroundBorderless",
                    "type": "ThemeAttrAndroid",
                  }
                }
                onClick={[Function]}
                onResponderGrant={[Function]}
                onResponderMove={[Function]}
                onResponderRelease={[Function]}
                onResponderTerminate={[Function]}
                onResponderTerminationRequest={[Function]}
                onStartShouldSetResponder={[Function]}
                testID="3"
              >
                <Text
                  style={
                    Object {
                      "color": "#2E3338",
                      "fontFamily": "Hind-Bold",
                      "fontSize": 24,
                      "lineHeight": 40,
                      "padding": 15,
                      "textAlign": "center",
                      "width": 60,
                    }
                  }
                >
                  3
                </Text>
              </View>
            </View>
            <View
=======
              4
            </Text>
          </View>
          <View
            accessible={true}
            focusable={true}
            nativeBackgroundAndroid={
              Object {
                "attribute": "selectableItemBackgroundBorderless",
                "type": "ThemeAttrAndroid",
              }
            }
            onClick={[Function]}
            onResponderGrant={[Function]}
            onResponderMove={[Function]}
            onResponderRelease={[Function]}
            onResponderTerminate={[Function]}
            onResponderTerminationRequest={[Function]}
            onStartShouldSetResponder={[Function]}
          >
            <Text
>>>>>>> 35007d24
              style={
                Object {
                  "alignItems": "center",
                  "color": "#2E3338",
                  "fontFamily": "Inter-Medium",
                  "fontSize": 22,
                  "justifyContent": "center",
                  "lineHeight": 28,
                  "padding": 24,
                  "textAlign": "center",
                  "width": 64,
                }
              }
            >
<<<<<<< HEAD
              <View
                accessible={true}
                focusable={true}
                nativeBackgroundAndroid={
                  Object {
                    "attribute": "selectableItemBackgroundBorderless",
                    "type": "ThemeAttrAndroid",
                  }
                }
                onClick={[Function]}
                onResponderGrant={[Function]}
                onResponderMove={[Function]}
                onResponderRelease={[Function]}
                onResponderTerminate={[Function]}
                onResponderTerminationRequest={[Function]}
                onStartShouldSetResponder={[Function]}
                testID="4"
              >
                <Text
                  style={
                    Object {
                      "color": "#2E3338",
                      "fontFamily": "Hind-Bold",
                      "fontSize": 24,
                      "lineHeight": 40,
                      "padding": 15,
                      "textAlign": "center",
                      "width": 60,
                    }
                  }
                >
                  4
                </Text>
              </View>
              <View
                accessible={true}
                focusable={true}
                nativeBackgroundAndroid={
                  Object {
                    "attribute": "selectableItemBackgroundBorderless",
                    "type": "ThemeAttrAndroid",
                  }
                }
                onClick={[Function]}
                onResponderGrant={[Function]}
                onResponderMove={[Function]}
                onResponderRelease={[Function]}
                onResponderTerminate={[Function]}
                onResponderTerminationRequest={[Function]}
                onStartShouldSetResponder={[Function]}
                testID="5"
              >
                <Text
                  style={
                    Object {
                      "color": "#2E3338",
                      "fontFamily": "Hind-Bold",
                      "fontSize": 24,
                      "lineHeight": 40,
                      "padding": 15,
                      "textAlign": "center",
                      "width": 60,
                    }
                  }
                >
                  5
                </Text>
              </View>
              <View
                accessible={true}
                focusable={true}
                nativeBackgroundAndroid={
                  Object {
                    "attribute": "selectableItemBackgroundBorderless",
                    "type": "ThemeAttrAndroid",
                  }
                }
                onClick={[Function]}
                onResponderGrant={[Function]}
                onResponderMove={[Function]}
                onResponderRelease={[Function]}
                onResponderTerminate={[Function]}
                onResponderTerminationRequest={[Function]}
                onStartShouldSetResponder={[Function]}
                testID="6"
              >
                <Text
                  style={
                    Object {
                      "color": "#2E3338",
                      "fontFamily": "Hind-Bold",
                      "fontSize": 24,
                      "lineHeight": 40,
                      "padding": 15,
                      "textAlign": "center",
                      "width": 60,
                    }
                  }
                >
                  6
                </Text>
              </View>
            </View>
            <View
=======
              5
            </Text>
          </View>
          <View
            accessible={true}
            focusable={true}
            nativeBackgroundAndroid={
              Object {
                "attribute": "selectableItemBackgroundBorderless",
                "type": "ThemeAttrAndroid",
              }
            }
            onClick={[Function]}
            onResponderGrant={[Function]}
            onResponderMove={[Function]}
            onResponderRelease={[Function]}
            onResponderTerminate={[Function]}
            onResponderTerminationRequest={[Function]}
            onStartShouldSetResponder={[Function]}
          >
            <Text
              style={
                Object {
                  "alignItems": "center",
                  "color": "#2E3338",
                  "fontFamily": "Inter-Medium",
                  "fontSize": 22,
                  "justifyContent": "center",
                  "lineHeight": 28,
                  "padding": 24,
                  "textAlign": "center",
                  "width": 64,
                }
              }
            >
              6
            </Text>
          </View>
        </View>
        <View
          style={
            Object {
              "alignItems": "center",
              "flexDirection": "row",
              "justifyContent": "space-between",
              "width": "100%",
            }
          }
        >
          <View
            accessible={true}
            focusable={true}
            nativeBackgroundAndroid={
              Object {
                "attribute": "selectableItemBackgroundBorderless",
                "type": "ThemeAttrAndroid",
              }
            }
            onClick={[Function]}
            onResponderGrant={[Function]}
            onResponderMove={[Function]}
            onResponderRelease={[Function]}
            onResponderTerminate={[Function]}
            onResponderTerminationRequest={[Function]}
            onStartShouldSetResponder={[Function]}
          >
            <Text
>>>>>>> 35007d24
              style={
                Object {
                  "alignItems": "center",
                  "color": "#2E3338",
                  "fontFamily": "Inter-Medium",
                  "fontSize": 22,
                  "justifyContent": "center",
                  "lineHeight": 28,
                  "padding": 24,
                  "textAlign": "center",
                  "width": 64,
                }
              }
            >
              7
            </Text>
          </View>
          <View
            accessible={true}
            focusable={true}
            nativeBackgroundAndroid={
              Object {
                "attribute": "selectableItemBackgroundBorderless",
                "type": "ThemeAttrAndroid",
              }
            }
            onClick={[Function]}
            onResponderGrant={[Function]}
            onResponderMove={[Function]}
            onResponderRelease={[Function]}
            onResponderTerminate={[Function]}
            onResponderTerminationRequest={[Function]}
            onStartShouldSetResponder={[Function]}
          >
            <Text
              style={
                Object {
                  "alignItems": "center",
                  "color": "#2E3338",
                  "fontFamily": "Inter-Medium",
                  "fontSize": 22,
                  "justifyContent": "center",
                  "lineHeight": 28,
                  "padding": 24,
                  "textAlign": "center",
                  "width": 64,
                }
<<<<<<< HEAD
                onClick={[Function]}
                onResponderGrant={[Function]}
                onResponderMove={[Function]}
                onResponderRelease={[Function]}
                onResponderTerminate={[Function]}
                onResponderTerminationRequest={[Function]}
                onStartShouldSetResponder={[Function]}
                testID="7"
              >
                <Text
                  style={
                    Object {
                      "color": "#2E3338",
                      "fontFamily": "Hind-Bold",
                      "fontSize": 24,
                      "lineHeight": 40,
                      "padding": 15,
                      "textAlign": "center",
                      "width": 60,
                    }
                  }
                >
                  7
                </Text>
              </View>
              <View
                accessible={true}
                focusable={true}
                nativeBackgroundAndroid={
                  Object {
                    "attribute": "selectableItemBackgroundBorderless",
                    "type": "ThemeAttrAndroid",
                  }
                }
                onClick={[Function]}
                onResponderGrant={[Function]}
                onResponderMove={[Function]}
                onResponderRelease={[Function]}
                onResponderTerminate={[Function]}
                onResponderTerminationRequest={[Function]}
                onStartShouldSetResponder={[Function]}
                testID="8"
              >
                <Text
                  style={
                    Object {
                      "color": "#2E3338",
                      "fontFamily": "Hind-Bold",
                      "fontSize": 24,
                      "lineHeight": 40,
                      "padding": 15,
                      "textAlign": "center",
                      "width": 60,
                    }
                  }
                >
                  8
                </Text>
              </View>
              <View
                accessible={true}
                focusable={true}
                nativeBackgroundAndroid={
                  Object {
                    "attribute": "selectableItemBackgroundBorderless",
                    "type": "ThemeAttrAndroid",
                  }
                }
                onClick={[Function]}
                onResponderGrant={[Function]}
                onResponderMove={[Function]}
                onResponderRelease={[Function]}
                onResponderTerminate={[Function]}
                onResponderTerminationRequest={[Function]}
                onStartShouldSetResponder={[Function]}
                testID="9"
              >
                <Text
                  style={
                    Object {
                      "color": "#2E3338",
                      "fontFamily": "Hind-Bold",
                      "fontSize": 24,
                      "lineHeight": 40,
                      "padding": 15,
                      "textAlign": "center",
                      "width": 60,
                    }
                  }
                >
                  9
                </Text>
              </View>
            </View>
=======
              }
            >
              8
            </Text>
          </View>
          <View
            accessible={true}
            focusable={true}
            nativeBackgroundAndroid={
              Object {
                "attribute": "selectableItemBackgroundBorderless",
                "type": "ThemeAttrAndroid",
              }
            }
            onClick={[Function]}
            onResponderGrant={[Function]}
            onResponderMove={[Function]}
            onResponderRelease={[Function]}
            onResponderTerminate={[Function]}
            onResponderTerminationRequest={[Function]}
            onStartShouldSetResponder={[Function]}
          >
            <Text
              style={
                Object {
                  "alignItems": "center",
                  "color": "#2E3338",
                  "fontFamily": "Inter-Medium",
                  "fontSize": 22,
                  "justifyContent": "center",
                  "lineHeight": 28,
                  "padding": 24,
                  "textAlign": "center",
                  "width": 64,
                }
              }
            >
              9
            </Text>
          </View>
        </View>
        <View
          style={
            Object {
              "alignItems": "center",
              "flexDirection": "row",
              "justifyContent": "space-between",
              "width": "100%",
            }
          }
        >
          <View
            style={
              Object {
                "alignItems": "center",
                "color": "#2E3338",
                "fontFamily": "Inter-Medium",
                "fontSize": 22,
                "justifyContent": "center",
                "lineHeight": 28,
                "padding": 24,
                "textAlign": "center",
                "width": 64,
              }
            }
          />
          <View
            accessible={true}
            focusable={true}
            nativeBackgroundAndroid={
              Object {
                "attribute": "selectableItemBackgroundBorderless",
                "type": "ThemeAttrAndroid",
              }
            }
            onClick={[Function]}
            onResponderGrant={[Function]}
            onResponderMove={[Function]}
            onResponderRelease={[Function]}
            onResponderTerminate={[Function]}
            onResponderTerminationRequest={[Function]}
            onStartShouldSetResponder={[Function]}
          >
            <Text
              style={
                Object {
                  "alignItems": "center",
                  "color": "#2E3338",
                  "fontFamily": "Inter-Medium",
                  "fontSize": 22,
                  "justifyContent": "center",
                  "lineHeight": 28,
                  "padding": 24,
                  "textAlign": "center",
                  "width": 64,
                }
              }
            >
              0
            </Text>
          </View>
          <View
            accessible={true}
            focusable={true}
            nativeBackgroundAndroid={
              Object {
                "attribute": "selectableItemBackgroundBorderless",
                "type": "ThemeAttrAndroid",
              }
            }
            onClick={[Function]}
            onResponderGrant={[Function]}
            onResponderMove={[Function]}
            onResponderRelease={[Function]}
            onResponderTerminate={[Function]}
            onResponderTerminationRequest={[Function]}
            onStartShouldSetResponder={[Function]}
          >
>>>>>>> 35007d24
            <View
              style={
                Object {
                  "alignItems": "center",
                  "color": "#2E3338",
                  "fontFamily": "Inter-Medium",
                  "fontSize": 22,
                  "justifyContent": "center",
                  "lineHeight": 28,
                  "padding": 24,
                  "textAlign": "center",
                  "width": 64,
                }
              }
            >
<<<<<<< HEAD
              <View
                style={
                  Object {
                    "color": "#2E3338",
                    "fontFamily": "Hind-Bold",
                    "fontSize": 24,
                    "lineHeight": 40,
                    "padding": 15,
                    "textAlign": "center",
                    "width": 60,
                  }
                }
              />
              <View
                accessible={true}
                focusable={true}
                nativeBackgroundAndroid={
                  Object {
                    "attribute": "selectableItemBackgroundBorderless",
                    "type": "ThemeAttrAndroid",
                  }
                }
                onClick={[Function]}
                onResponderGrant={[Function]}
                onResponderMove={[Function]}
                onResponderRelease={[Function]}
                onResponderTerminate={[Function]}
                onResponderTerminationRequest={[Function]}
                onStartShouldSetResponder={[Function]}
                testID="0"
              >
                <Text
                  style={
                    Object {
                      "color": "#2E3338",
                      "fontFamily": "Hind-Bold",
                      "fontSize": 24,
                      "lineHeight": 40,
                      "padding": 15,
                      "textAlign": "center",
                      "width": 60,
                    }
                  }
                >
                  0
                </Text>
              </View>
              <View
                accessible={true}
                focusable={true}
                nativeBackgroundAndroid={
                  Object {
                    "attribute": "selectableItemBackgroundBorderless",
                    "type": "ThemeAttrAndroid",
                  }
                }
                onClick={[Function]}
                onResponderGrant={[Function]}
                onResponderMove={[Function]}
                onResponderRelease={[Function]}
                onResponderTerminate={[Function]}
                onResponderTerminationRequest={[Function]}
                onStartShouldSetResponder={[Function]}
=======
              <svg
                fill="none"
                height={30}
                style={Object {}}
                viewBox="0 0 35 18"
                width={30}
                xmlns="http://www.w3.org/2000/svg"
>>>>>>> 35007d24
              >
                <path
                  d="M1.82198 9.7422L9.57436 16.7422C9.75813 16.9081 9.99693 17 10.2445 17H33C33.5523 17 34 16.5523 34 16V2C34 1.44772 33.5523 1 33 1H10.2445C9.99693 1 9.75813 1.09186 9.57436 1.25779L1.82198 8.25779C1.38221 8.65488 1.38221 9.34512 1.82198 9.7422Z"
                  stroke="#2E3338"
                  strokeWidth="3"
                  style={Object {}}
                />
                <path
                  d="M17 5L25 13M17 13L25 5"
                  stroke="#2E3338"
                  strokeWidth="3"
                  style={Object {}}
                />
              </svg>
            </View>
          </View>
        </View>
      </View>
    </View>
  </RCTScrollView>
  <View
    style={
      Array [
        Object {
          "alignItems": "center",
          "borderRadius": 3,
          "flexDirection": "row",
        },
        null,
        null,
        undefined,
        Object {
          "backgroundColor": "#A3EBC6",
        },
      ]
    }
  >
    <View
      accessible={true}
      focusable={false}
      nativeBackgroundAndroid={
        Object {
          "attribute": "selectableItemBackground",
          "type": "ThemeAttrAndroid",
        }
      }
      onClick={[Function]}
      onResponderGrant={[Function]}
      onResponderMove={[Function]}
      onResponderRelease={[Function]}
      onResponderTerminate={[Function]}
      onResponderTerminationRequest={[Function]}
      onStartShouldSetResponder={[Function]}
      style={
        Array [
          Object {
            "alignItems": "center",
            "flex": 1,
            "justifyContent": "center",
          },
          Object {
            "backgroundColor": "#A3EBC6",
          },
          Object {
            "height": 50,
          },
          Object {
            "borderWidth": 0,
          },
        ]
      }
      testID="Pincode-Submit"
    >
      <View
        style={
          Object {
            "alignItems": "center",
            "flex": 1,
            "flexDirection": "row",
            "justifyContent": "space-between",
          }
        }
      >
        <Text
          style={
            Array [
              Object {
                "fontFamily": "Hind-SemiBold",
                "fontSize": 16,
              },
              Object {
                "color": "#FFFFFF",
              },
              Object {
                "paddingLeft": 5,
                "paddingRight": 5,
              },
            ]
          }
        >
          global:continue
        </Text>
      </View>
    </View>
  </View>
</SafeAreaView>
`;

exports[`Pincode renders correctly 2`] = `
<SafeAreaView
  style={
    Object {
      "backgroundColor": "#FFFFFF",
      "flex": 1,
      "justifyContent": "space-between",
    }
  }
>
  <View
    style={
      Object {
        "height": 35,
        "paddingRight": 10,
        "paddingTop": 10,
        "position": "absolute",
        "right": 0,
        "top": 0,
        "width": 70,
        "zIndex": 100,
      }
    }
  >
    <Text
      accessible={true}
      focusable={true}
      onClick={[Function]}
      onResponderGrant={[Function]}
      onResponderMove={[Function]}
      onResponderRelease={[Function]}
      onResponderTerminate={[Function]}
      onResponderTerminationRequest={[Function]}
      onStartShouldSetResponder={[Function]}
    >
         
    </Text>
  </View>
  <RCTScrollView
    contentContainerStyle={
      Object {
        "flex": 1,
        "justifyContent": "space-between",
        "padding": 20,
        "paddingTop": 0,
      }
    }
  >
    <View>
      <View>
        <Text
          style={
            Array [
              Object {
                "color": "#2E3338",
                "fontFamily": "Hind-Light",
                "fontSize": 22,
                "paddingBottom": 20,
                "textAlign": "center",
              },
              Object {
                "marginTop": 15,
              },
            ]
          }
        >
          verifyPin.title
        </Text>
        <View
          style={
            Object {
              "alignItems": "center",
              "marginBottom": 20,
            }
          }
        >
          <View
            style={
              Array [
                Object {
                  "borderColor": "#EEEEEE",
                  "borderRadius": 3,
                  "borderWidth": 1,
                },
                Object {
                  "alignItems": "center",
                  "height": 55,
                  "justifyContent": "center",
                  "paddingHorizontal": 20,
                  "paddingVertical": 12,
                  "width": 180,
                },
              ]
            }
          >
            <Text
              style={
                Object {
                  "color": "#D1D5D8",
                  "fontFamily": "Hind-Regular",
                  "fontSize": 16,
                  "lineHeight": 24,
                }
              }
            >
              createPin.yourPin
            </Text>
          </View>
        </View>
      </View>
      <View
        style={
          Object {
            "alignItems": "center",
            "justifyContent": "center",
            "paddingHorizontal": 12,
            "width": "100%",
          }
        }
      >
        <View
          style={
            Object {
              "alignItems": "center",
              "flexDirection": "row",
              "justifyContent": "space-between",
              "width": "100%",
            }
          }
        >
          <View
            accessible={true}
            focusable={true}
            nativeBackgroundAndroid={
              Object {
                "attribute": "selectableItemBackgroundBorderless",
                "type": "ThemeAttrAndroid",
              }
            }
            onClick={[Function]}
            onResponderGrant={[Function]}
            onResponderMove={[Function]}
            onResponderRelease={[Function]}
            onResponderTerminate={[Function]}
            onResponderTerminationRequest={[Function]}
            onStartShouldSetResponder={[Function]}
          >
            <Text
              style={
                Object {
                  "alignItems": "center",
                  "color": "#2E3338",
                  "fontFamily": "Inter-Medium",
                  "fontSize": 22,
                  "justifyContent": "center",
                  "lineHeight": 28,
                  "padding": 24,
                  "textAlign": "center",
                  "width": 64,
                }
              }
            >
              1
            </Text>
          </View>
          <View
            accessible={true}
            focusable={true}
            nativeBackgroundAndroid={
              Object {
                "attribute": "selectableItemBackgroundBorderless",
                "type": "ThemeAttrAndroid",
              }
            }
            onClick={[Function]}
            onResponderGrant={[Function]}
            onResponderMove={[Function]}
            onResponderRelease={[Function]}
            onResponderTerminate={[Function]}
            onResponderTerminationRequest={[Function]}
            onStartShouldSetResponder={[Function]}
          >
            <Text
              style={
                Object {
                  "alignItems": "center",
                  "color": "#2E3338",
                  "fontFamily": "Inter-Medium",
                  "fontSize": 22,
                  "justifyContent": "center",
                  "lineHeight": 28,
                  "padding": 24,
                  "textAlign": "center",
                  "width": 64,
                }
              }
            >
              2
            </Text>
          </View>
          <View
            accessible={true}
            focusable={true}
            nativeBackgroundAndroid={
              Object {
                "attribute": "selectableItemBackgroundBorderless",
                "type": "ThemeAttrAndroid",
              }
            }
            onClick={[Function]}
            onResponderGrant={[Function]}
            onResponderMove={[Function]}
            onResponderRelease={[Function]}
            onResponderTerminate={[Function]}
            onResponderTerminationRequest={[Function]}
            onStartShouldSetResponder={[Function]}
          >
            <Text
              style={
                Object {
                  "alignItems": "center",
                  "color": "#2E3338",
                  "fontFamily": "Inter-Medium",
                  "fontSize": 22,
                  "justifyContent": "center",
                  "lineHeight": 28,
                  "padding": 24,
                  "textAlign": "center",
                  "width": 64,
                }
              }
            >
              3
            </Text>
          </View>
        </View>
        <View
          style={
            Object {
              "alignItems": "center",
              "flexDirection": "row",
              "justifyContent": "space-between",
              "width": "100%",
            }
          }
        >
          <View
            accessible={true}
            focusable={true}
            nativeBackgroundAndroid={
              Object {
                "attribute": "selectableItemBackgroundBorderless",
                "type": "ThemeAttrAndroid",
              }
            }
            onClick={[Function]}
            onResponderGrant={[Function]}
            onResponderMove={[Function]}
            onResponderRelease={[Function]}
            onResponderTerminate={[Function]}
            onResponderTerminationRequest={[Function]}
            onStartShouldSetResponder={[Function]}
          >
            <Text
              style={
                Object {
                  "alignItems": "center",
                  "color": "#2E3338",
                  "fontFamily": "Inter-Medium",
                  "fontSize": 22,
                  "justifyContent": "center",
                  "lineHeight": 28,
                  "padding": 24,
                  "textAlign": "center",
                  "width": 64,
                }
              }
            >
<<<<<<< HEAD
              <View
                accessible={true}
                focusable={true}
                nativeBackgroundAndroid={
                  Object {
                    "attribute": "selectableItemBackgroundBorderless",
                    "type": "ThemeAttrAndroid",
                  }
                }
                onClick={[Function]}
                onResponderGrant={[Function]}
                onResponderMove={[Function]}
                onResponderRelease={[Function]}
                onResponderTerminate={[Function]}
                onResponderTerminationRequest={[Function]}
                onStartShouldSetResponder={[Function]}
                testID="1"
              >
                <Text
                  style={
                    Object {
                      "color": "#2E3338",
                      "fontFamily": "Hind-Bold",
                      "fontSize": 24,
                      "lineHeight": 40,
                      "padding": 15,
                      "textAlign": "center",
                      "width": 60,
                    }
                  }
                >
                  1
                </Text>
              </View>
              <View
                accessible={true}
                focusable={true}
                nativeBackgroundAndroid={
                  Object {
                    "attribute": "selectableItemBackgroundBorderless",
                    "type": "ThemeAttrAndroid",
                  }
                }
                onClick={[Function]}
                onResponderGrant={[Function]}
                onResponderMove={[Function]}
                onResponderRelease={[Function]}
                onResponderTerminate={[Function]}
                onResponderTerminationRequest={[Function]}
                onStartShouldSetResponder={[Function]}
                testID="2"
              >
                <Text
                  style={
                    Object {
                      "color": "#2E3338",
                      "fontFamily": "Hind-Bold",
                      "fontSize": 24,
                      "lineHeight": 40,
                      "padding": 15,
                      "textAlign": "center",
                      "width": 60,
                    }
                  }
                >
                  2
                </Text>
              </View>
              <View
                accessible={true}
                focusable={true}
                nativeBackgroundAndroid={
                  Object {
                    "attribute": "selectableItemBackgroundBorderless",
                    "type": "ThemeAttrAndroid",
                  }
                }
                onClick={[Function]}
                onResponderGrant={[Function]}
                onResponderMove={[Function]}
                onResponderRelease={[Function]}
                onResponderTerminate={[Function]}
                onResponderTerminationRequest={[Function]}
                onStartShouldSetResponder={[Function]}
                testID="3"
              >
                <Text
                  style={
                    Object {
                      "color": "#2E3338",
                      "fontFamily": "Hind-Bold",
                      "fontSize": 24,
                      "lineHeight": 40,
                      "padding": 15,
                      "textAlign": "center",
                      "width": 60,
                    }
                  }
                >
                  3
                </Text>
              </View>
            </View>
            <View
=======
              4
            </Text>
          </View>
          <View
            accessible={true}
            focusable={true}
            nativeBackgroundAndroid={
              Object {
                "attribute": "selectableItemBackgroundBorderless",
                "type": "ThemeAttrAndroid",
              }
            }
            onClick={[Function]}
            onResponderGrant={[Function]}
            onResponderMove={[Function]}
            onResponderRelease={[Function]}
            onResponderTerminate={[Function]}
            onResponderTerminationRequest={[Function]}
            onStartShouldSetResponder={[Function]}
          >
            <Text
>>>>>>> 35007d24
              style={
                Object {
                  "alignItems": "center",
                  "color": "#2E3338",
                  "fontFamily": "Inter-Medium",
                  "fontSize": 22,
                  "justifyContent": "center",
                  "lineHeight": 28,
                  "padding": 24,
                  "textAlign": "center",
                  "width": 64,
                }
              }
            >
<<<<<<< HEAD
              <View
                accessible={true}
                focusable={true}
                nativeBackgroundAndroid={
                  Object {
                    "attribute": "selectableItemBackgroundBorderless",
                    "type": "ThemeAttrAndroid",
                  }
                }
                onClick={[Function]}
                onResponderGrant={[Function]}
                onResponderMove={[Function]}
                onResponderRelease={[Function]}
                onResponderTerminate={[Function]}
                onResponderTerminationRequest={[Function]}
                onStartShouldSetResponder={[Function]}
                testID="4"
              >
                <Text
                  style={
                    Object {
                      "color": "#2E3338",
                      "fontFamily": "Hind-Bold",
                      "fontSize": 24,
                      "lineHeight": 40,
                      "padding": 15,
                      "textAlign": "center",
                      "width": 60,
                    }
                  }
                >
                  4
                </Text>
              </View>
              <View
                accessible={true}
                focusable={true}
                nativeBackgroundAndroid={
                  Object {
                    "attribute": "selectableItemBackgroundBorderless",
                    "type": "ThemeAttrAndroid",
                  }
                }
                onClick={[Function]}
                onResponderGrant={[Function]}
                onResponderMove={[Function]}
                onResponderRelease={[Function]}
                onResponderTerminate={[Function]}
                onResponderTerminationRequest={[Function]}
                onStartShouldSetResponder={[Function]}
                testID="5"
              >
                <Text
                  style={
                    Object {
                      "color": "#2E3338",
                      "fontFamily": "Hind-Bold",
                      "fontSize": 24,
                      "lineHeight": 40,
                      "padding": 15,
                      "textAlign": "center",
                      "width": 60,
                    }
                  }
                >
                  5
                </Text>
              </View>
              <View
                accessible={true}
                focusable={true}
                nativeBackgroundAndroid={
                  Object {
                    "attribute": "selectableItemBackgroundBorderless",
                    "type": "ThemeAttrAndroid",
                  }
                }
                onClick={[Function]}
                onResponderGrant={[Function]}
                onResponderMove={[Function]}
                onResponderRelease={[Function]}
                onResponderTerminate={[Function]}
                onResponderTerminationRequest={[Function]}
                onStartShouldSetResponder={[Function]}
                testID="6"
              >
                <Text
                  style={
                    Object {
                      "color": "#2E3338",
                      "fontFamily": "Hind-Bold",
                      "fontSize": 24,
                      "lineHeight": 40,
                      "padding": 15,
                      "textAlign": "center",
                      "width": 60,
                    }
                  }
                >
                  6
                </Text>
              </View>
            </View>
            <View
=======
              5
            </Text>
          </View>
          <View
            accessible={true}
            focusable={true}
            nativeBackgroundAndroid={
              Object {
                "attribute": "selectableItemBackgroundBorderless",
                "type": "ThemeAttrAndroid",
              }
            }
            onClick={[Function]}
            onResponderGrant={[Function]}
            onResponderMove={[Function]}
            onResponderRelease={[Function]}
            onResponderTerminate={[Function]}
            onResponderTerminationRequest={[Function]}
            onStartShouldSetResponder={[Function]}
          >
            <Text
              style={
                Object {
                  "alignItems": "center",
                  "color": "#2E3338",
                  "fontFamily": "Inter-Medium",
                  "fontSize": 22,
                  "justifyContent": "center",
                  "lineHeight": 28,
                  "padding": 24,
                  "textAlign": "center",
                  "width": 64,
                }
              }
            >
              6
            </Text>
          </View>
        </View>
        <View
          style={
            Object {
              "alignItems": "center",
              "flexDirection": "row",
              "justifyContent": "space-between",
              "width": "100%",
            }
          }
        >
          <View
            accessible={true}
            focusable={true}
            nativeBackgroundAndroid={
              Object {
                "attribute": "selectableItemBackgroundBorderless",
                "type": "ThemeAttrAndroid",
              }
            }
            onClick={[Function]}
            onResponderGrant={[Function]}
            onResponderMove={[Function]}
            onResponderRelease={[Function]}
            onResponderTerminate={[Function]}
            onResponderTerminationRequest={[Function]}
            onStartShouldSetResponder={[Function]}
          >
            <Text
>>>>>>> 35007d24
              style={
                Object {
                  "alignItems": "center",
                  "color": "#2E3338",
                  "fontFamily": "Inter-Medium",
                  "fontSize": 22,
                  "justifyContent": "center",
                  "lineHeight": 28,
                  "padding": 24,
                  "textAlign": "center",
                  "width": 64,
                }
              }
            >
              7
            </Text>
          </View>
          <View
            accessible={true}
            focusable={true}
            nativeBackgroundAndroid={
              Object {
                "attribute": "selectableItemBackgroundBorderless",
                "type": "ThemeAttrAndroid",
              }
            }
            onClick={[Function]}
            onResponderGrant={[Function]}
            onResponderMove={[Function]}
            onResponderRelease={[Function]}
            onResponderTerminate={[Function]}
            onResponderTerminationRequest={[Function]}
            onStartShouldSetResponder={[Function]}
          >
            <Text
              style={
                Object {
                  "alignItems": "center",
                  "color": "#2E3338",
                  "fontFamily": "Inter-Medium",
                  "fontSize": 22,
                  "justifyContent": "center",
                  "lineHeight": 28,
                  "padding": 24,
                  "textAlign": "center",
                  "width": 64,
                }
<<<<<<< HEAD
                onClick={[Function]}
                onResponderGrant={[Function]}
                onResponderMove={[Function]}
                onResponderRelease={[Function]}
                onResponderTerminate={[Function]}
                onResponderTerminationRequest={[Function]}
                onStartShouldSetResponder={[Function]}
                testID="7"
              >
                <Text
                  style={
                    Object {
                      "color": "#2E3338",
                      "fontFamily": "Hind-Bold",
                      "fontSize": 24,
                      "lineHeight": 40,
                      "padding": 15,
                      "textAlign": "center",
                      "width": 60,
                    }
                  }
                >
                  7
                </Text>
              </View>
              <View
                accessible={true}
                focusable={true}
                nativeBackgroundAndroid={
                  Object {
                    "attribute": "selectableItemBackgroundBorderless",
                    "type": "ThemeAttrAndroid",
                  }
                }
                onClick={[Function]}
                onResponderGrant={[Function]}
                onResponderMove={[Function]}
                onResponderRelease={[Function]}
                onResponderTerminate={[Function]}
                onResponderTerminationRequest={[Function]}
                onStartShouldSetResponder={[Function]}
                testID="8"
              >
                <Text
                  style={
                    Object {
                      "color": "#2E3338",
                      "fontFamily": "Hind-Bold",
                      "fontSize": 24,
                      "lineHeight": 40,
                      "padding": 15,
                      "textAlign": "center",
                      "width": 60,
                    }
                  }
                >
                  8
                </Text>
              </View>
              <View
                accessible={true}
                focusable={true}
                nativeBackgroundAndroid={
                  Object {
                    "attribute": "selectableItemBackgroundBorderless",
                    "type": "ThemeAttrAndroid",
                  }
                }
                onClick={[Function]}
                onResponderGrant={[Function]}
                onResponderMove={[Function]}
                onResponderRelease={[Function]}
                onResponderTerminate={[Function]}
                onResponderTerminationRequest={[Function]}
                onStartShouldSetResponder={[Function]}
                testID="9"
              >
                <Text
                  style={
                    Object {
                      "color": "#2E3338",
                      "fontFamily": "Hind-Bold",
                      "fontSize": 24,
                      "lineHeight": 40,
                      "padding": 15,
                      "textAlign": "center",
                      "width": 60,
                    }
                  }
                >
                  9
                </Text>
              </View>
            </View>
=======
              }
            >
              8
            </Text>
          </View>
          <View
            accessible={true}
            focusable={true}
            nativeBackgroundAndroid={
              Object {
                "attribute": "selectableItemBackgroundBorderless",
                "type": "ThemeAttrAndroid",
              }
            }
            onClick={[Function]}
            onResponderGrant={[Function]}
            onResponderMove={[Function]}
            onResponderRelease={[Function]}
            onResponderTerminate={[Function]}
            onResponderTerminationRequest={[Function]}
            onStartShouldSetResponder={[Function]}
          >
            <Text
              style={
                Object {
                  "alignItems": "center",
                  "color": "#2E3338",
                  "fontFamily": "Inter-Medium",
                  "fontSize": 22,
                  "justifyContent": "center",
                  "lineHeight": 28,
                  "padding": 24,
                  "textAlign": "center",
                  "width": 64,
                }
              }
            >
              9
            </Text>
          </View>
        </View>
        <View
          style={
            Object {
              "alignItems": "center",
              "flexDirection": "row",
              "justifyContent": "space-between",
              "width": "100%",
            }
          }
        >
          <View
            style={
              Object {
                "alignItems": "center",
                "color": "#2E3338",
                "fontFamily": "Inter-Medium",
                "fontSize": 22,
                "justifyContent": "center",
                "lineHeight": 28,
                "padding": 24,
                "textAlign": "center",
                "width": 64,
              }
            }
          />
          <View
            accessible={true}
            focusable={true}
            nativeBackgroundAndroid={
              Object {
                "attribute": "selectableItemBackgroundBorderless",
                "type": "ThemeAttrAndroid",
              }
            }
            onClick={[Function]}
            onResponderGrant={[Function]}
            onResponderMove={[Function]}
            onResponderRelease={[Function]}
            onResponderTerminate={[Function]}
            onResponderTerminationRequest={[Function]}
            onStartShouldSetResponder={[Function]}
          >
            <Text
              style={
                Object {
                  "alignItems": "center",
                  "color": "#2E3338",
                  "fontFamily": "Inter-Medium",
                  "fontSize": 22,
                  "justifyContent": "center",
                  "lineHeight": 28,
                  "padding": 24,
                  "textAlign": "center",
                  "width": 64,
                }
              }
            >
              0
            </Text>
          </View>
          <View
            accessible={true}
            focusable={true}
            nativeBackgroundAndroid={
              Object {
                "attribute": "selectableItemBackgroundBorderless",
                "type": "ThemeAttrAndroid",
              }
            }
            onClick={[Function]}
            onResponderGrant={[Function]}
            onResponderMove={[Function]}
            onResponderRelease={[Function]}
            onResponderTerminate={[Function]}
            onResponderTerminationRequest={[Function]}
            onStartShouldSetResponder={[Function]}
          >
>>>>>>> 35007d24
            <View
              style={
                Object {
                  "alignItems": "center",
                  "color": "#2E3338",
                  "fontFamily": "Inter-Medium",
                  "fontSize": 22,
                  "justifyContent": "center",
                  "lineHeight": 28,
                  "padding": 24,
                  "textAlign": "center",
                  "width": 64,
                }
              }
            >
<<<<<<< HEAD
              <View
                style={
                  Object {
                    "color": "#2E3338",
                    "fontFamily": "Hind-Bold",
                    "fontSize": 24,
                    "lineHeight": 40,
                    "padding": 15,
                    "textAlign": "center",
                    "width": 60,
                  }
                }
              />
              <View
                accessible={true}
                focusable={true}
                nativeBackgroundAndroid={
                  Object {
                    "attribute": "selectableItemBackgroundBorderless",
                    "type": "ThemeAttrAndroid",
                  }
                }
                onClick={[Function]}
                onResponderGrant={[Function]}
                onResponderMove={[Function]}
                onResponderRelease={[Function]}
                onResponderTerminate={[Function]}
                onResponderTerminationRequest={[Function]}
                onStartShouldSetResponder={[Function]}
                testID="0"
              >
                <Text
                  style={
                    Object {
                      "color": "#2E3338",
                      "fontFamily": "Hind-Bold",
                      "fontSize": 24,
                      "lineHeight": 40,
                      "padding": 15,
                      "textAlign": "center",
                      "width": 60,
                    }
                  }
                >
                  0
                </Text>
              </View>
              <View
                accessible={true}
                focusable={true}
                nativeBackgroundAndroid={
                  Object {
                    "attribute": "selectableItemBackgroundBorderless",
                    "type": "ThemeAttrAndroid",
                  }
                }
                onClick={[Function]}
                onResponderGrant={[Function]}
                onResponderMove={[Function]}
                onResponderRelease={[Function]}
                onResponderTerminate={[Function]}
                onResponderTerminationRequest={[Function]}
                onStartShouldSetResponder={[Function]}
=======
              <svg
                fill="none"
                height={30}
                style={Object {}}
                viewBox="0 0 35 18"
                width={30}
                xmlns="http://www.w3.org/2000/svg"
>>>>>>> 35007d24
              >
                <path
                  d="M1.82198 9.7422L9.57436 16.7422C9.75813 16.9081 9.99693 17 10.2445 17H33C33.5523 17 34 16.5523 34 16V2C34 1.44772 33.5523 1 33 1H10.2445C9.99693 1 9.75813 1.09186 9.57436 1.25779L1.82198 8.25779C1.38221 8.65488 1.38221 9.34512 1.82198 9.7422Z"
                  stroke="#2E3338"
                  strokeWidth="3"
                  style={Object {}}
                />
                <path
                  d="M17 5L25 13M17 13L25 5"
                  stroke="#2E3338"
                  strokeWidth="3"
                  style={Object {}}
                />
              </svg>
            </View>
          </View>
        </View>
      </View>
    </View>
  </RCTScrollView>
  <View
    style={
      Array [
        Object {
          "alignItems": "center",
          "borderRadius": 3,
          "flexDirection": "row",
        },
        null,
        null,
        undefined,
        Object {
          "backgroundColor": "#42D689",
        },
      ]
    }
  >
    <View
      accessible={true}
      focusable={true}
      nativeBackgroundAndroid={
        Object {
          "attribute": "selectableItemBackground",
          "type": "ThemeAttrAndroid",
        }
      }
      onClick={[Function]}
      onResponderGrant={[Function]}
      onResponderMove={[Function]}
      onResponderRelease={[Function]}
      onResponderTerminate={[Function]}
      onResponderTerminationRequest={[Function]}
      onStartShouldSetResponder={[Function]}
      style={
        Array [
          Object {
            "alignItems": "center",
            "flex": 1,
            "justifyContent": "center",
          },
          Object {
            "backgroundColor": "#42D689",
          },
          Object {
            "height": 50,
          },
          Object {
            "borderWidth": 0,
          },
        ]
      }
      testID="Pincode-Submit"
    >
      <View
        style={
          Object {
            "alignItems": "center",
            "flex": 1,
            "flexDirection": "row",
            "justifyContent": "space-between",
          }
        }
      >
        <Text
          style={
            Array [
              Object {
                "fontFamily": "Hind-SemiBold",
                "fontSize": 16,
              },
              Object {
                "color": "#FFFFFF",
              },
              Object {
                "paddingLeft": 5,
                "paddingRight": 5,
              },
            ]
          }
        >
          global:save
        </Text>
      </View>
    </View>
  </View>
</SafeAreaView>
`;<|MERGE_RESOLUTION|>--- conflicted
+++ resolved
@@ -278,112 +278,6 @@
                 }
               }
             >
-<<<<<<< HEAD
-              <View
-                accessible={true}
-                focusable={true}
-                nativeBackgroundAndroid={
-                  Object {
-                    "attribute": "selectableItemBackgroundBorderless",
-                    "type": "ThemeAttrAndroid",
-                  }
-                }
-                onClick={[Function]}
-                onResponderGrant={[Function]}
-                onResponderMove={[Function]}
-                onResponderRelease={[Function]}
-                onResponderTerminate={[Function]}
-                onResponderTerminationRequest={[Function]}
-                onStartShouldSetResponder={[Function]}
-                testID="1"
-              >
-                <Text
-                  style={
-                    Object {
-                      "color": "#2E3338",
-                      "fontFamily": "Hind-Bold",
-                      "fontSize": 24,
-                      "lineHeight": 40,
-                      "padding": 15,
-                      "textAlign": "center",
-                      "width": 60,
-                    }
-                  }
-                >
-                  1
-                </Text>
-              </View>
-              <View
-                accessible={true}
-                focusable={true}
-                nativeBackgroundAndroid={
-                  Object {
-                    "attribute": "selectableItemBackgroundBorderless",
-                    "type": "ThemeAttrAndroid",
-                  }
-                }
-                onClick={[Function]}
-                onResponderGrant={[Function]}
-                onResponderMove={[Function]}
-                onResponderRelease={[Function]}
-                onResponderTerminate={[Function]}
-                onResponderTerminationRequest={[Function]}
-                onStartShouldSetResponder={[Function]}
-                testID="2"
-              >
-                <Text
-                  style={
-                    Object {
-                      "color": "#2E3338",
-                      "fontFamily": "Hind-Bold",
-                      "fontSize": 24,
-                      "lineHeight": 40,
-                      "padding": 15,
-                      "textAlign": "center",
-                      "width": 60,
-                    }
-                  }
-                >
-                  2
-                </Text>
-              </View>
-              <View
-                accessible={true}
-                focusable={true}
-                nativeBackgroundAndroid={
-                  Object {
-                    "attribute": "selectableItemBackgroundBorderless",
-                    "type": "ThemeAttrAndroid",
-                  }
-                }
-                onClick={[Function]}
-                onResponderGrant={[Function]}
-                onResponderMove={[Function]}
-                onResponderRelease={[Function]}
-                onResponderTerminate={[Function]}
-                onResponderTerminationRequest={[Function]}
-                onStartShouldSetResponder={[Function]}
-                testID="3"
-              >
-                <Text
-                  style={
-                    Object {
-                      "color": "#2E3338",
-                      "fontFamily": "Hind-Bold",
-                      "fontSize": 24,
-                      "lineHeight": 40,
-                      "padding": 15,
-                      "textAlign": "center",
-                      "width": 60,
-                    }
-                  }
-                >
-                  3
-                </Text>
-              </View>
-            </View>
-            <View
-=======
               4
             </Text>
           </View>
@@ -405,127 +299,20 @@
             onStartShouldSetResponder={[Function]}
           >
             <Text
->>>>>>> 35007d24
-              style={
-                Object {
-                  "alignItems": "center",
-                  "color": "#2E3338",
-                  "fontFamily": "Inter-Medium",
-                  "fontSize": 22,
-                  "justifyContent": "center",
-                  "lineHeight": 28,
-                  "padding": 24,
-                  "textAlign": "center",
-                  "width": 64,
-                }
-              }
-            >
-<<<<<<< HEAD
-              <View
-                accessible={true}
-                focusable={true}
-                nativeBackgroundAndroid={
-                  Object {
-                    "attribute": "selectableItemBackgroundBorderless",
-                    "type": "ThemeAttrAndroid",
-                  }
-                }
-                onClick={[Function]}
-                onResponderGrant={[Function]}
-                onResponderMove={[Function]}
-                onResponderRelease={[Function]}
-                onResponderTerminate={[Function]}
-                onResponderTerminationRequest={[Function]}
-                onStartShouldSetResponder={[Function]}
-                testID="4"
-              >
-                <Text
-                  style={
-                    Object {
-                      "color": "#2E3338",
-                      "fontFamily": "Hind-Bold",
-                      "fontSize": 24,
-                      "lineHeight": 40,
-                      "padding": 15,
-                      "textAlign": "center",
-                      "width": 60,
-                    }
-                  }
-                >
-                  4
-                </Text>
-              </View>
-              <View
-                accessible={true}
-                focusable={true}
-                nativeBackgroundAndroid={
-                  Object {
-                    "attribute": "selectableItemBackgroundBorderless",
-                    "type": "ThemeAttrAndroid",
-                  }
-                }
-                onClick={[Function]}
-                onResponderGrant={[Function]}
-                onResponderMove={[Function]}
-                onResponderRelease={[Function]}
-                onResponderTerminate={[Function]}
-                onResponderTerminationRequest={[Function]}
-                onStartShouldSetResponder={[Function]}
-                testID="5"
-              >
-                <Text
-                  style={
-                    Object {
-                      "color": "#2E3338",
-                      "fontFamily": "Hind-Bold",
-                      "fontSize": 24,
-                      "lineHeight": 40,
-                      "padding": 15,
-                      "textAlign": "center",
-                      "width": 60,
-                    }
-                  }
-                >
-                  5
-                </Text>
-              </View>
-              <View
-                accessible={true}
-                focusable={true}
-                nativeBackgroundAndroid={
-                  Object {
-                    "attribute": "selectableItemBackgroundBorderless",
-                    "type": "ThemeAttrAndroid",
-                  }
-                }
-                onClick={[Function]}
-                onResponderGrant={[Function]}
-                onResponderMove={[Function]}
-                onResponderRelease={[Function]}
-                onResponderTerminate={[Function]}
-                onResponderTerminationRequest={[Function]}
-                onStartShouldSetResponder={[Function]}
-                testID="6"
-              >
-                <Text
-                  style={
-                    Object {
-                      "color": "#2E3338",
-                      "fontFamily": "Hind-Bold",
-                      "fontSize": 24,
-                      "lineHeight": 40,
-                      "padding": 15,
-                      "textAlign": "center",
-                      "width": 60,
-                    }
-                  }
-                >
-                  6
-                </Text>
-              </View>
-            </View>
-            <View
-=======
+              style={
+                Object {
+                  "alignItems": "center",
+                  "color": "#2E3338",
+                  "fontFamily": "Inter-Medium",
+                  "fontSize": 22,
+                  "justifyContent": "center",
+                  "lineHeight": 28,
+                  "padding": 24,
+                  "textAlign": "center",
+                  "width": 64,
+                }
+              }
+            >
               5
             </Text>
           </View>
@@ -593,7 +380,6 @@
             onStartShouldSetResponder={[Function]}
           >
             <Text
->>>>>>> 35007d24
               style={
                 Object {
                   "alignItems": "center",
@@ -641,102 +427,6 @@
                   "textAlign": "center",
                   "width": 64,
                 }
-<<<<<<< HEAD
-                onClick={[Function]}
-                onResponderGrant={[Function]}
-                onResponderMove={[Function]}
-                onResponderRelease={[Function]}
-                onResponderTerminate={[Function]}
-                onResponderTerminationRequest={[Function]}
-                onStartShouldSetResponder={[Function]}
-                testID="7"
-              >
-                <Text
-                  style={
-                    Object {
-                      "color": "#2E3338",
-                      "fontFamily": "Hind-Bold",
-                      "fontSize": 24,
-                      "lineHeight": 40,
-                      "padding": 15,
-                      "textAlign": "center",
-                      "width": 60,
-                    }
-                  }
-                >
-                  7
-                </Text>
-              </View>
-              <View
-                accessible={true}
-                focusable={true}
-                nativeBackgroundAndroid={
-                  Object {
-                    "attribute": "selectableItemBackgroundBorderless",
-                    "type": "ThemeAttrAndroid",
-                  }
-                }
-                onClick={[Function]}
-                onResponderGrant={[Function]}
-                onResponderMove={[Function]}
-                onResponderRelease={[Function]}
-                onResponderTerminate={[Function]}
-                onResponderTerminationRequest={[Function]}
-                onStartShouldSetResponder={[Function]}
-                testID="8"
-              >
-                <Text
-                  style={
-                    Object {
-                      "color": "#2E3338",
-                      "fontFamily": "Hind-Bold",
-                      "fontSize": 24,
-                      "lineHeight": 40,
-                      "padding": 15,
-                      "textAlign": "center",
-                      "width": 60,
-                    }
-                  }
-                >
-                  8
-                </Text>
-              </View>
-              <View
-                accessible={true}
-                focusable={true}
-                nativeBackgroundAndroid={
-                  Object {
-                    "attribute": "selectableItemBackgroundBorderless",
-                    "type": "ThemeAttrAndroid",
-                  }
-                }
-                onClick={[Function]}
-                onResponderGrant={[Function]}
-                onResponderMove={[Function]}
-                onResponderRelease={[Function]}
-                onResponderTerminate={[Function]}
-                onResponderTerminationRequest={[Function]}
-                onStartShouldSetResponder={[Function]}
-                testID="9"
-              >
-                <Text
-                  style={
-                    Object {
-                      "color": "#2E3338",
-                      "fontFamily": "Hind-Bold",
-                      "fontSize": 24,
-                      "lineHeight": 40,
-                      "padding": 15,
-                      "textAlign": "center",
-                      "width": 60,
-                    }
-                  }
-                >
-                  9
-                </Text>
-              </View>
-            </View>
-=======
               }
             >
               8
@@ -855,7 +545,6 @@
             onResponderTerminationRequest={[Function]}
             onStartShouldSetResponder={[Function]}
           >
->>>>>>> 35007d24
             <View
               style={
                 Object {
@@ -871,71 +560,6 @@
                 }
               }
             >
-<<<<<<< HEAD
-              <View
-                style={
-                  Object {
-                    "color": "#2E3338",
-                    "fontFamily": "Hind-Bold",
-                    "fontSize": 24,
-                    "lineHeight": 40,
-                    "padding": 15,
-                    "textAlign": "center",
-                    "width": 60,
-                  }
-                }
-              />
-              <View
-                accessible={true}
-                focusable={true}
-                nativeBackgroundAndroid={
-                  Object {
-                    "attribute": "selectableItemBackgroundBorderless",
-                    "type": "ThemeAttrAndroid",
-                  }
-                }
-                onClick={[Function]}
-                onResponderGrant={[Function]}
-                onResponderMove={[Function]}
-                onResponderRelease={[Function]}
-                onResponderTerminate={[Function]}
-                onResponderTerminationRequest={[Function]}
-                onStartShouldSetResponder={[Function]}
-                testID="0"
-              >
-                <Text
-                  style={
-                    Object {
-                      "color": "#2E3338",
-                      "fontFamily": "Hind-Bold",
-                      "fontSize": 24,
-                      "lineHeight": 40,
-                      "padding": 15,
-                      "textAlign": "center",
-                      "width": 60,
-                    }
-                  }
-                >
-                  0
-                </Text>
-              </View>
-              <View
-                accessible={true}
-                focusable={true}
-                nativeBackgroundAndroid={
-                  Object {
-                    "attribute": "selectableItemBackgroundBorderless",
-                    "type": "ThemeAttrAndroid",
-                  }
-                }
-                onClick={[Function]}
-                onResponderGrant={[Function]}
-                onResponderMove={[Function]}
-                onResponderRelease={[Function]}
-                onResponderTerminate={[Function]}
-                onResponderTerminationRequest={[Function]}
-                onStartShouldSetResponder={[Function]}
-=======
               <svg
                 fill="none"
                 height={30}
@@ -943,7 +567,6 @@
                 viewBox="0 0 35 18"
                 width={30}
                 xmlns="http://www.w3.org/2000/svg"
->>>>>>> 35007d24
               >
                 <path
                   d="M1.82198 9.7422L9.57436 16.7422C9.75813 16.9081 9.99693 17 10.2445 17H33C33.5523 17 34 16.5523 34 16V2C34 1.44772 33.5523 1 33 1H10.2445C9.99693 1 9.75813 1.09186 9.57436 1.25779L1.82198 8.25779C1.38221 8.65488 1.38221 9.34512 1.82198 9.7422Z"
@@ -1330,112 +953,6 @@
                 }
               }
             >
-<<<<<<< HEAD
-              <View
-                accessible={true}
-                focusable={true}
-                nativeBackgroundAndroid={
-                  Object {
-                    "attribute": "selectableItemBackgroundBorderless",
-                    "type": "ThemeAttrAndroid",
-                  }
-                }
-                onClick={[Function]}
-                onResponderGrant={[Function]}
-                onResponderMove={[Function]}
-                onResponderRelease={[Function]}
-                onResponderTerminate={[Function]}
-                onResponderTerminationRequest={[Function]}
-                onStartShouldSetResponder={[Function]}
-                testID="1"
-              >
-                <Text
-                  style={
-                    Object {
-                      "color": "#2E3338",
-                      "fontFamily": "Hind-Bold",
-                      "fontSize": 24,
-                      "lineHeight": 40,
-                      "padding": 15,
-                      "textAlign": "center",
-                      "width": 60,
-                    }
-                  }
-                >
-                  1
-                </Text>
-              </View>
-              <View
-                accessible={true}
-                focusable={true}
-                nativeBackgroundAndroid={
-                  Object {
-                    "attribute": "selectableItemBackgroundBorderless",
-                    "type": "ThemeAttrAndroid",
-                  }
-                }
-                onClick={[Function]}
-                onResponderGrant={[Function]}
-                onResponderMove={[Function]}
-                onResponderRelease={[Function]}
-                onResponderTerminate={[Function]}
-                onResponderTerminationRequest={[Function]}
-                onStartShouldSetResponder={[Function]}
-                testID="2"
-              >
-                <Text
-                  style={
-                    Object {
-                      "color": "#2E3338",
-                      "fontFamily": "Hind-Bold",
-                      "fontSize": 24,
-                      "lineHeight": 40,
-                      "padding": 15,
-                      "textAlign": "center",
-                      "width": 60,
-                    }
-                  }
-                >
-                  2
-                </Text>
-              </View>
-              <View
-                accessible={true}
-                focusable={true}
-                nativeBackgroundAndroid={
-                  Object {
-                    "attribute": "selectableItemBackgroundBorderless",
-                    "type": "ThemeAttrAndroid",
-                  }
-                }
-                onClick={[Function]}
-                onResponderGrant={[Function]}
-                onResponderMove={[Function]}
-                onResponderRelease={[Function]}
-                onResponderTerminate={[Function]}
-                onResponderTerminationRequest={[Function]}
-                onStartShouldSetResponder={[Function]}
-                testID="3"
-              >
-                <Text
-                  style={
-                    Object {
-                      "color": "#2E3338",
-                      "fontFamily": "Hind-Bold",
-                      "fontSize": 24,
-                      "lineHeight": 40,
-                      "padding": 15,
-                      "textAlign": "center",
-                      "width": 60,
-                    }
-                  }
-                >
-                  3
-                </Text>
-              </View>
-            </View>
-            <View
-=======
               4
             </Text>
           </View>
@@ -1457,127 +974,20 @@
             onStartShouldSetResponder={[Function]}
           >
             <Text
->>>>>>> 35007d24
-              style={
-                Object {
-                  "alignItems": "center",
-                  "color": "#2E3338",
-                  "fontFamily": "Inter-Medium",
-                  "fontSize": 22,
-                  "justifyContent": "center",
-                  "lineHeight": 28,
-                  "padding": 24,
-                  "textAlign": "center",
-                  "width": 64,
-                }
-              }
-            >
-<<<<<<< HEAD
-              <View
-                accessible={true}
-                focusable={true}
-                nativeBackgroundAndroid={
-                  Object {
-                    "attribute": "selectableItemBackgroundBorderless",
-                    "type": "ThemeAttrAndroid",
-                  }
-                }
-                onClick={[Function]}
-                onResponderGrant={[Function]}
-                onResponderMove={[Function]}
-                onResponderRelease={[Function]}
-                onResponderTerminate={[Function]}
-                onResponderTerminationRequest={[Function]}
-                onStartShouldSetResponder={[Function]}
-                testID="4"
-              >
-                <Text
-                  style={
-                    Object {
-                      "color": "#2E3338",
-                      "fontFamily": "Hind-Bold",
-                      "fontSize": 24,
-                      "lineHeight": 40,
-                      "padding": 15,
-                      "textAlign": "center",
-                      "width": 60,
-                    }
-                  }
-                >
-                  4
-                </Text>
-              </View>
-              <View
-                accessible={true}
-                focusable={true}
-                nativeBackgroundAndroid={
-                  Object {
-                    "attribute": "selectableItemBackgroundBorderless",
-                    "type": "ThemeAttrAndroid",
-                  }
-                }
-                onClick={[Function]}
-                onResponderGrant={[Function]}
-                onResponderMove={[Function]}
-                onResponderRelease={[Function]}
-                onResponderTerminate={[Function]}
-                onResponderTerminationRequest={[Function]}
-                onStartShouldSetResponder={[Function]}
-                testID="5"
-              >
-                <Text
-                  style={
-                    Object {
-                      "color": "#2E3338",
-                      "fontFamily": "Hind-Bold",
-                      "fontSize": 24,
-                      "lineHeight": 40,
-                      "padding": 15,
-                      "textAlign": "center",
-                      "width": 60,
-                    }
-                  }
-                >
-                  5
-                </Text>
-              </View>
-              <View
-                accessible={true}
-                focusable={true}
-                nativeBackgroundAndroid={
-                  Object {
-                    "attribute": "selectableItemBackgroundBorderless",
-                    "type": "ThemeAttrAndroid",
-                  }
-                }
-                onClick={[Function]}
-                onResponderGrant={[Function]}
-                onResponderMove={[Function]}
-                onResponderRelease={[Function]}
-                onResponderTerminate={[Function]}
-                onResponderTerminationRequest={[Function]}
-                onStartShouldSetResponder={[Function]}
-                testID="6"
-              >
-                <Text
-                  style={
-                    Object {
-                      "color": "#2E3338",
-                      "fontFamily": "Hind-Bold",
-                      "fontSize": 24,
-                      "lineHeight": 40,
-                      "padding": 15,
-                      "textAlign": "center",
-                      "width": 60,
-                    }
-                  }
-                >
-                  6
-                </Text>
-              </View>
-            </View>
-            <View
-=======
+              style={
+                Object {
+                  "alignItems": "center",
+                  "color": "#2E3338",
+                  "fontFamily": "Inter-Medium",
+                  "fontSize": 22,
+                  "justifyContent": "center",
+                  "lineHeight": 28,
+                  "padding": 24,
+                  "textAlign": "center",
+                  "width": 64,
+                }
+              }
+            >
               5
             </Text>
           </View>
@@ -1645,7 +1055,6 @@
             onStartShouldSetResponder={[Function]}
           >
             <Text
->>>>>>> 35007d24
               style={
                 Object {
                   "alignItems": "center",
@@ -1693,102 +1102,6 @@
                   "textAlign": "center",
                   "width": 64,
                 }
-<<<<<<< HEAD
-                onClick={[Function]}
-                onResponderGrant={[Function]}
-                onResponderMove={[Function]}
-                onResponderRelease={[Function]}
-                onResponderTerminate={[Function]}
-                onResponderTerminationRequest={[Function]}
-                onStartShouldSetResponder={[Function]}
-                testID="7"
-              >
-                <Text
-                  style={
-                    Object {
-                      "color": "#2E3338",
-                      "fontFamily": "Hind-Bold",
-                      "fontSize": 24,
-                      "lineHeight": 40,
-                      "padding": 15,
-                      "textAlign": "center",
-                      "width": 60,
-                    }
-                  }
-                >
-                  7
-                </Text>
-              </View>
-              <View
-                accessible={true}
-                focusable={true}
-                nativeBackgroundAndroid={
-                  Object {
-                    "attribute": "selectableItemBackgroundBorderless",
-                    "type": "ThemeAttrAndroid",
-                  }
-                }
-                onClick={[Function]}
-                onResponderGrant={[Function]}
-                onResponderMove={[Function]}
-                onResponderRelease={[Function]}
-                onResponderTerminate={[Function]}
-                onResponderTerminationRequest={[Function]}
-                onStartShouldSetResponder={[Function]}
-                testID="8"
-              >
-                <Text
-                  style={
-                    Object {
-                      "color": "#2E3338",
-                      "fontFamily": "Hind-Bold",
-                      "fontSize": 24,
-                      "lineHeight": 40,
-                      "padding": 15,
-                      "textAlign": "center",
-                      "width": 60,
-                    }
-                  }
-                >
-                  8
-                </Text>
-              </View>
-              <View
-                accessible={true}
-                focusable={true}
-                nativeBackgroundAndroid={
-                  Object {
-                    "attribute": "selectableItemBackgroundBorderless",
-                    "type": "ThemeAttrAndroid",
-                  }
-                }
-                onClick={[Function]}
-                onResponderGrant={[Function]}
-                onResponderMove={[Function]}
-                onResponderRelease={[Function]}
-                onResponderTerminate={[Function]}
-                onResponderTerminationRequest={[Function]}
-                onStartShouldSetResponder={[Function]}
-                testID="9"
-              >
-                <Text
-                  style={
-                    Object {
-                      "color": "#2E3338",
-                      "fontFamily": "Hind-Bold",
-                      "fontSize": 24,
-                      "lineHeight": 40,
-                      "padding": 15,
-                      "textAlign": "center",
-                      "width": 60,
-                    }
-                  }
-                >
-                  9
-                </Text>
-              </View>
-            </View>
-=======
               }
             >
               8
@@ -1907,7 +1220,6 @@
             onResponderTerminationRequest={[Function]}
             onStartShouldSetResponder={[Function]}
           >
->>>>>>> 35007d24
             <View
               style={
                 Object {
@@ -1923,71 +1235,6 @@
                 }
               }
             >
-<<<<<<< HEAD
-              <View
-                style={
-                  Object {
-                    "color": "#2E3338",
-                    "fontFamily": "Hind-Bold",
-                    "fontSize": 24,
-                    "lineHeight": 40,
-                    "padding": 15,
-                    "textAlign": "center",
-                    "width": 60,
-                  }
-                }
-              />
-              <View
-                accessible={true}
-                focusable={true}
-                nativeBackgroundAndroid={
-                  Object {
-                    "attribute": "selectableItemBackgroundBorderless",
-                    "type": "ThemeAttrAndroid",
-                  }
-                }
-                onClick={[Function]}
-                onResponderGrant={[Function]}
-                onResponderMove={[Function]}
-                onResponderRelease={[Function]}
-                onResponderTerminate={[Function]}
-                onResponderTerminationRequest={[Function]}
-                onStartShouldSetResponder={[Function]}
-                testID="0"
-              >
-                <Text
-                  style={
-                    Object {
-                      "color": "#2E3338",
-                      "fontFamily": "Hind-Bold",
-                      "fontSize": 24,
-                      "lineHeight": 40,
-                      "padding": 15,
-                      "textAlign": "center",
-                      "width": 60,
-                    }
-                  }
-                >
-                  0
-                </Text>
-              </View>
-              <View
-                accessible={true}
-                focusable={true}
-                nativeBackgroundAndroid={
-                  Object {
-                    "attribute": "selectableItemBackgroundBorderless",
-                    "type": "ThemeAttrAndroid",
-                  }
-                }
-                onClick={[Function]}
-                onResponderGrant={[Function]}
-                onResponderMove={[Function]}
-                onResponderRelease={[Function]}
-                onResponderTerminate={[Function]}
-                onResponderTerminationRequest={[Function]}
-                onStartShouldSetResponder={[Function]}
-=======
               <svg
                 fill="none"
                 height={30}
@@ -1995,7 +1242,6 @@
                 viewBox="0 0 35 18"
                 width={30}
                 xmlns="http://www.w3.org/2000/svg"
->>>>>>> 35007d24
               >
                 <path
                   d="M1.82198 9.7422L9.57436 16.7422C9.75813 16.9081 9.99693 17 10.2445 17H33C33.5523 17 34 16.5523 34 16V2C34 1.44772 33.5523 1 33 1H10.2445C9.99693 1 9.75813 1.09186 9.57436 1.25779L1.82198 8.25779C1.38221 8.65488 1.38221 9.34512 1.82198 9.7422Z"
