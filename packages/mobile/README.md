# Mobile (Celo Wallet)

## Overview

This is a wallet application for the [Celo platform].
It's a self-soverign wallet that enables anyone to onboard onto the Celo network, manage their currencies, and send payments.

![](https://storage.googleapis.com/celo-website/docs/wallet-preview.png)

## Architecture

The app uses [React Native][react native] and a geth [light node][light node].

## Setup

You need to install Java 8, the Android SDK, Yarn, and Node 8 to run the app.

To do this, follow the [setup instructions][setup]

### (_Optional_) Gradle improvement

This makes Gradle faster:

```bash
export GRADLE_OPTS='-Dorg.gradle.daemon=true -Dorg.gradle.parallel=true -Dorg.gradle.jvmargs="-Xmx4096m -XX:+HeapDumpOnOutOfMemoryError"'
```

## Running the App

1.  If you haven't already, run `yarn` from the monorepo root to install dependencies.

2.  Attach your device or start an emulated one.

    You can verify if your device is properly connecting to ADB with `adb devices`.
    More information about running the app on Android devices can be found on the
    [React Native docs][rn running on device].

3.  Compile the project and start the bundler with

    ```bash
    yarn run dev:android
    OR
    yarn run dev:ios
    ```

    This will build the app in a device (physical or emulated) and open a
    terminal with a js server.

    **Note:** We've seen some issues running the metro bundler from iTerm

### Debugging

In order to debug, you should run:

```bash
yarn run dev:show-menu
```

A menu will pop-up in the app and you should hit `Start Remote JS Debugging`.
This will open a new tab in your browser with React Native logger in the
console. In order to get a full picture, the console's filter should be set to
`All levels`.

You will probably want to open the dev menu again and enable `Live Reloading`
and `Hot Reloading` to make development faster.

#### (_Optional_) React Native debugger app

The [RN debugger app][rn debugger] bundles together the Redux and Chrome dev
tools nicely.

### App Profiling

Start the emulator and load up the app. Then run the following to start react
devtools.

```bash
yarn run react-devtools
```

It should automatically connect to the running app, and includes a profiler
(second tab). Start recorder with the profiler, using the app, and the stop
recording. The flame graph provides a view of each component and sub-component.
The width is proportional to how long it took to load. If it is grey, it was not
re-rendered at that 'commit' or DOM change. Details on the react native profiler
are [here][rn profiler]. The biggest thing to look for are large number of
renders when no state has changed. Reducing renders can be done via pure
components in react or overloading the should component update method
[example here][rn optimize example].

<<<<<<< HEAD
### Connecting to networks

By default, we have the `alfajores` network set up. If you have other testnets
that you want to use with the app, update `.env.ENV-NAME` and `packages/mobile/.env.ENV-NAME` with
the new network name and settings, then rebuild the app. Note that this will assume the testnets
have a corresponding `/blockchain-api` and `/notification-service` set up.

### Running Wallet app in forno (Data Saver) mode
=======
### Running Wallet app in zero sync (Data Saver) mode
>>>>>>> 1f62db6e

By default, the mobile wallet app runs geth in ultralight sync mode where all the epoch headers are fetched. The default sync mode is defined in [packages/mobile/.env](https://github.com/celo-org/celo-monorepo/blob/master/packages/mobile/.env#L4) file.

To run the wallet in forno (Data Saver) mode, using a trusted node rather than the local geth node as a provider, turn it on from the Data Saver page in settings or update the `FORNO_ENABLED_INITIALLY` parameter in the .env file linked above. When forno mode is turned back off, the wallet will switch to the default sync mode as specified in the .env file. By default, the trusted node is `https://{TESTNET}-forno.celo-testnet.org`, however any trusted node can be used by updating `DEFAULT_FORNO_URL`. In forno mode, the wallet signs transactions locally in web3 then sends them to the trusted node.

To debug network requests in forno mode, we use Charles, a proxy for monitoring network traffic to see Celo JSON RPC calls and responses. Follow instructions [here](https://community.tealiumiq.com/t5/Tealium-for-Android/Setting-up-Charles-to-Proxy-your-Android-Device/ta-p/5121) to configure Charles to proxy a test device.

## Testing

To execute the suite of tests, run `yarn test`

### Snapshot testing

We use Jest [snapshot testing][jest] to assert that no intentional changes to the
component tree have been made without explicit developer intention. See an
example at [`src/send/SendAmount.test.tsx`]. If your snapshot is expected
to deviate, you can update the snapshot with the `-u` or `--updateSnapshot`
flag when running the test.

### React Component Unit Testing

We use [react-native-testing-library][react-native-testing-library] to unit test
react components. It allows for deep rendering and interaction with the rendered
tree to assert proper reactions to user interaction and input. See an example at
[`src/send/SendAmount.test.tsx`] or read more about the [docs][rntl-docs]

### Saga testing

We use [redux-saga-test-plan][redux-saga-test-plan] to test complex sagas.
See [`src/identity/verification.test.ts`] for an example.

### E2E testing

We use [Detox][detox] for E2E testing. In order to run the tests locally, you
must have the proper emulator set up. Follow the instrutions in [e2e/README.md][e2e readme].

Once setup is done, you can run the tests with `yarn test:e2e:android`

## Building APKs / Bundles

The app can be build via the command line or in Android Studio.
For an exact set of commands, refer to the lanes in `fastlane/FastFile`.
For convinience, the basic are described below:

### Creating a fake keystore

If you have not yet created a keystore, one will be required to generate a release APKs / bundles:

```sh
cd android/app
keytool -genkey -v -keystore celo-release-key.keystore -alias celo-key-alias -storepass celoFakeReleaseStorePass -keypass celoFakeReleaseKeyPass -keyalg RSA -keysize 2048 -validity 10000 -dname "CN=Android Debug,O=Android,C=US"
export CELO_RELEASE_STORE_PASSWORD=celoFakeReleaseStorePass
export CELO_RELEASE_KEY_PASSWORD=celoFakeReleaseKeyPass
```

### Building an APK or Bundle

```sh
# With fastlane:
bundle install
bundle exec fastlane android build_apk env:YOUR_BUILDING_VARIANT sdkEnv:YOUR_SDK_ENV

# Or, manually
cd android/
./gradlew clean
./gradlew bundle{YOUR_BUILDING_VARIANT}JsAndAssets
# For an APK:
./gradlew assemble{YOUR_BUILDING_VARIANT} -x bundle{YOUR_BUILDING_VARIANT}JsAndAssets
# Or for a bundle:
./gradlew bundle{YOUR_BUILDING_VARIANT} -x bundle{YOUR_BUILDING_VARIANT}JsAndAssets
```

Where `YOUR_BUILD_VARIANT` can be any of the app's build variants, such as debug or release.

## Configuring the SMS Retriever

On android, the wallet app uses the SMS Retriever API to automatically input codes during phone number verification.

The service that route SMS messages to the app needs to be configured to [append this app signature to the message][sms retriever].
The hash depends on both the bundle id and the signing certificate. Since we use Google Play signing, we need to download the certificate.

1.  Go to the play console for the relevant app, Release management > App signing, and download the App signing certificate.
2.  Use this script to generate the hash code: https://github.com/michalbrz/sms-retriever-hash-generator

## Generating GraphQL Types

We're using [GraphQL Code Generator][graphql code generator] to properly type
GraphQL queries. If you make a change to a query, run `yarn build:gen-graphql-types` to update the typings in the `typings` directory.

## How we handle Geth crashes in wallet app on Android

Our Celo app has three types of codes.

1.  Javascript code - generated from Typescript, this runs in Javascript interpreter.
2.  Java bytecode - This runs on Dalvik/Art Virtual Machine.
3.  Native code - Geth code is written in Golang which compiles to native code - this runs directly on the
    CPU, no virtual machines involved.

One should note that, on iOS, there is no byte code and therefore, there are only two layers, one is the Javascript code, and the other is the Native code. Till now, we have been blind towards native crashes except Google Playstore logs.

Sentry, the crash logging mechanism we use, can catch both Javascript Errors as well as unhandled Java exceptions. It, however, does not catch Native crashes. There are quite a few tools to catch native crashes like [Bugsnag](https://www.bugsnag.com) and [Crashlytics](https://firebase.google.com/products/crashlytics). They would have worked for us under normal circumstances. However, the Geth code produced by the Gomobile library and Go compiler logs a major chunk of information about the crash at Error level and not at the Fatal level. We hypothesize that this leads to incomplete stack traces showing up in Google Play store health checks. This issue is [publicly known](https://github.com/golang/go/issues/25035) but has not been fixed.

We cannot use libraries like [Bugsnag](https://www.bugsnag.com) since they do not allow us to extract logcat logs immediately after the crash. Therefore, We use [jndcrash](https://github.com/ivanarh/jndcrash), which uses [ndcrash](https://github.com/ivanarh/ndcrash) and enable us to log the logcat logs immediately after a native crash. We capture the results into a file and on next restart Sentry reads it. We need to do this two-step setup because once a native crash happens, running code to upload the data would be fragile. An error in sentry looks like [this](https://sentry.io/organizations/celo/issues/918120991/events/48285729031/)

Relevant code references:

1.  [NDKCrashService](https://github.com/celo-org/celo-monorepo/blob/master/packages/mobile/android/app/src/main/java/org/celo/mobile/NdkCrashService.java)
2.  [Initialization](https://github.com/celo-org/celo-monorepo/blob/8689634a1d10d74ba6d4f3b36b2484db60a95bdb/packages/mobile/android/app/src/main/java/org/celo/mobile/MainApplication.java#L156) of the NDKCrashService
3.  [Sentry code](https://github.com/celo-org/celo-monorepo/blob/799d74675dc09327543c210e88cbf5cc796721a0/packages/mobile/src/sentry/Sentry.ts#L53) to read NDK crash logs on restart

There are two major differences in Forno mode:

1.  Geth won't run at all. Instead, web3 connects to <testnet>-forno.celo-testnet.org using an https provider, for example, [https://integration-forno.celo-testnet.org](https://integration-forno.celo-testnet.org).
2.  Changes to [sendTransactionAsyncWithWeb3Signing](https://github.com/celo-org/celo-monorepo/blob/8689634a1d10d74ba6d4f3b36b2484db60a95bdb/packages/walletkit/src/contract-utils.ts#L362) in walletkit to poll after sending a transaction for the transaction to succeed. This is needed because http provider, unliked web sockets and IPC provider, does not support subscriptions.

#### Why http(s) provider?

Websockets (`ws`) would have been a better choicee but we cannot use unencrypted `ws` provider since it would be bad to send plain-text data from a privacy perspective. Geth does not support `wss` by [default](https://github.com/ethereum/go-ethereum/issues/16423). And Kubernetes does not support it either. This forced us to use https provider.

## Troubleshooting

### `Activity class {org.celo.mobile.staging/org.celo.mobile.MainActivity} does not exist.`

From time to time the app refuses to start showing this error:

```text
557 actionable tasks: 525 executed, 32 up-to-date
info Running /usr/local/share/android-sdk/platform-tools/adb -s PL2GARH861213542 reverse tcp:8081 tcp:8081
info Starting the app on PL2GARH861213542 (/usr/local/share/android-sdk/platform-tools/adb -s PL2GARH861213542 shell am start -n org.celo.mobile.staging/org.celo.mobile.MainActivity)...
Starting: Intent { cmp=org.celo.mobile.staging/org.celo.mobile.MainActivity }
Error type 3
Error: Activity class {org.celo.mobile.staging/org.celo.mobile.MainActivity} does not exist.
```

Solution:

```bash
$ adb kill-server && adb start-server
* daemon not running; starting now at tcp:5037
* daemon started successfully
```

[celo platform]: https://celo.org
[`src/components/bottombutton.test.tsx`]: ./src/components/BottomButton.test.tsx
[detox]: https://github.com/wix/Detox
[e2e readme]: ./e2e/README.md
[enzyme]: https://airbnb.io/enzyme/docs/guides/react-native.html
[graphql code generator]: https://github.com/dotansimha/graphql-code-generator
[light node]: https://github.com/ethereum/wiki/wiki/Light-client-protocol
[protocol readme]: ../protocol/README.md
[react native]: https://facebook.github.io/react-native/
[rn debugger]: https://github.com/jhen0409/react-native-debugger
[rn optimize example]: https://reactjs.org/docs/optimizing-performance.html#examples
[rn profiler]: https://reactjs.org/blog/2018/09/10/introducing-the-react-profiler.html
[rn running on device]: https://facebook.github.io/react-native/docs/running-on-device
[setup]: ../../SETUP.md
[react-native-testing-library]: https://github.com/callstack/react-native-testing-library
[rntl-docs]: https://callstack.github.io/react-native-testing-library/
[jest]: https://jestjs.io/docs/en/snapshot-testing
[redux-saga-test-plan]: https://github.com/jfairbank/redux-saga-test-plan
[sms retriever]: https://developers.google.com/identity/sms-retriever/verify#1_construct_a_verification_message<|MERGE_RESOLUTION|>--- conflicted
+++ resolved
@@ -88,18 +88,7 @@
 components in react or overloading the should component update method
 [example here][rn optimize example].
 
-<<<<<<< HEAD
-### Connecting to networks
-
-By default, we have the `alfajores` network set up. If you have other testnets
-that you want to use with the app, update `.env.ENV-NAME` and `packages/mobile/.env.ENV-NAME` with
-the new network name and settings, then rebuild the app. Note that this will assume the testnets
-have a corresponding `/blockchain-api` and `/notification-service` set up.
-
 ### Running Wallet app in forno (Data Saver) mode
-=======
-### Running Wallet app in zero sync (Data Saver) mode
->>>>>>> 1f62db6e
 
 By default, the mobile wallet app runs geth in ultralight sync mode where all the epoch headers are fetched. The default sync mode is defined in [packages/mobile/.env](https://github.com/celo-org/celo-monorepo/blob/master/packages/mobile/.env#L4) file.
 
