--- conflicted
+++ resolved
@@ -218,14 +218,11 @@
 
     packagingOptions {
         exclude 'META-INF/-no-jdk.kotlin_module'
-<<<<<<< HEAD
         pickFirst 'lib/x86/libc++_shared.so'
         pickFirst 'lib/arm64-v8a/libc++_shared.so'
         pickFirst 'lib/x86_64/libc++_shared.so'
         pickFirst 'lib/armeabi-v7a/libc++_shared.so'
-=======
         exclude 'META-INF/androidx.exifinterface_exifinterface.version'
->>>>>>> 25feb786
     }
 }
 
