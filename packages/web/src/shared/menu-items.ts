export const pagePaths = {
  HOME: {
    name: 'Home',
    link: '/',
  },
  ABOUT_US: {
    name: 'About',
    link: '/about',
  },
  ALLIANCE_COLLECTIVE: {
    name: 'Alliance',
    link: '/alliance',
  },
  APPLICATIONS: {
    name: 'Applications',
    link: '/applications',
  },
  BRAND: {
    name: 'Experience - Brand Kit',
    link: '/experience/brand',
  },
  BUILD: {
    name: 'Validators',
    link: '/validators',
  },
  CODE_OF_CONDUCT: {
    name: 'Code of Conduct',
    link: '/code-of-conduct',
  },
  COMMUNITY: {
    name: 'Community',
    link: '/community',
  },
  DEVELOPERS: {
    name: 'Developers',
    link: '/developers',
  },
  FAQ: {
    name: 'FAQ',
    link: '/faq',
  },
  FAUCET: {
    name: 'Faucet',
    link: '/developers/faucet',
  },
  JOBS: {
    name: 'Join',
    link: '/jobs',
  },
  PRIVACY: {
    name: 'Privacy Policy',
    link: '/privacy',
  },
  TECH: {
    name: 'Technology',
    link: '/technology',
  },
  TERMS: {
    name: 'Terms',
    link: '/terms',
  },
<<<<<<< HEAD
  VALIDATORS_LIST: {
    name: 'Validators List',
    link: '/validators/explore',
=======
  CODE_OF_CONDUCT: {
    name: 'Code of Conduct',
    link: '/code-of-conduct',
>>>>>>> d9225443
  },
}

export const MAIN_MENU = [
  pagePaths.ABOUT_US,
  pagePaths.JOBS,
  pagePaths.BUILD,
  pagePaths.DEVELOPERS,
  pagePaths.COMMUNITY,
  pagePaths.ALLIANCE_COLLECTIVE,
]

// TODO: Temporary link to the master branch documentation for 'sdkDocs' and 'sdkTutorial'
export enum CeloLinks {
  agreement = '/user-agreement',
  faucet = '/developers/faucet',
  iconsLicense = 'https://creativecommons.org/licenses/by-nd/4.0/legalcode',
  discord = 'https://discord.gg/6yWMkgM',
  discourse = 'https://forum.celo.org/',
  walletApp = '/developers/wallet',
  blockscout = 'http://alfajores-blockscout.celo-testnet.org/',
  disclaimer = 'https://docs.celo.org/important-information/alfajores-testnet-disclaimer',
  docs = 'https://docs.celo.org/',
  docsOverview = 'https://docs.celo.org/overview',
  sdkDocs = 'https://docs.celo.org/v/master/developer-guide/overview/introduction',
  sdkTutorial = 'https://docs.celo.org/v/master/developer-guide/start',
  nodeDocs = 'https://docs.celo.org/getting-started/running-a-full-node',
  gettingStarted = 'https://docs.celo.org/getting-started/alfajores-testnet',
  medium = 'https://medium.com/@celo.org',
  gitHub = 'https://github.com/celo-org',
  twitter = 'https://twitter.com/CeloOrg',
  mediumUser = 'https://medium.com/@celo.org',
  mediumPublication = 'https://medium.com/celoOrg',
  fundingRequest = 'https://c-labs.typeform.com/to/gj9aUp',
  linkedIn = 'https://www.linkedin.com/company/celoOrg/',
  monorepo = 'https://github.com/celo-org/celo-monorepo',
  blockChainRepo = 'https://github.com/celo-org/celo-blockchain',
  playStoreWallet = 'https://play.google.com/store/apps/details?id=org.celo.mobile.alfajores',
  appStoreWallet = 'https://apps.apple.com/us/app/celo-alfajores-wallet/id1482389446',
  privacyDocs = 'https://docs.celo.org/celo-codebase/protocol/privacy',
  tutorial = 'https://docs.celo.org/getting-started/faucet#creating-an-empty-account-with-the-celo-client',
  buildWalletDocs = 'https://docs.celo.org/celo-codebase/wallet/intro',
  stakeOffTerms = '/stake-off/terms',
  youtube = 'https://youtube.com/channel/UCCZgos_YAJSXm5QX5D5Wkcw',
}

export const languageOptions = {
  EN: {
    label: 'EN',
    language: 'EN',
  },
  ES: {
    label: 'ES',
    language: 'ES',
  },
}

export const hashNav = {
  about: { backers: 'backers' },
  build: {
    features: 'features',
    stack: 'stack',
    newsletter: 'newsletter',
    applications: 'applications',
    contracts: 'contracts',
    blockchain: 'blockchain',
    leaderboard: 'leaderboard',
  },
  connect: {
    tenets: 'tenets',
    code: 'code',
    events: 'events',
    blog: 'blog',
    fellowship: 'fellowship',
    fund: 'fund',
    newsletter: 'newsletter',
  },
  join: { roles: 'roles' },
  home: { partnerships: 'partnerships' },
  brandLogo: { overview: 'overview', space: 'space-and-sizing', backgrounds: 'backgrounds' },
  brandColor: { overview: 'overview', backgrounds: 'background-colors' },
  brandComposition: {
    overview: 'overview',
    grid: 'grid',
  },
  brandImagery: {
    overview: 'overview',
    illustrations: 'illustrations',
    graphics: 'abstract-graphics',
  },
  brandIcons: {
    overview: 'overview',
  },
  brandTypography: { overview: 'overview', scale: 'type-scale' },
}

export default pagePaths<|MERGE_RESOLUTION|>--- conflicted
+++ resolved
@@ -59,15 +59,9 @@
     name: 'Terms',
     link: '/terms',
   },
-<<<<<<< HEAD
   VALIDATORS_LIST: {
     name: 'Validators List',
     link: '/validators/explore',
-=======
-  CODE_OF_CONDUCT: {
-    name: 'Code of Conduct',
-    link: '/code-of-conduct',
->>>>>>> d9225443
   },
 }
 
