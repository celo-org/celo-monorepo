--- conflicted
+++ resolved
@@ -47,11 +47,7 @@
 
 type InlineProps = {
   kind: BTN.INLINE
-<<<<<<< HEAD
   style?: TextStyle | TextStyle[]
-=======
-  style?: TextStyle
->>>>>>> bc5bd65d
 } & AllButtonProps
 
 type NavProps = {
