--- conflicted
+++ resolved
@@ -1,8 +1,4 @@
-<<<<<<< HEAD
-import { fireEvent, render } from '@testing-library/react'
-=======
 import { fireEvent, render, wait } from '@testing-library/react'
->>>>>>> 51de5c1c
 import * as React from 'react'
 import { ApplicationFields, RecommendationFields } from 'src/../fullstack/EcoFundFields'
 import EcoFund from 'src/community/EcoFund'
