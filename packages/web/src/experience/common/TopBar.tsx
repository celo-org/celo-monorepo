--- conflicted
+++ resolved
@@ -14,18 +14,11 @@
   kitName?: string
 }
 
-<<<<<<< HEAD
+const KITS = [links.BRAND, links.EVENTS_KIT, links.MERCHANTS]
+
 export default function TopBar({ current, kitName }: Props) {
   const { isMobile } = useScreenSize()
-  const { t } = useTranslation(NameSpaces.common)
-=======
-const KITS = [links.BRAND, links.EVENTS_KIT, links.MERCHANTS]
-
-export default function TopBar({ current }: Props) {
-  const { isMobile } = useScreenSize()
   const [showingKits, toggleKits] = useBooleanToggle()
-  const name = current === links.BRAND.link ? links.BRAND.name : links.EVENTS_KIT.name
->>>>>>> 938730c2
 
   return (
     <View style={standardStyles.centered}>
@@ -42,25 +35,10 @@
                 // @ts-ignore -- added initial to the aug but it still isnt liking it
                 style={[fonts.h3, styles.title]}
               >
-                {name}
+                {kitName}
               </Text>
             </TouchableOpacity>
           </a>
-<<<<<<< HEAD
-          {!isMobile && (
-            <a href={current}>
-              <TouchableOpacity style={styles.rowVerticalCenter}>
-                <Text
-                  // @ts-ignore -- added initial to the aug but it still isnt liking it
-                  style={[fonts.h3, styles.title]}
-                >
-                  {kitName || getKitName(current)}
-                </Text>
-              </TouchableOpacity>
-            </a>
-          )}
-=======
->>>>>>> 938730c2
         </View>
         <View style={styles.rowVerticalCenter}>
           {isMobile ? (
@@ -86,10 +64,6 @@
   )
 }
 
-<<<<<<< HEAD
-function getKitName(current) {
-  return current === links.BRAND.link ? links.BRAND.name : links.EVENTS_KIT.name
-=======
 function Kits({ current }) {
   return (
     <>
@@ -107,7 +81,6 @@
       })}
     </>
   )
->>>>>>> 938730c2
 }
 
 const styles = StyleSheet.create({
