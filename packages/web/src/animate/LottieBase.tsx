--- conflicted
+++ resolved
@@ -26,17 +26,10 @@
         progressiveLoad: true,
       },
     })
-<<<<<<< HEAD
-    if (this.props.onReady) {
-      this.animation.addEventListener('DOMLoaded', this.props.onReady)
-    }
-    if (this.props.onLooped) {
-=======
     if (this.props.onReady && this.animation.addEventListener) {
       this.animation.addEventListener('DOMLoaded', this.props.onReady)
     }
     if (this.props.onLooped && this.animation.addEventListener) {
->>>>>>> 6e6a9e51
       this.animation.addEventListener('loopComplete', this.onLoop)
     }
   }
