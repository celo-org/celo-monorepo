--- conflicted
+++ resolved
@@ -10,18 +10,15 @@
 import { getDeviceMemory, hasGoodConnection } from 'src/utils/utils'
 type Props = I18nProps
 
-<<<<<<< HEAD
 interface State {
   playing: boolean
   mode: Mode
-=======
-const ANIMATION_DURATION = 5
+}
 
 function After({ t }) {
   return (
     <Text style={[fonts.h6, textStyles.center, styles.foreground]}>{t('stayConnectedThanks')}</Text>
   )
->>>>>>> ed84f7c0
 }
 
 const DURATION = 3000
@@ -106,12 +103,6 @@
 
 export default withNamespaces('home')(HomeCover)
 
-function After({ t }) {
-  return (
-    <Text style={[fonts.h5, textStyles.center, styles.foreground]}>{t('stayConnectedThanks')}</Text>
-  )
-}
-
 const styles = StyleSheet.create({
   animationWrapper: {
     flex: 1,
