--- conflicted
+++ resolved
@@ -3,10 +3,6 @@
 import { Image, StyleSheet, Text, View } from 'react-native'
 import Fade from 'react-reveal/Fade'
 import Transceive from 'src/dev/Transceive'
-<<<<<<< HEAD
-=======
-// import LeaderBoardApp from './LeaderBoardApp'
->>>>>>> f44a2a27
 import { H2, H3, H4 } from 'src/fonts/Fonts'
 import { I18nProps, Trans, withNamespaces } from 'src/i18n'
 import { Cell, GridRow, Spans } from 'src/layout/GridRow'
