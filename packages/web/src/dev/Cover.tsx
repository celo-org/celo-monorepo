--- conflicted
+++ resolved
@@ -2,26 +2,14 @@
 import LazyLoad from 'react-lazyload'
 import { Image, StyleSheet, Text, View } from 'react-native'
 import Fade from 'react-reveal/Fade'
-<<<<<<< HEAD
-// import LeaderBoard from 'src/dev/LeaderBoard'
 import Transceive from 'src/dev/Transceive'
-import { H2, H4 } from 'src/fonts/Fonts'
-import { I18nProps, withNamespaces } from 'src/i18n'
-import { Cell, GridRow, Spans } from 'src/layout/GridRow'
-import Button, { BTN } from 'src/shared/Button.3'
-import { HEADER_HEIGHT } from 'src/shared/Styles'
-import { colors, fonts, standardStyles, textStyles } from 'src/styles'
 import LeaderBoardApp from './LeaderBoardApp'
-=======
-import LeaderBoard from 'src/dev/LeaderBoard'
-import Transceive from 'src/dev/Transceive'
 import { H2, H3, H4 } from 'src/fonts/Fonts'
 import { I18nProps, Trans, withNamespaces } from 'src/i18n'
 import { Cell, GridRow, Spans } from 'src/layout/GridRow'
 import Button, { BTN, SIZE } from 'src/shared/Button.3'
 import { HEADER_HEIGHT } from 'src/shared/Styles'
 import { colors, fonts, standardStyles, textStyles } from 'src/styles'
->>>>>>> 3d46f56a
 const DELAY = 100
 const DURATION = 400
 
@@ -51,11 +39,7 @@
         <TitleAndSubTitle title={t('makeWithCelo')} subtitle={t('makeWithCeloSubtitle')} />
       </GridRow>
       <GridRow allStyle={standardStyles.centered}>
-<<<<<<< HEAD
-        <TitleAndSubTitle title={t('greatStakeOff')} subtitle={t('greatStakeOffSubtitle')}>
-=======
         <TitleAndSubTitle title={t('greatStakeOff')} subtitle={''}>
->>>>>>> 3d46f56a
           <Fade delay={DELAY} duration={DURATION}>
             <Image
               style={styles.baking}
@@ -65,42 +49,7 @@
           </Fade>
         </TitleAndSubTitle>
       </GridRow>
-<<<<<<< HEAD
-      <LazyLoad>
-        <GridRow
-          desktopStyle={standardStyles.blockMarginBottom}
-          tabletStyle={standardStyles.blockMarginBottomTablet}
-          mobileStyle={standardStyles.blockMarginBottomMobile}
-        >
-          <Cell span={Spans.full}>
-            <LeaderBoardApp />
-          </Cell>
-        </GridRow>
-      </LazyLoad>
-      <GridRow
-        allStyle={standardStyles.centered}
-        desktopStyle={standardStyles.sectionMarginBottom}
-        tabletStyle={standardStyles.sectionMarginBottomTablet}
-        mobileStyle={standardStyles.sectionMarginBottomMobile}
-      >
-        <Cell span={Spans.half} style={standardStyles.centered}>
-          <H4 style={[textStyles.center, textStyles.invert, standardStyles.elementalMarginBottom]}>
-            {t('aboutTheChallenge')}
-          </H4>
-          <Text
-            style={[
-              fonts.p,
-              textStyles.center,
-              textStyles.invert,
-              standardStyles.elementalMarginBottom,
-            ]}
-          >
-            {t('aboutChallengeText')}
-          </Text>
-          <Button text={t('aboutTheChallengeButton')} kind={BTN.PRIMARY} href={'/TODO'} />
-        </Cell>
-      </GridRow>
-=======
+
       <GridRow
         mobileStyle={standardStyles.blockMarginBottomMobile}
         tabletStyle={standardStyles.blockMarginBottomTablet}
@@ -153,18 +102,17 @@
           <Text style={[fonts.p, textStyles.invert]}>{t('whoText')}</Text>
         </Cell>
       </GridRow>
-      <LazyLoad>
+        <LazyLoad>
         <GridRow
           desktopStyle={standardStyles.blockMarginBottom}
           tabletStyle={standardStyles.blockMarginBottomTablet}
           mobileStyle={standardStyles.blockMarginBottomMobile}
         >
           <Cell span={Spans.full}>
-            <LeaderBoard leaders={LEADERS} />
+            <LeaderBoardApp />
           </Cell>
         </GridRow>
       </LazyLoad>
->>>>>>> 3d46f56a
     </View>
   )
 })
