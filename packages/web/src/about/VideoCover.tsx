--- conflicted
+++ resolved
@@ -8,16 +8,7 @@
 import VideoModal from 'src/shared/VideoModal'
 import { standardStyles, textStyles } from 'src/styles'
 
-<<<<<<< HEAD
-import {
-  Capacity,
-  getDeviceCapacity,
-  getEffectiveConnection,
-  SLOW_CONNECTIONS,
-} from 'src/utils/utils'
-=======
 import { hasGoodConnection } from 'src/utils/utils'
->>>>>>> bc5bd65d
 interface State {
   isHovering: boolean
   supportsVideo: boolean
@@ -49,14 +40,8 @@
     this.setState({ isHovering: false })
   }
 
-<<<<<<< HEAD
-  componentDidMount = () => {
-    const connectionType = getEffectiveConnection(window.navigator)
-    if (!SLOW_CONNECTIONS.has(connectionType) && getDeviceCapacity() === Capacity.high) {
-=======
   componentDidMount = async () => {
     if (await hasGoodConnection()) {
->>>>>>> bc5bd65d
       this.setState({ supportsVideo: true })
     }
   }
