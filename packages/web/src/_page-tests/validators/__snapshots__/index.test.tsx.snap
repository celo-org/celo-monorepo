--- conflicted
+++ resolved
@@ -868,76 +868,6 @@
         >
           challengeText
         </div>
-<<<<<<< HEAD
-        <div
-          className="css-view-1dbjc4n"
-          onClick={[Function]}
-          onMouseDown={[Function]}
-          onMouseEnter={[Function]}
-          onMouseLeave={[Function]}
-          onMouseUp={[Function]}
-          onResponderGrant={[Function]}
-          onResponderRelease={[Function]}
-        >
-          <a
-            className="css-reset-4rbku5 css-cursor-18t94o4 css-text-901oao"
-            data-focusable={true}
-            dir="auto"
-            href="https://forum.celo.org/t/the-great-celo-stake-off-the-details/136"
-            onClick={[Function]}
-            onMouseEnter={[Function]}
-            role="link"
-            style={
-              Object {
-                "WebkitAlignItems": "center",
-                "WebkitBoxAlign": "center",
-                "WebkitBoxFlex": 0,
-                "WebkitBoxPack": "center",
-                "WebkitFlexGrow": 0,
-                "WebkitJustifyContent": "center",
-                "alignItems": "center",
-                "backgroundColor": "rgba(53,208,127,1.00)",
-                "borderBottomColor": "rgba(53,208,127,1.00)",
-                "borderBottomLeftRadius": "3px",
-                "borderBottomRightRadius": "3px",
-                "borderBottomWidth": "1px",
-                "borderLeftColor": "rgba(53,208,127,1.00)",
-                "borderLeftWidth": "1px",
-                "borderRightColor": "rgba(53,208,127,1.00)",
-                "borderRightWidth": "1px",
-                "borderTopColor": "rgba(53,208,127,1.00)",
-                "borderTopLeftRadius": "3px",
-                "borderTopRightRadius": "3px",
-                "borderTopWidth": "1px",
-                "color": "rgba(255,255,255,1.00)",
-                "cursor": "pointer",
-                "display": "inline-flex",
-                "flexGrow": 0,
-                "fontFamily": "Jost, futura-pt, futura, sans-serif",
-                "fontSize": "16px",
-                "fontWeight": "500",
-                "justifyContent": "center",
-                "lineHeight": "16px",
-                "minWidth": "150px",
-                "msFlexAlign": "center",
-                "msFlexPack": "center",
-                "msFlexPositive": 0,
-                "opacity": 1,
-                "paddingBottom": "10px",
-                "paddingLeft": "20px",
-                "paddingRight": "20px",
-                "paddingTop": "10px",
-                "textAlign": "center",
-                "textRendering": "geometricPrecision",
-                "width": "fit-content",
-              }
-            }
-          >
-            challengeBtnText
-          </a>
-        </div>
-=======
->>>>>>> eac43902
       </div>
     </div>
     <div
@@ -6679,13 +6609,9 @@
                   className="css-reset-4rbku5 css-cursor-18t94o4 css-text-901oao css-textHasAncestor-16my406"
                   data-focusable={true}
                   dir="auto"
-<<<<<<< HEAD
-                  href="https://twitter.com/@celoOrg"
+                  href="https://twitter.com/CeloOrg"
                   onClick={[Function]}
                   onMouseEnter={[Function]}
-=======
-                  href="https://twitter.com/CeloOrg"
->>>>>>> eac43902
                   role="link"
                   style={
                     Object {
