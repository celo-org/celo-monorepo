// Jest Snapshot v1, https://goo.gl/fbAQLP

exports[`BuildPage renders 1`] = `
<div
  className="css-view-1dbjc4n"
>
  <div
    className="css-view-1dbjc4n"
    style={
      Object {
        "backgroundColor": "rgba(46,51,56,1.00)",
        "marginTop": "75px",
        "maxWidth": "100vw",
        "overflowX": "hidden",
        "overflowY": "hidden",
      }
    }
  >
    <div
      className="css-view-1dbjc4n"
      style={
        Object {
          "WebkitAlignItems": "center",
          "WebkitBoxAlign": "center",
          "WebkitBoxPack": "center",
          "WebkitJustifyContent": "center",
          "alignItems": "center",
          "height": "33vh",
          "justifyContent": "center",
          "marginTop": "75px",
          "maxHeight": "400px",
          "minHeight": "250px",
          "msFlexAlign": "center",
          "msFlexPack": "center",
          "paddingLeft": "20px",
          "paddingRight": "20px",
        }
      }
    >
      <svg
        fill="none"
        height="100%"
        style={Object {}}
        viewBox="0 0 550 360"
        width="100%"
      >
        <g
          opacity="0.8"
          style={
            Object {
              "mixBlendMode": "screen",
            }
          }
        >
          <path
            d="M17.2856 166.012C11.003 166.012 4.23449 171.89 1.57066 179.71C0.0293159 184.231 0.263867 188.551 2.2408 191.582C3.59785 193.692 5.72557 194.965 8.22187 195.199C8.48993 195.233 8.75799 195.233 9.02605 195.233C11.9747 195.233 15.1411 193.776 17.939 191.331C20.7369 188.903 23.1494 185.47 24.6405 181.535C26.3829 176.913 26.1818 172.509 24.0876 169.462C22.5295 167.235 20.117 166.012 17.2856 166.012Z"
            fill="#FCBA27"
          />
          <path
            className="r-animationKeyframes-otx420"
            d="M64.3343 137.583C72.2311 137.583 78.8892 140.961 83.1214 147.126C89.1085 155.793 89.6246 168.483 84.5408 181.947C80.2569 193.245 73.1601 203.588 64.5924 211.068C56.2053 218.394 47.0698 222.443 38.8634 222.443C38.0634 222.443 37.315 222.417 36.644 222.34C29.7279 221.669 23.8699 218.136 20.1537 212.384C14.5537 203.717 13.8828 191.181 18.3731 178.027C26.2182 154.967 45.986 137.583 64.3343 137.583ZM64.3343 135.003C44.9537 135.003 24.1279 153.11 15.9215 177.201C11.1731 191.13 11.9473 204.439 17.986 213.777C22.1666 220.251 28.6957 224.146 36.386 224.919C37.2118 224.997 38.0118 225.023 38.8634 225.023C47.9731 225.023 57.7021 220.534 66.2956 213.029C74.8892 205.523 82.373 194.999 86.9666 182.876C92.3601 168.612 91.7408 155.071 85.2375 145.682C80.515 138.795 73.0827 135.003 64.3343 135.003Z"
            fill="#FCBA27"
            style={
              Object {
                "WebkitAnimationDelay": "2100ms",
                "WebkitAnimationDuration": "800ms",
                "WebkitAnimationFillMode": "both",
                "WebkitAnimationIterationCount": 1,
                "WebkitAnimationTimingFunction": "linear",
                "animationDelay": "2100ms",
                "animationDuration": "800ms",
                "animationFillMode": "both",
                "animationIterationCount": 1,
                "animationTimingFunction": "linear",
                "opacity": 0,
              }
            }
          />
          <path
            className="r-animationKeyframes-otx420"
            d="M105.96 115.091C118.218 115.091 128.618 120.378 135.225 129.948C144.463 143.309 145.289 162.783 137.521 183.366C131.018 200.519 120.257 216.201 107.225 227.576C94.4247 238.77 80.4118 244.935 67.7666 244.935C66.5279 244.935 65.3924 244.884 64.2828 244.78C53.4957 243.723 44.386 238.203 38.5796 229.253C29.9602 215.917 28.928 196.727 35.7667 176.608C47.7667 141.529 77.9344 115.091 105.96 115.091ZM105.96 112.511C76.9021 112.511 45.6505 139.698 33.3409 175.783C26.2441 196.675 27.3538 216.64 36.4376 230.646C42.7086 240.344 52.515 246.225 64.0505 247.334C65.2892 247.463 66.5021 247.514 67.7666 247.514C81.4182 247.514 96.0247 240.782 108.928 229.511C121.831 218.265 133.031 202.453 139.921 184.269C147.999 162.886 147.07 142.561 137.341 128.477C130.244 118.186 119.07 112.511 105.96 112.511Z"
            fill="#FCBA27"
            style={
              Object {
                "WebkitAnimationDelay": "2251ms",
                "WebkitAnimationDuration": "800ms",
                "WebkitAnimationFillMode": "both",
                "WebkitAnimationIterationCount": 1,
                "WebkitAnimationTimingFunction": "linear",
                "animationDelay": "2251ms",
                "animationDuration": "800ms",
                "animationFillMode": "both",
                "animationIterationCount": 1,
                "animationTimingFunction": "linear",
                "opacity": 0,
              }
            }
          />
          <path
            className="r-animationKeyframes-otx420"
            d="M147.612 92.5986C164.257 92.5986 178.347 99.7692 187.328 112.795C199.792 130.85 200.954 157.082 190.476 184.81C181.754 207.818 167.328 228.866 149.857 244.084C132.644 259.147 113.754 267.453 96.6956 267.453C94.9924 267.453 93.444 267.375 91.973 267.246C77.3408 265.828 64.9537 258.322 57.0569 246.147C45.4182 228.144 43.9989 202.298 53.2118 175.215C69.2892 128.116 109.857 92.5986 147.612 92.5986ZM147.612 90.0193C108.876 90.0193 67.1989 126.259 50.786 174.39C41.315 202.221 42.8118 228.866 54.8892 247.54C63.2505 260.489 76.3343 268.304 91.715 269.8C93.3408 269.955 94.9924 270.032 96.6698 270.032C114.889 270.032 134.347 261.082 151.534 246.018C168.747 231.032 183.689 209.933 192.876 185.713C203.637 157.186 202.399 130.077 189.444 111.325C179.973 97.551 165.083 90.0193 147.612 90.0193Z"
            fill="#FCBA27"
            style={
              Object {
                "WebkitAnimationDelay": "2431ms",
                "WebkitAnimationDuration": "800ms",
                "WebkitAnimationFillMode": "both",
                "WebkitAnimationIterationCount": 1,
                "WebkitAnimationTimingFunction": "linear",
                "animationDelay": "2431ms",
                "animationDuration": "800ms",
                "animationFillMode": "both",
                "animationIterationCount": 1,
                "animationTimingFunction": "linear",
                "opacity": 0,
              }
            }
          />
          <path
            className="r-animationKeyframes-otx420"
            d="M189.237 70.0808C210.27 70.0808 228.076 79.1343 239.405 95.5906C255.121 118.315 256.566 151.356 243.405 186.203C232.463 215.04 214.373 241.453 192.463 260.566C170.812 279.498 147.07 289.945 125.573 289.945C123.431 289.945 121.496 289.867 119.612 289.687C101.134 287.881 85.444 278.415 75.5085 263.016C60.8505 240.344 59.0698 207.818 70.6311 173.797C90.8117 114.678 141.805 70.0808 189.237 70.0808ZM189.237 67.5015C140.825 67.5015 88.7214 112.795 68.2053 172.971C56.3602 207.767 58.244 241.066 73.3408 264.409C83.8182 280.582 100.128 290.357 119.379 292.24C121.418 292.447 123.457 292.524 125.573 292.524C148.334 292.524 172.67 281.33 194.166 262.5C215.663 243.748 234.347 217.413 245.831 187.106C259.302 151.459 257.753 117.567 241.521 94.1204C229.702 76.9419 211.095 67.5015 189.237 67.5015Z"
            fill="#FCBA27"
            style={
              Object {
                "WebkitAnimationDelay": "2632ms",
                "WebkitAnimationDuration": "800ms",
                "WebkitAnimationFillMode": "both",
                "WebkitAnimationIterationCount": 1,
                "WebkitAnimationTimingFunction": "linear",
                "animationDelay": "2632ms",
                "animationDuration": "800ms",
                "animationFillMode": "both",
                "animationIterationCount": 1,
                "animationTimingFunction": "linear",
                "opacity": 0,
              }
            }
          />
          <path
            className="r-animationKeyframes-otx420"
            d="M230.863 47.5891C256.257 47.5891 277.805 58.5514 291.508 78.4382C310.45 105.857 312.231 145.656 296.386 187.648C283.224 222.34 261.47 254.092 235.095 277.074C209.031 299.875 180.386 312.437 154.502 312.437C151.921 312.437 149.573 312.334 147.302 312.102C124.954 309.935 106.012 298.483 93.986 279.885C76.3086 252.544 74.1408 213.364 88.0763 172.378C112.334 101.24 173.728 47.5891 230.863 47.5891ZM230.863 45.0098C172.747 45.0098 110.244 99.3825 85.6247 171.579C71.4053 213.338 73.6763 253.292 91.7924 281.304C104.36 300.727 123.947 312.437 147.018 314.707C149.47 314.939 151.921 315.042 154.45 315.042C181.779 315.042 210.941 301.604 236.747 279.034C262.554 256.542 284.954 224.92 298.734 188.576C314.889 145.811 313.031 105.134 293.573 76.9937C279.431 56.3331 257.083 45.0098 230.863 45.0098Z"
            fill="#FCBA27"
            style={
              Object {
                "WebkitAnimationDelay": "2850ms",
                "WebkitAnimationDuration": "800ms",
                "WebkitAnimationFillMode": "both",
                "WebkitAnimationIterationCount": 1,
                "WebkitAnimationTimingFunction": "linear",
                "animationDelay": "2850ms",
                "animationDuration": "800ms",
                "animationFillMode": "both",
                "animationIterationCount": 1,
                "animationTimingFunction": "linear",
                "opacity": 0,
              }
            }
          />
          <path
            className="r-animationKeyframes-otx420"
            d="M272.515 25.0715C302.296 25.0715 327.534 37.9167 343.612 61.234C365.805 93.3469 367.895 139.93 349.341 189.041C333.96 229.588 308.541 266.679 277.728 293.556C247.225 320.227 213.728 334.929 183.405 334.929C180.36 334.929 177.625 334.8 174.967 334.542C148.747 331.988 126.554 318.576 112.438 296.755C91.7409 264.745 89.2119 218.884 105.522 170.96C133.883 87.8013 205.65 25.0715 272.515 25.0715ZM272.515 22.4922C204.721 22.4922 131.792 85.9184 103.07 170.134C86.5022 218.858 89.1344 265.467 110.27 298.147C124.928 320.794 147.792 334.49 174.709 337.096C177.573 337.379 180.438 337.482 183.38 337.482C215.25 337.482 249.289 321.8 279.405 295.465C309.496 269.233 335.663 232.348 351.741 189.918C370.579 140.007 368.412 92.5731 345.728 59.738C329.134 35.7243 303.096 22.4922 272.515 22.4922Z"
            fill="#FCBA27"
            style={
              Object {
                "WebkitAnimationDelay": "3084ms",
                "WebkitAnimationDuration": "800ms",
                "WebkitAnimationFillMode": "both",
                "WebkitAnimationIterationCount": 1,
                "WebkitAnimationTimingFunction": "linear",
                "animationDelay": "3084ms",
                "animationDuration": "800ms",
                "animationFillMode": "both",
                "animationIterationCount": 1,
                "animationTimingFunction": "linear",
                "opacity": 0,
              }
            }
          />
          <path
            className="r-animationKeyframes-otx420"
            d="M314.141 2.57935C348.308 2.57935 377.263 17.3074 395.689 44.0811C421.108 80.8884 423.508 134.255 402.27 190.485C384.67 236.862 355.586 279.344 320.308 310.064C285.392 340.629 247.018 357.446 212.283 357.446C208.567 357.446 205.521 357.317 202.605 357.008C172.592 354.248 147.121 338.875 130.889 313.649C107.121 277.074 104.231 224.558 122.941 169.567C155.405 74.3627 237.599 2.57935 314.141 2.57935ZM314.141 0C236.67 0 153.315 72.4798 120.489 168.741C101.547 224.429 104.463 277.744 128.721 315.042C145.418 340.964 171.586 356.75 202.373 359.561C205.65 359.897 208.902 360 212.308 360C248.747 360 287.637 342.073 322.037 311.972C356.437 282.026 386.321 239.88 404.695 191.388C426.244 134.358 423.766 80.1404 397.805 42.5851C378.863 15.115 349.108 0 314.141 0Z"
            fill="#FDEE90"
            style={
              Object {
                "WebkitAnimationDelay": "3330ms",
                "WebkitAnimationDuration": "800ms",
                "WebkitAnimationFillMode": "both",
                "WebkitAnimationIterationCount": 1,
                "WebkitAnimationTimingFunction": "linear",
                "animationDelay": "3330ms",
                "animationDuration": "800ms",
                "animationFillMode": "both",
                "animationIterationCount": 1,
                "animationTimingFunction": "linear",
                "opacity": 0,
              }
            }
          />
          <path
            className="r-animationKeyframes-otx420"
            d="M345.847 25.0715C375.628 25.0715 400.867 37.9167 416.944 61.234C439.138 93.3469 441.228 139.93 422.673 189.041C407.293 229.588 381.873 266.679 351.06 293.556C320.557 320.227 287.06 334.929 256.738 334.929C253.512 334.929 250.828 334.8 248.299 334.542C222.131 332.143 199.938 318.731 185.796 296.755C165.048 264.848 162.519 218.987 178.88 170.96C207.215 87.8271 279.035 25.0715 345.847 25.0715ZM345.847 22.4922C278.054 22.4922 205.125 85.9184 176.402 170.134C159.835 218.858 162.389 265.519 183.602 298.147C198.209 320.82 221.099 334.645 248.041 337.096C250.906 337.379 253.77 337.482 256.712 337.482C288.583 337.482 322.622 321.8 352.738 295.465C382.828 269.233 408.996 232.348 425.073 189.918C443.912 140.007 441.744 92.5731 419.06 59.738C402.493 35.7243 376.428 22.4922 345.847 22.4922Z"
            fill="#0CDA6E"
            style={
              Object {
                "WebkitAnimationDelay": "3975ms",
                "WebkitAnimationDuration": "800ms",
                "WebkitAnimationFillMode": "both",
                "WebkitAnimationIterationCount": 1,
                "WebkitAnimationTimingFunction": "linear",
                "animationDelay": "3975ms",
                "animationDuration": "800ms",
                "animationFillMode": "both",
                "animationIterationCount": 1,
                "animationTimingFunction": "linear",
                "opacity": 0,
              }
            }
          />
          <path
            className="r-animationKeyframes-otx420"
            d="M377.589 47.5891C402.983 47.5891 424.531 58.5514 438.234 78.4382C457.176 105.857 458.957 145.682 443.112 187.648C429.951 222.34 408.196 254.092 381.822 277.074C355.757 299.875 327.112 312.437 301.228 312.437C298.493 312.437 296.196 312.334 294.028 312.102C271.731 310.064 252.789 298.612 240.712 279.86C222.983 252.596 220.841 213.416 234.828 172.352C259.035 101.291 320.48 47.5891 377.589 47.5891ZM377.589 45.0098C319.473 45.0098 256.97 99.3567 232.351 171.579C218.131 213.338 220.351 253.318 238.518 281.304C251.035 300.752 270.647 312.592 293.744 314.707C296.196 314.965 298.647 315.042 301.176 315.042C328.505 315.042 357.667 301.604 383.473 279.034C409.28 256.542 431.68 224.92 445.46 188.576C461.615 145.811 459.757 105.134 440.299 76.9937C426.131 56.3331 403.809 45.0098 377.589 45.0098Z"
            fill="#0CDA6E"
            style={
              Object {
                "WebkitAnimationDelay": "4200ms",
                "WebkitAnimationDuration": "800ms",
                "WebkitAnimationFillMode": "both",
                "WebkitAnimationIterationCount": 1,
                "WebkitAnimationTimingFunction": "linear",
                "animationDelay": "4200ms",
                "animationDuration": "800ms",
                "animationFillMode": "both",
                "animationIterationCount": 1,
                "animationTimingFunction": "linear",
                "opacity": 0,
              }
            }
          />
          <path
            className="r-animationKeyframes-otx420"
            d="M409.306 70.0806C430.338 70.0806 448.144 79.1341 459.473 95.5904C475.189 118.314 476.634 151.356 463.473 186.203C452.531 215.04 434.441 241.453 412.531 260.566C390.88 279.498 367.138 289.944 345.641 289.944C343.37 289.944 341.486 289.867 339.68 289.661C321.228 287.984 305.564 278.518 295.577 262.99C280.893 240.395 279.112 207.869 290.699 173.77C310.854 114.755 361.925 70.0806 409.306 70.0806ZM409.306 67.5012C360.893 67.5012 308.79 112.795 288.273 172.971C276.428 207.766 278.261 241.092 293.409 264.409C303.835 280.607 320.196 290.486 339.448 292.24C341.486 292.446 343.525 292.524 345.641 292.524C368.402 292.524 392.738 281.329 414.235 262.5C435.731 243.748 454.415 217.413 465.899 187.106C479.37 151.459 477.822 117.566 461.589 94.1201C449.77 76.9416 431.164 67.5012 409.306 67.5012Z"
            fill="#0CDA6E"
            style={
              Object {
                "WebkitAnimationDelay": "4425ms",
                "WebkitAnimationDuration": "800ms",
                "WebkitAnimationFillMode": "both",
                "WebkitAnimationIterationCount": 1,
                "WebkitAnimationTimingFunction": "linear",
                "animationDelay": "4425ms",
                "animationDuration": "800ms",
                "animationFillMode": "both",
                "animationIterationCount": 1,
                "animationTimingFunction": "linear",
                "opacity": 0,
              }
            }
          />
          <path
            className="r-animationKeyframes-otx420"
            d="M441.047 92.5986C457.693 92.5986 471.783 99.7692 480.764 112.795C493.228 130.85 494.389 157.082 483.912 184.81C475.189 207.818 460.764 228.866 443.293 244.084C426.08 259.147 407.189 267.453 390.131 267.453C388.351 267.453 386.854 267.375 385.409 267.246C370.802 265.905 358.415 258.425 350.519 246.147C338.854 228.195 337.46 202.35 346.673 175.241C362.699 128.219 403.396 92.5986 441.047 92.5986ZM441.047 90.0193C402.312 90.0193 360.635 126.259 344.222 174.39C334.751 202.221 336.222 228.892 348.325 247.54C356.66 260.514 369.744 268.381 385.151 269.8C386.777 269.981 388.428 270.032 390.106 270.032C408.325 270.032 427.783 261.082 444.97 246.018C462.157 231.032 477.099 209.959 486.312 185.713C497.073 157.186 495.835 130.077 482.88 111.325C473.409 97.551 458.518 90.0193 441.047 90.0193Z"
            fill="#0CDA6E"
            style={
              Object {
                "WebkitAnimationDelay": "4650ms",
                "WebkitAnimationDuration": "800ms",
                "WebkitAnimationFillMode": "both",
                "WebkitAnimationIterationCount": 1,
                "WebkitAnimationTimingFunction": "linear",
                "animationDelay": "4650ms",
                "animationDuration": "800ms",
                "animationFillMode": "both",
                "animationIterationCount": 1,
                "animationTimingFunction": "linear",
                "opacity": 0,
              }
            }
          />
          <path
            className="r-animationKeyframes-otx420"
            d="M472.789 115.091C485.047 115.091 495.447 120.378 502.054 129.948C511.292 143.309 512.118 162.783 504.35 183.366C497.847 200.519 487.086 216.201 474.054 227.576C461.254 238.77 447.241 244.935 434.596 244.935C433.305 244.935 432.196 244.884 431.112 244.78C420.35 243.8 411.241 238.28 405.434 229.253C396.789 215.943 395.757 196.779 402.622 176.634C414.518 141.658 444.841 115.091 472.789 115.091ZM472.789 112.511C443.731 112.511 412.48 139.698 400.17 175.783C393.073 196.675 394.157 216.665 403.267 230.646C409.538 240.37 419.344 246.276 430.88 247.334C432.118 247.463 433.331 247.514 434.596 247.514C448.247 247.514 462.854 240.782 475.757 229.511C488.66 218.265 499.86 202.453 506.75 184.269C514.828 162.886 513.899 142.561 504.17 128.477C497.047 118.186 485.899 112.511 472.789 112.511Z"
            fill="#0CDA6E"
            style={
              Object {
                "WebkitAnimationDelay": "4875ms",
                "WebkitAnimationDuration": "800ms",
                "WebkitAnimationFillMode": "both",
                "WebkitAnimationIterationCount": 1,
                "WebkitAnimationTimingFunction": "linear",
                "animationDelay": "4875ms",
                "animationDuration": "800ms",
                "animationFillMode": "both",
                "animationIterationCount": 1,
                "animationTimingFunction": "linear",
                "opacity": 0,
              }
            }
          />
          <path
            className="r-animationKeyframes-otx420"
            d="M504.505 137.583C512.402 137.583 519.06 140.961 523.292 147.126C529.279 155.793 529.796 168.483 524.712 181.947C520.428 193.245 513.331 203.588 504.763 211.068C496.376 218.394 487.241 222.443 479.034 222.443C478.208 222.443 477.512 222.417 476.789 222.34C469.899 221.721 464.041 218.161 460.299 212.384C454.673 203.743 454.028 191.233 458.518 178.053C466.363 155.122 486.286 137.583 504.505 137.583ZM504.505 135.003C485.125 135.003 464.299 153.136 456.092 177.201C451.344 191.13 452.092 204.439 458.157 213.777C462.338 220.251 468.867 224.197 476.557 224.919C477.383 224.997 478.183 225.023 479.034 225.023C488.144 225.023 497.873 220.534 506.466 213.029C515.06 205.523 522.544 194.999 527.137 182.876C532.531 168.612 531.912 155.071 525.408 145.682C520.686 138.795 513.254 135.003 504.505 135.003Z"
            fill="#0CDA6E"
            style={
              Object {
                "WebkitAnimationDelay": "5100ms",
                "WebkitAnimationDuration": "800ms",
                "WebkitAnimationFillMode": "both",
                "WebkitAnimationIterationCount": 1,
                "WebkitAnimationTimingFunction": "linear",
                "animationDelay": "5100ms",
                "animationDuration": "800ms",
                "animationFillMode": "both",
                "animationIterationCount": 1,
                "animationTimingFunction": "linear",
                "opacity": 0,
              }
            }
          />
          <path
            className="r-animationKeyframes-s4qyjg"
            d="M534.523 166.012C528.24 166.012 521.471 171.89 518.808 179.71C517.266 184.231 517.501 188.551 519.478 191.582C520.835 193.692 522.963 194.965 525.459 195.199C525.727 195.233 525.995 195.233 526.263 195.233C529.212 195.233 532.378 193.776 535.176 191.331C537.974 188.903 540.386 185.47 541.877 181.535C543.62 176.913 543.419 172.509 541.325 169.462C539.766 167.235 537.354 166.012 534.523 166.012Z"
            stroke="#0CDA6E"
            strokeWidth="2"
            style={
              Object {
                "WebkitAnimationDelay": "5325ms",
                "WebkitAnimationDuration": "800ms",
                "WebkitAnimationFillMode": "both",
                "WebkitAnimationIterationCount": 1,
                "WebkitAnimationTimingFunction": "linear",
                "animationDelay": "5325ms",
                "animationDuration": "800ms",
                "animationFillMode": "both",
                "animationIterationCount": 1,
                "animationTimingFunction": "linear",
              }
            }
          />
        </g>
      </svg>
    </div>
    <div
      className="css-view-1dbjc4n"
      style={
        Object {
          "WebkitAlignItems": "center",
          "WebkitAlignSelf": "center",
          "WebkitBoxAlign": "center",
          "WebkitBoxDirection": "normal",
          "WebkitBoxOrient": "vertical",
          "WebkitBoxPack": "center",
          "WebkitFlexDirection": "column",
          "WebkitJustifyContent": "center",
          "alignItems": "center",
          "alignSelf": "center",
          "flexDirection": "column",
          "justifyContent": "center",
          "maxWidth": "100vw",
          "msFlexAlign": "center",
          "msFlexDirection": "column",
          "msFlexItemAlign": "center",
          "msFlexPack": "center",
          "paddingLeft": "10px",
          "paddingRight": "10px",
          "width": "100%",
        }
      }
    >
      <div
        className="css-view-1dbjc4n"
        style={
          Object {
            "WebkitAlignItems": "center",
            "WebkitBoxAlign": "center",
            "WebkitBoxFlex": 0,
            "WebkitBoxPack": "center",
            "WebkitFlexGrow": 0,
            "WebkitFlexShrink": 0,
            "WebkitJustifyContent": "center",
            "alignItems": "center",
            "flexGrow": 0,
            "flexShrink": 0,
            "justifyContent": "center",
            "msFlexAlign": "center",
            "msFlexNegative": 0,
            "msFlexPack": "center",
            "msFlexPositive": 0,
            "paddingBottom": "10px",
            "paddingLeft": "10px",
            "paddingRight": "10px",
            "paddingTop": "10px",
            "width": "100%",
          }
        }
      >
        <h2
          aria-level="2"
          className="css-reset-4rbku5 css-text-901oao"
          dir="auto"
          role="heading"
          style={
            Object {
              "color": "rgba(255,255,255,1.00)",
              "fontFamily": "EB Garamond, eb-garamond, Garamond, serif",
              "fontSize": "28px",
              "lineHeight": "32px",
              "marginBottom": "20px",
              "marginTop": "40px",
              "textAlign": "center",
              "textRendering": "geometricPrecision",
              "textTransform": "none",
            }
          }
        >
          <div
            className="react-reveal"
            style={
              Object {
                "opacity": undefined,
              }
            }
          >
            makeWithCelo
          </div>
        </h2>
        <h4
          aria-level="4"
          className="css-reset-4rbku5 css-text-901oao"
          dir="auto"
          role="heading"
          style={
            Object {
              "color": "rgba(255,255,255,1.00)",
              "fontFamily": "EB Garamond, eb-garamond, Garamond, serif",
              "fontSize": "24px",
              "lineHeight": "32px",
              "marginBottom": "20px",
              "textAlign": "center",
              "textRendering": "geometricPrecision",
              "textTransform": "none",
            }
          }
        >
          <div
            className="react-reveal"
            style={
              Object {
                "opacity": undefined,
              }
            }
          >
            makeWithCeloSubtitle
          </div>
        </h4>
      </div>
    </div>
    <div
      className="css-view-1dbjc4n"
      style={
        Object {
          "WebkitAlignItems": "center",
          "WebkitAlignSelf": "center",
          "WebkitBoxAlign": "center",
          "WebkitBoxDirection": "normal",
          "WebkitBoxOrient": "vertical",
          "WebkitBoxPack": "center",
          "WebkitFlexDirection": "column",
          "WebkitJustifyContent": "center",
          "alignItems": "center",
          "alignSelf": "center",
          "flexDirection": "column",
          "justifyContent": "center",
          "maxWidth": "100vw",
          "msFlexAlign": "center",
          "msFlexDirection": "column",
          "msFlexItemAlign": "center",
          "msFlexPack": "center",
          "paddingLeft": "10px",
          "paddingRight": "10px",
          "width": "100%",
        }
      }
    >
      <div
        className="css-view-1dbjc4n"
        style={
          Object {
            "WebkitAlignItems": "center",
            "WebkitBoxAlign": "center",
            "WebkitBoxFlex": 0,
            "WebkitBoxPack": "center",
            "WebkitFlexGrow": 0,
            "WebkitFlexShrink": 0,
            "WebkitJustifyContent": "center",
            "alignItems": "center",
            "flexGrow": 0,
            "flexShrink": 0,
            "justifyContent": "center",
            "msFlexAlign": "center",
            "msFlexNegative": 0,
            "msFlexPack": "center",
            "msFlexPositive": 0,
            "paddingBottom": "10px",
            "paddingLeft": "10px",
            "paddingRight": "10px",
            "paddingTop": "10px",
            "width": "100%",
          }
        }
      >
        <div
          className="react-reveal"
          style={
            Object {
              "opacity": undefined,
            }
          }
        >
          <div
            className="css-view-1dbjc4n"
            style={
              Object {
                "WebkitFlexBasis": "auto",
                "flexBasis": "auto",
                "height": "151px",
                "msFlexPreferredSize": "auto",
                "overflowX": "hidden",
                "overflowY": "hidden",
                "width": "169px",
                "zIndex": 0,
              }
            }
          >
            <div
              className="css-view-1dbjc4n"
              style={
                Object {
                  "backgroundColor": "rgba(0,0,0,0.00)",
                  "backgroundPosition": "center",
                  "backgroundRepeat": "no-repeat",
                  "backgroundSize": "contain",
                  "bottom": "0px",
                  "height": "100%",
                  "left": "0px",
                  "position": "absolute",
                  "right": "0px",
                  "top": "0px",
                  "width": "100%",
                  "zIndex": -1,
                }
              }
            />
          </div>
        </div>
        <h2
          aria-level="2"
          className="css-reset-4rbku5 css-text-901oao"
          dir="auto"
          role="heading"
          style={
            Object {
              "color": "rgba(255,255,255,1.00)",
              "fontFamily": "EB Garamond, eb-garamond, Garamond, serif",
              "fontSize": "28px",
              "lineHeight": "32px",
              "marginBottom": "20px",
              "marginTop": "40px",
              "textAlign": "center",
              "textRendering": "geometricPrecision",
              "textTransform": "none",
            }
          }
        >
          <div
            className="react-reveal"
            style={
              Object {
                "opacity": undefined,
              }
            }
          >
            greatStakeOff
          </div>
        </h2>
        <h4
          aria-level="4"
          className="css-reset-4rbku5 css-text-901oao"
          dir="auto"
          role="heading"
          style={
            Object {
              "color": "rgba(255,255,255,1.00)",
              "fontFamily": "EB Garamond, eb-garamond, Garamond, serif",
              "fontSize": "24px",
              "lineHeight": "32px",
              "marginBottom": "20px",
              "textAlign": "center",
              "textRendering": "geometricPrecision",
              "textTransform": "none",
            }
          }
        >
          <div
            className="react-reveal"
            style={
              Object {
                "opacity": undefined,
              }
            }
          >
            
          </div>
        </h4>
      </div>
    </div>
    <div
      className="css-view-1dbjc4n"
      style={
        Object {
          "WebkitAlignSelf": "center",
          "WebkitBoxDirection": "normal",
          "WebkitBoxOrient": "vertical",
          "WebkitFlexDirection": "column",
          "alignSelf": "center",
          "flexDirection": "column",
          "marginBottom": "30px",
          "maxWidth": "100vw",
          "msFlexDirection": "column",
          "msFlexItemAlign": "center",
          "paddingLeft": "10px",
          "paddingRight": "10px",
          "width": "100%",
        }
      }
    >
      <div
        className="css-view-1dbjc4n"
        style={
          Object {
            "WebkitBoxFlex": 0,
            "WebkitFlexGrow": 0,
            "WebkitFlexShrink": 0,
            "flexGrow": 0,
            "flexShrink": 0,
            "msFlexNegative": 0,
            "msFlexPositive": 0,
            "paddingBottom": "10px",
            "paddingLeft": "10px",
            "paddingRight": "10px",
            "paddingTop": "10px",
            "width": "100%",
          }
        }
      >
        <h3
          aria-level="3"
          className="css-reset-4rbku5 css-text-901oao"
          dir="auto"
          role="heading"
          style={
            Object {
              "color": "rgba(255,255,255,1.00)",
              "fontFamily": "Jost, futura-pt, futura, sans-serif",
              "fontSize": "24px",
              "lineHeight": "32px",
              "textRendering": "geometricPrecision",
              "textTransform": "none",
            }
          }
        >
          purposeTitle
        </h3>
      </div>
      <div
        className="css-view-1dbjc4n"
        style={
          Object {
            "WebkitBoxFlex": 0,
            "WebkitFlexGrow": 0,
            "WebkitFlexShrink": 0,
            "flexGrow": 0,
            "flexShrink": 0,
            "msFlexNegative": 0,
            "msFlexPositive": 0,
            "paddingBottom": "10px",
            "paddingLeft": "10px",
            "paddingRight": "10px",
            "paddingTop": "10px",
            "width": "100%",
          }
        }
      >
        <h4
          aria-level="4"
          className="css-reset-4rbku5 css-text-901oao"
          dir="auto"
          role="heading"
          style={
            Object {
              "color": "rgba(255,255,255,1.00)",
              "fontFamily": "EB Garamond, eb-garamond, Garamond, serif",
              "fontSize": "24px",
              "lineHeight": "32px",
              "marginBottom": "20px",
              "textRendering": "geometricPrecision",
              "textTransform": "none",
            }
          }
        >
          <span
            className="css-text-901oao css-textHasAncestor-16my406"
            dir="auto"
            href="https://forum.celo.org/"
            style={
              Object {
                "color": "rgba(251,204,92,1.00)",
              }
            }
          >
            2 million Celo Gold in rewards.
          </span>
          *
        </h4>
        <div
          className="css-text-901oao"
          dir="auto"
          style={
            Object {
              "color": "rgba(255,255,255,1.00)",
              "fontFamily": "EB Garamond, eb-garamond, Garamond, serif",
              "fontSize": "20px",
              "lineHeight": "28px",
              "textRendering": "geometricPrecision",
            }
          }
        >
          <div
            className="css-view-1dbjc4n"
            onClick={[Function]}
            onMouseDown={[Function]}
            onMouseEnter={[Function]}
            onMouseLeave={[Function]}
            onMouseUp={[Function]}
            onResponderGrant={[Function]}
            onResponderRelease={[Function]}
            style={
              Object {
                "display": "inline",
              }
            }
          >
            <a
              className="css-reset-4rbku5 css-cursor-18t94o4 css-text-901oao css-textHasAncestor-16my406"
              data-focusable={true}
              dir="auto"
              href="/stake-off/terms"
              onClick={[Function]}
              onMouseEnter={[Function]}
              role="link"
              style={
                Object {
                  "WebkitTextDecorationStyle": "solid",
                  "color": "rgba(255,255,255,1.00)",
                  "cursor": "pointer",
                  "display": "inline",
                  "opacity": 1,
                  "textDecoration": "underline",
                  "textDecorationStyle": "solid",
                }
              }
            >
              Terms and Conditions
            </a>
          </div>
        </div>
      </div>
    </div>
    <div
      className="css-view-1dbjc4n"
      style={
        Object {
          "WebkitAlignSelf": "center",
          "WebkitBoxDirection": "normal",
          "WebkitBoxOrient": "vertical",
          "WebkitFlexDirection": "column",
          "alignSelf": "center",
          "flexDirection": "column",
          "marginBottom": "30px",
          "maxWidth": "100vw",
          "msFlexDirection": "column",
          "msFlexItemAlign": "center",
          "paddingLeft": "10px",
          "paddingRight": "10px",
          "width": "100%",
        }
      }
    >
      <div
        className="css-view-1dbjc4n"
        style={
          Object {
            "WebkitBoxFlex": 0,
            "WebkitFlexGrow": 0,
            "WebkitFlexShrink": 0,
            "flexGrow": 0,
            "flexShrink": 0,
            "msFlexNegative": 0,
            "msFlexPositive": 0,
            "paddingBottom": "10px",
            "paddingLeft": "10px",
            "paddingRight": "10px",
            "paddingTop": "10px",
            "width": "100%",
          }
        }
      >
        <h3
          aria-level="3"
          className="css-reset-4rbku5 css-text-901oao"
          dir="auto"
          role="heading"
          style={
            Object {
              "color": "rgba(255,255,255,1.00)",
              "fontFamily": "Jost, futura-pt, futura, sans-serif",
              "fontSize": "24px",
              "lineHeight": "32px",
              "textRendering": "geometricPrecision",
              "textTransform": "none",
            }
          }
        >
          challengeTitle
        </h3>
      </div>
      <div
        className="css-view-1dbjc4n"
        style={
          Object {
            "WebkitBoxFlex": 0,
            "WebkitFlexGrow": 0,
            "WebkitFlexShrink": 0,
            "flexGrow": 0,
            "flexShrink": 0,
            "msFlexNegative": 0,
            "msFlexPositive": 0,
            "paddingBottom": "10px",
            "paddingLeft": "10px",
            "paddingRight": "10px",
            "paddingTop": "10px",
            "width": "100%",
          }
        }
      >
        <div
          className="css-text-901oao"
          dir="auto"
          style={
            Object {
              "color": "rgba(255,255,255,1.00)",
              "fontFamily": "EB Garamond, eb-garamond, Garamond, serif",
              "fontSize": "20px",
              "lineHeight": "28px",
              "marginBottom": "20px",
              "textRendering": "geometricPrecision",
            }
          }
        >
          challengeText
        </div>
<<<<<<< HEAD
        <div
          className="css-view-1dbjc4n"
          onClick={[Function]}
          onMouseDown={[Function]}
          onMouseEnter={[Function]}
          onMouseLeave={[Function]}
          onMouseUp={[Function]}
          onResponderGrant={[Function]}
          onResponderRelease={[Function]}
        >
          <a
            className="css-reset-4rbku5 css-cursor-18t94o4 css-text-901oao"
            data-focusable={true}
            dir="auto"
            href="https://forum.celo.org/t/the-great-celo-stake-off-the-details/136"
            onClick={[Function]}
            onMouseEnter={[Function]}
            role="link"
            style={
              Object {
                "WebkitAlignItems": "center",
                "WebkitBoxAlign": "center",
                "WebkitBoxFlex": 0,
                "WebkitBoxPack": "center",
                "WebkitFlexGrow": 0,
                "WebkitJustifyContent": "center",
                "alignItems": "center",
                "backgroundColor": "rgba(53,208,127,1.00)",
                "borderBottomColor": "rgba(53,208,127,1.00)",
                "borderBottomLeftRadius": "3px",
                "borderBottomRightRadius": "3px",
                "borderBottomWidth": "1px",
                "borderLeftColor": "rgba(53,208,127,1.00)",
                "borderLeftWidth": "1px",
                "borderRightColor": "rgba(53,208,127,1.00)",
                "borderRightWidth": "1px",
                "borderTopColor": "rgba(53,208,127,1.00)",
                "borderTopLeftRadius": "3px",
                "borderTopRightRadius": "3px",
                "borderTopWidth": "1px",
                "color": "rgba(255,255,255,1.00)",
                "cursor": "pointer",
                "display": "inline-flex",
                "flexGrow": 0,
                "fontFamily": "Jost, futura-pt, futura, sans-serif",
                "fontSize": "16px",
                "fontWeight": "500",
                "justifyContent": "center",
                "lineHeight": "16px",
                "minWidth": "150px",
                "msFlexAlign": "center",
                "msFlexPack": "center",
                "msFlexPositive": 0,
                "opacity": 1,
                "paddingBottom": "10px",
                "paddingLeft": "20px",
                "paddingRight": "20px",
                "paddingTop": "10px",
                "textAlign": "center",
                "textRendering": "geometricPrecision",
                "width": "fit-content",
              }
            }
          >
            challengeBtnText
          </a>
        </div>
=======
>>>>>>> d9225443
      </div>
    </div>
    <div
      className="css-view-1dbjc4n"
      style={
        Object {
          "WebkitAlignSelf": "center",
          "WebkitBoxDirection": "normal",
          "WebkitBoxOrient": "vertical",
          "WebkitFlexDirection": "column",
          "alignSelf": "center",
          "flexDirection": "column",
          "marginBottom": "30px",
          "maxWidth": "100vw",
          "msFlexDirection": "column",
          "msFlexItemAlign": "center",
          "paddingLeft": "10px",
          "paddingRight": "10px",
          "width": "100%",
        }
      }
    >
      <div
        className="css-view-1dbjc4n"
        style={
          Object {
            "WebkitBoxFlex": 0,
            "WebkitFlexGrow": 0,
            "WebkitFlexShrink": 0,
            "flexGrow": 0,
            "flexShrink": 0,
            "msFlexNegative": 0,
            "msFlexPositive": 0,
            "paddingBottom": "10px",
            "paddingLeft": "10px",
            "paddingRight": "10px",
            "paddingTop": "10px",
            "width": "100%",
          }
        }
      >
        <h3
          aria-level="3"
          className="css-reset-4rbku5 css-text-901oao"
          dir="auto"
          role="heading"
          style={
            Object {
              "color": "rgba(255,255,255,1.00)",
              "fontFamily": "Jost, futura-pt, futura, sans-serif",
              "fontSize": "24px",
              "lineHeight": "32px",
              "textRendering": "geometricPrecision",
              "textTransform": "none",
            }
          }
        >
          whoTitle
        </h3>
      </div>
      <div
        className="css-view-1dbjc4n"
        style={
          Object {
            "WebkitBoxFlex": 0,
            "WebkitFlexGrow": 0,
            "WebkitFlexShrink": 0,
            "flexGrow": 0,
            "flexShrink": 0,
            "msFlexNegative": 0,
            "msFlexPositive": 0,
            "paddingBottom": "10px",
            "paddingLeft": "10px",
            "paddingRight": "10px",
            "paddingTop": "10px",
            "width": "100%",
          }
        }
      >
        <div
          className="css-text-901oao"
          dir="auto"
          style={
            Object {
              "color": "rgba(255,255,255,1.00)",
              "fontFamily": "EB Garamond, eb-garamond, Garamond, serif",
              "fontSize": "20px",
              "lineHeight": "28px",
              "textRendering": "geometricPrecision",
            }
          }
        >
          whoText
        </div>
      </div>
    </div>
    <div
      className="css-view-1dbjc4n"
      style={
        Object {
          "WebkitAlignSelf": "center",
          "WebkitBoxDirection": "normal",
          "WebkitBoxOrient": "vertical",
          "WebkitFlexDirection": "column",
          "alignSelf": "center",
          "flexDirection": "column",
          "marginBottom": "30px",
          "maxWidth": "100vw",
          "msFlexDirection": "column",
          "msFlexItemAlign": "center",
          "paddingLeft": "10px",
          "paddingRight": "10px",
          "width": "100%",
        }
      }
    >
      <div
        className="css-view-1dbjc4n"
        style={
          Object {
            "WebkitBoxFlex": 0,
            "WebkitFlexGrow": 0,
            "WebkitFlexShrink": 0,
            "flexGrow": 0,
            "flexShrink": 0,
            "msFlexNegative": 0,
            "msFlexPositive": 0,
            "paddingBottom": "10px",
            "paddingLeft": "10px",
            "paddingRight": "10px",
            "paddingTop": "10px",
            "width": "100%",
          }
        }
      >
        <div
          className="css-view-1dbjc4n"
          id="leaderboard"
        >
          <h3
            aria-level="3"
            className="css-reset-4rbku5 css-text-901oao"
            dir="auto"
            role="heading"
            style={
              Object {
                "color": "rgba(255,255,255,1.00)",
                "fontFamily": "Jost, futura-pt, futura, sans-serif",
                "fontSize": "24px",
                "lineHeight": "32px",
                "textRendering": "geometricPrecision",
                "textTransform": "none",
              }
            }
          >
            ranking
          </h3>
          <h2
            aria-level="2"
            className="css-reset-4rbku5 css-text-901oao"
            dir="auto"
            role="heading"
            style={
              Object {
                "color": "rgba(255,255,255,1.00)",
                "fontFamily": "EB Garamond, eb-garamond, Garamond, serif",
                "fontSize": "28px",
                "lineHeight": "32px",
                "marginBottom": "20px",
                "marginTop": "20px",
                "textRendering": "geometricPrecision",
                "textTransform": "none",
              }
            }
          >
            leaderboardTitle
          </h2>
          <div
            className="css-view-1dbjc4n"
          >
            <div
              className="lazyload-placeholder"
              style={
                Object {
                  "height": 65,
                }
              }
            />
            <div
              className="lazyload-placeholder"
              style={
                Object {
                  "height": 65,
                }
              }
            />
            <div
              className="lazyload-placeholder"
              style={
                Object {
                  "height": 65,
                }
              }
            />
            <div
              className="lazyload-placeholder"
              style={
                Object {
                  "height": 65,
                }
              }
            />
            <div
              className="lazyload-placeholder"
              style={
                Object {
                  "height": 65,
                }
              }
            />
            <div
              className="lazyload-placeholder"
              style={
                Object {
                  "height": 65,
                }
              }
            />
            <div
              className="lazyload-placeholder"
              style={
                Object {
                  "height": 65,
                }
              }
            />
            <div
              className="lazyload-placeholder"
              style={
                Object {
                  "height": 65,
                }
              }
            />
            <div
              className="css-view-1dbjc4n"
              style={
                Object {
                  "WebkitBoxDirection": "normal",
                  "WebkitBoxOrient": "horizontal",
                  "WebkitBoxPack": "justify",
                  "WebkitFlexDirection": "row",
                  "WebkitJustifyContent": "space-between",
                  "flexDirection": "row",
                  "justifyContent": "space-between",
                  "marginBottom": "20px",
                  "marginTop": "20px",
                  "msFlexDirection": "row",
                  "msFlexPack": "justify",
                }
              }
            >
              <div
                className="react-reveal"
                style={
                  Object {
                    "opacity": undefined,
                  }
                }
              >
                <div
                  className="css-text-901oao"
                  dir="auto"
                  style={
                    Object {
                      "color": "rgba(255,255,255,1.00)",
                    }
                  }
                >
                  0
                </div>
              </div>
              <div
                className="react-reveal"
                style={
                  Object {
                    "opacity": undefined,
                  }
                }
              >
                <div
                  className="css-text-901oao"
                  dir="auto"
                  style={
                    Object {
                      "color": "rgba(255,255,255,1.00)",
                    }
                  }
                >
                  362600
                </div>
              </div>
              <div
                className="react-reveal"
                style={
                  Object {
                    "opacity": undefined,
                  }
                }
              >
                <div
                  className="css-text-901oao"
                  dir="auto"
                  style={
                    Object {
                      "color": "rgba(255,255,255,1.00)",
                    }
                  }
                >
                  725200
                </div>
              </div>
              <div
                className="react-reveal"
                style={
                  Object {
                    "opacity": undefined,
                  }
                }
              >
                <div
                  className="css-text-901oao"
                  dir="auto"
                  style={
                    Object {
                      "color": "rgba(255,255,255,1.00)",
                    }
                  }
                >
                  1087800
                </div>
              </div>
              <div
                className="react-reveal"
                style={
                  Object {
                    "opacity": undefined,
                  }
                }
              >
                <div
                  className="css-text-901oao"
                  dir="auto"
                  style={
                    Object {
                      "color": "rgba(255,255,255,1.00)",
                    }
                  }
                >
                  1450400
                </div>
              </div>
              <div
                className="react-reveal"
                style={
                  Object {
                    "opacity": undefined,
                  }
                }
              >
                <div
                  className="css-text-901oao"
                  dir="auto"
                  style={
                    Object {
                      "color": "rgba(255,255,255,1.00)",
                    }
                  }
                >
                  1813000
                </div>
              </div>
              <div
                className="react-reveal"
                style={
                  Object {
                    "opacity": undefined,
                  }
                }
              >
                <div
                  className="css-text-901oao"
                  dir="auto"
                  style={
                    Object {
                      "color": "rgba(255,255,255,1.00)",
                    }
                  }
                >
                  2175600
                </div>
              </div>
              <div
                className="react-reveal"
                style={
                  Object {
                    "opacity": undefined,
                  }
                }
              >
                <div
                  className="css-text-901oao"
                  dir="auto"
                  style={
                    Object {
                      "color": "rgba(255,255,255,1.00)",
                    }
                  }
                >
                  2538200
                </div>
              </div>
              <div
                className="react-reveal"
                style={
                  Object {
                    "opacity": undefined,
                  }
                }
              >
                <div
                  className="css-text-901oao"
                  dir="auto"
                  style={
                    Object {
                      "color": "rgba(255,255,255,1.00)",
                    }
                  }
                >
                  2900800
                </div>
              </div>
            </div>
            <div
              className="react-reveal"
              style={
                Object {
                  "opacity": undefined,
                }
              }
            >
              <div
                className="css-text-901oao"
                dir="auto"
                style={
                  Object {
                    "color": "rgba(255,255,255,1.00)",
                  }
                }
              >
                unitOfMeasure
              </div>
            </div>
            <div
              className="react-reveal"
              style={
                Object {
                  "opacity": undefined,
                }
              }
            >
              <div
                className="css-view-1dbjc4n"
                style={
                  Object {
                    "WebkitAlignItems": "center",
                    "WebkitBoxAlign": "center",
                    "WebkitBoxDirection": "normal",
                    "WebkitBoxOrient": "horizontal",
                    "WebkitBoxPack": "center",
                    "WebkitFlexDirection": "row",
                    "WebkitJustifyContent": "center",
                    "alignItems": "center",
                    "flexDirection": "row",
                    "justifyContent": "center",
                    "marginTop": "20px",
                    "msFlexAlign": "center",
                    "msFlexDirection": "row",
                    "msFlexPack": "center",
                  }
                }
              >
                <div
                  className="css-view-1dbjc4n"
                  onClick={[Function]}
                  onMouseDown={[Function]}
                  onMouseEnter={[Function]}
                  onMouseLeave={[Function]}
                  onMouseUp={[Function]}
                  onResponderGrant={[Function]}
                  onResponderRelease={[Function]}
                >
                  <a
                    className="css-reset-4rbku5 css-cursor-18t94o4 css-text-901oao"
                    data-focusable={true}
                    dir="auto"
                    role="link"
                    style={
                      Object {
                        "WebkitAlignItems": "center",
                        "WebkitBoxAlign": "center",
                        "WebkitBoxFlex": 0,
                        "WebkitBoxPack": "center",
                        "WebkitFlexGrow": 0,
                        "WebkitJustifyContent": "center",
                        "alignItems": "center",
                        "backgroundColor": "rgba(0,0,0,0.00)",
                        "borderBottomColor": "rgba(0,0,0,0.00)",
                        "borderLeftColor": "rgba(0,0,0,0.00)",
                        "borderRightColor": "rgba(0,0,0,0.00)",
                        "borderTopColor": "rgba(0,0,0,0.00)",
                        "color": "rgba(53,208,127,1.00)",
                        "cursor": "pointer",
                        "display": "inline-flex",
                        "flexGrow": 0,
                        "fontFamily": "Jost, futura-pt, futura, sans-serif",
                        "fontSize": "16px",
                        "fontWeight": "500",
                        "justifyContent": "center",
                        "lineHeight": "16px",
                        "minWidth": "150px",
                        "msFlexAlign": "center",
                        "msFlexPack": "center",
                        "msFlexPositive": 0,
                        "opacity": 1,
                        "outlineColor": "transparent",
                        "paddingBottom": "10px",
                        "paddingLeft": "20px",
                        "paddingRight": "20px",
                        "paddingTop": "10px",
                        "textAlign": "center",
                        "textRendering": "geometricPrecision",
                        "width": "fit-content",
                      }
                    }
                  >
                    expandLeaderboard
                    <div
                      className="css-view-1dbjc4n"
                      style={
                        Object {
                          "display": "inline-flex",
                          "paddingLeft": "8px",
                        }
                      }
                    >
                      <svg
                        fill="none"
                        height={12}
                        style={Object {}}
                        transform="rotate(90)"
                        viewBox="0 0 8 12"
                        width={12}
                      >
                        <path
                          clipRule="evenodd"
                          d="M1.19997 0L1.13249e-05 1.19996L4.80011 6.00006L0 10.8002L1.19996 12.0001L7.19977 6.00032L7.19953 6.00007L7.19979 5.99981L1.19997 0Z"
                          fill="#35D07F"
                          fillRule="evenodd"
                          opacity={1}
                          style={Object {}}
                        />
                      </svg>
                    </div>
                  </a>
                </div>
              </div>
            </div>
            <div
              className="css-view-1dbjc4n"
              style={
                Object {
                  "WebkitAlignItems": "center",
                  "WebkitBoxAlign": "center",
                  "WebkitBoxPack": "center",
                  "WebkitJustifyContent": "center",
                  "alignItems": "center",
                  "justifyContent": "center",
                  "marginBottom": "40px",
                  "marginTop": "20px",
                  "msFlexAlign": "center",
                  "msFlexPack": "center",
                }
              }
            >
              <div
                className="css-text-901oao"
                dir="auto"
                style={
                  Object {
                    "color": "rgba(255,255,255,1.00)",
                    "fontFamily": "EB Garamond, eb-garamond, Garamond, serif",
                    "fontSize": "20px",
                    "lineHeight": "28px",
                    "maxWidth": "450px",
                    "textAlign": "center",
                    "textRendering": "geometricPrecision",
                  }
                }
              >
                <div
                  className="css-view-1dbjc4n"
                  onClick={[Function]}
                  onMouseDown={[Function]}
                  onMouseEnter={[Function]}
                  onMouseLeave={[Function]}
                  onMouseUp={[Function]}
                  onResponderGrant={[Function]}
                  onResponderRelease={[Function]}
                  style={
                    Object {
                      "display": "inline",
                    }
                  }
                >
                  <a
                    className="css-reset-4rbku5 css-cursor-18t94o4 css-text-901oao css-textHasAncestor-16my406"
                    data-focusable={true}
                    dir="auto"
                    href="/stake-off/terms"
                    role="link"
                    style={
                      Object {
                        "WebkitTextDecorationStyle": "solid",
                        "color": "rgba(255,255,255,1.00)",
                        "cursor": "pointer",
                        "display": "inline",
                        "opacity": 1,
                        "textDecoration": "underline",
                        "textDecorationStyle": "solid",
                      }
                    }
                  >
                    Terms and Conditions
                  </a>
                </div>
              </div>
            </div>
          </div>
        </div>
      </div>
    </div>
  </div>
  <div
    className="css-view-1dbjc4n"
    style={
      Object {
        "backgroundColor": "rgba(46,51,56,1.00)",
      }
    }
  >
    <div
      className="css-view-1dbjc4n"
      style={
        Object {
          "WebkitAlignSelf": "center",
          "WebkitBoxDirection": "normal",
          "WebkitBoxLines": "multiple",
          "WebkitBoxOrient": "vertical",
          "WebkitFlexDirection": "column",
          "WebkitFlexWrap": "wrap",
          "alignSelf": "center",
          "flexDirection": "column",
          "flexWrap": "wrap",
          "marginTop": "50px",
          "maxWidth": "100vw",
          "msFlexDirection": "column",
          "msFlexItemAlign": "center",
          "msFlexWrap": "wrap",
          "overflowX": "hidden",
          "overflowY": "hidden",
          "paddingLeft": "10px",
          "paddingRight": "10px",
          "width": "100%",
        }
      }
    >
      <div
        className="css-view-1dbjc4n"
        style={
          Object {
            "WebkitBoxFlex": 0,
            "WebkitFlexGrow": 0,
            "WebkitFlexShrink": 0,
            "flexGrow": 0,
            "flexShrink": 0,
            "msFlexNegative": 0,
            "msFlexPositive": 0,
            "paddingBottom": "10px",
            "paddingLeft": "10px",
            "paddingRight": "10px",
            "paddingTop": "10px",
            "width": "100%",
          }
        }
      >
        <div
          className="css-view-1dbjc4n"
        >
          <div
            className="css-view-1dbjc4n"
            style={
              Object {
                "maxWidth": "400px",
                "width": "100%",
              }
            }
          >
            <h2
              aria-level="2"
              className="css-reset-4rbku5 css-text-901oao"
              dir="auto"
              role="heading"
              style={
                Object {
                  "color": "rgba(255,255,255,1.00)",
                  "fontFamily": "EB Garamond, eb-garamond, Garamond, serif",
                  "fontSize": "28px",
                  "lineHeight": "32px",
                  "textRendering": "geometricPrecision",
                  "textTransform": "none",
                }
              }
            >
              stackSubtitle
            </h2>
            <h3
              aria-level="3"
              className="css-reset-4rbku5 css-text-901oao"
              dir="auto"
              role="heading"
              style={
                Object {
                  "color": "rgba(255,255,255,1.00)",
                  "fontFamily": "Jost, futura-pt, futura, sans-serif",
                  "fontSize": "24px",
                  "lineHeight": "32px",
                  "marginBottom": "20px",
                  "marginTop": "20px",
                  "textRendering": "geometricPrecision",
                  "textTransform": "none",
                }
              }
            >
              stackTitle
            </h3>
            <div
              className="css-text-901oao"
              dir="auto"
              style={
                Object {
                  "color": "rgba(255,255,255,1.00)",
                  "fontFamily": "EB Garamond, eb-garamond, Garamond, serif",
                  "fontSize": "20px",
                  "lineHeight": "28px",
                  "marginBottom": "20px",
                  "textRendering": "geometricPrecision",
                }
              }
            >
              stackDescription
            </div>
          </div>
        </div>
      </div>
      <div
        className="css-view-1dbjc4n"
        style={
          Object {
            "WebkitBoxFlex": 0,
            "WebkitFlexGrow": 0,
            "WebkitFlexShrink": 0,
            "flexGrow": 0,
            "flexShrink": 0,
            "msFlexNegative": 0,
            "msFlexPositive": 0,
            "paddingBottom": "10px",
            "paddingLeft": "10px",
            "paddingRight": "10px",
            "paddingTop": "10px",
            "width": "100%",
          }
        }
      >
        <div
          className="css-view-1dbjc4n"
          id="applications"
          style={
            Object {
              "MozTransitionProperty": "opacity",
              "WebkitBoxDirection": "normal",
              "WebkitBoxFlex": 1,
              "WebkitBoxOrient": "horizontal",
              "WebkitBoxPack": "justify",
              "WebkitFlexBasis": "auto",
              "WebkitFlexDirection": "row",
              "WebkitFlexGrow": 1,
              "WebkitFlexShrink": 1,
              "WebkitJustifyContent": "space-between",
              "WebkitTransitionDuration": "500ms",
              "WebkitTransitionProperty": "opacity",
              "flexBasis": "auto",
              "flexDirection": "row",
              "flexGrow": 1,
              "flexShrink": 1,
              "justifyContent": "space-between",
              "marginBottom": "20px",
              "marginTop": "20px",
              "msFlexDirection": "row",
              "msFlexNegative": 1,
              "msFlexPack": "justify",
              "msFlexPositive": 1,
              "msFlexPreferredSize": "auto",
              "opacity": 1,
              "transitionDuration": "500ms",
              "transitionProperty": "opacity",
              "width": "100%",
            }
          }
        >
          <div
            className="css-view-1dbjc4n"
            style={
              Object {
                "WebkitBoxFlex": 1,
                "WebkitFlexBasis": "0%",
                "WebkitFlexGrow": 1,
                "WebkitFlexShrink": 1,
                "flexBasis": "0%",
                "flexGrow": 1,
                "flexShrink": 1,
                "maxWidth": "400px",
                "msFlexNegative": 1,
                "msFlexPositive": 1,
                "msFlexPreferredSize": "0%",
              }
            }
          >
            <div
              className="css-text-901oao"
              data-focusable={true}
              dir="auto"
              onClick={[Function]}
              onKeyDown={[Function]}
              style={
                Object {
                  "color": "rgba(255,255,255,1.00)",
                  "cursor": "pointer",
                  "fontFamily": "Jost, futura-pt, futura, sans-serif",
                  "fontSize": "16px",
                  "fontWeight": "500",
                  "lineHeight": "18px",
                  "marginBottom": "20px",
                  "textRendering": "geometricPrecision",
                }
              }
              tabIndex="0"
            >
              mobile.title
            </div>
            <div
              className="css-text-901oao"
              dir="auto"
              style={
                Object {
                  "color": "rgba(255,255,255,1.00)",
                  "fontFamily": "EB Garamond, eb-garamond, Garamond, serif",
                  "fontSize": "20px",
                  "lineHeight": "28px",
                  "textRendering": "geometricPrecision",
                }
              }
            >
              mobile.text
            </div>
            <ul
              className="css-reset-4rbku5 css-view-1dbjc4n"
              role="list"
              style={
                Object {
                  "marginLeft": "10px",
                  "marginTop": "20px",
                  "paddingLeft": "20px",
                }
              }
            >
              <li
                className="css-reset-4rbku5 css-text-901oao"
                dir="auto"
                role="listitem"
                style={
                  Object {
                    "color": "rgba(255,255,255,1.00)",
                    "display": "list-item",
                    "fontFamily": "EB Garamond, eb-garamond, Garamond, serif",
                    "fontSize": "20px",
                    "lineHeight": "28px",
                    "listStyle": "disc",
                    "marginBottom": "20px",
                    "textRendering": "geometricPrecision",
                  }
                }
              >
                mobile.nonCustodial
              </li>
              <li
                className="css-reset-4rbku5 css-text-901oao"
                dir="auto"
                role="listitem"
                style={
                  Object {
                    "color": "rgba(255,255,255,1.00)",
                    "display": "list-item",
                    "fontFamily": "EB Garamond, eb-garamond, Garamond, serif",
                    "fontSize": "20px",
                    "lineHeight": "28px",
                    "listStyle": "disc",
                    "marginBottom": "20px",
                    "textRendering": "geometricPrecision",
                  }
                }
              >
                mobile.mobileUltra
              </li>
              <li
                className="css-reset-4rbku5 css-text-901oao"
                dir="auto"
                role="listitem"
                style={
                  Object {
                    "color": "rgba(255,255,255,1.00)",
                    "display": "list-item",
                    "fontFamily": "EB Garamond, eb-garamond, Garamond, serif",
                    "fontSize": "20px",
                    "lineHeight": "28px",
                    "listStyle": "disc",
                    "marginBottom": "20px",
                    "textRendering": "geometricPrecision",
                  }
                }
              >
                mobile.exchange
              </li>
              <li
                className="css-reset-4rbku5 css-text-901oao"
                dir="auto"
                role="listitem"
                style={
                  Object {
                    "color": "rgba(255,255,255,1.00)",
                    "display": "list-item",
                    "fontFamily": "EB Garamond, eb-garamond, Garamond, serif",
                    "fontSize": "20px",
                    "lineHeight": "28px",
                    "listStyle": "disc",
                    "marginBottom": "20px",
                    "textRendering": "geometricPrecision",
                  }
                }
              >
                mobile.qr
              </li>
              <li
                className="css-reset-4rbku5 css-text-901oao"
                dir="auto"
                role="listitem"
                style={
                  Object {
                    "color": "rgba(255,255,255,1.00)",
                    "display": "list-item",
                    "fontFamily": "EB Garamond, eb-garamond, Garamond, serif",
                    "fontSize": "20px",
                    "lineHeight": "28px",
                    "listStyle": "disc",
                    "marginBottom": "20px",
                    "textRendering": "geometricPrecision",
                  }
                }
              >
                mobile.sdk
              </li>
            </ul>
          </div>
          <div
            className="css-view-1dbjc4n"
            style={
              Object {
                "marginLeft": "10px",
                "marginRight": "10px",
                "marginTop": "45px",
              }
            }
          >
            <div
              className="css-view-1dbjc4n"
              onClick={[Function]}
              onMouseDown={[Function]}
              onMouseEnter={[Function]}
              onMouseLeave={[Function]}
              onMouseUp={[Function]}
              onResponderGrant={[Function]}
              onResponderRelease={[Function]}
            >
              <a
                className="css-reset-4rbku5 css-cursor-18t94o4 css-text-901oao"
                data-focusable={true}
                dir="auto"
                href="/developers/wallet"
                onClick={[Function]}
                onMouseEnter={[Function]}
                role="link"
                style={
                  Object {
                    "WebkitAlignItems": "center",
                    "WebkitBoxAlign": "center",
                    "WebkitBoxFlex": 0,
                    "WebkitBoxPack": "center",
                    "WebkitFlexGrow": 0,
                    "WebkitJustifyContent": "center",
                    "alignItems": "center",
                    "backgroundColor": "rgba(53,208,127,1.00)",
                    "borderBottomColor": "rgba(53,208,127,1.00)",
                    "borderBottomLeftRadius": "3px",
                    "borderBottomRightRadius": "3px",
                    "borderBottomWidth": "1px",
                    "borderLeftColor": "rgba(53,208,127,1.00)",
                    "borderLeftWidth": "1px",
                    "borderRightColor": "rgba(53,208,127,1.00)",
                    "borderRightWidth": "1px",
                    "borderTopColor": "rgba(53,208,127,1.00)",
                    "borderTopLeftRadius": "3px",
                    "borderTopRightRadius": "3px",
                    "borderTopWidth": "1px",
                    "color": "rgba(255,255,255,1.00)",
                    "cursor": "pointer",
                    "display": "inline-flex",
                    "flexGrow": 0,
                    "fontFamily": "Jost, futura-pt, futura, sans-serif",
                    "fontSize": "16px",
                    "fontWeight": "500",
                    "justifyContent": "center",
                    "lineHeight": "16px",
                    "minWidth": "100px",
                    "msFlexAlign": "center",
                    "msFlexPack": "center",
                    "msFlexPositive": 0,
                    "opacity": 1,
                    "paddingBottom": "7px",
                    "paddingLeft": "10px",
                    "paddingRight": "10px",
                    "paddingTop": "7px",
                    "textAlign": "center",
                    "textRendering": "geometricPrecision",
                    "width": "fit-content",
                  }
                }
                target="blank"
              >
                installWallet
              </a>
            </div>
            <div
              className="css-view-1dbjc4n"
              style={
                Object {
                  "marginBottom": "10px",
                  "marginTop": "10px",
                }
              }
            />
            <div
              className="css-view-1dbjc4n"
              onClick={[Function]}
              onMouseDown={[Function]}
              onMouseEnter={[Function]}
              onMouseLeave={[Function]}
              onMouseUp={[Function]}
              onResponderGrant={[Function]}
              onResponderRelease={[Function]}
              style={
                Object {
                  "WebkitAlignItems": "flex-start",
                  "WebkitBoxAlign": "start",
                  "alignItems": "flex-start",
                  "msFlexAlign": "start",
                }
              }
            >
              <div
                className="css-view-1dbjc4n"
                style={
                  Object {
                    "backgroundColor": "rgba(0,0,0,0.00)",
                    "borderBottomColor": "rgba(221,221,221,1.00)",
                    "borderBottomLeftRadius": "3px",
                    "borderBottomRightRadius": "3px",
                    "borderBottomWidth": "1px",
                    "borderLeftColor": "rgba(221,221,221,1.00)",
                    "borderLeftWidth": "1px",
                    "borderRightColor": "rgba(221,221,221,1.00)",
                    "borderRightWidth": "1px",
                    "borderTopColor": "rgba(221,221,221,1.00)",
                    "borderTopLeftRadius": "3px",
                    "borderTopRightRadius": "3px",
                    "borderTopWidth": "1px",
                  }
                }
              >
                <a
                  className="css-reset-4rbku5 css-cursor-18t94o4 css-text-901oao"
                  data-focusable={true}
                  dir="auto"
                  href="https://github.com/celo-org/celo-monorepo"
                  onClick={[Function]}
                  onMouseEnter={[Function]}
                  role="link"
                  style={
                    Object {
                      "WebkitAlignItems": "center",
                      "WebkitBoxAlign": "center",
                      "WebkitBoxFlex": 0,
                      "WebkitBoxPack": "center",
                      "WebkitFlexGrow": 0,
                      "WebkitJustifyContent": "center",
                      "alignItems": "center",
                      "color": "rgba(53,208,127,1.00)",
                      "cursor": "pointer",
                      "display": "inline-flex",
                      "flexGrow": 0,
                      "fontFamily": "Jost, futura-pt, futura, sans-serif",
                      "fontSize": "16px",
                      "fontWeight": "500",
                      "justifyContent": "center",
                      "lineHeight": "16px",
                      "minWidth": "100px",
                      "msFlexAlign": "center",
                      "msFlexPack": "center",
                      "msFlexPositive": 0,
                      "opacity": 1,
                      "paddingBottom": "6px",
                      "paddingLeft": "10px",
                      "paddingRight": "10px",
                      "paddingTop": "6px",
                      "textAlign": "center",
                      "textRendering": "geometricPrecision",
                      "width": "fit-content",
                    }
                  }
                  target="blank"
                >
                  seeCode
                </a>
              </div>
            </div>
          </div>
        </div>
        <div
          className="css-view-1dbjc4n"
          id="contracts"
          style={
            Object {
              "MozTransitionProperty": "opacity",
              "WebkitBoxDirection": "normal",
              "WebkitBoxFlex": 1,
              "WebkitBoxOrient": "horizontal",
              "WebkitBoxPack": "justify",
              "WebkitFlexBasis": "auto",
              "WebkitFlexDirection": "row",
              "WebkitFlexGrow": 1,
              "WebkitFlexShrink": 1,
              "WebkitJustifyContent": "space-between",
              "WebkitTransitionDuration": "500ms",
              "WebkitTransitionProperty": "opacity",
              "flexBasis": "auto",
              "flexDirection": "row",
              "flexGrow": 1,
              "flexShrink": 1,
              "justifyContent": "space-between",
              "marginBottom": "20px",
              "marginTop": "20px",
              "msFlexDirection": "row",
              "msFlexNegative": 1,
              "msFlexPack": "justify",
              "msFlexPositive": 1,
              "msFlexPreferredSize": "auto",
              "opacity": 1,
              "transitionDuration": "500ms",
              "transitionProperty": "opacity",
              "width": "100%",
            }
          }
        >
          <div
            className="css-view-1dbjc4n"
            style={
              Object {
                "WebkitBoxFlex": 1,
                "WebkitFlexBasis": "0%",
                "WebkitFlexGrow": 1,
                "WebkitFlexShrink": 1,
                "flexBasis": "0%",
                "flexGrow": 1,
                "flexShrink": 1,
                "maxWidth": "400px",
                "msFlexNegative": 1,
                "msFlexPositive": 1,
                "msFlexPreferredSize": "0%",
              }
            }
          >
            <div
              className="css-text-901oao"
              data-focusable={true}
              dir="auto"
              onClick={[Function]}
              onKeyDown={[Function]}
              style={
                Object {
                  "color": "rgba(255,255,255,1.00)",
                  "cursor": "pointer",
                  "fontFamily": "Jost, futura-pt, futura, sans-serif",
                  "fontSize": "16px",
                  "fontWeight": "500",
                  "lineHeight": "18px",
                  "marginBottom": "20px",
                  "textRendering": "geometricPrecision",
                }
              }
              tabIndex="0"
            >
              protocol.title
            </div>
            <div
              className="css-text-901oao"
              dir="auto"
              style={
                Object {
                  "color": "rgba(255,255,255,1.00)",
                  "fontFamily": "EB Garamond, eb-garamond, Garamond, serif",
                  "fontSize": "20px",
                  "lineHeight": "28px",
                  "textRendering": "geometricPrecision",
                }
              }
            >
              protocol.text
            </div>
            <ul
              className="css-reset-4rbku5 css-view-1dbjc4n"
              role="list"
              style={
                Object {
                  "marginLeft": "10px",
                  "marginTop": "20px",
                  "paddingLeft": "20px",
                }
              }
            >
              <li
                className="css-reset-4rbku5 css-text-901oao"
                dir="auto"
                role="listitem"
                style={
                  Object {
                    "color": "rgba(255,255,255,1.00)",
                    "display": "list-item",
                    "fontFamily": "EB Garamond, eb-garamond, Garamond, serif",
                    "fontSize": "20px",
                    "lineHeight": "28px",
                    "listStyle": "disc",
                    "marginBottom": "20px",
                    "textRendering": "geometricPrecision",
                  }
                }
              >
                protocol.algoReserve
              </li>
              <li
                className="css-reset-4rbku5 css-text-901oao"
                dir="auto"
                role="listitem"
                style={
                  Object {
                    "color": "rgba(255,255,255,1.00)",
                    "display": "list-item",
                    "fontFamily": "EB Garamond, eb-garamond, Garamond, serif",
                    "fontSize": "20px",
                    "lineHeight": "28px",
                    "listStyle": "disc",
                    "marginBottom": "20px",
                    "textRendering": "geometricPrecision",
                  }
                }
              >
                protocol.cryptoCollat
              </li>
              <li
                className="css-reset-4rbku5 css-text-901oao"
                dir="auto"
                role="listitem"
                style={
                  Object {
                    "color": "rgba(255,255,255,1.00)",
                    "display": "list-item",
                    "fontFamily": "EB Garamond, eb-garamond, Garamond, serif",
                    "fontSize": "20px",
                    "lineHeight": "28px",
                    "listStyle": "disc",
                    "marginBottom": "20px",
                    "textRendering": "geometricPrecision",
                  }
                }
              >
                protocol.native
              </li>
            </ul>
          </div>
          <div
            className="css-view-1dbjc4n"
            style={
              Object {
                "marginLeft": "10px",
                "marginRight": "10px",
                "marginTop": "45px",
              }
            }
          >
            <div
              className="css-view-1dbjc4n"
              onClick={[Function]}
              onMouseDown={[Function]}
              onMouseEnter={[Function]}
              onMouseLeave={[Function]}
              onMouseUp={[Function]}
              onResponderGrant={[Function]}
              onResponderRelease={[Function]}
            >
              <a
                className="css-reset-4rbku5 css-cursor-18t94o4 css-text-901oao"
                data-focusable={true}
                dir="auto"
                href="https://docs.celo.org/overview"
                onClick={[Function]}
                onMouseEnter={[Function]}
                role="link"
                style={
                  Object {
                    "WebkitAlignItems": "center",
                    "WebkitBoxAlign": "center",
                    "WebkitBoxFlex": 0,
                    "WebkitBoxPack": "center",
                    "WebkitFlexGrow": 0,
                    "WebkitJustifyContent": "center",
                    "alignItems": "center",
                    "backgroundColor": "rgba(53,208,127,1.00)",
                    "borderBottomColor": "rgba(53,208,127,1.00)",
                    "borderBottomLeftRadius": "3px",
                    "borderBottomRightRadius": "3px",
                    "borderBottomWidth": "1px",
                    "borderLeftColor": "rgba(53,208,127,1.00)",
                    "borderLeftWidth": "1px",
                    "borderRightColor": "rgba(53,208,127,1.00)",
                    "borderRightWidth": "1px",
                    "borderTopColor": "rgba(53,208,127,1.00)",
                    "borderTopLeftRadius": "3px",
                    "borderTopRightRadius": "3px",
                    "borderTopWidth": "1px",
                    "color": "rgba(255,255,255,1.00)",
                    "cursor": "pointer",
                    "display": "inline-flex",
                    "flexGrow": 0,
                    "fontFamily": "Jost, futura-pt, futura, sans-serif",
                    "fontSize": "16px",
                    "fontWeight": "500",
                    "justifyContent": "center",
                    "lineHeight": "16px",
                    "minWidth": "100px",
                    "msFlexAlign": "center",
                    "msFlexPack": "center",
                    "msFlexPositive": 0,
                    "opacity": 1,
                    "paddingBottom": "7px",
                    "paddingLeft": "10px",
                    "paddingRight": "10px",
                    "paddingTop": "7px",
                    "textAlign": "center",
                    "textRendering": "geometricPrecision",
                    "width": "fit-content",
                  }
                }
                target="blank"
              >
                readMore
              </a>
            </div>
            <div
              className="css-view-1dbjc4n"
              style={
                Object {
                  "marginBottom": "10px",
                  "marginTop": "10px",
                }
              }
            />
            <div
              className="css-view-1dbjc4n"
              onClick={[Function]}
              onMouseDown={[Function]}
              onMouseEnter={[Function]}
              onMouseLeave={[Function]}
              onMouseUp={[Function]}
              onResponderGrant={[Function]}
              onResponderRelease={[Function]}
              style={
                Object {
                  "WebkitAlignItems": "flex-start",
                  "WebkitBoxAlign": "start",
                  "alignItems": "flex-start",
                  "msFlexAlign": "start",
                }
              }
            >
              <div
                className="css-view-1dbjc4n"
                style={
                  Object {
                    "backgroundColor": "rgba(0,0,0,0.00)",
                    "borderBottomColor": "rgba(221,221,221,1.00)",
                    "borderBottomLeftRadius": "3px",
                    "borderBottomRightRadius": "3px",
                    "borderBottomWidth": "1px",
                    "borderLeftColor": "rgba(221,221,221,1.00)",
                    "borderLeftWidth": "1px",
                    "borderRightColor": "rgba(221,221,221,1.00)",
                    "borderRightWidth": "1px",
                    "borderTopColor": "rgba(221,221,221,1.00)",
                    "borderTopLeftRadius": "3px",
                    "borderTopRightRadius": "3px",
                    "borderTopWidth": "1px",
                  }
                }
              >
                <a
                  className="css-reset-4rbku5 css-cursor-18t94o4 css-text-901oao"
                  data-focusable={true}
                  dir="auto"
                  href="https://github.com/celo-org/celo-monorepo"
                  onClick={[Function]}
                  onMouseEnter={[Function]}
                  role="link"
                  style={
                    Object {
                      "WebkitAlignItems": "center",
                      "WebkitBoxAlign": "center",
                      "WebkitBoxFlex": 0,
                      "WebkitBoxPack": "center",
                      "WebkitFlexGrow": 0,
                      "WebkitJustifyContent": "center",
                      "alignItems": "center",
                      "color": "rgba(53,208,127,1.00)",
                      "cursor": "pointer",
                      "display": "inline-flex",
                      "flexGrow": 0,
                      "fontFamily": "Jost, futura-pt, futura, sans-serif",
                      "fontSize": "16px",
                      "fontWeight": "500",
                      "justifyContent": "center",
                      "lineHeight": "16px",
                      "minWidth": "100px",
                      "msFlexAlign": "center",
                      "msFlexPack": "center",
                      "msFlexPositive": 0,
                      "opacity": 1,
                      "paddingBottom": "6px",
                      "paddingLeft": "10px",
                      "paddingRight": "10px",
                      "paddingTop": "6px",
                      "textAlign": "center",
                      "textRendering": "geometricPrecision",
                      "width": "fit-content",
                    }
                  }
                  target="blank"
                >
                  seeCode
                </a>
              </div>
            </div>
          </div>
        </div>
        <div
          className="css-view-1dbjc4n"
          id="blockchain"
          style={
            Object {
              "MozTransitionProperty": "opacity",
              "WebkitBoxDirection": "normal",
              "WebkitBoxFlex": 1,
              "WebkitBoxOrient": "horizontal",
              "WebkitBoxPack": "justify",
              "WebkitFlexBasis": "auto",
              "WebkitFlexDirection": "row",
              "WebkitFlexGrow": 1,
              "WebkitFlexShrink": 1,
              "WebkitJustifyContent": "space-between",
              "WebkitTransitionDuration": "500ms",
              "WebkitTransitionProperty": "opacity",
              "flexBasis": "auto",
              "flexDirection": "row",
              "flexGrow": 1,
              "flexShrink": 1,
              "justifyContent": "space-between",
              "marginBottom": "20px",
              "marginTop": "20px",
              "msFlexDirection": "row",
              "msFlexNegative": 1,
              "msFlexPack": "justify",
              "msFlexPositive": 1,
              "msFlexPreferredSize": "auto",
              "opacity": 1,
              "transitionDuration": "500ms",
              "transitionProperty": "opacity",
              "width": "100%",
            }
          }
        >
          <div
            className="css-view-1dbjc4n"
            style={
              Object {
                "WebkitBoxFlex": 1,
                "WebkitFlexBasis": "0%",
                "WebkitFlexGrow": 1,
                "WebkitFlexShrink": 1,
                "flexBasis": "0%",
                "flexGrow": 1,
                "flexShrink": 1,
                "maxWidth": "400px",
                "msFlexNegative": 1,
                "msFlexPositive": 1,
                "msFlexPreferredSize": "0%",
              }
            }
          >
            <div
              className="css-text-901oao"
              data-focusable={true}
              dir="auto"
              onClick={[Function]}
              onKeyDown={[Function]}
              style={
                Object {
                  "color": "rgba(255,255,255,1.00)",
                  "cursor": "pointer",
                  "fontFamily": "Jost, futura-pt, futura, sans-serif",
                  "fontSize": "16px",
                  "fontWeight": "500",
                  "lineHeight": "18px",
                  "marginBottom": "20px",
                  "textRendering": "geometricPrecision",
                }
              }
              tabIndex="0"
            >
              proof.title
            </div>
            <div
              className="css-text-901oao"
              dir="auto"
              style={
                Object {
                  "color": "rgba(255,255,255,1.00)",
                  "fontFamily": "EB Garamond, eb-garamond, Garamond, serif",
                  "fontSize": "20px",
                  "lineHeight": "28px",
                  "textRendering": "geometricPrecision",
                }
              }
            >
              proof.text
            </div>
            <ul
              className="css-reset-4rbku5 css-view-1dbjc4n"
              role="list"
              style={
                Object {
                  "marginLeft": "10px",
                  "marginTop": "20px",
                  "paddingLeft": "20px",
                }
              }
            >
              <li
                className="css-reset-4rbku5 css-text-901oao"
                dir="auto"
                role="listitem"
                style={
                  Object {
                    "color": "rgba(255,255,255,1.00)",
                    "display": "list-item",
                    "fontFamily": "EB Garamond, eb-garamond, Garamond, serif",
                    "fontSize": "20px",
                    "lineHeight": "28px",
                    "listStyle": "disc",
                    "marginBottom": "20px",
                    "textRendering": "geometricPrecision",
                  }
                }
              >
                proof.permissionless
              </li>
              <li
                className="css-reset-4rbku5 css-text-901oao"
                dir="auto"
                role="listitem"
                style={
                  Object {
                    "color": "rgba(255,255,255,1.00)",
                    "display": "list-item",
                    "fontFamily": "EB Garamond, eb-garamond, Garamond, serif",
                    "fontSize": "20px",
                    "lineHeight": "28px",
                    "listStyle": "disc",
                    "marginBottom": "20px",
                    "textRendering": "geometricPrecision",
                  }
                }
              >
                proof.rewardsWeighted
              </li>
              <li
                className="css-reset-4rbku5 css-text-901oao"
                dir="auto"
                role="listitem"
                style={
                  Object {
                    "color": "rgba(255,255,255,1.00)",
                    "display": "list-item",
                    "fontFamily": "EB Garamond, eb-garamond, Garamond, serif",
                    "fontSize": "20px",
                    "lineHeight": "28px",
                    "listStyle": "disc",
                    "marginBottom": "20px",
                    "textRendering": "geometricPrecision",
                  }
                }
              >
                proof.onChain
              </li>
            </ul>
          </div>
          <div
            className="css-view-1dbjc4n"
            style={
              Object {
                "marginLeft": "10px",
                "marginRight": "10px",
                "marginTop": "45px",
              }
            }
          >
            <div
              className="css-view-1dbjc4n"
              onClick={[Function]}
              onMouseDown={[Function]}
              onMouseEnter={[Function]}
              onMouseLeave={[Function]}
              onMouseUp={[Function]}
              onResponderGrant={[Function]}
              onResponderRelease={[Function]}
            >
              <a
                className="css-reset-4rbku5 css-cursor-18t94o4 css-text-901oao"
                data-focusable={true}
                dir="auto"
                href="https://docs.celo.org/overview"
                onClick={[Function]}
                onMouseEnter={[Function]}
                role="link"
                style={
                  Object {
                    "WebkitAlignItems": "center",
                    "WebkitBoxAlign": "center",
                    "WebkitBoxFlex": 0,
                    "WebkitBoxPack": "center",
                    "WebkitFlexGrow": 0,
                    "WebkitJustifyContent": "center",
                    "alignItems": "center",
                    "backgroundColor": "rgba(53,208,127,1.00)",
                    "borderBottomColor": "rgba(53,208,127,1.00)",
                    "borderBottomLeftRadius": "3px",
                    "borderBottomRightRadius": "3px",
                    "borderBottomWidth": "1px",
                    "borderLeftColor": "rgba(53,208,127,1.00)",
                    "borderLeftWidth": "1px",
                    "borderRightColor": "rgba(53,208,127,1.00)",
                    "borderRightWidth": "1px",
                    "borderTopColor": "rgba(53,208,127,1.00)",
                    "borderTopLeftRadius": "3px",
                    "borderTopRightRadius": "3px",
                    "borderTopWidth": "1px",
                    "color": "rgba(255,255,255,1.00)",
                    "cursor": "pointer",
                    "display": "inline-flex",
                    "flexGrow": 0,
                    "fontFamily": "Jost, futura-pt, futura, sans-serif",
                    "fontSize": "16px",
                    "fontWeight": "500",
                    "justifyContent": "center",
                    "lineHeight": "16px",
                    "minWidth": "100px",
                    "msFlexAlign": "center",
                    "msFlexPack": "center",
                    "msFlexPositive": 0,
                    "opacity": 1,
                    "paddingBottom": "7px",
                    "paddingLeft": "10px",
                    "paddingRight": "10px",
                    "paddingTop": "7px",
                    "textAlign": "center",
                    "textRendering": "geometricPrecision",
                    "width": "fit-content",
                  }
                }
                target="blank"
              >
                readMore
              </a>
            </div>
            <div
              className="css-view-1dbjc4n"
              style={
                Object {
                  "marginBottom": "10px",
                  "marginTop": "10px",
                }
              }
            />
            <div
              className="css-view-1dbjc4n"
              onClick={[Function]}
              onMouseDown={[Function]}
              onMouseEnter={[Function]}
              onMouseLeave={[Function]}
              onMouseUp={[Function]}
              onResponderGrant={[Function]}
              onResponderRelease={[Function]}
              style={
                Object {
                  "WebkitAlignItems": "flex-start",
                  "WebkitBoxAlign": "start",
                  "alignItems": "flex-start",
                  "msFlexAlign": "start",
                }
              }
            >
              <div
                className="css-view-1dbjc4n"
                style={
                  Object {
                    "backgroundColor": "rgba(0,0,0,0.00)",
                    "borderBottomColor": "rgba(221,221,221,1.00)",
                    "borderBottomLeftRadius": "3px",
                    "borderBottomRightRadius": "3px",
                    "borderBottomWidth": "1px",
                    "borderLeftColor": "rgba(221,221,221,1.00)",
                    "borderLeftWidth": "1px",
                    "borderRightColor": "rgba(221,221,221,1.00)",
                    "borderRightWidth": "1px",
                    "borderTopColor": "rgba(221,221,221,1.00)",
                    "borderTopLeftRadius": "3px",
                    "borderTopRightRadius": "3px",
                    "borderTopWidth": "1px",
                  }
                }
              >
                <a
                  className="css-reset-4rbku5 css-cursor-18t94o4 css-text-901oao"
                  data-focusable={true}
                  dir="auto"
                  href="https://github.com/celo-org/celo-blockchain"
                  onClick={[Function]}
                  onMouseEnter={[Function]}
                  role="link"
                  style={
                    Object {
                      "WebkitAlignItems": "center",
                      "WebkitBoxAlign": "center",
                      "WebkitBoxFlex": 0,
                      "WebkitBoxPack": "center",
                      "WebkitFlexGrow": 0,
                      "WebkitJustifyContent": "center",
                      "alignItems": "center",
                      "color": "rgba(53,208,127,1.00)",
                      "cursor": "pointer",
                      "display": "inline-flex",
                      "flexGrow": 0,
                      "fontFamily": "Jost, futura-pt, futura, sans-serif",
                      "fontSize": "16px",
                      "fontWeight": "500",
                      "justifyContent": "center",
                      "lineHeight": "16px",
                      "minWidth": "100px",
                      "msFlexAlign": "center",
                      "msFlexPack": "center",
                      "msFlexPositive": 0,
                      "opacity": 1,
                      "paddingBottom": "6px",
                      "paddingLeft": "10px",
                      "paddingRight": "10px",
                      "paddingTop": "6px",
                      "textAlign": "center",
                      "textRendering": "geometricPrecision",
                      "width": "fit-content",
                    }
                  }
                  target="blank"
                >
                  seeCode
                </a>
              </div>
            </div>
          </div>
        </div>
        <div
          className="css-view-1dbjc4n"
          style={
            Object {
              "MozTransitionProperty": "opacity",
              "WebkitAlignItems": "center",
              "WebkitBoxAlign": "center",
              "WebkitBoxPack": "center",
              "WebkitJustifyContent": "center",
              "WebkitTransitionDuration": "100ms",
              "WebkitTransitionProperty": "opacity",
              "alignItems": "center",
              "justifyContent": "center",
              "msFlexAlign": "center",
              "msFlexPack": "center",
              "transitionDuration": "100ms",
              "transitionProperty": "opacity",
              "zIndex": 1,
            }
          }
        >
          <h4
            aria-level="4"
            className="css-reset-4rbku5 css-text-901oao"
            dir="auto"
            role="heading"
            style={
              Object {
                "color": "rgba(255,255,255,1.00)",
                "fontFamily": "EB Garamond, eb-garamond, Garamond, serif",
                "fontSize": "24px",
                "lineHeight": "32px",
                "textAlign": "center",
                "textRendering": "geometricPrecision",
                "textTransform": "none",
              }
            }
          >
            stackBrowseTitle
          </h4>
          <div
            className="css-text-901oao"
            dir="auto"
            style={
              Object {
                "color": "rgba(255,255,255,1.00)",
                "fontFamily": "EB Garamond, eb-garamond, Garamond, serif",
                "fontSize": "16px",
                "lineHeight": "20px",
                "marginBottom": "20px",
                "textAlign": "center",
                "textRendering": "geometricPrecision",
              }
            }
          >
            stackBrowseCopy
             
          </div>
          <div
            className="css-view-1dbjc4n"
            onClick={[Function]}
            onMouseDown={[Function]}
            onMouseEnter={[Function]}
            onMouseLeave={[Function]}
            onMouseUp={[Function]}
            onResponderGrant={[Function]}
            onResponderRelease={[Function]}
          >
            <a
              className="css-reset-4rbku5 css-cursor-18t94o4 css-text-901oao"
              data-focusable={true}
              dir="auto"
              href="https://github.com/celo-org"
              onClick={[Function]}
              onMouseEnter={[Function]}
              rel=" noopener noreferrer"
              role="link"
              style={
                Object {
                  "WebkitAlignItems": "center",
                  "WebkitBoxAlign": "center",
                  "WebkitBoxFlex": 0,
                  "WebkitBoxPack": "center",
                  "WebkitFlexGrow": 0,
                  "WebkitJustifyContent": "center",
                  "alignItems": "center",
                  "backgroundColor": "rgba(53,208,127,1.00)",
                  "borderBottomColor": "rgba(53,208,127,1.00)",
                  "borderBottomLeftRadius": "3px",
                  "borderBottomRightRadius": "3px",
                  "borderBottomWidth": "1px",
                  "borderLeftColor": "rgba(53,208,127,1.00)",
                  "borderLeftWidth": "1px",
                  "borderRightColor": "rgba(53,208,127,1.00)",
                  "borderRightWidth": "1px",
                  "borderTopColor": "rgba(53,208,127,1.00)",
                  "borderTopLeftRadius": "3px",
                  "borderTopRightRadius": "3px",
                  "borderTopWidth": "1px",
                  "color": "rgba(255,255,255,1.00)",
                  "cursor": "pointer",
                  "display": "inline-flex",
                  "flexGrow": 0,
                  "fontFamily": "Jost, futura-pt, futura, sans-serif",
                  "fontSize": "16px",
                  "fontWeight": "500",
                  "justifyContent": "center",
                  "lineHeight": "16px",
                  "minWidth": "150px",
                  "msFlexAlign": "center",
                  "msFlexPack": "center",
                  "msFlexPositive": 0,
                  "opacity": 1,
                  "paddingBottom": "10px",
                  "paddingLeft": "20px",
                  "paddingRight": "20px",
                  "paddingTop": "10px",
                  "textAlign": "center",
                  "textRendering": "geometricPrecision",
                  "width": "fit-content",
                }
              }
              target="_blank"
            >
              stackBrowseButton
              <div
                className="css-view-1dbjc4n"
                style={
                  Object {
                    "display": "inline-flex",
                    "paddingLeft": "8px",
                  }
                }
              >
                <svg
                  fill="none"
                  height={20}
                  style={Object {}}
                  viewBox="0 0 25 24"
                  width={20}
                >
                  <path
                    clipRule="evenodd"
                    d="M12.3019 0C5.50526 0 0 5.50526 0 12.3019C0 17.7392 3.52669 22.3458 8.4127 23.977C9.0244 24.0902 9.25095 23.7126 9.25095 23.3804C9.25095 23.0858 9.2434 22.3156 9.23585 21.2885C5.81488 22.0286 5.08991 19.6422 5.08991 19.6422C4.53108 18.2225 3.72304 17.8373 3.72304 17.8373C2.60537 17.0746 3.80611 17.0897 3.80611 17.0897C5.03705 17.1803 5.69405 18.3584 5.69405 18.3584C6.78906 20.2388 8.57129 19.6951 9.27361 19.3779C9.38688 18.585 9.70406 18.0412 10.0514 17.7316C7.32524 17.4295 4.45556 16.3723 4.45556 11.66C4.45556 10.3158 4.93132 9.22074 5.72426 8.35984C5.59588 8.04266 5.17298 6.79662 5.83754 5.10501C5.83754 5.10501 6.87213 4.77274 9.22074 6.36616C10.2025 6.0943 11.2522 5.95837 12.3019 5.95082C13.344 5.95837 14.4013 6.0943 15.383 6.36616C17.7316 4.77274 18.7662 5.10501 18.7662 5.10501C19.4383 6.79662 19.0154 8.05021 18.887 8.35984C19.6724 9.22074 20.1482 10.3158 20.1482 11.66C20.1482 16.3874 17.271 17.422 14.5297 17.7316C14.9677 18.1092 15.3679 18.8644 15.3679 20.0123C15.3679 21.6586 15.3528 22.9801 15.3528 23.3879C15.3528 23.7202 15.5718 24.0978 16.1986 23.977C21.0846 22.3458 24.6038 17.7392 24.6038 12.3094C24.6038 5.50526 19.0985 0 12.3019 0Z"
                    fill="#FFFFFF"
                    fillRule="evenodd"
                    style={Object {}}
                  />
                </svg>
              </div>
            </a>
          </div>
        </div>
      </div>
    </div>
  </div>
  <div
    className="css-view-1dbjc4n"
    style={
      Object {
        "backgroundColor": "rgba(46,51,56,1.00)",
      }
    }
  >
    <div
      className="react-reveal"
      style={
        Object {
          "opacity": undefined,
        }
      }
    >
      <div
        className="css-view-1dbjc4n"
        id="features"
      >
        <div
          className="css-view-1dbjc4n"
          style={
            Object {
              "WebkitAlignSelf": "center",
              "WebkitBoxDirection": "normal",
              "WebkitBoxOrient": "vertical",
              "WebkitFlexDirection": "column",
              "alignSelf": "center",
              "flexDirection": "column",
              "marginTop": "50px",
              "maxWidth": "100vw",
              "msFlexDirection": "column",
              "msFlexItemAlign": "center",
              "paddingLeft": "10px",
              "paddingRight": "10px",
              "width": "100%",
            }
          }
        >
          <div
            className="css-view-1dbjc4n"
            style={
              Object {
                "WebkitBoxFlex": 0,
                "WebkitFlexGrow": 0,
                "WebkitFlexShrink": 0,
                "flexGrow": 0,
                "flexShrink": 0,
                "msFlexNegative": 0,
                "msFlexPositive": 0,
                "paddingBottom": "10px",
                "paddingLeft": "10px",
                "paddingRight": "10px",
                "paddingTop": "10px",
                "width": "100%",
              }
            }
          >
            <h3
              aria-level="3"
              className="css-reset-4rbku5 css-text-901oao"
              dir="auto"
              role="heading"
              style={
                Object {
                  "color": "rgba(255,255,255,1.00)",
                  "fontFamily": "Jost, futura-pt, futura, sans-serif",
                  "fontSize": "24px",
                  "lineHeight": "32px",
                  "textRendering": "geometricPrecision",
                  "textTransform": "none",
                }
              }
            >
              featureTitle
            </h3>
          </div>
        </div>
        <div
          className="css-view-1dbjc4n"
          style={
            Object {
              "WebkitAlignSelf": "center",
              "WebkitBoxDirection": "normal",
              "WebkitBoxLines": "multiple",
              "WebkitBoxOrient": "horizontal",
              "WebkitFlexDirection": "row",
              "WebkitFlexWrap": "wrap",
              "alignSelf": "center",
              "flexDirection": "row",
              "flexWrap": "wrap",
              "marginBottom": "50px",
              "maxWidth": "100vw",
              "msFlexDirection": "row",
              "msFlexItemAlign": "center",
              "msFlexWrap": "wrap",
              "paddingLeft": "10px",
              "paddingRight": "10px",
              "width": "100%",
            }
          }
        >
          <div
            className="css-view-1dbjc4n"
            style={
              Object {
                "WebkitBoxFlex": 0,
                "WebkitFlexBasis": "100%",
                "WebkitFlexGrow": 0,
                "WebkitFlexShrink": 0,
                "flexBasis": "100%",
                "flexGrow": 0,
                "flexShrink": 0,
                "msFlexNegative": 0,
                "msFlexPositive": 0,
                "msFlexPreferredSize": "100%",
                "paddingBottom": "10px",
                "paddingLeft": "10px",
                "paddingRight": "10px",
                "paddingTop": "10px",
                "width": "100%",
              }
            }
          >
            <div
              className="css-view-1dbjc4n"
              style={
                Object {
                  "WebkitBoxDirection": "normal",
                  "WebkitBoxFlex": 0,
                  "WebkitBoxOrient": "horizontal",
                  "WebkitFlexBasis": "0%",
                  "WebkitFlexDirection": "row",
                  "WebkitFlexGrow": 0,
                  "WebkitFlexShrink": 0,
                  "flexBasis": "0%",
                  "flexDirection": "row",
                  "flexGrow": 0,
                  "flexShrink": 0,
                  "marginBottom": "20px",
                  "marginRight": "20px",
                  "marginTop": "20px",
                  "msFlexDirection": "row",
                  "msFlexNegative": 0,
                  "msFlexPositive": 0,
                  "msFlexPreferredSize": "0%",
                }
              }
            >
              <div
                className="css-view-1dbjc4n"
                style={
                  Object {
                    "WebkitFlexBasis": "auto",
                    "flexBasis": "auto",
                    "height": "80px",
                    "msFlexPreferredSize": "auto",
                    "overflowX": "hidden",
                    "overflowY": "hidden",
                    "width": "112px",
                    "zIndex": 0,
                  }
                }
              >
                <div
                  className="css-view-1dbjc4n"
                  style={
                    Object {
                      "backgroundColor": "rgba(0,0,0,0.00)",
                      "backgroundPosition": "center",
                      "backgroundRepeat": "no-repeat",
                      "backgroundSize": "contain",
                      "bottom": "0px",
                      "height": "100%",
                      "left": "0px",
                      "position": "absolute",
                      "right": "0px",
                      "top": "0px",
                      "width": "100%",
                      "zIndex": -1,
                    }
                  }
                />
              </div>
              <div
                className="css-view-1dbjc4n"
                style={
                  Object {
                    "WebkitBoxFlex": 1,
                    "WebkitFlexBasis": "0%",
                    "WebkitFlexGrow": 1,
                    "WebkitFlexShrink": 1,
                    "flexBasis": "0%",
                    "flexGrow": 1,
                    "flexShrink": 1,
                    "msFlexNegative": 1,
                    "msFlexPositive": 1,
                    "msFlexPreferredSize": "0%",
                    "width": "100%",
                  }
                }
              >
                <div
                  className="css-text-901oao"
                  dir="auto"
                  style={
                    Object {
                      "color": "rgba(255,255,255,1.00)",
                      "fontFamily": "Jost, futura-pt, futura, sans-serif",
                      "fontSize": "16px",
                      "fontWeight": "500",
                      "lineHeight": "18px",
                      "marginBottom": "10px",
                      "marginTop": "10px",
                      "textRendering": "geometricPrecision",
                    }
                  }
                >
                  feat.stableValueCurrencies
                </div>
                <div
                  className="css-text-901oao"
                  dir="auto"
                  style={
                    Object {
                      "color": "rgba(221,221,221,1.00)",
                      "fontFamily": "EB Garamond, eb-garamond, Garamond, serif",
                      "fontSize": "20px",
                      "lineHeight": "28px",
                      "textRendering": "geometricPrecision",
                    }
                  }
                >
                  feat.stableText
                </div>
              </div>
            </div>
          </div>
          <div
            className="css-view-1dbjc4n"
            style={
              Object {
                "WebkitBoxFlex": 0,
                "WebkitFlexBasis": "100%",
                "WebkitFlexGrow": 0,
                "WebkitFlexShrink": 0,
                "flexBasis": "100%",
                "flexGrow": 0,
                "flexShrink": 0,
                "msFlexNegative": 0,
                "msFlexPositive": 0,
                "msFlexPreferredSize": "100%",
                "paddingBottom": "10px",
                "paddingLeft": "10px",
                "paddingRight": "10px",
                "paddingTop": "10px",
                "width": "100%",
              }
            }
          >
            <div
              className="css-view-1dbjc4n"
              style={
                Object {
                  "WebkitBoxDirection": "normal",
                  "WebkitBoxFlex": 0,
                  "WebkitBoxOrient": "horizontal",
                  "WebkitFlexBasis": "0%",
                  "WebkitFlexDirection": "row",
                  "WebkitFlexGrow": 0,
                  "WebkitFlexShrink": 0,
                  "flexBasis": "0%",
                  "flexDirection": "row",
                  "flexGrow": 0,
                  "flexShrink": 0,
                  "marginBottom": "20px",
                  "marginRight": "20px",
                  "marginTop": "20px",
                  "msFlexDirection": "row",
                  "msFlexNegative": 0,
                  "msFlexPositive": 0,
                  "msFlexPreferredSize": "0%",
                }
              }
            >
              <div
                className="css-view-1dbjc4n"
                style={
                  Object {
                    "WebkitFlexBasis": "auto",
                    "flexBasis": "auto",
                    "height": "80px",
                    "msFlexPreferredSize": "auto",
                    "overflowX": "hidden",
                    "overflowY": "hidden",
                    "width": "112px",
                    "zIndex": 0,
                  }
                }
              >
                <div
                  className="css-view-1dbjc4n"
                  style={
                    Object {
                      "backgroundColor": "rgba(0,0,0,0.00)",
                      "backgroundPosition": "center",
                      "backgroundRepeat": "no-repeat",
                      "backgroundSize": "contain",
                      "bottom": "0px",
                      "height": "100%",
                      "left": "0px",
                      "position": "absolute",
                      "right": "0px",
                      "top": "0px",
                      "width": "100%",
                      "zIndex": -1,
                    }
                  }
                />
              </div>
              <div
                className="css-view-1dbjc4n"
                style={
                  Object {
                    "WebkitBoxFlex": 1,
                    "WebkitFlexBasis": "0%",
                    "WebkitFlexGrow": 1,
                    "WebkitFlexShrink": 1,
                    "flexBasis": "0%",
                    "flexGrow": 1,
                    "flexShrink": 1,
                    "msFlexNegative": 1,
                    "msFlexPositive": 1,
                    "msFlexPreferredSize": "0%",
                    "width": "100%",
                  }
                }
              >
                <div
                  className="css-text-901oao"
                  dir="auto"
                  style={
                    Object {
                      "color": "rgba(255,255,255,1.00)",
                      "fontFamily": "Jost, futura-pt, futura, sans-serif",
                      "fontSize": "16px",
                      "fontWeight": "500",
                      "lineHeight": "18px",
                      "marginBottom": "10px",
                      "marginTop": "10px",
                      "textRendering": "geometricPrecision",
                    }
                  }
                >
                  feat.phonePKI
                </div>
                <div
                  className="css-text-901oao"
                  dir="auto"
                  style={
                    Object {
                      "color": "rgba(221,221,221,1.00)",
                      "fontFamily": "EB Garamond, eb-garamond, Garamond, serif",
                      "fontSize": "20px",
                      "lineHeight": "28px",
                      "textRendering": "geometricPrecision",
                    }
                  }
                >
                  feat.pkiText
                </div>
              </div>
            </div>
          </div>
          <div
            className="css-view-1dbjc4n"
            style={
              Object {
                "WebkitBoxFlex": 0,
                "WebkitFlexBasis": "100%",
                "WebkitFlexGrow": 0,
                "WebkitFlexShrink": 0,
                "flexBasis": "100%",
                "flexGrow": 0,
                "flexShrink": 0,
                "msFlexNegative": 0,
                "msFlexPositive": 0,
                "msFlexPreferredSize": "100%",
                "paddingBottom": "10px",
                "paddingLeft": "10px",
                "paddingRight": "10px",
                "paddingTop": "10px",
                "width": "100%",
              }
            }
          >
            <div
              className="css-view-1dbjc4n"
              style={
                Object {
                  "WebkitBoxDirection": "normal",
                  "WebkitBoxFlex": 0,
                  "WebkitBoxOrient": "horizontal",
                  "WebkitFlexBasis": "0%",
                  "WebkitFlexDirection": "row",
                  "WebkitFlexGrow": 0,
                  "WebkitFlexShrink": 0,
                  "flexBasis": "0%",
                  "flexDirection": "row",
                  "flexGrow": 0,
                  "flexShrink": 0,
                  "marginBottom": "20px",
                  "marginRight": "20px",
                  "marginTop": "20px",
                  "msFlexDirection": "row",
                  "msFlexNegative": 0,
                  "msFlexPositive": 0,
                  "msFlexPreferredSize": "0%",
                }
              }
            >
              <div
                className="css-view-1dbjc4n"
                style={
                  Object {
                    "WebkitFlexBasis": "auto",
                    "flexBasis": "auto",
                    "height": "80px",
                    "msFlexPreferredSize": "auto",
                    "overflowX": "hidden",
                    "overflowY": "hidden",
                    "width": "112px",
                    "zIndex": 0,
                  }
                }
              >
                <div
                  className="css-view-1dbjc4n"
                  style={
                    Object {
                      "backgroundColor": "rgba(0,0,0,0.00)",
                      "backgroundPosition": "center",
                      "backgroundRepeat": "no-repeat",
                      "backgroundSize": "contain",
                      "bottom": "0px",
                      "height": "100%",
                      "left": "0px",
                      "position": "absolute",
                      "right": "0px",
                      "top": "0px",
                      "width": "100%",
                      "zIndex": -1,
                    }
                  }
                />
              </div>
              <div
                className="css-view-1dbjc4n"
                style={
                  Object {
                    "WebkitBoxFlex": 1,
                    "WebkitFlexBasis": "0%",
                    "WebkitFlexGrow": 1,
                    "WebkitFlexShrink": 1,
                    "flexBasis": "0%",
                    "flexGrow": 1,
                    "flexShrink": 1,
                    "msFlexNegative": 1,
                    "msFlexPositive": 1,
                    "msFlexPreferredSize": "0%",
                    "width": "100%",
                  }
                }
              >
                <div
                  className="css-text-901oao"
                  dir="auto"
                  style={
                    Object {
                      "color": "rgba(255,255,255,1.00)",
                      "fontFamily": "Jost, futura-pt, futura, sans-serif",
                      "fontSize": "16px",
                      "fontWeight": "500",
                      "lineHeight": "18px",
                      "marginBottom": "10px",
                      "marginTop": "10px",
                      "textRendering": "geometricPrecision",
                    }
                  }
                >
                  feat.onChainGov
                </div>
                <div
                  className="css-text-901oao"
                  dir="auto"
                  style={
                    Object {
                      "color": "rgba(221,221,221,1.00)",
                      "fontFamily": "EB Garamond, eb-garamond, Garamond, serif",
                      "fontSize": "20px",
                      "lineHeight": "28px",
                      "textRendering": "geometricPrecision",
                    }
                  }
                >
                  feat.govText
                </div>
              </div>
            </div>
          </div>
          <div
            className="css-view-1dbjc4n"
            style={
              Object {
                "WebkitBoxFlex": 0,
                "WebkitFlexBasis": "100%",
                "WebkitFlexGrow": 0,
                "WebkitFlexShrink": 0,
                "flexBasis": "100%",
                "flexGrow": 0,
                "flexShrink": 0,
                "msFlexNegative": 0,
                "msFlexPositive": 0,
                "msFlexPreferredSize": "100%",
                "paddingBottom": "10px",
                "paddingLeft": "10px",
                "paddingRight": "10px",
                "paddingTop": "10px",
                "width": "100%",
              }
            }
          >
            <div
              className="css-view-1dbjc4n"
              style={
                Object {
                  "WebkitBoxDirection": "normal",
                  "WebkitBoxFlex": 0,
                  "WebkitBoxOrient": "horizontal",
                  "WebkitFlexBasis": "0%",
                  "WebkitFlexDirection": "row",
                  "WebkitFlexGrow": 0,
                  "WebkitFlexShrink": 0,
                  "flexBasis": "0%",
                  "flexDirection": "row",
                  "flexGrow": 0,
                  "flexShrink": 0,
                  "marginBottom": "20px",
                  "marginRight": "20px",
                  "marginTop": "20px",
                  "msFlexDirection": "row",
                  "msFlexNegative": 0,
                  "msFlexPositive": 0,
                  "msFlexPreferredSize": "0%",
                }
              }
            >
              <div
                className="css-view-1dbjc4n"
                style={
                  Object {
                    "WebkitFlexBasis": "auto",
                    "flexBasis": "auto",
                    "height": "80px",
                    "msFlexPreferredSize": "auto",
                    "overflowX": "hidden",
                    "overflowY": "hidden",
                    "width": "112px",
                    "zIndex": 0,
                  }
                }
              >
                <div
                  className="css-view-1dbjc4n"
                  style={
                    Object {
                      "backgroundColor": "rgba(0,0,0,0.00)",
                      "backgroundPosition": "center",
                      "backgroundRepeat": "no-repeat",
                      "backgroundSize": "contain",
                      "bottom": "0px",
                      "height": "100%",
                      "left": "0px",
                      "position": "absolute",
                      "right": "0px",
                      "top": "0px",
                      "width": "100%",
                      "zIndex": -1,
                    }
                  }
                />
              </div>
              <div
                className="css-view-1dbjc4n"
                style={
                  Object {
                    "WebkitBoxFlex": 1,
                    "WebkitFlexBasis": "0%",
                    "WebkitFlexGrow": 1,
                    "WebkitFlexShrink": 1,
                    "flexBasis": "0%",
                    "flexGrow": 1,
                    "flexShrink": 1,
                    "msFlexNegative": 1,
                    "msFlexPositive": 1,
                    "msFlexPreferredSize": "0%",
                    "width": "100%",
                  }
                }
              >
                <div
                  className="css-text-901oao"
                  dir="auto"
                  style={
                    Object {
                      "color": "rgba(255,255,255,1.00)",
                      "fontFamily": "Jost, futura-pt, futura, sans-serif",
                      "fontSize": "16px",
                      "fontWeight": "500",
                      "lineHeight": "18px",
                      "marginBottom": "10px",
                      "marginTop": "10px",
                      "textRendering": "geometricPrecision",
                    }
                  }
                >
                  feat.selfCustody
                </div>
                <div
                  className="css-text-901oao"
                  dir="auto"
                  style={
                    Object {
                      "color": "rgba(221,221,221,1.00)",
                      "fontFamily": "EB Garamond, eb-garamond, Garamond, serif",
                      "fontSize": "20px",
                      "lineHeight": "28px",
                      "textRendering": "geometricPrecision",
                    }
                  }
                >
                  feat.custodyText
                </div>
              </div>
            </div>
          </div>
          <div
            className="css-view-1dbjc4n"
            style={
              Object {
                "WebkitBoxFlex": 0,
                "WebkitFlexBasis": "100%",
                "WebkitFlexGrow": 0,
                "WebkitFlexShrink": 0,
                "flexBasis": "100%",
                "flexGrow": 0,
                "flexShrink": 0,
                "msFlexNegative": 0,
                "msFlexPositive": 0,
                "msFlexPreferredSize": "100%",
                "paddingBottom": "10px",
                "paddingLeft": "10px",
                "paddingRight": "10px",
                "paddingTop": "10px",
                "width": "100%",
              }
            }
          >
            <div
              className="css-view-1dbjc4n"
              style={
                Object {
                  "WebkitBoxDirection": "normal",
                  "WebkitBoxFlex": 0,
                  "WebkitBoxOrient": "horizontal",
                  "WebkitFlexBasis": "0%",
                  "WebkitFlexDirection": "row",
                  "WebkitFlexGrow": 0,
                  "WebkitFlexShrink": 0,
                  "flexBasis": "0%",
                  "flexDirection": "row",
                  "flexGrow": 0,
                  "flexShrink": 0,
                  "marginBottom": "20px",
                  "marginRight": "20px",
                  "marginTop": "20px",
                  "msFlexDirection": "row",
                  "msFlexNegative": 0,
                  "msFlexPositive": 0,
                  "msFlexPreferredSize": "0%",
                }
              }
            >
              <div
                className="css-view-1dbjc4n"
                style={
                  Object {
                    "WebkitFlexBasis": "auto",
                    "flexBasis": "auto",
                    "height": "80px",
                    "msFlexPreferredSize": "auto",
                    "overflowX": "hidden",
                    "overflowY": "hidden",
                    "width": "112px",
                    "zIndex": 0,
                  }
                }
              >
                <div
                  className="css-view-1dbjc4n"
                  style={
                    Object {
                      "backgroundColor": "rgba(0,0,0,0.00)",
                      "backgroundPosition": "center",
                      "backgroundRepeat": "no-repeat",
                      "backgroundSize": "contain",
                      "bottom": "0px",
                      "height": "100%",
                      "left": "0px",
                      "position": "absolute",
                      "right": "0px",
                      "top": "0px",
                      "width": "100%",
                      "zIndex": -1,
                    }
                  }
                />
              </div>
              <div
                className="css-view-1dbjc4n"
                style={
                  Object {
                    "WebkitBoxFlex": 1,
                    "WebkitFlexBasis": "0%",
                    "WebkitFlexGrow": 1,
                    "WebkitFlexShrink": 1,
                    "flexBasis": "0%",
                    "flexGrow": 1,
                    "flexShrink": 1,
                    "msFlexNegative": 1,
                    "msFlexPositive": 1,
                    "msFlexPreferredSize": "0%",
                    "width": "100%",
                  }
                }
              >
                <div
                  className="css-text-901oao"
                  dir="auto"
                  style={
                    Object {
                      "color": "rgba(255,255,255,1.00)",
                      "fontFamily": "Jost, futura-pt, futura, sans-serif",
                      "fontSize": "16px",
                      "fontWeight": "500",
                      "lineHeight": "18px",
                      "marginBottom": "10px",
                      "marginTop": "10px",
                      "textRendering": "geometricPrecision",
                    }
                  }
                >
                  feat.proofOfStake
                </div>
                <div
                  className="css-text-901oao"
                  dir="auto"
                  style={
                    Object {
                      "color": "rgba(221,221,221,1.00)",
                      "fontFamily": "EB Garamond, eb-garamond, Garamond, serif",
                      "fontSize": "20px",
                      "lineHeight": "28px",
                      "textRendering": "geometricPrecision",
                    }
                  }
                >
                  feat.stakeText
                </div>
              </div>
            </div>
          </div>
          <div
            className="css-view-1dbjc4n"
            style={
              Object {
                "WebkitBoxFlex": 0,
                "WebkitFlexBasis": "100%",
                "WebkitFlexGrow": 0,
                "WebkitFlexShrink": 0,
                "flexBasis": "100%",
                "flexGrow": 0,
                "flexShrink": 0,
                "msFlexNegative": 0,
                "msFlexPositive": 0,
                "msFlexPreferredSize": "100%",
                "paddingBottom": "10px",
                "paddingLeft": "10px",
                "paddingRight": "10px",
                "paddingTop": "10px",
                "width": "100%",
              }
            }
          >
            <div
              className="css-view-1dbjc4n"
              style={
                Object {
                  "WebkitBoxDirection": "normal",
                  "WebkitBoxFlex": 0,
                  "WebkitBoxOrient": "horizontal",
                  "WebkitFlexBasis": "0%",
                  "WebkitFlexDirection": "row",
                  "WebkitFlexGrow": 0,
                  "WebkitFlexShrink": 0,
                  "flexBasis": "0%",
                  "flexDirection": "row",
                  "flexGrow": 0,
                  "flexShrink": 0,
                  "marginBottom": "20px",
                  "marginRight": "20px",
                  "marginTop": "20px",
                  "msFlexDirection": "row",
                  "msFlexNegative": 0,
                  "msFlexPositive": 0,
                  "msFlexPreferredSize": "0%",
                }
              }
            >
              <div
                className="css-view-1dbjc4n"
                style={
                  Object {
                    "WebkitFlexBasis": "auto",
                    "flexBasis": "auto",
                    "height": "80px",
                    "msFlexPreferredSize": "auto",
                    "overflowX": "hidden",
                    "overflowY": "hidden",
                    "width": "112px",
                    "zIndex": 0,
                  }
                }
              >
                <div
                  className="css-view-1dbjc4n"
                  style={
                    Object {
                      "backgroundColor": "rgba(0,0,0,0.00)",
                      "backgroundPosition": "center",
                      "backgroundRepeat": "no-repeat",
                      "backgroundSize": "contain",
                      "bottom": "0px",
                      "height": "100%",
                      "left": "0px",
                      "position": "absolute",
                      "right": "0px",
                      "top": "0px",
                      "width": "100%",
                      "zIndex": -1,
                    }
                  }
                />
              </div>
              <div
                className="css-view-1dbjc4n"
                style={
                  Object {
                    "WebkitBoxFlex": 1,
                    "WebkitFlexBasis": "0%",
                    "WebkitFlexGrow": 1,
                    "WebkitFlexShrink": 1,
                    "flexBasis": "0%",
                    "flexGrow": 1,
                    "flexShrink": 1,
                    "msFlexNegative": 1,
                    "msFlexPositive": 1,
                    "msFlexPreferredSize": "0%",
                    "width": "100%",
                  }
                }
              >
                <div
                  className="css-text-901oao"
                  dir="auto"
                  style={
                    Object {
                      "color": "rgba(255,255,255,1.00)",
                      "fontFamily": "Jost, futura-pt, futura, sans-serif",
                      "fontSize": "16px",
                      "fontWeight": "500",
                      "lineHeight": "18px",
                      "marginBottom": "10px",
                      "marginTop": "10px",
                      "textRendering": "geometricPrecision",
                    }
                  }
                >
                  feat.fastUltraLight
                </div>
                <div
                  className="css-text-901oao"
                  dir="auto"
                  style={
                    Object {
                      "color": "rgba(221,221,221,1.00)",
                      "fontFamily": "EB Garamond, eb-garamond, Garamond, serif",
                      "fontSize": "20px",
                      "lineHeight": "28px",
                      "textRendering": "geometricPrecision",
                    }
                  }
                >
                  feat.ultraText
                </div>
              </div>
            </div>
          </div>
          <div
            className="css-view-1dbjc4n"
            style={
              Object {
                "WebkitBoxFlex": 0,
                "WebkitFlexBasis": "100%",
                "WebkitFlexGrow": 0,
                "WebkitFlexShrink": 0,
                "flexBasis": "100%",
                "flexGrow": 0,
                "flexShrink": 0,
                "msFlexNegative": 0,
                "msFlexPositive": 0,
                "msFlexPreferredSize": "100%",
                "paddingBottom": "10px",
                "paddingLeft": "10px",
                "paddingRight": "10px",
                "paddingTop": "10px",
                "width": "100%",
              }
            }
          >
            <div
              className="css-view-1dbjc4n"
              style={
                Object {
                  "WebkitBoxDirection": "normal",
                  "WebkitBoxFlex": 0,
                  "WebkitBoxOrient": "horizontal",
                  "WebkitFlexBasis": "0%",
                  "WebkitFlexDirection": "row",
                  "WebkitFlexGrow": 0,
                  "WebkitFlexShrink": 0,
                  "flexBasis": "0%",
                  "flexDirection": "row",
                  "flexGrow": 0,
                  "flexShrink": 0,
                  "marginBottom": "20px",
                  "marginRight": "20px",
                  "marginTop": "20px",
                  "msFlexDirection": "row",
                  "msFlexNegative": 0,
                  "msFlexPositive": 0,
                  "msFlexPreferredSize": "0%",
                }
              }
            >
              <div
                className="css-view-1dbjc4n"
                style={
                  Object {
                    "WebkitFlexBasis": "auto",
                    "flexBasis": "auto",
                    "height": "80px",
                    "msFlexPreferredSize": "auto",
                    "overflowX": "hidden",
                    "overflowY": "hidden",
                    "width": "112px",
                    "zIndex": 0,
                  }
                }
              >
                <div
                  className="css-view-1dbjc4n"
                  style={
                    Object {
                      "backgroundColor": "rgba(0,0,0,0.00)",
                      "backgroundPosition": "center",
                      "backgroundRepeat": "no-repeat",
                      "backgroundSize": "contain",
                      "bottom": "0px",
                      "height": "100%",
                      "left": "0px",
                      "position": "absolute",
                      "right": "0px",
                      "top": "0px",
                      "width": "100%",
                      "zIndex": -1,
                    }
                  }
                />
              </div>
              <div
                className="css-view-1dbjc4n"
                style={
                  Object {
                    "WebkitBoxFlex": 1,
                    "WebkitFlexBasis": "0%",
                    "WebkitFlexGrow": 1,
                    "WebkitFlexShrink": 1,
                    "flexBasis": "0%",
                    "flexGrow": 1,
                    "flexShrink": 1,
                    "msFlexNegative": 1,
                    "msFlexPositive": 1,
                    "msFlexPreferredSize": "0%",
                    "width": "100%",
                  }
                }
              >
                <div
                  className="css-text-901oao"
                  dir="auto"
                  style={
                    Object {
                      "color": "rgba(255,255,255,1.00)",
                      "fontFamily": "Jost, futura-pt, futura, sans-serif",
                      "fontSize": "16px",
                      "fontWeight": "500",
                      "lineHeight": "18px",
                      "marginBottom": "10px",
                      "marginTop": "10px",
                      "textRendering": "geometricPrecision",
                    }
                  }
                >
                  feat.gasMultiCurrency
                </div>
                <div
                  className="css-text-901oao"
                  dir="auto"
                  style={
                    Object {
                      "color": "rgba(221,221,221,1.00)",
                      "fontFamily": "EB Garamond, eb-garamond, Garamond, serif",
                      "fontSize": "20px",
                      "lineHeight": "28px",
                      "textRendering": "geometricPrecision",
                    }
                  }
                >
                  feat.gasText
                </div>
              </div>
            </div>
          </div>
          <div
            className="css-view-1dbjc4n"
            style={
              Object {
                "WebkitBoxFlex": 0,
                "WebkitFlexBasis": "100%",
                "WebkitFlexGrow": 0,
                "WebkitFlexShrink": 0,
                "flexBasis": "100%",
                "flexGrow": 0,
                "flexShrink": 0,
                "msFlexNegative": 0,
                "msFlexPositive": 0,
                "msFlexPreferredSize": "100%",
                "paddingBottom": "10px",
                "paddingLeft": "10px",
                "paddingRight": "10px",
                "paddingTop": "10px",
                "width": "100%",
              }
            }
          >
            <div
              className="css-view-1dbjc4n"
              style={
                Object {
                  "WebkitBoxDirection": "normal",
                  "WebkitBoxFlex": 0,
                  "WebkitBoxOrient": "horizontal",
                  "WebkitFlexBasis": "0%",
                  "WebkitFlexDirection": "row",
                  "WebkitFlexGrow": 0,
                  "WebkitFlexShrink": 0,
                  "flexBasis": "0%",
                  "flexDirection": "row",
                  "flexGrow": 0,
                  "flexShrink": 0,
                  "marginBottom": "20px",
                  "marginRight": "20px",
                  "marginTop": "20px",
                  "msFlexDirection": "row",
                  "msFlexNegative": 0,
                  "msFlexPositive": 0,
                  "msFlexPreferredSize": "0%",
                }
              }
            >
              <div
                className="css-view-1dbjc4n"
                style={
                  Object {
                    "WebkitFlexBasis": "auto",
                    "flexBasis": "auto",
                    "height": "80px",
                    "msFlexPreferredSize": "auto",
                    "overflowX": "hidden",
                    "overflowY": "hidden",
                    "width": "112px",
                    "zIndex": 0,
                  }
                }
              >
                <div
                  className="css-view-1dbjc4n"
                  style={
                    Object {
                      "backgroundColor": "rgba(0,0,0,0.00)",
                      "backgroundPosition": "center",
                      "backgroundRepeat": "no-repeat",
                      "backgroundSize": "contain",
                      "bottom": "0px",
                      "height": "100%",
                      "left": "0px",
                      "position": "absolute",
                      "right": "0px",
                      "top": "0px",
                      "width": "100%",
                      "zIndex": -1,
                    }
                  }
                />
              </div>
              <div
                className="css-view-1dbjc4n"
                style={
                  Object {
                    "WebkitBoxFlex": 1,
                    "WebkitFlexBasis": "0%",
                    "WebkitFlexGrow": 1,
                    "WebkitFlexShrink": 1,
                    "flexBasis": "0%",
                    "flexGrow": 1,
                    "flexShrink": 1,
                    "msFlexNegative": 1,
                    "msFlexPositive": 1,
                    "msFlexPreferredSize": "0%",
                    "width": "100%",
                  }
                }
              >
                <div
                  className="css-text-901oao"
                  dir="auto"
                  style={
                    Object {
                      "color": "rgba(255,255,255,1.00)",
                      "fontFamily": "Jost, futura-pt, futura, sans-serif",
                      "fontSize": "16px",
                      "fontWeight": "500",
                      "lineHeight": "18px",
                      "marginBottom": "10px",
                      "marginTop": "10px",
                      "textRendering": "geometricPrecision",
                    }
                  }
                >
                  feat.programmable
                </div>
                <div
                  className="css-text-901oao"
                  dir="auto"
                  style={
                    Object {
                      "color": "rgba(221,221,221,1.00)",
                      "fontFamily": "EB Garamond, eb-garamond, Garamond, serif",
                      "fontSize": "20px",
                      "lineHeight": "28px",
                      "textRendering": "geometricPrecision",
                    }
                  }
                >
                  feat.programmableText
                </div>
              </div>
            </div>
          </div>
        </div>
      </div>
    </div>
  </div>
  <div
    className="css-view-1dbjc4n"
    style={
      Object {
        "WebkitAlignSelf": "center",
        "WebkitBoxDirection": "normal",
        "WebkitBoxOrient": "vertical",
        "WebkitBoxPack": "justify",
        "WebkitFlexDirection": "column",
        "WebkitJustifyContent": "space-between",
        "alignSelf": "center",
        "flexDirection": "column",
        "justifyContent": "space-between",
        "marginTop": "50px",
        "maxWidth": "100vw",
        "msFlexDirection": "column",
        "msFlexItemAlign": "center",
        "msFlexPack": "justify",
        "paddingLeft": "10px",
        "paddingRight": "10px",
        "width": "100%",
      }
    }
  >
    <div
      className="css-view-1dbjc4n"
      style={
        Object {
          "WebkitBoxFlex": 0,
          "WebkitFlexGrow": 0,
          "WebkitFlexShrink": 0,
          "flexGrow": 0,
          "flexShrink": 0,
          "msFlexNegative": 0,
          "msFlexPositive": 0,
          "paddingBottom": "10px",
          "paddingLeft": "10px",
          "paddingRight": "10px",
          "paddingTop": "10px",
          "width": "100%",
        }
      }
    >
      <h2
        aria-level="2"
        className="css-reset-4rbku5 css-text-901oao"
        dir="auto"
        role="heading"
        style={
          Object {
            "color": "rgba(46,51,56,1.00)",
            "fontFamily": "EB Garamond, eb-garamond, Garamond, serif",
            "fontSize": "28px",
            "lineHeight": "32px",
            "marginBottom": "20px",
            "textRendering": "geometricPrecision",
            "textTransform": "none",
          }
        }
      >
        engage.topTitle
      </h2>
      <div
        className="css-view-1dbjc4n"
        style={
          Object {
            "maxWidth": "430px",
          }
        }
      >
        <h3
          aria-level="3"
          className="css-reset-4rbku5 css-text-901oao"
          dir="auto"
          role="heading"
          style={
            Object {
              "color": "rgba(46,51,56,1.00)",
              "fontFamily": "Jost, futura-pt, futura, sans-serif",
              "fontSize": "24px",
              "lineHeight": "32px",
              "marginBottom": "20px",
              "textRendering": "geometricPrecision",
              "textTransform": "none",
            }
          }
        >
          engage.developers.noun
        </h3>
        <h4
          aria-level="4"
          className="css-reset-4rbku5 css-text-901oao"
          dir="auto"
          role="heading"
          style={
            Object {
              "color": "rgba(46,51,56,1.00)",
              "fontFamily": "EB Garamond, eb-garamond, Garamond, serif",
              "fontSize": "24px",
              "lineHeight": "32px",
              "marginBottom": "20px",
              "textRendering": "geometricPrecision",
              "textTransform": "none",
            }
          }
        >
          engage.developers.verb
        </h4>
        <div
          className="css-text-901oao"
          dir="auto"
          style={
            Object {
              "color": "rgba(46,51,56,1.00)",
              "fontFamily": "Jost, futura-pt, futura, sans-serif",
              "fontSize": "16px",
              "fontWeight": "500",
              "lineHeight": "18px",
              "textRendering": "geometricPrecision",
            }
          }
        >
          engage.developers.network
        </div>
        <div
          className="react-reveal"
          style={
            Object {
              "opacity": undefined,
            }
          }
        >
          <div
            className="css-view-1dbjc4n"
            style={
              Object {
                "display": "block",
                "maxWidth": "290px",
                "overflowX": "hidden",
                "overflowY": "hidden",
                "paddingBottom": "10px",
              }
            }
          >
            <div
              style={
                Object {
                  "display": "block",
                  "paddingBottom": "77.58620689655172%",
                  "width": "100%",
                }
              }
            />
            <div
              style={
                Object {
                  "bottom": "0px",
                  "height": "100%",
                  "left": "0px",
                  "position": "absolute",
                  "top": "0px",
                  "width": "100%",
                }
              }
            >
              <div
                className="css-view-1dbjc4n"
                style={
                  Object {
                    "WebkitFlexBasis": "auto",
                    "flexBasis": "auto",
                    "height": "100%",
                    "msFlexPreferredSize": "auto",
                    "overflowX": "hidden",
                    "overflowY": "hidden",
                    "width": "100%",
                    "zIndex": 0,
                  }
                }
              >
                <div
                  className="css-view-1dbjc4n"
                  style={
                    Object {
                      "backgroundColor": "rgba(0,0,0,0.00)",
                      "backgroundPosition": "center",
                      "backgroundRepeat": "no-repeat",
                      "backgroundSize": "contain",
                      "bottom": "0px",
                      "height": "100%",
                      "left": "0px",
                      "position": "absolute",
                      "right": "0px",
                      "top": "0px",
                      "width": "100%",
                      "zIndex": -1,
                    }
                  }
                />
              </div>
            </div>
          </div>
        </div>
        <div
          className="css-text-901oao"
          dir="auto"
          style={
            Object {
              "color": "rgba(46,51,56,1.00)",
              "fontFamily": "EB Garamond, eb-garamond, Garamond, serif",
              "fontSize": "20px",
              "lineHeight": "28px",
              "marginTop": "20px",
              "textRendering": "geometricPrecision",
            }
          }
        >
          engage.developers.caption
        </div>
        <div
          className="css-view-1dbjc4n"
          style={
            Object {
              "WebkitAlignItems": "center",
              "WebkitBoxAlign": "center",
              "WebkitBoxDirection": "normal",
              "WebkitBoxOrient": "horizontal",
              "WebkitFlexDirection": "row",
              "alignItems": "center",
              "flexDirection": "row",
              "marginTop": "20px",
              "msFlexAlign": "center",
              "msFlexDirection": "row",
            }
          }
        >
          <div
            className="css-view-1dbjc4n"
            style={
              Object {
                "marginRight": "20px",
              }
            }
          >
            <div
              className="css-view-1dbjc4n"
              onClick={[Function]}
              onMouseDown={[Function]}
              onMouseEnter={[Function]}
              onMouseLeave={[Function]}
              onMouseUp={[Function]}
              onResponderGrant={[Function]}
              onResponderRelease={[Function]}
            >
              <a
                className="css-reset-4rbku5 css-cursor-18t94o4 css-text-901oao"
                data-focusable={true}
                dir="auto"
                href="/developers/wallet"
                onClick={[Function]}
                onMouseEnter={[Function]}
                role="link"
                style={
                  Object {
                    "WebkitAlignItems": "center",
                    "WebkitBoxAlign": "center",
                    "WebkitBoxFlex": 0,
                    "WebkitBoxPack": "center",
                    "WebkitFlexGrow": 0,
                    "WebkitJustifyContent": "center",
                    "alignItems": "center",
                    "backgroundColor": "rgba(53,208,127,1.00)",
                    "borderBottomColor": "rgba(53,208,127,1.00)",
                    "borderBottomLeftRadius": "3px",
                    "borderBottomRightRadius": "3px",
                    "borderBottomWidth": "1px",
                    "borderLeftColor": "rgba(53,208,127,1.00)",
                    "borderLeftWidth": "1px",
                    "borderRightColor": "rgba(53,208,127,1.00)",
                    "borderRightWidth": "1px",
                    "borderTopColor": "rgba(53,208,127,1.00)",
                    "borderTopLeftRadius": "3px",
                    "borderTopRightRadius": "3px",
                    "borderTopWidth": "1px",
                    "color": "rgba(255,255,255,1.00)",
                    "cursor": "pointer",
                    "display": "inline-flex",
                    "flexGrow": 0,
                    "fontFamily": "Jost, futura-pt, futura, sans-serif",
                    "fontSize": "16px",
                    "fontWeight": "500",
                    "justifyContent": "center",
                    "lineHeight": "16px",
                    "minWidth": "150px",
                    "msFlexAlign": "center",
                    "msFlexPack": "center",
                    "msFlexPositive": 0,
                    "opacity": 1,
                    "paddingBottom": "10px",
                    "paddingLeft": "20px",
                    "paddingRight": "20px",
                    "paddingTop": "10px",
                    "textAlign": "center",
                    "textRendering": "geometricPrecision",
                    "width": "fit-content",
                  }
                }
              >
                engage.developers.primaryAction
              </a>
            </div>
          </div>
        </div>
      </div>
    </div>
    <div
      className="css-view-1dbjc4n"
      style={
        Object {
          "WebkitBoxFlex": 0,
          "WebkitBoxPack": "center",
          "WebkitFlexGrow": 0,
          "WebkitFlexShrink": 0,
          "WebkitJustifyContent": "center",
          "flexGrow": 0,
          "flexShrink": 0,
          "justifyContent": "center",
          "msFlexNegative": 0,
          "msFlexPack": "center",
          "msFlexPositive": 0,
          "paddingBottom": "10px",
          "paddingLeft": "10px",
          "paddingRight": "10px",
          "paddingTop": "10px",
          "width": "100%",
        }
      }
    >
      <div
        className="css-view-1dbjc4n"
        style={
          Object {
            "WebkitBoxDirection": "normal",
            "WebkitBoxOrient": "horizontal",
            "WebkitFlexDirection": "row",
            "flexDirection": "row",
            "marginBottom": "20px",
            "marginTop": "20px",
            "maxWidth": "430px",
            "msFlexDirection": "row",
          }
        }
      >
        <div
          className="css-view-1dbjc4n"
          style={
            Object {
              "WebkitFlexBasis": "80px",
              "flexBasis": "80px",
              "msFlexPreferredSize": "80px",
            }
          }
        >
          <div
            className="react-reveal"
            style={
              Object {
                "opacity": undefined,
              }
            }
          >
            <div
              className="css-view-1dbjc4n"
              style={
                Object {
                  "display": "block",
                  "overflowX": "hidden",
                  "overflowY": "hidden",
                  "width": "60px",
                }
              }
            >
              <div
                style={
                  Object {
                    "display": "block",
                    "paddingBottom": "100%",
                    "width": "100%",
                  }
                }
              />
              <div
                style={
                  Object {
                    "bottom": "0px",
                    "height": "100%",
                    "left": "0px",
                    "position": "absolute",
                    "top": "0px",
                    "width": "100%",
                  }
                }
              >
                <div
                  className="css-view-1dbjc4n"
                  style={
                    Object {
                      "WebkitFlexBasis": "auto",
                      "flexBasis": "auto",
                      "height": "100%",
                      "msFlexPreferredSize": "auto",
                      "overflowX": "hidden",
                      "overflowY": "hidden",
                      "width": "100%",
                      "zIndex": 0,
                    }
                  }
                >
                  <div
                    className="css-view-1dbjc4n"
                    style={
                      Object {
                        "backgroundColor": "rgba(0,0,0,0.00)",
                        "backgroundPosition": "center",
                        "backgroundRepeat": "no-repeat",
                        "backgroundSize": "cover",
                        "bottom": "0px",
                        "height": "100%",
                        "left": "0px",
                        "position": "absolute",
                        "right": "0px",
                        "top": "0px",
                        "width": "100%",
                        "zIndex": -1,
                      }
                    }
                  />
                </div>
              </div>
            </div>
          </div>
        </div>
        <div
          className="css-view-1dbjc4n"
          style={
            Object {
              "WebkitBoxFlex": 1,
              "WebkitBoxLines": "multiple",
              "WebkitFlexBasis": "0%",
              "WebkitFlexGrow": 1,
              "WebkitFlexShrink": 1,
              "WebkitFlexWrap": "wrap",
              "flexBasis": "0%",
              "flexGrow": 1,
              "flexShrink": 1,
              "flexWrap": "wrap",
              "marginLeft": "10px",
              "marginRight": "10px",
              "msFlexNegative": 1,
              "msFlexPositive": 1,
              "msFlexPreferredSize": "0%",
              "msFlexWrap": "wrap",
            }
          }
        >
          <div
            className="css-text-901oao"
            dir="auto"
            style={
              Object {
                "color": "rgba(46,51,56,1.00)",
                "fontFamily": "Jost, futura-pt, futura, sans-serif",
                "fontSize": "16px",
                "fontWeight": "500",
                "lineHeight": "18px",
                "textRendering": "geometricPrecision",
              }
            }
          >
            engage.faucet.title
          </div>
          <div
            className="css-text-901oao"
            dir="auto"
            style={
              Object {
                "color": "rgba(46,51,56,1.00)",
                "fontFamily": "EB Garamond, eb-garamond, Garamond, serif",
                "fontSize": "20px",
                "lineHeight": "28px",
                "marginBottom": "20px",
                "textRendering": "geometricPrecision",
              }
            }
          >
            engage.faucet.copy
          </div>
          <div
            className="css-view-1dbjc4n"
            onClick={[Function]}
            onMouseDown={[Function]}
            onMouseEnter={[Function]}
            onMouseLeave={[Function]}
            onMouseUp={[Function]}
            onResponderGrant={[Function]}
            onResponderRelease={[Function]}
          >
            <div
              className="css-view-1dbjc4n"
              style={
                Object {
                  "WebkitBoxDirection": "normal",
                  "WebkitBoxFlex": 0,
                  "WebkitBoxOrient": "horizontal",
                  "WebkitBoxPack": "center",
                  "WebkitFlexDirection": "row",
                  "WebkitFlexGrow": 0,
                  "WebkitJustifyContent": "center",
                  "backgroundColor": "rgba(0,0,0,0.00)",
                  "borderBottomColor": "rgba(0,0,0,0.00)",
                  "borderLeftColor": "rgba(0,0,0,0.00)",
                  "borderRightColor": "rgba(0,0,0,0.00)",
                  "borderTopColor": "rgba(0,0,0,0.00)",
                  "flexDirection": "row",
                  "flexGrow": 0,
                  "justifyContent": "center",
                  "msFlexDirection": "row",
                  "msFlexPack": "center",
                  "msFlexPositive": 0,
                  "opacity": 1,
                  "outlineColor": "transparent",
                  "width": "fit-content",
                }
              }
            >
              <a
                className="css-reset-4rbku5 css-cursor-18t94o4 css-text-901oao"
                data-focusable={true}
                dir="auto"
                href="/developers/faucet"
                onClick={[Function]}
                onMouseEnter={[Function]}
                role="link"
                style={
                  Object {
                    "WebkitAlignItems": "center",
                    "WebkitBoxAlign": "center",
                    "alignItems": "center",
                    "color": "rgba(53,208,127,1.00)",
                    "cursor": "pointer",
                    "display": "inline-flex",
                    "fontFamily": "Jost, futura-pt, futura, sans-serif",
                    "fontSize": "14px",
                    "fontWeight": "500",
                    "lineHeight": "16px",
                    "msFlexAlign": "center",
                    "textAlign": "center",
                    "textRendering": "geometricPrecision",
                  }
                }
              >
                engage.faucet.btnText
                <div
                  className="css-view-1dbjc4n"
                  style={
                    Object {
                      "display": "inline-flex",
                      "paddingLeft": "0.4em",
                      "paddingTop": "0.185em",
                    }
                  }
                >
                  <svg
                    fill="none"
                    height="0.75em"
                    style={Object {}}
                    transform="rotate(0)"
                    viewBox="0 0 8 12"
                    width="0.75em"
                  >
                    <path
                      clipRule="evenodd"
                      d="M1.19997 0L1.13249e-05 1.19996L4.80011 6.00006L0 10.8002L1.19996 12.0001L7.19977 6.00032L7.19953 6.00007L7.19979 5.99981L1.19997 0Z"
                      fill="#35D07F"
                      fillRule="evenodd"
                      opacity={1}
                      style={Object {}}
                    />
                  </svg>
                </div>
              </a>
            </div>
          </div>
        </div>
      </div>
      <div
        className="css-view-1dbjc4n"
        style={
          Object {
            "WebkitBoxDirection": "normal",
            "WebkitBoxOrient": "horizontal",
            "WebkitFlexDirection": "row",
            "flexDirection": "row",
            "marginBottom": "20px",
            "marginTop": "20px",
            "maxWidth": "430px",
            "msFlexDirection": "row",
          }
        }
      >
        <div
          className="css-view-1dbjc4n"
          style={
            Object {
              "WebkitFlexBasis": "80px",
              "flexBasis": "80px",
              "msFlexPreferredSize": "80px",
            }
          }
        >
          <div
            className="react-reveal"
            style={
              Object {
                "opacity": undefined,
              }
            }
          >
            <div
              className="css-view-1dbjc4n"
              style={
                Object {
                  "display": "block",
                  "overflowX": "hidden",
                  "overflowY": "hidden",
                  "width": "60px",
                }
              }
            >
              <div
                style={
                  Object {
                    "display": "block",
                    "paddingBottom": "100%",
                    "width": "100%",
                  }
                }
              />
              <div
                style={
                  Object {
                    "bottom": "0px",
                    "height": "100%",
                    "left": "0px",
                    "position": "absolute",
                    "top": "0px",
                    "width": "100%",
                  }
                }
              >
                <div
                  className="css-view-1dbjc4n"
                  style={
                    Object {
                      "WebkitFlexBasis": "auto",
                      "flexBasis": "auto",
                      "height": "100%",
                      "msFlexPreferredSize": "auto",
                      "overflowX": "hidden",
                      "overflowY": "hidden",
                      "width": "100%",
                      "zIndex": 0,
                    }
                  }
                >
                  <div
                    className="css-view-1dbjc4n"
                    style={
                      Object {
                        "backgroundColor": "rgba(0,0,0,0.00)",
                        "backgroundPosition": "center",
                        "backgroundRepeat": "no-repeat",
                        "backgroundSize": "cover",
                        "bottom": "0px",
                        "height": "100%",
                        "left": "0px",
                        "position": "absolute",
                        "right": "0px",
                        "top": "0px",
                        "width": "100%",
                        "zIndex": -1,
                      }
                    }
                  />
                </div>
              </div>
            </div>
          </div>
        </div>
        <div
          className="css-view-1dbjc4n"
          style={
            Object {
              "WebkitBoxFlex": 1,
              "WebkitBoxLines": "multiple",
              "WebkitFlexBasis": "0%",
              "WebkitFlexGrow": 1,
              "WebkitFlexShrink": 1,
              "WebkitFlexWrap": "wrap",
              "flexBasis": "0%",
              "flexGrow": 1,
              "flexShrink": 1,
              "flexWrap": "wrap",
              "marginLeft": "10px",
              "marginRight": "10px",
              "msFlexNegative": 1,
              "msFlexPositive": 1,
              "msFlexPreferredSize": "0%",
              "msFlexWrap": "wrap",
            }
          }
        >
          <div
            className="css-text-901oao"
            dir="auto"
            style={
              Object {
                "color": "rgba(46,51,56,1.00)",
                "fontFamily": "Jost, futura-pt, futura, sans-serif",
                "fontSize": "16px",
                "fontWeight": "500",
                "lineHeight": "18px",
                "textRendering": "geometricPrecision",
              }
            }
          >
            engage.docs.title
          </div>
          <div
            className="css-text-901oao"
            dir="auto"
            style={
              Object {
                "color": "rgba(46,51,56,1.00)",
                "fontFamily": "EB Garamond, eb-garamond, Garamond, serif",
                "fontSize": "20px",
                "lineHeight": "28px",
                "marginBottom": "20px",
                "textRendering": "geometricPrecision",
              }
            }
          >
            engage.docs.copy
          </div>
          <div
            className="css-view-1dbjc4n"
            onClick={[Function]}
            onMouseDown={[Function]}
            onMouseEnter={[Function]}
            onMouseLeave={[Function]}
            onMouseUp={[Function]}
            onResponderGrant={[Function]}
            onResponderRelease={[Function]}
          >
            <div
              className="css-view-1dbjc4n"
              style={
                Object {
                  "WebkitBoxDirection": "normal",
                  "WebkitBoxFlex": 0,
                  "WebkitBoxOrient": "horizontal",
                  "WebkitBoxPack": "center",
                  "WebkitFlexDirection": "row",
                  "WebkitFlexGrow": 0,
                  "WebkitJustifyContent": "center",
                  "backgroundColor": "rgba(0,0,0,0.00)",
                  "borderBottomColor": "rgba(0,0,0,0.00)",
                  "borderLeftColor": "rgba(0,0,0,0.00)",
                  "borderRightColor": "rgba(0,0,0,0.00)",
                  "borderTopColor": "rgba(0,0,0,0.00)",
                  "flexDirection": "row",
                  "flexGrow": 0,
                  "justifyContent": "center",
                  "msFlexDirection": "row",
                  "msFlexPack": "center",
                  "msFlexPositive": 0,
                  "opacity": 1,
                  "outlineColor": "transparent",
                  "width": "fit-content",
                }
              }
            >
              <a
                className="css-reset-4rbku5 css-cursor-18t94o4 css-text-901oao"
                data-focusable={true}
                dir="auto"
                href="https://docs.celo.org/"
                onClick={[Function]}
                onMouseEnter={[Function]}
                role="link"
                style={
                  Object {
                    "WebkitAlignItems": "center",
                    "WebkitBoxAlign": "center",
                    "alignItems": "center",
                    "color": "rgba(53,208,127,1.00)",
                    "cursor": "pointer",
                    "display": "inline-flex",
                    "fontFamily": "Jost, futura-pt, futura, sans-serif",
                    "fontSize": "14px",
                    "fontWeight": "500",
                    "lineHeight": "16px",
                    "msFlexAlign": "center",
                    "textAlign": "center",
                    "textRendering": "geometricPrecision",
                  }
                }
              >
                engage.docs.btnText
                <div
                  className="css-view-1dbjc4n"
                  style={
                    Object {
                      "display": "inline-flex",
                      "paddingLeft": "0.4em",
                      "paddingTop": "0.185em",
                    }
                  }
                >
                  <svg
                    fill="none"
                    height="0.75em"
                    style={Object {}}
                    transform="rotate(0)"
                    viewBox="0 0 8 12"
                    width="0.75em"
                  >
                    <path
                      clipRule="evenodd"
                      d="M1.19997 0L1.13249e-05 1.19996L4.80011 6.00006L0 10.8002L1.19996 12.0001L7.19977 6.00032L7.19953 6.00007L7.19979 5.99981L1.19997 0Z"
                      fill="#35D07F"
                      fillRule="evenodd"
                      opacity={1}
                      style={Object {}}
                    />
                  </svg>
                </div>
              </a>
            </div>
          </div>
        </div>
      </div>
    </div>
  </div>
  <div
    className="css-view-1dbjc4n"
    style={
      Object {
        "WebkitAlignSelf": "center",
        "WebkitBoxDirection": "normal",
        "WebkitBoxOrient": "vertical",
        "WebkitBoxPack": "justify",
        "WebkitFlexDirection": "column",
        "WebkitJustifyContent": "space-between",
        "alignSelf": "center",
        "flexDirection": "column",
        "justifyContent": "space-between",
        "marginTop": "30px",
        "maxWidth": "100vw",
        "msFlexDirection": "column",
        "msFlexItemAlign": "center",
        "msFlexPack": "justify",
        "paddingLeft": "10px",
        "paddingRight": "10px",
        "width": "100%",
      }
    }
  >
    <div
      className="css-view-1dbjc4n"
      style={
        Object {
          "WebkitBoxFlex": 0,
          "WebkitFlexGrow": 0,
          "WebkitFlexShrink": 0,
          "flexGrow": 0,
          "flexShrink": 0,
          "msFlexNegative": 0,
          "msFlexPositive": 0,
          "paddingBottom": "10px",
          "paddingLeft": "10px",
          "paddingRight": "10px",
          "paddingTop": "10px",
          "width": "100%",
        }
      }
    >
      <div
        className="css-view-1dbjc4n"
        style={
          Object {
            "maxWidth": "430px",
          }
        }
      >
        <h3
          aria-level="3"
          className="css-reset-4rbku5 css-text-901oao"
          dir="auto"
          role="heading"
          style={
            Object {
              "color": "rgba(46,51,56,1.00)",
              "fontFamily": "Jost, futura-pt, futura, sans-serif",
              "fontSize": "24px",
              "lineHeight": "32px",
              "marginBottom": "20px",
              "textRendering": "geometricPrecision",
              "textTransform": "none",
            }
          }
        >
          engage.validators.noun
        </h3>
        <h4
          aria-level="4"
          className="css-reset-4rbku5 css-text-901oao"
          dir="auto"
          role="heading"
          style={
            Object {
              "color": "rgba(46,51,56,1.00)",
              "fontFamily": "EB Garamond, eb-garamond, Garamond, serif",
              "fontSize": "24px",
              "lineHeight": "32px",
              "marginBottom": "20px",
              "textRendering": "geometricPrecision",
              "textTransform": "none",
            }
          }
        >
          engage.validators.verb
        </h4>
        <div
          className="css-text-901oao"
          dir="auto"
          style={
            Object {
              "color": "rgba(46,51,56,1.00)",
              "fontFamily": "Jost, futura-pt, futura, sans-serif",
              "fontSize": "16px",
              "fontWeight": "500",
              "lineHeight": "18px",
              "textRendering": "geometricPrecision",
            }
          }
        >
          engage.validators.network
        </div>
        <div
          className="react-reveal"
          style={
            Object {
              "opacity": undefined,
            }
          }
        >
          <div
            className="css-view-1dbjc4n"
            style={
              Object {
                "display": "block",
                "maxWidth": "290px",
                "overflowX": "hidden",
                "overflowY": "hidden",
                "paddingBottom": "10px",
              }
            }
          >
            <div
              style={
                Object {
                  "display": "block",
                  "paddingBottom": "77.58620689655172%",
                  "width": "100%",
                }
              }
            />
            <div
              style={
                Object {
                  "bottom": "0px",
                  "height": "100%",
                  "left": "0px",
                  "position": "absolute",
                  "top": "0px",
                  "width": "100%",
                }
              }
            >
              <div
                className="css-view-1dbjc4n"
                style={
                  Object {
                    "WebkitFlexBasis": "auto",
                    "flexBasis": "auto",
                    "height": "100%",
                    "msFlexPreferredSize": "auto",
                    "overflowX": "hidden",
                    "overflowY": "hidden",
                    "width": "100%",
                    "zIndex": 0,
                  }
                }
              >
                <div
                  className="css-view-1dbjc4n"
                  style={
                    Object {
                      "backgroundColor": "rgba(0,0,0,0.00)",
                      "backgroundPosition": "center",
                      "backgroundRepeat": "no-repeat",
                      "backgroundSize": "contain",
                      "bottom": "0px",
                      "height": "100%",
                      "left": "0px",
                      "position": "absolute",
                      "right": "0px",
                      "top": "0px",
                      "width": "100%",
                      "zIndex": -1,
                    }
                  }
                />
              </div>
            </div>
          </div>
        </div>
        <div
          className="css-text-901oao"
          dir="auto"
          style={
            Object {
              "color": "rgba(46,51,56,1.00)",
              "fontFamily": "EB Garamond, eb-garamond, Garamond, serif",
              "fontSize": "20px",
              "lineHeight": "28px",
              "marginTop": "20px",
              "textRendering": "geometricPrecision",
            }
          }
        >
          engage.validators.caption
        </div>
        <div
          className="css-view-1dbjc4n"
          style={
            Object {
              "WebkitAlignItems": "center",
              "WebkitBoxAlign": "center",
              "WebkitBoxDirection": "normal",
              "WebkitBoxOrient": "horizontal",
              "WebkitFlexDirection": "row",
              "alignItems": "center",
              "flexDirection": "row",
              "marginTop": "20px",
              "msFlexAlign": "center",
              "msFlexDirection": "row",
            }
          }
        >
          <div
            className="css-view-1dbjc4n"
            style={
              Object {
                "marginRight": "20px",
              }
            }
          >
            <div
              className="css-view-1dbjc4n"
              onClick={[Function]}
              onMouseDown={[Function]}
              onMouseEnter={[Function]}
              onMouseLeave={[Function]}
              onMouseUp={[Function]}
              onResponderGrant={[Function]}
              onResponderRelease={[Function]}
            >
              <a
                className="css-reset-4rbku5 css-cursor-18t94o4 css-text-901oao"
                data-focusable={true}
                dir="auto"
<<<<<<< HEAD
                href="https://medium.com/celohq/announcing-the-great-celo-stake-off-12eb15dd5eb0"
                onClick={[Function]}
                onMouseEnter={[Function]}
=======
                href="https://medium.com/celoOrg/announcing-the-great-celo-stake-off-12eb15dd5eb0"
>>>>>>> d9225443
                role="link"
                style={
                  Object {
                    "WebkitAlignItems": "center",
                    "WebkitBoxAlign": "center",
                    "WebkitBoxFlex": 0,
                    "WebkitBoxPack": "center",
                    "WebkitFlexGrow": 0,
                    "WebkitJustifyContent": "center",
                    "alignItems": "center",
                    "backgroundColor": "rgba(53,208,127,1.00)",
                    "borderBottomColor": "rgba(53,208,127,1.00)",
                    "borderBottomLeftRadius": "3px",
                    "borderBottomRightRadius": "3px",
                    "borderBottomWidth": "1px",
                    "borderLeftColor": "rgba(53,208,127,1.00)",
                    "borderLeftWidth": "1px",
                    "borderRightColor": "rgba(53,208,127,1.00)",
                    "borderRightWidth": "1px",
                    "borderTopColor": "rgba(53,208,127,1.00)",
                    "borderTopLeftRadius": "3px",
                    "borderTopRightRadius": "3px",
                    "borderTopWidth": "1px",
                    "color": "rgba(255,255,255,1.00)",
                    "cursor": "pointer",
                    "display": "inline-flex",
                    "flexGrow": 0,
                    "fontFamily": "Jost, futura-pt, futura, sans-serif",
                    "fontSize": "16px",
                    "fontWeight": "500",
                    "justifyContent": "center",
                    "lineHeight": "16px",
                    "minWidth": "150px",
                    "msFlexAlign": "center",
                    "msFlexPack": "center",
                    "msFlexPositive": 0,
                    "opacity": 1,
                    "paddingBottom": "10px",
                    "paddingLeft": "20px",
                    "paddingRight": "20px",
                    "paddingTop": "10px",
                    "textAlign": "center",
                    "textRendering": "geometricPrecision",
                    "width": "fit-content",
                  }
                }
              >
                engage.validators.primaryAction
              </a>
            </div>
          </div>
        </div>
      </div>
    </div>
    <div
      className="css-view-1dbjc4n"
      style={
        Object {
          "WebkitBoxFlex": 0,
          "WebkitBoxPack": "center",
          "WebkitFlexGrow": 0,
          "WebkitFlexShrink": 0,
          "WebkitJustifyContent": "center",
          "flexGrow": 0,
          "flexShrink": 0,
          "justifyContent": "center",
          "msFlexNegative": 0,
          "msFlexPack": "center",
          "msFlexPositive": 0,
          "paddingBottom": "10px",
          "paddingLeft": "10px",
          "paddingRight": "10px",
          "paddingTop": "10px",
          "width": "100%",
        }
      }
    >
      <div
        className="css-view-1dbjc4n"
        style={
          Object {
            "WebkitBoxDirection": "normal",
            "WebkitBoxOrient": "horizontal",
            "WebkitFlexDirection": "row",
            "flexDirection": "row",
            "marginBottom": "20px",
            "marginTop": "20px",
            "maxWidth": "430px",
            "msFlexDirection": "row",
          }
        }
      >
        <div
          className="css-view-1dbjc4n"
          style={
            Object {
              "WebkitFlexBasis": "80px",
              "flexBasis": "80px",
              "msFlexPreferredSize": "80px",
            }
          }
        >
          <div
            className="react-reveal"
            style={
              Object {
                "opacity": undefined,
              }
            }
          >
            <div
              className="css-view-1dbjc4n"
              style={
                Object {
                  "display": "block",
                  "overflowX": "hidden",
                  "overflowY": "hidden",
                  "width": "60px",
                }
              }
            >
              <div
                style={
                  Object {
                    "display": "block",
                    "paddingBottom": "100%",
                    "width": "100%",
                  }
                }
              />
              <div
                style={
                  Object {
                    "bottom": "0px",
                    "height": "100%",
                    "left": "0px",
                    "position": "absolute",
                    "top": "0px",
                    "width": "100%",
                  }
                }
              >
                <div
                  className="css-view-1dbjc4n"
                  style={
                    Object {
                      "WebkitFlexBasis": "auto",
                      "flexBasis": "auto",
                      "height": "100%",
                      "msFlexPreferredSize": "auto",
                      "overflowX": "hidden",
                      "overflowY": "hidden",
                      "width": "100%",
                      "zIndex": 0,
                    }
                  }
                >
                  <div
                    className="css-view-1dbjc4n"
                    style={
                      Object {
                        "backgroundColor": "rgba(0,0,0,0.00)",
                        "backgroundPosition": "center",
                        "backgroundRepeat": "no-repeat",
                        "backgroundSize": "cover",
                        "bottom": "0px",
                        "height": "100%",
                        "left": "0px",
                        "position": "absolute",
                        "right": "0px",
                        "top": "0px",
                        "width": "100%",
                        "zIndex": -1,
                      }
                    }
                  />
                </div>
              </div>
            </div>
          </div>
        </div>
        <div
          className="css-view-1dbjc4n"
          style={
            Object {
              "WebkitBoxFlex": 1,
              "WebkitBoxLines": "multiple",
              "WebkitFlexBasis": "0%",
              "WebkitFlexGrow": 1,
              "WebkitFlexShrink": 1,
              "WebkitFlexWrap": "wrap",
              "flexBasis": "0%",
              "flexGrow": 1,
              "flexShrink": 1,
              "flexWrap": "wrap",
              "marginLeft": "10px",
              "marginRight": "10px",
              "msFlexNegative": 1,
              "msFlexPositive": 1,
              "msFlexPreferredSize": "0%",
              "msFlexWrap": "wrap",
            }
          }
        >
          <div
            className="css-text-901oao"
            dir="auto"
            style={
              Object {
                "color": "rgba(46,51,56,1.00)",
                "fontFamily": "Jost, futura-pt, futura, sans-serif",
                "fontSize": "16px",
                "fontWeight": "500",
                "lineHeight": "18px",
                "textRendering": "geometricPrecision",
              }
            }
          >
            engage.tutorial.title
          </div>
          <div
            className="css-text-901oao"
            dir="auto"
            style={
              Object {
                "color": "rgba(46,51,56,1.00)",
                "fontFamily": "EB Garamond, eb-garamond, Garamond, serif",
                "fontSize": "20px",
                "lineHeight": "28px",
                "marginBottom": "20px",
                "textRendering": "geometricPrecision",
              }
            }
          >
            engage.tutorial.copy
          </div>
          <div
            className="css-view-1dbjc4n"
            onClick={[Function]}
            onMouseDown={[Function]}
            onMouseEnter={[Function]}
            onMouseLeave={[Function]}
            onMouseUp={[Function]}
            onResponderGrant={[Function]}
            onResponderRelease={[Function]}
          >
            <div
              className="css-view-1dbjc4n"
              style={
                Object {
                  "WebkitBoxDirection": "normal",
                  "WebkitBoxFlex": 0,
                  "WebkitBoxOrient": "horizontal",
                  "WebkitBoxPack": "center",
                  "WebkitFlexDirection": "row",
                  "WebkitFlexGrow": 0,
                  "WebkitJustifyContent": "center",
                  "backgroundColor": "rgba(0,0,0,0.00)",
                  "borderBottomColor": "rgba(0,0,0,0.00)",
                  "borderLeftColor": "rgba(0,0,0,0.00)",
                  "borderRightColor": "rgba(0,0,0,0.00)",
                  "borderTopColor": "rgba(0,0,0,0.00)",
                  "flexDirection": "row",
                  "flexGrow": 0,
                  "justifyContent": "center",
                  "msFlexDirection": "row",
                  "msFlexPack": "center",
                  "msFlexPositive": 0,
                  "opacity": 1,
                  "outlineColor": "transparent",
                  "width": "fit-content",
                }
              }
            >
              <a
                className="css-reset-4rbku5 css-cursor-18t94o4 css-text-901oao"
                data-focusable={true}
                dir="auto"
                href="https://docs.celo.org/getting-started/running-a-validator"
                onClick={[Function]}
                onMouseEnter={[Function]}
                role="link"
                style={
                  Object {
                    "WebkitAlignItems": "center",
                    "WebkitBoxAlign": "center",
                    "alignItems": "center",
                    "color": "rgba(53,208,127,1.00)",
                    "cursor": "pointer",
                    "display": "inline-flex",
                    "fontFamily": "Jost, futura-pt, futura, sans-serif",
                    "fontSize": "14px",
                    "fontWeight": "500",
                    "lineHeight": "16px",
                    "msFlexAlign": "center",
                    "textAlign": "center",
                    "textRendering": "geometricPrecision",
                  }
                }
              >
                engage.tutorial.btnText
                <div
                  className="css-view-1dbjc4n"
                  style={
                    Object {
                      "display": "inline-flex",
                      "paddingLeft": "0.4em",
                      "paddingTop": "0.185em",
                    }
                  }
                >
                  <svg
                    fill="none"
                    height="0.75em"
                    style={Object {}}
                    transform="rotate(0)"
                    viewBox="0 0 8 12"
                    width="0.75em"
                  >
                    <path
                      clipRule="evenodd"
                      d="M1.19997 0L1.13249e-05 1.19996L4.80011 6.00006L0 10.8002L1.19996 12.0001L7.19977 6.00032L7.19953 6.00007L7.19979 5.99981L1.19997 0Z"
                      fill="#35D07F"
                      fillRule="evenodd"
                      opacity={1}
                      style={Object {}}
                    />
                  </svg>
                </div>
              </a>
            </div>
          </div>
        </div>
      </div>
      <div
        className="css-view-1dbjc4n"
        style={
          Object {
            "WebkitBoxDirection": "normal",
            "WebkitBoxOrient": "horizontal",
            "WebkitFlexDirection": "row",
            "flexDirection": "row",
            "marginBottom": "20px",
            "marginTop": "20px",
            "maxWidth": "430px",
            "msFlexDirection": "row",
          }
        }
      >
        <div
          className="css-view-1dbjc4n"
          style={
            Object {
              "WebkitFlexBasis": "80px",
              "flexBasis": "80px",
              "msFlexPreferredSize": "80px",
            }
          }
        >
          <div
            className="react-reveal"
            style={
              Object {
                "opacity": undefined,
              }
            }
          >
            <div
              className="css-view-1dbjc4n"
              style={
                Object {
                  "display": "block",
                  "overflowX": "hidden",
                  "overflowY": "hidden",
                  "width": "60px",
                }
              }
            >
              <div
                style={
                  Object {
                    "display": "block",
                    "paddingBottom": "100%",
                    "width": "100%",
                  }
                }
              />
              <div
                style={
                  Object {
                    "bottom": "0px",
                    "height": "100%",
                    "left": "0px",
                    "position": "absolute",
                    "top": "0px",
                    "width": "100%",
                  }
                }
              >
                <div
                  className="css-view-1dbjc4n"
                  style={
                    Object {
                      "WebkitFlexBasis": "auto",
                      "flexBasis": "auto",
                      "height": "100%",
                      "msFlexPreferredSize": "auto",
                      "overflowX": "hidden",
                      "overflowY": "hidden",
                      "width": "100%",
                      "zIndex": 0,
                    }
                  }
                >
                  <div
                    className="css-view-1dbjc4n"
                    style={
                      Object {
                        "backgroundColor": "rgba(0,0,0,0.00)",
                        "backgroundPosition": "center",
                        "backgroundRepeat": "no-repeat",
                        "backgroundSize": "cover",
                        "bottom": "0px",
                        "height": "100%",
                        "left": "0px",
                        "position": "absolute",
                        "right": "0px",
                        "top": "0px",
                        "width": "100%",
                        "zIndex": -1,
                      }
                    }
                  />
                </div>
              </div>
            </div>
          </div>
        </div>
        <div
          className="css-view-1dbjc4n"
          style={
            Object {
              "WebkitBoxFlex": 1,
              "WebkitBoxLines": "multiple",
              "WebkitFlexBasis": "0%",
              "WebkitFlexGrow": 1,
              "WebkitFlexShrink": 1,
              "WebkitFlexWrap": "wrap",
              "flexBasis": "0%",
              "flexGrow": 1,
              "flexShrink": 1,
              "flexWrap": "wrap",
              "marginLeft": "10px",
              "marginRight": "10px",
              "msFlexNegative": 1,
              "msFlexPositive": 1,
              "msFlexPreferredSize": "0%",
              "msFlexWrap": "wrap",
            }
          }
        >
          <div
            className="css-text-901oao"
            dir="auto"
            style={
              Object {
                "color": "rgba(46,51,56,1.00)",
                "fontFamily": "Jost, futura-pt, futura, sans-serif",
                "fontSize": "16px",
                "fontWeight": "500",
                "lineHeight": "18px",
                "textRendering": "geometricPrecision",
              }
            }
          >
            engage.blog.title
          </div>
          <div
            className="css-text-901oao"
            dir="auto"
            style={
              Object {
                "color": "rgba(46,51,56,1.00)",
                "fontFamily": "EB Garamond, eb-garamond, Garamond, serif",
                "fontSize": "20px",
                "lineHeight": "28px",
                "marginBottom": "20px",
                "textRendering": "geometricPrecision",
              }
            }
          >
            engage.blog.copy
          </div>
          <div
            className="css-view-1dbjc4n"
            onClick={[Function]}
            onMouseDown={[Function]}
            onMouseEnter={[Function]}
            onMouseLeave={[Function]}
            onMouseUp={[Function]}
            onResponderGrant={[Function]}
            onResponderRelease={[Function]}
          >
            <div
              className="css-view-1dbjc4n"
              style={
                Object {
                  "WebkitBoxDirection": "normal",
                  "WebkitBoxFlex": 0,
                  "WebkitBoxOrient": "horizontal",
                  "WebkitBoxPack": "center",
                  "WebkitFlexDirection": "row",
                  "WebkitFlexGrow": 0,
                  "WebkitJustifyContent": "center",
                  "backgroundColor": "rgba(0,0,0,0.00)",
                  "borderBottomColor": "rgba(0,0,0,0.00)",
                  "borderLeftColor": "rgba(0,0,0,0.00)",
                  "borderRightColor": "rgba(0,0,0,0.00)",
                  "borderTopColor": "rgba(0,0,0,0.00)",
                  "flexDirection": "row",
                  "flexGrow": 0,
                  "justifyContent": "center",
                  "msFlexDirection": "row",
                  "msFlexPack": "center",
                  "msFlexPositive": 0,
                  "opacity": 1,
                  "outlineColor": "transparent",
                  "width": "fit-content",
                }
              }
            >
              <a
                className="css-reset-4rbku5 css-cursor-18t94o4 css-text-901oao"
                data-focusable={true}
                dir="auto"
<<<<<<< HEAD
                href="https://medium.com/celohq/consensus-and-proof-of-stake-in-the-celo-protocol-3ff8eee331f6"
                onClick={[Function]}
                onMouseEnter={[Function]}
=======
                href="https://medium.com/celoOrg/consensus-and-proof-of-stake-in-the-celo-protocol-3ff8eee331f6"
>>>>>>> d9225443
                role="link"
                style={
                  Object {
                    "WebkitAlignItems": "center",
                    "WebkitBoxAlign": "center",
                    "alignItems": "center",
                    "color": "rgba(53,208,127,1.00)",
                    "cursor": "pointer",
                    "display": "inline-flex",
                    "fontFamily": "Jost, futura-pt, futura, sans-serif",
                    "fontSize": "14px",
                    "fontWeight": "500",
                    "lineHeight": "16px",
                    "msFlexAlign": "center",
                    "textAlign": "center",
                    "textRendering": "geometricPrecision",
                  }
                }
              >
                engage.blog.btnText
                <div
                  className="css-view-1dbjc4n"
                  style={
                    Object {
                      "display": "inline-flex",
                      "paddingLeft": "0.4em",
                      "paddingTop": "0.185em",
                    }
                  }
                >
                  <svg
                    fill="none"
                    height="0.75em"
                    style={Object {}}
                    transform="rotate(0)"
                    viewBox="0 0 8 12"
                    width="0.75em"
                  >
                    <path
                      clipRule="evenodd"
                      d="M1.19997 0L1.13249e-05 1.19996L4.80011 6.00006L0 10.8002L1.19996 12.0001L7.19977 6.00032L7.19953 6.00007L7.19979 5.99981L1.19997 0Z"
                      fill="#35D07F"
                      fillRule="evenodd"
                      opacity={1}
                      style={Object {}}
                    />
                  </svg>
                </div>
              </a>
            </div>
          </div>
        </div>
      </div>
    </div>
  </div>
  <div
    className="css-view-1dbjc4n"
    style={
      Object {
        "WebkitAlignSelf": "center",
        "WebkitBoxDirection": "normal",
        "WebkitBoxOrient": "vertical",
        "WebkitBoxPack": "justify",
        "WebkitFlexDirection": "column",
        "WebkitJustifyContent": "space-between",
        "alignSelf": "center",
        "flexDirection": "column",
        "justifyContent": "space-between",
        "marginBottom": "20px",
        "marginTop": "30px",
        "maxWidth": "100vw",
        "msFlexDirection": "column",
        "msFlexItemAlign": "center",
        "msFlexPack": "justify",
        "paddingLeft": "10px",
        "paddingRight": "10px",
        "width": "100%",
      }
    }
  >
    <div
      className="css-view-1dbjc4n"
      style={
        Object {
          "WebkitBoxFlex": 0,
          "WebkitBoxPack": "center",
          "WebkitFlexGrow": 0,
          "WebkitFlexShrink": 0,
          "WebkitJustifyContent": "center",
          "flexGrow": 0,
          "flexShrink": 0,
          "justifyContent": "center",
          "msFlexNegative": 0,
          "msFlexPack": "center",
          "msFlexPositive": 0,
          "paddingBottom": "10px",
          "paddingLeft": "10px",
          "paddingRight": "10px",
          "paddingTop": "10px",
          "width": "100%",
        }
      }
    >
      <h3
        aria-level="3"
        className="css-reset-4rbku5 css-text-901oao"
        dir="auto"
        role="heading"
        style={
          Object {
            "color": "rgba(46,51,56,1.00)",
            "fontFamily": "Jost, futura-pt, futura, sans-serif",
            "fontSize": "24px",
            "lineHeight": "32px",
            "textRendering": "geometricPrecision",
            "textTransform": "none",
          }
        }
      >
        engage.contributeTitle
      </h3>
      <div
        className="css-text-901oao"
        dir="auto"
        style={
          Object {
            "color": "rgba(46,51,56,1.00)",
            "fontFamily": "EB Garamond, eb-garamond, Garamond, serif",
            "fontSize": "20px",
            "lineHeight": "28px",
            "marginBottom": "20px",
            "marginTop": "20px",
            "textRendering": "geometricPrecision",
          }
        }
      >
        engage.contributeText
      </div>
      <div
        className="css-view-1dbjc4n"
        onClick={[Function]}
        onMouseDown={[Function]}
        onMouseEnter={[Function]}
        onMouseLeave={[Function]}
        onMouseUp={[Function]}
        onResponderGrant={[Function]}
        onResponderRelease={[Function]}
      >
        <a
          className="css-reset-4rbku5 css-cursor-18t94o4 css-text-901oao"
          data-focusable={true}
          dir="auto"
          href="https://c-labs.typeform.com/to/gj9aUp"
          onClick={[Function]}
          onMouseEnter={[Function]}
          role="link"
          style={
            Object {
              "WebkitAlignItems": "center",
              "WebkitBoxAlign": "center",
              "WebkitBoxFlex": 0,
              "WebkitBoxPack": "center",
              "WebkitFlexGrow": 0,
              "WebkitJustifyContent": "center",
              "alignItems": "center",
              "backgroundColor": "rgba(53,208,127,1.00)",
              "borderBottomColor": "rgba(53,208,127,1.00)",
              "borderBottomLeftRadius": "3px",
              "borderBottomRightRadius": "3px",
              "borderBottomWidth": "1px",
              "borderLeftColor": "rgba(53,208,127,1.00)",
              "borderLeftWidth": "1px",
              "borderRightColor": "rgba(53,208,127,1.00)",
              "borderRightWidth": "1px",
              "borderTopColor": "rgba(53,208,127,1.00)",
              "borderTopLeftRadius": "3px",
              "borderTopRightRadius": "3px",
              "borderTopWidth": "1px",
              "color": "rgba(255,255,255,1.00)",
              "cursor": "pointer",
              "display": "inline-flex",
              "flexGrow": 0,
              "fontFamily": "Jost, futura-pt, futura, sans-serif",
              "fontSize": "16px",
              "fontWeight": "500",
              "justifyContent": "center",
              "lineHeight": "16px",
              "minWidth": "150px",
              "msFlexAlign": "center",
              "msFlexPack": "center",
              "msFlexPositive": 0,
              "opacity": 1,
              "paddingBottom": "10px",
              "paddingLeft": "20px",
              "paddingRight": "20px",
              "paddingTop": "10px",
              "textAlign": "center",
              "textRendering": "geometricPrecision",
              "width": "fit-content",
            }
          }
        >
          engage.contributeBtn
        </a>
      </div>
    </div>
    <div
      className="css-view-1dbjc4n"
      style={
        Object {
          "WebkitAlignItems": "center",
          "WebkitBoxAlign": "center",
          "WebkitBoxFlex": 0,
          "WebkitBoxPack": "center",
          "WebkitFlexGrow": 0,
          "WebkitFlexShrink": 0,
          "WebkitJustifyContent": "center",
          "alignItems": "center",
          "flexGrow": 0,
          "flexShrink": 0,
          "justifyContent": "center",
          "msFlexAlign": "center",
          "msFlexNegative": 0,
          "msFlexPack": "center",
          "msFlexPositive": 0,
          "paddingBottom": "10px",
          "paddingLeft": "10px",
          "paddingRight": "10px",
          "paddingTop": "10px",
          "width": "100%",
        }
      }
    >
      <div
        className="css-view-1dbjc4n"
        style={
          Object {
            "display": "block",
            "height": "100%",
            "maxWidth": "309px",
            "overflowX": "hidden",
            "overflowY": "hidden",
            "width": "100%",
          }
        }
      >
        <div
          style={
            Object {
              "display": "block",
              "paddingBottom": "116.50485436893204%",
              "width": "100%",
            }
          }
        />
        <div
          style={
            Object {
              "bottom": "0px",
              "height": "100%",
              "left": "0px",
              "position": "absolute",
              "top": "0px",
              "width": "100%",
            }
          }
        >
          <div
            className="css-view-1dbjc4n"
            style={
              Object {
                "WebkitFlexBasis": "auto",
                "flexBasis": "auto",
                "height": "100%",
                "msFlexPreferredSize": "auto",
                "overflowX": "hidden",
                "overflowY": "hidden",
                "width": "100%",
                "zIndex": 0,
              }
            }
          >
            <div
              className="css-view-1dbjc4n"
              style={
                Object {
                  "backgroundColor": "rgba(0,0,0,0.00)",
                  "backgroundPosition": "center",
                  "backgroundRepeat": "no-repeat",
                  "backgroundSize": "contain",
                  "bottom": "0px",
                  "height": "100%",
                  "left": "0px",
                  "position": "absolute",
                  "right": "0px",
                  "top": "0px",
                  "width": "100%",
                  "zIndex": -1,
                }
              }
            />
          </div>
        </div>
      </div>
    </div>
  </div>
  <div
    className="css-view-1dbjc4n"
    style={
      Object {
        "WebkitAlignSelf": "center",
        "WebkitBoxDirection": "normal",
        "WebkitBoxOrient": "vertical",
        "WebkitFlexDirection": "column",
        "alignSelf": "center",
        "flexDirection": "column",
        "marginBottom": "30px",
        "marginTop": "30px",
        "maxWidth": "100vw",
        "msFlexDirection": "column",
        "msFlexItemAlign": "center",
        "paddingLeft": "10px",
        "paddingRight": "10px",
        "width": "100%",
      }
    }
  />
  <div
    className="css-view-1dbjc4n"
    style={
      Object {
        "WebkitAlignSelf": "center",
        "WebkitBoxDirection": "normal",
        "WebkitBoxOrient": "vertical",
        "WebkitFlexDirection": "column",
        "alignSelf": "center",
        "flexDirection": "column",
        "marginTop": "30px",
        "maxWidth": "100vw",
        "msFlexDirection": "column",
        "msFlexItemAlign": "center",
        "paddingLeft": "10px",
        "paddingRight": "10px",
        "width": "100%",
      }
    }
  >
    <div
      className="css-view-1dbjc4n"
      style={
        Object {
          "WebkitBoxFlex": 0,
          "WebkitFlexGrow": 0,
          "WebkitFlexShrink": 0,
          "flexGrow": 0,
          "flexShrink": 0,
          "msFlexNegative": 0,
          "msFlexPositive": 0,
          "paddingBottom": "10px",
          "paddingLeft": "10px",
          "paddingRight": "10px",
          "paddingTop": "10px",
          "width": "100%",
        }
      }
    >
      <h3
        aria-level="3"
        className="css-reset-4rbku5 css-text-901oao"
        dir="auto"
        role="heading"
        style={
          Object {
            "color": "rgba(46,51,56,1.00)",
            "fontFamily": "Jost, futura-pt, futura, sans-serif",
            "fontSize": "24px",
            "lineHeight": "32px",
            "textRendering": "geometricPrecision",
            "textTransform": "none",
          }
        }
      >
        conductLabel
      </h3>
    </div>
    <div
      className="css-view-1dbjc4n"
      style={
        Object {
          "WebkitBoxFlex": 0,
          "WebkitFlexGrow": 0,
          "WebkitFlexShrink": 0,
          "flexGrow": 0,
          "flexShrink": 0,
          "msFlexNegative": 0,
          "msFlexPositive": 0,
          "paddingBottom": "10px",
          "paddingLeft": "10px",
          "paddingRight": "10px",
          "paddingTop": "10px",
          "width": "100%",
        }
      }
    >
      <div
        className="css-text-901oao"
        dir="auto"
        style={
          Object {
            "color": "rgba(46,51,56,1.00)",
            "fontFamily": "EB Garamond, eb-garamond, Garamond, serif",
            "fontSize": "20px",
            "lineHeight": "28px",
            "marginBottom": "20px",
            "textRendering": "geometricPrecision",
          }
        }
      >
        conductText
      </div>
      <div
        className="css-view-1dbjc4n"
        onClick={[Function]}
        onMouseDown={[Function]}
        onMouseEnter={[Function]}
        onMouseLeave={[Function]}
        onMouseUp={[Function]}
        onResponderGrant={[Function]}
        onResponderRelease={[Function]}
      >
        <a
          className="css-reset-4rbku5 css-cursor-18t94o4 css-text-901oao"
          data-focusable={true}
          dir="auto"
          href="/code-of-conduct"
<<<<<<< HEAD
          onClick={[Function]}
          onMouseEnter={[Function]}
=======
>>>>>>> d9225443
          role="link"
          style={
            Object {
              "WebkitAlignItems": "center",
              "WebkitBoxAlign": "center",
              "WebkitBoxFlex": 0,
              "WebkitBoxPack": "center",
              "WebkitFlexGrow": 0,
              "WebkitJustifyContent": "center",
              "alignItems": "center",
              "backgroundColor": "rgba(53,208,127,1.00)",
              "borderBottomColor": "rgba(53,208,127,1.00)",
              "borderBottomLeftRadius": "3px",
              "borderBottomRightRadius": "3px",
              "borderBottomWidth": "1px",
              "borderLeftColor": "rgba(53,208,127,1.00)",
              "borderLeftWidth": "1px",
              "borderRightColor": "rgba(53,208,127,1.00)",
              "borderRightWidth": "1px",
              "borderTopColor": "rgba(53,208,127,1.00)",
              "borderTopLeftRadius": "3px",
              "borderTopRightRadius": "3px",
              "borderTopWidth": "1px",
              "color": "rgba(255,255,255,1.00)",
              "cursor": "pointer",
              "display": "inline-flex",
              "flexGrow": 0,
              "fontFamily": "Jost, futura-pt, futura, sans-serif",
              "fontSize": "16px",
              "fontWeight": "500",
              "justifyContent": "center",
              "lineHeight": "16px",
              "minWidth": "150px",
              "msFlexAlign": "center",
              "msFlexPack": "center",
              "msFlexPositive": 0,
              "opacity": 1,
              "paddingBottom": "10px",
              "paddingLeft": "20px",
              "paddingRight": "20px",
              "paddingTop": "10px",
              "textAlign": "center",
              "textRendering": "geometricPrecision",
              "width": "fit-content",
            }
          }
        >
          conductBtn
        </a>
      </div>
    </div>
  </div>
  <div
    className="css-view-1dbjc4n"
    style={
      Object {
        "WebkitAlignSelf": "center",
        "WebkitBoxDirection": "normal",
        "WebkitBoxOrient": "vertical",
        "WebkitFlexDirection": "column",
        "alignSelf": "center",
        "flexDirection": "column",
        "marginTop": "30px",
        "maxWidth": "100vw",
        "msFlexDirection": "column",
        "msFlexItemAlign": "center",
        "paddingLeft": "10px",
        "paddingRight": "10px",
        "width": "100%",
      }
    }
  >
    <div
      className="css-view-1dbjc4n"
      style={
        Object {
          "WebkitBoxFlex": 0,
          "WebkitFlexGrow": 0,
          "WebkitFlexShrink": 0,
          "flexGrow": 0,
          "flexShrink": 0,
          "msFlexNegative": 0,
          "msFlexPositive": 0,
          "paddingBottom": "10px",
          "paddingLeft": "10px",
          "paddingRight": "10px",
          "paddingTop": "10px",
          "width": "100%",
        }
      }
    >
      <h3
        aria-level="3"
        className="css-reset-4rbku5 css-text-901oao"
        dir="auto"
        role="heading"
        style={
          Object {
            "color": "rgba(46,51,56,1.00)",
            "fontFamily": "Jost, futura-pt, futura, sans-serif",
            "fontSize": "24px",
            "lineHeight": "32px",
            "textRendering": "geometricPrecision",
            "textTransform": "none",
          }
        }
      >
        experienceLabel
      </h3>
    </div>
    <div
      className="css-view-1dbjc4n"
      style={
        Object {
          "WebkitBoxFlex": 0,
          "WebkitFlexGrow": 0,
          "WebkitFlexShrink": 0,
          "flexGrow": 0,
          "flexShrink": 0,
          "msFlexNegative": 0,
          "msFlexPositive": 0,
          "paddingBottom": "10px",
          "paddingLeft": "10px",
          "paddingRight": "10px",
          "paddingTop": "10px",
          "width": "100%",
        }
      }
    >
      <div
        className="css-view-1dbjc4n"
        style={
          Object {
            "WebkitBoxDirection": "normal",
            "WebkitBoxLines": "multiple",
            "WebkitBoxOrient": "horizontal",
            "WebkitFlexDirection": "row",
            "WebkitFlexWrap": "wrap",
            "flexDirection": "row",
            "flexWrap": "wrap",
            "msFlexDirection": "row",
            "msFlexWrap": "wrap",
          }
        }
      >
        <div
          className="react-reveal"
          style={
            Object {
              "opacity": undefined,
            }
          }
        >
          <div
            className="css-view-1dbjc4n"
            style={
              Object {
                "marginBottom": "60px",
                "marginRight": "60px",
                "width": "180px",
              }
            }
          >
            <a
              href="/experience/brand"
            >
              <div
                className="css-view-1dbjc4n"
                style={
                  Object {
                    "marginBottom": "10px",
                  }
                }
              >
                <div
                  className="css-view-1dbjc4n"
                  style={
                    Object {
                      "WebkitFlexBasis": "auto",
                      "flexBasis": "auto",
                      "height": "45px",
                      "msFlexPreferredSize": "auto",
                      "overflowX": "hidden",
                      "overflowY": "hidden",
                      "width": "45px",
                      "zIndex": 0,
                    }
                  }
                >
                  <div
                    className="css-view-1dbjc4n"
                    style={
                      Object {
                        "backgroundColor": "rgba(0,0,0,0.00)",
                        "backgroundPosition": "center",
                        "backgroundRepeat": "no-repeat",
                        "backgroundSize": "contain",
                        "bottom": "0px",
                        "height": "100%",
                        "left": "0px",
                        "position": "absolute",
                        "right": "0px",
                        "top": "0px",
                        "width": "100%",
                        "zIndex": -1,
                      }
                    }
                  />
                </div>
              </div>
              <div
                className="css-text-901oao"
                dir="auto"
                style={
                  Object {
                    "color": "rgba(46,51,56,1.00)",
                    "fontFamily": "Jost, futura-pt, futura, sans-serif",
                    "fontSize": "16px",
                    "fontWeight": "500",
                    "lineHeight": "18px",
                    "marginBottom": "15px",
                    "marginTop": "15px",
                    "textRendering": "geometricPrecision",
                  }
                }
              >
                channels.brand.name
              </div>
            </a>
            <div
              className="css-text-901oao"
              dir="auto"
              style={
                Object {
                  "color": "rgba(46,51,56,1.00)",
                  "fontFamily": "EB Garamond, eb-garamond, Garamond, serif",
                  "fontSize": "16px",
                  "lineHeight": "20px",
                  "textRendering": "geometricPrecision",
                }
              }
            >
              channels.brand.text
            </div>
          </div>
        </div>
      </div>
    </div>
  </div>
  <div
    className="css-view-1dbjc4n"
    style={
      Object {
        "WebkitAlignSelf": "center",
        "WebkitBoxDirection": "normal",
        "WebkitBoxOrient": "vertical",
        "WebkitFlexDirection": "column",
        "alignSelf": "center",
        "flexDirection": "column",
        "maxWidth": "100vw",
        "msFlexDirection": "column",
        "msFlexItemAlign": "center",
        "paddingLeft": "10px",
        "paddingRight": "10px",
        "width": "100%",
      }
    }
  >
    <div
      className="css-view-1dbjc4n"
      style={
        Object {
          "WebkitBoxFlex": 0,
          "WebkitFlexGrow": 0,
          "WebkitFlexShrink": 0,
          "flexGrow": 0,
          "flexShrink": 0,
          "msFlexNegative": 0,
          "msFlexPositive": 0,
          "paddingBottom": "10px",
          "paddingLeft": "10px",
          "paddingRight": "10px",
          "paddingTop": "10px",
          "width": "100%",
        }
      }
    >
      <h3
        aria-level="3"
        className="css-reset-4rbku5 css-text-901oao"
        dir="auto"
        role="heading"
        style={
          Object {
            "color": "rgba(46,51,56,1.00)",
            "fontFamily": "Jost, futura-pt, futura, sans-serif",
            "fontSize": "24px",
            "lineHeight": "32px",
            "textRendering": "geometricPrecision",
            "textTransform": "none",
          }
        }
      >
        socialLabel
      </h3>
    </div>
    <div
      className="css-view-1dbjc4n"
      style={
        Object {
          "WebkitBoxFlex": 0,
          "WebkitFlexGrow": 0,
          "WebkitFlexShrink": 0,
          "flexGrow": 0,
          "flexShrink": 0,
          "msFlexNegative": 0,
          "msFlexPositive": 0,
          "paddingBottom": "10px",
          "paddingLeft": "10px",
          "paddingRight": "10px",
          "paddingTop": "10px",
          "width": "100%",
        }
      }
    >
      <div
        className="css-view-1dbjc4n"
        style={
          Object {
            "WebkitBoxDirection": "normal",
            "WebkitBoxLines": "multiple",
            "WebkitBoxOrient": "horizontal",
            "WebkitFlexDirection": "row",
            "WebkitFlexWrap": "wrap",
            "flexDirection": "row",
            "flexWrap": "wrap",
            "msFlexDirection": "row",
            "msFlexWrap": "wrap",
          }
        }
      >
        <div
          className="react-reveal"
          style={
            Object {
              "opacity": undefined,
            }
          }
        >
          <div
            className="css-view-1dbjc4n"
            style={
              Object {
                "marginBottom": "60px",
                "marginRight": "60px",
                "width": "180px",
              }
            }
          >
            <a
              href="//twitter.com/@celoDevs"
              target="_blank"
            >
              <div
                className="css-view-1dbjc4n"
                style={
                  Object {
                    "marginBottom": "10px",
                  }
                }
              >
                <svg
                  fill="none"
                  height={40}
                  style={Object {}}
                  viewBox="0 0 28 24"
                  width={40}
                >
                  <title>
                    Twitter Logo
                  </title>
                  <path
                    d="M8.80544 24C19.3715 24 25.1507 14.7676 25.1507 6.7613C25.1507 6.49907 25.1451 6.23802 25.1339 5.97815C26.255 5.12295 27.2306 4.0563 28 2.84083C26.9707 3.32277 25.863 3.6476 24.7005 3.79407C25.8866 3.044 26.7971 1.85688 27.2261 0.442957C26.1162 1.13751 24.8864 1.64189 23.5782 1.91357C22.531 0.737081 21.0381 0 19.3861 0C16.2131 0 13.6405 2.71326 13.6405 6.05847C13.6405 6.5345 13.6909 6.99636 13.7894 7.43932C9.016 7.18653 4.78128 4.77567 1.9488 1.10916C1.45488 2.00453 1.1704 3.04518 1.1704 4.15435C1.1704 6.25692 2.18512 8.11143 3.72624 9.19697C2.78432 9.16626 1.8984 8.8934 1.12448 8.43863C1.12336 8.46343 1.12336 8.48942 1.12336 8.5154C1.12336 11.4496 3.10352 13.8994 5.73216 14.4546C5.24944 14.5928 4.74208 14.6672 4.21792 14.6672C3.84832 14.6672 3.48768 14.6282 3.13824 14.5573C3.8696 16.9647 5.98976 18.7164 8.50528 18.7648C6.53856 20.3902 4.06224 21.3588 1.37088 21.3588C0.9072 21.3588 0.45024 21.3304 0 21.2749C2.5424 22.9971 5.5608 24 8.80544 24Z"
                    fill="#2E3338"
                    style={Object {}}
                  />
                </svg>
              </div>
              <div
                className="css-text-901oao"
                dir="auto"
                style={
                  Object {
                    "color": "rgba(46,51,56,1.00)",
                    "fontFamily": "Jost, futura-pt, futura, sans-serif",
                    "fontSize": "16px",
                    "fontWeight": "500",
                    "lineHeight": "18px",
                    "marginBottom": "15px",
                    "marginTop": "15px",
                    "textRendering": "geometricPrecision",
                  }
                }
              >
                Twitter
              </div>
            </a>
            <div
              className="css-text-901oao"
              dir="auto"
              style={
                Object {
                  "color": "rgba(46,51,56,1.00)",
                  "fontFamily": "EB Garamond, eb-garamond, Garamond, serif",
                  "fontSize": "16px",
                  "lineHeight": "20px",
                  "textRendering": "geometricPrecision",
                }
              }
            >
              Follow
               
              <div
                className="css-view-1dbjc4n"
                onClick={[Function]}
                onMouseDown={[Function]}
                onMouseEnter={[Function]}
                onMouseLeave={[Function]}
                onMouseUp={[Function]}
                onResponderGrant={[Function]}
                onResponderRelease={[Function]}
                style={
                  Object {
                    "display": "inline",
                  }
                }
              >
                <a
                  className="css-reset-4rbku5 css-cursor-18t94o4 css-text-901oao css-textHasAncestor-16my406"
                  data-focusable={true}
                  dir="auto"
                  href="https://twitter.com/@celoDevs"
                  onClick={[Function]}
                  onMouseEnter={[Function]}
                  role="link"
                  style={
                    Object {
                      "WebkitTextDecorationStyle": "solid",
                      "color": "rgba(46,51,56,1.00)",
                      "cursor": "pointer",
                      "display": "inline",
                      "fontFamily": "EB Garamond, eb-garamond, Garamond, serif",
                      "fontSize": "16px",
                      "lineHeight": "20px",
                      "opacity": 1,
                      "textDecoration": "underline",
                      "textDecorationStyle": "solid",
                      "textRendering": "geometricPrecision",
                    }
                  }
                >
                  @celoDevs
                </a>
              </div>
               
              &
               
              <div
                className="css-view-1dbjc4n"
                onClick={[Function]}
                onMouseDown={[Function]}
                onMouseEnter={[Function]}
                onMouseLeave={[Function]}
                onMouseUp={[Function]}
                onResponderGrant={[Function]}
                onResponderRelease={[Function]}
                style={
                  Object {
                    "display": "inline",
                  }
                }
              >
                <a
                  className="css-reset-4rbku5 css-cursor-18t94o4 css-text-901oao css-textHasAncestor-16my406"
                  data-focusable={true}
                  dir="auto"
<<<<<<< HEAD
                  href="https://twitter.com/@celoOrg"
                  onClick={[Function]}
                  onMouseEnter={[Function]}
=======
                  href="https://twitter.com/CeloOrg"
>>>>>>> d9225443
                  role="link"
                  style={
                    Object {
                      "WebkitTextDecorationStyle": "solid",
                      "color": "rgba(46,51,56,1.00)",
                      "cursor": "pointer",
                      "display": "inline",
                      "fontFamily": "EB Garamond, eb-garamond, Garamond, serif",
                      "fontSize": "16px",
                      "lineHeight": "20px",
                      "opacity": 1,
                      "textDecoration": "underline",
                      "textDecorationStyle": "solid",
                      "textRendering": "geometricPrecision",
                    }
                  }
                >
                  @celoOrg
                </a>
              </div>
            </div>
          </div>
        </div>
        <div
          className="react-reveal"
          style={
            Object {
              "opacity": undefined,
            }
          }
        >
          <div
            className="css-view-1dbjc4n"
            style={
              Object {
                "marginBottom": "60px",
                "marginRight": "60px",
                "width": "180px",
              }
            }
          >
            <a
              href="https://github.com/celo-org"
              target="_blank"
            >
              <div
                className="css-view-1dbjc4n"
                style={
                  Object {
                    "marginBottom": "10px",
                  }
                }
              >
                <svg
                  fill="none"
                  height={41}
                  style={Object {}}
                  viewBox="0 0 25 24"
                  width={41}
                >
                  <path
                    clipRule="evenodd"
                    d="M12.3019 0C5.50526 0 0 5.50526 0 12.3019C0 17.7392 3.52669 22.3458 8.4127 23.977C9.0244 24.0902 9.25095 23.7126 9.25095 23.3804C9.25095 23.0858 9.2434 22.3156 9.23585 21.2885C5.81488 22.0286 5.08991 19.6422 5.08991 19.6422C4.53108 18.2225 3.72304 17.8373 3.72304 17.8373C2.60537 17.0746 3.80611 17.0897 3.80611 17.0897C5.03705 17.1803 5.69405 18.3584 5.69405 18.3584C6.78906 20.2388 8.57129 19.6951 9.27361 19.3779C9.38688 18.585 9.70406 18.0412 10.0514 17.7316C7.32524 17.4295 4.45556 16.3723 4.45556 11.66C4.45556 10.3158 4.93132 9.22074 5.72426 8.35984C5.59588 8.04266 5.17298 6.79662 5.83754 5.10501C5.83754 5.10501 6.87213 4.77274 9.22074 6.36616C10.2025 6.0943 11.2522 5.95837 12.3019 5.95082C13.344 5.95837 14.4013 6.0943 15.383 6.36616C17.7316 4.77274 18.7662 5.10501 18.7662 5.10501C19.4383 6.79662 19.0154 8.05021 18.887 8.35984C19.6724 9.22074 20.1482 10.3158 20.1482 11.66C20.1482 16.3874 17.271 17.422 14.5297 17.7316C14.9677 18.1092 15.3679 18.8644 15.3679 20.0123C15.3679 21.6586 15.3528 22.9801 15.3528 23.3879C15.3528 23.7202 15.5718 24.0978 16.1986 23.977C21.0846 22.3458 24.6038 17.7392 24.6038 12.3094C24.6038 5.50526 19.0985 0 12.3019 0Z"
                    fill="#2E3338"
                    fillRule="evenodd"
                    style={Object {}}
                  />
                </svg>
              </div>
              <div
                className="css-text-901oao"
                dir="auto"
                style={
                  Object {
                    "color": "rgba(46,51,56,1.00)",
                    "fontFamily": "Jost, futura-pt, futura, sans-serif",
                    "fontSize": "16px",
                    "fontWeight": "500",
                    "lineHeight": "18px",
                    "marginBottom": "15px",
                    "marginTop": "15px",
                    "textRendering": "geometricPrecision",
                  }
                }
              >
                channels.github.name
              </div>
            </a>
            <div
              className="css-text-901oao"
              dir="auto"
              style={
                Object {
                  "color": "rgba(46,51,56,1.00)",
                  "fontFamily": "EB Garamond, eb-garamond, Garamond, serif",
                  "fontSize": "16px",
                  "lineHeight": "20px",
                  "textRendering": "geometricPrecision",
                }
              }
            >
              channels.github.text
            </div>
          </div>
        </div>
        <div
          className="react-reveal"
          style={
            Object {
              "opacity": undefined,
            }
          }
        >
          <div
            className="css-view-1dbjc4n"
            style={
              Object {
                "marginBottom": "60px",
                "marginRight": "60px",
                "width": "180px",
              }
            }
          >
            <a
              href="https://discord.gg/6yWMkgM"
              target="_blank"
            >
              <div
                className="css-view-1dbjc4n"
                style={
                  Object {
                    "marginBottom": "10px",
                  }
                }
              >
                <svg
                  fill="none"
                  height={40}
                  style={Object {}}
                  viewBox="0 0 40 46"
                  width={40}
                >
                  <path
                    clipRule="evenodd"
                    d="M4.68571 0H35.3143C37.8971 0 40 2.093 40 4.6865V45.5L35.0857 41.1775L32.32 38.6295L29.3943 35.9222L30.6057 40.131H4.68571C2.10286 40.131 0 38.038 0 35.4445V4.6865C0 2.093 2.10286 0 4.68571 0ZM24.9828 27.8687C25.6686 28.7332 26.4914 29.7115 26.4914 29.7115C31.5428 29.5522 33.4857 26.2535 33.4857 26.2535C33.4857 18.928 30.1943 12.9902 30.1943 12.9902C26.9028 10.5332 23.7714 10.6015 23.7714 10.6015L23.4514 10.9655C27.3371 12.1485 29.1428 13.8547 29.1428 13.8547C26.7657 12.558 24.4343 11.921 22.2628 11.6707C20.6171 11.4887 19.04 11.5342 17.6457 11.7162C17.526 11.7162 17.4237 11.7336 17.3084 11.7531C17.2916 11.756 17.2745 11.7589 17.2571 11.7617C16.4571 11.83 14.5143 12.1257 12.0686 13.195C11.2229 13.5817 10.72 13.8547 10.72 13.8547C10.72 13.8547 12.6171 12.0575 16.7314 10.8745L16.5028 10.6015C16.5028 10.6015 13.3714 10.5332 10.08 12.9902C10.08 12.9902 6.78857 18.928 6.78857 26.2535C6.78857 26.2535 8.70856 29.5522 13.76 29.7115C13.76 29.7115 14.6057 28.6877 15.2914 27.8232C12.3886 26.9587 11.2914 25.1387 11.2914 25.1387C11.2914 25.1387 11.52 25.298 11.9314 25.5255C11.9543 25.5482 11.9771 25.571 12.0228 25.5937C12.0571 25.6165 12.0914 25.6336 12.1257 25.6506C12.16 25.6677 12.1943 25.6847 12.2286 25.7075C12.8 26.026 13.3714 26.2762 13.8971 26.481C14.8343 26.845 15.9543 27.209 17.2571 27.4592C18.9714 27.7777 20.9828 27.8915 23.1771 27.482C24.2514 27.3 25.3486 26.9815 26.4914 26.5037C27.2914 26.208 28.1828 25.7757 29.12 25.1615C29.12 25.1615 27.9771 27.027 24.9828 27.8687ZM13.5312 21.6129C13.5312 20.2252 14.5598 19.0877 15.8627 19.0877C17.1655 19.0877 18.217 20.2252 18.1941 21.6129C18.1941 23.0007 17.1655 24.1382 15.8627 24.1382C14.5827 24.1382 13.5312 23.0007 13.5312 21.6129ZM21.8741 21.6129C21.8741 20.2252 22.9027 19.0877 24.2055 19.0877C25.5084 19.0877 26.537 20.2252 26.537 21.6129C26.537 23.0007 25.5084 24.1382 24.2055 24.1382C22.9255 24.1382 21.8741 23.0007 21.8741 21.6129Z"
                    fill="#2E3338"
                    fillRule="evenodd"
                    style={Object {}}
                  />
                </svg>
              </div>
              <div
                className="css-text-901oao"
                dir="auto"
                style={
                  Object {
                    "color": "rgba(46,51,56,1.00)",
                    "fontFamily": "Jost, futura-pt, futura, sans-serif",
                    "fontSize": "16px",
                    "fontWeight": "500",
                    "lineHeight": "18px",
                    "marginBottom": "15px",
                    "marginTop": "15px",
                    "textRendering": "geometricPrecision",
                  }
                }
              >
                channels.discord.name
              </div>
            </a>
            <div
              className="css-text-901oao"
              dir="auto"
              style={
                Object {
                  "color": "rgba(46,51,56,1.00)",
                  "fontFamily": "EB Garamond, eb-garamond, Garamond, serif",
                  "fontSize": "16px",
                  "lineHeight": "20px",
                  "textRendering": "geometricPrecision",
                }
              }
            >
              channels.discord.text
            </div>
          </div>
        </div>
        <div
          className="react-reveal"
          style={
            Object {
              "opacity": undefined,
            }
          }
        >
          <div
            className="css-view-1dbjc4n"
            style={
              Object {
                "marginBottom": "60px",
                "marginRight": "60px",
                "width": "180px",
              }
            }
          >
            <a
              href="https://forum.celo.org/"
              target="_blank"
            >
              <div
                className="css-view-1dbjc4n"
                style={
                  Object {
                    "marginBottom": "10px",
                  }
                }
              >
                <svg
                  fill="none"
                  height={40}
                  style={Object {}}
                  viewBox="0 0 41 40"
                  width={40}
                >
                  <path
                    d="M39.7038 16.5524C38.3862 8.49677 31.8162 1.81812 23.7535 0.329378C14.2427 -1.42664 4.5866 3.9899 1.21367 12.9724C0.414984 15.1004 0.00157366 17.3019 0.000792161 19.576C-0.00155232 26.2429 0.00235515 32.9099 0.00391814 39.5768V39.9886C0.294634 39.9886 0.539242 39.9894 0.783849 39.9886C7.35934 39.9824 13.9356 40.0363 20.5103 39.9511C26.3668 39.8745 31.2105 37.4699 35.0672 33.1006C37.7001 30.1168 39.2654 26.6165 39.8296 22.6739C39.8992 22.1862 39.9516 21.6962 40.0117 21.207V18.7844C39.9101 18.0404 39.825 17.2933 39.7038 16.5524ZM20.0031 31.5977C18.2127 31.5977 16.5185 31.189 15.007 30.4599L7.9103 32.1276L9.8359 25.4904C8.97782 23.8789 8.49095 22.0393 8.49095 20.0856C8.49095 13.7273 13.6449 8.57336 20.0031 8.57336C26.3614 8.57336 31.5161 13.7273 31.5161 20.0856C31.5161 26.4438 26.3614 31.5977 20.0031 31.5977Z"
                    fill="#2E3338"
                    style={Object {}}
                  />
                </svg>
              </div>
              <div
                className="css-text-901oao"
                dir="auto"
                style={
                  Object {
                    "color": "rgba(46,51,56,1.00)",
                    "fontFamily": "Jost, futura-pt, futura, sans-serif",
                    "fontSize": "16px",
                    "fontWeight": "500",
                    "lineHeight": "18px",
                    "marginBottom": "15px",
                    "marginTop": "15px",
                    "textRendering": "geometricPrecision",
                  }
                }
              >
                channels.forum.name
              </div>
            </a>
            <div
              className="css-text-901oao"
              dir="auto"
              style={
                Object {
                  "color": "rgba(46,51,56,1.00)",
                  "fontFamily": "EB Garamond, eb-garamond, Garamond, serif",
                  "fontSize": "16px",
                  "lineHeight": "20px",
                  "textRendering": "geometricPrecision",
                }
              }
            >
              channels.forum.text
            </div>
          </div>
        </div>
        <div
          className="react-reveal"
          style={
            Object {
              "opacity": undefined,
            }
          }
        >
          <div
            className="css-view-1dbjc4n"
            style={
              Object {
                "marginBottom": "60px",
                "marginRight": "60px",
                "width": "180px",
              }
            }
          >
            <a
              href="/community"
            >
              <div
                className="css-view-1dbjc4n"
                style={
                  Object {
                    "marginBottom": "10px",
                  }
                }
              >
                <div
                  className="css-view-1dbjc4n"
                  style={
                    Object {
                      "WebkitFlexBasis": "auto",
                      "flexBasis": "auto",
                      "height": "45px",
                      "msFlexPreferredSize": "auto",
                      "overflowX": "hidden",
                      "overflowY": "hidden",
                      "width": "45px",
                      "zIndex": 0,
                    }
                  }
                >
                  <div
                    className="css-view-1dbjc4n"
                    style={
                      Object {
                        "backgroundColor": "rgba(0,0,0,0.00)",
                        "backgroundPosition": "center",
                        "backgroundRepeat": "no-repeat",
                        "backgroundSize": "contain",
                        "bottom": "0px",
                        "height": "100%",
                        "left": "0px",
                        "position": "absolute",
                        "right": "0px",
                        "top": "0px",
                        "width": "100%",
                        "zIndex": -1,
                      }
                    }
                  />
                </div>
              </div>
              <div
                className="css-text-901oao"
                dir="auto"
                style={
                  Object {
                    "color": "rgba(46,51,56,1.00)",
                    "fontFamily": "Jost, futura-pt, futura, sans-serif",
                    "fontSize": "16px",
                    "fontWeight": "500",
                    "lineHeight": "18px",
                    "marginBottom": "15px",
                    "marginTop": "15px",
                    "textRendering": "geometricPrecision",
                  }
                }
              >
                channels.events.name
              </div>
            </a>
            <div
              className="css-text-901oao"
              dir="auto"
              style={
                Object {
                  "color": "rgba(46,51,56,1.00)",
                  "fontFamily": "EB Garamond, eb-garamond, Garamond, serif",
                  "fontSize": "16px",
                  "lineHeight": "20px",
                  "textRendering": "geometricPrecision",
                }
              }
            >
              channels.events.text
            </div>
          </div>
        </div>
      </div>
      <div
        className="css-view-1dbjc4n"
      >
        <div
          className="css-view-1dbjc4n"
          style={
            Object {
              "WebkitFlexBasis": "auto",
              "flexBasis": "auto",
              "height": "50px",
              "marginBottom": "10px",
              "marginTop": "10px",
              "msFlexPreferredSize": "auto",
              "overflowX": "hidden",
              "overflowY": "hidden",
              "width": "50px",
              "zIndex": 0,
            }
          }
        >
          <div
            className="css-view-1dbjc4n"
            style={
              Object {
                "backgroundColor": "rgba(0,0,0,0.00)",
                "backgroundImage": "url(\\"image.png\\")",
                "backgroundPosition": "center",
                "backgroundRepeat": "no-repeat",
                "backgroundSize": "contain",
                "bottom": "0px",
                "height": "100%",
                "left": "0px",
                "position": "absolute",
                "right": "0px",
                "top": "0px",
                "width": "100%",
                "zIndex": -1,
              }
            }
          />
          <img
            alt=""
            className="css-accessibilityImage-9pa8cd"
            draggable={false}
            src="image.png"
          />
        </div>
        <div
          className="css-view-1dbjc4n"
          style={
            Object {
              "maxWidth": "475px",
            }
          }
        >
          <h3
            aria-level="3"
            className="css-reset-4rbku5 css-text-901oao"
            dir="auto"
            role="heading"
            style={
              Object {
                "color": "rgba(46,51,56,1.00)",
                "fontFamily": "Jost, futura-pt, futura, sans-serif",
                "fontSize": "24px",
                "lineHeight": "32px",
                "marginBottom": "10px",
                "textRendering": "geometricPrecision",
                "textTransform": "none",
              }
            }
          >
            stayConnected
          </h3>
          <div
            className="css-text-901oao"
            dir="auto"
            style={
              Object {
                "color": "rgba(46,51,56,1.00)",
                "fontFamily": "EB Garamond, eb-garamond, Garamond, serif",
                "fontSize": "20px",
                "lineHeight": "28px",
                "marginBottom": "20px",
                "textRendering": "geometricPrecision",
              }
            }
          >
            receiveUpdates
          </div>
          <div
            className="css-view-1dbjc4n"
            style={
              Object {
                "marginBottom": "5px",
                "marginTop": "5px",
                "paddingBottom": "15px",
                "width": "100%",
              }
            }
          >
            <input
              autoCapitalize="sentences"
              autoComplete="on"
              autoCorrect="on"
              className="css-textinput-1cwyjr8 r-placeholderTextColor-tf24u1"
              data-focusable={true}
              dir="auto"
              name="email"
              onBlur={[Function]}
              onChange={[Function]}
              onFocus={[Function]}
              onKeyDown={[Function]}
              onKeyPress={[Function]}
              onSelect={[Function]}
              placeholder="form.email*"
              readOnly={false}
              required={true}
              spellCheck={true}
              style={
                Object {
                  "WebkitBoxFlex": 1,
                  "WebkitFlexBasis": "0%",
                  "WebkitFlexGrow": 1,
                  "WebkitFlexShrink": 1,
                  "borderBottomColor": "rgba(221,221,221,1.00)",
                  "borderBottomLeftRadius": "3px",
                  "borderBottomRightRadius": "3px",
                  "borderBottomWidth": "1px",
                  "borderLeftColor": "rgba(221,221,221,1.00)",
                  "borderLeftWidth": "1px",
                  "borderRightColor": "rgba(221,221,221,1.00)",
                  "borderRightWidth": "1px",
                  "borderTopColor": "rgba(221,221,221,1.00)",
                  "borderTopLeftRadius": "3px",
                  "borderTopRightRadius": "3px",
                  "borderTopWidth": "1px",
                  "color": "rgba(46,51,56,1.00)",
                  "flexBasis": "0%",
                  "flexGrow": 1,
                  "flexShrink": 1,
                  "fontFamily": "EB Garamond, eb-garamond, Garamond, serif",
                  "fontSize": "20px",
                  "lineHeight": "28px",
                  "marginBottom": "5px",
                  "marginTop": "5px",
                  "msFlexNegative": 1,
                  "msFlexPositive": 1,
                  "msFlexPreferredSize": "0%",
                  "outlineStyle": "none",
                  "paddingBottom": "15px",
                  "paddingLeft": "10px",
                  "paddingRight": "10px",
                  "paddingTop": "13px",
                  "textRendering": "geometricPrecision",
                }
              }
              type="text"
              value=""
            />
            <div
              className="css-view-1dbjc4n"
              onClick={[Function]}
              onMouseDown={[Function]}
              onMouseEnter={[Function]}
              onMouseLeave={[Function]}
              onMouseUp={[Function]}
              onResponderGrant={[Function]}
              onResponderRelease={[Function]}
            >
              <a
                className="css-reset-4rbku5 css-cursor-18t94o4 css-text-901oao"
                data-focusable={true}
                dir="auto"
                onClick={[Function]}
                onMouseEnter={[Function]}
                role="link"
                style={
                  Object {
                    "WebkitAlignItems": "center",
                    "WebkitBoxAlign": "center",
                    "WebkitBoxFlex": 1,
                    "WebkitBoxPack": "center",
                    "WebkitFlexGrow": 1,
                    "WebkitJustifyContent": "center",
                    "alignItems": "center",
                    "backgroundColor": "rgba(53,208,127,1.00)",
                    "borderBottomColor": "rgba(53,208,127,1.00)",
                    "borderBottomLeftRadius": "3px",
                    "borderBottomRightRadius": "3px",
                    "borderBottomWidth": "1px",
                    "borderLeftColor": "rgba(53,208,127,1.00)",
                    "borderLeftWidth": "1px",
                    "borderRightColor": "rgba(53,208,127,1.00)",
                    "borderRightWidth": "1px",
                    "borderTopColor": "rgba(53,208,127,1.00)",
                    "borderTopLeftRadius": "3px",
                    "borderTopRightRadius": "3px",
                    "borderTopWidth": "1px",
                    "color": "rgba(255,255,255,1.00)",
                    "cursor": "pointer",
                    "display": "inline-flex",
                    "flexGrow": 1,
                    "fontFamily": "Jost, futura-pt, futura, sans-serif",
                    "fontSize": "16px",
                    "fontWeight": "500",
                    "justifyContent": "center",
                    "lineHeight": "16px",
                    "msFlexAlign": "center",
                    "msFlexPack": "center",
                    "msFlexPositive": 1,
                    "opacity": 1,
                    "paddingBottom": "15px",
                    "paddingLeft": "20px",
                    "paddingRight": "20px",
                    "paddingTop": "15px",
                    "textAlign": "center",
                    "textRendering": "geometricPrecision",
                    "width": "100%",
                  }
                }
              >
                signUp
              </a>
            </div>
            <div
              className="css-view-1dbjc4n"
              style={
                Object {
                  "paddingBottom": "10px",
                  "paddingTop": "10px",
                  "position": "absolute",
                  "top": "135px",
                }
              }
            />
          </div>
        </div>
      </div>
    </div>
  </div>
</div>
`;<|MERGE_RESOLUTION|>--- conflicted
+++ resolved
@@ -868,76 +868,6 @@
         >
           challengeText
         </div>
-<<<<<<< HEAD
-        <div
-          className="css-view-1dbjc4n"
-          onClick={[Function]}
-          onMouseDown={[Function]}
-          onMouseEnter={[Function]}
-          onMouseLeave={[Function]}
-          onMouseUp={[Function]}
-          onResponderGrant={[Function]}
-          onResponderRelease={[Function]}
-        >
-          <a
-            className="css-reset-4rbku5 css-cursor-18t94o4 css-text-901oao"
-            data-focusable={true}
-            dir="auto"
-            href="https://forum.celo.org/t/the-great-celo-stake-off-the-details/136"
-            onClick={[Function]}
-            onMouseEnter={[Function]}
-            role="link"
-            style={
-              Object {
-                "WebkitAlignItems": "center",
-                "WebkitBoxAlign": "center",
-                "WebkitBoxFlex": 0,
-                "WebkitBoxPack": "center",
-                "WebkitFlexGrow": 0,
-                "WebkitJustifyContent": "center",
-                "alignItems": "center",
-                "backgroundColor": "rgba(53,208,127,1.00)",
-                "borderBottomColor": "rgba(53,208,127,1.00)",
-                "borderBottomLeftRadius": "3px",
-                "borderBottomRightRadius": "3px",
-                "borderBottomWidth": "1px",
-                "borderLeftColor": "rgba(53,208,127,1.00)",
-                "borderLeftWidth": "1px",
-                "borderRightColor": "rgba(53,208,127,1.00)",
-                "borderRightWidth": "1px",
-                "borderTopColor": "rgba(53,208,127,1.00)",
-                "borderTopLeftRadius": "3px",
-                "borderTopRightRadius": "3px",
-                "borderTopWidth": "1px",
-                "color": "rgba(255,255,255,1.00)",
-                "cursor": "pointer",
-                "display": "inline-flex",
-                "flexGrow": 0,
-                "fontFamily": "Jost, futura-pt, futura, sans-serif",
-                "fontSize": "16px",
-                "fontWeight": "500",
-                "justifyContent": "center",
-                "lineHeight": "16px",
-                "minWidth": "150px",
-                "msFlexAlign": "center",
-                "msFlexPack": "center",
-                "msFlexPositive": 0,
-                "opacity": 1,
-                "paddingBottom": "10px",
-                "paddingLeft": "20px",
-                "paddingRight": "20px",
-                "paddingTop": "10px",
-                "textAlign": "center",
-                "textRendering": "geometricPrecision",
-                "width": "fit-content",
-              }
-            }
-          >
-            challengeBtnText
-          </a>
-        </div>
-=======
->>>>>>> d9225443
       </div>
     </div>
     <div
@@ -1444,6 +1374,8 @@
                     className="css-reset-4rbku5 css-cursor-18t94o4 css-text-901oao"
                     data-focusable={true}
                     dir="auto"
+                    onClick={[Function]}
+                    onMouseEnter={[Function]}
                     role="link"
                     style={
                       Object {
@@ -1568,6 +1500,8 @@
                     data-focusable={true}
                     dir="auto"
                     href="/stake-off/terms"
+                    onClick={[Function]}
+                    onMouseEnter={[Function]}
                     role="link"
                     style={
                       Object {
@@ -5216,13 +5150,9 @@
                 className="css-reset-4rbku5 css-cursor-18t94o4 css-text-901oao"
                 data-focusable={true}
                 dir="auto"
-<<<<<<< HEAD
-                href="https://medium.com/celohq/announcing-the-great-celo-stake-off-12eb15dd5eb0"
+                href="https://medium.com/celoOrg/announcing-the-great-celo-stake-off-12eb15dd5eb0"
                 onClick={[Function]}
                 onMouseEnter={[Function]}
-=======
-                href="https://medium.com/celoOrg/announcing-the-great-celo-stake-off-12eb15dd5eb0"
->>>>>>> d9225443
                 role="link"
                 style={
                   Object {
@@ -5758,13 +5688,9 @@
                 className="css-reset-4rbku5 css-cursor-18t94o4 css-text-901oao"
                 data-focusable={true}
                 dir="auto"
-<<<<<<< HEAD
-                href="https://medium.com/celohq/consensus-and-proof-of-stake-in-the-celo-protocol-3ff8eee331f6"
+                href="https://medium.com/celoOrg/consensus-and-proof-of-stake-in-the-celo-protocol-3ff8eee331f6"
                 onClick={[Function]}
                 onMouseEnter={[Function]}
-=======
-                href="https://medium.com/celoOrg/consensus-and-proof-of-stake-in-the-celo-protocol-3ff8eee331f6"
->>>>>>> d9225443
                 role="link"
                 style={
                   Object {
@@ -6200,11 +6126,8 @@
           data-focusable={true}
           dir="auto"
           href="/code-of-conduct"
-<<<<<<< HEAD
           onClick={[Function]}
           onMouseEnter={[Function]}
-=======
->>>>>>> d9225443
           role="link"
           style={
             Object {
@@ -6691,13 +6614,9 @@
                   className="css-reset-4rbku5 css-cursor-18t94o4 css-text-901oao css-textHasAncestor-16my406"
                   data-focusable={true}
                   dir="auto"
-<<<<<<< HEAD
-                  href="https://twitter.com/@celoOrg"
+                  href="https://twitter.com/CeloOrg"
                   onClick={[Function]}
                   onMouseEnter={[Function]}
-=======
-                  href="https://twitter.com/CeloOrg"
->>>>>>> d9225443
                   role="link"
                   style={
                     Object {
