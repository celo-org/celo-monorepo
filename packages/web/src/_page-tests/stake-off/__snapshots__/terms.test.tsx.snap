--- conflicted
+++ resolved
@@ -217,10 +217,10 @@
           }
         }
       >
-        Thank you for joining the Great Celo Stake Off (“TGCSO”), the incentivized testnet for the Celo Protocol. TGCSO allows eligible participants (“Participants”) to engage with the betanet version of the Celo Protocol (“Protocol”) and, related to that participation and subject to these Terms and Conditions, Participants will have the opportunity to receive Celo Gold at the Mainnet launch of the Celo Protocol.   TGCSO will commence on the date prescribed by cLabs (the “Company”) and continue until terminated by the Company in its sole discretion (“TGCSO Period”). Participation in TGCSO is subject to these Terms and Conditions (the “Terms”) and the Company’s Privacy Policy (“Privacy Policy”), and all other agreements or terms as set forth by the Company. These Terms constitute a binding obligation between you and the Company. As used herein, “Celo Gold” means the native unit of value on the Mainnet Celo Protocol. 
-              
+        Thank you for joining the Great Celo Stake Off (“TGCSO”), the incentivized testnet for the Celo Protocol. TGCSO allows eligible participants (“Participants”) to engage with the betanet version of the Celo Protocol (“Protocol”) and, related to that participation and subject to these Terms and Conditions, Participants will have the opportunity to receive Celo Gold at the Mainnet launch of the Celo Protocol.   TGCSO will commence on the date prescribed by cLabs (the “Company”) and continue until terminated by the Company in its sole discretion (“TGCSO Period”). Participation in TGCSO is subject to these Terms and Conditions (the “Terms”) and the Company’s Privacy Policy (“Privacy Policy”), and all other agreements or terms as set forth by the Company. These Terms constitute a binding obligation between you and the Company. As used herein, “Celo Gold” means the native unit of value on the Mainnet Celo Protocol.
+
 YOUR PARTICIPATION IN TGCSO IS ENTIRELY VOLUNTARY, BUT IF YOU ARE PARTICIPATING IN TGCSO, YOU MUST STRICTLY ADHERE TO THE TERMS. IF, AS PART OF YOUR VOLUNTARY PARTICIPATION, YOU MEET THE CRITERIA LISTED BELOW, YOU MAY BE ELIGIBLE TO RECEIVE CERTAIN AMOUNTS OF CELO GOLD UNITS AND/OR CELO GOLD UPON THE MAINNET LAUNCH OF THE CELO PROTOCOL. YOU AGREE THAT ANY CELO GOLD UNITS OR CELO GOLD RECEIVED BY YOU WILL BE FOR YOUR SERVICES IN TESTING AND CONTRIBUTING TO THE CELO TECHNOLOGIES AS DEFINED BELOW AND AS PART OF THIS TGCSO.
-              
+
       </div>
       <ul
         className="css-reset-4rbku5 css-view-1dbjc4n"
@@ -272,7 +272,7 @@
           }
         >
           Privacy Policy. Please refer to our Privacy Policy (available at
-           
+
           <div
             className="css-view-1dbjc4n"
             onClick={[Function]}
@@ -344,7 +344,7 @@
             }
           }
         >
-          Changes to Terms. The Company may update the Terms at any time, in its sole discretion. If it does so, the Company will deliver a notice either by posting the updated Terms on 
+          Changes to Terms. The Company may update the Terms at any time, in its sole discretion. If it does so, the Company will deliver a notice either by posting the updated Terms on
           <div
             className="css-view-1dbjc4n"
             onClick={[Function]}
@@ -361,10 +361,6 @@
             <a
               className="css-reset-4rbku5 css-cursor-18t94o4 css-text-901oao css-textHasAncestor-16my406"
               data-focusable={true}
-<<<<<<< HEAD
-=======
-              dir="auto"
->>>>>>> da72e7e8
               href="https://forum.celo.org/"
               onClick={[Function]}
               role="link"
@@ -457,7 +453,7 @@
                 }
               }
             >
-               
+
               Access to TGCSO may require the use of your personal computer and/or mobile devices, as well as communications with or use of data and storage on such devices. You are responsible for any Internet connection or mobile fees and charges that you may incur as part of your voluntary participation in TGCSO.
             </li>
             <li
@@ -549,7 +545,7 @@
               }
             >
               All Participants who wish to receive Celo Gold at Mainnet launch will be required to complete identification information,necessary attestations, and other information to adhere to applicable laws and regulations required to receive Celo Gold Units prior to the Mainnet launch or Celo Gold at or after Mainnet launch. Participants understand that certain lock up periods may apply to Celo Gold at Mainnet launch. Participants who do not provide the requested information, or Participants who cannot receive Celo Gold Units or Celo Gold for any reason will forfeit his/her right to Celo Gold Units and Celo Gold.
-               
+
             </li>
             <li
               className="css-reset-4rbku5 css-text-901oao css-textHasAncestor-16my406"
@@ -752,7 +748,7 @@
               }
             >
               To follow the Celo Community Code of Conduct as provided
-               
+
               <div
                 className="css-view-1dbjc4n"
                 onClick={[Function]}
@@ -805,7 +801,7 @@
               }
             >
               You will not tamper with or hack TGCSO, the Celo Technology, the Company’s or other participants’ computer systems,or the technical delivery systems of Company’s providers including without limitation any attacks that may violate Amazon Web Services Acceptable Use Policy and Google Cloud Platform's Acceptable Use Policy;
-               
+
             </li>
             <li
               className="css-reset-4rbku5 css-text-901oao css-textHasAncestor-16my406"
@@ -844,7 +840,7 @@
               }
             >
               You will not impersonate or misrepresent your affiliation with any person or entity;
-               
+
             </li>
             <li
               className="css-reset-4rbku5 css-text-901oao css-textHasAncestor-16my406"
@@ -1434,7 +1430,7 @@
             }
           }
         >
-          Contact Information. If you have any questions about these Terms or TGCSO, please contact 
+          Contact Information. If you have any questions about these Terms or TGCSO, please contact
           <div
             className="css-view-1dbjc4n"
             onClick={[Function]}
