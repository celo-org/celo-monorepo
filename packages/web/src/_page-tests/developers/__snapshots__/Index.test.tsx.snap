// Jest Snapshot v1, https://goo.gl/fbAQLP

exports[`DevelopersPage renders 1`] = `
<div
  className="css-view-1dbjc4n"
>
  <div
    className="css-view-1dbjc4n"
    style={
      Object {
        "backgroundColor": "rgba(46,51,56,1.00)",
        "marginTop": "75px",
        "maxWidth": "100vw",
        "overflowX": "hidden",
        "overflowY": "hidden",
      }
    }
  >
    <div
      className="css-view-1dbjc4n"
      style={
        Object {
          "height": "27vh",
          "marginTop": "75px",
          "minHeight": "250px",
        }
      }
    >
      <div
        className="css-view-1dbjc4n"
        style={
          Object {
            "height": "100%",
            "maxHeight": "350px",
          }
        }
      >
        <div
          className="css-view-1dbjc4n"
          style={
            Object {
              "WebkitAlignItems": "center",
              "WebkitBoxAlign": "center",
              "WebkitBoxPack": "center",
              "WebkitJustifyContent": "center",
              "alignItems": "center",
              "height": "100%",
              "justifyContent": "center",
              "left": "0px",
              "msFlexAlign": "center",
              "msFlexPack": "center",
              "position": "absolute",
              "right": "0px",
            }
          }
        >
          <div
            className="css-view-1dbjc4n"
            style={
              Object {
                "WebkitAlignItems": "center",
                "WebkitBoxAlign": "center",
                "WebkitBoxDirection": "normal",
                "WebkitBoxOrient": "horizontal",
                "WebkitBoxPack": "center",
                "WebkitFlexDirection": "row",
                "WebkitJustifyContent": "center",
                "alignItems": "center",
                "flexDirection": "row",
                "justifyContent": "center",
                "msFlexAlign": "center",
                "msFlexDirection": "row",
                "msFlexPack": "center",
              }
            }
          >
            <div
              className="css-view-1dbjc4n r-animationKeyframes-2h9m4"
              style={
                Object {
                  "WebkitAnimationDuration": "1s",
                  "WebkitAnimationFillMode": "both",
                  "WebkitAnimationIterationCount": 1,
                  "WebkitAnimationTimingFunction": "linear",
                  "WebkitTransformOrigin": "left",
                  "animationDuration": "1s",
                  "animationFillMode": "both",
                  "animationIterationCount": 1,
                  "animationTimingFunction": "linear",
                  "backgroundColor": "rgba(53,208,127,1.00)",
                  "height": "1px",
                  "transformOrigin": "left",
                  "width": "280px",
                }
              }
            />
            <div
              className="css-view-1dbjc4n r-animationKeyframes-1xuejsu"
              style={
                Object {
                  "WebkitAnimationDuration": "1s",
                  "WebkitAnimationFillMode": "both",
                  "WebkitAnimationIterationCount": 1,
                  "WebkitAnimationTimingFunction": "linear",
                  "animationDuration": "1s",
                  "animationFillMode": "both",
                  "animationIterationCount": 1,
                  "animationTimingFunction": "linear",
                }
              }
            >
              <svg
                fill="none"
                height={16}
                style={Object {}}
                viewBox="0 0 83 98"
                width={16}
              >
                <g
                  style={
                    Object {
                      "mixBlendMode": "normal",
                    }
                  }
                >
                  <path
                    d="M54.5568 0.387939C34.0744 0.387939 12.1108 19.8688 3.46956 45.6981C-1.53621 60.694 -0.736234 75.0526 5.66354 85.0874C10.0911 92.0973 17.0453 96.3807 25.243 97.147C26.0351 97.2277 26.8667 97.268 27.8806 97.268C37.2426 97.268 47.5393 92.6781 56.8776 84.3534C66.2396 76.0367 73.97 64.5498 78.6431 51.9982C84.33 36.6474 83.6568 22.0387 76.7976 11.9232C71.7602 4.48578 63.8634 0.387939 54.5568 0.387939Z"
                    fill="#35D07F"
                  />
                </g>
              </svg>
            </div>
          </div>
        </div>
        <svg
          fill="none"
          height="100%"
          style={
            Object {
              "zIndex": 1,
            }
          }
          viewBox="0 0 153 358"
          width="100%"
        >
          <path
            d="M17.8473 2.64592L139.728 17.2761C147.016 18.1508 152.5 24.333 152.5 31.6727V327.146C152.5 334.517 146.969 340.716 139.645 341.552L17.7584 355.469C8.56117 356.519 0.5 349.326 0.5 340.069V18.0355C0.5 8.74263 8.62072 1.53839 17.8473 2.64592Z"
            stroke="white"
          />
          <line
            stroke="#2E3338"
            strokeOpacity="0.8"
            strokeWidth="40"
            x1="1"
            x2="79"
            y1="178.5"
            y2="178.5"
          />
        </svg>
      </div>
    </div>
    <div
      className="css-view-1dbjc4n"
      style={
        Object {
          "WebkitAlignItems": "center",
          "WebkitAlignSelf": "center",
          "WebkitBoxAlign": "center",
          "WebkitBoxDirection": "normal",
          "WebkitBoxOrient": "vertical",
          "WebkitBoxPack": "center",
          "WebkitFlexDirection": "column",
          "WebkitJustifyContent": "center",
          "alignItems": "center",
          "alignSelf": "center",
          "flexDirection": "column",
          "justifyContent": "center",
          "maxWidth": "100vw",
          "msFlexAlign": "center",
          "msFlexDirection": "column",
          "msFlexItemAlign": "center",
          "msFlexPack": "center",
          "paddingLeft": "10px",
          "paddingRight": "10px",
          "width": "100%",
        }
      }
    >
      <div
        className="css-view-1dbjc4n"
        style={
          Object {
            "WebkitAlignItems": "center",
            "WebkitBoxAlign": "center",
            "WebkitBoxFlex": 0,
            "WebkitBoxPack": "center",
            "WebkitFlexGrow": 0,
            "WebkitFlexShrink": 0,
            "WebkitJustifyContent": "center",
            "alignItems": "center",
            "flexGrow": 0,
            "flexShrink": 0,
            "justifyContent": "center",
            "msFlexAlign": "center",
            "msFlexNegative": 0,
            "msFlexPack": "center",
            "msFlexPositive": 0,
            "paddingBottom": "10px",
            "paddingLeft": "10px",
            "paddingRight": "10px",
            "paddingTop": "10px",
            "width": "100%",
          }
        }
      >
        <h1
          aria-level="1"
          className="css-reset-4rbku5 css-text-901oao"
          dir="auto"
          role="heading"
          style={
            Object {
              "color": "rgba(255,255,255,1.00)",
              "fontFamily": "EB Garamond, eb-garamond, Garamond, serif",
              "fontSize": "36px",
              "lineHeight": "40px",
              "marginBottom": "20px",
              "marginTop": "40px",
              "textAlign": "center",
              "textRendering": "geometricPrecision",
              "textTransform": "none",
            }
          }
        >
          developerSDKTitle
        </h1>
        <h4
          aria-level="4"
          className="css-reset-4rbku5 css-text-901oao"
          dir="auto"
          role="heading"
          style={
            Object {
              "color": "rgba(255,255,255,1.00)",
              "fontFamily": "EB Garamond, eb-garamond, Garamond, serif",
              "fontSize": "24px",
              "lineHeight": "32px",
              "textAlign": "center",
              "textRendering": "geometricPrecision",
              "textTransform": "none",
            }
          }
        >
          developerSDKsubtitle
        </h4>
      </div>
    </div>
    <div
      className="react-reveal"
      style={
        Object {
          "opacity": 0,
        }
      }
    >
      <div
        className="css-view-1dbjc4n"
      >
        <div
          className="css-view-1dbjc4n"
          style={
            Object {
              "WebkitAlignItems": "center",
              "WebkitAlignSelf": "center",
              "WebkitBoxAlign": "center",
              "WebkitBoxDirection": "normal",
              "WebkitBoxOrient": "vertical",
              "WebkitBoxPack": "center",
              "WebkitFlexDirection": "column",
              "WebkitJustifyContent": "center",
              "alignItems": "center",
              "alignSelf": "center",
              "flexDirection": "column",
              "justifyContent": "center",
              "marginTop": "50px",
              "maxWidth": "100vw",
              "msFlexAlign": "center",
              "msFlexDirection": "column",
              "msFlexItemAlign": "center",
              "msFlexPack": "center",
              "paddingLeft": "10px",
              "paddingRight": "10px",
              "width": "100%",
            }
          }
        >
          <div
            className="css-view-1dbjc4n"
            style={
              Object {
                "WebkitBoxDirection": "normal",
                "WebkitBoxFlex": 0,
                "WebkitBoxOrient": "horizontal",
                "WebkitBoxPack": "justify",
                "WebkitFlexDirection": "row",
                "WebkitFlexGrow": 0,
                "WebkitFlexShrink": 0,
                "WebkitJustifyContent": "space-between",
                "WebkitTransform": "translateX(20px)",
                "flexDirection": "row",
                "flexGrow": 0,
                "flexShrink": 0,
                "justifyContent": "space-between",
                "msFlexDirection": "row",
                "msFlexNegative": 0,
                "msFlexPack": "justify",
                "msFlexPositive": 0,
                "paddingBottom": "10px",
                "paddingLeft": "10px",
                "paddingRight": "10px",
                "paddingTop": "10px",
                "transform": "translateX(20px)",
                "width": "100%",
              }
            }
          >
            <div
              className="css-view-1dbjc4n"
              style={
                Object {
                  "WebkitBoxFlex": 1,
                  "WebkitBoxPack": "justify",
                  "WebkitFlexBasis": "0%",
                  "WebkitFlexGrow": 1,
                  "WebkitFlexShrink": 1,
                  "WebkitJustifyContent": "space-between",
                  "flexBasis": "0%",
                  "flexGrow": 1,
                  "flexShrink": 1,
                  "justifyContent": "space-between",
                  "marginLeft": "20px",
                  "marginRight": "20px",
                  "marginTop": "30px",
                  "maxWidth": "270px",
                  "minWidth": "160px",
                  "msFlexNegative": 1,
                  "msFlexPack": "justify",
                  "msFlexPositive": 1,
                  "msFlexPreferredSize": "0%",
                }
              }
            >
              <div
                className="css-view-1dbjc4n"
              >
                <div
                  className="css-view-1dbjc4n"
                  style={
                    Object {
                      "WebkitFlexBasis": "auto",
                      "flexBasis": "auto",
                      "height": "80px",
                      "msFlexPreferredSize": "auto",
                      "overflowX": "hidden",
                      "overflowY": "hidden",
                      "width": "80px",
                      "zIndex": 0,
                    }
                  }
                >
                  <div
                    className="css-view-1dbjc4n"
                    style={
                      Object {
                        "backgroundColor": "rgba(0,0,0,0.00)",
                        "backgroundPosition": "center",
                        "backgroundRepeat": "no-repeat",
                        "backgroundSize": "contain",
                        "bottom": "0px",
                        "height": "100%",
                        "left": "0px",
                        "position": "absolute",
                        "right": "0px",
                        "top": "0px",
                        "width": "100%",
                        "zIndex": -1,
                      }
                    }
                  />
                </div>
                <h3
                  aria-level="3"
                  className="css-reset-4rbku5 css-text-901oao"
                  dir="auto"
                  role="heading"
                  style={
                    Object {
                      "color": "rgba(255,255,255,1.00)",
                      "fontFamily": "Jost, futura-pt, futura, sans-serif",
                      "fontSize": "24px",
                      "lineHeight": "32px",
                      "marginBottom": "20px",
                      "marginTop": "20px",
                      "textRendering": "geometricPrecision",
                      "textTransform": "none",
                    }
                  }
                >
                  coverAction.docs.title
                </h3>
                <div
                  className="css-text-901oao"
                  dir="auto"
                  style={
                    Object {
                      "color": "rgba(221,221,221,1.00)",
                      "fontFamily": "EB Garamond, eb-garamond, Garamond, serif",
                      "fontSize": "20px",
                      "lineHeight": "28px",
                      "marginBottom": "20px",
                      "textRendering": "geometricPrecision",
                    }
                  }
                >
                  coverAction.docs.text
                </div>
              </div>
              <div
                className="css-view-1dbjc4n"
                onClick={[Function]}
                onMouseDown={[Function]}
                onMouseEnter={[Function]}
                onMouseLeave={[Function]}
                onMouseUp={[Function]}
                onResponderGrant={[Function]}
                onResponderRelease={[Function]}
              >
                <div
                  className="css-view-1dbjc4n"
                  style={
                    Object {
                      "WebkitBoxDirection": "normal",
                      "WebkitBoxFlex": 0,
                      "WebkitBoxOrient": "horizontal",
                      "WebkitBoxPack": "center",
                      "WebkitFlexDirection": "row",
                      "WebkitFlexGrow": 0,
                      "WebkitJustifyContent": "center",
                      "backgroundColor": "rgba(0,0,0,0.00)",
                      "borderBottomColor": "rgba(0,0,0,0.00)",
                      "borderLeftColor": "rgba(0,0,0,0.00)",
                      "borderRightColor": "rgba(0,0,0,0.00)",
                      "borderTopColor": "rgba(0,0,0,0.00)",
                      "flexDirection": "row",
                      "flexGrow": 0,
                      "justifyContent": "center",
                      "msFlexDirection": "row",
                      "msFlexPack": "center",
                      "msFlexPositive": 0,
                      "opacity": 1,
                      "outlineColor": "transparent",
                      "width": "fit-content",
                    }
                  }
                >
                  <a
                    className="css-reset-4rbku5 css-cursor-18t94o4 css-text-901oao"
                    data-focusable={true}
                    dir="auto"
                    href="https://docs.celo.org/v/master/developer-guide/overview/introduction"
                    onClick={[Function]}
                    onMouseEnter={[Function]}
                    role="link"
                    style={
                      Object {
                        "WebkitAlignItems": "center",
                        "WebkitBoxAlign": "center",
                        "alignItems": "center",
                        "color": "rgba(53,208,127,1.00)",
                        "cursor": "pointer",
                        "display": "inline-flex",
                        "fontFamily": "Jost, futura-pt, futura, sans-serif",
                        "fontSize": "16px",
                        "fontWeight": "500",
                        "lineHeight": "16px",
                        "msFlexAlign": "center",
                        "textAlign": "center",
                        "textRendering": "geometricPrecision",
                      }
                    }
                  >
                    coverAction.docs.link
                    <div
                      className="css-view-1dbjc4n"
                      style={
                        Object {
                          "display": "inline-flex",
                          "paddingLeft": "0.4em",
                          "paddingTop": "0.185em",
                        }
                      }
                    >
                      <svg
                        fill="none"
                        height="0.75em"
                        style={Object {}}
                        transform="rotate(0)"
                        viewBox="0 0 8 12"
                        width="0.75em"
                      >
                        <path
                          clipRule="evenodd"
                          d="M1.19997 0L1.13249e-05 1.19996L4.80011 6.00006L0 10.8002L1.19996 12.0001L7.19977 6.00032L7.19953 6.00007L7.19979 5.99981L1.19997 0Z"
                          fill="#35D07F"
                          fillRule="evenodd"
                          opacity={1}
                          style={Object {}}
                        />
                      </svg>
                    </div>
                  </a>
                </div>
              </div>
            </div>
            <div
              className="css-view-1dbjc4n"
              style={
                Object {
                  "WebkitBoxFlex": 1,
                  "WebkitBoxPack": "justify",
                  "WebkitFlexBasis": "0%",
                  "WebkitFlexGrow": 1,
                  "WebkitFlexShrink": 1,
                  "WebkitJustifyContent": "space-between",
                  "flexBasis": "0%",
                  "flexGrow": 1,
                  "flexShrink": 1,
                  "justifyContent": "space-between",
                  "marginLeft": "20px",
                  "marginRight": "20px",
                  "marginTop": "30px",
                  "maxWidth": "270px",
                  "minWidth": "160px",
                  "msFlexNegative": 1,
                  "msFlexPack": "justify",
                  "msFlexPositive": 1,
                  "msFlexPreferredSize": "0%",
                }
              }
            >
              <div
                className="css-view-1dbjc4n"
              >
                <div
                  className="css-view-1dbjc4n"
                  style={
                    Object {
                      "WebkitFlexBasis": "auto",
                      "flexBasis": "auto",
                      "height": "80px",
                      "msFlexPreferredSize": "auto",
                      "overflowX": "hidden",
                      "overflowY": "hidden",
                      "width": "80px",
                      "zIndex": 0,
                    }
                  }
                >
                  <div
                    className="css-view-1dbjc4n"
                    style={
                      Object {
                        "backgroundColor": "rgba(0,0,0,0.00)",
                        "backgroundPosition": "center",
                        "backgroundRepeat": "no-repeat",
                        "backgroundSize": "contain",
                        "bottom": "0px",
                        "height": "100%",
                        "left": "0px",
                        "position": "absolute",
                        "right": "0px",
                        "top": "0px",
                        "width": "100%",
                        "zIndex": -1,
                      }
                    }
                  />
                </div>
                <h3
                  aria-level="3"
                  className="css-reset-4rbku5 css-text-901oao"
                  dir="auto"
                  role="heading"
                  style={
                    Object {
                      "color": "rgba(255,255,255,1.00)",
                      "fontFamily": "Jost, futura-pt, futura, sans-serif",
                      "fontSize": "24px",
                      "lineHeight": "32px",
                      "marginBottom": "20px",
                      "marginTop": "20px",
                      "textRendering": "geometricPrecision",
                      "textTransform": "none",
                    }
                  }
                >
                  coverAction.tutorial.title
                </h3>
                <div
                  className="css-text-901oao"
                  dir="auto"
                  style={
                    Object {
                      "color": "rgba(221,221,221,1.00)",
                      "fontFamily": "EB Garamond, eb-garamond, Garamond, serif",
                      "fontSize": "20px",
                      "lineHeight": "28px",
                      "marginBottom": "20px",
                      "textRendering": "geometricPrecision",
                    }
                  }
                >
                  coverAction.tutorial.text
                </div>
              </div>
              <div
                className="css-view-1dbjc4n"
                onClick={[Function]}
                onMouseDown={[Function]}
                onMouseEnter={[Function]}
                onMouseLeave={[Function]}
                onMouseUp={[Function]}
                onResponderGrant={[Function]}
                onResponderRelease={[Function]}
              >
                <div
                  className="css-view-1dbjc4n"
                  style={
                    Object {
                      "WebkitBoxDirection": "normal",
                      "WebkitBoxFlex": 0,
                      "WebkitBoxOrient": "horizontal",
                      "WebkitBoxPack": "center",
                      "WebkitFlexDirection": "row",
                      "WebkitFlexGrow": 0,
                      "WebkitJustifyContent": "center",
                      "backgroundColor": "rgba(0,0,0,0.00)",
                      "borderBottomColor": "rgba(0,0,0,0.00)",
                      "borderLeftColor": "rgba(0,0,0,0.00)",
                      "borderRightColor": "rgba(0,0,0,0.00)",
                      "borderTopColor": "rgba(0,0,0,0.00)",
                      "flexDirection": "row",
                      "flexGrow": 0,
                      "justifyContent": "center",
                      "msFlexDirection": "row",
                      "msFlexPack": "center",
                      "msFlexPositive": 0,
                      "opacity": 1,
                      "outlineColor": "transparent",
                      "width": "fit-content",
                    }
                  }
                >
                  <a
                    className="css-reset-4rbku5 css-cursor-18t94o4 css-text-901oao"
                    data-focusable={true}
                    dir="auto"
                    href="https://docs.celo.org/v/master/developer-guide/start"
                    onClick={[Function]}
                    onMouseEnter={[Function]}
                    role="link"
                    style={
                      Object {
                        "WebkitAlignItems": "center",
                        "WebkitBoxAlign": "center",
                        "alignItems": "center",
                        "color": "rgba(53,208,127,1.00)",
                        "cursor": "pointer",
                        "display": "inline-flex",
                        "fontFamily": "Jost, futura-pt, futura, sans-serif",
                        "fontSize": "16px",
                        "fontWeight": "500",
                        "lineHeight": "16px",
                        "msFlexAlign": "center",
                        "textAlign": "center",
                        "textRendering": "geometricPrecision",
                      }
                    }
                  >
                    coverAction.tutorial.link
                    <div
                      className="css-view-1dbjc4n"
                      style={
                        Object {
                          "display": "inline-flex",
                          "paddingLeft": "0.4em",
                          "paddingTop": "0.185em",
                        }
                      }
                    >
                      <svg
                        fill="none"
                        height="0.75em"
                        style={Object {}}
                        transform="rotate(0)"
                        viewBox="0 0 8 12"
                        width="0.75em"
                      >
                        <path
                          clipRule="evenodd"
                          d="M1.19997 0L1.13249e-05 1.19996L4.80011 6.00006L0 10.8002L1.19996 12.0001L7.19977 6.00032L7.19953 6.00007L7.19979 5.99981L1.19997 0Z"
                          fill="#35D07F"
                          fillRule="evenodd"
                          opacity={1}
                          style={Object {}}
                        />
                      </svg>
                    </div>
                  </a>
                </div>
              </div>
            </div>
            <div
              className="css-view-1dbjc4n"
              style={
                Object {
                  "WebkitBoxFlex": 1,
                  "WebkitBoxPack": "justify",
                  "WebkitFlexBasis": "0%",
                  "WebkitFlexGrow": 1,
                  "WebkitFlexShrink": 1,
                  "WebkitJustifyContent": "space-between",
                  "flexBasis": "0%",
                  "flexGrow": 1,
                  "flexShrink": 1,
                  "justifyContent": "space-between",
                  "marginLeft": "20px",
                  "marginRight": "20px",
                  "marginTop": "30px",
                  "maxWidth": "270px",
                  "minWidth": "160px",
                  "msFlexNegative": 1,
                  "msFlexPack": "justify",
                  "msFlexPositive": 1,
                  "msFlexPreferredSize": "0%",
                }
              }
            >
              <div
                className="css-view-1dbjc4n"
              >
                <div
                  className="css-view-1dbjc4n"
                  style={
                    Object {
                      "WebkitFlexBasis": "auto",
                      "flexBasis": "auto",
                      "height": "80px",
                      "msFlexPreferredSize": "auto",
                      "overflowX": "hidden",
                      "overflowY": "hidden",
                      "width": "80px",
                      "zIndex": 0,
                    }
                  }
                >
                  <div
                    className="css-view-1dbjc4n"
                    style={
                      Object {
                        "backgroundColor": "rgba(0,0,0,0.00)",
                        "backgroundPosition": "center",
                        "backgroundRepeat": "no-repeat",
                        "backgroundSize": "contain",
                        "bottom": "0px",
                        "height": "100%",
                        "left": "0px",
                        "position": "absolute",
                        "right": "0px",
                        "top": "0px",
                        "width": "100%",
                        "zIndex": -1,
                      }
                    }
                  />
                </div>
                <h3
                  aria-level="3"
                  className="css-reset-4rbku5 css-text-901oao"
                  dir="auto"
                  role="heading"
                  style={
                    Object {
                      "color": "rgba(255,255,255,1.00)",
                      "fontFamily": "Jost, futura-pt, futura, sans-serif",
                      "fontSize": "24px",
                      "lineHeight": "32px",
                      "marginBottom": "20px",
                      "marginTop": "20px",
                      "textRendering": "geometricPrecision",
                      "textTransform": "none",
                    }
                  }
                >
                  coverAction.code.title
                </h3>
                <div
                  className="css-text-901oao"
                  dir="auto"
                  style={
                    Object {
                      "color": "rgba(221,221,221,1.00)",
                      "fontFamily": "EB Garamond, eb-garamond, Garamond, serif",
                      "fontSize": "20px",
                      "lineHeight": "28px",
                      "marginBottom": "20px",
                      "textRendering": "geometricPrecision",
                    }
                  }
                >
                  coverAction.code.text
                </div>
              </div>
              <div
                className="css-view-1dbjc4n"
                onClick={[Function]}
                onMouseDown={[Function]}
                onMouseEnter={[Function]}
                onMouseLeave={[Function]}
                onMouseUp={[Function]}
                onResponderGrant={[Function]}
                onResponderRelease={[Function]}
              >
                <div
                  className="css-view-1dbjc4n"
                  style={
                    Object {
                      "WebkitBoxDirection": "normal",
                      "WebkitBoxFlex": 0,
                      "WebkitBoxOrient": "horizontal",
                      "WebkitBoxPack": "center",
                      "WebkitFlexDirection": "row",
                      "WebkitFlexGrow": 0,
                      "WebkitJustifyContent": "center",
                      "backgroundColor": "rgba(0,0,0,0.00)",
                      "borderBottomColor": "rgba(0,0,0,0.00)",
                      "borderLeftColor": "rgba(0,0,0,0.00)",
                      "borderRightColor": "rgba(0,0,0,0.00)",
                      "borderTopColor": "rgba(0,0,0,0.00)",
                      "flexDirection": "row",
                      "flexGrow": 0,
                      "justifyContent": "center",
                      "msFlexDirection": "row",
                      "msFlexPack": "center",
                      "msFlexPositive": 0,
                      "opacity": 1,
                      "outlineColor": "transparent",
                      "width": "fit-content",
                    }
                  }
                >
                  <a
                    className="css-reset-4rbku5 css-cursor-18t94o4 css-text-901oao"
                    data-focusable={true}
                    dir="auto"
                    href="https://github.com/celo-org"
                    onClick={[Function]}
                    onMouseEnter={[Function]}
                    role="link"
                    style={
                      Object {
                        "WebkitAlignItems": "center",
                        "WebkitBoxAlign": "center",
                        "alignItems": "center",
                        "color": "rgba(53,208,127,1.00)",
                        "cursor": "pointer",
                        "display": "inline-flex",
                        "fontFamily": "Jost, futura-pt, futura, sans-serif",
                        "fontSize": "16px",
                        "fontWeight": "500",
                        "lineHeight": "16px",
                        "msFlexAlign": "center",
                        "textAlign": "center",
                        "textRendering": "geometricPrecision",
                      }
                    }
                  >
                    coverAction.code.link
                    <div
                      className="css-view-1dbjc4n"
                      style={
                        Object {
                          "display": "inline-flex",
                          "paddingLeft": "0.4em",
                          "paddingTop": "0.185em",
                        }
                      }
                    >
                      <svg
                        fill="none"
                        height="0.75em"
                        style={Object {}}
                        transform="rotate(0)"
                        viewBox="0 0 8 12"
                        width="0.75em"
                      >
                        <path
                          clipRule="evenodd"
                          d="M1.19997 0L1.13249e-05 1.19996L4.80011 6.00006L0 10.8002L1.19996 12.0001L7.19977 6.00032L7.19953 6.00007L7.19979 5.99981L1.19997 0Z"
                          fill="#35D07F"
                          fillRule="evenodd"
                          opacity={1}
                          style={Object {}}
                        />
                      </svg>
                    </div>
                  </a>
                </div>
              </div>
            </div>
          </div>
        </div>
      </div>
    </div>
  </div>
  <div
    className="css-view-1dbjc4n"
    style={
      Object {
        "backgroundColor": "rgba(46,51,56,1.00)",
      }
    }
  >
    <div
      className="css-view-1dbjc4n"
      style={
        Object {
          "WebkitAlignSelf": "center",
          "WebkitBoxDirection": "normal",
          "WebkitBoxOrient": "vertical",
          "WebkitFlexDirection": "column",
          "alignSelf": "center",
          "flexDirection": "column",
          "marginTop": "50px",
          "maxWidth": "100vw",
          "msFlexDirection": "column",
          "msFlexItemAlign": "center",
          "paddingLeft": "10px",
          "paddingRight": "10px",
          "width": "100%",
        }
      }
    >
      <div
        className="css-view-1dbjc4n"
        style={
          Object {
            "WebkitBoxFlex": 0,
            "WebkitFlexGrow": 0,
            "WebkitFlexShrink": 0,
            "flexGrow": 0,
            "flexShrink": 0,
            "msFlexNegative": 0,
            "msFlexPositive": 0,
            "paddingBottom": "10px",
            "paddingLeft": "10px",
            "paddingRight": "10px",
            "paddingTop": "10px",
            "width": "100%",
          }
        }
      >
        <h3
          aria-level="3"
          className="css-reset-4rbku5 css-text-901oao"
          dir="auto"
          role="heading"
          style={
            Object {
              "color": "rgba(255,255,255,1.00)",
              "fontFamily": "Jost, futura-pt, futura, sans-serif",
              "fontSize": "24px",
              "lineHeight": "32px",
              "textRendering": "geometricPrecision",
              "textTransform": "none",
            }
          }
        >
          sandbox.overtitle
        </h3>
        <h2
          aria-level="2"
          className="css-reset-4rbku5 css-text-901oao"
          dir="auto"
          role="heading"
          style={
            Object {
              "color": "rgba(255,255,255,1.00)",
              "fontFamily": "EB Garamond, eb-garamond, Garamond, serif",
              "fontSize": "28px",
              "lineHeight": "32px",
              "marginBottom": "20px",
              "marginTop": "20px",
              "textRendering": "geometricPrecision",
              "textTransform": "none",
            }
          }
        >
          sandbox.title
        </h2>
        <div
          className="css-text-901oao"
          dir="auto"
          style={
            Object {
              "color": "rgba(255,255,255,1.00)",
              "fontFamily": "EB Garamond, eb-garamond, Garamond, serif",
              "fontSize": "20px",
              "lineHeight": "28px",
              "textRendering": "geometricPrecision",
            }
          }
        >
          sandbox.explainer
        </div>
        <div
          className="css-view-1dbjc4n"
          style={
            Object {
              "WebkitAlignItems": "center",
              "WebkitBoxAlign": "center",
              "WebkitBoxPack": "center",
              "WebkitJustifyContent": "center",
              "alignItems": "center",
              "justifyContent": "center",
              "marginBottom": "40px",
              "marginTop": "40px",
              "msFlexAlign": "center",
              "msFlexPack": "center",
            }
          }
        >
          <div
            className="css-view-1dbjc4n"
            style={
              Object {
                "height": "100%",
                "marginBottom": "30px",
                "marginTop": "30px",
                "maxHeight": "80vh",
                "width": "100%",
              }
            }
          >
            <svg
              fill="none"
              style={Object {}}
              viewBox="0 0 716 430"
            >
              <g
                opacity="0.1"
                style={
                  Object {
                    "mixBlendMode": "screen",
                  }
                }
              >
                <rect
                  fill="#2E3338"
                  height="428"
                  rx="2"
                  stroke="#2E3338"
                  strokeWidth="2"
                  style={Object {}}
                  width="714"
                  x="1"
                  y="1"
                />
                <path
                  d="M0 2.99999C0 1.34314 1.34315 0 3 0H358V430H3C1.34314 430 0 428.657 0 427V2.99999Z"
                  fill="#57616B"
                />
              </g>
              <g
                opacity="0.4"
                style={
                  Object {
                    "mixBlendMode": "screen",
                  }
                }
              >
                <g
                  style={
                    Object {
                      "mixBlendMode": "screen",
                    }
                  }
                >
                  <rect
                    height="6"
                    rx="3"
                    stroke="#BF97FF"
                    strokeWidth="2"
                    style={Object {}}
                    width="152"
                    x="490"
                    y="172"
                  />
                </g>
                <g
                  style={
                    Object {
                      "mixBlendMode": "screen",
                    }
                  }
                >
                  <rect
                    height="7"
                    rx="3.5"
                    stroke="#BF97FF"
                    strokeWidth="2"
                    style={Object {}}
                    width="152"
                    x="537"
                    y="191"
                  />
                </g>
                <g
                  style={
                    Object {
                      "mixBlendMode": "screen",
                    }
                  }
                >
                  <rect
                    height="7"
                    rx="3.5"
                    stroke="#BF97FF"
                    strokeWidth="2"
                    style={Object {}}
                    width="26"
                    x="532"
                    y="211"
                  />
                </g>
                <g
                  style={
                    Object {
                      "mixBlendMode": "screen",
                    }
                  }
                >
                  <rect
                    height="7"
                    rx="3.5"
                    stroke="#BF97FF"
                    strokeWidth="2"
                    style={Object {}}
                    width="30"
                    x="508"
                    y="231"
                  />
                </g>
                <g
                  style={
                    Object {
                      "mixBlendMode": "screen",
                    }
                  }
                >
                  <rect
                    height="7"
                    rx="3.5"
                    stroke="#BF97FF"
                    strokeWidth="2"
                    style={Object {}}
                    width="29"
                    x="516"
                    y="251"
                  />
                </g>
                <rect
                  height="7"
                  rx="3.5"
                  stroke="#45D68A"
                  strokeWidth="2"
                  style={Object {}}
                  width="7"
                  x="472"
                  y="152"
                />
                <g
                  style={
                    Object {
                      "mixBlendMode": "screen",
                    }
                  }
                >
                  <rect
                    height="7"
                    rx="3.5"
                    stroke="#FB7C6D"
                    strokeWidth="2"
                    style={Object {}}
                    width="243"
                    x="425"
                    y="33"
                  />
                </g>
                <g
                  style={
                    Object {
                      "mixBlendMode": "screen",
                    }
                  }
                >
                  <rect
                    height="7"
                    rx="3.5"
                    stroke="#FB7C6D"
                    strokeWidth="2"
                    style={Object {}}
                    width="168"
                    x="469"
                    y="53"
                  />
                </g>
                <g
                  style={
                    Object {
                      "mixBlendMode": "screen",
                    }
                  }
                >
                  <rect
                    height="7"
                    rx="3.5"
                    stroke="#FB7C6D"
                    strokeWidth="2"
                    style={Object {}}
                    width="168"
                    x="469"
                    y="73"
                  />
                </g>
                <g
                  style={
                    Object {
                      "mixBlendMode": "screen",
                    }
                  }
                >
                  <rect
                    height="7"
                    rx="3.5"
                    stroke="#FB7C6D"
                    strokeWidth="2"
                    style={Object {}}
                    width="48"
                    x="440"
                    y="93"
                  />
                </g>
                <g
                  style={
                    Object {
                      "mixBlendMode": "screen",
                    }
                  }
                >
                  <rect
                    height="7"
                    rx="3.5"
                    stroke="#FB7C6D"
                    strokeWidth="2"
                    style={Object {}}
                    width="27"
                    x="440"
                    y="132"
                  />
                </g>
                <g
                  style={
                    Object {
                      "mixBlendMode": "screen",
                    }
                  }
                >
                  <rect
                    height="6"
                    rx="3"
                    stroke="#FB7C6D"
                    strokeWidth="2"
                    style={Object {}}
                    width="61"
                    x="440"
                    y="113"
                  />
                </g>
                <rect
                  height="7"
                  rx="3.5"
                  stroke="#73DDFF"
                  strokeWidth="2"
                  style={Object {}}
                  width="22"
                  x="388"
                  y="33"
                />
                <rect
                  height="7"
                  rx="3.5"
                  stroke="#73DDFF"
                  strokeWidth="2"
                  style={Object {}}
                  width="69"
                  x="388"
                  y="53"
                />
                <rect
                  height="7"
                  rx="3.5"
                  stroke="#73DDFF"
                  strokeWidth="2"
                  style={Object {}}
                  width="69"
                  x="388"
                  y="73"
                />
                <rect
                  height="7"
                  rx="3.5"
                  stroke="#73DDFF"
                  strokeWidth="2"
                  style={Object {}}
                  width="35"
                  x="388"
                  y="93"
                />
                <rect
                  height="6"
                  rx="3"
                  stroke="#73DDFF"
                  strokeWidth="2"
                  style={Object {}}
                  width="35"
                  x="388"
                  y="113"
                />
                <rect
                  height="7"
                  rx="3.5"
                  stroke="#73DDFF"
                  strokeWidth="2"
                  style={Object {}}
                  width="35"
                  x="388"
                  y="132"
                />
                <rect
                  height="7"
                  rx="3.5"
                  stroke="#73DDFF"
                  strokeWidth="2"
                  style={Object {}}
                  width="69"
                  x="388"
                  y="152"
                />
                <rect
                  height="6"
                  rx="3"
                  stroke="#73DDFF"
                  strokeWidth="2"
                  style={Object {}}
                  width="87"
                  x="388"
                  y="172"
                />
                <rect
                  height="7"
                  rx="3.5"
                  stroke="#73DDFF"
                  strokeWidth="2"
                  style={Object {}}
                  width="131"
                  x="388"
                  y="191"
                />
                <rect
                  height="7"
                  rx="3.5"
                  stroke="#73DDFF"
                  strokeWidth="2"
                  style={Object {}}
                  width="126"
                  x="388"
                  y="211"
                />
                <rect
                  height="7"
                  rx="3.5"
                  stroke="#73DDFF"
                  strokeWidth="2"
                  style={Object {}}
                  width="105"
                  x="388"
                  y="231"
                />
                <rect
                  height="7"
                  rx="3.5"
                  stroke="#73DDFF"
                  strokeWidth="2"
                  style={Object {}}
                  width="113"
                  x="388"
                  y="251"
                />
                <rect
                  height="8"
                  rx="4"
                  stroke="#73DDFF"
                  strokeWidth="2"
                  style={Object {}}
                  width="8"
                  x="28"
                  y="33"
                />
                <rect
                  height="7"
                  rx="3.5"
                  stroke="#73DDFF"
                  strokeWidth="2"
                  style={Object {}}
                  width="43"
                  x="47"
                  y="33"
                />
                <rect
                  height="7"
                  rx="3.5"
                  stroke="#45D68A"
                  strokeWidth="2"
                  style={Object {}}
                  width="26"
                  x="101"
                  y="33"
                />
                <rect
                  height="7"
                  rx="3.5"
                  stroke="#9557FF"
                  strokeWidth="2"
                  style={Object {}}
                  width="26"
                  x="145"
                  y="33"
                />
                <rect
                  height="7"
                  rx="3.5"
                  stroke="#9557FF"
                  strokeWidth="2"
                  style={Object {}}
                  width="26"
                  x="182"
                  y="53"
                />
                <rect
                  height="7"
                  rx="3.5"
                  stroke="#3C9BF4"
                  strokeWidth="2"
                  style={Object {}}
                  width="26"
                  x="155"
                  y="152"
                />
                <rect
                  height="7"
                  rx="3.5"
                  stroke="#3C9BF4"
                  strokeWidth="2"
                  style={Object {}}
                  width="26"
                  x="192"
                  y="192"
                />
                <rect
                  height="7"
                  rx="3.5"
                  stroke="#3C9BF4"
                  strokeWidth="2"
                  style={Object {}}
                  width="26"
                  x="164"
                  y="211"
                />
                <rect
                  height="7"
                  rx="3.5"
                  stroke="#FF6553"
                  strokeWidth="2"
                  style={Object {}}
                  width="26"
                  x="292"
                  y="152"
                />
                <rect
                  height="7"
                  rx="3.5"
                  stroke="#FF6553"
                  strokeWidth="2"
                  style={Object {}}
                  width="133"
                  x="47"
                  y="171"
                />
                <rect
                  height="7"
                  rx="3.5"
                  stroke="#FF6553"
                  strokeWidth="2"
                  style={Object {}}
                  width="179"
                  x="47"
                  y="269"
                />
                <rect
                  height="7"
                  rx="3.5"
                  stroke="#FF6553"
                  strokeWidth="2"
                  style={Object {}}
                  width="179"
                  x="164"
                  y="290"
                />
                <rect
                  height="7"
                  rx="3.5"
                  stroke="#9557FF"
                  strokeWidth="2"
                  style={Object {}}
                  width="89"
                  x="192"
                  y="152"
                />
                <rect
                  height="7"
                  rx="3.5"
                  stroke="#9557FF"
                  strokeWidth="2"
                  style={Object {}}
                  width="62"
                  x="164"
                  y="330"
                />
                <rect
                  height="7"
                  rx="3.5"
                  stroke="#9557FF"
                  strokeWidth="2"
                  style={Object {}}
                  width="62"
                  x="164"
                  y="370"
                />
                <rect
                  height="7"
                  rx="3.5"
                  stroke="#9557FF"
                  strokeWidth="2"
                  style={Object {}}
                  width="62"
                  x="101"
                  y="350"
                />
                <rect
                  height="7"
                  rx="3.5"
                  stroke="#9557FF"
                  strokeWidth="2"
                  style={Object {}}
                  width="28"
                  x="198"
                  y="211"
                />
                <rect
                  height="7"
                  rx="3.5"
                  stroke="#FF6553"
                  strokeWidth="2"
                  style={Object {}}
                  width="26"
                  x="182"
                  y="33"
                />
                <rect
                  height="7"
                  rx="3.5"
                  stroke="#FF6553"
                  strokeWidth="2"
                  style={Object {}}
                  width="85"
                  x="219"
                  y="53"
                />
                <rect
                  height="7"
                  rx="3.5"
                  stroke="#FF6553"
                  strokeWidth="2"
                  style={Object {}}
                  width="85"
                  x="182"
                  y="93"
                />
                <rect
                  height="7"
                  rx="3.5"
                  stroke="#45D68A"
                  strokeWidth="2"
                  style={Object {}}
                  width="70"
                  x="101"
                  y="53"
                />
                <rect
                  height="7"
                  rx="3.5"
                  stroke="#45D68A"
                  strokeWidth="2"
                  style={Object {}}
                  width="70"
                  x="101"
                  y="93"
                />
                <rect
                  height="8"
                  rx="4"
                  stroke="#73DDFF"
                  strokeWidth="2"
                  style={Object {}}
                  width="8"
                  x="28"
                  y="53"
                />
                <rect
                  height="7"
                  rx="3.5"
                  stroke="#73DDFF"
                  strokeWidth="2"
                  style={Object {}}
                  width="43"
                  x="47"
                  y="53"
                />
                <rect
                  height="8"
                  rx="4"
                  stroke="#73DDFF"
                  strokeWidth="2"
                  style={Object {}}
                  width="8"
                  x="28"
                  y="73"
                />
                <rect
                  height="8"
                  rx="4"
                  stroke="#73DDFF"
                  strokeWidth="2"
                  style={Object {}}
                  width="8"
                  x="28"
                  y="93"
                />
                <rect
                  height="7"
                  rx="3.5"
                  stroke="#73DDFF"
                  strokeWidth="2"
                  style={Object {}}
                  width="43"
                  x="47"
                  y="93"
                />
                <rect
                  height="8"
                  rx="4"
                  stroke="#73DDFF"
                  strokeWidth="2"
                  style={Object {}}
                  width="8"
                  x="28"
                  y="113"
                />
                <rect
                  height="6"
                  rx="3"
                  stroke="#333333"
                  strokeWidth="2"
                  style={Object {}}
                  width="43"
                  x="47"
                  y="113"
                />
                <rect
                  height="6"
                  rx="3"
                  stroke="#333333"
                  strokeWidth="2"
                  style={Object {}}
                  width="43"
                  x="101"
                  y="113"
                />
                <rect
                  height="6"
                  rx="3"
                  stroke="#333333"
                  strokeWidth="2"
                  style={Object {}}
                  width="43"
                  x="101"
                  y="152"
                />
                <rect
                  height="6"
                  rx="3"
                  stroke="#333333"
                  strokeWidth="2"
                  style={Object {}}
                  width="79"
                  x="101"
                  y="192"
                />
                <rect
                  height="6"
                  rx="3"
                  stroke="#333333"
                  strokeWidth="2"
                  style={Object {}}
                  width="79"
                  x="101"
                  y="251"
                />
                <rect
                  height="6"
                  rx="3"
                  stroke="#333333"
                  strokeWidth="2"
                  style={Object {}}
                  width="52"
                  x="101"
                  y="212"
                />
                <rect
                  height="6"
                  rx="3"
                  stroke="#333333"
                  strokeWidth="2"
                  style={Object {}}
                  width="52"
                  x="101"
                  y="291"
                />
                <rect
                  height="6"
                  rx="3"
                  stroke="#333333"
                  strokeWidth="2"
                  style={Object {}}
                  width="52"
                  x="234"
                  y="212"
                />
                <rect
                  height="6"
                  rx="3"
                  stroke="#333333"
                  strokeWidth="2"
                  style={Object {}}
                  width="52"
                  x="238"
                  y="330"
                />
                <rect
                  height="6"
                  rx="3"
                  stroke="#333333"
                  strokeWidth="2"
                  style={Object {}}
                  width="43"
                  x="155"
                  y="113"
                />
                <rect
                  height="8"
                  rx="4"
                  stroke="#73DDFF"
                  strokeWidth="2"
                  style={Object {}}
                  width="8"
                  x="28"
                  y="132"
                />
                <rect
                  height="8"
                  rx="4"
                  stroke="#73DDFF"
                  strokeWidth="2"
                  style={Object {}}
                  width="8"
                  x="28"
                  y="152"
                />
                <rect
                  height="7"
                  rx="3.5"
                  stroke="#73DDFF"
                  strokeWidth="2"
                  style={Object {}}
                  width="43"
                  x="47"
                  y="152"
                />
                <rect
                  height="8"
                  rx="4"
                  stroke="#73DDFF"
                  strokeWidth="2"
                  style={Object {}}
                  width="8"
                  x="28"
                  y="191"
                />
                <rect
                  height="7"
                  rx="3.5"
                  stroke="#73DDFF"
                  strokeWidth="2"
                  style={Object {}}
                  width="43"
                  x="47"
                  y="191"
                />
                <rect
                  height="8"
                  rx="4"
                  stroke="#73DDFF"
                  strokeWidth="2"
                  style={Object {}}
                  width="8"
                  x="28"
                  y="211"
                />
                <rect
                  height="8"
                  rx="4"
                  stroke="#73DDFF"
                  strokeWidth="2"
                  style={Object {}}
                  width="8"
                  x="28"
                  y="290"
                />
                <rect
                  height="8"
                  rx="4"
                  stroke="#73DDFF"
                  strokeWidth="2"
                  style={Object {}}
                  width="8"
                  x="28"
                  y="350"
                />
                <rect
                  height="7"
                  rx="3.5"
                  stroke="#73DDFF"
                  strokeWidth="2"
                  style={Object {}}
                  width="43"
                  x="47"
                  y="211"
                />
                <rect
                  height="7"
                  rx="3.5"
                  stroke="#73DDFF"
                  strokeWidth="2"
                  style={Object {}}
                  width="43"
                  x="47"
                  y="290"
                />
                <rect
                  height="7"
                  rx="3.5"
                  stroke="#73DDFF"
                  strokeWidth="2"
                  style={Object {}}
                  width="43"
                  x="47"
                  y="350"
                />
                <rect
                  height="7"
                  rx="3.5"
                  stroke="#73DDFF"
                  strokeWidth="2"
                  style={Object {}}
                  width="106"
                  x="47"
                  y="370"
                />
                <rect
                  height="7"
                  rx="3.5"
                  stroke="#3C9BF4"
                  strokeWidth="2"
                  style={Object {}}
                  width="53"
                  x="237"
                  y="370"
                />
                <rect
                  height="7"
                  rx="3.5"
                  stroke="#3C9BF4"
                  strokeWidth="2"
                  style={Object {}}
                  width="68"
                  x="174"
                  y="350"
                />
                <rect
                  height="8"
                  rx="4"
                  stroke="#73DDFF"
                  strokeWidth="2"
                  style={Object {}}
                  width="8"
                  x="28"
                  y="231"
                />
                <rect
                  height="8"
                  rx="4"
                  stroke="#73DDFF"
                  strokeWidth="2"
                  style={Object {}}
                  width="8"
                  x="28"
                  y="310"
                />
                <rect
                  height="8"
                  rx="4"
                  stroke="#73DDFF"
                  strokeWidth="2"
                  style={Object {}}
                  width="8"
                  x="28"
                  y="370"
                />
                <rect
                  height="8"
                  rx="4"
                  stroke="#73DDFF"
                  strokeWidth="2"
                  style={Object {}}
                  width="8"
                  x="28"
                  y="251"
                />
                <rect
                  height="8"
                  rx="4"
                  stroke="#73DDFF"
                  strokeWidth="2"
                  style={Object {}}
                  width="8"
                  x="28"
                  y="330"
                />
                <rect
                  height="7"
                  rx="3.5"
                  stroke="#73DDFF"
                  strokeWidth="2"
                  style={Object {}}
                  width="43"
                  x="47"
                  y="251"
                />
                <rect
                  height="7"
                  rx="3.5"
                  stroke="#333333"
                  strokeWidth="2"
                  style={Object {}}
                  width="106"
                  x="47"
                  y="330"
                />
              </g>
              <g
                filter="url(#filter0_f)"
                opacity="0.7"
                style={
                  Object {
                    "mixBlendMode": "darken",
                  }
                }
              >
                <ellipse
                  cx="358"
                  cy="201.5"
                  fill="#2E3338"
                  rx="155"
                  ry="60.5"
                  style={Object {}}
                />
              </g>
              <defs>
                <filter
                  colorInterpolationFilters="sRGB"
                  filterUnits="userSpaceOnUse"
                  height="241"
                  id="filter0_f"
                  width="430"
                  x="143"
                  y="81"
                >
                  <feFlood
                    floodOpacity="0"
                    result="BackgroundImageFix"
                  />
                  <feBlend
                    in="SourceGraphic"
                    in2="BackgroundImageFix"
                    mode="normal"
                    result="shape"
                  />
                  <feGaussianBlur
                    result="effect1_foregroundBlur"
                    stdDeviation="30"
                  />
                </filter>
              </defs>
            </svg>
            <div
              className="css-view-1dbjc4n"
              style={
                Object {
                  "WebkitAlignItems": "center",
                  "WebkitBoxAlign": "center",
                  "WebkitBoxPack": "center",
                  "WebkitJustifyContent": "center",
                  "alignItems": "center",
                  "bottom": "0px",
                  "justifyContent": "center",
                  "left": "0px",
                  "msFlexAlign": "center",
                  "msFlexPack": "center",
                  "position": "absolute",
                  "right": "0px",
                  "top": "0px",
                }
              }
            >
              <div
                className="css-view-1dbjc4n"
                onClick={[Function]}
                onMouseDown={[Function]}
                onMouseEnter={[Function]}
                onMouseLeave={[Function]}
                onMouseUp={[Function]}
                onResponderGrant={[Function]}
                onResponderRelease={[Function]}
              >
                <a
                  className="css-reset-4rbku5 css-cursor-18t94o4 css-text-901oao"
                  data-focusable={true}
                  dir="auto"
                  href="https://repl.it/@celoOrg/contractkit"
                  onClick={[Function]}
                  onMouseEnter={[Function]}
                  rel=" noopener noreferrer"
                  role="link"
                  style={
                    Object {
                      "WebkitAlignItems": "center",
                      "WebkitBoxAlign": "center",
                      "WebkitBoxFlex": 0,
                      "WebkitBoxPack": "center",
                      "WebkitFlexGrow": 0,
                      "WebkitJustifyContent": "center",
                      "alignItems": "center",
                      "backgroundColor": "rgba(53,208,127,1.00)",
                      "borderBottomColor": "rgba(53,208,127,1.00)",
                      "borderBottomLeftRadius": "3px",
                      "borderBottomRightRadius": "3px",
                      "borderBottomWidth": "1px",
                      "borderLeftColor": "rgba(53,208,127,1.00)",
                      "borderLeftWidth": "1px",
                      "borderRightColor": "rgba(53,208,127,1.00)",
                      "borderRightWidth": "1px",
                      "borderTopColor": "rgba(53,208,127,1.00)",
                      "borderTopLeftRadius": "3px",
                      "borderTopRightRadius": "3px",
                      "borderTopWidth": "1px",
                      "color": "rgba(255,255,255,1.00)",
                      "cursor": "pointer",
                      "display": "inline-flex",
                      "flexGrow": 0,
                      "fontFamily": "Jost, futura-pt, futura, sans-serif",
                      "fontSize": "20px",
                      "fontWeight": "500",
                      "justifyContent": "center",
                      "lineHeight": "16px",
                      "minWidth": "200px",
                      "msFlexAlign": "center",
                      "msFlexPack": "center",
                      "msFlexPositive": 0,
                      "opacity": 1,
                      "paddingBottom": "20px",
                      "paddingLeft": "30px",
                      "paddingRight": "30px",
                      "paddingTop": "20px",
                      "textAlign": "center",
                      "textRendering": "geometricPrecision",
                      "width": "fit-content",
                    }
                  }
                  target="_blank"
                >
                  sandbox.btn
                </a>
              </div>
            </div>
          </div>
        </div>
      </div>
    </div>
  </div>
  <div
    className="css-view-1dbjc4n"
    style={
      Object {
        "backgroundColor": "rgba(46,51,56,1.00)",
      }
    }
  >
    <div
      className="css-view-1dbjc4n"
      style={
        Object {
          "WebkitAlignSelf": "center",
          "WebkitBoxDirection": "normal",
          "WebkitBoxLines": "multiple",
          "WebkitBoxOrient": "vertical",
          "WebkitFlexDirection": "column",
          "WebkitFlexWrap": "wrap",
          "alignSelf": "center",
          "flexDirection": "column",
          "flexWrap": "wrap",
          "marginTop": "50px",
          "maxWidth": "100vw",
          "msFlexDirection": "column",
          "msFlexItemAlign": "center",
          "msFlexWrap": "wrap",
          "overflowX": "hidden",
          "overflowY": "hidden",
          "paddingLeft": "10px",
          "paddingRight": "10px",
          "width": "100%",
        }
      }
    >
      <div
        className="css-view-1dbjc4n"
        style={
          Object {
            "WebkitBoxFlex": 0,
            "WebkitFlexGrow": 0,
            "WebkitFlexShrink": 0,
            "flexGrow": 0,
            "flexShrink": 0,
            "msFlexNegative": 0,
            "msFlexPositive": 0,
            "paddingBottom": "10px",
            "paddingLeft": "10px",
            "paddingRight": "10px",
            "paddingTop": "10px",
            "width": "100%",
          }
        }
      >
        <div
          className="css-view-1dbjc4n"
        >
          <div
            className="css-view-1dbjc4n"
            style={
              Object {
                "maxWidth": "400px",
                "width": "100%",
              }
            }
          >
            <h2
              aria-level="2"
              className="css-reset-4rbku5 css-text-901oao"
              dir="auto"
              role="heading"
              style={
                Object {
                  "color": "rgba(255,255,255,1.00)",
                  "fontFamily": "EB Garamond, eb-garamond, Garamond, serif",
                  "fontSize": "28px",
                  "lineHeight": "32px",
                  "textRendering": "geometricPrecision",
                  "textTransform": "none",
                }
              }
            >
              stackSubtitle
            </h2>
            <h3
              aria-level="3"
              className="css-reset-4rbku5 css-text-901oao"
              dir="auto"
              role="heading"
              style={
                Object {
                  "color": "rgba(255,255,255,1.00)",
                  "fontFamily": "Jost, futura-pt, futura, sans-serif",
                  "fontSize": "24px",
                  "lineHeight": "32px",
                  "marginBottom": "20px",
                  "marginTop": "20px",
                  "textRendering": "geometricPrecision",
                  "textTransform": "none",
                }
              }
            >
              stackTitle
            </h3>
            <div
              className="css-text-901oao"
              dir="auto"
              style={
                Object {
                  "color": "rgba(255,255,255,1.00)",
                  "fontFamily": "EB Garamond, eb-garamond, Garamond, serif",
                  "fontSize": "20px",
                  "lineHeight": "28px",
                  "marginBottom": "20px",
                  "textRendering": "geometricPrecision",
                }
              }
            >
              stackDescription
            </div>
          </div>
        </div>
      </div>
      <div
        className="css-view-1dbjc4n"
        style={
          Object {
            "WebkitBoxFlex": 0,
            "WebkitFlexGrow": 0,
            "WebkitFlexShrink": 0,
            "flexGrow": 0,
            "flexShrink": 0,
            "msFlexNegative": 0,
            "msFlexPositive": 0,
            "paddingBottom": "10px",
            "paddingLeft": "10px",
            "paddingRight": "10px",
            "paddingTop": "10px",
            "width": "100%",
          }
        }
      >
        <div
          className="css-view-1dbjc4n"
          id="applications"
          style={
            Object {
              "MozTransitionProperty": "opacity",
              "WebkitBoxDirection": "normal",
              "WebkitBoxFlex": 1,
              "WebkitBoxOrient": "horizontal",
              "WebkitBoxPack": "justify",
              "WebkitFlexBasis": "auto",
              "WebkitFlexDirection": "row",
              "WebkitFlexGrow": 1,
              "WebkitFlexShrink": 1,
              "WebkitJustifyContent": "space-between",
              "WebkitTransitionDuration": "500ms",
              "WebkitTransitionProperty": "opacity",
              "flexBasis": "auto",
              "flexDirection": "row",
              "flexGrow": 1,
              "flexShrink": 1,
              "justifyContent": "space-between",
              "marginBottom": "20px",
              "marginTop": "20px",
              "msFlexDirection": "row",
              "msFlexNegative": 1,
              "msFlexPack": "justify",
              "msFlexPositive": 1,
              "msFlexPreferredSize": "auto",
              "opacity": 1,
              "transitionDuration": "500ms",
              "transitionProperty": "opacity",
              "width": "100%",
            }
          }
        >
          <div
            className="css-view-1dbjc4n"
            style={
              Object {
                "WebkitBoxFlex": 1,
                "WebkitFlexBasis": "0%",
                "WebkitFlexGrow": 1,
                "WebkitFlexShrink": 1,
                "flexBasis": "0%",
                "flexGrow": 1,
                "flexShrink": 1,
                "maxWidth": "400px",
                "msFlexNegative": 1,
                "msFlexPositive": 1,
                "msFlexPreferredSize": "0%",
              }
            }
          >
            <div
              className="css-text-901oao"
              data-focusable={true}
              dir="auto"
              onClick={[Function]}
              onKeyDown={[Function]}
              style={
                Object {
                  "color": "rgba(255,255,255,1.00)",
                  "cursor": "pointer",
                  "fontFamily": "Jost, futura-pt, futura, sans-serif",
                  "fontSize": "16px",
                  "fontWeight": "500",
                  "lineHeight": "18px",
                  "marginBottom": "20px",
                  "textRendering": "geometricPrecision",
                }
              }
              tabIndex="0"
            >
              mobile.title
            </div>
            <div
              className="css-text-901oao"
              dir="auto"
              style={
                Object {
                  "color": "rgba(255,255,255,1.00)",
                  "fontFamily": "EB Garamond, eb-garamond, Garamond, serif",
                  "fontSize": "20px",
                  "lineHeight": "28px",
                  "textRendering": "geometricPrecision",
                }
              }
            >
              mobile.text
            </div>
            <ul
              className="css-reset-4rbku5 css-view-1dbjc4n"
              role="list"
              style={
                Object {
                  "marginLeft": "10px",
                  "marginTop": "20px",
                  "paddingLeft": "20px",
                }
              }
            >
              <li
                className="css-reset-4rbku5 css-text-901oao"
                dir="auto"
                role="listitem"
                style={
                  Object {
                    "color": "rgba(255,255,255,1.00)",
                    "display": "list-item",
                    "fontFamily": "EB Garamond, eb-garamond, Garamond, serif",
                    "fontSize": "20px",
                    "lineHeight": "28px",
                    "listStyle": "disc",
                    "marginBottom": "20px",
                    "textRendering": "geometricPrecision",
                  }
                }
              >
                mobile.nonCustodial
              </li>
              <li
                className="css-reset-4rbku5 css-text-901oao"
                dir="auto"
                role="listitem"
                style={
                  Object {
                    "color": "rgba(255,255,255,1.00)",
                    "display": "list-item",
                    "fontFamily": "EB Garamond, eb-garamond, Garamond, serif",
                    "fontSize": "20px",
                    "lineHeight": "28px",
                    "listStyle": "disc",
                    "marginBottom": "20px",
                    "textRendering": "geometricPrecision",
                  }
                }
              >
                mobile.mobileUltra
              </li>
              <li
                className="css-reset-4rbku5 css-text-901oao"
                dir="auto"
                role="listitem"
                style={
                  Object {
                    "color": "rgba(255,255,255,1.00)",
                    "display": "list-item",
                    "fontFamily": "EB Garamond, eb-garamond, Garamond, serif",
                    "fontSize": "20px",
                    "lineHeight": "28px",
                    "listStyle": "disc",
                    "marginBottom": "20px",
                    "textRendering": "geometricPrecision",
                  }
                }
              >
                mobile.exchange
              </li>
              <li
                className="css-reset-4rbku5 css-text-901oao"
                dir="auto"
                role="listitem"
                style={
                  Object {
                    "color": "rgba(255,255,255,1.00)",
                    "display": "list-item",
                    "fontFamily": "EB Garamond, eb-garamond, Garamond, serif",
                    "fontSize": "20px",
                    "lineHeight": "28px",
                    "listStyle": "disc",
                    "marginBottom": "20px",
                    "textRendering": "geometricPrecision",
                  }
                }
              >
                mobile.qr
              </li>
              <li
                className="css-reset-4rbku5 css-text-901oao"
                dir="auto"
                role="listitem"
                style={
                  Object {
                    "color": "rgba(255,255,255,1.00)",
                    "display": "list-item",
                    "fontFamily": "EB Garamond, eb-garamond, Garamond, serif",
                    "fontSize": "20px",
                    "lineHeight": "28px",
                    "listStyle": "disc",
                    "marginBottom": "20px",
                    "textRendering": "geometricPrecision",
                  }
                }
              >
                mobile.sdk
              </li>
            </ul>
          </div>
          <div
            className="css-view-1dbjc4n"
            style={
              Object {
                "marginLeft": "10px",
                "marginRight": "10px",
                "marginTop": "45px",
              }
            }
          >
            <div
              className="css-view-1dbjc4n"
              onClick={[Function]}
              onMouseDown={[Function]}
              onMouseEnter={[Function]}
              onMouseLeave={[Function]}
              onMouseUp={[Function]}
              onResponderGrant={[Function]}
              onResponderRelease={[Function]}
            >
              <a
                className="css-reset-4rbku5 css-cursor-18t94o4 css-text-901oao"
                data-focusable={true}
                dir="auto"
                href="/developers/wallet"
                onClick={[Function]}
                onMouseEnter={[Function]}
                role="link"
                style={
                  Object {
                    "WebkitAlignItems": "center",
                    "WebkitBoxAlign": "center",
                    "WebkitBoxFlex": 0,
                    "WebkitBoxPack": "center",
                    "WebkitFlexGrow": 0,
                    "WebkitJustifyContent": "center",
                    "alignItems": "center",
                    "backgroundColor": "rgba(53,208,127,1.00)",
                    "borderBottomColor": "rgba(53,208,127,1.00)",
                    "borderBottomLeftRadius": "3px",
                    "borderBottomRightRadius": "3px",
                    "borderBottomWidth": "1px",
                    "borderLeftColor": "rgba(53,208,127,1.00)",
                    "borderLeftWidth": "1px",
                    "borderRightColor": "rgba(53,208,127,1.00)",
                    "borderRightWidth": "1px",
                    "borderTopColor": "rgba(53,208,127,1.00)",
                    "borderTopLeftRadius": "3px",
                    "borderTopRightRadius": "3px",
                    "borderTopWidth": "1px",
                    "color": "rgba(255,255,255,1.00)",
                    "cursor": "pointer",
                    "display": "inline-flex",
                    "flexGrow": 0,
                    "fontFamily": "Jost, futura-pt, futura, sans-serif",
                    "fontSize": "16px",
                    "fontWeight": "500",
                    "justifyContent": "center",
                    "lineHeight": "16px",
                    "minWidth": "100px",
                    "msFlexAlign": "center",
                    "msFlexPack": "center",
                    "msFlexPositive": 0,
                    "opacity": 1,
                    "paddingBottom": "7px",
                    "paddingLeft": "10px",
                    "paddingRight": "10px",
                    "paddingTop": "7px",
                    "textAlign": "center",
                    "textRendering": "geometricPrecision",
                    "width": "fit-content",
                  }
                }
                target="blank"
              >
                installWallet
              </a>
            </div>
            <div
              className="css-view-1dbjc4n"
              style={
                Object {
                  "marginBottom": "10px",
                  "marginTop": "10px",
                }
              }
            />
            <div
              className="css-view-1dbjc4n"
              onClick={[Function]}
              onMouseDown={[Function]}
              onMouseEnter={[Function]}
              onMouseLeave={[Function]}
              onMouseUp={[Function]}
              onResponderGrant={[Function]}
              onResponderRelease={[Function]}
              style={
                Object {
                  "WebkitAlignItems": "flex-start",
                  "WebkitBoxAlign": "start",
                  "alignItems": "flex-start",
                  "msFlexAlign": "start",
                }
              }
            >
              <div
                className="css-view-1dbjc4n"
                style={
                  Object {
                    "backgroundColor": "rgba(0,0,0,0.00)",
                    "borderBottomColor": "rgba(221,221,221,1.00)",
                    "borderBottomLeftRadius": "3px",
                    "borderBottomRightRadius": "3px",
                    "borderBottomWidth": "1px",
                    "borderLeftColor": "rgba(221,221,221,1.00)",
                    "borderLeftWidth": "1px",
                    "borderRightColor": "rgba(221,221,221,1.00)",
                    "borderRightWidth": "1px",
                    "borderTopColor": "rgba(221,221,221,1.00)",
                    "borderTopLeftRadius": "3px",
                    "borderTopRightRadius": "3px",
                    "borderTopWidth": "1px",
                  }
                }
              >
                <a
                  className="css-reset-4rbku5 css-cursor-18t94o4 css-text-901oao"
                  data-focusable={true}
                  dir="auto"
                  href="https://github.com/celo-org/celo-monorepo"
                  onClick={[Function]}
                  onMouseEnter={[Function]}
                  role="link"
                  style={
                    Object {
                      "WebkitAlignItems": "center",
                      "WebkitBoxAlign": "center",
                      "WebkitBoxFlex": 0,
                      "WebkitBoxPack": "center",
                      "WebkitFlexGrow": 0,
                      "WebkitJustifyContent": "center",
                      "alignItems": "center",
                      "color": "rgba(53,208,127,1.00)",
                      "cursor": "pointer",
                      "display": "inline-flex",
                      "flexGrow": 0,
                      "fontFamily": "Jost, futura-pt, futura, sans-serif",
                      "fontSize": "16px",
                      "fontWeight": "500",
                      "justifyContent": "center",
                      "lineHeight": "16px",
                      "minWidth": "100px",
                      "msFlexAlign": "center",
                      "msFlexPack": "center",
                      "msFlexPositive": 0,
                      "opacity": 1,
                      "paddingBottom": "6px",
                      "paddingLeft": "10px",
                      "paddingRight": "10px",
                      "paddingTop": "6px",
                      "textAlign": "center",
                      "textRendering": "geometricPrecision",
                      "width": "fit-content",
                    }
                  }
                  target="blank"
                >
                  seeCode
                </a>
              </div>
            </div>
          </div>
        </div>
        <div
          className="css-view-1dbjc4n"
          id="contracts"
          style={
            Object {
              "MozTransitionProperty": "opacity",
              "WebkitBoxDirection": "normal",
              "WebkitBoxFlex": 1,
              "WebkitBoxOrient": "horizontal",
              "WebkitBoxPack": "justify",
              "WebkitFlexBasis": "auto",
              "WebkitFlexDirection": "row",
              "WebkitFlexGrow": 1,
              "WebkitFlexShrink": 1,
              "WebkitJustifyContent": "space-between",
              "WebkitTransitionDuration": "500ms",
              "WebkitTransitionProperty": "opacity",
              "flexBasis": "auto",
              "flexDirection": "row",
              "flexGrow": 1,
              "flexShrink": 1,
              "justifyContent": "space-between",
              "marginBottom": "20px",
              "marginTop": "20px",
              "msFlexDirection": "row",
              "msFlexNegative": 1,
              "msFlexPack": "justify",
              "msFlexPositive": 1,
              "msFlexPreferredSize": "auto",
              "opacity": 1,
              "transitionDuration": "500ms",
              "transitionProperty": "opacity",
              "width": "100%",
            }
          }
        >
          <div
            className="css-view-1dbjc4n"
            style={
              Object {
                "WebkitBoxFlex": 1,
                "WebkitFlexBasis": "0%",
                "WebkitFlexGrow": 1,
                "WebkitFlexShrink": 1,
                "flexBasis": "0%",
                "flexGrow": 1,
                "flexShrink": 1,
                "maxWidth": "400px",
                "msFlexNegative": 1,
                "msFlexPositive": 1,
                "msFlexPreferredSize": "0%",
              }
            }
          >
            <div
              className="css-text-901oao"
              data-focusable={true}
              dir="auto"
              onClick={[Function]}
              onKeyDown={[Function]}
              style={
                Object {
                  "color": "rgba(255,255,255,1.00)",
                  "cursor": "pointer",
                  "fontFamily": "Jost, futura-pt, futura, sans-serif",
                  "fontSize": "16px",
                  "fontWeight": "500",
                  "lineHeight": "18px",
                  "marginBottom": "20px",
                  "textRendering": "geometricPrecision",
                }
              }
              tabIndex="0"
            >
              protocol.title
            </div>
            <div
              className="css-text-901oao"
              dir="auto"
              style={
                Object {
                  "color": "rgba(255,255,255,1.00)",
                  "fontFamily": "EB Garamond, eb-garamond, Garamond, serif",
                  "fontSize": "20px",
                  "lineHeight": "28px",
                  "textRendering": "geometricPrecision",
                }
              }
            >
              protocol.text
            </div>
            <ul
              className="css-reset-4rbku5 css-view-1dbjc4n"
              role="list"
              style={
                Object {
                  "marginLeft": "10px",
                  "marginTop": "20px",
                  "paddingLeft": "20px",
                }
              }
            >
              <li
                className="css-reset-4rbku5 css-text-901oao"
                dir="auto"
                role="listitem"
                style={
                  Object {
                    "color": "rgba(255,255,255,1.00)",
                    "display": "list-item",
                    "fontFamily": "EB Garamond, eb-garamond, Garamond, serif",
                    "fontSize": "20px",
                    "lineHeight": "28px",
                    "listStyle": "disc",
                    "marginBottom": "20px",
                    "textRendering": "geometricPrecision",
                  }
                }
              >
                protocol.algoReserve
              </li>
              <li
                className="css-reset-4rbku5 css-text-901oao"
                dir="auto"
                role="listitem"
                style={
                  Object {
                    "color": "rgba(255,255,255,1.00)",
                    "display": "list-item",
                    "fontFamily": "EB Garamond, eb-garamond, Garamond, serif",
                    "fontSize": "20px",
                    "lineHeight": "28px",
                    "listStyle": "disc",
                    "marginBottom": "20px",
                    "textRendering": "geometricPrecision",
                  }
                }
              >
                protocol.cryptoCollat
              </li>
              <li
                className="css-reset-4rbku5 css-text-901oao"
                dir="auto"
                role="listitem"
                style={
                  Object {
                    "color": "rgba(255,255,255,1.00)",
                    "display": "list-item",
                    "fontFamily": "EB Garamond, eb-garamond, Garamond, serif",
                    "fontSize": "20px",
                    "lineHeight": "28px",
                    "listStyle": "disc",
                    "marginBottom": "20px",
                    "textRendering": "geometricPrecision",
                  }
                }
              >
                protocol.native
              </li>
            </ul>
          </div>
          <div
            className="css-view-1dbjc4n"
            style={
              Object {
                "marginLeft": "10px",
                "marginRight": "10px",
                "marginTop": "45px",
              }
            }
          >
            <div
              className="css-view-1dbjc4n"
              onClick={[Function]}
              onMouseDown={[Function]}
              onMouseEnter={[Function]}
              onMouseLeave={[Function]}
              onMouseUp={[Function]}
              onResponderGrant={[Function]}
              onResponderRelease={[Function]}
            >
              <a
                className="css-reset-4rbku5 css-cursor-18t94o4 css-text-901oao"
                data-focusable={true}
                dir="auto"
                href="https://docs.celo.org/overview"
                onClick={[Function]}
                onMouseEnter={[Function]}
                role="link"
                style={
                  Object {
                    "WebkitAlignItems": "center",
                    "WebkitBoxAlign": "center",
                    "WebkitBoxFlex": 0,
                    "WebkitBoxPack": "center",
                    "WebkitFlexGrow": 0,
                    "WebkitJustifyContent": "center",
                    "alignItems": "center",
                    "backgroundColor": "rgba(53,208,127,1.00)",
                    "borderBottomColor": "rgba(53,208,127,1.00)",
                    "borderBottomLeftRadius": "3px",
                    "borderBottomRightRadius": "3px",
                    "borderBottomWidth": "1px",
                    "borderLeftColor": "rgba(53,208,127,1.00)",
                    "borderLeftWidth": "1px",
                    "borderRightColor": "rgba(53,208,127,1.00)",
                    "borderRightWidth": "1px",
                    "borderTopColor": "rgba(53,208,127,1.00)",
                    "borderTopLeftRadius": "3px",
                    "borderTopRightRadius": "3px",
                    "borderTopWidth": "1px",
                    "color": "rgba(255,255,255,1.00)",
                    "cursor": "pointer",
                    "display": "inline-flex",
                    "flexGrow": 0,
                    "fontFamily": "Jost, futura-pt, futura, sans-serif",
                    "fontSize": "16px",
                    "fontWeight": "500",
                    "justifyContent": "center",
                    "lineHeight": "16px",
                    "minWidth": "100px",
                    "msFlexAlign": "center",
                    "msFlexPack": "center",
                    "msFlexPositive": 0,
                    "opacity": 1,
                    "paddingBottom": "7px",
                    "paddingLeft": "10px",
                    "paddingRight": "10px",
                    "paddingTop": "7px",
                    "textAlign": "center",
                    "textRendering": "geometricPrecision",
                    "width": "fit-content",
                  }
                }
                target="blank"
              >
                readMore
              </a>
            </div>
            <div
              className="css-view-1dbjc4n"
              style={
                Object {
                  "marginBottom": "10px",
                  "marginTop": "10px",
                }
              }
            />
            <div
              className="css-view-1dbjc4n"
              onClick={[Function]}
              onMouseDown={[Function]}
              onMouseEnter={[Function]}
              onMouseLeave={[Function]}
              onMouseUp={[Function]}
              onResponderGrant={[Function]}
              onResponderRelease={[Function]}
              style={
                Object {
                  "WebkitAlignItems": "flex-start",
                  "WebkitBoxAlign": "start",
                  "alignItems": "flex-start",
                  "msFlexAlign": "start",
                }
              }
            >
              <div
                className="css-view-1dbjc4n"
                style={
                  Object {
                    "backgroundColor": "rgba(0,0,0,0.00)",
                    "borderBottomColor": "rgba(221,221,221,1.00)",
                    "borderBottomLeftRadius": "3px",
                    "borderBottomRightRadius": "3px",
                    "borderBottomWidth": "1px",
                    "borderLeftColor": "rgba(221,221,221,1.00)",
                    "borderLeftWidth": "1px",
                    "borderRightColor": "rgba(221,221,221,1.00)",
                    "borderRightWidth": "1px",
                    "borderTopColor": "rgba(221,221,221,1.00)",
                    "borderTopLeftRadius": "3px",
                    "borderTopRightRadius": "3px",
                    "borderTopWidth": "1px",
                  }
                }
              >
                <a
                  className="css-reset-4rbku5 css-cursor-18t94o4 css-text-901oao"
                  data-focusable={true}
                  dir="auto"
                  href="https://github.com/celo-org/celo-monorepo"
                  onClick={[Function]}
                  onMouseEnter={[Function]}
                  role="link"
                  style={
                    Object {
                      "WebkitAlignItems": "center",
                      "WebkitBoxAlign": "center",
                      "WebkitBoxFlex": 0,
                      "WebkitBoxPack": "center",
                      "WebkitFlexGrow": 0,
                      "WebkitJustifyContent": "center",
                      "alignItems": "center",
                      "color": "rgba(53,208,127,1.00)",
                      "cursor": "pointer",
                      "display": "inline-flex",
                      "flexGrow": 0,
                      "fontFamily": "Jost, futura-pt, futura, sans-serif",
                      "fontSize": "16px",
                      "fontWeight": "500",
                      "justifyContent": "center",
                      "lineHeight": "16px",
                      "minWidth": "100px",
                      "msFlexAlign": "center",
                      "msFlexPack": "center",
                      "msFlexPositive": 0,
                      "opacity": 1,
                      "paddingBottom": "6px",
                      "paddingLeft": "10px",
                      "paddingRight": "10px",
                      "paddingTop": "6px",
                      "textAlign": "center",
                      "textRendering": "geometricPrecision",
                      "width": "fit-content",
                    }
                  }
                  target="blank"
                >
                  seeCode
                </a>
              </div>
            </div>
          </div>
        </div>
        <div
          className="css-view-1dbjc4n"
          id="blockchain"
          style={
            Object {
              "MozTransitionProperty": "opacity",
              "WebkitBoxDirection": "normal",
              "WebkitBoxFlex": 1,
              "WebkitBoxOrient": "horizontal",
              "WebkitBoxPack": "justify",
              "WebkitFlexBasis": "auto",
              "WebkitFlexDirection": "row",
              "WebkitFlexGrow": 1,
              "WebkitFlexShrink": 1,
              "WebkitJustifyContent": "space-between",
              "WebkitTransitionDuration": "500ms",
              "WebkitTransitionProperty": "opacity",
              "flexBasis": "auto",
              "flexDirection": "row",
              "flexGrow": 1,
              "flexShrink": 1,
              "justifyContent": "space-between",
              "marginBottom": "20px",
              "marginTop": "20px",
              "msFlexDirection": "row",
              "msFlexNegative": 1,
              "msFlexPack": "justify",
              "msFlexPositive": 1,
              "msFlexPreferredSize": "auto",
              "opacity": 1,
              "transitionDuration": "500ms",
              "transitionProperty": "opacity",
              "width": "100%",
            }
          }
        >
          <div
            className="css-view-1dbjc4n"
            style={
              Object {
                "WebkitBoxFlex": 1,
                "WebkitFlexBasis": "0%",
                "WebkitFlexGrow": 1,
                "WebkitFlexShrink": 1,
                "flexBasis": "0%",
                "flexGrow": 1,
                "flexShrink": 1,
                "maxWidth": "400px",
                "msFlexNegative": 1,
                "msFlexPositive": 1,
                "msFlexPreferredSize": "0%",
              }
            }
          >
            <div
              className="css-text-901oao"
              data-focusable={true}
              dir="auto"
              onClick={[Function]}
              onKeyDown={[Function]}
              style={
                Object {
                  "color": "rgba(255,255,255,1.00)",
                  "cursor": "pointer",
                  "fontFamily": "Jost, futura-pt, futura, sans-serif",
                  "fontSize": "16px",
                  "fontWeight": "500",
                  "lineHeight": "18px",
                  "marginBottom": "20px",
                  "textRendering": "geometricPrecision",
                }
              }
              tabIndex="0"
            >
              proof.title
            </div>
            <div
              className="css-text-901oao"
              dir="auto"
              style={
                Object {
                  "color": "rgba(255,255,255,1.00)",
                  "fontFamily": "EB Garamond, eb-garamond, Garamond, serif",
                  "fontSize": "20px",
                  "lineHeight": "28px",
                  "textRendering": "geometricPrecision",
                }
              }
            >
              proof.text
            </div>
            <ul
              className="css-reset-4rbku5 css-view-1dbjc4n"
              role="list"
              style={
                Object {
                  "marginLeft": "10px",
                  "marginTop": "20px",
                  "paddingLeft": "20px",
                }
              }
            >
              <li
                className="css-reset-4rbku5 css-text-901oao"
                dir="auto"
                role="listitem"
                style={
                  Object {
                    "color": "rgba(255,255,255,1.00)",
                    "display": "list-item",
                    "fontFamily": "EB Garamond, eb-garamond, Garamond, serif",
                    "fontSize": "20px",
                    "lineHeight": "28px",
                    "listStyle": "disc",
                    "marginBottom": "20px",
                    "textRendering": "geometricPrecision",
                  }
                }
              >
                proof.permissionless
              </li>
              <li
                className="css-reset-4rbku5 css-text-901oao"
                dir="auto"
                role="listitem"
                style={
                  Object {
                    "color": "rgba(255,255,255,1.00)",
                    "display": "list-item",
                    "fontFamily": "EB Garamond, eb-garamond, Garamond, serif",
                    "fontSize": "20px",
                    "lineHeight": "28px",
                    "listStyle": "disc",
                    "marginBottom": "20px",
                    "textRendering": "geometricPrecision",
                  }
                }
              >
                proof.rewardsWeighted
              </li>
              <li
                className="css-reset-4rbku5 css-text-901oao"
                dir="auto"
                role="listitem"
                style={
                  Object {
                    "color": "rgba(255,255,255,1.00)",
                    "display": "list-item",
                    "fontFamily": "EB Garamond, eb-garamond, Garamond, serif",
                    "fontSize": "20px",
                    "lineHeight": "28px",
                    "listStyle": "disc",
                    "marginBottom": "20px",
                    "textRendering": "geometricPrecision",
                  }
                }
              >
                proof.onChain
              </li>
            </ul>
          </div>
          <div
            className="css-view-1dbjc4n"
            style={
              Object {
                "marginLeft": "10px",
                "marginRight": "10px",
                "marginTop": "45px",
              }
            }
          >
            <div
              className="css-view-1dbjc4n"
              onClick={[Function]}
              onMouseDown={[Function]}
              onMouseEnter={[Function]}
              onMouseLeave={[Function]}
              onMouseUp={[Function]}
              onResponderGrant={[Function]}
              onResponderRelease={[Function]}
            >
              <a
                className="css-reset-4rbku5 css-cursor-18t94o4 css-text-901oao"
                data-focusable={true}
                dir="auto"
                href="https://docs.celo.org/overview"
                onClick={[Function]}
                onMouseEnter={[Function]}
                role="link"
                style={
                  Object {
                    "WebkitAlignItems": "center",
                    "WebkitBoxAlign": "center",
                    "WebkitBoxFlex": 0,
                    "WebkitBoxPack": "center",
                    "WebkitFlexGrow": 0,
                    "WebkitJustifyContent": "center",
                    "alignItems": "center",
                    "backgroundColor": "rgba(53,208,127,1.00)",
                    "borderBottomColor": "rgba(53,208,127,1.00)",
                    "borderBottomLeftRadius": "3px",
                    "borderBottomRightRadius": "3px",
                    "borderBottomWidth": "1px",
                    "borderLeftColor": "rgba(53,208,127,1.00)",
                    "borderLeftWidth": "1px",
                    "borderRightColor": "rgba(53,208,127,1.00)",
                    "borderRightWidth": "1px",
                    "borderTopColor": "rgba(53,208,127,1.00)",
                    "borderTopLeftRadius": "3px",
                    "borderTopRightRadius": "3px",
                    "borderTopWidth": "1px",
                    "color": "rgba(255,255,255,1.00)",
                    "cursor": "pointer",
                    "display": "inline-flex",
                    "flexGrow": 0,
                    "fontFamily": "Jost, futura-pt, futura, sans-serif",
                    "fontSize": "16px",
                    "fontWeight": "500",
                    "justifyContent": "center",
                    "lineHeight": "16px",
                    "minWidth": "100px",
                    "msFlexAlign": "center",
                    "msFlexPack": "center",
                    "msFlexPositive": 0,
                    "opacity": 1,
                    "paddingBottom": "7px",
                    "paddingLeft": "10px",
                    "paddingRight": "10px",
                    "paddingTop": "7px",
                    "textAlign": "center",
                    "textRendering": "geometricPrecision",
                    "width": "fit-content",
                  }
                }
                target="blank"
              >
                readMore
              </a>
            </div>
            <div
              className="css-view-1dbjc4n"
              style={
                Object {
                  "marginBottom": "10px",
                  "marginTop": "10px",
                }
              }
            />
            <div
              className="css-view-1dbjc4n"
              onClick={[Function]}
              onMouseDown={[Function]}
              onMouseEnter={[Function]}
              onMouseLeave={[Function]}
              onMouseUp={[Function]}
              onResponderGrant={[Function]}
              onResponderRelease={[Function]}
              style={
                Object {
                  "WebkitAlignItems": "flex-start",
                  "WebkitBoxAlign": "start",
                  "alignItems": "flex-start",
                  "msFlexAlign": "start",
                }
              }
            >
              <div
                className="css-view-1dbjc4n"
                style={
                  Object {
                    "backgroundColor": "rgba(0,0,0,0.00)",
                    "borderBottomColor": "rgba(221,221,221,1.00)",
                    "borderBottomLeftRadius": "3px",
                    "borderBottomRightRadius": "3px",
                    "borderBottomWidth": "1px",
                    "borderLeftColor": "rgba(221,221,221,1.00)",
                    "borderLeftWidth": "1px",
                    "borderRightColor": "rgba(221,221,221,1.00)",
                    "borderRightWidth": "1px",
                    "borderTopColor": "rgba(221,221,221,1.00)",
                    "borderTopLeftRadius": "3px",
                    "borderTopRightRadius": "3px",
                    "borderTopWidth": "1px",
                  }
                }
              >
                <a
                  className="css-reset-4rbku5 css-cursor-18t94o4 css-text-901oao"
                  data-focusable={true}
                  dir="auto"
                  href="https://github.com/celo-org/celo-blockchain"
                  onClick={[Function]}
                  onMouseEnter={[Function]}
                  role="link"
                  style={
                    Object {
                      "WebkitAlignItems": "center",
                      "WebkitBoxAlign": "center",
                      "WebkitBoxFlex": 0,
                      "WebkitBoxPack": "center",
                      "WebkitFlexGrow": 0,
                      "WebkitJustifyContent": "center",
                      "alignItems": "center",
                      "color": "rgba(53,208,127,1.00)",
                      "cursor": "pointer",
                      "display": "inline-flex",
                      "flexGrow": 0,
                      "fontFamily": "Jost, futura-pt, futura, sans-serif",
                      "fontSize": "16px",
                      "fontWeight": "500",
                      "justifyContent": "center",
                      "lineHeight": "16px",
                      "minWidth": "100px",
                      "msFlexAlign": "center",
                      "msFlexPack": "center",
                      "msFlexPositive": 0,
                      "opacity": 1,
                      "paddingBottom": "6px",
                      "paddingLeft": "10px",
                      "paddingRight": "10px",
                      "paddingTop": "6px",
                      "textAlign": "center",
                      "textRendering": "geometricPrecision",
                      "width": "fit-content",
                    }
                  }
                  target="blank"
                >
                  seeCode
                </a>
              </div>
            </div>
          </div>
        </div>
        <div
          className="css-view-1dbjc4n"
          style={
            Object {
              "MozTransitionProperty": "opacity",
              "WebkitAlignItems": "center",
              "WebkitBoxAlign": "center",
              "WebkitBoxPack": "center",
              "WebkitJustifyContent": "center",
              "WebkitTransitionDuration": "100ms",
              "WebkitTransitionProperty": "opacity",
              "alignItems": "center",
              "justifyContent": "center",
              "msFlexAlign": "center",
              "msFlexPack": "center",
              "transitionDuration": "100ms",
              "transitionProperty": "opacity",
              "zIndex": 1,
            }
          }
        >
          <h4
            aria-level="4"
            className="css-reset-4rbku5 css-text-901oao"
            dir="auto"
            role="heading"
            style={
              Object {
                "color": "rgba(255,255,255,1.00)",
                "fontFamily": "EB Garamond, eb-garamond, Garamond, serif",
                "fontSize": "24px",
                "lineHeight": "32px",
                "textAlign": "center",
                "textRendering": "geometricPrecision",
                "textTransform": "none",
              }
            }
          >
            stackBrowseTitle
          </h4>
          <div
            className="css-text-901oao"
            dir="auto"
            style={
              Object {
                "color": "rgba(255,255,255,1.00)",
                "fontFamily": "EB Garamond, eb-garamond, Garamond, serif",
                "fontSize": "16px",
                "lineHeight": "20px",
                "marginBottom": "20px",
                "textAlign": "center",
                "textRendering": "geometricPrecision",
              }
            }
          >
            stackBrowseCopy
             
          </div>
          <div
            className="css-view-1dbjc4n"
            onClick={[Function]}
            onMouseDown={[Function]}
            onMouseEnter={[Function]}
            onMouseLeave={[Function]}
            onMouseUp={[Function]}
            onResponderGrant={[Function]}
            onResponderRelease={[Function]}
          >
            <a
              className="css-reset-4rbku5 css-cursor-18t94o4 css-text-901oao"
              data-focusable={true}
              dir="auto"
              href="https://github.com/celo-org"
              onClick={[Function]}
              onMouseEnter={[Function]}
              rel=" noopener noreferrer"
              role="link"
              style={
                Object {
                  "WebkitAlignItems": "center",
                  "WebkitBoxAlign": "center",
                  "WebkitBoxFlex": 0,
                  "WebkitBoxPack": "center",
                  "WebkitFlexGrow": 0,
                  "WebkitJustifyContent": "center",
                  "alignItems": "center",
                  "backgroundColor": "rgba(53,208,127,1.00)",
                  "borderBottomColor": "rgba(53,208,127,1.00)",
                  "borderBottomLeftRadius": "3px",
                  "borderBottomRightRadius": "3px",
                  "borderBottomWidth": "1px",
                  "borderLeftColor": "rgba(53,208,127,1.00)",
                  "borderLeftWidth": "1px",
                  "borderRightColor": "rgba(53,208,127,1.00)",
                  "borderRightWidth": "1px",
                  "borderTopColor": "rgba(53,208,127,1.00)",
                  "borderTopLeftRadius": "3px",
                  "borderTopRightRadius": "3px",
                  "borderTopWidth": "1px",
                  "color": "rgba(255,255,255,1.00)",
                  "cursor": "pointer",
                  "display": "inline-flex",
                  "flexGrow": 0,
                  "fontFamily": "Jost, futura-pt, futura, sans-serif",
                  "fontSize": "16px",
                  "fontWeight": "500",
                  "justifyContent": "center",
                  "lineHeight": "16px",
                  "minWidth": "150px",
                  "msFlexAlign": "center",
                  "msFlexPack": "center",
                  "msFlexPositive": 0,
                  "opacity": 1,
                  "paddingBottom": "10px",
                  "paddingLeft": "20px",
                  "paddingRight": "20px",
                  "paddingTop": "10px",
                  "textAlign": "center",
                  "textRendering": "geometricPrecision",
                  "width": "fit-content",
                }
              }
              target="_blank"
            >
              stackBrowseButton
              <div
                className="css-view-1dbjc4n"
                style={
                  Object {
                    "display": "inline-flex",
                    "paddingLeft": "8px",
                  }
                }
              >
                <svg
                  fill="none"
                  height={20}
                  style={Object {}}
                  viewBox="0 0 25 24"
                  width={20}
                >
                  <path
                    clipRule="evenodd"
                    d="M12.3019 0C5.50526 0 0 5.50526 0 12.3019C0 17.7392 3.52669 22.3458 8.4127 23.977C9.0244 24.0902 9.25095 23.7126 9.25095 23.3804C9.25095 23.0858 9.2434 22.3156 9.23585 21.2885C5.81488 22.0286 5.08991 19.6422 5.08991 19.6422C4.53108 18.2225 3.72304 17.8373 3.72304 17.8373C2.60537 17.0746 3.80611 17.0897 3.80611 17.0897C5.03705 17.1803 5.69405 18.3584 5.69405 18.3584C6.78906 20.2388 8.57129 19.6951 9.27361 19.3779C9.38688 18.585 9.70406 18.0412 10.0514 17.7316C7.32524 17.4295 4.45556 16.3723 4.45556 11.66C4.45556 10.3158 4.93132 9.22074 5.72426 8.35984C5.59588 8.04266 5.17298 6.79662 5.83754 5.10501C5.83754 5.10501 6.87213 4.77274 9.22074 6.36616C10.2025 6.0943 11.2522 5.95837 12.3019 5.95082C13.344 5.95837 14.4013 6.0943 15.383 6.36616C17.7316 4.77274 18.7662 5.10501 18.7662 5.10501C19.4383 6.79662 19.0154 8.05021 18.887 8.35984C19.6724 9.22074 20.1482 10.3158 20.1482 11.66C20.1482 16.3874 17.271 17.422 14.5297 17.7316C14.9677 18.1092 15.3679 18.8644 15.3679 20.0123C15.3679 21.6586 15.3528 22.9801 15.3528 23.3879C15.3528 23.7202 15.5718 24.0978 16.1986 23.977C21.0846 22.3458 24.6038 17.7392 24.6038 12.3094C24.6038 5.50526 19.0985 0 12.3019 0Z"
                    fill="#FFFFFF"
                    fillRule="evenodd"
                    style={Object {}}
                  />
                </svg>
              </div>
            </a>
          </div>
        </div>
      </div>
    </div>
  </div>
  <div
    className="css-view-1dbjc4n"
    style={
      Object {
        "backgroundColor": "rgba(46,51,56,1.00)",
      }
    }
  >
    <div
      className="react-reveal"
      style={
        Object {
          "opacity": undefined,
        }
      }
    >
      <div
        className="css-view-1dbjc4n"
        id="features"
      >
        <div
          className="css-view-1dbjc4n"
          style={
            Object {
              "WebkitAlignSelf": "center",
              "WebkitBoxDirection": "normal",
              "WebkitBoxOrient": "vertical",
              "WebkitFlexDirection": "column",
              "alignSelf": "center",
              "flexDirection": "column",
              "marginTop": "50px",
              "maxWidth": "100vw",
              "msFlexDirection": "column",
              "msFlexItemAlign": "center",
              "paddingLeft": "10px",
              "paddingRight": "10px",
              "width": "100%",
            }
          }
        >
          <div
            className="css-view-1dbjc4n"
            style={
              Object {
                "WebkitBoxFlex": 0,
                "WebkitFlexGrow": 0,
                "WebkitFlexShrink": 0,
                "flexGrow": 0,
                "flexShrink": 0,
                "msFlexNegative": 0,
                "msFlexPositive": 0,
                "paddingBottom": "10px",
                "paddingLeft": "10px",
                "paddingRight": "10px",
                "paddingTop": "10px",
                "width": "100%",
              }
            }
          >
            <h3
              aria-level="3"
              className="css-reset-4rbku5 css-text-901oao"
              dir="auto"
              role="heading"
              style={
                Object {
                  "color": "rgba(255,255,255,1.00)",
                  "fontFamily": "Jost, futura-pt, futura, sans-serif",
                  "fontSize": "24px",
                  "lineHeight": "32px",
                  "textRendering": "geometricPrecision",
                  "textTransform": "none",
                }
              }
            >
              featureTitle
            </h3>
          </div>
        </div>
        <div
          className="css-view-1dbjc4n"
          style={
            Object {
              "WebkitAlignSelf": "center",
              "WebkitBoxDirection": "normal",
              "WebkitBoxLines": "multiple",
              "WebkitBoxOrient": "horizontal",
              "WebkitFlexDirection": "row",
              "WebkitFlexWrap": "wrap",
              "alignSelf": "center",
              "flexDirection": "row",
              "flexWrap": "wrap",
              "marginBottom": "50px",
              "maxWidth": "100vw",
              "msFlexDirection": "row",
              "msFlexItemAlign": "center",
              "msFlexWrap": "wrap",
              "paddingLeft": "10px",
              "paddingRight": "10px",
              "width": "100%",
            }
          }
        >
          <div
            className="css-view-1dbjc4n"
            style={
              Object {
                "WebkitBoxFlex": 0,
                "WebkitFlexBasis": "100%",
                "WebkitFlexGrow": 0,
                "WebkitFlexShrink": 0,
                "flexBasis": "100%",
                "flexGrow": 0,
                "flexShrink": 0,
                "msFlexNegative": 0,
                "msFlexPositive": 0,
                "msFlexPreferredSize": "100%",
                "paddingBottom": "10px",
                "paddingLeft": "10px",
                "paddingRight": "10px",
                "paddingTop": "10px",
                "width": "100%",
              }
            }
          >
            <div
              className="css-view-1dbjc4n"
              style={
                Object {
                  "WebkitBoxDirection": "normal",
                  "WebkitBoxFlex": 0,
                  "WebkitBoxOrient": "horizontal",
                  "WebkitFlexBasis": "0%",
                  "WebkitFlexDirection": "row",
                  "WebkitFlexGrow": 0,
                  "WebkitFlexShrink": 0,
                  "flexBasis": "0%",
                  "flexDirection": "row",
                  "flexGrow": 0,
                  "flexShrink": 0,
                  "marginBottom": "20px",
                  "marginRight": "20px",
                  "marginTop": "20px",
                  "msFlexDirection": "row",
                  "msFlexNegative": 0,
                  "msFlexPositive": 0,
                  "msFlexPreferredSize": "0%",
                }
              }
            >
              <div
                className="css-view-1dbjc4n"
                style={
                  Object {
                    "WebkitFlexBasis": "auto",
                    "flexBasis": "auto",
                    "height": "80px",
                    "msFlexPreferredSize": "auto",
                    "overflowX": "hidden",
                    "overflowY": "hidden",
                    "width": "112px",
                    "zIndex": 0,
                  }
                }
              >
                <div
                  className="css-view-1dbjc4n"
                  style={
                    Object {
                      "backgroundColor": "rgba(0,0,0,0.00)",
                      "backgroundPosition": "center",
                      "backgroundRepeat": "no-repeat",
                      "backgroundSize": "contain",
                      "bottom": "0px",
                      "height": "100%",
                      "left": "0px",
                      "position": "absolute",
                      "right": "0px",
                      "top": "0px",
                      "width": "100%",
                      "zIndex": -1,
                    }
                  }
                />
              </div>
              <div
                className="css-view-1dbjc4n"
                style={
                  Object {
                    "WebkitBoxFlex": 1,
                    "WebkitFlexBasis": "0%",
                    "WebkitFlexGrow": 1,
                    "WebkitFlexShrink": 1,
                    "flexBasis": "0%",
                    "flexGrow": 1,
                    "flexShrink": 1,
                    "msFlexNegative": 1,
                    "msFlexPositive": 1,
                    "msFlexPreferredSize": "0%",
                    "width": "100%",
                  }
                }
              >
                <div
                  className="css-text-901oao"
                  dir="auto"
                  style={
                    Object {
                      "color": "rgba(255,255,255,1.00)",
                      "fontFamily": "Jost, futura-pt, futura, sans-serif",
                      "fontSize": "16px",
                      "fontWeight": "500",
                      "lineHeight": "18px",
                      "marginBottom": "10px",
                      "marginTop": "10px",
                      "textRendering": "geometricPrecision",
                    }
                  }
                >
                  feat.stableValueCurrencies
                </div>
                <div
                  className="css-text-901oao"
                  dir="auto"
                  style={
                    Object {
                      "color": "rgba(221,221,221,1.00)",
                      "fontFamily": "EB Garamond, eb-garamond, Garamond, serif",
                      "fontSize": "20px",
                      "lineHeight": "28px",
                      "textRendering": "geometricPrecision",
                    }
                  }
                >
                  feat.stableText
                </div>
              </div>
            </div>
          </div>
          <div
            className="css-view-1dbjc4n"
            style={
              Object {
                "WebkitBoxFlex": 0,
                "WebkitFlexBasis": "100%",
                "WebkitFlexGrow": 0,
                "WebkitFlexShrink": 0,
                "flexBasis": "100%",
                "flexGrow": 0,
                "flexShrink": 0,
                "msFlexNegative": 0,
                "msFlexPositive": 0,
                "msFlexPreferredSize": "100%",
                "paddingBottom": "10px",
                "paddingLeft": "10px",
                "paddingRight": "10px",
                "paddingTop": "10px",
                "width": "100%",
              }
            }
          >
            <div
              className="css-view-1dbjc4n"
              style={
                Object {
                  "WebkitBoxDirection": "normal",
                  "WebkitBoxFlex": 0,
                  "WebkitBoxOrient": "horizontal",
                  "WebkitFlexBasis": "0%",
                  "WebkitFlexDirection": "row",
                  "WebkitFlexGrow": 0,
                  "WebkitFlexShrink": 0,
                  "flexBasis": "0%",
                  "flexDirection": "row",
                  "flexGrow": 0,
                  "flexShrink": 0,
                  "marginBottom": "20px",
                  "marginRight": "20px",
                  "marginTop": "20px",
                  "msFlexDirection": "row",
                  "msFlexNegative": 0,
                  "msFlexPositive": 0,
                  "msFlexPreferredSize": "0%",
                }
              }
            >
              <div
                className="css-view-1dbjc4n"
                style={
                  Object {
                    "WebkitFlexBasis": "auto",
                    "flexBasis": "auto",
                    "height": "80px",
                    "msFlexPreferredSize": "auto",
                    "overflowX": "hidden",
                    "overflowY": "hidden",
                    "width": "112px",
                    "zIndex": 0,
                  }
                }
              >
                <div
                  className="css-view-1dbjc4n"
                  style={
                    Object {
                      "backgroundColor": "rgba(0,0,0,0.00)",
                      "backgroundPosition": "center",
                      "backgroundRepeat": "no-repeat",
                      "backgroundSize": "contain",
                      "bottom": "0px",
                      "height": "100%",
                      "left": "0px",
                      "position": "absolute",
                      "right": "0px",
                      "top": "0px",
                      "width": "100%",
                      "zIndex": -1,
                    }
                  }
                />
              </div>
              <div
                className="css-view-1dbjc4n"
                style={
                  Object {
                    "WebkitBoxFlex": 1,
                    "WebkitFlexBasis": "0%",
                    "WebkitFlexGrow": 1,
                    "WebkitFlexShrink": 1,
                    "flexBasis": "0%",
                    "flexGrow": 1,
                    "flexShrink": 1,
                    "msFlexNegative": 1,
                    "msFlexPositive": 1,
                    "msFlexPreferredSize": "0%",
                    "width": "100%",
                  }
                }
              >
                <div
                  className="css-text-901oao"
                  dir="auto"
                  style={
                    Object {
                      "color": "rgba(255,255,255,1.00)",
                      "fontFamily": "Jost, futura-pt, futura, sans-serif",
                      "fontSize": "16px",
                      "fontWeight": "500",
                      "lineHeight": "18px",
                      "marginBottom": "10px",
                      "marginTop": "10px",
                      "textRendering": "geometricPrecision",
                    }
                  }
                >
                  feat.phonePKI
                </div>
                <div
                  className="css-text-901oao"
                  dir="auto"
                  style={
                    Object {
                      "color": "rgba(221,221,221,1.00)",
                      "fontFamily": "EB Garamond, eb-garamond, Garamond, serif",
                      "fontSize": "20px",
                      "lineHeight": "28px",
                      "textRendering": "geometricPrecision",
                    }
                  }
                >
                  feat.pkiText
                </div>
              </div>
            </div>
          </div>
          <div
            className="css-view-1dbjc4n"
            style={
              Object {
                "WebkitBoxFlex": 0,
                "WebkitFlexBasis": "100%",
                "WebkitFlexGrow": 0,
                "WebkitFlexShrink": 0,
                "flexBasis": "100%",
                "flexGrow": 0,
                "flexShrink": 0,
                "msFlexNegative": 0,
                "msFlexPositive": 0,
                "msFlexPreferredSize": "100%",
                "paddingBottom": "10px",
                "paddingLeft": "10px",
                "paddingRight": "10px",
                "paddingTop": "10px",
                "width": "100%",
              }
            }
          >
            <div
              className="css-view-1dbjc4n"
              style={
                Object {
                  "WebkitBoxDirection": "normal",
                  "WebkitBoxFlex": 0,
                  "WebkitBoxOrient": "horizontal",
                  "WebkitFlexBasis": "0%",
                  "WebkitFlexDirection": "row",
                  "WebkitFlexGrow": 0,
                  "WebkitFlexShrink": 0,
                  "flexBasis": "0%",
                  "flexDirection": "row",
                  "flexGrow": 0,
                  "flexShrink": 0,
                  "marginBottom": "20px",
                  "marginRight": "20px",
                  "marginTop": "20px",
                  "msFlexDirection": "row",
                  "msFlexNegative": 0,
                  "msFlexPositive": 0,
                  "msFlexPreferredSize": "0%",
                }
              }
            >
              <div
                className="css-view-1dbjc4n"
                style={
                  Object {
                    "WebkitFlexBasis": "auto",
                    "flexBasis": "auto",
                    "height": "80px",
                    "msFlexPreferredSize": "auto",
                    "overflowX": "hidden",
                    "overflowY": "hidden",
                    "width": "112px",
                    "zIndex": 0,
                  }
                }
              >
                <div
                  className="css-view-1dbjc4n"
                  style={
                    Object {
                      "backgroundColor": "rgba(0,0,0,0.00)",
                      "backgroundPosition": "center",
                      "backgroundRepeat": "no-repeat",
                      "backgroundSize": "contain",
                      "bottom": "0px",
                      "height": "100%",
                      "left": "0px",
                      "position": "absolute",
                      "right": "0px",
                      "top": "0px",
                      "width": "100%",
                      "zIndex": -1,
                    }
                  }
                />
              </div>
              <div
                className="css-view-1dbjc4n"
                style={
                  Object {
                    "WebkitBoxFlex": 1,
                    "WebkitFlexBasis": "0%",
                    "WebkitFlexGrow": 1,
                    "WebkitFlexShrink": 1,
                    "flexBasis": "0%",
                    "flexGrow": 1,
                    "flexShrink": 1,
                    "msFlexNegative": 1,
                    "msFlexPositive": 1,
                    "msFlexPreferredSize": "0%",
                    "width": "100%",
                  }
                }
              >
                <div
                  className="css-text-901oao"
                  dir="auto"
                  style={
                    Object {
                      "color": "rgba(255,255,255,1.00)",
                      "fontFamily": "Jost, futura-pt, futura, sans-serif",
                      "fontSize": "16px",
                      "fontWeight": "500",
                      "lineHeight": "18px",
                      "marginBottom": "10px",
                      "marginTop": "10px",
                      "textRendering": "geometricPrecision",
                    }
                  }
                >
                  feat.onChainGov
                </div>
                <div
                  className="css-text-901oao"
                  dir="auto"
                  style={
                    Object {
                      "color": "rgba(221,221,221,1.00)",
                      "fontFamily": "EB Garamond, eb-garamond, Garamond, serif",
                      "fontSize": "20px",
                      "lineHeight": "28px",
                      "textRendering": "geometricPrecision",
                    }
                  }
                >
                  feat.govText
                </div>
              </div>
            </div>
          </div>
          <div
            className="css-view-1dbjc4n"
            style={
              Object {
                "WebkitBoxFlex": 0,
                "WebkitFlexBasis": "100%",
                "WebkitFlexGrow": 0,
                "WebkitFlexShrink": 0,
                "flexBasis": "100%",
                "flexGrow": 0,
                "flexShrink": 0,
                "msFlexNegative": 0,
                "msFlexPositive": 0,
                "msFlexPreferredSize": "100%",
                "paddingBottom": "10px",
                "paddingLeft": "10px",
                "paddingRight": "10px",
                "paddingTop": "10px",
                "width": "100%",
              }
            }
          >
            <div
              className="css-view-1dbjc4n"
              style={
                Object {
                  "WebkitBoxDirection": "normal",
                  "WebkitBoxFlex": 0,
                  "WebkitBoxOrient": "horizontal",
                  "WebkitFlexBasis": "0%",
                  "WebkitFlexDirection": "row",
                  "WebkitFlexGrow": 0,
                  "WebkitFlexShrink": 0,
                  "flexBasis": "0%",
                  "flexDirection": "row",
                  "flexGrow": 0,
                  "flexShrink": 0,
                  "marginBottom": "20px",
                  "marginRight": "20px",
                  "marginTop": "20px",
                  "msFlexDirection": "row",
                  "msFlexNegative": 0,
                  "msFlexPositive": 0,
                  "msFlexPreferredSize": "0%",
                }
              }
            >
              <div
                className="css-view-1dbjc4n"
                style={
                  Object {
                    "WebkitFlexBasis": "auto",
                    "flexBasis": "auto",
                    "height": "80px",
                    "msFlexPreferredSize": "auto",
                    "overflowX": "hidden",
                    "overflowY": "hidden",
                    "width": "112px",
                    "zIndex": 0,
                  }
                }
              >
                <div
                  className="css-view-1dbjc4n"
                  style={
                    Object {
                      "backgroundColor": "rgba(0,0,0,0.00)",
                      "backgroundPosition": "center",
                      "backgroundRepeat": "no-repeat",
                      "backgroundSize": "contain",
                      "bottom": "0px",
                      "height": "100%",
                      "left": "0px",
                      "position": "absolute",
                      "right": "0px",
                      "top": "0px",
                      "width": "100%",
                      "zIndex": -1,
                    }
                  }
                />
              </div>
              <div
                className="css-view-1dbjc4n"
                style={
                  Object {
                    "WebkitBoxFlex": 1,
                    "WebkitFlexBasis": "0%",
                    "WebkitFlexGrow": 1,
                    "WebkitFlexShrink": 1,
                    "flexBasis": "0%",
                    "flexGrow": 1,
                    "flexShrink": 1,
                    "msFlexNegative": 1,
                    "msFlexPositive": 1,
                    "msFlexPreferredSize": "0%",
                    "width": "100%",
                  }
                }
              >
                <div
                  className="css-text-901oao"
                  dir="auto"
                  style={
                    Object {
                      "color": "rgba(255,255,255,1.00)",
                      "fontFamily": "Jost, futura-pt, futura, sans-serif",
                      "fontSize": "16px",
                      "fontWeight": "500",
                      "lineHeight": "18px",
                      "marginBottom": "10px",
                      "marginTop": "10px",
                      "textRendering": "geometricPrecision",
                    }
                  }
                >
                  feat.selfCustody
                </div>
                <div
                  className="css-text-901oao"
                  dir="auto"
                  style={
                    Object {
                      "color": "rgba(221,221,221,1.00)",
                      "fontFamily": "EB Garamond, eb-garamond, Garamond, serif",
                      "fontSize": "20px",
                      "lineHeight": "28px",
                      "textRendering": "geometricPrecision",
                    }
                  }
                >
                  feat.custodyText
                </div>
              </div>
            </div>
          </div>
          <div
            className="css-view-1dbjc4n"
            style={
              Object {
                "WebkitBoxFlex": 0,
                "WebkitFlexBasis": "100%",
                "WebkitFlexGrow": 0,
                "WebkitFlexShrink": 0,
                "flexBasis": "100%",
                "flexGrow": 0,
                "flexShrink": 0,
                "msFlexNegative": 0,
                "msFlexPositive": 0,
                "msFlexPreferredSize": "100%",
                "paddingBottom": "10px",
                "paddingLeft": "10px",
                "paddingRight": "10px",
                "paddingTop": "10px",
                "width": "100%",
              }
            }
          >
            <div
              className="css-view-1dbjc4n"
              style={
                Object {
                  "WebkitBoxDirection": "normal",
                  "WebkitBoxFlex": 0,
                  "WebkitBoxOrient": "horizontal",
                  "WebkitFlexBasis": "0%",
                  "WebkitFlexDirection": "row",
                  "WebkitFlexGrow": 0,
                  "WebkitFlexShrink": 0,
                  "flexBasis": "0%",
                  "flexDirection": "row",
                  "flexGrow": 0,
                  "flexShrink": 0,
                  "marginBottom": "20px",
                  "marginRight": "20px",
                  "marginTop": "20px",
                  "msFlexDirection": "row",
                  "msFlexNegative": 0,
                  "msFlexPositive": 0,
                  "msFlexPreferredSize": "0%",
                }
              }
            >
              <div
                className="css-view-1dbjc4n"
                style={
                  Object {
                    "WebkitFlexBasis": "auto",
                    "flexBasis": "auto",
                    "height": "80px",
                    "msFlexPreferredSize": "auto",
                    "overflowX": "hidden",
                    "overflowY": "hidden",
                    "width": "112px",
                    "zIndex": 0,
                  }
                }
              >
                <div
                  className="css-view-1dbjc4n"
                  style={
                    Object {
                      "backgroundColor": "rgba(0,0,0,0.00)",
                      "backgroundPosition": "center",
                      "backgroundRepeat": "no-repeat",
                      "backgroundSize": "contain",
                      "bottom": "0px",
                      "height": "100%",
                      "left": "0px",
                      "position": "absolute",
                      "right": "0px",
                      "top": "0px",
                      "width": "100%",
                      "zIndex": -1,
                    }
                  }
                />
              </div>
              <div
                className="css-view-1dbjc4n"
                style={
                  Object {
                    "WebkitBoxFlex": 1,
                    "WebkitFlexBasis": "0%",
                    "WebkitFlexGrow": 1,
                    "WebkitFlexShrink": 1,
                    "flexBasis": "0%",
                    "flexGrow": 1,
                    "flexShrink": 1,
                    "msFlexNegative": 1,
                    "msFlexPositive": 1,
                    "msFlexPreferredSize": "0%",
                    "width": "100%",
                  }
                }
              >
                <div
                  className="css-text-901oao"
                  dir="auto"
                  style={
                    Object {
                      "color": "rgba(255,255,255,1.00)",
                      "fontFamily": "Jost, futura-pt, futura, sans-serif",
                      "fontSize": "16px",
                      "fontWeight": "500",
                      "lineHeight": "18px",
                      "marginBottom": "10px",
                      "marginTop": "10px",
                      "textRendering": "geometricPrecision",
                    }
                  }
                >
                  feat.proofOfStake
                </div>
                <div
                  className="css-text-901oao"
                  dir="auto"
                  style={
                    Object {
                      "color": "rgba(221,221,221,1.00)",
                      "fontFamily": "EB Garamond, eb-garamond, Garamond, serif",
                      "fontSize": "20px",
                      "lineHeight": "28px",
                      "textRendering": "geometricPrecision",
                    }
                  }
                >
                  feat.stakeText
                </div>
              </div>
            </div>
          </div>
          <div
            className="css-view-1dbjc4n"
            style={
              Object {
                "WebkitBoxFlex": 0,
                "WebkitFlexBasis": "100%",
                "WebkitFlexGrow": 0,
                "WebkitFlexShrink": 0,
                "flexBasis": "100%",
                "flexGrow": 0,
                "flexShrink": 0,
                "msFlexNegative": 0,
                "msFlexPositive": 0,
                "msFlexPreferredSize": "100%",
                "paddingBottom": "10px",
                "paddingLeft": "10px",
                "paddingRight": "10px",
                "paddingTop": "10px",
                "width": "100%",
              }
            }
          >
            <div
              className="css-view-1dbjc4n"
              style={
                Object {
                  "WebkitBoxDirection": "normal",
                  "WebkitBoxFlex": 0,
                  "WebkitBoxOrient": "horizontal",
                  "WebkitFlexBasis": "0%",
                  "WebkitFlexDirection": "row",
                  "WebkitFlexGrow": 0,
                  "WebkitFlexShrink": 0,
                  "flexBasis": "0%",
                  "flexDirection": "row",
                  "flexGrow": 0,
                  "flexShrink": 0,
                  "marginBottom": "20px",
                  "marginRight": "20px",
                  "marginTop": "20px",
                  "msFlexDirection": "row",
                  "msFlexNegative": 0,
                  "msFlexPositive": 0,
                  "msFlexPreferredSize": "0%",
                }
              }
            >
              <div
                className="css-view-1dbjc4n"
                style={
                  Object {
                    "WebkitFlexBasis": "auto",
                    "flexBasis": "auto",
                    "height": "80px",
                    "msFlexPreferredSize": "auto",
                    "overflowX": "hidden",
                    "overflowY": "hidden",
                    "width": "112px",
                    "zIndex": 0,
                  }
                }
              >
                <div
                  className="css-view-1dbjc4n"
                  style={
                    Object {
                      "backgroundColor": "rgba(0,0,0,0.00)",
                      "backgroundPosition": "center",
                      "backgroundRepeat": "no-repeat",
                      "backgroundSize": "contain",
                      "bottom": "0px",
                      "height": "100%",
                      "left": "0px",
                      "position": "absolute",
                      "right": "0px",
                      "top": "0px",
                      "width": "100%",
                      "zIndex": -1,
                    }
                  }
                />
              </div>
              <div
                className="css-view-1dbjc4n"
                style={
                  Object {
                    "WebkitBoxFlex": 1,
                    "WebkitFlexBasis": "0%",
                    "WebkitFlexGrow": 1,
                    "WebkitFlexShrink": 1,
                    "flexBasis": "0%",
                    "flexGrow": 1,
                    "flexShrink": 1,
                    "msFlexNegative": 1,
                    "msFlexPositive": 1,
                    "msFlexPreferredSize": "0%",
                    "width": "100%",
                  }
                }
              >
                <div
                  className="css-text-901oao"
                  dir="auto"
                  style={
                    Object {
                      "color": "rgba(255,255,255,1.00)",
                      "fontFamily": "Jost, futura-pt, futura, sans-serif",
                      "fontSize": "16px",
                      "fontWeight": "500",
                      "lineHeight": "18px",
                      "marginBottom": "10px",
                      "marginTop": "10px",
                      "textRendering": "geometricPrecision",
                    }
                  }
                >
                  feat.fastUltraLight
                </div>
                <div
                  className="css-text-901oao"
                  dir="auto"
                  style={
                    Object {
                      "color": "rgba(221,221,221,1.00)",
                      "fontFamily": "EB Garamond, eb-garamond, Garamond, serif",
                      "fontSize": "20px",
                      "lineHeight": "28px",
                      "textRendering": "geometricPrecision",
                    }
                  }
                >
                  feat.ultraText
                </div>
              </div>
            </div>
          </div>
          <div
            className="css-view-1dbjc4n"
            style={
              Object {
                "WebkitBoxFlex": 0,
                "WebkitFlexBasis": "100%",
                "WebkitFlexGrow": 0,
                "WebkitFlexShrink": 0,
                "flexBasis": "100%",
                "flexGrow": 0,
                "flexShrink": 0,
                "msFlexNegative": 0,
                "msFlexPositive": 0,
                "msFlexPreferredSize": "100%",
                "paddingBottom": "10px",
                "paddingLeft": "10px",
                "paddingRight": "10px",
                "paddingTop": "10px",
                "width": "100%",
              }
            }
          >
            <div
              className="css-view-1dbjc4n"
              style={
                Object {
                  "WebkitBoxDirection": "normal",
                  "WebkitBoxFlex": 0,
                  "WebkitBoxOrient": "horizontal",
                  "WebkitFlexBasis": "0%",
                  "WebkitFlexDirection": "row",
                  "WebkitFlexGrow": 0,
                  "WebkitFlexShrink": 0,
                  "flexBasis": "0%",
                  "flexDirection": "row",
                  "flexGrow": 0,
                  "flexShrink": 0,
                  "marginBottom": "20px",
                  "marginRight": "20px",
                  "marginTop": "20px",
                  "msFlexDirection": "row",
                  "msFlexNegative": 0,
                  "msFlexPositive": 0,
                  "msFlexPreferredSize": "0%",
                }
              }
            >
              <div
                className="css-view-1dbjc4n"
                style={
                  Object {
                    "WebkitFlexBasis": "auto",
                    "flexBasis": "auto",
                    "height": "80px",
                    "msFlexPreferredSize": "auto",
                    "overflowX": "hidden",
                    "overflowY": "hidden",
                    "width": "112px",
                    "zIndex": 0,
                  }
                }
              >
                <div
                  className="css-view-1dbjc4n"
                  style={
                    Object {
                      "backgroundColor": "rgba(0,0,0,0.00)",
                      "backgroundPosition": "center",
                      "backgroundRepeat": "no-repeat",
                      "backgroundSize": "contain",
                      "bottom": "0px",
                      "height": "100%",
                      "left": "0px",
                      "position": "absolute",
                      "right": "0px",
                      "top": "0px",
                      "width": "100%",
                      "zIndex": -1,
                    }
                  }
                />
              </div>
              <div
                className="css-view-1dbjc4n"
                style={
                  Object {
                    "WebkitBoxFlex": 1,
                    "WebkitFlexBasis": "0%",
                    "WebkitFlexGrow": 1,
                    "WebkitFlexShrink": 1,
                    "flexBasis": "0%",
                    "flexGrow": 1,
                    "flexShrink": 1,
                    "msFlexNegative": 1,
                    "msFlexPositive": 1,
                    "msFlexPreferredSize": "0%",
                    "width": "100%",
                  }
                }
              >
                <div
                  className="css-text-901oao"
                  dir="auto"
                  style={
                    Object {
                      "color": "rgba(255,255,255,1.00)",
                      "fontFamily": "Jost, futura-pt, futura, sans-serif",
                      "fontSize": "16px",
                      "fontWeight": "500",
                      "lineHeight": "18px",
                      "marginBottom": "10px",
                      "marginTop": "10px",
                      "textRendering": "geometricPrecision",
                    }
                  }
                >
                  feat.gasMultiCurrency
                </div>
                <div
                  className="css-text-901oao"
                  dir="auto"
                  style={
                    Object {
                      "color": "rgba(221,221,221,1.00)",
                      "fontFamily": "EB Garamond, eb-garamond, Garamond, serif",
                      "fontSize": "20px",
                      "lineHeight": "28px",
                      "textRendering": "geometricPrecision",
                    }
                  }
                >
                  feat.gasText
                </div>
              </div>
            </div>
          </div>
          <div
            className="css-view-1dbjc4n"
            style={
              Object {
                "WebkitBoxFlex": 0,
                "WebkitFlexBasis": "100%",
                "WebkitFlexGrow": 0,
                "WebkitFlexShrink": 0,
                "flexBasis": "100%",
                "flexGrow": 0,
                "flexShrink": 0,
                "msFlexNegative": 0,
                "msFlexPositive": 0,
                "msFlexPreferredSize": "100%",
                "paddingBottom": "10px",
                "paddingLeft": "10px",
                "paddingRight": "10px",
                "paddingTop": "10px",
                "width": "100%",
              }
            }
          >
            <div
              className="css-view-1dbjc4n"
              style={
                Object {
                  "WebkitBoxDirection": "normal",
                  "WebkitBoxFlex": 0,
                  "WebkitBoxOrient": "horizontal",
                  "WebkitFlexBasis": "0%",
                  "WebkitFlexDirection": "row",
                  "WebkitFlexGrow": 0,
                  "WebkitFlexShrink": 0,
                  "flexBasis": "0%",
                  "flexDirection": "row",
                  "flexGrow": 0,
                  "flexShrink": 0,
                  "marginBottom": "20px",
                  "marginRight": "20px",
                  "marginTop": "20px",
                  "msFlexDirection": "row",
                  "msFlexNegative": 0,
                  "msFlexPositive": 0,
                  "msFlexPreferredSize": "0%",
                }
              }
            >
              <div
                className="css-view-1dbjc4n"
                style={
                  Object {
                    "WebkitFlexBasis": "auto",
                    "flexBasis": "auto",
                    "height": "80px",
                    "msFlexPreferredSize": "auto",
                    "overflowX": "hidden",
                    "overflowY": "hidden",
                    "width": "112px",
                    "zIndex": 0,
                  }
                }
              >
                <div
                  className="css-view-1dbjc4n"
                  style={
                    Object {
                      "backgroundColor": "rgba(0,0,0,0.00)",
                      "backgroundPosition": "center",
                      "backgroundRepeat": "no-repeat",
                      "backgroundSize": "contain",
                      "bottom": "0px",
                      "height": "100%",
                      "left": "0px",
                      "position": "absolute",
                      "right": "0px",
                      "top": "0px",
                      "width": "100%",
                      "zIndex": -1,
                    }
                  }
                />
              </div>
              <div
                className="css-view-1dbjc4n"
                style={
                  Object {
                    "WebkitBoxFlex": 1,
                    "WebkitFlexBasis": "0%",
                    "WebkitFlexGrow": 1,
                    "WebkitFlexShrink": 1,
                    "flexBasis": "0%",
                    "flexGrow": 1,
                    "flexShrink": 1,
                    "msFlexNegative": 1,
                    "msFlexPositive": 1,
                    "msFlexPreferredSize": "0%",
                    "width": "100%",
                  }
                }
              >
                <div
                  className="css-text-901oao"
                  dir="auto"
                  style={
                    Object {
                      "color": "rgba(255,255,255,1.00)",
                      "fontFamily": "Jost, futura-pt, futura, sans-serif",
                      "fontSize": "16px",
                      "fontWeight": "500",
                      "lineHeight": "18px",
                      "marginBottom": "10px",
                      "marginTop": "10px",
                      "textRendering": "geometricPrecision",
                    }
                  }
                >
                  feat.programmable
                </div>
                <div
                  className="css-text-901oao"
                  dir="auto"
                  style={
                    Object {
                      "color": "rgba(221,221,221,1.00)",
                      "fontFamily": "EB Garamond, eb-garamond, Garamond, serif",
                      "fontSize": "20px",
                      "lineHeight": "28px",
                      "textRendering": "geometricPrecision",
                    }
                  }
                >
                  feat.programmableText
                </div>
              </div>
            </div>
          </div>
        </div>
      </div>
    </div>
  </div>
  <div
    className="css-view-1dbjc4n"
    style={
      Object {
        "WebkitAlignSelf": "center",
        "WebkitBoxDirection": "normal",
        "WebkitBoxOrient": "vertical",
        "WebkitBoxPack": "justify",
        "WebkitFlexDirection": "column",
        "WebkitJustifyContent": "space-between",
        "alignSelf": "center",
        "flexDirection": "column",
        "justifyContent": "space-between",
        "marginTop": "50px",
        "maxWidth": "100vw",
        "msFlexDirection": "column",
        "msFlexItemAlign": "center",
        "msFlexPack": "justify",
        "paddingLeft": "10px",
        "paddingRight": "10px",
        "width": "100%",
      }
    }
  >
    <div
      className="css-view-1dbjc4n"
      style={
        Object {
          "WebkitBoxFlex": 0,
          "WebkitFlexGrow": 0,
          "WebkitFlexShrink": 0,
          "flexGrow": 0,
          "flexShrink": 0,
          "msFlexNegative": 0,
          "msFlexPositive": 0,
          "paddingBottom": "10px",
          "paddingLeft": "10px",
          "paddingRight": "10px",
          "paddingTop": "10px",
          "width": "100%",
        }
      }
    >
      <h3
        aria-level="3"
        className="css-reset-4rbku5 css-text-901oao"
        dir="auto"
        role="heading"
        style={
          Object {
            "color": "rgba(46,51,56,1.00)",
            "fontFamily": "Jost, futura-pt, futura, sans-serif",
            "fontSize": "24px",
            "lineHeight": "32px",
            "marginBottom": "20px",
            "textRendering": "geometricPrecision",
            "textTransform": "none",
          }
        }
      >
        engage.developers.verb
      </h3>
      <h2
        aria-level="2"
        className="css-reset-4rbku5 css-text-901oao"
        dir="auto"
        role="heading"
        style={
          Object {
            "color": "rgba(46,51,56,1.00)",
            "fontFamily": "EB Garamond, eb-garamond, Garamond, serif",
            "fontSize": "28px",
            "lineHeight": "32px",
            "marginBottom": "20px",
            "textRendering": "geometricPrecision",
            "textTransform": "none",
          }
        }
      >
        getInvolved
      </h2>
      <div
        className="css-view-1dbjc4n"
        style={
          Object {
            "maxWidth": "430px",
          }
        }
      >
        <div
          className="css-text-901oao"
          dir="auto"
          style={
            Object {
              "color": "rgba(46,51,56,1.00)",
              "fontFamily": "Jost, futura-pt, futura, sans-serif",
              "fontSize": "16px",
              "fontWeight": "500",
              "lineHeight": "18px",
              "textRendering": "geometricPrecision",
            }
          }
        >
          engage.developers.network
        </div>
        <div
          className="react-reveal"
          style={
            Object {
              "opacity": undefined,
            }
          }
        >
          <div
            className="css-view-1dbjc4n"
            style={
              Object {
                "display": "block",
                "maxWidth": "290px",
                "overflowX": "hidden",
                "overflowY": "hidden",
                "paddingBottom": "10px",
              }
            }
          >
            <div
              style={
                Object {
                  "display": "block",
                  "paddingBottom": "77.58620689655172%",
                  "width": "100%",
                }
              }
            />
            <div
              style={
                Object {
                  "bottom": "0px",
                  "height": "100%",
                  "left": "0px",
                  "position": "absolute",
                  "top": "0px",
                  "width": "100%",
                }
              }
            >
              <div
                className="css-view-1dbjc4n"
                style={
                  Object {
                    "WebkitFlexBasis": "auto",
                    "flexBasis": "auto",
                    "height": "100%",
                    "msFlexPreferredSize": "auto",
                    "overflowX": "hidden",
                    "overflowY": "hidden",
                    "width": "100%",
                    "zIndex": 0,
                  }
                }
              >
                <div
                  className="css-view-1dbjc4n"
                  style={
                    Object {
                      "backgroundColor": "rgba(0,0,0,0.00)",
                      "backgroundPosition": "center",
                      "backgroundRepeat": "no-repeat",
                      "backgroundSize": "contain",
                      "bottom": "0px",
                      "height": "100%",
                      "left": "0px",
                      "position": "absolute",
                      "right": "0px",
                      "top": "0px",
                      "width": "100%",
                      "zIndex": -1,
                    }
                  }
                />
              </div>
            </div>
          </div>
        </div>
        <div
          className="css-text-901oao"
          dir="auto"
          style={
            Object {
              "color": "rgba(46,51,56,1.00)",
              "fontFamily": "EB Garamond, eb-garamond, Garamond, serif",
              "fontSize": "20px",
              "lineHeight": "28px",
              "marginTop": "20px",
              "textRendering": "geometricPrecision",
            }
          }
        >
          engage.developers.caption
        </div>
        <div
          className="css-view-1dbjc4n"
          style={
            Object {
              "WebkitAlignItems": "center",
              "WebkitBoxAlign": "center",
              "WebkitBoxDirection": "normal",
              "WebkitBoxOrient": "horizontal",
              "WebkitFlexDirection": "row",
              "alignItems": "center",
              "flexDirection": "row",
              "marginTop": "20px",
              "msFlexAlign": "center",
              "msFlexDirection": "row",
            }
          }
        >
          <div
            className="css-view-1dbjc4n"
            style={
              Object {
                "marginRight": "20px",
              }
            }
          >
            <div
              className="css-view-1dbjc4n"
              onClick={[Function]}
              onMouseDown={[Function]}
              onMouseEnter={[Function]}
              onMouseLeave={[Function]}
              onMouseUp={[Function]}
              onResponderGrant={[Function]}
              onResponderRelease={[Function]}
            >
              <a
                className="css-reset-4rbku5 css-cursor-18t94o4 css-text-901oao"
                data-focusable={true}
                dir="auto"
                href="/developers/wallet"
                onClick={[Function]}
                onMouseEnter={[Function]}
                role="link"
                style={
                  Object {
                    "WebkitAlignItems": "center",
                    "WebkitBoxAlign": "center",
                    "WebkitBoxFlex": 0,
                    "WebkitBoxPack": "center",
                    "WebkitFlexGrow": 0,
                    "WebkitJustifyContent": "center",
                    "alignItems": "center",
                    "backgroundColor": "rgba(53,208,127,1.00)",
                    "borderBottomColor": "rgba(53,208,127,1.00)",
                    "borderBottomLeftRadius": "3px",
                    "borderBottomRightRadius": "3px",
                    "borderBottomWidth": "1px",
                    "borderLeftColor": "rgba(53,208,127,1.00)",
                    "borderLeftWidth": "1px",
                    "borderRightColor": "rgba(53,208,127,1.00)",
                    "borderRightWidth": "1px",
                    "borderTopColor": "rgba(53,208,127,1.00)",
                    "borderTopLeftRadius": "3px",
                    "borderTopRightRadius": "3px",
                    "borderTopWidth": "1px",
                    "color": "rgba(255,255,255,1.00)",
                    "cursor": "pointer",
                    "display": "inline-flex",
                    "flexGrow": 0,
                    "fontFamily": "Jost, futura-pt, futura, sans-serif",
                    "fontSize": "16px",
                    "fontWeight": "500",
                    "justifyContent": "center",
                    "lineHeight": "16px",
                    "minWidth": "150px",
                    "msFlexAlign": "center",
                    "msFlexPack": "center",
                    "msFlexPositive": 0,
                    "opacity": 1,
                    "paddingBottom": "10px",
                    "paddingLeft": "20px",
                    "paddingRight": "20px",
                    "paddingTop": "10px",
                    "textAlign": "center",
                    "textRendering": "geometricPrecision",
                    "width": "fit-content",
                  }
                }
              >
                engage.developers.primaryAction
              </a>
            </div>
          </div>
        </div>
      </div>
    </div>
    <div
      className="css-view-1dbjc4n"
      style={
        Object {
          "WebkitBoxFlex": 0,
          "WebkitBoxPack": "center",
          "WebkitFlexGrow": 0,
          "WebkitFlexShrink": 0,
          "WebkitJustifyContent": "center",
          "flexGrow": 0,
          "flexShrink": 0,
          "justifyContent": "center",
          "msFlexNegative": 0,
          "msFlexPack": "center",
          "msFlexPositive": 0,
          "paddingBottom": "10px",
          "paddingLeft": "10px",
          "paddingRight": "10px",
          "paddingTop": "10px",
          "width": "100%",
        }
      }
    >
      <div
        className="css-view-1dbjc4n"
        style={
          Object {
            "WebkitBoxDirection": "normal",
            "WebkitBoxOrient": "horizontal",
            "WebkitFlexDirection": "row",
            "flexDirection": "row",
            "marginBottom": "20px",
            "marginTop": "20px",
            "maxWidth": "430px",
            "msFlexDirection": "row",
          }
        }
      >
        <div
          className="css-view-1dbjc4n"
          style={
            Object {
              "WebkitFlexBasis": "80px",
              "flexBasis": "80px",
              "msFlexPreferredSize": "80px",
            }
          }
        >
          <div
            className="react-reveal"
            style={
              Object {
                "opacity": undefined,
              }
            }
          >
            <div
              className="css-view-1dbjc4n"
              style={
                Object {
                  "display": "block",
                  "overflowX": "hidden",
                  "overflowY": "hidden",
                  "width": "60px",
                }
              }
            >
              <div
                style={
                  Object {
                    "display": "block",
                    "paddingBottom": "100%",
                    "width": "100%",
                  }
                }
              />
              <div
                style={
                  Object {
                    "bottom": "0px",
                    "height": "100%",
                    "left": "0px",
                    "position": "absolute",
                    "top": "0px",
                    "width": "100%",
                  }
                }
              >
                <div
                  className="css-view-1dbjc4n"
                  style={
                    Object {
                      "WebkitFlexBasis": "auto",
                      "flexBasis": "auto",
                      "height": "100%",
                      "msFlexPreferredSize": "auto",
                      "overflowX": "hidden",
                      "overflowY": "hidden",
                      "width": "100%",
                      "zIndex": 0,
                    }
                  }
                >
                  <div
                    className="css-view-1dbjc4n"
                    style={
                      Object {
                        "backgroundColor": "rgba(0,0,0,0.00)",
                        "backgroundPosition": "center",
                        "backgroundRepeat": "no-repeat",
                        "backgroundSize": "cover",
                        "bottom": "0px",
                        "height": "100%",
                        "left": "0px",
                        "position": "absolute",
                        "right": "0px",
                        "top": "0px",
                        "width": "100%",
                        "zIndex": -1,
                      }
                    }
                  />
                </div>
              </div>
            </div>
          </div>
        </div>
        <div
          className="css-view-1dbjc4n"
          style={
            Object {
              "WebkitBoxFlex": 1,
              "WebkitBoxLines": "multiple",
              "WebkitFlexBasis": "0%",
              "WebkitFlexGrow": 1,
              "WebkitFlexShrink": 1,
              "WebkitFlexWrap": "wrap",
              "flexBasis": "0%",
              "flexGrow": 1,
              "flexShrink": 1,
              "flexWrap": "wrap",
              "marginLeft": "10px",
              "marginRight": "10px",
              "msFlexNegative": 1,
              "msFlexPositive": 1,
              "msFlexPreferredSize": "0%",
              "msFlexWrap": "wrap",
            }
          }
        >
          <div
            className="css-text-901oao"
            dir="auto"
            style={
              Object {
                "color": "rgba(46,51,56,1.00)",
                "fontFamily": "Jost, futura-pt, futura, sans-serif",
                "fontSize": "16px",
                "fontWeight": "500",
                "lineHeight": "18px",
                "textRendering": "geometricPrecision",
              }
            }
          >
            engage.faucet.title
          </div>
          <div
            className="css-text-901oao"
            dir="auto"
            style={
              Object {
                "color": "rgba(46,51,56,1.00)",
                "fontFamily": "EB Garamond, eb-garamond, Garamond, serif",
                "fontSize": "20px",
                "lineHeight": "28px",
                "marginBottom": "20px",
                "textRendering": "geometricPrecision",
              }
            }
          >
            engage.faucet.copy
          </div>
          <div
            className="css-view-1dbjc4n"
            onClick={[Function]}
            onMouseDown={[Function]}
            onMouseEnter={[Function]}
            onMouseLeave={[Function]}
            onMouseUp={[Function]}
            onResponderGrant={[Function]}
            onResponderRelease={[Function]}
          >
            <div
              className="css-view-1dbjc4n"
              style={
                Object {
                  "WebkitBoxDirection": "normal",
                  "WebkitBoxFlex": 0,
                  "WebkitBoxOrient": "horizontal",
                  "WebkitBoxPack": "center",
                  "WebkitFlexDirection": "row",
                  "WebkitFlexGrow": 0,
                  "WebkitJustifyContent": "center",
                  "backgroundColor": "rgba(0,0,0,0.00)",
                  "borderBottomColor": "rgba(0,0,0,0.00)",
                  "borderLeftColor": "rgba(0,0,0,0.00)",
                  "borderRightColor": "rgba(0,0,0,0.00)",
                  "borderTopColor": "rgba(0,0,0,0.00)",
                  "flexDirection": "row",
                  "flexGrow": 0,
                  "justifyContent": "center",
                  "msFlexDirection": "row",
                  "msFlexPack": "center",
                  "msFlexPositive": 0,
                  "opacity": 1,
                  "outlineColor": "transparent",
                  "width": "fit-content",
                }
              }
            >
              <a
                className="css-reset-4rbku5 css-cursor-18t94o4 css-text-901oao"
                data-focusable={true}
                dir="auto"
                href="/developers/faucet"
                onClick={[Function]}
                onMouseEnter={[Function]}
                role="link"
                style={
                  Object {
                    "WebkitAlignItems": "center",
                    "WebkitBoxAlign": "center",
                    "alignItems": "center",
                    "color": "rgba(53,208,127,1.00)",
                    "cursor": "pointer",
                    "display": "inline-flex",
                    "fontFamily": "Jost, futura-pt, futura, sans-serif",
                    "fontSize": "14px",
                    "fontWeight": "500",
                    "lineHeight": "16px",
                    "msFlexAlign": "center",
                    "textAlign": "center",
                    "textRendering": "geometricPrecision",
                  }
                }
              >
                engage.faucet.btnText
                <div
                  className="css-view-1dbjc4n"
                  style={
                    Object {
                      "display": "inline-flex",
                      "paddingLeft": "0.4em",
                      "paddingTop": "0.185em",
                    }
                  }
                >
                  <svg
                    fill="none"
                    height="0.75em"
                    style={Object {}}
                    transform="rotate(0)"
                    viewBox="0 0 8 12"
                    width="0.75em"
                  >
                    <path
                      clipRule="evenodd"
                      d="M1.19997 0L1.13249e-05 1.19996L4.80011 6.00006L0 10.8002L1.19996 12.0001L7.19977 6.00032L7.19953 6.00007L7.19979 5.99981L1.19997 0Z"
                      fill="#35D07F"
                      fillRule="evenodd"
                      opacity={1}
                      style={Object {}}
                    />
                  </svg>
                </div>
              </a>
            </div>
          </div>
        </div>
      </div>
      <div
        className="css-view-1dbjc4n"
        style={
          Object {
            "WebkitBoxDirection": "normal",
            "WebkitBoxOrient": "horizontal",
            "WebkitFlexDirection": "row",
            "flexDirection": "row",
            "marginBottom": "20px",
            "marginTop": "20px",
            "maxWidth": "430px",
            "msFlexDirection": "row",
          }
        }
      >
        <div
          className="css-view-1dbjc4n"
          style={
            Object {
              "WebkitFlexBasis": "80px",
              "flexBasis": "80px",
              "msFlexPreferredSize": "80px",
            }
          }
        >
          <div
            className="react-reveal"
            style={
              Object {
                "opacity": undefined,
              }
            }
          >
            <div
              className="css-view-1dbjc4n"
              style={
                Object {
                  "display": "block",
                  "overflowX": "hidden",
                  "overflowY": "hidden",
                  "width": "60px",
                }
              }
            >
              <div
                style={
                  Object {
                    "display": "block",
                    "paddingBottom": "100%",
                    "width": "100%",
                  }
                }
              />
              <div
                style={
                  Object {
                    "bottom": "0px",
                    "height": "100%",
                    "left": "0px",
                    "position": "absolute",
                    "top": "0px",
                    "width": "100%",
                  }
                }
              >
                <div
                  className="css-view-1dbjc4n"
                  style={
                    Object {
                      "WebkitFlexBasis": "auto",
                      "flexBasis": "auto",
                      "height": "100%",
                      "msFlexPreferredSize": "auto",
                      "overflowX": "hidden",
                      "overflowY": "hidden",
                      "width": "100%",
                      "zIndex": 0,
                    }
                  }
                >
                  <div
                    className="css-view-1dbjc4n"
                    style={
                      Object {
                        "backgroundColor": "rgba(0,0,0,0.00)",
                        "backgroundPosition": "center",
                        "backgroundRepeat": "no-repeat",
                        "backgroundSize": "cover",
                        "bottom": "0px",
                        "height": "100%",
                        "left": "0px",
                        "position": "absolute",
                        "right": "0px",
                        "top": "0px",
                        "width": "100%",
                        "zIndex": -1,
                      }
                    }
                  />
                </div>
              </div>
            </div>
          </div>
        </div>
        <div
          className="css-view-1dbjc4n"
          style={
            Object {
              "WebkitBoxFlex": 1,
              "WebkitBoxLines": "multiple",
              "WebkitFlexBasis": "0%",
              "WebkitFlexGrow": 1,
              "WebkitFlexShrink": 1,
              "WebkitFlexWrap": "wrap",
              "flexBasis": "0%",
              "flexGrow": 1,
              "flexShrink": 1,
              "flexWrap": "wrap",
              "marginLeft": "10px",
              "marginRight": "10px",
              "msFlexNegative": 1,
              "msFlexPositive": 1,
              "msFlexPreferredSize": "0%",
              "msFlexWrap": "wrap",
            }
          }
        >
          <div
            className="css-text-901oao"
            dir="auto"
            style={
              Object {
                "color": "rgba(46,51,56,1.00)",
                "fontFamily": "Jost, futura-pt, futura, sans-serif",
                "fontSize": "16px",
                "fontWeight": "500",
                "lineHeight": "18px",
                "textRendering": "geometricPrecision",
              }
            }
          >
            engage.docs.title
          </div>
          <div
            className="css-text-901oao"
            dir="auto"
            style={
              Object {
                "color": "rgba(46,51,56,1.00)",
                "fontFamily": "EB Garamond, eb-garamond, Garamond, serif",
                "fontSize": "20px",
                "lineHeight": "28px",
                "marginBottom": "20px",
                "textRendering": "geometricPrecision",
              }
            }
          >
            engage.docs.copy
          </div>
          <div
            className="css-view-1dbjc4n"
            onClick={[Function]}
            onMouseDown={[Function]}
            onMouseEnter={[Function]}
            onMouseLeave={[Function]}
            onMouseUp={[Function]}
            onResponderGrant={[Function]}
            onResponderRelease={[Function]}
          >
            <div
              className="css-view-1dbjc4n"
              style={
                Object {
                  "WebkitBoxDirection": "normal",
                  "WebkitBoxFlex": 0,
                  "WebkitBoxOrient": "horizontal",
                  "WebkitBoxPack": "center",
                  "WebkitFlexDirection": "row",
                  "WebkitFlexGrow": 0,
                  "WebkitJustifyContent": "center",
                  "backgroundColor": "rgba(0,0,0,0.00)",
                  "borderBottomColor": "rgba(0,0,0,0.00)",
                  "borderLeftColor": "rgba(0,0,0,0.00)",
                  "borderRightColor": "rgba(0,0,0,0.00)",
                  "borderTopColor": "rgba(0,0,0,0.00)",
                  "flexDirection": "row",
                  "flexGrow": 0,
                  "justifyContent": "center",
                  "msFlexDirection": "row",
                  "msFlexPack": "center",
                  "msFlexPositive": 0,
                  "opacity": 1,
                  "outlineColor": "transparent",
                  "width": "fit-content",
                }
              }
            >
              <a
                className="css-reset-4rbku5 css-cursor-18t94o4 css-text-901oao"
                data-focusable={true}
                dir="auto"
                href="https://docs.celo.org/"
                onClick={[Function]}
                onMouseEnter={[Function]}
                role="link"
                style={
                  Object {
                    "WebkitAlignItems": "center",
                    "WebkitBoxAlign": "center",
                    "alignItems": "center",
                    "color": "rgba(53,208,127,1.00)",
                    "cursor": "pointer",
                    "display": "inline-flex",
                    "fontFamily": "Jost, futura-pt, futura, sans-serif",
                    "fontSize": "14px",
                    "fontWeight": "500",
                    "lineHeight": "16px",
                    "msFlexAlign": "center",
                    "textAlign": "center",
                    "textRendering": "geometricPrecision",
                  }
                }
              >
                engage.docs.btnText
                <div
                  className="css-view-1dbjc4n"
                  style={
                    Object {
                      "display": "inline-flex",
                      "paddingLeft": "0.4em",
                      "paddingTop": "0.185em",
                    }
                  }
                >
                  <svg
                    fill="none"
                    height="0.75em"
                    style={Object {}}
                    transform="rotate(0)"
                    viewBox="0 0 8 12"
                    width="0.75em"
                  >
                    <path
                      clipRule="evenodd"
                      d="M1.19997 0L1.13249e-05 1.19996L4.80011 6.00006L0 10.8002L1.19996 12.0001L7.19977 6.00032L7.19953 6.00007L7.19979 5.99981L1.19997 0Z"
                      fill="#35D07F"
                      fillRule="evenodd"
                      opacity={1}
                      style={Object {}}
                    />
                  </svg>
                </div>
              </a>
            </div>
          </div>
        </div>
      </div>
    </div>
  </div>
  <div
    className="css-view-1dbjc4n"
    style={
      Object {
        "WebkitAlignSelf": "center",
        "WebkitBoxDirection": "normal",
        "WebkitBoxOrient": "vertical",
        "WebkitBoxPack": "justify",
        "WebkitFlexDirection": "column",
        "WebkitJustifyContent": "space-between",
        "alignSelf": "center",
        "flexDirection": "column",
        "justifyContent": "space-between",
        "marginBottom": "20px",
        "marginTop": "30px",
        "maxWidth": "100vw",
        "msFlexDirection": "column",
        "msFlexItemAlign": "center",
        "msFlexPack": "justify",
        "paddingLeft": "10px",
        "paddingRight": "10px",
        "width": "100%",
      }
    }
  >
    <div
      className="css-view-1dbjc4n"
      style={
        Object {
          "WebkitBoxFlex": 0,
          "WebkitBoxPack": "center",
          "WebkitFlexGrow": 0,
          "WebkitFlexShrink": 0,
          "WebkitJustifyContent": "center",
          "flexGrow": 0,
          "flexShrink": 0,
          "justifyContent": "center",
          "msFlexNegative": 0,
          "msFlexPack": "center",
          "msFlexPositive": 0,
          "paddingBottom": "10px",
          "paddingLeft": "10px",
          "paddingRight": "10px",
          "paddingTop": "10px",
          "width": "100%",
        }
      }
    >
      <h3
        aria-level="3"
        className="css-reset-4rbku5 css-text-901oao"
        dir="auto"
        role="heading"
        style={
          Object {
            "color": "rgba(46,51,56,1.00)",
            "fontFamily": "Jost, futura-pt, futura, sans-serif",
            "fontSize": "24px",
            "lineHeight": "32px",
            "textRendering": "geometricPrecision",
            "textTransform": "none",
          }
        }
      >
        engage.contributeTitle
      </h3>
      <div
        className="css-text-901oao"
        dir="auto"
        style={
          Object {
            "color": "rgba(46,51,56,1.00)",
            "fontFamily": "EB Garamond, eb-garamond, Garamond, serif",
            "fontSize": "20px",
            "lineHeight": "28px",
            "marginBottom": "20px",
            "marginTop": "20px",
            "textRendering": "geometricPrecision",
          }
        }
      >
        engage.contributeText
      </div>
      <div
        className="css-view-1dbjc4n"
        onClick={[Function]}
        onMouseDown={[Function]}
        onMouseEnter={[Function]}
        onMouseLeave={[Function]}
        onMouseUp={[Function]}
        onResponderGrant={[Function]}
        onResponderRelease={[Function]}
      >
        <a
          className="css-reset-4rbku5 css-cursor-18t94o4 css-text-901oao"
          data-focusable={true}
          dir="auto"
          href="https://c-labs.typeform.com/to/gj9aUp"
          onClick={[Function]}
          onMouseEnter={[Function]}
          role="link"
          style={
            Object {
              "WebkitAlignItems": "center",
              "WebkitBoxAlign": "center",
              "WebkitBoxFlex": 0,
              "WebkitBoxPack": "center",
              "WebkitFlexGrow": 0,
              "WebkitJustifyContent": "center",
              "alignItems": "center",
              "backgroundColor": "rgba(53,208,127,1.00)",
              "borderBottomColor": "rgba(53,208,127,1.00)",
              "borderBottomLeftRadius": "3px",
              "borderBottomRightRadius": "3px",
              "borderBottomWidth": "1px",
              "borderLeftColor": "rgba(53,208,127,1.00)",
              "borderLeftWidth": "1px",
              "borderRightColor": "rgba(53,208,127,1.00)",
              "borderRightWidth": "1px",
              "borderTopColor": "rgba(53,208,127,1.00)",
              "borderTopLeftRadius": "3px",
              "borderTopRightRadius": "3px",
              "borderTopWidth": "1px",
              "color": "rgba(255,255,255,1.00)",
              "cursor": "pointer",
              "display": "inline-flex",
              "flexGrow": 0,
              "fontFamily": "Jost, futura-pt, futura, sans-serif",
              "fontSize": "16px",
              "fontWeight": "500",
              "justifyContent": "center",
              "lineHeight": "16px",
              "minWidth": "150px",
              "msFlexAlign": "center",
              "msFlexPack": "center",
              "msFlexPositive": 0,
              "opacity": 1,
              "paddingBottom": "10px",
              "paddingLeft": "20px",
              "paddingRight": "20px",
              "paddingTop": "10px",
              "textAlign": "center",
              "textRendering": "geometricPrecision",
              "width": "fit-content",
            }
          }
        >
          engage.contributeBtn
        </a>
      </div>
    </div>
    <div
      className="css-view-1dbjc4n"
      style={
        Object {
          "WebkitAlignItems": "center",
          "WebkitBoxAlign": "center",
          "WebkitBoxFlex": 0,
          "WebkitBoxPack": "center",
          "WebkitFlexGrow": 0,
          "WebkitFlexShrink": 0,
          "WebkitJustifyContent": "center",
          "alignItems": "center",
          "flexGrow": 0,
          "flexShrink": 0,
          "justifyContent": "center",
          "msFlexAlign": "center",
          "msFlexNegative": 0,
          "msFlexPack": "center",
          "msFlexPositive": 0,
          "paddingBottom": "10px",
          "paddingLeft": "10px",
          "paddingRight": "10px",
          "paddingTop": "10px",
          "width": "100%",
        }
      }
    >
      <div
        className="css-view-1dbjc4n"
        style={
          Object {
            "display": "block",
            "height": "100%",
            "maxWidth": "309px",
            "overflowX": "hidden",
            "overflowY": "hidden",
            "width": "100%",
          }
        }
      >
        <div
          style={
            Object {
              "display": "block",
              "paddingBottom": "116.50485436893204%",
              "width": "100%",
            }
          }
        />
        <div
          style={
            Object {
              "bottom": "0px",
              "height": "100%",
              "left": "0px",
              "position": "absolute",
              "top": "0px",
              "width": "100%",
            }
          }
        >
          <div
            className="css-view-1dbjc4n"
            style={
              Object {
                "WebkitFlexBasis": "auto",
                "flexBasis": "auto",
                "height": "100%",
                "msFlexPreferredSize": "auto",
                "overflowX": "hidden",
                "overflowY": "hidden",
                "width": "100%",
                "zIndex": 0,
              }
            }
          >
            <div
              className="css-view-1dbjc4n"
              style={
                Object {
                  "backgroundColor": "rgba(0,0,0,0.00)",
                  "backgroundPosition": "center",
                  "backgroundRepeat": "no-repeat",
                  "backgroundSize": "contain",
                  "bottom": "0px",
                  "height": "100%",
                  "left": "0px",
                  "position": "absolute",
                  "right": "0px",
                  "top": "0px",
                  "width": "100%",
                  "zIndex": -1,
                }
              }
            />
          </div>
        </div>
      </div>
    </div>
  </div>
  <div
    className="css-view-1dbjc4n"
    style={
      Object {
        "WebkitAlignSelf": "center",
        "WebkitBoxDirection": "normal",
        "WebkitBoxOrient": "vertical",
        "WebkitFlexDirection": "column",
        "alignSelf": "center",
        "flexDirection": "column",
        "marginBottom": "30px",
        "marginTop": "30px",
        "maxWidth": "100vw",
        "msFlexDirection": "column",
        "msFlexItemAlign": "center",
        "paddingLeft": "10px",
        "paddingRight": "10px",
        "width": "100%",
      }
    }
  />
  <div
    className="css-view-1dbjc4n"
    style={
      Object {
        "WebkitAlignSelf": "center",
        "WebkitBoxDirection": "normal",
        "WebkitBoxOrient": "vertical",
        "WebkitFlexDirection": "column",
        "alignSelf": "center",
        "flexDirection": "column",
        "marginTop": "30px",
        "maxWidth": "100vw",
        "msFlexDirection": "column",
        "msFlexItemAlign": "center",
        "paddingLeft": "10px",
        "paddingRight": "10px",
        "width": "100%",
      }
    }
  >
    <div
      className="css-view-1dbjc4n"
      style={
        Object {
          "WebkitBoxFlex": 0,
          "WebkitFlexGrow": 0,
          "WebkitFlexShrink": 0,
          "flexGrow": 0,
          "flexShrink": 0,
          "msFlexNegative": 0,
          "msFlexPositive": 0,
          "paddingBottom": "10px",
          "paddingLeft": "10px",
          "paddingRight": "10px",
          "paddingTop": "10px",
          "width": "100%",
        }
      }
    >
      <h3
        aria-level="3"
        className="css-reset-4rbku5 css-text-901oao"
        dir="auto"
        role="heading"
        style={
          Object {
            "color": "rgba(46,51,56,1.00)",
            "fontFamily": "Jost, futura-pt, futura, sans-serif",
            "fontSize": "24px",
            "lineHeight": "32px",
            "textRendering": "geometricPrecision",
            "textTransform": "none",
          }
        }
      >
        conductLabel
      </h3>
    </div>
    <div
      className="css-view-1dbjc4n"
      style={
        Object {
          "WebkitBoxFlex": 0,
          "WebkitFlexGrow": 0,
          "WebkitFlexShrink": 0,
          "flexGrow": 0,
          "flexShrink": 0,
          "msFlexNegative": 0,
          "msFlexPositive": 0,
          "paddingBottom": "10px",
          "paddingLeft": "10px",
          "paddingRight": "10px",
          "paddingTop": "10px",
          "width": "100%",
        }
      }
    >
      <div
        className="css-text-901oao"
        dir="auto"
        style={
          Object {
            "color": "rgba(46,51,56,1.00)",
            "fontFamily": "EB Garamond, eb-garamond, Garamond, serif",
            "fontSize": "20px",
            "lineHeight": "28px",
            "marginBottom": "20px",
            "textRendering": "geometricPrecision",
          }
        }
      >
        conductText
      </div>
      <div
        className="css-view-1dbjc4n"
        onClick={[Function]}
        onMouseDown={[Function]}
        onMouseEnter={[Function]}
        onMouseLeave={[Function]}
        onMouseUp={[Function]}
        onResponderGrant={[Function]}
        onResponderRelease={[Function]}
      >
        <a
          className="css-reset-4rbku5 css-cursor-18t94o4 css-text-901oao"
          data-focusable={true}
          dir="auto"
          href="/code-of-conduct"
<<<<<<< HEAD
          onClick={[Function]}
          onMouseEnter={[Function]}
=======
>>>>>>> d9225443
          role="link"
          style={
            Object {
              "WebkitAlignItems": "center",
              "WebkitBoxAlign": "center",
              "WebkitBoxFlex": 0,
              "WebkitBoxPack": "center",
              "WebkitFlexGrow": 0,
              "WebkitJustifyContent": "center",
              "alignItems": "center",
              "backgroundColor": "rgba(53,208,127,1.00)",
              "borderBottomColor": "rgba(53,208,127,1.00)",
              "borderBottomLeftRadius": "3px",
              "borderBottomRightRadius": "3px",
              "borderBottomWidth": "1px",
              "borderLeftColor": "rgba(53,208,127,1.00)",
              "borderLeftWidth": "1px",
              "borderRightColor": "rgba(53,208,127,1.00)",
              "borderRightWidth": "1px",
              "borderTopColor": "rgba(53,208,127,1.00)",
              "borderTopLeftRadius": "3px",
              "borderTopRightRadius": "3px",
              "borderTopWidth": "1px",
              "color": "rgba(255,255,255,1.00)",
              "cursor": "pointer",
              "display": "inline-flex",
              "flexGrow": 0,
              "fontFamily": "Jost, futura-pt, futura, sans-serif",
              "fontSize": "16px",
              "fontWeight": "500",
              "justifyContent": "center",
              "lineHeight": "16px",
              "minWidth": "150px",
              "msFlexAlign": "center",
              "msFlexPack": "center",
              "msFlexPositive": 0,
              "opacity": 1,
              "paddingBottom": "10px",
              "paddingLeft": "20px",
              "paddingRight": "20px",
              "paddingTop": "10px",
              "textAlign": "center",
              "textRendering": "geometricPrecision",
              "width": "fit-content",
            }
          }
        >
          conductBtn
        </a>
      </div>
    </div>
  </div>
  <div
    className="css-view-1dbjc4n"
    style={
      Object {
        "WebkitAlignSelf": "center",
        "WebkitBoxDirection": "normal",
        "WebkitBoxOrient": "vertical",
        "WebkitFlexDirection": "column",
        "alignSelf": "center",
        "flexDirection": "column",
        "marginTop": "30px",
        "maxWidth": "100vw",
        "msFlexDirection": "column",
        "msFlexItemAlign": "center",
        "paddingLeft": "10px",
        "paddingRight": "10px",
        "width": "100%",
      }
    }
  >
    <div
      className="css-view-1dbjc4n"
      style={
        Object {
          "WebkitBoxFlex": 0,
          "WebkitFlexGrow": 0,
          "WebkitFlexShrink": 0,
          "flexGrow": 0,
          "flexShrink": 0,
          "msFlexNegative": 0,
          "msFlexPositive": 0,
          "paddingBottom": "10px",
          "paddingLeft": "10px",
          "paddingRight": "10px",
          "paddingTop": "10px",
          "width": "100%",
        }
      }
    >
      <h3
        aria-level="3"
        className="css-reset-4rbku5 css-text-901oao"
        dir="auto"
        role="heading"
        style={
          Object {
            "color": "rgba(46,51,56,1.00)",
            "fontFamily": "Jost, futura-pt, futura, sans-serif",
            "fontSize": "24px",
            "lineHeight": "32px",
            "textRendering": "geometricPrecision",
            "textTransform": "none",
          }
        }
      >
        experienceLabel
      </h3>
    </div>
    <div
      className="css-view-1dbjc4n"
      style={
        Object {
          "WebkitBoxFlex": 0,
          "WebkitFlexGrow": 0,
          "WebkitFlexShrink": 0,
          "flexGrow": 0,
          "flexShrink": 0,
          "msFlexNegative": 0,
          "msFlexPositive": 0,
          "paddingBottom": "10px",
          "paddingLeft": "10px",
          "paddingRight": "10px",
          "paddingTop": "10px",
          "width": "100%",
        }
      }
    >
      <div
        className="css-view-1dbjc4n"
        style={
          Object {
            "WebkitBoxDirection": "normal",
            "WebkitBoxLines": "multiple",
            "WebkitBoxOrient": "horizontal",
            "WebkitFlexDirection": "row",
            "WebkitFlexWrap": "wrap",
            "flexDirection": "row",
            "flexWrap": "wrap",
            "msFlexDirection": "row",
            "msFlexWrap": "wrap",
          }
        }
      >
        <div
          className="react-reveal"
          style={
            Object {
              "opacity": undefined,
            }
          }
        >
          <div
            className="css-view-1dbjc4n"
            style={
              Object {
                "marginBottom": "60px",
                "marginRight": "60px",
                "width": "180px",
              }
            }
          >
            <a
              href="/experience/brand"
            >
              <div
                className="css-view-1dbjc4n"
                style={
                  Object {
                    "marginBottom": "10px",
                  }
                }
              >
                <div
                  className="css-view-1dbjc4n"
                  style={
                    Object {
                      "WebkitFlexBasis": "auto",
                      "flexBasis": "auto",
                      "height": "45px",
                      "msFlexPreferredSize": "auto",
                      "overflowX": "hidden",
                      "overflowY": "hidden",
                      "width": "45px",
                      "zIndex": 0,
                    }
                  }
                >
                  <div
                    className="css-view-1dbjc4n"
                    style={
                      Object {
                        "backgroundColor": "rgba(0,0,0,0.00)",
                        "backgroundPosition": "center",
                        "backgroundRepeat": "no-repeat",
                        "backgroundSize": "contain",
                        "bottom": "0px",
                        "height": "100%",
                        "left": "0px",
                        "position": "absolute",
                        "right": "0px",
                        "top": "0px",
                        "width": "100%",
                        "zIndex": -1,
                      }
                    }
                  />
                </div>
              </div>
              <div
                className="css-text-901oao"
                dir="auto"
                style={
                  Object {
                    "color": "rgba(46,51,56,1.00)",
                    "fontFamily": "Jost, futura-pt, futura, sans-serif",
                    "fontSize": "16px",
                    "fontWeight": "500",
                    "lineHeight": "18px",
                    "marginBottom": "15px",
                    "marginTop": "15px",
                    "textRendering": "geometricPrecision",
                  }
                }
              >
                channels.brand.name
              </div>
            </a>
            <div
              className="css-text-901oao"
              dir="auto"
              style={
                Object {
                  "color": "rgba(46,51,56,1.00)",
                  "fontFamily": "EB Garamond, eb-garamond, Garamond, serif",
                  "fontSize": "16px",
                  "lineHeight": "20px",
                  "textRendering": "geometricPrecision",
                }
              }
            >
              channels.brand.text
            </div>
          </div>
        </div>
      </div>
    </div>
  </div>
  <div
    className="css-view-1dbjc4n"
    style={
      Object {
        "WebkitAlignSelf": "center",
        "WebkitBoxDirection": "normal",
        "WebkitBoxOrient": "vertical",
        "WebkitFlexDirection": "column",
        "alignSelf": "center",
        "flexDirection": "column",
        "maxWidth": "100vw",
        "msFlexDirection": "column",
        "msFlexItemAlign": "center",
        "paddingLeft": "10px",
        "paddingRight": "10px",
        "width": "100%",
      }
    }
  >
    <div
      className="css-view-1dbjc4n"
      style={
        Object {
          "WebkitBoxFlex": 0,
          "WebkitFlexGrow": 0,
          "WebkitFlexShrink": 0,
          "flexGrow": 0,
          "flexShrink": 0,
          "msFlexNegative": 0,
          "msFlexPositive": 0,
          "paddingBottom": "10px",
          "paddingLeft": "10px",
          "paddingRight": "10px",
          "paddingTop": "10px",
          "width": "100%",
        }
      }
    >
      <h3
        aria-level="3"
        className="css-reset-4rbku5 css-text-901oao"
        dir="auto"
        role="heading"
        style={
          Object {
            "color": "rgba(46,51,56,1.00)",
            "fontFamily": "Jost, futura-pt, futura, sans-serif",
            "fontSize": "24px",
            "lineHeight": "32px",
            "textRendering": "geometricPrecision",
            "textTransform": "none",
          }
        }
      >
        socialLabel
      </h3>
    </div>
    <div
      className="css-view-1dbjc4n"
      style={
        Object {
          "WebkitBoxFlex": 0,
          "WebkitFlexGrow": 0,
          "WebkitFlexShrink": 0,
          "flexGrow": 0,
          "flexShrink": 0,
          "msFlexNegative": 0,
          "msFlexPositive": 0,
          "paddingBottom": "10px",
          "paddingLeft": "10px",
          "paddingRight": "10px",
          "paddingTop": "10px",
          "width": "100%",
        }
      }
    >
      <div
        className="css-view-1dbjc4n"
        style={
          Object {
            "WebkitBoxDirection": "normal",
            "WebkitBoxLines": "multiple",
            "WebkitBoxOrient": "horizontal",
            "WebkitFlexDirection": "row",
            "WebkitFlexWrap": "wrap",
            "flexDirection": "row",
            "flexWrap": "wrap",
            "msFlexDirection": "row",
            "msFlexWrap": "wrap",
          }
        }
      >
        <div
          className="react-reveal"
          style={
            Object {
              "opacity": undefined,
            }
          }
        >
          <div
            className="css-view-1dbjc4n"
            style={
              Object {
                "marginBottom": "60px",
                "marginRight": "60px",
                "width": "180px",
              }
            }
          >
            <a
              href="//twitter.com/@celoDevs"
              target="_blank"
            >
              <div
                className="css-view-1dbjc4n"
                style={
                  Object {
                    "marginBottom": "10px",
                  }
                }
              >
                <svg
                  fill="none"
                  height={40}
                  style={Object {}}
                  viewBox="0 0 28 24"
                  width={40}
                >
                  <title>
                    Twitter Logo
                  </title>
                  <path
                    d="M8.80544 24C19.3715 24 25.1507 14.7676 25.1507 6.7613C25.1507 6.49907 25.1451 6.23802 25.1339 5.97815C26.255 5.12295 27.2306 4.0563 28 2.84083C26.9707 3.32277 25.863 3.6476 24.7005 3.79407C25.8866 3.044 26.7971 1.85688 27.2261 0.442957C26.1162 1.13751 24.8864 1.64189 23.5782 1.91357C22.531 0.737081 21.0381 0 19.3861 0C16.2131 0 13.6405 2.71326 13.6405 6.05847C13.6405 6.5345 13.6909 6.99636 13.7894 7.43932C9.016 7.18653 4.78128 4.77567 1.9488 1.10916C1.45488 2.00453 1.1704 3.04518 1.1704 4.15435C1.1704 6.25692 2.18512 8.11143 3.72624 9.19697C2.78432 9.16626 1.8984 8.8934 1.12448 8.43863C1.12336 8.46343 1.12336 8.48942 1.12336 8.5154C1.12336 11.4496 3.10352 13.8994 5.73216 14.4546C5.24944 14.5928 4.74208 14.6672 4.21792 14.6672C3.84832 14.6672 3.48768 14.6282 3.13824 14.5573C3.8696 16.9647 5.98976 18.7164 8.50528 18.7648C6.53856 20.3902 4.06224 21.3588 1.37088 21.3588C0.9072 21.3588 0.45024 21.3304 0 21.2749C2.5424 22.9971 5.5608 24 8.80544 24Z"
                    fill="#2E3338"
                    style={Object {}}
                  />
                </svg>
              </div>
              <div
                className="css-text-901oao"
                dir="auto"
                style={
                  Object {
                    "color": "rgba(46,51,56,1.00)",
                    "fontFamily": "Jost, futura-pt, futura, sans-serif",
                    "fontSize": "16px",
                    "fontWeight": "500",
                    "lineHeight": "18px",
                    "marginBottom": "15px",
                    "marginTop": "15px",
                    "textRendering": "geometricPrecision",
                  }
                }
              >
                Twitter
              </div>
            </a>
            <div
              className="css-text-901oao"
              dir="auto"
              style={
                Object {
                  "color": "rgba(46,51,56,1.00)",
                  "fontFamily": "EB Garamond, eb-garamond, Garamond, serif",
                  "fontSize": "16px",
                  "lineHeight": "20px",
                  "textRendering": "geometricPrecision",
                }
              }
            >
              Follow
               
              <div
                className="css-view-1dbjc4n"
                onClick={[Function]}
                onMouseDown={[Function]}
                onMouseEnter={[Function]}
                onMouseLeave={[Function]}
                onMouseUp={[Function]}
                onResponderGrant={[Function]}
                onResponderRelease={[Function]}
                style={
                  Object {
                    "display": "inline",
                  }
                }
              >
                <a
                  className="css-reset-4rbku5 css-cursor-18t94o4 css-text-901oao css-textHasAncestor-16my406"
                  data-focusable={true}
                  dir="auto"
                  href="https://twitter.com/@celoDevs"
                  onClick={[Function]}
                  onMouseEnter={[Function]}
                  role="link"
                  style={
                    Object {
                      "WebkitTextDecorationStyle": "solid",
                      "color": "rgba(46,51,56,1.00)",
                      "cursor": "pointer",
                      "display": "inline",
                      "fontFamily": "EB Garamond, eb-garamond, Garamond, serif",
                      "fontSize": "16px",
                      "lineHeight": "20px",
                      "opacity": 1,
                      "textDecoration": "underline",
                      "textDecorationStyle": "solid",
                      "textRendering": "geometricPrecision",
                    }
                  }
                >
                  @celoDevs
                </a>
              </div>
               
              &
               
              <div
                className="css-view-1dbjc4n"
                onClick={[Function]}
                onMouseDown={[Function]}
                onMouseEnter={[Function]}
                onMouseLeave={[Function]}
                onMouseUp={[Function]}
                onResponderGrant={[Function]}
                onResponderRelease={[Function]}
                style={
                  Object {
                    "display": "inline",
                  }
                }
              >
                <a
                  className="css-reset-4rbku5 css-cursor-18t94o4 css-text-901oao css-textHasAncestor-16my406"
                  data-focusable={true}
                  dir="auto"
<<<<<<< HEAD
                  href="https://twitter.com/@celoOrg"
                  onClick={[Function]}
                  onMouseEnter={[Function]}
=======
                  href="https://twitter.com/CeloOrg"
>>>>>>> d9225443
                  role="link"
                  style={
                    Object {
                      "WebkitTextDecorationStyle": "solid",
                      "color": "rgba(46,51,56,1.00)",
                      "cursor": "pointer",
                      "display": "inline",
                      "fontFamily": "EB Garamond, eb-garamond, Garamond, serif",
                      "fontSize": "16px",
                      "lineHeight": "20px",
                      "opacity": 1,
                      "textDecoration": "underline",
                      "textDecorationStyle": "solid",
                      "textRendering": "geometricPrecision",
                    }
                  }
                >
                  @celoOrg
                </a>
              </div>
            </div>
          </div>
        </div>
        <div
          className="react-reveal"
          style={
            Object {
              "opacity": undefined,
            }
          }
        >
          <div
            className="css-view-1dbjc4n"
            style={
              Object {
                "marginBottom": "60px",
                "marginRight": "60px",
                "width": "180px",
              }
            }
          >
            <a
              href="https://github.com/celo-org"
              target="_blank"
            >
              <div
                className="css-view-1dbjc4n"
                style={
                  Object {
                    "marginBottom": "10px",
                  }
                }
              >
                <svg
                  fill="none"
                  height={41}
                  style={Object {}}
                  viewBox="0 0 25 24"
                  width={41}
                >
                  <path
                    clipRule="evenodd"
                    d="M12.3019 0C5.50526 0 0 5.50526 0 12.3019C0 17.7392 3.52669 22.3458 8.4127 23.977C9.0244 24.0902 9.25095 23.7126 9.25095 23.3804C9.25095 23.0858 9.2434 22.3156 9.23585 21.2885C5.81488 22.0286 5.08991 19.6422 5.08991 19.6422C4.53108 18.2225 3.72304 17.8373 3.72304 17.8373C2.60537 17.0746 3.80611 17.0897 3.80611 17.0897C5.03705 17.1803 5.69405 18.3584 5.69405 18.3584C6.78906 20.2388 8.57129 19.6951 9.27361 19.3779C9.38688 18.585 9.70406 18.0412 10.0514 17.7316C7.32524 17.4295 4.45556 16.3723 4.45556 11.66C4.45556 10.3158 4.93132 9.22074 5.72426 8.35984C5.59588 8.04266 5.17298 6.79662 5.83754 5.10501C5.83754 5.10501 6.87213 4.77274 9.22074 6.36616C10.2025 6.0943 11.2522 5.95837 12.3019 5.95082C13.344 5.95837 14.4013 6.0943 15.383 6.36616C17.7316 4.77274 18.7662 5.10501 18.7662 5.10501C19.4383 6.79662 19.0154 8.05021 18.887 8.35984C19.6724 9.22074 20.1482 10.3158 20.1482 11.66C20.1482 16.3874 17.271 17.422 14.5297 17.7316C14.9677 18.1092 15.3679 18.8644 15.3679 20.0123C15.3679 21.6586 15.3528 22.9801 15.3528 23.3879C15.3528 23.7202 15.5718 24.0978 16.1986 23.977C21.0846 22.3458 24.6038 17.7392 24.6038 12.3094C24.6038 5.50526 19.0985 0 12.3019 0Z"
                    fill="#2E3338"
                    fillRule="evenodd"
                    style={Object {}}
                  />
                </svg>
              </div>
              <div
                className="css-text-901oao"
                dir="auto"
                style={
                  Object {
                    "color": "rgba(46,51,56,1.00)",
                    "fontFamily": "Jost, futura-pt, futura, sans-serif",
                    "fontSize": "16px",
                    "fontWeight": "500",
                    "lineHeight": "18px",
                    "marginBottom": "15px",
                    "marginTop": "15px",
                    "textRendering": "geometricPrecision",
                  }
                }
              >
                channels.github.name
              </div>
            </a>
            <div
              className="css-text-901oao"
              dir="auto"
              style={
                Object {
                  "color": "rgba(46,51,56,1.00)",
                  "fontFamily": "EB Garamond, eb-garamond, Garamond, serif",
                  "fontSize": "16px",
                  "lineHeight": "20px",
                  "textRendering": "geometricPrecision",
                }
              }
            >
              channels.github.text
            </div>
          </div>
        </div>
        <div
          className="react-reveal"
          style={
            Object {
              "opacity": undefined,
            }
          }
        >
          <div
            className="css-view-1dbjc4n"
            style={
              Object {
                "marginBottom": "60px",
                "marginRight": "60px",
                "width": "180px",
              }
            }
          >
            <a
              href="https://discord.gg/6yWMkgM"
              target="_blank"
            >
              <div
                className="css-view-1dbjc4n"
                style={
                  Object {
                    "marginBottom": "10px",
                  }
                }
              >
                <svg
                  fill="none"
                  height={40}
                  style={Object {}}
                  viewBox="0 0 40 46"
                  width={40}
                >
                  <path
                    clipRule="evenodd"
                    d="M4.68571 0H35.3143C37.8971 0 40 2.093 40 4.6865V45.5L35.0857 41.1775L32.32 38.6295L29.3943 35.9222L30.6057 40.131H4.68571C2.10286 40.131 0 38.038 0 35.4445V4.6865C0 2.093 2.10286 0 4.68571 0ZM24.9828 27.8687C25.6686 28.7332 26.4914 29.7115 26.4914 29.7115C31.5428 29.5522 33.4857 26.2535 33.4857 26.2535C33.4857 18.928 30.1943 12.9902 30.1943 12.9902C26.9028 10.5332 23.7714 10.6015 23.7714 10.6015L23.4514 10.9655C27.3371 12.1485 29.1428 13.8547 29.1428 13.8547C26.7657 12.558 24.4343 11.921 22.2628 11.6707C20.6171 11.4887 19.04 11.5342 17.6457 11.7162C17.526 11.7162 17.4237 11.7336 17.3084 11.7531C17.2916 11.756 17.2745 11.7589 17.2571 11.7617C16.4571 11.83 14.5143 12.1257 12.0686 13.195C11.2229 13.5817 10.72 13.8547 10.72 13.8547C10.72 13.8547 12.6171 12.0575 16.7314 10.8745L16.5028 10.6015C16.5028 10.6015 13.3714 10.5332 10.08 12.9902C10.08 12.9902 6.78857 18.928 6.78857 26.2535C6.78857 26.2535 8.70856 29.5522 13.76 29.7115C13.76 29.7115 14.6057 28.6877 15.2914 27.8232C12.3886 26.9587 11.2914 25.1387 11.2914 25.1387C11.2914 25.1387 11.52 25.298 11.9314 25.5255C11.9543 25.5482 11.9771 25.571 12.0228 25.5937C12.0571 25.6165 12.0914 25.6336 12.1257 25.6506C12.16 25.6677 12.1943 25.6847 12.2286 25.7075C12.8 26.026 13.3714 26.2762 13.8971 26.481C14.8343 26.845 15.9543 27.209 17.2571 27.4592C18.9714 27.7777 20.9828 27.8915 23.1771 27.482C24.2514 27.3 25.3486 26.9815 26.4914 26.5037C27.2914 26.208 28.1828 25.7757 29.12 25.1615C29.12 25.1615 27.9771 27.027 24.9828 27.8687ZM13.5312 21.6129C13.5312 20.2252 14.5598 19.0877 15.8627 19.0877C17.1655 19.0877 18.217 20.2252 18.1941 21.6129C18.1941 23.0007 17.1655 24.1382 15.8627 24.1382C14.5827 24.1382 13.5312 23.0007 13.5312 21.6129ZM21.8741 21.6129C21.8741 20.2252 22.9027 19.0877 24.2055 19.0877C25.5084 19.0877 26.537 20.2252 26.537 21.6129C26.537 23.0007 25.5084 24.1382 24.2055 24.1382C22.9255 24.1382 21.8741 23.0007 21.8741 21.6129Z"
                    fill="#2E3338"
                    fillRule="evenodd"
                    style={Object {}}
                  />
                </svg>
              </div>
              <div
                className="css-text-901oao"
                dir="auto"
                style={
                  Object {
                    "color": "rgba(46,51,56,1.00)",
                    "fontFamily": "Jost, futura-pt, futura, sans-serif",
                    "fontSize": "16px",
                    "fontWeight": "500",
                    "lineHeight": "18px",
                    "marginBottom": "15px",
                    "marginTop": "15px",
                    "textRendering": "geometricPrecision",
                  }
                }
              >
                channels.discord.name
              </div>
            </a>
            <div
              className="css-text-901oao"
              dir="auto"
              style={
                Object {
                  "color": "rgba(46,51,56,1.00)",
                  "fontFamily": "EB Garamond, eb-garamond, Garamond, serif",
                  "fontSize": "16px",
                  "lineHeight": "20px",
                  "textRendering": "geometricPrecision",
                }
              }
            >
              channels.discord.text
            </div>
          </div>
        </div>
        <div
          className="react-reveal"
          style={
            Object {
              "opacity": undefined,
            }
          }
        >
          <div
            className="css-view-1dbjc4n"
            style={
              Object {
                "marginBottom": "60px",
                "marginRight": "60px",
                "width": "180px",
              }
            }
          >
            <a
              href="https://forum.celo.org/"
              target="_blank"
            >
              <div
                className="css-view-1dbjc4n"
                style={
                  Object {
                    "marginBottom": "10px",
                  }
                }
              >
                <svg
                  fill="none"
                  height={40}
                  style={Object {}}
                  viewBox="0 0 41 40"
                  width={40}
                >
                  <path
                    d="M39.7038 16.5524C38.3862 8.49677 31.8162 1.81812 23.7535 0.329378C14.2427 -1.42664 4.5866 3.9899 1.21367 12.9724C0.414984 15.1004 0.00157366 17.3019 0.000792161 19.576C-0.00155232 26.2429 0.00235515 32.9099 0.00391814 39.5768V39.9886C0.294634 39.9886 0.539242 39.9894 0.783849 39.9886C7.35934 39.9824 13.9356 40.0363 20.5103 39.9511C26.3668 39.8745 31.2105 37.4699 35.0672 33.1006C37.7001 30.1168 39.2654 26.6165 39.8296 22.6739C39.8992 22.1862 39.9516 21.6962 40.0117 21.207V18.7844C39.9101 18.0404 39.825 17.2933 39.7038 16.5524ZM20.0031 31.5977C18.2127 31.5977 16.5185 31.189 15.007 30.4599L7.9103 32.1276L9.8359 25.4904C8.97782 23.8789 8.49095 22.0393 8.49095 20.0856C8.49095 13.7273 13.6449 8.57336 20.0031 8.57336C26.3614 8.57336 31.5161 13.7273 31.5161 20.0856C31.5161 26.4438 26.3614 31.5977 20.0031 31.5977Z"
                    fill="#2E3338"
                    style={Object {}}
                  />
                </svg>
              </div>
              <div
                className="css-text-901oao"
                dir="auto"
                style={
                  Object {
                    "color": "rgba(46,51,56,1.00)",
                    "fontFamily": "Jost, futura-pt, futura, sans-serif",
                    "fontSize": "16px",
                    "fontWeight": "500",
                    "lineHeight": "18px",
                    "marginBottom": "15px",
                    "marginTop": "15px",
                    "textRendering": "geometricPrecision",
                  }
                }
              >
                channels.forum.name
              </div>
            </a>
            <div
              className="css-text-901oao"
              dir="auto"
              style={
                Object {
                  "color": "rgba(46,51,56,1.00)",
                  "fontFamily": "EB Garamond, eb-garamond, Garamond, serif",
                  "fontSize": "16px",
                  "lineHeight": "20px",
                  "textRendering": "geometricPrecision",
                }
              }
            >
              channels.forum.text
            </div>
          </div>
        </div>
        <div
          className="react-reveal"
          style={
            Object {
              "opacity": undefined,
            }
          }
        >
          <div
            className="css-view-1dbjc4n"
            style={
              Object {
                "marginBottom": "60px",
                "marginRight": "60px",
                "width": "180px",
              }
            }
          >
            <a
              href="/community"
            >
              <div
                className="css-view-1dbjc4n"
                style={
                  Object {
                    "marginBottom": "10px",
                  }
                }
              >
                <div
                  className="css-view-1dbjc4n"
                  style={
                    Object {
                      "WebkitFlexBasis": "auto",
                      "flexBasis": "auto",
                      "height": "45px",
                      "msFlexPreferredSize": "auto",
                      "overflowX": "hidden",
                      "overflowY": "hidden",
                      "width": "45px",
                      "zIndex": 0,
                    }
                  }
                >
                  <div
                    className="css-view-1dbjc4n"
                    style={
                      Object {
                        "backgroundColor": "rgba(0,0,0,0.00)",
                        "backgroundPosition": "center",
                        "backgroundRepeat": "no-repeat",
                        "backgroundSize": "contain",
                        "bottom": "0px",
                        "height": "100%",
                        "left": "0px",
                        "position": "absolute",
                        "right": "0px",
                        "top": "0px",
                        "width": "100%",
                        "zIndex": -1,
                      }
                    }
                  />
                </div>
              </div>
              <div
                className="css-text-901oao"
                dir="auto"
                style={
                  Object {
                    "color": "rgba(46,51,56,1.00)",
                    "fontFamily": "Jost, futura-pt, futura, sans-serif",
                    "fontSize": "16px",
                    "fontWeight": "500",
                    "lineHeight": "18px",
                    "marginBottom": "15px",
                    "marginTop": "15px",
                    "textRendering": "geometricPrecision",
                  }
                }
              >
                channels.events.name
              </div>
            </a>
            <div
              className="css-text-901oao"
              dir="auto"
              style={
                Object {
                  "color": "rgba(46,51,56,1.00)",
                  "fontFamily": "EB Garamond, eb-garamond, Garamond, serif",
                  "fontSize": "16px",
                  "lineHeight": "20px",
                  "textRendering": "geometricPrecision",
                }
              }
            >
              channels.events.text
            </div>
          </div>
        </div>
      </div>
      <div
        className="css-view-1dbjc4n"
      >
        <div
          className="css-view-1dbjc4n"
          style={
            Object {
              "WebkitFlexBasis": "auto",
              "flexBasis": "auto",
              "height": "50px",
              "marginBottom": "10px",
              "marginTop": "10px",
              "msFlexPreferredSize": "auto",
              "overflowX": "hidden",
              "overflowY": "hidden",
              "width": "50px",
              "zIndex": 0,
            }
          }
        >
          <div
            className="css-view-1dbjc4n"
            style={
              Object {
                "backgroundColor": "rgba(0,0,0,0.00)",
                "backgroundImage": "url(\\"image.png\\")",
                "backgroundPosition": "center",
                "backgroundRepeat": "no-repeat",
                "backgroundSize": "contain",
                "bottom": "0px",
                "height": "100%",
                "left": "0px",
                "position": "absolute",
                "right": "0px",
                "top": "0px",
                "width": "100%",
                "zIndex": -1,
              }
            }
          />
          <img
            alt=""
            className="css-accessibilityImage-9pa8cd"
            draggable={false}
            src="image.png"
          />
        </div>
        <div
          className="css-view-1dbjc4n"
          style={
            Object {
              "maxWidth": "475px",
            }
          }
        >
          <h3
            aria-level="3"
            className="css-reset-4rbku5 css-text-901oao"
            dir="auto"
            role="heading"
            style={
              Object {
                "color": "rgba(46,51,56,1.00)",
                "fontFamily": "Jost, futura-pt, futura, sans-serif",
                "fontSize": "24px",
                "lineHeight": "32px",
                "marginBottom": "10px",
                "textRendering": "geometricPrecision",
                "textTransform": "none",
              }
            }
          >
            stayConnected
          </h3>
          <div
            className="css-text-901oao"
            dir="auto"
            style={
              Object {
                "color": "rgba(46,51,56,1.00)",
                "fontFamily": "EB Garamond, eb-garamond, Garamond, serif",
                "fontSize": "20px",
                "lineHeight": "28px",
                "marginBottom": "20px",
                "textRendering": "geometricPrecision",
              }
            }
          >
            receiveUpdates
          </div>
          <div
            className="css-view-1dbjc4n"
            style={
              Object {
                "marginBottom": "5px",
                "marginTop": "5px",
                "paddingBottom": "15px",
                "width": "100%",
              }
            }
          >
            <input
              autoCapitalize="sentences"
              autoComplete="on"
              autoCorrect="on"
              className="css-textinput-1cwyjr8 r-placeholderTextColor-tf24u1"
              data-focusable={true}
              dir="auto"
              name="email"
              onBlur={[Function]}
              onChange={[Function]}
              onFocus={[Function]}
              onKeyDown={[Function]}
              onKeyPress={[Function]}
              onSelect={[Function]}
              placeholder="form.email*"
              readOnly={false}
              required={true}
              spellCheck={true}
              style={
                Object {
                  "WebkitBoxFlex": 1,
                  "WebkitFlexBasis": "0%",
                  "WebkitFlexGrow": 1,
                  "WebkitFlexShrink": 1,
                  "borderBottomColor": "rgba(221,221,221,1.00)",
                  "borderBottomLeftRadius": "3px",
                  "borderBottomRightRadius": "3px",
                  "borderBottomWidth": "1px",
                  "borderLeftColor": "rgba(221,221,221,1.00)",
                  "borderLeftWidth": "1px",
                  "borderRightColor": "rgba(221,221,221,1.00)",
                  "borderRightWidth": "1px",
                  "borderTopColor": "rgba(221,221,221,1.00)",
                  "borderTopLeftRadius": "3px",
                  "borderTopRightRadius": "3px",
                  "borderTopWidth": "1px",
                  "color": "rgba(46,51,56,1.00)",
                  "flexBasis": "0%",
                  "flexGrow": 1,
                  "flexShrink": 1,
                  "fontFamily": "EB Garamond, eb-garamond, Garamond, serif",
                  "fontSize": "20px",
                  "lineHeight": "28px",
                  "marginBottom": "5px",
                  "marginTop": "5px",
                  "msFlexNegative": 1,
                  "msFlexPositive": 1,
                  "msFlexPreferredSize": "0%",
                  "outlineStyle": "none",
                  "paddingBottom": "15px",
                  "paddingLeft": "10px",
                  "paddingRight": "10px",
                  "paddingTop": "13px",
                  "textRendering": "geometricPrecision",
                }
              }
              type="text"
              value=""
            />
            <div
              className="css-view-1dbjc4n"
              onClick={[Function]}
              onMouseDown={[Function]}
              onMouseEnter={[Function]}
              onMouseLeave={[Function]}
              onMouseUp={[Function]}
              onResponderGrant={[Function]}
              onResponderRelease={[Function]}
            >
              <a
                className="css-reset-4rbku5 css-cursor-18t94o4 css-text-901oao"
                data-focusable={true}
                dir="auto"
                onClick={[Function]}
                onMouseEnter={[Function]}
                role="link"
                style={
                  Object {
                    "WebkitAlignItems": "center",
                    "WebkitBoxAlign": "center",
                    "WebkitBoxFlex": 1,
                    "WebkitBoxPack": "center",
                    "WebkitFlexGrow": 1,
                    "WebkitJustifyContent": "center",
                    "alignItems": "center",
                    "backgroundColor": "rgba(53,208,127,1.00)",
                    "borderBottomColor": "rgba(53,208,127,1.00)",
                    "borderBottomLeftRadius": "3px",
                    "borderBottomRightRadius": "3px",
                    "borderBottomWidth": "1px",
                    "borderLeftColor": "rgba(53,208,127,1.00)",
                    "borderLeftWidth": "1px",
                    "borderRightColor": "rgba(53,208,127,1.00)",
                    "borderRightWidth": "1px",
                    "borderTopColor": "rgba(53,208,127,1.00)",
                    "borderTopLeftRadius": "3px",
                    "borderTopRightRadius": "3px",
                    "borderTopWidth": "1px",
                    "color": "rgba(255,255,255,1.00)",
                    "cursor": "pointer",
                    "display": "inline-flex",
                    "flexGrow": 1,
                    "fontFamily": "Jost, futura-pt, futura, sans-serif",
                    "fontSize": "16px",
                    "fontWeight": "500",
                    "justifyContent": "center",
                    "lineHeight": "16px",
                    "msFlexAlign": "center",
                    "msFlexPack": "center",
                    "msFlexPositive": 1,
                    "opacity": 1,
                    "paddingBottom": "15px",
                    "paddingLeft": "20px",
                    "paddingRight": "20px",
                    "paddingTop": "15px",
                    "textAlign": "center",
                    "textRendering": "geometricPrecision",
                    "width": "100%",
                  }
                }
              >
                signUp
              </a>
            </div>
            <div
              className="css-view-1dbjc4n"
              style={
                Object {
                  "paddingBottom": "10px",
                  "paddingTop": "10px",
                  "position": "absolute",
                  "top": "135px",
                }
              }
            />
          </div>
        </div>
      </div>
    </div>
  </div>
</div>
`;<|MERGE_RESOLUTION|>--- conflicted
+++ resolved
@@ -5895,11 +5895,8 @@
           data-focusable={true}
           dir="auto"
           href="/code-of-conduct"
-<<<<<<< HEAD
           onClick={[Function]}
           onMouseEnter={[Function]}
-=======
->>>>>>> d9225443
           role="link"
           style={
             Object {
@@ -6386,13 +6383,9 @@
                   className="css-reset-4rbku5 css-cursor-18t94o4 css-text-901oao css-textHasAncestor-16my406"
                   data-focusable={true}
                   dir="auto"
-<<<<<<< HEAD
-                  href="https://twitter.com/@celoOrg"
+                  href="https://twitter.com/CeloOrg"
                   onClick={[Function]}
                   onMouseEnter={[Function]}
-=======
-                  href="https://twitter.com/CeloOrg"
->>>>>>> d9225443
                   role="link"
                   style={
                     Object {
