--- conflicted
+++ resolved
@@ -5071,10 +5071,7 @@
                 }
               }
             >
-<<<<<<< HEAD
-              Mainnet Release Candidate X
-=======
-              timeline.milestones.Rewards_Activated.title
+              Celo Gold Voter Rewards Activate
             </div>
           </div>
           <div
@@ -5098,7 +5095,7 @@
                 }
               }
             >
-              timeline.milestones.Rewards_Activated.text
+              Voter rewards can be enabled via on-chain governance proposal
             </div>
           </div>
         </div>
@@ -5235,8 +5232,7 @@
                 }
               }
             >
-              timeline.milestones.Mainnet_Release_Candidate_X.title
->>>>>>> cd022b31
+              Mainnet Release Candidate X
             </div>
           </div>
           <div
