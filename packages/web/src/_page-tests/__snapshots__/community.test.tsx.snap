// Jest Snapshot v1, https://goo.gl/fbAQLP

exports[`Community renders 1`] = `
<div
  className="css-view-1dbjc4n"
>
  <div
    className="css-view-1dbjc4n"
    style={
      Object {
        "backgroundColor": "rgba(46,51,56,1.00)",
      }
    }
  >
    <div
      className="css-view-1dbjc4n"
      style={
        Object {
          "WebkitAlignItems": "center",
          "WebkitBoxAlign": "center",
          "WebkitBoxPack": "center",
          "WebkitJustifyContent": "center",
          "alignItems": "center",
          "justifyContent": "center",
          "marginTop": "75px",
          "msFlexAlign": "center",
          "msFlexPack": "center",
        }
      }
    >
      <div
        className="css-view-1dbjc4n"
        style={
          Object {
            "WebkitAlignItems": "center",
            "WebkitBoxAlign": "center",
            "WebkitBoxPack": "justify",
            "WebkitJustifyContent": "space-around",
            "alignItems": "center",
            "justifyContent": "space-around",
            "msFlexAlign": "center",
            "msFlexPack": "distribute",
            "paddingBottom": "20px",
            "paddingLeft": "20px",
            "paddingRight": "20px",
            "paddingTop": "20px",
            "width": "100%",
          }
        }
      >
        <div
          className="css-view-1dbjc4n"
          style={
            Object {
              "width": "100%",
            }
          }
        >
          <svg
            fill="none"
            height="100%"
            style={Object {}}
            viewBox="0 0 717 750"
            width="100%"
          >
            <path
              d="M99.3313 170.817C121.44 109.623 174.779 62.8183 218.492 66.2335C262.205 69.6487 282.634 118.637 264.108 175.688C245.582 232.738 197 279.544 149.705 280.215C102.41 280.943 77.223 232.011 99.3313 170.817Z"
              style={
                Object {
                  "mixBlendMode": "screen",
                  "stroke": "#545C64",
                }
              }
            />
            <path
              d="M124.686 150.324C146.794 89.1863 200.134 42.3813 243.847 45.7965C287.56 49.2117 307.989 98.2002 289.463 155.251C270.992 212.301 222.354 259.05 175.059 259.778C127.764 260.45 102.578 211.518 124.686 150.324Z"
              style={
                Object {
                  "mixBlendMode": "screen",
                  "stroke": "#545C64",
                }
              }
            />
            <path
              d="M152.391 133.248C174.499 72.0545 227.839 25.2494 271.552 28.6646C315.265 32.0798 335.694 81.0684 317.168 138.119C298.642 195.17 250.059 241.919 202.764 242.647C155.469 243.374 130.283 194.386 152.391 133.248Z"
              style={
                Object {
                  "mixBlendMode": "screen",
                  "stroke": "#545C64",
                }
              }
            />
            <path
              d="M182.111 119.868C204.22 58.6746 257.559 11.8696 301.272 15.2848C344.985 18.7 365.414 67.6885 346.888 124.739C328.362 181.79 279.78 228.539 232.485 229.267C185.19 229.994 160.003 181.006 182.111 119.868Z"
              style={
                Object {
                  "mixBlendMode": "screen",
                  "stroke": "#545C64",
                }
              }
            />
            <path
              d="M213.623 110.575C235.731 49.4372 289.071 2.57615 332.784 5.99135C376.496 9.40655 396.926 58.3951 378.399 115.446C359.929 172.552 311.291 219.301 263.996 219.973C216.701 220.645 191.514 171.769 213.623 110.575Z"
              style={
                Object {
                  "mixBlendMode": "screen",
                  "stroke": "#545C64",
                }
              }
            />
            <path
              d="M246.645 105.815C268.754 44.6214 322.093 -2.18367 365.806 1.23153C409.519 4.64673 429.948 53.6353 411.422 110.686C392.952 167.793 344.314 214.542 297.019 215.213C249.724 215.941 224.537 167.009 246.645 105.815Z"
              style={
                Object {
                  "mixBlendMode": "screen",
                  "stroke": "#545C64",
                }
              }
            />
            <path
              d="M282.914 105.703C305.022 44.5655 358.362 -2.23958 402.075 1.17562C445.788 4.59082 466.217 53.5794 447.691 110.63C429.165 167.681 380.582 214.43 333.287 215.157C285.936 215.829 260.806 166.897 282.914 105.703Z"
              style={
                Object {
                  "mixBlendMode": "screen",
                  "stroke": "#545C64",
                }
              }
            />
            <path
              d="M319.015 109.846C341.123 48.6524 394.463 1.84734 438.176 5.26254C481.889 8.67774 502.318 57.6663 483.792 114.717C465.266 171.768 416.683 218.517 369.388 219.244C322.093 219.916 296.907 170.984 319.015 109.846Z"
              style={
                Object {
                  "mixBlendMode": "screen",
                  "stroke": "#545C64",
                }
              }
            />
            <path
              d="M353.101 117.797C375.209 56.6591 428.549 9.79807 472.262 13.2133C515.975 16.6285 536.404 65.617 517.878 122.668C499.351 179.774 450.769 226.523 403.474 227.195C356.123 227.923 330.992 178.99 353.101 117.797Z"
              style={
                Object {
                  "mixBlendMode": "screen",
                  "stroke": "#545C64",
                }
              }
            />
            <path
              d="M384.892 129.442C407 68.2483 460.396 21.4433 504.053 24.8585C547.71 28.2737 568.195 77.2622 549.669 134.313C531.143 191.363 482.616 238.113 435.265 238.84C387.97 239.512 362.784 190.58 384.892 129.442Z"
              style={
                Object {
                  "mixBlendMode": "screen",
                  "stroke": "#545C64",
                }
              }
            />
            <path
              d="M414.388 144.39C436.497 83.1961 489.837 36.391 533.549 39.8062C577.262 43.2214 597.691 92.21 579.165 149.261C560.639 206.311 512.057 253.06 464.762 253.788C417.411 254.516 392.224 205.527 414.388 144.39Z"
              style={
                Object {
                  "mixBlendMode": "screen",
                  "stroke": "#545C64",
                }
              }
            />
            <path
              d="M441.254 162.419C463.363 101.225 516.702 54.4198 560.415 57.835C604.128 61.2502 624.557 110.239 606.031 167.289C587.505 224.34 538.923 271.089 491.628 271.817C444.333 272.545 419.146 223.612 441.254 162.419Z"
              style={
                Object {
                  "mixBlendMode": "screen",
                  "stroke": "#545C64",
                }
              }
            />
            <path
              d="M465.433 183.245C487.542 122.052 540.881 75.2467 584.594 78.6619C628.307 82.0771 648.736 131.066 630.21 188.116C611.684 245.167 563.102 291.916 515.807 292.644C468.512 293.372 443.325 244.439 465.433 183.245Z"
              style={
                Object {
                  "mixBlendMode": "screen",
                  "stroke": "#545C64",
                }
              }
            />
            <path
              d="M486.702 206.592C508.811 145.398 562.15 98.5929 605.863 102.008C649.576 105.423 670.005 154.412 651.479 211.462C632.953 268.513 584.371 315.262 537.076 315.99C489.781 316.718 464.594 267.785 486.702 206.592Z"
              style={
                Object {
                  "mixBlendMode": "screen",
                  "stroke": "#545C64",
                }
              }
            />
            <path
              d="M504.949 232.234C527.057 171.04 580.397 124.235 624.11 127.65C667.822 131.065 688.252 180.054 669.725 237.105C651.199 294.155 602.617 340.904 555.322 341.632C508.027 342.36 482.84 293.371 504.949 232.234Z"
              style={
                Object {
                  "mixBlendMode": "screen",
                  "stroke": "#545C64",
                }
              }
            />
            <path
              d="M519.949 259.835C542.057 198.641 595.397 151.836 639.11 155.251C682.823 158.666 703.252 207.655 684.726 264.705C666.199 321.756 617.617 368.505 570.322 369.233C523.027 369.961 497.84 320.972 519.949 259.835Z"
              style={
                Object {
                  "mixBlendMode": "screen",
                  "stroke": "#545C64",
                }
              }
            />
            <path
              d="M531.59 289.116C553.699 227.922 607.038 181.117 650.751 184.533C694.464 187.948 714.893 236.936 696.367 293.987C677.841 351.038 629.259 397.787 581.964 398.514C534.669 399.242 509.482 350.254 531.59 289.116Z"
              style={
                Object {
                  "mixBlendMode": "screen",
                  "stroke": "#545C64",
                }
              }
            />
            <path
              d="M539.65 319.853C561.758 258.659 615.098 211.854 658.811 215.269C702.524 218.685 722.953 267.673 704.427 324.724C685.901 381.774 637.318 428.523 590.023 429.251C542.729 429.979 517.542 380.991 539.65 319.853Z"
              style={
                Object {
                  "mixBlendMode": "screen",
                  "stroke": "#545C64",
                }
              }
            />
            <path
              d="M544.016 351.709C566.124 290.515 619.464 243.71 663.177 247.125C706.89 250.541 727.319 299.529 708.793 356.58C690.266 413.63 641.684 460.379 594.389 461.107C547.094 461.835 521.908 412.902 544.016 351.709Z"
              style={
                Object {
                  "mixBlendMode": "screen",
                  "stroke": "#545C64",
                }
              }
            />
            <path
              d="M543.96 393.812C566.068 332.618 619.408 285.813 663.121 289.228C706.834 292.644 727.263 341.632 708.737 398.683C690.21 455.733 641.628 502.482 594.333 503.21C547.038 503.938 521.852 454.95 543.96 393.812Z"
              style={
                Object {
                  "mixBlendMode": "screen",
                  "stroke": "#545C64",
                }
              }
            />
            <path
              d="M535.844 440.449C557.952 379.255 611.292 332.45 655.005 335.865C698.718 339.281 719.147 388.269 700.621 445.32C682.095 502.37 633.512 549.119 586.217 549.847C538.922 550.575 513.736 501.643 535.844 440.449Z"
              style={
                Object {
                  "mixBlendMode": "screen",
                  "stroke": "#545C64",
                }
              }
            />
            <path
              d="M521.348 480.591C543.456 419.397 596.796 372.592 640.509 376.007C684.222 379.422 704.651 428.411 686.125 485.461C667.599 542.512 619.016 589.261 571.721 589.989C524.426 590.717 499.24 541.784 521.348 480.591Z"
              style={
                Object {
                  "mixBlendMode": "screen",
                  "stroke": "#545C64",
                }
              }
            />
            <path
              d="M502.99 514.239C525.098 453.045 578.438 406.24 622.15 409.655C665.863 413.071 686.293 462.059 667.766 519.11C649.24 576.16 600.658 622.909 553.363 623.637C506.068 624.365 480.881 575.376 502.99 514.239Z"
              style={
                Object {
                  "mixBlendMode": "screen",
                  "stroke": "#545C64",
                }
              }
            />
            <path
              d="M483.288 541.337C505.396 480.143 558.736 433.338 602.449 436.754C646.162 440.169 666.591 489.157 648.065 546.208C629.538 603.259 580.956 650.008 533.661 650.735C486.31 651.463 461.18 602.531 483.288 541.337Z"
              style={
                Object {
                  "mixBlendMode": "screen",
                  "stroke": "#545C64",
                }
              }
            />
            <path
              d="M464.762 561.884C486.87 500.69 540.21 453.885 583.923 457.301C627.636 460.716 648.065 509.704 629.539 566.755C611.012 623.806 562.43 670.555 515.135 671.282C467.84 672.01 442.653 623.078 464.762 561.884Z"
              style={
                Object {
                  "mixBlendMode": "screen",
                  "stroke": "#545C64",
                }
              }
            />
            <path
              d="M447.467 579.184C469.575 517.99 522.915 471.185 566.628 474.6C610.341 478.016 630.77 527.004 612.244 584.055C593.718 641.105 545.135 687.854 497.84 688.582C450.545 689.254 425.359 640.322 447.467 579.184Z"
              style={
                Object {
                  "mixBlendMode": "screen",
                  "stroke": "#545C64",
                }
              }
            />
            <path
              d="M430.004 591.781C452.113 530.587 505.452 483.782 549.165 487.198C592.878 490.613 613.307 539.601 594.781 596.652C576.255 653.703 527.673 700.452 480.378 701.179C433.083 701.907 407.896 652.919 430.004 591.781Z"
              style={
                Object {
                  "mixBlendMode": "screen",
                  "stroke": "#545C64",
                }
              }
            />
            <path
              d="M413.941 602.587C436.049 541.394 489.389 494.589 533.102 498.004C576.815 501.419 597.244 550.407 578.718 607.458C560.191 664.509 511.609 711.258 464.314 711.986C417.019 712.713 391.833 663.781 413.941 602.587Z"
              style={
                Object {
                  "mixBlendMode": "screen",
                  "stroke": "#545C64",
                }
              }
            />
            <path
              d="M385.564 617.2C407.672 556.006 461.012 509.201 504.725 512.617C548.438 516.032 568.867 565.02 550.341 622.071C531.814 679.122 483.232 725.871 435.937 726.598C388.586 727.326 363.455 678.394 385.564 617.2Z"
              style={
                Object {
                  "mixBlendMode": "screen",
                  "stroke": "#545C64",
                }
              }
            />
            <path
              d="M355.9 627.724C378.008 566.53 431.348 519.725 475.06 523.14C518.773 526.556 539.203 575.544 520.676 632.595C502.15 689.645 453.568 736.394 406.273 737.122C358.978 737.85 333.791 688.918 355.9 627.724Z"
              style={
                Object {
                  "mixBlendMode": "screen",
                  "stroke": "#545C64",
                }
              }
            />
            <path
              d="M324.556 634.667C346.664 573.474 400.004 526.669 443.717 530.084C487.43 533.499 507.859 582.488 489.333 639.538C470.807 696.589 422.224 743.338 374.929 744.066C327.634 744.794 302.448 695.805 324.556 634.667Z"
              style={
                Object {
                  "mixBlendMode": "screen",
                  "stroke": "#545C64",
                }
              }
            />
            <path
              d="M291.198 638.473C313.306 577.28 366.646 530.475 410.359 533.89C454.072 537.305 474.501 586.294 455.975 643.344C437.448 700.395 388.866 747.144 341.571 747.872C294.276 748.6 269.089 699.611 291.198 638.473Z"
              style={
                Object {
                  "mixBlendMode": "screen",
                  "stroke": "#545C64",
                }
              }
            />
            <path
              d="M256.496 639.595C278.604 578.401 332 531.596 375.657 535.011C419.314 538.426 439.799 587.415 421.273 644.465C402.747 701.516 354.164 748.265 306.87 748.993C259.575 749.665 234.388 700.732 256.496 639.595Z"
              style={
                Object {
                  "mixBlendMode": "screen",
                  "stroke": "#545C64",
                }
              }
            />
            <path
              d="M224.873 636.403C246.981 575.209 300.321 528.404 344.034 531.819C387.747 535.235 408.176 584.223 389.65 641.274C371.123 698.324 322.541 745.073 275.246 745.801C227.951 746.473 202.764 697.541 224.873 636.403Z"
              style={
                Object {
                  "mixBlendMode": "screen",
                  "stroke": "#545C64",
                }
              }
            />
            <path
              d="M194.033 628.453C216.141 567.26 269.481 520.455 313.194 523.87C356.907 527.285 377.336 576.273 358.81 633.324C340.284 690.375 291.701 737.124 244.406 737.852C197.055 738.579 171.925 689.591 194.033 628.453Z"
              style={
                Object {
                  "mixBlendMode": "screen",
                  "stroke": "#545C64",
                }
              }
            />
            <path
              d="M164.313 616.192C186.421 554.998 239.761 508.193 283.474 511.608C327.187 515.024 347.616 564.012 329.09 621.063C310.563 678.113 261.981 724.862 214.686 725.59C167.391 726.262 142.204 677.33 164.313 616.192Z"
              style={
                Object {
                  "mixBlendMode": "screen",
                  "stroke": "#545C64",
                }
              }
            />
            <path
              d="M136.104 599.955C158.212 538.762 211.552 491.957 255.265 495.372C298.978 498.787 319.407 547.776 300.881 604.826C282.354 661.877 233.772 708.626 186.477 709.354C139.182 710.082 113.996 661.149 136.104 599.955Z"
              style={
                Object {
                  "mixBlendMode": "screen",
                  "stroke": "#545C64",
                }
              }
            />
            <path
              d="M109.798 580.191C131.906 518.998 185.246 472.193 228.959 475.608C272.671 479.023 293.101 528.012 274.574 585.062C256.048 642.113 207.466 688.862 160.171 689.59C112.876 690.318 87.6894 641.385 109.798 580.191Z"
              style={
                Object {
                  "mixBlendMode": "screen",
                  "stroke": "#545C64",
                }
              }
            />
            <path
              d="M85.7304 557.293C107.839 496.099 161.178 449.294 204.891 452.709C248.604 456.124 269.033 505.113 250.507 562.163C231.981 619.214 183.399 665.963 136.104 666.691C88.8088 667.419 63.6221 618.486 85.7304 557.293Z"
              style={
                Object {
                  "mixBlendMode": "screen",
                  "stroke": "#545C64",
                }
              }
            />
            <path
              d="M64.2937 531.652C86.402 470.458 139.742 423.653 183.455 427.068C227.167 430.484 247.597 479.472 229.07 536.523C210.544 593.573 161.962 640.323 114.667 641.05C67.3721 641.778 42.1854 592.846 64.2937 531.652Z"
              style={
                Object {
                  "mixBlendMode": "screen",
                  "stroke": "#545C64",
                }
              }
            />
            <path
              d="M45.8235 503.659C67.9318 442.465 121.272 395.66 164.984 399.075C208.697 402.49 229.127 451.479 210.6 508.529C192.074 565.58 143.492 612.329 96.1969 613.057C48.9019 613.785 23.7152 564.852 45.8235 503.659Z"
              style={
                Object {
                  "mixBlendMode": "screen",
                  "stroke": "#545C64",
                }
              }
            />
            <path
              d="M30.7115 473.704C52.8198 412.511 106.16 365.706 149.872 369.121C193.585 372.536 214.015 421.525 195.488 478.575C176.962 535.626 128.38 582.375 81.0849 583.103C33.7899 583.831 8.60323 534.898 30.7115 473.704Z"
              style={
                Object {
                  "mixBlendMode": "screen",
                  "stroke": "#545C64",
                }
              }
            />
            <path
              d="M19.2936 442.241C41.4019 381.047 94.7977 334.242 138.455 337.658C182.111 341.073 202.597 390.061 184.07 447.112C165.544 504.163 117.018 550.912 69.667 551.639C22.372 552.367 -2.81467 503.379 19.2936 442.241Z"
              style={
                Object {
                  "mixBlendMode": "screen",
                  "stroke": "#545C64",
                }
              }
            />
            <path
              d="M12.0175 409.6C34.1258 348.407 87.4656 301.602 131.178 305.017C174.891 308.432 195.321 357.421 176.794 414.471C158.268 471.522 109.686 518.271 62.3909 518.999C15.0959 519.727 -10.0908 470.738 12.0175 409.6Z"
              style={
                Object {
                  "mixBlendMode": "screen",
                  "stroke": "#545C64",
                }
              }
            />
            <path
              d="M9.10698 376.176C31.2153 315.038 84.611 268.177 128.268 271.593C171.925 275.008 192.41 323.996 173.884 381.047C155.358 438.098 106.775 484.903 59.4803 485.575C12.1854 486.246 -13.0013 437.37 9.10698 376.176Z"
              style={
                Object {
                  "mixBlendMode": "screen",
                  "stroke": "#545C64",
                }
              }
            />
            <path
              d="M10.7861 342.865C32.8944 281.671 86.2341 234.866 129.947 238.281C173.66 241.696 194.089 290.685 175.563 347.735C157.037 404.786 108.454 451.535 61.1594 452.263C13.8644 452.991 -11.3222 404.002 10.7861 342.865Z"
              style={
                Object {
                  "mixBlendMode": "screen",
                  "stroke": "#545C64",
                }
              }
            />
            <path
              d="M16.6071 310.224C38.7154 249.03 92.1111 202.225 135.768 205.64C179.481 209.055 199.91 258.044 181.384 315.095C162.858 372.145 114.275 418.894 66.9804 419.622C19.6854 420.35 -5.50123 371.417 16.6071 310.224Z"
              style={
                Object {
                  "mixBlendMode": "screen",
                  "stroke": "#545C64",
                }
              }
            />
            <path
              d="M26.4019 278.645C48.5102 217.452 101.85 170.647 145.563 174.062C189.276 177.477 209.705 226.466 191.179 283.516C172.653 340.567 124.07 387.372 76.7753 388.1C29.4803 388.772 4.29364 339.839 26.4019 278.645Z"
              style={
                Object {
                  "mixBlendMode": "screen",
                  "stroke": "#545C64",
                }
              }
            />
            <path
              d="M39.8347 248.581C61.943 187.387 115.283 140.582 158.996 143.998C202.708 147.413 223.138 196.401 204.611 253.452C186.085 310.503 137.503 357.252 90.208 357.979C42.913 358.707 17.7264 309.719 39.8347 248.581Z"
              style={
                Object {
                  "mixBlendMode": "screen",
                  "stroke": "#545C64",
                }
              }
            />
            <path
              d="M57.107 217.759C79.2153 156.565 132.555 109.76 176.268 113.176C219.981 116.591 240.41 165.579 221.884 222.63C203.358 279.681 154.775 326.486 107.48 327.213C60.1854 327.885 34.9987 278.953 57.107 217.759Z"
              style={
                Object {
                  "mixBlendMode": "screen",
                  "stroke": "#545C64",
                }
              }
            />
            <path
              d="M76.5512 194.275C98.6595 133.081 151.999 86.2763 195.712 89.6915C239.425 93.1067 259.854 142.095 241.328 199.146C222.858 256.196 174.22 303.002 126.925 303.673C79.6296 304.401 54.4429 255.469 76.5512 194.275Z"
              style={
                Object {
                  "mixBlendMode": "screen",
                  "stroke": "#545C64",
                }
              }
            />
          </svg>
        </div>
      </div>
      <div
        className="css-view-1dbjc4n r-animationKeyframes-sdvepu"
        style={
          Object {
            "WebkitAlignSelf": "center",
            "WebkitAnimationDelay": "3s",
            "WebkitAnimationDuration": "4s",
            "WebkitAnimationFillMode": "both",
            "WebkitAnimationIterationCount": 8,
            "alignSelf": "center",
            "animationDelay": "3s",
            "animationDuration": "4s",
            "animationFillMode": "both",
            "animationIterationCount": 8,
            "bottom": "-60px",
            "marginTop": "10px",
            "msFlexItemAlign": "center",
          }
        }
      >
        <svg
          fill="none"
          height={24}
          style={Object {}}
          viewBox="0 0 42 42"
          width={24}
        >
          <rect
            fill="#838486"
            height="25"
            style={Object {}}
            transform="matrix(0.707259 0.706954 -0.707259 0.706954 35.8002 20.5585)"
            width="4"
          />
          <rect
            fill="#838486"
            height="25"
            style={Object {}}
            transform="matrix(0.707488 -0.706726 0.707488 0.706726 3.2733 23.3868)"
            width="4"
          />
          <rect
            fill="#838486"
            height="37"
            style={Object {}}
            width="4"
            x="19"
            y="2.0033"
          />
        </svg>
      </div>
    </div>
    <div
      className="css-view-1dbjc4n"
      style={
        Object {
          "WebkitAlignItems": "center",
          "WebkitAlignSelf": "center",
          "WebkitBoxAlign": "center",
          "WebkitBoxDirection": "normal",
          "WebkitBoxOrient": "vertical",
          "WebkitBoxPack": "center",
          "WebkitFlexDirection": "column",
          "WebkitJustifyContent": "center",
          "alignItems": "center",
          "alignSelf": "center",
          "flexDirection": "column",
          "justifyContent": "center",
          "marginBottom": "50px",
          "maxWidth": "100vw",
          "msFlexAlign": "center",
          "msFlexDirection": "column",
          "msFlexItemAlign": "center",
          "msFlexPack": "center",
          "paddingLeft": "10px",
          "paddingRight": "10px",
          "width": "100%",
        }
      }
    >
      <div
        className="css-view-1dbjc4n"
        style={
          Object {
            "WebkitBoxFlex": 0,
            "WebkitFlexGrow": 0,
            "WebkitFlexShrink": 0,
            "flexGrow": 0,
            "flexShrink": 0,
            "msFlexNegative": 0,
            "msFlexPositive": 0,
            "paddingBottom": "10px",
            "paddingLeft": "10px",
            "paddingRight": "10px",
            "paddingTop": "10px",
            "width": "100%",
          }
        }
      >
        <div
          className="react-reveal"
          style={
            Object {
              "opacity": undefined,
            }
          }
        >
          <div
            className="css-view-1dbjc4n"
            style={
              Object {
                "WebkitAlignItems": "center",
                "WebkitBoxAlign": "center",
                "WebkitBoxPack": "center",
                "WebkitJustifyContent": "center",
                "alignItems": "center",
                "justifyContent": "center",
                "marginBottom": "50px",
                "msFlexAlign": "center",
                "msFlexPack": "center",
                "width": "100%",
              }
            }
          >
            <div
              className="css-text-901oao"
              dir="auto"
              style={
                Object {
                  "fontFamily": "EB Garamond, eb-garamond, Garamond, serif",
                  "fontSize": "calc(33px + 0.25vw)",
                  "lineHeight": "calc(33px + 0.25vw)",
                  "textAlign": "center",
                  "textRendering": "geometricPrecision",
                }
              }
            >
              <span
                className="css-text-901oao css-textHasAncestor-16my406"
                dir="auto"
                style={
                  Object {
                    "color": "rgba(53,208,127,1.00)",
                  }
                }
              >
                Developers. 
              </span>
              <span
                className="css-text-901oao css-textHasAncestor-16my406"
                dir="auto"
                style={
                  Object {
                    "color": "rgba(191,151,255,1.00)",
                  }
                }
              >
                Designers. 
              </span>
            </div>
            <div
              className="css-text-901oao"
              dir="auto"
              style={
                Object {
                  "fontFamily": "EB Garamond, eb-garamond, Garamond, serif",
                  "fontSize": "calc(33px + 0.25vw)",
                  "lineHeight": "calc(33px + 0.25vw)",
                  "textAlign": "center",
                  "textRendering": "geometricPrecision",
                }
              }
            >
              <span
                className="css-text-901oao css-textHasAncestor-16my406"
                dir="auto"
                style={
                  Object {
                    "color": "rgba(251,124,109,1.00)",
                  }
                }
              >
                Dreamers. 
              </span>
              <span
                className="css-text-901oao css-textHasAncestor-16my406"
                dir="auto"
                style={
                  Object {
                    "color": "rgba(115,221,255,1.00)",
                  }
                }
              >
                Doers. 
              </span>
            </div>
          </div>
        </div>
        <div
          className="react-reveal"
          style={
            Object {
              "opacity": undefined,
            }
          }
        >
          <div
            className="css-view-1dbjc4n"
            style={
              Object {
                "WebkitAlignItems": "center",
                "WebkitBoxAlign": "center",
                "WebkitBoxPack": "center",
                "WebkitJustifyContent": "center",
                "alignItems": "center",
                "justifyContent": "center",
                "msFlexAlign": "center",
                "msFlexPack": "center",
              }
            }
          >
            <h1
              aria-level="1"
              className="css-reset-4rbku5 css-text-901oao"
              dir="auto"
              role="heading"
              style={
                Object {
                  "color": "rgba(255,255,255,1.00)",
                  "fontFamily": "EB Garamond, eb-garamond, Garamond, serif",
                  "fontSize": "36px",
                  "lineHeight": "40px",
                  "marginBottom": "20px",
                  "textAlign": "center",
                  "textRendering": "geometricPrecision",
                  "textTransform": "none",
                }
              }
            >
              cover.title
            </h1>
            <div
              className="css-text-901oao"
              dir="auto"
              style={
                Object {
                  "color": "rgba(221,221,221,1.00)",
                  "fontFamily": "EB Garamond, eb-garamond, Garamond, serif",
                  "fontSize": "20px",
                  "lineHeight": "28px",
                  "marginBottom": "10px",
                  "marginTop": "10px",
                  "textRendering": "geometricPrecision",
                }
              }
            >
              cover.joinMovement
            </div>
            <div
              className="css-view-1dbjc4n"
              style={
                Object {
                  "marginBottom": "5px",
                  "marginTop": "5px",
                  "paddingBottom": "15px",
                  "width": "100%",
                }
              }
            >
              <input
                autoCapitalize="sentences"
                autoComplete="on"
                autoCorrect="on"
                className="css-textinput-1cwyjr8 r-placeholderTextColor-13wn3lk"
                data-focusable={true}
                dir="auto"
                name="email"
                onBlur={[Function]}
                onChange={[Function]}
                onFocus={[Function]}
                onKeyDown={[Function]}
                onKeyPress={[Function]}
                onSelect={[Function]}
                placeholder="common:email*"
                readOnly={false}
                required={true}
                spellCheck={true}
                style={
                  Object {
                    "WebkitBoxFlex": 1,
                    "WebkitFlexBasis": "0%",
                    "WebkitFlexGrow": 1,
                    "WebkitFlexShrink": 1,
                    "borderBottomColor": "rgba(221,221,221,1.00)",
                    "borderBottomLeftRadius": "3px",
                    "borderBottomRightRadius": "3px",
                    "borderBottomWidth": "1px",
                    "borderLeftColor": "rgba(221,221,221,1.00)",
                    "borderLeftWidth": "1px",
                    "borderRightColor": "rgba(221,221,221,1.00)",
                    "borderRightWidth": "1px",
                    "borderTopColor": "rgba(221,221,221,1.00)",
                    "borderTopLeftRadius": "3px",
                    "borderTopRightRadius": "3px",
                    "borderTopWidth": "1px",
                    "color": "rgba(255,255,255,1.00)",
                    "flexBasis": "0%",
                    "flexGrow": 1,
                    "flexShrink": 1,
                    "fontFamily": "EB Garamond, eb-garamond, Garamond, serif",
                    "fontSize": "20px",
                    "lineHeight": "28px",
                    "marginBottom": "5px",
                    "marginTop": "5px",
                    "msFlexNegative": 1,
                    "msFlexPositive": 1,
                    "msFlexPreferredSize": "0%",
                    "outlineStyle": "none",
                    "paddingBottom": "15px",
                    "paddingLeft": "10px",
                    "paddingRight": "10px",
                    "paddingTop": "13px",
                    "textRendering": "geometricPrecision",
                  }
                }
                type="text"
                value=""
              />
              <div
                className="css-view-1dbjc4n"
                onClick={[Function]}
                onMouseDown={[Function]}
                onMouseEnter={[Function]}
                onMouseLeave={[Function]}
                onMouseUp={[Function]}
                onResponderGrant={[Function]}
                onResponderRelease={[Function]}
              >
                <a
                  className="css-reset-4rbku5 css-cursor-18t94o4 css-text-901oao"
                  data-focusable={true}
                  dir="auto"
                  role="link"
                  style={
                    Object {
                      "WebkitAlignItems": "center",
                      "WebkitBoxAlign": "center",
                      "WebkitBoxFlex": 1,
                      "WebkitBoxPack": "center",
                      "WebkitFlexGrow": 1,
                      "WebkitJustifyContent": "center",
                      "alignItems": "center",
                      "backgroundColor": "rgba(53,208,127,1.00)",
                      "borderBottomColor": "rgba(53,208,127,1.00)",
                      "borderBottomLeftRadius": "3px",
                      "borderBottomRightRadius": "3px",
                      "borderBottomWidth": "1px",
                      "borderLeftColor": "rgba(53,208,127,1.00)",
                      "borderLeftWidth": "1px",
                      "borderRightColor": "rgba(53,208,127,1.00)",
                      "borderRightWidth": "1px",
                      "borderTopColor": "rgba(53,208,127,1.00)",
                      "borderTopLeftRadius": "3px",
                      "borderTopRightRadius": "3px",
                      "borderTopWidth": "1px",
                      "color": "rgba(255,255,255,1.00)",
                      "cursor": "pointer",
                      "display": "inline-flex",
                      "flexGrow": 1,
                      "fontFamily": "Jost, futura-pt, futura, sans-serif",
                      "fontSize": "16px",
                      "fontWeight": "500",
                      "justifyContent": "center",
                      "lineHeight": "16px",
                      "msFlexAlign": "center",
                      "msFlexPack": "center",
                      "msFlexPositive": 1,
                      "opacity": 1,
                      "paddingBottom": "15px",
                      "paddingLeft": "20px",
                      "paddingRight": "20px",
                      "paddingTop": "15px",
                      "textAlign": "center",
                      "textRendering": "geometricPrecision",
                      "width": "100%",
                    }
                  }
                >
                  common:signUp
                </a>
              </div>
              <div
                className="css-view-1dbjc4n"
                style={
                  Object {
                    "paddingBottom": "10px",
                    "paddingTop": "10px",
                    "position": "absolute",
                    "top": "135px",
                  }
                }
              />
            </div>
          </div>
        </div>
      </div>
    </div>
  </div>
  <div
    className="css-view-1dbjc4n"
    id="tenets"
    style={
      Object {
        "marginBottom": "100px",
      }
    }
  >
    <div
      className="css-view-1dbjc4n"
      style={
        Object {
          "WebkitAlignItems": "center",
          "WebkitAlignSelf": "center",
          "WebkitBoxAlign": "center",
          "WebkitBoxDirection": "normal",
          "WebkitBoxOrient": "vertical",
          "WebkitBoxPack": "center",
          "WebkitFlexDirection": "column",
          "WebkitJustifyContent": "center",
          "alignItems": "center",
          "alignSelf": "center",
          "flexDirection": "column",
          "justifyContent": "center",
          "marginBottom": "50px",
          "marginTop": "50px",
          "maxWidth": "100vw",
          "msFlexAlign": "center",
          "msFlexDirection": "column",
          "msFlexItemAlign": "center",
          "msFlexPack": "center",
          "paddingLeft": "10px",
          "paddingRight": "10px",
          "width": "100%",
        }
      }
    >
      <div
        className="css-view-1dbjc4n"
        style={
          Object {
            "WebkitBoxFlex": 0,
            "WebkitFlexGrow": 0,
            "WebkitFlexShrink": 0,
            "flexGrow": 0,
            "flexShrink": 0,
            "msFlexNegative": 0,
            "msFlexPositive": 0,
            "paddingBottom": "10px",
            "paddingLeft": "10px",
            "paddingRight": "10px",
            "paddingTop": "10px",
            "width": "100%",
          }
        }
      >
        <div
          className="react-reveal"
          style={
            Object {
              "opacity": undefined,
            }
          }
        >
          <div
            className="css-view-1dbjc4n"
            style={
              Object {
                "WebkitAlignItems": "center",
                "WebkitBoxAlign": "center",
                "WebkitBoxPack": "center",
                "WebkitJustifyContent": "center",
                "alignItems": "center",
                "justifyContent": "center",
                "msFlexAlign": "center",
                "msFlexPack": "center",
              }
            }
          >
            <h2
              aria-level="2"
              className="css-reset-4rbku5 css-text-901oao"
              dir="auto"
              role="heading"
              style={
                Object {
                  "color": "rgba(46,51,56,1.00)",
                  "fontFamily": "EB Garamond, eb-garamond, Garamond, serif",
                  "fontSize": "28px",
                  "lineHeight": "32px",
                  "marginBottom": "20px",
                  "textAlign": "center",
                  "textRendering": "geometricPrecision",
                  "textTransform": "none",
                }
              }
            >
              tenetTitle
            </h2>
            <h4
              aria-level="4"
              className="css-reset-4rbku5 css-text-901oao"
              dir="auto"
              role="heading"
              style={
                Object {
                  "color": "rgba(46,51,56,1.00)",
                  "fontFamily": "EB Garamond, eb-garamond, Garamond, serif",
                  "fontSize": "24px",
                  "lineHeight": "32px",
                  "textAlign": "center",
                  "textRendering": "geometricPrecision",
                  "textTransform": "none",
                }
              }
            >
              tenetSubtitle
            </h4>
          </div>
        </div>
      </div>
    </div>
    <div
      className="react-reveal"
      style={
        Object {
          "opacity": undefined,
        }
      }
    >
      <div
        className="css-view-1dbjc4n"
        style={
          Object {
            "marginBottom": "100px",
          }
        }
      >
        <div
          className="css-view-1dbjc4n"
          style={
            Object {
              "WebkitAlignSelf": "center",
              "WebkitBoxDirection": "normal",
              "WebkitBoxOrient": "vertical",
              "WebkitFlexDirection": "column",
              "alignSelf": "center",
              "flexDirection": "column",
              "maxWidth": "100vw",
              "msFlexDirection": "column",
              "msFlexItemAlign": "center",
              "paddingLeft": "10px",
              "paddingRight": "10px",
              "width": "100%",
            }
          }
        >
          <div
            className="css-view-1dbjc4n"
            style={
              Object {
                "WebkitBoxFlex": 0,
                "WebkitFlexGrow": 0,
                "WebkitFlexShrink": 0,
                "flexGrow": 0,
                "flexShrink": 0,
                "msFlexNegative": 0,
                "msFlexPositive": 0,
                "paddingBottom": "10px",
                "paddingLeft": "10px",
                "paddingRight": "30px",
                "paddingTop": "10px",
                "width": "100%",
              }
            }
          >
            <h3
              aria-level="3"
              className="css-reset-4rbku5 css-text-901oao"
              dir="auto"
              role="heading"
              style={
                Object {
                  "color": "rgba(46,51,56,1.00)",
                  "fontFamily": "Jost, futura-pt, futura, sans-serif",
                  "fontSize": "24px",
                  "lineHeight": "32px",
                  "marginBottom": "20px",
                  "textRendering": "geometricPrecision",
                  "textTransform": "none",
                }
              }
            >
              1
              . 
              tenets.1
            </h3>
            <h4
              aria-level="4"
              className="css-reset-4rbku5 css-text-901oao"
              dir="auto"
              role="heading"
              style={
                Object {
                  "color": "rgba(46,51,56,1.00)",
                  "fontFamily": "EB Garamond, eb-garamond, Garamond, serif",
                  "fontSize": "24px",
                  "lineHeight": "32px",
                  "marginBottom": "20px",
                  "textRendering": "geometricPrecision",
                  "textTransform": "none",
                }
              }
            >
              tenets.subtitles.1
            </h4>
            <div
              className="css-view-1dbjc4n"
              style={
                Object {
                  "display": "block",
                  "overflowX": "hidden",
                  "overflowY": "hidden",
                }
              }
            >
              <div
                style={
                  Object {
                    "display": "block",
                    "paddingBottom": "64.03940886699507%",
                    "width": "100%",
                  }
                }
              />
              <div
                style={
                  Object {
                    "bottom": "0px",
                    "height": "100%",
                    "left": "0px",
                    "position": "absolute",
                    "top": "0px",
                    "width": "100%",
                  }
                }
              >
                <div
                  className="css-view-1dbjc4n"
                  style={
                    Object {
                      "WebkitFlexBasis": "auto",
                      "flexBasis": "auto",
                      "height": "100%",
                      "msFlexPreferredSize": "auto",
                      "overflowX": "hidden",
                      "overflowY": "hidden",
                      "width": "100%",
                      "zIndex": 0,
                    }
                  }
                >
                  <div
                    className="css-view-1dbjc4n"
                    style={
                      Object {
                        "backgroundColor": "rgba(0,0,0,0.00)",
                        "backgroundPosition": "center",
                        "backgroundRepeat": "no-repeat",
                        "backgroundSize": "contain",
                        "bottom": "0px",
                        "height": "100%",
                        "left": "0px",
                        "position": "absolute",
                        "right": "0px",
                        "top": "0px",
                        "width": "100%",
                        "zIndex": -1,
                      }
                    }
                  />
                </div>
              </div>
            </div>
          </div>
          <div
            className="css-view-1dbjc4n"
            style={
              Object {
                "WebkitBoxFlex": 0,
                "WebkitFlexGrow": 0,
                "WebkitFlexShrink": 0,
                "flexGrow": 0,
                "flexShrink": 0,
                "msFlexNegative": 0,
                "msFlexPositive": 0,
                "paddingBottom": "10px",
                "paddingLeft": "10px",
                "paddingRight": "10px",
                "paddingTop": "10px",
                "width": "100%",
              }
            }
          >
            <div
              className="css-text-901oao"
              dir="auto"
              style={
                Object {
                  "color": "rgba(46,51,56,1.00)",
                  "fontFamily": "EB Garamond, eb-garamond, Garamond, serif",
                  "fontSize": "20px",
                  "lineHeight": "28px",
                  "textRendering": "geometricPrecision",
                }
              }
            >
              tenets.text.1
            </div>
          </div>
        </div>
      </div>
      <div
        className="css-view-1dbjc4n"
        style={
          Object {
            "marginBottom": "100px",
          }
        }
      >
        <div
          className="css-view-1dbjc4n"
          style={
            Object {
              "WebkitAlignSelf": "center",
              "WebkitBoxDirection": "normal",
              "WebkitBoxOrient": "vertical",
              "WebkitFlexDirection": "column",
              "alignSelf": "center",
              "flexDirection": "column",
              "maxWidth": "100vw",
              "msFlexDirection": "column",
              "msFlexItemAlign": "center",
              "paddingLeft": "10px",
              "paddingRight": "10px",
              "width": "100%",
            }
          }
        >
          <div
            className="css-view-1dbjc4n"
            style={
              Object {
                "WebkitBoxFlex": 0,
                "WebkitFlexGrow": 0,
                "WebkitFlexShrink": 0,
                "flexGrow": 0,
                "flexShrink": 0,
                "msFlexNegative": 0,
                "msFlexPositive": 0,
                "paddingBottom": "10px",
                "paddingLeft": "10px",
                "paddingRight": "30px",
                "paddingTop": "10px",
                "width": "100%",
              }
            }
          >
            <h3
              aria-level="3"
              className="css-reset-4rbku5 css-text-901oao"
              dir="auto"
              role="heading"
              style={
                Object {
                  "color": "rgba(46,51,56,1.00)",
                  "fontFamily": "Jost, futura-pt, futura, sans-serif",
                  "fontSize": "24px",
                  "lineHeight": "32px",
                  "marginBottom": "20px",
                  "textRendering": "geometricPrecision",
                  "textTransform": "none",
                }
              }
            >
              2
              . 
              tenets.2
            </h3>
            <h4
              aria-level="4"
              className="css-reset-4rbku5 css-text-901oao"
              dir="auto"
              role="heading"
              style={
                Object {
                  "color": "rgba(46,51,56,1.00)",
                  "fontFamily": "EB Garamond, eb-garamond, Garamond, serif",
                  "fontSize": "24px",
                  "lineHeight": "32px",
                  "marginBottom": "20px",
                  "textRendering": "geometricPrecision",
                  "textTransform": "none",
                }
              }
            >
              tenets.subtitles.2
            </h4>
            <div
              className="css-view-1dbjc4n"
              style={
                Object {
                  "display": "block",
                  "overflowX": "hidden",
                  "overflowY": "hidden",
                }
              }
            >
              <div
                style={
                  Object {
                    "display": "block",
                    "paddingBottom": "64.03940886699507%",
                    "width": "100%",
                  }
                }
              />
              <div
                style={
                  Object {
                    "bottom": "0px",
                    "height": "100%",
                    "left": "0px",
                    "position": "absolute",
                    "top": "0px",
                    "width": "100%",
                  }
                }
              >
                <div
                  className="css-view-1dbjc4n"
                  style={
                    Object {
                      "WebkitFlexBasis": "auto",
                      "flexBasis": "auto",
                      "height": "100%",
                      "msFlexPreferredSize": "auto",
                      "overflowX": "hidden",
                      "overflowY": "hidden",
                      "width": "100%",
                      "zIndex": 0,
                    }
                  }
                >
                  <div
                    className="css-view-1dbjc4n"
                    style={
                      Object {
                        "backgroundColor": "rgba(0,0,0,0.00)",
                        "backgroundPosition": "center",
                        "backgroundRepeat": "no-repeat",
                        "backgroundSize": "contain",
                        "bottom": "0px",
                        "height": "100%",
                        "left": "0px",
                        "position": "absolute",
                        "right": "0px",
                        "top": "0px",
                        "width": "100%",
                        "zIndex": -1,
                      }
                    }
                  />
                </div>
              </div>
            </div>
          </div>
          <div
            className="css-view-1dbjc4n"
            style={
              Object {
                "WebkitBoxFlex": 0,
                "WebkitFlexGrow": 0,
                "WebkitFlexShrink": 0,
                "flexGrow": 0,
                "flexShrink": 0,
                "msFlexNegative": 0,
                "msFlexPositive": 0,
                "paddingBottom": "10px",
                "paddingLeft": "10px",
                "paddingRight": "10px",
                "paddingTop": "10px",
                "width": "100%",
              }
            }
          >
            <div
              className="css-text-901oao"
              dir="auto"
              style={
                Object {
                  "color": "rgba(46,51,56,1.00)",
                  "fontFamily": "EB Garamond, eb-garamond, Garamond, serif",
                  "fontSize": "20px",
                  "lineHeight": "28px",
                  "textRendering": "geometricPrecision",
                }
              }
            >
              tenets.text.2
            </div>
          </div>
        </div>
      </div>
      <div
        className="css-view-1dbjc4n"
        style={
          Object {
            "marginBottom": "100px",
          }
        }
      >
        <div
          className="css-view-1dbjc4n"
          style={
            Object {
              "WebkitAlignSelf": "center",
              "WebkitBoxDirection": "normal",
              "WebkitBoxOrient": "vertical",
              "WebkitFlexDirection": "column",
              "alignSelf": "center",
              "flexDirection": "column",
              "maxWidth": "100vw",
              "msFlexDirection": "column",
              "msFlexItemAlign": "center",
              "paddingLeft": "10px",
              "paddingRight": "10px",
              "width": "100%",
            }
          }
        >
          <div
            className="css-view-1dbjc4n"
            style={
              Object {
                "WebkitBoxFlex": 0,
                "WebkitFlexGrow": 0,
                "WebkitFlexShrink": 0,
                "flexGrow": 0,
                "flexShrink": 0,
                "msFlexNegative": 0,
                "msFlexPositive": 0,
                "paddingBottom": "10px",
                "paddingLeft": "10px",
                "paddingRight": "30px",
                "paddingTop": "10px",
                "width": "100%",
              }
            }
          >
            <h3
              aria-level="3"
              className="css-reset-4rbku5 css-text-901oao"
              dir="auto"
              role="heading"
              style={
                Object {
                  "color": "rgba(46,51,56,1.00)",
                  "fontFamily": "Jost, futura-pt, futura, sans-serif",
                  "fontSize": "24px",
                  "lineHeight": "32px",
                  "marginBottom": "20px",
                  "textRendering": "geometricPrecision",
                  "textTransform": "none",
                }
              }
            >
              3
              . 
              tenets.3
            </h3>
            <h4
              aria-level="4"
              className="css-reset-4rbku5 css-text-901oao"
              dir="auto"
              role="heading"
              style={
                Object {
                  "color": "rgba(46,51,56,1.00)",
                  "fontFamily": "EB Garamond, eb-garamond, Garamond, serif",
                  "fontSize": "24px",
                  "lineHeight": "32px",
                  "marginBottom": "20px",
                  "textRendering": "geometricPrecision",
                  "textTransform": "none",
                }
              }
            >
              tenets.subtitles.3
            </h4>
            <div
              className="css-view-1dbjc4n"
              style={
                Object {
                  "display": "block",
                  "overflowX": "hidden",
                  "overflowY": "hidden",
                }
              }
            >
              <div
                style={
                  Object {
                    "display": "block",
                    "paddingBottom": "64.03940886699507%",
                    "width": "100%",
                  }
                }
              />
              <div
                style={
                  Object {
                    "bottom": "0px",
                    "height": "100%",
                    "left": "0px",
                    "position": "absolute",
                    "top": "0px",
                    "width": "100%",
                  }
                }
              >
                <div
                  className="css-view-1dbjc4n"
                  style={
                    Object {
                      "WebkitFlexBasis": "auto",
                      "flexBasis": "auto",
                      "height": "100%",
                      "msFlexPreferredSize": "auto",
                      "overflowX": "hidden",
                      "overflowY": "hidden",
                      "width": "100%",
                      "zIndex": 0,
                    }
                  }
                >
                  <div
                    className="css-view-1dbjc4n"
                    style={
                      Object {
                        "backgroundColor": "rgba(0,0,0,0.00)",
                        "backgroundPosition": "center",
                        "backgroundRepeat": "no-repeat",
                        "backgroundSize": "contain",
                        "bottom": "0px",
                        "height": "100%",
                        "left": "0px",
                        "position": "absolute",
                        "right": "0px",
                        "top": "0px",
                        "width": "100%",
                        "zIndex": -1,
                      }
                    }
                  />
                </div>
              </div>
            </div>
          </div>
          <div
            className="css-view-1dbjc4n"
            style={
              Object {
                "WebkitBoxFlex": 0,
                "WebkitFlexGrow": 0,
                "WebkitFlexShrink": 0,
                "flexGrow": 0,
                "flexShrink": 0,
                "msFlexNegative": 0,
                "msFlexPositive": 0,
                "paddingBottom": "10px",
                "paddingLeft": "10px",
                "paddingRight": "10px",
                "paddingTop": "10px",
                "width": "100%",
              }
            }
          >
            <div
              className="css-text-901oao"
              dir="auto"
              style={
                Object {
                  "color": "rgba(46,51,56,1.00)",
                  "fontFamily": "EB Garamond, eb-garamond, Garamond, serif",
                  "fontSize": "20px",
                  "lineHeight": "28px",
                  "textRendering": "geometricPrecision",
                }
              }
            >
              tenets.text.3
            </div>
          </div>
        </div>
      </div>
      <div
        className="css-view-1dbjc4n"
        style={
          Object {
            "marginBottom": "100px",
          }
        }
      >
        <div
          className="css-view-1dbjc4n"
          style={
            Object {
              "WebkitAlignSelf": "center",
              "WebkitBoxDirection": "normal",
              "WebkitBoxOrient": "vertical",
              "WebkitFlexDirection": "column",
              "alignSelf": "center",
              "flexDirection": "column",
              "maxWidth": "100vw",
              "msFlexDirection": "column",
              "msFlexItemAlign": "center",
              "paddingLeft": "10px",
              "paddingRight": "10px",
              "width": "100%",
            }
          }
        >
          <div
            className="css-view-1dbjc4n"
            style={
              Object {
                "WebkitBoxFlex": 0,
                "WebkitFlexGrow": 0,
                "WebkitFlexShrink": 0,
                "flexGrow": 0,
                "flexShrink": 0,
                "msFlexNegative": 0,
                "msFlexPositive": 0,
                "paddingBottom": "10px",
                "paddingLeft": "10px",
                "paddingRight": "30px",
                "paddingTop": "10px",
                "width": "100%",
              }
            }
          >
            <h3
              aria-level="3"
              className="css-reset-4rbku5 css-text-901oao"
              dir="auto"
              role="heading"
              style={
                Object {
                  "color": "rgba(46,51,56,1.00)",
                  "fontFamily": "Jost, futura-pt, futura, sans-serif",
                  "fontSize": "24px",
                  "lineHeight": "32px",
                  "marginBottom": "20px",
                  "textRendering": "geometricPrecision",
                  "textTransform": "none",
                }
              }
            >
              4
              . 
              tenets.4
            </h3>
            <h4
              aria-level="4"
              className="css-reset-4rbku5 css-text-901oao"
              dir="auto"
              role="heading"
              style={
                Object {
                  "color": "rgba(46,51,56,1.00)",
                  "fontFamily": "EB Garamond, eb-garamond, Garamond, serif",
                  "fontSize": "24px",
                  "lineHeight": "32px",
                  "marginBottom": "20px",
                  "textRendering": "geometricPrecision",
                  "textTransform": "none",
                }
              }
            >
              tenets.subtitles.4
            </h4>
            <div
              className="css-view-1dbjc4n"
              style={
                Object {
                  "display": "block",
                  "overflowX": "hidden",
                  "overflowY": "hidden",
                }
              }
            >
              <div
                style={
                  Object {
                    "display": "block",
                    "paddingBottom": "64.03940886699507%",
                    "width": "100%",
                  }
                }
              />
              <div
                style={
                  Object {
                    "bottom": "0px",
                    "height": "100%",
                    "left": "0px",
                    "position": "absolute",
                    "top": "0px",
                    "width": "100%",
                  }
                }
              >
                <div
                  className="css-view-1dbjc4n"
                  style={
                    Object {
                      "WebkitFlexBasis": "auto",
                      "flexBasis": "auto",
                      "height": "100%",
                      "msFlexPreferredSize": "auto",
                      "overflowX": "hidden",
                      "overflowY": "hidden",
                      "width": "100%",
                      "zIndex": 0,
                    }
                  }
                >
                  <div
                    className="css-view-1dbjc4n"
                    style={
                      Object {
                        "backgroundColor": "rgba(0,0,0,0.00)",
                        "backgroundPosition": "center",
                        "backgroundRepeat": "no-repeat",
                        "backgroundSize": "contain",
                        "bottom": "0px",
                        "height": "100%",
                        "left": "0px",
                        "position": "absolute",
                        "right": "0px",
                        "top": "0px",
                        "width": "100%",
                        "zIndex": -1,
                      }
                    }
                  />
                </div>
              </div>
            </div>
          </div>
          <div
            className="css-view-1dbjc4n"
            style={
              Object {
                "WebkitBoxFlex": 0,
                "WebkitFlexGrow": 0,
                "WebkitFlexShrink": 0,
                "flexGrow": 0,
                "flexShrink": 0,
                "msFlexNegative": 0,
                "msFlexPositive": 0,
                "paddingBottom": "10px",
                "paddingLeft": "10px",
                "paddingRight": "10px",
                "paddingTop": "10px",
                "width": "100%",
              }
            }
          >
            <div
              className="css-text-901oao"
              dir="auto"
              style={
                Object {
                  "color": "rgba(46,51,56,1.00)",
                  "fontFamily": "EB Garamond, eb-garamond, Garamond, serif",
                  "fontSize": "20px",
                  "lineHeight": "28px",
                  "textRendering": "geometricPrecision",
                }
              }
            >
              tenets.text.4
            </div>
          </div>
        </div>
      </div>
    </div>
  </div>
  <div
    className="css-view-1dbjc4n"
    id="code"
    style={
      Object {
        "backgroundColor": "rgba(46,51,56,1.00)",
      }
    }
  >
    <div
      className="css-view-1dbjc4n"
      style={
        Object {
          "WebkitAlignItems": "center",
          "WebkitAlignSelf": "center",
          "WebkitBoxAlign": "center",
          "WebkitBoxDirection": "normal",
          "WebkitBoxOrient": "vertical",
          "WebkitBoxPack": "center",
          "WebkitFlexDirection": "column",
          "WebkitJustifyContent": "center",
          "alignItems": "center",
          "alignSelf": "center",
          "flexDirection": "column",
          "justifyContent": "center",
          "marginBottom": "50px",
          "marginTop": "50px",
          "maxWidth": "100vw",
          "msFlexAlign": "center",
          "msFlexDirection": "column",
          "msFlexItemAlign": "center",
          "msFlexPack": "center",
          "paddingLeft": "10px",
          "paddingRight": "10px",
          "width": "100%",
        }
      }
    >
      <div
        className="css-view-1dbjc4n"
        style={
          Object {
            "WebkitBoxFlex": 0,
            "WebkitFlexGrow": 0,
            "WebkitFlexShrink": 0,
            "flexGrow": 0,
            "flexShrink": 0,
            "msFlexNegative": 0,
            "msFlexPositive": 0,
            "paddingBottom": "10px",
            "paddingLeft": "10px",
            "paddingRight": "10px",
            "paddingTop": "10px",
            "width": "100%",
          }
        }
      >
        <div
          className="css-view-1dbjc4n"
          style={
            Object {
              "WebkitBoxPack": "center",
              "WebkitJustifyContent": "center",
              "height": "500px",
              "justifyContent": "center",
              "msFlexPack": "center",
              "width": "85%",
            }
          }
        >
          <div
            className="lazyload-placeholder"
            style={
              Object {
                "height": undefined,
              }
            }
          />
        </div>
      </div>
      <div
        className="css-view-1dbjc4n"
        style={
          Object {
            "WebkitBoxFlex": 0,
            "WebkitFlexGrow": 0,
            "WebkitFlexShrink": 0,
            "flexGrow": 0,
            "flexShrink": 0,
            "msFlexNegative": 0,
            "msFlexPositive": 0,
            "paddingBottom": "10px",
            "paddingLeft": "10px",
            "paddingRight": "10px",
            "paddingTop": "10px",
            "width": "100%",
          }
        }
      >
        <div
          className="react-reveal"
          style={
            Object {
              "opacity": undefined,
            }
          }
        >
          <div
            className="css-view-1dbjc4n"
          >
            <h3
              aria-level="3"
              className="css-reset-4rbku5 css-text-901oao"
              dir="auto"
              role="heading"
              style={
                Object {
                  "color": "rgba(255,255,255,1.00)",
                  "fontFamily": "Jost, futura-pt, futura, sans-serif",
                  "fontSize": "24px",
                  "lineHeight": "32px",
                  "textRendering": "geometricPrecision",
                  "textTransform": "none",
                }
              }
            >
              codeOfConduct.title
            </h3>
            <h4
              aria-level="4"
              className="css-reset-4rbku5 css-text-901oao"
              dir="auto"
              role="heading"
              style={
                Object {
                  "color": "rgba(255,255,255,1.00)",
                  "fontFamily": "EB Garamond, eb-garamond, Garamond, serif",
                  "fontSize": "24px",
                  "lineHeight": "32px",
                  "marginBottom": "40px",
                  "marginTop": "40px",
                  "textRendering": "geometricPrecision",
                  "textTransform": "none",
                }
              }
            >
              codeOfConduct.text
            </h4>
            <div
              className="css-view-1dbjc4n"
              onClick={[Function]}
              onMouseDown={[Function]}
              onMouseEnter={[Function]}
              onMouseLeave={[Function]}
              onMouseUp={[Function]}
              onResponderGrant={[Function]}
              onResponderRelease={[Function]}
            >
              <a
                className="css-reset-4rbku5 css-cursor-18t94o4 css-text-901oao"
                data-focusable={true}
                dir="auto"
                href="/code-of-conduct"
                onClick={[Function]}
                onMouseEnter={[Function]}
                role="link"
                style={
                  Object {
                    "WebkitAlignItems": "center",
                    "WebkitBoxAlign": "center",
                    "WebkitBoxFlex": 0,
                    "WebkitBoxPack": "center",
                    "WebkitFlexGrow": 0,
                    "WebkitJustifyContent": "center",
                    "alignItems": "center",
                    "backgroundColor": "rgba(53,208,127,1.00)",
                    "borderBottomColor": "rgba(53,208,127,1.00)",
                    "borderBottomLeftRadius": "3px",
                    "borderBottomRightRadius": "3px",
                    "borderBottomWidth": "1px",
                    "borderLeftColor": "rgba(53,208,127,1.00)",
                    "borderLeftWidth": "1px",
                    "borderRightColor": "rgba(53,208,127,1.00)",
                    "borderRightWidth": "1px",
                    "borderTopColor": "rgba(53,208,127,1.00)",
                    "borderTopLeftRadius": "3px",
                    "borderTopRightRadius": "3px",
                    "borderTopWidth": "1px",
                    "color": "rgba(255,255,255,1.00)",
                    "cursor": "pointer",
                    "display": "inline-flex",
                    "flexGrow": 0,
                    "fontFamily": "Jost, futura-pt, futura, sans-serif",
                    "fontSize": "20px",
                    "fontWeight": "500",
                    "justifyContent": "center",
                    "lineHeight": "16px",
                    "minWidth": "200px",
                    "msFlexAlign": "center",
                    "msFlexPack": "center",
                    "msFlexPositive": 0,
                    "opacity": 1,
                    "paddingBottom": "20px",
                    "paddingLeft": "30px",
                    "paddingRight": "30px",
                    "paddingTop": "20px",
                    "textAlign": "center",
                    "textRendering": "geometricPrecision",
                    "width": "fit-content",
                  }
                }
                target="_tab"
              >
                codeOfConduct.button
              </a>
            </div>
          </div>
        </div>
      </div>
    </div>
  </div>
  <div
    className="css-view-1dbjc4n"
    id="events"
    style={
      Object {
        "WebkitAlignSelf": "center",
        "WebkitBoxDirection": "normal",
        "WebkitBoxOrient": "vertical",
        "WebkitFlexDirection": "column",
        "alignSelf": "center",
        "flexDirection": "column",
        "marginTop": "50px",
        "maxWidth": "100vw",
        "msFlexDirection": "column",
        "msFlexItemAlign": "center",
        "paddingLeft": "10px",
        "paddingRight": "10px",
        "width": "100%",
      }
    }
  >
    <div
      className="css-view-1dbjc4n"
      style={
        Object {
          "WebkitAlignItems": "center",
          "WebkitBoxAlign": "center",
          "WebkitBoxFlex": 0,
          "WebkitBoxPack": "center",
          "WebkitFlexGrow": 0,
          "WebkitFlexShrink": 0,
          "WebkitJustifyContent": "center",
          "alignItems": "center",
          "flexGrow": 0,
          "flexShrink": 0,
          "justifyContent": "center",
          "msFlexAlign": "center",
          "msFlexNegative": 0,
          "msFlexPack": "center",
          "msFlexPositive": 0,
          "paddingBottom": "10px",
          "paddingLeft": "10px",
          "paddingRight": "10px",
          "paddingTop": "10px",
          "width": "100%",
        }
      }
    >
      <div
        className="react-reveal"
        style={
          Object {
            "opacity": undefined,
          }
        }
      >
        <h2
          aria-level="2"
          className="css-reset-4rbku5 css-text-901oao"
          dir="auto"
          role="heading"
          style={
            Object {
              "color": "rgba(46,51,56,1.00)",
              "fontFamily": "EB Garamond, eb-garamond, Garamond, serif",
              "fontSize": "28px",
              "lineHeight": "32px",
              "textRendering": "geometricPrecision",
              "textTransform": "none",
            }
          }
        >
          events.title
        </h2>
      </div>
    </div>
  </div>
  <div
    className="css-view-1dbjc4n"
    style={
      Object {
        "WebkitAlignSelf": "center",
        "WebkitBoxDirection": "normal",
        "WebkitBoxOrient": "vertical",
        "WebkitFlexDirection": "column",
        "alignSelf": "center",
        "flexDirection": "column",
        "marginBottom": "30px",
        "marginTop": "30px",
        "maxWidth": "100vw",
        "msFlexDirection": "column",
        "msFlexItemAlign": "center",
        "paddingLeft": "10px",
        "paddingRight": "10px",
        "width": "100%",
      }
    }
  >
    <div
      className="css-view-1dbjc4n"
      style={
        Object {
          "WebkitBoxFlex": 0,
          "WebkitFlexGrow": 0,
          "WebkitFlexShrink": 0,
          "flexGrow": 0,
          "flexShrink": 0,
          "msFlexNegative": 0,
          "msFlexPositive": 0,
          "paddingBottom": "10px",
          "paddingLeft": "10px",
          "paddingRight": "10px",
          "paddingTop": "10px",
          "width": "100%",
        }
      }
    >
      <div
        className="css-view-1dbjc4n"
        style={
          Object {
            "marginBottom": "30px",
            "marginTop": "30px",
          }
        }
      >
        <div
          className="css-text-901oao"
          dir="auto"
          style={
            Object {
              "color": "rgba(46,51,56,1.00)",
              "fontFamily": "Jost, futura-pt, futura, sans-serif",
              "fontSize": "16px",
              "fontWeight": "500",
              "lineHeight": "18px",
              "textRendering": "geometricPrecision",
            }
          }
        >
          events.refineBy
        </div>
        <div
          className="css-view-1dbjc4n"
          data-focusable={true}
          onKeyDown={[Function]}
          onKeyUp={[Function]}
          onResponderGrant={[Function]}
          onResponderMove={[Function]}
          onResponderRelease={[Function]}
          onResponderTerminate={[Function]}
          onResponderTerminationRequest={[Function]}
          onStartShouldSetResponder={[Function]}
          style={
            Object {
              "MozTransitionProperty": "opacity",
              "MozUserSelect": "none",
              "WebkitTransitionDuration": "0.15s",
              "WebkitTransitionProperty": "opacity",
              "WebkitUserSelect": "none",
              "cursor": "pointer",
              "msTouchAction": "manipulation",
              "msUserSelect": "none",
              "touchAction": "manipulation",
              "transitionDuration": "0.15s",
              "transitionProperty": "opacity",
              "userSelect": "none",
            }
          }
          tabIndex="0"
        >
          <div
            className="css-view-1dbjc4n"
            style={
              Object {
                "WebkitAlignContent": "center",
                "WebkitAlignItems": "center",
                "WebkitBoxAlign": "center",
                "WebkitBoxDirection": "normal",
                "WebkitBoxOrient": "horizontal",
                "WebkitFlexDirection": "row",
                "alignContent": "center",
                "alignItems": "center",
                "flexDirection": "row",
                "marginBottom": "10px",
                "marginTop": "10px",
                "msFlexAlign": "center",
                "msFlexDirection": "row",
                "msFlexLinePack": "center",
              }
            }
          >
            <svg
              fill="none"
              height="24"
              style={Object {}}
              viewBox="0 0 24 24"
              width="24"
            >
              <circle
                cx="12"
                cy="12"
                r="11.5"
                stroke="#DDDDDD"
                style={Object {}}
              />
            </svg>
            <div
              className="css-view-1dbjc4n"
              style={
                Object {
                  "WebkitBoxPack": "center",
                  "WebkitJustifyContent": "center",
                  "justifyContent": "center",
                  "msFlexPack": "center",
                  "paddingLeft": "10px",
                  "paddingRight": "10px",
                }
              }
            >
              <svg
                fill="none"
                height={14}
                style={Object {}}
                viewBox="0 0 83 98"
                width={14}
              >
                <g
                  style={
                    Object {
                      "mixBlendMode": "normal",
                    }
                  }
                >
                  <path
                    d="M54.5568 0.387939C34.0744 0.387939 12.1108 19.8688 3.46956 45.6981C-1.53621 60.694 -0.736234 75.0526 5.66354 85.0874C10.0911 92.0973 17.0453 96.3807 25.243 97.147C26.0351 97.2277 26.8667 97.268 27.8806 97.268C37.2426 97.268 47.5393 92.6781 56.8776 84.3534C66.2396 76.0367 73.97 64.5498 78.6431 51.9982C84.33 36.6474 83.6568 22.0387 76.7976 11.9232C71.7602 4.48578 63.8634 0.387939 54.5568 0.387939Z"
                    fill="#35D07F"
                  />
                </g>
              </svg>
            </div>
            <label
              className="css-text-901oao"
              dir="auto"
              style={
                Object {
                  "color": "rgba(46,51,56,1.00)",
                  "fontFamily": "EB Garamond, eb-garamond, Garamond, serif",
                  "fontSize": "20px",
                  "lineHeight": "28px",
                  "textRendering": "geometricPrecision",
                }
              }
            >
              Hosting
            </label>
          </div>
        </div>
        <div
          className="css-view-1dbjc4n"
          data-focusable={true}
          onKeyDown={[Function]}
          onKeyUp={[Function]}
          onResponderGrant={[Function]}
          onResponderMove={[Function]}
          onResponderRelease={[Function]}
          onResponderTerminate={[Function]}
          onResponderTerminationRequest={[Function]}
          onStartShouldSetResponder={[Function]}
          style={
            Object {
              "MozTransitionProperty": "opacity",
              "MozUserSelect": "none",
              "WebkitTransitionDuration": "0.15s",
              "WebkitTransitionProperty": "opacity",
              "WebkitUserSelect": "none",
              "cursor": "pointer",
              "msTouchAction": "manipulation",
              "msUserSelect": "none",
              "touchAction": "manipulation",
              "transitionDuration": "0.15s",
              "transitionProperty": "opacity",
              "userSelect": "none",
            }
          }
          tabIndex="0"
        >
          <div
            className="css-view-1dbjc4n"
            style={
              Object {
                "WebkitAlignContent": "center",
                "WebkitAlignItems": "center",
                "WebkitBoxAlign": "center",
                "WebkitBoxDirection": "normal",
                "WebkitBoxOrient": "horizontal",
                "WebkitFlexDirection": "row",
                "alignContent": "center",
                "alignItems": "center",
                "flexDirection": "row",
                "marginBottom": "10px",
                "marginTop": "10px",
                "msFlexAlign": "center",
                "msFlexDirection": "row",
                "msFlexLinePack": "center",
              }
            }
          >
            <svg
              fill="none"
              height="24"
              style={Object {}}
              viewBox="0 0 24 24"
              width="24"
            >
              <circle
                cx="12"
                cy="12"
                r="11.5"
                stroke="#DDDDDD"
                style={Object {}}
              />
            </svg>
            <div
              className="css-view-1dbjc4n"
              style={
                Object {
                  "WebkitBoxPack": "center",
                  "WebkitJustifyContent": "center",
                  "justifyContent": "center",
                  "msFlexPack": "center",
                  "paddingLeft": "10px",
                  "paddingRight": "10px",
                }
              }
            >
              <svg
                fill="none"
                height={14}
                style={Object {}}
                viewBox="0 0 83 98"
                width={14}
              >
                <g
                  style={
                    Object {
                      "mixBlendMode": "normal",
                    }
                  }
                >
                  <path
                    d="M54.5568 0.387939C34.0744 0.387939 12.1108 19.8688 3.46956 45.6981C-1.53621 60.694 -0.736234 75.0526 5.66354 85.0874C10.0911 92.0973 17.0453 96.3807 25.243 97.147C26.0351 97.2277 26.8667 97.268 27.8806 97.268C37.2426 97.268 47.5393 92.6781 56.8776 84.3534C66.2396 76.0367 73.97 64.5498 78.6431 51.9982C84.33 36.6474 83.6568 22.0387 76.7976 11.9232C71.7602 4.48578 63.8634 0.387939 54.5568 0.387939Z"
                    fill="#BF97FF"
                  />
                </g>
              </svg>
            </div>
            <label
              className="css-text-901oao"
              dir="auto"
              style={
                Object {
                  "color": "rgba(46,51,56,1.00)",
                  "fontFamily": "EB Garamond, eb-garamond, Garamond, serif",
                  "fontSize": "20px",
                  "lineHeight": "28px",
                  "textRendering": "geometricPrecision",
                }
              }
            >
              Speaking
            </label>
          </div>
        </div>
      </div>
      <div
        className="css-text-901oao"
        dir="auto"
        style={
          Object {
            "color": "rgba(46,51,56,1.00)",
            "fontFamily": "Jost, futura-pt, futura, sans-serif",
            "fontSize": "16px",
            "fontWeight": "500",
            "lineHeight": "18px",
            "marginBottom": "20px",
            "textRendering": "geometricPrecision",
          }
        }
      >
        events.reppingCelo
      </div>
      <div
        className="css-text-901oao"
        dir="auto"
        style={
          Object {
            "color": "rgba(46,51,56,1.00)",
            "fontFamily": "EB Garamond, eb-garamond, Garamond, serif",
            "fontSize": "20px",
            "lineHeight": "28px",
            "textRendering": "geometricPrecision",
          }
        }
      >
        Send a note to
         
        <div
          className="css-view-1dbjc4n"
          onClick={[Function]}
          onMouseDown={[Function]}
          onMouseEnter={[Function]}
          onMouseLeave={[Function]}
          onMouseUp={[Function]}
          onResponderGrant={[Function]}
          onResponderRelease={[Function]}
          style={
            Object {
              "display": "inline",
            }
          }
        >
          <a
            className="css-reset-4rbku5 css-cursor-18t94o4 css-text-901oao css-textHasAncestor-16my406"
            data-focusable={true}
            dir="auto"
            href="mailto:community@celo.org"
            onClick={[Function]}
            onMouseEnter={[Function]}
            role="link"
            style={
              Object {
                "WebkitTextDecorationStyle": "solid",
                "cursor": "pointer",
                "display": "inline",
                "opacity": 1,
                "textDecoration": "underline",
                "textDecorationStyle": "solid",
              }
            }
          >
            community@celo.org
          </a>
        </div>
         
        before the event to learn more
      </div>
    </div>
    <div
      className="css-view-1dbjc4n"
      style={
        Object {
          "WebkitBoxFlex": 0,
          "WebkitFlexGrow": 0,
          "WebkitFlexShrink": 0,
          "flexGrow": 0,
          "flexShrink": 0,
          "msFlexNegative": 0,
          "msFlexPositive": 0,
          "paddingBottom": "10px",
          "paddingLeft": "10px",
          "paddingRight": "10px",
          "paddingTop": "10px",
          "width": "100%",
        }
      }
    >
      <div
        className="css-view-1dbjc4n"
        onResponderGrant={[Function]}
        onResponderReject={[Function]}
        onResponderRelease={[Function]}
        onResponderTerminationRequest={[Function]}
        onScroll={[Function]}
        onScrollShouldSetResponder={[Function]}
        onStartShouldSetResponder={[Function]}
        onStartShouldSetResponderCapture={[Function]}
        onTouchEnd={[Function]}
        onTouchMove={[Function]}
        onTouchStart={[Function]}
        onWheel={[Function]}
        style={
          Object {
            "WebkitBoxDirection": "normal",
            "WebkitBoxFlex": 1,
            "WebkitBoxOrient": "vertical",
            "WebkitFlexDirection": "column",
            "WebkitFlexGrow": 1,
            "WebkitFlexShrink": 1,
            "WebkitOverflowScrolling": "touch",
            "WebkitTransform": "translateZ(0px)",
            "flexDirection": "column",
            "flexGrow": 1,
            "flexShrink": 1,
            "msFlexDirection": "column",
            "msFlexNegative": 1,
            "msFlexPositive": 1,
            "overflowX": "hidden",
            "overflowY": "auto",
            "transform": "translateZ(0px)",
          }
        }
      >
        <div
          className="css-view-1dbjc4n"
          style={
            Object {
              "overflowX": "hidden",
              "overflowY": "hidden",
            }
          }
        >
          <div
            className="css-view-1dbjc4n"
          >
            <div
              className="css-view-1dbjc4n"
              style={
                Object {
                  "WebkitAlignItems": "center",
                  "WebkitBoxAlign": "center",
                  "WebkitBoxPack": "center",
                  "WebkitJustifyContent": "center",
                  "alignItems": "center",
                  "height": "90vh",
                  "justifyContent": "center",
                  "msFlexAlign": "center",
                  "msFlexPack": "center",
                }
              }
            >
              <div
                aria-label="loading"
                className="css-view-1dbjc4n"
                style={
                  Object {
                    "height": "50px",
                    "width": "50px",
                  }
                }
              >
                <span
                  style={
                    Object {
                      "height": "100%",
                      "width": "100%",
                    }
                  }
                />
              </div>
            </div>
          </div>
        </div>
      </div>
      <div
        className="css-view-1dbjc4n"
        style={
          Object {
            "WebkitAlignItems": "center",
            "WebkitBoxAlign": "center",
            "WebkitBoxPack": "center",
            "WebkitJustifyContent": "center",
            "alignItems": "center",
            "justifyContent": "center",
            "marginTop": "60px",
            "msFlexAlign": "center",
            "msFlexPack": "center",
          }
        }
      >
        <div
          className="css-view-1dbjc4n"
          onClick={[Function]}
          onMouseDown={[Function]}
          onMouseEnter={[Function]}
          onMouseLeave={[Function]}
          onMouseUp={[Function]}
          onResponderGrant={[Function]}
          onResponderRelease={[Function]}
        >
          <div
            className="css-view-1dbjc4n"
            style={
              Object {
                "WebkitBoxDirection": "normal",
                "WebkitBoxFlex": 0,
                "WebkitBoxOrient": "horizontal",
                "WebkitBoxPack": "center",
                "WebkitFlexDirection": "row",
                "WebkitFlexGrow": 0,
                "WebkitJustifyContent": "center",
                "backgroundColor": "rgba(0,0,0,0.00)",
                "borderBottomColor": "rgba(0,0,0,0.00)",
                "borderLeftColor": "rgba(0,0,0,0.00)",
                "borderRightColor": "rgba(0,0,0,0.00)",
                "borderTopColor": "rgba(0,0,0,0.00)",
                "flexDirection": "row",
                "flexGrow": 0,
                "justifyContent": "center",
                "msFlexDirection": "row",
                "msFlexPack": "center",
                "msFlexPositive": 0,
                "opacity": 1,
                "outlineColor": "transparent",
                "width": "fit-content",
              }
            }
          >
            <a
              className="css-reset-4rbku5 css-cursor-18t94o4 css-text-901oao"
              data-focusable={true}
              dir="auto"
              href="/past-events"
              onClick={[Function]}
              onMouseEnter={[Function]}
              role="link"
              style={
                Object {
                  "WebkitAlignItems": "center",
                  "WebkitBoxAlign": "center",
                  "alignItems": "center",
                  "color": "rgba(46,51,56,1.00)",
                  "cursor": "pointer",
                  "display": "inline-flex",
                  "fontFamily": "Jost, futura-pt, futura, sans-serif",
                  "fontSize": "16px",
                  "fontWeight": "500",
                  "lineHeight": "16px",
                  "msFlexAlign": "center",
                  "opacity": 1,
                  "textAlign": "center",
                  "textRendering": "geometricPrecision",
                }
              }
              target="_new"
            >
              events.pastEvents
              <div
                className="css-view-1dbjc4n"
                style={
                  Object {
                    "display": "inline-flex",
                    "paddingLeft": "0.4em",
                    "paddingTop": "0.185em",
                  }
                }
              >
                <svg
                  fill="none"
                  height="0.75em"
                  style={Object {}}
                  transform="rotate(0)"
                  viewBox="0 0 8 12"
                  width="0.75em"
                >
                  <path
                    clipRule="evenodd"
                    d="M1.19997 0L1.13249e-05 1.19996L4.80011 6.00006L0 10.8002L1.19996 12.0001L7.19977 6.00032L7.19953 6.00007L7.19979 5.99981L1.19997 0Z"
                    fill="#2E3338"
                    fillRule="evenodd"
                    opacity={1}
                    style={Object {}}
                  />
                </svg>
              </div>
            </a>
          </div>
        </div>
      </div>
    </div>
  </div>
  <div
    className="css-view-1dbjc4n"
    id="blog"
  >
    <div
      className="css-view-1dbjc4n"
      style={
        Object {
          "WebkitAlignSelf": "center",
          "WebkitBoxDirection": "normal",
          "WebkitBoxOrient": "vertical",
          "WebkitFlexDirection": "column",
          "alignSelf": "center",
          "flexDirection": "column",
          "marginBottom": "30px",
          "marginTop": "50px",
          "maxWidth": "100vw",
          "msFlexDirection": "column",
          "msFlexItemAlign": "center",
          "paddingLeft": "10px",
          "paddingRight": "10px",
          "width": "100%",
        }
      }
    >
      <div
        className="css-view-1dbjc4n"
        style={
          Object {
            "WebkitAlignItems": "center",
            "WebkitBoxAlign": "center",
            "WebkitBoxFlex": 0,
            "WebkitBoxPack": "center",
            "WebkitFlexGrow": 0,
            "WebkitFlexShrink": 0,
            "WebkitJustifyContent": "center",
            "alignItems": "center",
            "flexGrow": 0,
            "flexShrink": 0,
            "justifyContent": "center",
            "msFlexAlign": "center",
            "msFlexNegative": 0,
            "msFlexPack": "center",
            "msFlexPositive": 0,
            "paddingBottom": "10px",
            "paddingLeft": "10px",
            "paddingRight": "10px",
            "paddingTop": "10px",
            "width": "100%",
          }
        }
      >
        <div
          className="react-reveal"
          style={
            Object {
              "opacity": undefined,
            }
          }
        >
          <h2
            aria-level="2"
            className="css-reset-4rbku5 css-text-901oao"
            dir="auto"
            role="heading"
            style={
              Object {
                "color": "rgba(46,51,56,1.00)",
                "fontFamily": "EB Garamond, eb-garamond, Garamond, serif",
                "fontSize": "28px",
                "lineHeight": "32px",
                "textRendering": "geometricPrecision",
                "textTransform": "none",
              }
            }
          >
            articles.title
          </h2>
        </div>
      </div>
    </div>
    <div
      className="css-view-1dbjc4n"
      style={
        Object {
          "WebkitAlignItems": "center",
          "WebkitAlignSelf": "center",
          "WebkitBoxAlign": "center",
          "WebkitBoxDirection": "normal",
          "WebkitBoxLines": "multiple",
          "WebkitBoxOrient": "vertical",
          "WebkitBoxPack": "center",
          "WebkitFlexDirection": "column",
          "WebkitFlexWrap": "wrap",
          "WebkitJustifyContent": "center",
          "alignItems": "center",
          "alignSelf": "center",
          "flexDirection": "column",
          "flexWrap": "wrap",
          "justifyContent": "center",
          "maxWidth": "100vw",
          "msFlexAlign": "center",
          "msFlexDirection": "column",
          "msFlexItemAlign": "center",
          "msFlexPack": "center",
          "msFlexWrap": "wrap",
          "paddingLeft": "10px",
          "paddingRight": "10px",
          "width": "100%",
        }
      }
    >
      <div
        className="css-view-1dbjc4n"
        style={
          Object {
            "WebkitBoxFlex": 0,
            "WebkitFlexGrow": 0,
            "WebkitFlexShrink": 0,
            "flexGrow": 0,
            "flexShrink": 0,
            "msFlexNegative": 0,
            "msFlexPositive": 0,
            "paddingBottom": "10px",
            "paddingLeft": "10px",
            "paddingRight": "10px",
            "paddingTop": "10px",
            "width": "100%",
          }
        }
      >
        <div
          className="css-view-1dbjc4n"
          style={
            Object {
              "WebkitAlignItems": "center",
              "WebkitBoxAlign": "center",
              "WebkitBoxPack": "center",
              "WebkitJustifyContent": "center",
              "alignItems": "center",
              "backgroundColor": "rgba(229,229,229,1.00)",
              "height": "500px",
              "justifyContent": "center",
              "marginTop": "15px",
              "msFlexAlign": "center",
              "msFlexPack": "center",
              "width": "100%",
            }
          }
        >
          <div
            aria-label="loading"
            className="css-view-1dbjc4n"
            style={
              Object {
                "height": "50px",
                "width": "50px",
              }
            }
          >
            <span
              style={
                Object {
                  "height": "100%",
                  "width": "100%",
                }
              }
            />
          </div>
        </div>
      </div>
      <div
        className="css-view-1dbjc4n"
        style={
          Object {
            "WebkitBoxFlex": 0,
            "WebkitFlexGrow": 0,
            "WebkitFlexShrink": 0,
            "flexGrow": 0,
            "flexShrink": 0,
            "msFlexNegative": 0,
            "msFlexPositive": 0,
            "paddingBottom": "10px",
            "paddingLeft": "10px",
            "paddingRight": "10px",
            "paddingTop": "10px",
            "width": "100%",
          }
        }
      >
        <div
          className="css-view-1dbjc4n"
          style={
            Object {
              "WebkitAlignItems": "center",
              "WebkitBoxAlign": "center",
              "WebkitBoxPack": "center",
              "WebkitJustifyContent": "center",
              "alignItems": "center",
              "backgroundColor": "rgba(229,229,229,1.00)",
              "height": "500px",
              "justifyContent": "center",
              "marginTop": "15px",
              "msFlexAlign": "center",
              "msFlexPack": "center",
              "width": "100%",
            }
          }
        >
          <div
            aria-label="loading"
            className="css-view-1dbjc4n"
            style={
              Object {
                "height": "50px",
                "width": "50px",
              }
            }
          >
            <span
              style={
                Object {
                  "height": "100%",
                  "width": "100%",
                }
              }
            />
          </div>
        </div>
      </div>
      <div
        className="css-view-1dbjc4n"
        style={
          Object {
            "WebkitBoxFlex": 0,
            "WebkitFlexGrow": 0,
            "WebkitFlexShrink": 0,
            "flexGrow": 0,
            "flexShrink": 0,
            "msFlexNegative": 0,
            "msFlexPositive": 0,
            "paddingBottom": "10px",
            "paddingLeft": "10px",
            "paddingRight": "10px",
            "paddingTop": "10px",
            "width": "100%",
          }
        }
      >
        <div
          className="css-view-1dbjc4n"
          style={
            Object {
              "WebkitAlignItems": "center",
              "WebkitBoxAlign": "center",
              "WebkitBoxPack": "center",
              "WebkitJustifyContent": "center",
              "alignItems": "center",
              "backgroundColor": "rgba(229,229,229,1.00)",
              "height": "500px",
              "justifyContent": "center",
              "marginTop": "15px",
              "msFlexAlign": "center",
              "msFlexPack": "center",
              "width": "100%",
            }
          }
        >
          <div
            aria-label="loading"
            className="css-view-1dbjc4n"
            style={
              Object {
                "height": "50px",
                "width": "50px",
              }
            }
          >
            <span
              style={
                Object {
                  "height": "100%",
                  "width": "100%",
                }
              }
            />
          </div>
        </div>
      </div>
    </div>
    <div
      className="css-view-1dbjc4n"
      style={
        Object {
          "WebkitAlignSelf": "center",
          "WebkitBoxDirection": "normal",
          "WebkitBoxOrient": "vertical",
          "WebkitFlexDirection": "column",
          "alignSelf": "center",
          "flexDirection": "column",
          "marginBottom": "50px",
          "marginTop": "20px",
          "maxWidth": "100vw",
          "msFlexDirection": "column",
          "msFlexItemAlign": "center",
          "paddingLeft": "10px",
          "paddingRight": "10px",
          "width": "100%",
        }
      }
    >
      <div
        className="css-view-1dbjc4n"
        style={
          Object {
            "WebkitAlignItems": "center",
            "WebkitBoxAlign": "center",
            "WebkitBoxFlex": 0,
            "WebkitBoxPack": "center",
            "WebkitFlexGrow": 0,
            "WebkitFlexShrink": 0,
            "WebkitJustifyContent": "center",
            "alignItems": "center",
            "flexGrow": 0,
            "flexShrink": 0,
            "justifyContent": "center",
            "msFlexAlign": "center",
            "msFlexNegative": 0,
            "msFlexPack": "center",
            "msFlexPositive": 0,
            "paddingBottom": "10px",
            "paddingLeft": "10px",
            "paddingRight": "10px",
            "paddingTop": "10px",
            "width": "100%",
          }
        }
      >
        <div
          className="css-view-1dbjc4n"
          onClick={[Function]}
          onMouseDown={[Function]}
          onMouseEnter={[Function]}
          onMouseLeave={[Function]}
          onMouseUp={[Function]}
          onResponderGrant={[Function]}
          onResponderRelease={[Function]}
        >
          <div
            className="css-view-1dbjc4n"
            style={
              Object {
                "WebkitBoxDirection": "normal",
                "WebkitBoxFlex": 0,
                "WebkitBoxOrient": "horizontal",
                "WebkitBoxPack": "center",
                "WebkitFlexDirection": "row",
                "WebkitFlexGrow": 0,
                "WebkitJustifyContent": "center",
                "backgroundColor": "rgba(0,0,0,0.00)",
                "borderBottomColor": "rgba(0,0,0,0.00)",
                "borderLeftColor": "rgba(0,0,0,0.00)",
                "borderRightColor": "rgba(0,0,0,0.00)",
                "borderTopColor": "rgba(0,0,0,0.00)",
                "flexDirection": "row",
                "flexGrow": 0,
                "justifyContent": "center",
                "msFlexDirection": "row",
                "msFlexPack": "center",
                "msFlexPositive": 0,
                "opacity": 1,
                "outlineColor": "transparent",
                "width": "fit-content",
              }
            }
          >
            <a
              className="css-reset-4rbku5 css-cursor-18t94o4 css-text-901oao"
              data-focusable={true}
              dir="auto"
<<<<<<< HEAD
              href="https://medium.com/@celoorg"
              onClick={[Function]}
              onMouseEnter={[Function]}
=======
              href="https://medium.com/celoOrg"
>>>>>>> be600299
              role="link"
              style={
                Object {
                  "WebkitAlignItems": "center",
                  "WebkitBoxAlign": "center",
                  "alignItems": "center",
                  "color": "rgba(46,51,56,1.00)",
                  "cursor": "pointer",
                  "display": "inline-flex",
                  "fontFamily": "Jost, futura-pt, futura, sans-serif",
                  "fontSize": "16px",
                  "fontWeight": "500",
                  "lineHeight": "16px",
                  "msFlexAlign": "center",
                  "opacity": 1,
                  "textAlign": "center",
                  "textRendering": "geometricPrecision",
                }
              }
              target="_blog"
            >
              common:readMoreFromOurBlog
              <div
                className="css-view-1dbjc4n"
                style={
                  Object {
                    "display": "inline-flex",
                    "paddingLeft": "8px",
                  }
                }
              >
                <svg
                  fill="none"
                  height={16}
                  style={Object {}}
                  viewBox="0 0 24 24"
                  width={16}
                >
                  <title>
                    Medium Logo
                  </title>
                  <path
                    d="M0 0V24H24V0H0ZM19.9385 5.68615L18.6511 6.92062C18.5403 7.00554 18.4849 7.14462 18.5083 7.28246V16.3495C18.4849 16.4874 18.5403 16.6265 18.6511 16.7114L19.9089 17.9446V18.2154H13.5852V17.9446L14.8874 16.6806C15.0154 16.5526 15.0154 16.5157 15.0154 16.32V8.99077L11.3957 18.1858H10.9058L6.69046 8.99077V15.1532C6.656 15.4117 6.74215 15.6726 6.92431 15.8609L8.61785 17.9151V18.1858H3.81538V17.9151L5.50892 15.8609C5.68985 15.6726 5.77108 15.4105 5.72677 15.1532V8.02708C5.74769 7.82892 5.67138 7.63323 5.52369 7.50031L4.01846 5.68615V5.41538H8.69292L12.3065 13.3391L15.4818 5.41538H19.9385V5.68615Z"
                    fill="#2E3338"
                    style={Object {}}
                  />
                </svg>
              </div>
              <div
                className="css-view-1dbjc4n"
                style={
                  Object {
                    "display": "inline-flex",
                    "paddingLeft": "0.4em",
                    "paddingTop": "0.185em",
                  }
                }
              >
                <svg
                  fill="none"
                  height="0.75em"
                  style={Object {}}
                  transform="rotate(0)"
                  viewBox="0 0 8 12"
                  width="0.75em"
                >
                  <path
                    clipRule="evenodd"
                    d="M1.19997 0L1.13249e-05 1.19996L4.80011 6.00006L0 10.8002L1.19996 12.0001L7.19977 6.00032L7.19953 6.00007L7.19979 5.99981L1.19997 0Z"
                    fill="#2E3338"
                    fillRule="evenodd"
                    opacity={1}
                    style={Object {}}
                  />
                </svg>
              </div>
            </a>
          </div>
        </div>
      </div>
    </div>
  </div>
  <div
    className="css-view-1dbjc4n"
    style={
      Object {
        "backgroundColor": "rgba(46,51,56,1.00)",
        "maxWidth": "100vw",
        "overflowX": "hidden",
        "overflowY": "hidden",
      }
    }
  >
    <div
      className="css-view-1dbjc4n"
      style={
        Object {
          "WebkitAlignSelf": "center",
          "WebkitBoxDirection": "reverse",
          "WebkitBoxOrient": "vertical",
          "WebkitFlexDirection": "column-reverse",
          "alignSelf": "center",
          "flexDirection": "column-reverse",
          "marginBottom": "40px",
          "maxWidth": "100vw",
          "msFlexDirection": "column-reverse",
          "msFlexItemAlign": "center",
          "paddingLeft": "10px",
          "paddingRight": "10px",
          "width": "100%",
        }
      }
    >
      <div
        className="css-view-1dbjc4n"
        style={
          Object {
            "WebkitBoxFlex": 0,
            "WebkitBoxPack": "center",
            "WebkitFlexGrow": 0,
            "WebkitFlexShrink": 0,
            "WebkitJustifyContent": "center",
            "flexGrow": 0,
            "flexShrink": 0,
            "justifyContent": "center",
            "msFlexNegative": 0,
            "msFlexPack": "center",
            "msFlexPositive": 0,
            "paddingBottom": "10px",
            "paddingLeft": "10px",
            "paddingRight": "10px",
            "paddingTop": "10px",
            "width": "100%",
          }
        }
      >
        <div
          className="css-view-1dbjc4n"
          style={
            Object {
              "paddingLeft": "4%",
            }
          }
        >
          <h2
            aria-level="2"
            className="css-reset-4rbku5 css-text-901oao"
            dir="auto"
            role="heading"
            style={
              Object {
                "color": "rgba(255,255,255,1.00)",
                "fontFamily": "EB Garamond, eb-garamond, Garamond, serif",
                "fontSize": "28px",
                "lineHeight": "32px",
                "marginBottom": "20px",
                "textRendering": "geometricPrecision",
                "textTransform": "none",
              }
            }
          >
            contribute.title
          </h2>
          <div
            className="css-view-1dbjc4n"
            onClick={[Function]}
            onMouseDown={[Function]}
            onMouseEnter={[Function]}
            onMouseLeave={[Function]}
            onMouseUp={[Function]}
            onResponderGrant={[Function]}
            onResponderRelease={[Function]}
          >
            <div
              className="css-view-1dbjc4n"
              style={
                Object {
                  "WebkitBoxDirection": "normal",
                  "WebkitBoxFlex": 0,
                  "WebkitBoxOrient": "horizontal",
                  "WebkitBoxPack": "center",
                  "WebkitFlexDirection": "row",
                  "WebkitFlexGrow": 0,
                  "WebkitJustifyContent": "center",
                  "backgroundColor": "rgba(0,0,0,0.00)",
                  "borderBottomColor": "rgba(0,0,0,0.00)",
                  "borderLeftColor": "rgba(0,0,0,0.00)",
                  "borderRightColor": "rgba(0,0,0,0.00)",
                  "borderTopColor": "rgba(0,0,0,0.00)",
                  "flexDirection": "row",
                  "flexGrow": 0,
                  "justifyContent": "center",
                  "msFlexDirection": "row",
                  "msFlexPack": "center",
                  "msFlexPositive": 0,
                  "opacity": 1,
                  "outlineColor": "transparent",
                  "width": "fit-content",
                }
              }
            >
              <a
                className="css-reset-4rbku5 css-cursor-18t94o4 css-text-901oao"
                data-focusable={true}
                dir="auto"
                href="https://medium.com/celoOrg/call-for-proposals-the-celo-fellowship-3c43b06b10f9"
                onClick={[Function]}
                onMouseEnter={[Function]}
                role="link"
                style={
                  Object {
                    "WebkitAlignItems": "center",
                    "WebkitBoxAlign": "center",
                    "alignItems": "center",
                    "color": "rgba(53,208,127,1.00)",
                    "cursor": "pointer",
                    "display": "inline-flex",
                    "fontFamily": "Jost, futura-pt, futura, sans-serif",
                    "fontSize": "16px",
                    "fontWeight": "500",
                    "lineHeight": "16px",
                    "msFlexAlign": "center",
                    "textAlign": "center",
                    "textRendering": "geometricPrecision",
                  }
                }
                target="_cfp"
              >
                contribute.button
                <div
                  className="css-view-1dbjc4n"
                  style={
                    Object {
                      "display": "inline-flex",
                      "paddingLeft": "0.4em",
                      "paddingTop": "0.185em",
                    }
                  }
                >
                  <svg
                    fill="none"
                    height="0.75em"
                    style={Object {}}
                    transform="rotate(0)"
                    viewBox="0 0 8 12"
                    width="0.75em"
                  >
                    <path
                      clipRule="evenodd"
                      d="M1.19997 0L1.13249e-05 1.19996L4.80011 6.00006L0 10.8002L1.19996 12.0001L7.19977 6.00032L7.19953 6.00007L7.19979 5.99981L1.19997 0Z"
                      fill="#35D07F"
                      fillRule="evenodd"
                      opacity={1}
                      style={Object {}}
                    />
                  </svg>
                </div>
              </a>
            </div>
          </div>
        </div>
      </div>
      <div
        className="css-view-1dbjc4n"
        style={
          Object {
            "WebkitBoxFlex": 0,
            "WebkitFlexGrow": 0,
            "WebkitFlexShrink": 0,
            "flexGrow": 0,
            "flexShrink": 0,
            "msFlexNegative": 0,
            "msFlexPositive": 0,
            "paddingBottom": "10px",
            "paddingLeft": "100px",
            "paddingRight": "10px",
            "paddingTop": "0px",
            "width": "100%",
          }
        }
      >
        <div
          className="lazyload-placeholder"
          style={
            Object {
              "height": undefined,
            }
          }
        />
      </div>
    </div>
  </div>
  <div
    className="css-view-1dbjc4n"
    id="fund"
    style={
      Object {
        "WebkitAlignSelf": "center",
        "WebkitBoxDirection": "normal",
        "WebkitBoxOrient": "vertical",
        "WebkitFlexDirection": "column",
        "alignSelf": "center",
        "flexDirection": "column",
        "marginTop": "50px",
        "maxWidth": "100vw",
        "msFlexDirection": "column",
        "msFlexItemAlign": "center",
        "paddingLeft": "10px",
        "paddingRight": "10px",
        "width": "100%",
      }
    }
  >
    <div
      className="css-view-1dbjc4n"
      style={
        Object {
          "WebkitBoxFlex": 0,
          "WebkitFlexGrow": 0,
          "WebkitFlexShrink": 0,
          "flexGrow": 0,
          "flexShrink": 0,
          "msFlexNegative": 0,
          "msFlexPositive": 0,
          "paddingBottom": "10px",
          "paddingLeft": "10px",
          "paddingRight": "30px",
          "paddingTop": "10px",
          "width": "100%",
        }
      }
    >
      <h2
        aria-level="2"
        className="css-reset-4rbku5 css-text-901oao"
        dir="auto"
        role="heading"
        style={
          Object {
            "color": "rgba(46,51,56,1.00)",
            "fontFamily": "EB Garamond, eb-garamond, Garamond, serif",
            "fontSize": "28px",
            "lineHeight": "32px",
            "textRendering": "geometricPrecision",
            "textTransform": "none",
          }
        }
      >
        ecoFund.title
      </h2>
      <div
        className="css-text-901oao"
        dir="auto"
        style={
          Object {
            "color": "rgba(46,51,56,1.00)",
            "fontFamily": "EB Garamond, eb-garamond, Garamond, serif",
            "fontSize": "20px",
            "fontStyle": "italic",
            "lineHeight": "28px",
            "textRendering": "geometricPrecision",
          }
        }
      >
        ecoFund.poweredBy
      </div>
      <div
        className="css-text-901oao"
        dir="auto"
        style={
          Object {
            "color": "rgba(46,51,56,1.00)",
            "fontFamily": "EB Garamond, eb-garamond, Garamond, serif",
            "fontSize": "20px",
            "lineHeight": "28px",
            "marginBottom": "20px",
            "marginTop": "20px",
            "textRendering": "geometricPrecision",
          }
        }
      >
        ecoFund.description
      </div>
      <div
        className="css-view-1dbjc4n"
        style={
          Object {
            "WebkitBoxDirection": "normal",
            "WebkitBoxLines": "multiple",
            "WebkitBoxOrient": "horizontal",
            "WebkitFlexDirection": "row",
            "WebkitFlexWrap": "wrap",
            "flexDirection": "row",
            "flexWrap": "wrap",
            "marginBottom": "20px",
            "marginTop": "20px",
            "msFlexDirection": "row",
            "msFlexWrap": "wrap",
          }
        }
      >
        <div
          className="css-view-1dbjc4n"
          style={
            Object {
              "WebkitBoxPack": "justify",
              "WebkitJustifyContent": "space-between",
              "justifyContent": "space-between",
              "msFlexPack": "justify",
            }
          }
        >
          <div
            className="css-text-901oao"
            dir="auto"
            style={
              Object {
                "color": "rgba(46,51,56,1.00)",
                "fontFamily": "Jost, futura-pt, futura, sans-serif",
                "fontSize": "16px",
                "fontWeight": "500",
                "lineHeight": "18px",
                "marginBottom": "10px",
                "marginTop": "20px",
                "textRendering": "geometricPrecision",
              }
            }
          >
            ecoFund.generalPartner
          </div>
          <div
            aria-label="Polychain"
            className="css-view-1dbjc4n"
            style={
              Object {
                "WebkitFlexBasis": "auto",
                "flexBasis": "auto",
                "height": "35px",
                "marginBottom": "3px",
                "marginRight": "40px",
                "msFlexPreferredSize": "auto",
                "overflowX": "hidden",
                "overflowY": "hidden",
                "width": "190px",
                "zIndex": 0,
              }
            }
          >
            <div
              className="css-view-1dbjc4n"
              style={
                Object {
                  "backgroundColor": "rgba(0,0,0,0.00)",
                  "backgroundImage": "url(\\"image.png\\")",
                  "backgroundPosition": "center",
                  "backgroundRepeat": "no-repeat",
                  "backgroundSize": "contain",
                  "bottom": "0px",
                  "height": "100%",
                  "left": "0px",
                  "position": "absolute",
                  "right": "0px",
                  "top": "0px",
                  "width": "100%",
                  "zIndex": -1,
                }
              }
            />
            <img
              alt="Polychain"
              className="css-accessibilityImage-9pa8cd"
              draggable={false}
              src="image.png"
            />
          </div>
        </div>
        <div
          className="css-view-1dbjc4n"
          style={
            Object {
              "WebkitBoxPack": "justify",
              "WebkitJustifyContent": "space-between",
              "justifyContent": "space-between",
              "msFlexPack": "justify",
            }
          }
        >
          <div
            className="css-text-901oao"
            dir="auto"
            style={
              Object {
                "color": "rgba(46,51,56,1.00)",
                "fontFamily": "Jost, futura-pt, futura, sans-serif",
                "fontSize": "16px",
                "fontWeight": "500",
                "lineHeight": "18px",
                "marginBottom": "10px",
                "marginTop": "20px",
                "textRendering": "geometricPrecision",
              }
            }
          >
            ecoFund.limitedPartners
          </div>
          <div
            className="css-view-1dbjc4n"
            style={
              Object {
                "WebkitAlignItems": "center",
                "WebkitBoxAlign": "center",
                "WebkitBoxDirection": "normal",
                "WebkitBoxOrient": "horizontal",
                "WebkitFlexDirection": "row",
                "alignItems": "center",
                "flexDirection": "row",
                "msFlexAlign": "center",
                "msFlexDirection": "row",
              }
            }
          >
            <svg
              fill="none"
              height={40}
              style={Object {}}
              viewBox="0 0 25 25"
              width={40}
            >
              <path
                d="M9.86842 22.3684C13.8653 22.3684 17.1053 19.1284 17.1053 15.1316C17.1053 11.1348 13.8653 7.89476 9.86842 7.89476C5.87158 7.89476 2.63158 11.1348 2.63158 15.1316C2.63158 19.1284 5.87158 22.3684 9.86842 22.3684ZM9.86842 25C4.41842 25 0 20.5816 0 15.1316C0 9.6816 4.41842 5.26318 9.86842 5.26318C15.3184 5.26318 19.7368 9.6816 19.7368 15.1316C19.7368 20.5816 15.3184 25 9.86842 25Z"
                fill="#2E3338"
                style={Object {}}
              />
              <path
                d="M15.1316 17.1053C19.1284 17.1053 22.3684 13.8653 22.3684 9.86842C22.3684 5.87158 19.1284 2.63158 15.1316 2.63158C11.1348 2.63158 7.89476 5.87158 7.89476 9.86842C7.89476 13.8653 11.1348 17.1053 15.1316 17.1053ZM15.1316 19.7368C9.6816 19.7368 5.26318 15.3184 5.26318 9.86842C5.26318 4.41842 9.6816 0 15.1316 0C20.5816 0 25 4.41842 25 9.86842C25 15.3184 20.5816 19.7368 15.1316 19.7368Z"
                fill="#2E3338"
                style={Object {}}
              />
              <path
                d="M15.4577 19.7369C16.1419 18.9077 16.6324 17.9361 16.8932 16.8932C17.9361 16.6324 18.9077 16.1421 19.7369 15.4579C19.699 16.6658 19.439 17.8563 18.9695 18.9698C17.8561 19.439 16.6656 19.6992 15.4577 19.7369ZM8.10687 8.10687C7.06397 8.36766 6.09239 8.85792 5.26318 9.54213C5.30108 8.33424 5.56108 7.14371 6.03055 6.03029C7.14397 5.56108 8.3345 5.30082 9.54239 5.26318C8.85818 6.09239 8.36766 7.06397 8.10687 8.10687Z"
                fill="#2E3338"
                style={Object {}}
              />
            </svg>
            <div
              aria-label="a16z"
              className="css-view-1dbjc4n"
              style={
                Object {
                  "WebkitFlexBasis": "auto",
                  "flexBasis": "auto",
                  "height": "35px",
                  "marginLeft": "30px",
                  "marginRight": "30px",
                  "msFlexPreferredSize": "auto",
                  "overflowX": "hidden",
                  "overflowY": "hidden",
                  "width": "128px",
                  "zIndex": 0,
                }
              }
            >
              <div
                className="css-view-1dbjc4n"
                style={
                  Object {
                    "backgroundColor": "rgba(0,0,0,0.00)",
                    "backgroundImage": "url(\\"image.png\\")",
                    "backgroundPosition": "center",
                    "backgroundRepeat": "no-repeat",
                    "backgroundSize": "contain",
                    "bottom": "0px",
                    "height": "100%",
                    "left": "0px",
                    "position": "absolute",
                    "right": "0px",
                    "top": "0px",
                    "width": "100%",
                    "zIndex": -1,
                  }
                }
              />
              <img
                alt="a16z"
                className="css-accessibilityImage-9pa8cd"
                draggable={false}
                src="image.png"
              />
            </div>
          </div>
        </div>
      </div>
      <div
        className="css-view-1dbjc4n"
        onClick={[Function]}
        onMouseDown={[Function]}
        onMouseEnter={[Function]}
        onMouseLeave={[Function]}
        onMouseUp={[Function]}
        onResponderGrant={[Function]}
        onResponderRelease={[Function]}
      >
        <div
          className="css-view-1dbjc4n"
          style={
            Object {
              "WebkitBoxDirection": "normal",
              "WebkitBoxFlex": 0,
              "WebkitBoxOrient": "horizontal",
              "WebkitBoxPack": "center",
              "WebkitFlexDirection": "row",
              "WebkitFlexGrow": 0,
              "WebkitJustifyContent": "center",
              "backgroundColor": "rgba(0,0,0,0.00)",
              "borderBottomColor": "rgba(0,0,0,0.00)",
              "borderLeftColor": "rgba(0,0,0,0.00)",
              "borderRightColor": "rgba(0,0,0,0.00)",
              "borderTopColor": "rgba(0,0,0,0.00)",
              "flexDirection": "row",
              "flexGrow": 0,
              "justifyContent": "center",
              "msFlexDirection": "row",
              "msFlexPack": "center",
              "msFlexPositive": 0,
              "opacity": 1,
              "outlineColor": "transparent",
              "width": "fit-content",
            }
          }
        >
          <a
            className="css-reset-4rbku5 css-cursor-18t94o4 css-text-901oao"
            data-focusable={true}
            dir="auto"
            href="/validators"
            onClick={[Function]}
            onMouseEnter={[Function]}
            role="link"
            style={
              Object {
                "WebkitAlignItems": "center",
                "WebkitBoxAlign": "center",
                "alignItems": "center",
                "color": "rgba(53,208,127,1.00)",
                "cursor": "pointer",
                "display": "inline-flex",
                "fontFamily": "Jost, futura-pt, futura, sans-serif",
                "fontSize": "16px",
                "fontWeight": "500",
                "lineHeight": "16px",
                "marginBottom": "15px",
                "marginTop": "15px",
                "msFlexAlign": "center",
                "textAlign": "center",
                "textRendering": "geometricPrecision",
              }
            }
          >
            ecoFund.link
            <div
              className="css-view-1dbjc4n"
              style={
                Object {
                  "display": "inline-flex",
                  "paddingLeft": "0.4em",
                  "paddingTop": "0.185em",
                }
              }
            >
              <svg
                fill="none"
                height="0.75em"
                style={Object {}}
                transform="rotate(0)"
                viewBox="0 0 8 12"
                width="0.75em"
              >
                <path
                  clipRule="evenodd"
                  d="M1.19997 0L1.13249e-05 1.19996L4.80011 6.00006L0 10.8002L1.19996 12.0001L7.19977 6.00032L7.19953 6.00007L7.19979 5.99981L1.19997 0Z"
                  fill="#35D07F"
                  fillRule="evenodd"
                  opacity={1}
                  style={Object {}}
                />
              </svg>
            </div>
          </a>
        </div>
      </div>
    </div>
    <div
      className="css-view-1dbjc4n"
      style={
        Object {
          "WebkitBoxFlex": 0,
          "WebkitFlexGrow": 0,
          "WebkitFlexShrink": 0,
          "flexGrow": 0,
          "flexShrink": 0,
          "msFlexNegative": 0,
          "msFlexPositive": 0,
          "paddingBottom": "10px",
          "paddingLeft": "10px",
          "paddingRight": "10px",
          "paddingTop": "10px",
          "width": "100%",
        }
      }
    >
      <div
        className="css-view-1dbjc4n"
        style={
          Object {
            "WebkitAlignItems": "center",
            "WebkitBoxAlign": "center",
            "WebkitBoxDirection": "normal",
            "WebkitBoxOrient": "horizontal",
            "WebkitBoxPack": "center",
            "WebkitFlexDirection": "row",
            "WebkitJustifyContent": "center",
            "alignItems": "center",
            "flexDirection": "row",
            "justifyContent": "center",
            "marginBottom": "20px",
            "msFlexAlign": "center",
            "msFlexDirection": "row",
            "msFlexPack": "center",
          }
        }
      >
        <div
          className="css-view-1dbjc4n"
          style={
            Object {
              "WebkitAlignItems": "center",
              "WebkitBoxAlign": "center",
              "WebkitBoxDirection": "normal",
              "WebkitBoxOrient": "vertical",
              "WebkitBoxPack": "center",
              "WebkitFlexDirection": "column",
              "WebkitJustifyContent": "center",
              "alignItems": "center",
              "flexDirection": "column",
              "justifyContent": "center",
              "marginBottom": "25px",
              "marginLeft": "15px",
              "marginRight": "15px",
              "msFlexAlign": "center",
              "msFlexDirection": "column",
              "msFlexPack": "center",
              "position": "relative",
            }
          }
        >
          <div
            className="css-view-1dbjc4n"
            onClick={[Function]}
            onMouseDown={[Function]}
            onMouseEnter={[Function]}
            onMouseLeave={[Function]}
            onMouseUp={[Function]}
            onResponderGrant={[Function]}
            onResponderRelease={[Function]}
          >
            <a
              className="css-reset-4rbku5 css-cursor-18t94o4 css-text-901oao"
              data-focusable={true}
              dir="auto"
              role="link"
              style={
                Object {
                  "WebkitAlignItems": "center",
                  "WebkitBoxAlign": "center",
                  "WebkitBoxFlex": 0,
                  "WebkitBoxPack": "center",
                  "WebkitFlexGrow": 0,
                  "WebkitJustifyContent": "center",
                  "alignItems": "center",
                  "backgroundColor": "rgba(0,0,0,0.00)",
                  "borderBottomColor": "rgba(0,0,0,0.00)",
                  "borderLeftColor": "rgba(0,0,0,0.00)",
                  "borderRightColor": "rgba(0,0,0,0.00)",
                  "borderTopColor": "rgba(0,0,0,0.00)",
                  "color": "rgba(46,51,56,1.00)",
                  "cursor": "pointer",
                  "display": "inline-flex",
                  "flexGrow": 0,
                  "fontFamily": "Jost, futura-pt, futura, sans-serif",
                  "fontSize": "16px",
                  "fontWeight": "500",
                  "justifyContent": "center",
                  "lineHeight": "16px",
                  "msFlexAlign": "center",
                  "msFlexPack": "center",
                  "msFlexPositive": 0,
                  "opacity": 1,
                  "outlineColor": "transparent",
                  "textAlign": "center",
                  "textRendering": "geometricPrecision",
                  "width": "fit-content",
                }
              }
            >
              ecoFund.applyForFunding
            </a>
          </div>
          <div
            className="css-view-1dbjc4n"
            style={
              Object {
                "bottom": "-16px",
                "height": "8px",
                "position": "absolute",
                "width": "7px",
              }
            }
          >
            <svg
              fill="none"
              height={10}
              style={Object {}}
              viewBox="0 0 83 98"
              width={10}
            >
              <g
                style={
                  Object {
                    "mixBlendMode": "normal",
                  }
                }
              >
                <path
                  d="M54.5568 0.387939C34.0744 0.387939 12.1108 19.8688 3.46956 45.6981C-1.53621 60.694 -0.736234 75.0526 5.66354 85.0874C10.0911 92.0973 17.0453 96.3807 25.243 97.147C26.0351 97.2277 26.8667 97.268 27.8806 97.268C37.2426 97.268 47.5393 92.6781 56.8776 84.3534C66.2396 76.0367 73.97 64.5498 78.6431 51.9982C84.33 36.6474 83.6568 22.0387 76.7976 11.9232C71.7602 4.48578 63.8634 0.387939 54.5568 0.387939Z"
                  fill="#35D07F"
                />
              </g>
            </svg>
          </div>
        </div>
        <div
          className="css-view-1dbjc4n"
          style={
            Object {
              "WebkitAlignItems": "center",
              "WebkitBoxAlign": "center",
              "WebkitBoxDirection": "normal",
              "WebkitBoxOrient": "vertical",
              "WebkitBoxPack": "center",
              "WebkitFlexDirection": "column",
              "WebkitJustifyContent": "center",
              "alignItems": "center",
              "flexDirection": "column",
              "justifyContent": "center",
              "marginBottom": "25px",
              "marginLeft": "15px",
              "marginRight": "15px",
              "msFlexAlign": "center",
              "msFlexDirection": "column",
              "msFlexPack": "center",
              "position": "relative",
            }
          }
        >
          <div
            className="css-view-1dbjc4n"
            onClick={[Function]}
            onMouseDown={[Function]}
            onMouseEnter={[Function]}
            onMouseLeave={[Function]}
            onMouseUp={[Function]}
            onResponderGrant={[Function]}
            onResponderRelease={[Function]}
          >
            <a
              className="css-reset-4rbku5 css-cursor-18t94o4 css-text-901oao"
              data-focusable={true}
              dir="auto"
              role="link"
              style={
                Object {
                  "WebkitAlignItems": "center",
                  "WebkitBoxAlign": "center",
                  "WebkitBoxFlex": 0,
                  "WebkitBoxPack": "center",
                  "WebkitFlexGrow": 0,
                  "WebkitJustifyContent": "center",
                  "alignItems": "center",
                  "backgroundColor": "rgba(0,0,0,0.00)",
                  "borderBottomColor": "rgba(0,0,0,0.00)",
                  "borderLeftColor": "rgba(0,0,0,0.00)",
                  "borderRightColor": "rgba(0,0,0,0.00)",
                  "borderTopColor": "rgba(0,0,0,0.00)",
                  "color": "rgba(129,134,139,1.00)",
                  "cursor": "pointer",
                  "display": "inline-flex",
                  "flexGrow": 0,
                  "fontFamily": "Jost, futura-pt, futura, sans-serif",
                  "fontSize": "16px",
                  "fontWeight": "500",
                  "justifyContent": "center",
                  "lineHeight": "16px",
                  "msFlexAlign": "center",
                  "msFlexPack": "center",
                  "msFlexPositive": 0,
                  "opacity": 1,
                  "outlineColor": "transparent",
                  "textAlign": "center",
                  "textRendering": "geometricPrecision",
                  "width": "fit-content",
                }
              }
            >
              ecoFund.recommendProject
            </a>
          </div>
        </div>
      </div>
      <div
        className="css-view-1dbjc4n"
        style={
          Object {
            "marginTop": "20px",
          }
        }
      >
        <div
          className="css-view-1dbjc4n"
          style={
            Object {
              "width": "100%",
            }
          }
        >
          <form>
            <div
              className="css-view-1dbjc4n"
              style={
                Object {
                  "marginBottom": "5px",
                }
              }
            >
              <label
                className="css-text-901oao"
                dir="auto"
                style={
                  Object {
                    "color": "rgba(129,134,139,1.00)",
                    "fontFamily": "Jost, futura-pt, futura, sans-serif",
                    "fontSize": "16px",
                    "fontWeight": "500",
                    "lineHeight": "20px",
                    "textRendering": "geometricPrecision",
                  }
                }
              >
                Organization Name
              </label>
            </div>
            <input
              autoCapitalize="sentences"
              autoComplete="on"
              autoCorrect="on"
              className="css-textinput-1cwyjr8"
              data-focusable={true}
              dir="auto"
              name="org"
              onBlur={[Function]}
              onChange={[Function]}
              onFocus={[Function]}
              onKeyDown={[Function]}
              onKeyPress={[Function]}
              onSelect={[Function]}
              readOnly={false}
              spellCheck={true}
              style={
                Object {
                  "WebkitAlignSelf": "center",
                  "alignSelf": "center",
                  "borderBottomColor": "rgba(61,61,61,0.20)",
                  "borderBottomLeftRadius": "3px",
                  "borderBottomRightRadius": "3px",
                  "borderBottomWidth": "1px",
                  "borderLeftColor": "rgba(61,61,61,0.20)",
                  "borderLeftWidth": "1px",
                  "borderRightColor": "rgba(61,61,61,0.20)",
                  "borderRightWidth": "1px",
                  "borderTopColor": "rgba(61,61,61,0.20)",
                  "borderTopLeftRadius": "3px",
                  "borderTopRightRadius": "3px",
                  "borderTopWidth": "1px",
                  "color": "rgba(46,51,56,1.00)",
                  "fontFamily": "EB Garamond, eb-garamond, Garamond, serif",
                  "fontSize": "20px",
                  "lineHeight": "28px",
                  "marginBottom": "20px",
                  "marginLeft": "0px",
                  "marginRight": "0px",
                  "marginTop": "0px",
                  "msFlexItemAlign": "center",
                  "outlineWidth": "0px",
                  "paddingBottom": "15px",
                  "paddingLeft": "10px",
                  "paddingRight": "10px",
                  "paddingTop": "13px",
                  "textRendering": "geometricPrecision",
                  "width": "100%",
                }
              }
              type="text"
              value=""
            />
            <div
              className="css-view-1dbjc4n"
              style={
                Object {
                  "marginBottom": "5px",
                }
              }
            >
              <label
                className="css-text-901oao"
                dir="auto"
                style={
                  Object {
                    "color": "rgba(129,134,139,1.00)",
                    "fontFamily": "Jost, futura-pt, futura, sans-serif",
                    "fontSize": "16px",
                    "fontWeight": "500",
                    "lineHeight": "20px",
                    "textRendering": "geometricPrecision",
                  }
                }
              >
                Organization URL
              </label>
            </div>
            <input
              autoCapitalize="sentences"
              autoComplete="on"
              autoCorrect="on"
              className="css-textinput-1cwyjr8"
              data-focusable={true}
              dir="auto"
              name="url"
              onBlur={[Function]}
              onChange={[Function]}
              onFocus={[Function]}
              onKeyDown={[Function]}
              onKeyPress={[Function]}
              onSelect={[Function]}
              readOnly={false}
              spellCheck={true}
              style={
                Object {
                  "WebkitAlignSelf": "center",
                  "alignSelf": "center",
                  "borderBottomColor": "rgba(61,61,61,0.20)",
                  "borderBottomLeftRadius": "3px",
                  "borderBottomRightRadius": "3px",
                  "borderBottomWidth": "1px",
                  "borderLeftColor": "rgba(61,61,61,0.20)",
                  "borderLeftWidth": "1px",
                  "borderRightColor": "rgba(61,61,61,0.20)",
                  "borderRightWidth": "1px",
                  "borderTopColor": "rgba(61,61,61,0.20)",
                  "borderTopLeftRadius": "3px",
                  "borderTopRightRadius": "3px",
                  "borderTopWidth": "1px",
                  "color": "rgba(46,51,56,1.00)",
                  "fontFamily": "EB Garamond, eb-garamond, Garamond, serif",
                  "fontSize": "20px",
                  "lineHeight": "28px",
                  "marginBottom": "20px",
                  "marginLeft": "0px",
                  "marginRight": "0px",
                  "marginTop": "0px",
                  "msFlexItemAlign": "center",
                  "outlineWidth": "0px",
                  "paddingBottom": "15px",
                  "paddingLeft": "10px",
                  "paddingRight": "10px",
                  "paddingTop": "13px",
                  "textRendering": "geometricPrecision",
                  "width": "100%",
                }
              }
              type="text"
              value=""
            />
            <div
              className="css-view-1dbjc4n"
              style={
                Object {
                  "marginBottom": "5px",
                }
              }
            >
              <label
                className="css-text-901oao"
                dir="auto"
                style={
                  Object {
                    "color": "rgba(129,134,139,1.00)",
                    "fontFamily": "Jost, futura-pt, futura, sans-serif",
                    "fontSize": "16px",
                    "fontWeight": "500",
                    "lineHeight": "20px",
                    "textRendering": "geometricPrecision",
                  }
                }
              >
                Tell us about your organization in a sentence
              </label>
            </div>
            <input
              autoCapitalize="sentences"
              autoComplete="on"
              autoCorrect="on"
              className="css-textinput-1cwyjr8"
              data-focusable={true}
              dir="auto"
              name="about"
              onBlur={[Function]}
              onChange={[Function]}
              onFocus={[Function]}
              onKeyDown={[Function]}
              onKeyPress={[Function]}
              onSelect={[Function]}
              readOnly={false}
              spellCheck={true}
              style={
                Object {
                  "WebkitAlignSelf": "center",
                  "alignSelf": "center",
                  "borderBottomColor": "rgba(61,61,61,0.20)",
                  "borderBottomLeftRadius": "3px",
                  "borderBottomRightRadius": "3px",
                  "borderBottomWidth": "1px",
                  "borderLeftColor": "rgba(61,61,61,0.20)",
                  "borderLeftWidth": "1px",
                  "borderRightColor": "rgba(61,61,61,0.20)",
                  "borderRightWidth": "1px",
                  "borderTopColor": "rgba(61,61,61,0.20)",
                  "borderTopLeftRadius": "3px",
                  "borderTopRightRadius": "3px",
                  "borderTopWidth": "1px",
                  "color": "rgba(46,51,56,1.00)",
                  "fontFamily": "EB Garamond, eb-garamond, Garamond, serif",
                  "fontSize": "20px",
                  "lineHeight": "28px",
                  "marginBottom": "20px",
                  "marginLeft": "0px",
                  "marginRight": "0px",
                  "marginTop": "0px",
                  "msFlexItemAlign": "center",
                  "outlineWidth": "0px",
                  "paddingBottom": "15px",
                  "paddingLeft": "10px",
                  "paddingRight": "10px",
                  "paddingTop": "13px",
                  "textRendering": "geometricPrecision",
                  "width": "100%",
                }
              }
              type="text"
              value=""
            />
            <div
              className="css-view-1dbjc4n"
              style={
                Object {
                  "marginBottom": "5px",
                }
              }
            >
              <label
                className="css-text-901oao"
                dir="auto"
                style={
                  Object {
                    "color": "rgba(129,134,139,1.00)",
                    "fontFamily": "Jost, futura-pt, futura, sans-serif",
                    "fontSize": "16px",
                    "fontWeight": "500",
                    "lineHeight": "20px",
                    "textRendering": "geometricPrecision",
                  }
                }
              >
                What does your organization do?
              </label>
            </div>
            <textarea
              autoCapitalize="sentences"
              autoComplete="on"
              autoCorrect="on"
              className="css-textinput-1cwyjr8"
              data-focusable={true}
              dir="auto"
              name="product"
              onBlur={[Function]}
              onChange={[Function]}
              onFocus={[Function]}
              onKeyDown={[Function]}
              onKeyPress={[Function]}
              onSelect={[Function]}
              readOnly={false}
              rows={3}
              spellCheck={true}
              style={
                Object {
                  "WebkitAlignSelf": "center",
                  "alignSelf": "center",
                  "borderBottomColor": "rgba(61,61,61,0.20)",
                  "borderBottomLeftRadius": "3px",
                  "borderBottomRightRadius": "3px",
                  "borderBottomWidth": "1px",
                  "borderLeftColor": "rgba(61,61,61,0.20)",
                  "borderLeftWidth": "1px",
                  "borderRightColor": "rgba(61,61,61,0.20)",
                  "borderRightWidth": "1px",
                  "borderTopColor": "rgba(61,61,61,0.20)",
                  "borderTopLeftRadius": "3px",
                  "borderTopRightRadius": "3px",
                  "borderTopWidth": "1px",
                  "color": "rgba(46,51,56,1.00)",
                  "fontFamily": "EB Garamond, eb-garamond, Garamond, serif",
                  "fontSize": "20px",
                  "lineHeight": "28px",
                  "marginBottom": "20px",
                  "marginLeft": "0px",
                  "marginRight": "0px",
                  "marginTop": "0px",
                  "msFlexItemAlign": "center",
                  "outlineWidth": "0px",
                  "paddingBottom": "15px",
                  "paddingLeft": "10px",
                  "paddingRight": "10px",
                  "paddingTop": "13px",
                  "textRendering": "geometricPrecision",
                  "width": "100%",
                }
              }
              value=""
            />
            <div
              className="css-view-1dbjc4n"
              style={
                Object {
                  "marginBottom": "5px",
                }
              }
            >
              <label
                className="css-text-901oao"
                dir="auto"
                style={
                  Object {
                    "color": "rgba(129,134,139,1.00)",
                    "fontFamily": "Jost, futura-pt, futura, sans-serif",
                    "fontSize": "16px",
                    "fontWeight": "500",
                    "lineHeight": "20px",
                    "textRendering": "geometricPrecision",
                  }
                }
              >
                Founder email filling out application
              </label>
            </div>
            <input
              autoCapitalize="sentences"
              autoComplete="on"
              autoCorrect="on"
              className="css-textinput-1cwyjr8"
              data-focusable={true}
              dir="auto"
              name="founderEmail"
              onBlur={[Function]}
              onChange={[Function]}
              onFocus={[Function]}
              onKeyDown={[Function]}
              onKeyPress={[Function]}
              onSelect={[Function]}
              readOnly={false}
              spellCheck={true}
              style={
                Object {
                  "WebkitAlignSelf": "center",
                  "alignSelf": "center",
                  "borderBottomColor": "rgba(61,61,61,0.20)",
                  "borderBottomLeftRadius": "3px",
                  "borderBottomRightRadius": "3px",
                  "borderBottomWidth": "1px",
                  "borderLeftColor": "rgba(61,61,61,0.20)",
                  "borderLeftWidth": "1px",
                  "borderRightColor": "rgba(61,61,61,0.20)",
                  "borderRightWidth": "1px",
                  "borderTopColor": "rgba(61,61,61,0.20)",
                  "borderTopLeftRadius": "3px",
                  "borderTopRightRadius": "3px",
                  "borderTopWidth": "1px",
                  "color": "rgba(46,51,56,1.00)",
                  "fontFamily": "EB Garamond, eb-garamond, Garamond, serif",
                  "fontSize": "20px",
                  "lineHeight": "28px",
                  "marginBottom": "20px",
                  "marginLeft": "0px",
                  "marginRight": "0px",
                  "marginTop": "0px",
                  "msFlexItemAlign": "center",
                  "outlineWidth": "0px",
                  "paddingBottom": "15px",
                  "paddingLeft": "10px",
                  "paddingRight": "10px",
                  "paddingTop": "13px",
                  "textRendering": "geometricPrecision",
                  "width": "100%",
                }
              }
              type="text"
              value=""
            />
            <div
              className="css-view-1dbjc4n"
              style={
                Object {
                  "marginBottom": "5px",
                }
              }
            >
              <label
                className="css-text-901oao"
                dir="auto"
                style={
                  Object {
                    "color": "rgba(129,134,139,1.00)",
                    "fontFamily": "Jost, futura-pt, futura, sans-serif",
                    "fontSize": "16px",
                    "fontWeight": "500",
                    "lineHeight": "20px",
                    "textRendering": "geometricPrecision",
                  }
                }
              >
                Cofounder emails (if relevant)
              </label>
            </div>
            <input
              autoCapitalize="sentences"
              autoComplete="on"
              autoCorrect="on"
              className="css-textinput-1cwyjr8"
              data-focusable={true}
              dir="auto"
              name="coFounderEmail"
              onBlur={[Function]}
              onChange={[Function]}
              onFocus={[Function]}
              onKeyDown={[Function]}
              onKeyPress={[Function]}
              onSelect={[Function]}
              readOnly={false}
              spellCheck={true}
              style={
                Object {
                  "WebkitAlignSelf": "center",
                  "alignSelf": "center",
                  "borderBottomColor": "rgba(61,61,61,0.20)",
                  "borderBottomLeftRadius": "3px",
                  "borderBottomRightRadius": "3px",
                  "borderBottomWidth": "1px",
                  "borderLeftColor": "rgba(61,61,61,0.20)",
                  "borderLeftWidth": "1px",
                  "borderRightColor": "rgba(61,61,61,0.20)",
                  "borderRightWidth": "1px",
                  "borderTopColor": "rgba(61,61,61,0.20)",
                  "borderTopLeftRadius": "3px",
                  "borderTopRightRadius": "3px",
                  "borderTopWidth": "1px",
                  "color": "rgba(46,51,56,1.00)",
                  "fontFamily": "EB Garamond, eb-garamond, Garamond, serif",
                  "fontSize": "20px",
                  "lineHeight": "28px",
                  "marginBottom": "20px",
                  "marginLeft": "0px",
                  "marginRight": "0px",
                  "marginTop": "0px",
                  "msFlexItemAlign": "center",
                  "outlineWidth": "0px",
                  "paddingBottom": "15px",
                  "paddingLeft": "10px",
                  "paddingRight": "10px",
                  "paddingTop": "13px",
                  "textRendering": "geometricPrecision",
                  "width": "100%",
                }
              }
              type="text"
              value=""
            />
            <div
              className="css-view-1dbjc4n"
              style={
                Object {
                  "marginBottom": "5px",
                }
              }
            >
              <label
                className="css-text-901oao"
                dir="auto"
                style={
                  Object {
                    "color": "rgba(129,134,139,1.00)",
                    "fontFamily": "Jost, futura-pt, futura, sans-serif",
                    "fontSize": "16px",
                    "fontWeight": "500",
                    "lineHeight": "20px",
                    "textRendering": "geometricPrecision",
                  }
                }
              >
                Optional: URL of a simple 1 minute unlisted YouTube, Vimeo, or Youku video introducing the founder(s)
              </label>
            </div>
            <input
              autoCapitalize="sentences"
              autoComplete="on"
              autoCorrect="on"
              className="css-textinput-1cwyjr8"
              data-focusable={true}
              dir="auto"
              name="video"
              onBlur={[Function]}
              onChange={[Function]}
              onFocus={[Function]}
              onKeyDown={[Function]}
              onKeyPress={[Function]}
              onSelect={[Function]}
              readOnly={false}
              spellCheck={true}
              style={
                Object {
                  "WebkitAlignSelf": "center",
                  "alignSelf": "center",
                  "borderBottomColor": "rgba(61,61,61,0.20)",
                  "borderBottomLeftRadius": "3px",
                  "borderBottomRightRadius": "3px",
                  "borderBottomWidth": "1px",
                  "borderLeftColor": "rgba(61,61,61,0.20)",
                  "borderLeftWidth": "1px",
                  "borderRightColor": "rgba(61,61,61,0.20)",
                  "borderRightWidth": "1px",
                  "borderTopColor": "rgba(61,61,61,0.20)",
                  "borderTopLeftRadius": "3px",
                  "borderTopRightRadius": "3px",
                  "borderTopWidth": "1px",
                  "color": "rgba(46,51,56,1.00)",
                  "fontFamily": "EB Garamond, eb-garamond, Garamond, serif",
                  "fontSize": "20px",
                  "lineHeight": "28px",
                  "marginBottom": "20px",
                  "marginLeft": "0px",
                  "marginRight": "0px",
                  "marginTop": "0px",
                  "msFlexItemAlign": "center",
                  "outlineWidth": "0px",
                  "paddingBottom": "15px",
                  "paddingLeft": "10px",
                  "paddingRight": "10px",
                  "paddingTop": "13px",
                  "textRendering": "geometricPrecision",
                  "width": "100%",
                }
              }
              type="text"
              value=""
            />
            <div
              className="css-view-1dbjc4n"
              onClick={[Function]}
              onMouseDown={[Function]}
              onMouseEnter={[Function]}
              onMouseLeave={[Function]}
              onMouseUp={[Function]}
              onResponderGrant={[Function]}
              onResponderRelease={[Function]}
              style={
                Object {
                  "WebkitAlignItems": "flex-start",
                  "WebkitBoxAlign": "start",
                  "alignItems": "flex-start",
                  "msFlexAlign": "start",
                }
              }
            >
              <a
                className="css-reset-4rbku5 css-cursor-18t94o4 css-text-901oao"
                data-focusable={true}
                dir="auto"
                role="link"
                style={
                  Object {
                    "WebkitAlignItems": "center",
                    "WebkitBoxAlign": "center",
                    "WebkitBoxFlex": 0,
                    "WebkitBoxPack": "center",
                    "WebkitFlexGrow": 0,
                    "WebkitJustifyContent": "center",
                    "alignItems": "center",
                    "backgroundColor": "rgba(53,208,127,1.00)",
                    "borderBottomColor": "rgba(53,208,127,1.00)",
                    "borderBottomLeftRadius": "3px",
                    "borderBottomRightRadius": "3px",
                    "borderBottomWidth": "1px",
                    "borderLeftColor": "rgba(53,208,127,1.00)",
                    "borderLeftWidth": "1px",
                    "borderRightColor": "rgba(53,208,127,1.00)",
                    "borderRightWidth": "1px",
                    "borderTopColor": "rgba(53,208,127,1.00)",
                    "borderTopLeftRadius": "3px",
                    "borderTopRightRadius": "3px",
                    "borderTopWidth": "1px",
                    "color": "rgba(255,255,255,1.00)",
                    "cursor": "pointer",
                    "display": "inline-flex",
                    "flexGrow": 0,
                    "fontFamily": "Jost, futura-pt, futura, sans-serif",
                    "fontSize": "20px",
                    "fontWeight": "500",
                    "justifyContent": "center",
                    "lineHeight": "16px",
                    "minWidth": "200px",
                    "msFlexAlign": "center",
                    "msFlexPack": "center",
                    "msFlexPositive": 0,
                    "opacity": 1,
                    "paddingBottom": "20px",
                    "paddingLeft": "30px",
                    "paddingRight": "30px",
                    "paddingTop": "20px",
                    "textAlign": "center",
                    "textRendering": "geometricPrecision",
                    "width": "fit-content",
                  }
                }
              >
                apply
              </a>
            </div>
            <div
              className="css-view-1dbjc4n"
              style={
                Object {
                  "marginTop": "20px",
                }
              }
            >
              <div
                className="css-view-1dbjc4n"
                style={
                  Object {
                    "height": "18px",
                  }
                }
              />
            </div>
          </form>
        </div>
        <div
          className="css-view-1dbjc4n"
          style={
            Object {
              "position": "absolute",
              "visibility": "hidden",
              "width": "100%",
            }
          }
        >
          <form>
            <div
              className="css-view-1dbjc4n"
              style={
                Object {
                  "marginBottom": "5px",
                }
              }
            >
              <label
                className="css-text-901oao"
                dir="auto"
                style={
                  Object {
                    "color": "rgba(129,134,139,1.00)",
                    "fontFamily": "Jost, futura-pt, futura, sans-serif",
                    "fontSize": "16px",
                    "fontWeight": "500",
                    "lineHeight": "20px",
                    "textRendering": "geometricPrecision",
                  }
                }
              >
                Your Email Address
              </label>
            </div>
            <input
              autoCapitalize="sentences"
              autoComplete="on"
              autoCorrect="on"
              className="css-textinput-1cwyjr8"
              data-focusable={true}
              dir="auto"
              name="email"
              onBlur={[Function]}
              onChange={[Function]}
              onFocus={[Function]}
              onKeyDown={[Function]}
              onKeyPress={[Function]}
              onSelect={[Function]}
              readOnly={false}
              spellCheck={true}
              style={
                Object {
                  "WebkitAlignSelf": "center",
                  "alignSelf": "center",
                  "borderBottomColor": "rgba(61,61,61,0.20)",
                  "borderBottomLeftRadius": "3px",
                  "borderBottomRightRadius": "3px",
                  "borderBottomWidth": "1px",
                  "borderLeftColor": "rgba(61,61,61,0.20)",
                  "borderLeftWidth": "1px",
                  "borderRightColor": "rgba(61,61,61,0.20)",
                  "borderRightWidth": "1px",
                  "borderTopColor": "rgba(61,61,61,0.20)",
                  "borderTopLeftRadius": "3px",
                  "borderTopRightRadius": "3px",
                  "borderTopWidth": "1px",
                  "color": "rgba(46,51,56,1.00)",
                  "fontFamily": "EB Garamond, eb-garamond, Garamond, serif",
                  "fontSize": "20px",
                  "lineHeight": "28px",
                  "marginBottom": "20px",
                  "marginLeft": "0px",
                  "marginRight": "0px",
                  "marginTop": "0px",
                  "msFlexItemAlign": "center",
                  "outlineWidth": "0px",
                  "paddingBottom": "15px",
                  "paddingLeft": "10px",
                  "paddingRight": "10px",
                  "paddingTop": "13px",
                  "textRendering": "geometricPrecision",
                  "width": "100%",
                }
              }
              type="text"
              value=""
            />
            <div
              className="css-view-1dbjc4n"
              style={
                Object {
                  "marginBottom": "5px",
                }
              }
            >
              <label
                className="css-text-901oao"
                dir="auto"
                style={
                  Object {
                    "color": "rgba(129,134,139,1.00)",
                    "fontFamily": "Jost, futura-pt, futura, sans-serif",
                    "fontSize": "16px",
                    "fontWeight": "500",
                    "lineHeight": "20px",
                    "textRendering": "geometricPrecision",
                  }
                }
              >
                Organization you are Recommending
              </label>
            </div>
            <input
              autoCapitalize="sentences"
              autoComplete="on"
              autoCorrect="on"
              className="css-textinput-1cwyjr8"
              data-focusable={true}
              dir="auto"
              name="org"
              onBlur={[Function]}
              onChange={[Function]}
              onFocus={[Function]}
              onKeyDown={[Function]}
              onKeyPress={[Function]}
              onSelect={[Function]}
              readOnly={false}
              spellCheck={true}
              style={
                Object {
                  "WebkitAlignSelf": "center",
                  "alignSelf": "center",
                  "borderBottomColor": "rgba(61,61,61,0.20)",
                  "borderBottomLeftRadius": "3px",
                  "borderBottomRightRadius": "3px",
                  "borderBottomWidth": "1px",
                  "borderLeftColor": "rgba(61,61,61,0.20)",
                  "borderLeftWidth": "1px",
                  "borderRightColor": "rgba(61,61,61,0.20)",
                  "borderRightWidth": "1px",
                  "borderTopColor": "rgba(61,61,61,0.20)",
                  "borderTopLeftRadius": "3px",
                  "borderTopRightRadius": "3px",
                  "borderTopWidth": "1px",
                  "color": "rgba(46,51,56,1.00)",
                  "fontFamily": "EB Garamond, eb-garamond, Garamond, serif",
                  "fontSize": "20px",
                  "lineHeight": "28px",
                  "marginBottom": "20px",
                  "marginLeft": "0px",
                  "marginRight": "0px",
                  "marginTop": "0px",
                  "msFlexItemAlign": "center",
                  "outlineWidth": "0px",
                  "paddingBottom": "15px",
                  "paddingLeft": "10px",
                  "paddingRight": "10px",
                  "paddingTop": "13px",
                  "textRendering": "geometricPrecision",
                  "width": "100%",
                }
              }
              type="text"
              value=""
            />
            <div
              className="css-view-1dbjc4n"
              style={
                Object {
                  "marginBottom": "5px",
                }
              }
            >
              <label
                className="css-text-901oao"
                dir="auto"
                style={
                  Object {
                    "color": "rgba(129,134,139,1.00)",
                    "fontFamily": "Jost, futura-pt, futura, sans-serif",
                    "fontSize": "16px",
                    "fontWeight": "500",
                    "lineHeight": "20px",
                    "textRendering": "geometricPrecision",
                  }
                }
              >
                One founder’s email
              </label>
            </div>
            <input
              autoCapitalize="sentences"
              autoComplete="on"
              autoCorrect="on"
              className="css-textinput-1cwyjr8"
              data-focusable={true}
              dir="auto"
              name="founderEmail"
              onBlur={[Function]}
              onChange={[Function]}
              onFocus={[Function]}
              onKeyDown={[Function]}
              onKeyPress={[Function]}
              onSelect={[Function]}
              readOnly={false}
              spellCheck={true}
              style={
                Object {
                  "WebkitAlignSelf": "center",
                  "alignSelf": "center",
                  "borderBottomColor": "rgba(61,61,61,0.20)",
                  "borderBottomLeftRadius": "3px",
                  "borderBottomRightRadius": "3px",
                  "borderBottomWidth": "1px",
                  "borderLeftColor": "rgba(61,61,61,0.20)",
                  "borderLeftWidth": "1px",
                  "borderRightColor": "rgba(61,61,61,0.20)",
                  "borderRightWidth": "1px",
                  "borderTopColor": "rgba(61,61,61,0.20)",
                  "borderTopLeftRadius": "3px",
                  "borderTopRightRadius": "3px",
                  "borderTopWidth": "1px",
                  "color": "rgba(46,51,56,1.00)",
                  "fontFamily": "EB Garamond, eb-garamond, Garamond, serif",
                  "fontSize": "20px",
                  "lineHeight": "28px",
                  "marginBottom": "20px",
                  "marginLeft": "0px",
                  "marginRight": "0px",
                  "marginTop": "0px",
                  "msFlexItemAlign": "center",
                  "outlineWidth": "0px",
                  "paddingBottom": "15px",
                  "paddingLeft": "10px",
                  "paddingRight": "10px",
                  "paddingTop": "13px",
                  "textRendering": "geometricPrecision",
                  "width": "100%",
                }
              }
              type="text"
              value=""
            />
            <div
              className="css-view-1dbjc4n"
              style={
                Object {
                  "marginBottom": "5px",
                }
              }
            >
              <label
                className="css-text-901oao"
                dir="auto"
                style={
                  Object {
                    "color": "rgba(129,134,139,1.00)",
                    "fontFamily": "Jost, futura-pt, futura, sans-serif",
                    "fontSize": "16px",
                    "fontWeight": "500",
                    "lineHeight": "20px",
                    "textRendering": "geometricPrecision",
                  }
                }
              >
                One founder's name
              </label>
            </div>
            <input
              autoCapitalize="sentences"
              autoComplete="on"
              autoCorrect="on"
              className="css-textinput-1cwyjr8"
              data-focusable={true}
              dir="auto"
              name="founderName"
              onBlur={[Function]}
              onChange={[Function]}
              onFocus={[Function]}
              onKeyDown={[Function]}
              onKeyPress={[Function]}
              onSelect={[Function]}
              readOnly={false}
              spellCheck={true}
              style={
                Object {
                  "WebkitAlignSelf": "center",
                  "alignSelf": "center",
                  "borderBottomColor": "rgba(61,61,61,0.20)",
                  "borderBottomLeftRadius": "3px",
                  "borderBottomRightRadius": "3px",
                  "borderBottomWidth": "1px",
                  "borderLeftColor": "rgba(61,61,61,0.20)",
                  "borderLeftWidth": "1px",
                  "borderRightColor": "rgba(61,61,61,0.20)",
                  "borderRightWidth": "1px",
                  "borderTopColor": "rgba(61,61,61,0.20)",
                  "borderTopLeftRadius": "3px",
                  "borderTopRightRadius": "3px",
                  "borderTopWidth": "1px",
                  "color": "rgba(46,51,56,1.00)",
                  "fontFamily": "EB Garamond, eb-garamond, Garamond, serif",
                  "fontSize": "20px",
                  "lineHeight": "28px",
                  "marginBottom": "20px",
                  "marginLeft": "0px",
                  "marginRight": "0px",
                  "marginTop": "0px",
                  "msFlexItemAlign": "center",
                  "outlineWidth": "0px",
                  "paddingBottom": "15px",
                  "paddingLeft": "10px",
                  "paddingRight": "10px",
                  "paddingTop": "13px",
                  "textRendering": "geometricPrecision",
                  "width": "100%",
                }
              }
              type="text"
              value=""
            />
            <div
              className="css-view-1dbjc4n"
              style={
                Object {
                  "marginBottom": "5px",
                }
              }
            >
              <label
                className="css-text-901oao"
                dir="auto"
                style={
                  Object {
                    "color": "rgba(129,134,139,1.00)",
                    "fontFamily": "Jost, futura-pt, futura, sans-serif",
                    "fontSize": "16px",
                    "fontWeight": "500",
                    "lineHeight": "20px",
                    "textRendering": "geometricPrecision",
                  }
                }
              >
                Why do you recommend this applicant?
              </label>
            </div>
            <textarea
              autoCapitalize="sentences"
              autoComplete="on"
              autoCorrect="on"
              className="css-textinput-1cwyjr8"
              data-focusable={true}
              dir="auto"
              name="why"
              onBlur={[Function]}
              onChange={[Function]}
              onFocus={[Function]}
              onKeyDown={[Function]}
              onKeyPress={[Function]}
              onSelect={[Function]}
              readOnly={false}
              rows={3}
              spellCheck={true}
              style={
                Object {
                  "WebkitAlignSelf": "center",
                  "alignSelf": "center",
                  "borderBottomColor": "rgba(61,61,61,0.20)",
                  "borderBottomLeftRadius": "3px",
                  "borderBottomRightRadius": "3px",
                  "borderBottomWidth": "1px",
                  "borderLeftColor": "rgba(61,61,61,0.20)",
                  "borderLeftWidth": "1px",
                  "borderRightColor": "rgba(61,61,61,0.20)",
                  "borderRightWidth": "1px",
                  "borderTopColor": "rgba(61,61,61,0.20)",
                  "borderTopLeftRadius": "3px",
                  "borderTopRightRadius": "3px",
                  "borderTopWidth": "1px",
                  "color": "rgba(46,51,56,1.00)",
                  "fontFamily": "EB Garamond, eb-garamond, Garamond, serif",
                  "fontSize": "20px",
                  "lineHeight": "28px",
                  "marginBottom": "20px",
                  "marginLeft": "0px",
                  "marginRight": "0px",
                  "marginTop": "0px",
                  "msFlexItemAlign": "center",
                  "outlineWidth": "0px",
                  "paddingBottom": "15px",
                  "paddingLeft": "10px",
                  "paddingRight": "10px",
                  "paddingTop": "13px",
                  "textRendering": "geometricPrecision",
                  "width": "100%",
                }
              }
              value=""
            />
            <div
              className="css-view-1dbjc4n"
              onClick={[Function]}
              onMouseDown={[Function]}
              onMouseEnter={[Function]}
              onMouseLeave={[Function]}
              onMouseUp={[Function]}
              onResponderGrant={[Function]}
              onResponderRelease={[Function]}
              style={
                Object {
                  "WebkitAlignItems": "flex-start",
                  "WebkitBoxAlign": "start",
                  "alignItems": "flex-start",
                  "msFlexAlign": "start",
                }
              }
            >
              <a
                className="css-reset-4rbku5 css-cursor-18t94o4 css-text-901oao"
                data-focusable={true}
                dir="auto"
                role="link"
                style={
                  Object {
                    "WebkitAlignItems": "center",
                    "WebkitBoxAlign": "center",
                    "WebkitBoxFlex": 0,
                    "WebkitBoxPack": "center",
                    "WebkitFlexGrow": 0,
                    "WebkitJustifyContent": "center",
                    "alignItems": "center",
                    "backgroundColor": "rgba(53,208,127,1.00)",
                    "borderBottomColor": "rgba(53,208,127,1.00)",
                    "borderBottomLeftRadius": "3px",
                    "borderBottomRightRadius": "3px",
                    "borderBottomWidth": "1px",
                    "borderLeftColor": "rgba(53,208,127,1.00)",
                    "borderLeftWidth": "1px",
                    "borderRightColor": "rgba(53,208,127,1.00)",
                    "borderRightWidth": "1px",
                    "borderTopColor": "rgba(53,208,127,1.00)",
                    "borderTopLeftRadius": "3px",
                    "borderTopRightRadius": "3px",
                    "borderTopWidth": "1px",
                    "color": "rgba(255,255,255,1.00)",
                    "cursor": "pointer",
                    "display": "inline-flex",
                    "flexGrow": 0,
                    "fontFamily": "Jost, futura-pt, futura, sans-serif",
                    "fontSize": "20px",
                    "fontWeight": "500",
                    "justifyContent": "center",
                    "lineHeight": "16px",
                    "minWidth": "200px",
                    "msFlexAlign": "center",
                    "msFlexPack": "center",
                    "msFlexPositive": 0,
                    "opacity": 1,
                    "paddingBottom": "20px",
                    "paddingLeft": "30px",
                    "paddingRight": "30px",
                    "paddingTop": "20px",
                    "textAlign": "center",
                    "textRendering": "geometricPrecision",
                    "width": "fit-content",
                  }
                }
              >
                recommend
              </a>
            </div>
            <div
              className="css-view-1dbjc4n"
              style={
                Object {
                  "marginTop": "20px",
                }
              }
            >
              <div
                className="css-view-1dbjc4n"
                style={
                  Object {
                    "height": "18px",
                  }
                }
              />
            </div>
          </form>
        </div>
      </div>
    </div>
  </div>
  <div
    className="css-view-1dbjc4n"
    style={
      Object {
        "marginTop": "100px",
      }
    }
  >
    <div
      className="react-reveal"
      style={
        Object {
          "opacity": undefined,
        }
      }
    >
      <div
        className="css-view-1dbjc4n"
        style={
          Object {
            "marginBottom": "60px",
          }
        }
      >
        <div
          className="css-view-1dbjc4n"
          style={
            Object {
              "WebkitAlignSelf": "center",
              "WebkitBoxDirection": "normal",
              "WebkitBoxOrient": "vertical",
              "WebkitFlexDirection": "column",
              "alignSelf": "center",
              "flexDirection": "column",
              "maxWidth": "100vw",
              "msFlexDirection": "column",
              "msFlexItemAlign": "center",
              "paddingLeft": "10px",
              "paddingRight": "10px",
              "width": "100%",
            }
          }
        >
          <div
            className="css-view-1dbjc4n"
            style={
              Object {
                "WebkitBoxFlex": 0,
                "WebkitFlexGrow": 0,
                "WebkitFlexShrink": 0,
                "flexGrow": 0,
                "flexShrink": 0,
                "msFlexNegative": 0,
                "msFlexPositive": 0,
                "paddingBottom": "10px",
                "paddingLeft": "10px",
                "paddingRight": "10px",
                "paddingTop": "10px",
                "width": "100%",
              }
            }
          >
            <div
              className="css-view-1dbjc4n"
              style={
                Object {
                  "display": "block",
                  "overflowX": "hidden",
                  "overflowY": "hidden",
                  "width": "100%",
                }
              }
            >
              <div
                style={
                  Object {
                    "display": "block",
                    "paddingBottom": "115.95744680851064%",
                    "width": "100%",
                  }
                }
              />
              <div
                style={
                  Object {
                    "bottom": "0px",
                    "height": "100%",
                    "left": "0px",
                    "position": "absolute",
                    "top": "0px",
                    "width": "100%",
                  }
                }
              >
                <div
                  className="css-view-1dbjc4n"
                  style={
                    Object {
                      "WebkitFlexBasis": "auto",
                      "flexBasis": "auto",
                      "height": "100%",
                      "msFlexPreferredSize": "auto",
                      "overflowX": "hidden",
                      "overflowY": "hidden",
                      "width": "100%",
                      "zIndex": 0,
                    }
                  }
                >
                  <div
                    className="css-view-1dbjc4n"
                    style={
                      Object {
                        "backgroundColor": "rgba(0,0,0,0.00)",
                        "backgroundPosition": "center",
                        "backgroundRepeat": "no-repeat",
                        "backgroundSize": "cover",
                        "bottom": "0px",
                        "height": "100%",
                        "left": "0px",
                        "position": "absolute",
                        "right": "0px",
                        "top": "0px",
                        "width": "100%",
                        "zIndex": -1,
                      }
                    }
                  />
                </div>
              </div>
            </div>
          </div>
          <div
            className="css-view-1dbjc4n"
            style={
              Object {
                "WebkitBoxFlex": 0,
                "WebkitFlexGrow": 0,
                "WebkitFlexShrink": 0,
                "flexGrow": 0,
                "flexShrink": 0,
                "msFlexNegative": 0,
                "msFlexPositive": 0,
                "paddingBottom": "10px",
                "paddingLeft": "10px",
                "paddingRight": "10px",
                "paddingTop": "10px",
                "width": "100%",
              }
            }
          >
            <h4
              aria-level="4"
              className="css-reset-4rbku5 css-text-901oao"
              dir="auto"
              role="heading"
              style={
                Object {
                  "color": "rgba(46,51,56,1.00)",
                  "fontFamily": "EB Garamond, eb-garamond, Garamond, serif",
                  "fontSize": "24px",
                  "lineHeight": "32px",
                  "textRendering": "geometricPrecision",
                  "textTransform": "none",
                }
              }
            >
              Xochitl Cazador
            </h4>
            <div
              className="css-text-901oao"
              dir="auto"
              style={
                Object {
                  "color": "rgba(46,51,56,1.00)",
                  "fontFamily": "Jost, futura-pt, futura, sans-serif",
                  "fontSize": "16px",
                  "fontWeight": "500",
                  "lineHeight": "18px",
                  "textRendering": "geometricPrecision",
                }
              }
            >
              Mexico
               | 
               Go-to-Market
            </div>
            <h4
              aria-level="4"
              className="css-reset-4rbku5 css-text-901oao"
              dir="auto"
              role="heading"
              style={
                Object {
                  "color": "rgba(146,78,255,1.00)",
                  "fontFamily": "EB Garamond, eb-garamond, Garamond, serif",
                  "fontSize": "24px",
                  "lineHeight": "32px",
                  "marginBottom": "60px",
                  "marginTop": "20px",
                  "textRendering": "geometricPrecision",
                  "textTransform": "none",
                }
              }
            >
              “My grandparents were Mexican migrant farmers—I saw first hand how access to basic financial tools can change lives.”
            </h4>
            <div
              className="css-text-901oao"
              dir="auto"
              style={
                Object {
                  "color": "rgba(46,51,56,1.00)",
                  "fontFamily": "EB Garamond, eb-garamond, Garamond, serif",
                  "fontSize": "20px",
                  "lineHeight": "28px",
                  "textRendering": "geometricPrecision",
                }
              }
            >
              Xochitl recently graduated from Stanford Graduate School of Business. Prior to Stanford, she was a Director at Cisco where she led expansion into 26 Emerging Markets. She is leveraging her background and expertise to explore Mexico as a potential launch country for Celo. Her key activities include country landscaping, user research, pilot scoping and implementation, analysis and final recommendations.
            </div>
          </div>
        </div>
      </div>
      <div
        className="css-view-1dbjc4n"
        style={
          Object {
            "marginBottom": "60px",
          }
        }
      >
        <div
          className="css-view-1dbjc4n"
          style={
            Object {
              "WebkitAlignSelf": "center",
              "WebkitBoxDirection": "normal",
              "WebkitBoxOrient": "vertical",
              "WebkitFlexDirection": "column",
              "alignSelf": "center",
              "flexDirection": "column",
              "maxWidth": "100vw",
              "msFlexDirection": "column",
              "msFlexItemAlign": "center",
              "paddingLeft": "10px",
              "paddingRight": "10px",
              "width": "100%",
            }
          }
        >
          <div
            className="css-view-1dbjc4n"
            style={
              Object {
                "WebkitBoxFlex": 0,
                "WebkitFlexGrow": 0,
                "WebkitFlexShrink": 0,
                "flexGrow": 0,
                "flexShrink": 0,
                "msFlexNegative": 0,
                "msFlexPositive": 0,
                "paddingBottom": "10px",
                "paddingLeft": "10px",
                "paddingRight": "10px",
                "paddingTop": "10px",
                "width": "100%",
              }
            }
          >
            <div
              className="css-view-1dbjc4n"
              style={
                Object {
                  "display": "block",
                  "overflowX": "hidden",
                  "overflowY": "hidden",
                  "width": "100%",
                }
              }
            >
              <div
                style={
                  Object {
                    "display": "block",
                    "paddingBottom": "115.95744680851064%",
                    "width": "100%",
                  }
                }
              />
              <div
                style={
                  Object {
                    "bottom": "0px",
                    "height": "100%",
                    "left": "0px",
                    "position": "absolute",
                    "top": "0px",
                    "width": "100%",
                  }
                }
              >
                <div
                  className="css-view-1dbjc4n"
                  style={
                    Object {
                      "WebkitFlexBasis": "auto",
                      "flexBasis": "auto",
                      "height": "100%",
                      "msFlexPreferredSize": "auto",
                      "overflowX": "hidden",
                      "overflowY": "hidden",
                      "width": "100%",
                      "zIndex": 0,
                    }
                  }
                >
                  <div
                    className="css-view-1dbjc4n"
                    style={
                      Object {
                        "backgroundColor": "rgba(0,0,0,0.00)",
                        "backgroundPosition": "center",
                        "backgroundRepeat": "no-repeat",
                        "backgroundSize": "cover",
                        "bottom": "0px",
                        "height": "100%",
                        "left": "0px",
                        "position": "absolute",
                        "right": "0px",
                        "top": "0px",
                        "width": "100%",
                        "zIndex": -1,
                      }
                    }
                  />
                </div>
              </div>
            </div>
          </div>
          <div
            className="css-view-1dbjc4n"
            style={
              Object {
                "WebkitBoxFlex": 0,
                "WebkitFlexGrow": 0,
                "WebkitFlexShrink": 0,
                "flexGrow": 0,
                "flexShrink": 0,
                "msFlexNegative": 0,
                "msFlexPositive": 0,
                "paddingBottom": "10px",
                "paddingLeft": "10px",
                "paddingRight": "10px",
                "paddingTop": "10px",
                "width": "100%",
              }
            }
          >
            <h4
              aria-level="4"
              className="css-reset-4rbku5 css-text-901oao"
              dir="auto"
              role="heading"
              style={
                Object {
                  "color": "rgba(46,51,56,1.00)",
                  "fontFamily": "EB Garamond, eb-garamond, Garamond, serif",
                  "fontSize": "24px",
                  "lineHeight": "32px",
                  "textRendering": "geometricPrecision",
                  "textTransform": "none",
                }
              }
            >
              Pratyush Ranjan Tiwari
            </h4>
            <div
              className="css-text-901oao"
              dir="auto"
              style={
                Object {
                  "color": "rgba(46,51,56,1.00)",
                  "fontFamily": "Jost, futura-pt, futura, sans-serif",
                  "fontSize": "16px",
                  "fontWeight": "500",
                  "lineHeight": "18px",
                  "textRendering": "geometricPrecision",
                }
              }
            >
              India
               | 
              Engineering
            </div>
            <h4
              aria-level="4"
              className="css-reset-4rbku5 css-text-901oao"
              dir="auto"
              role="heading"
              style={
                Object {
                  "color": "rgba(146,78,255,1.00)",
                  "fontFamily": "EB Garamond, eb-garamond, Garamond, serif",
                  "fontSize": "24px",
                  "lineHeight": "32px",
                  "marginBottom": "60px",
                  "marginTop": "20px",
                  "textRendering": "geometricPrecision",
                  "textTransform": "none",
                }
              }
            >
              “As part of my thesis, I explored how to successfully maintain user privacy as we move to decentralized financial systems.”
            </h4>
            <div
              className="css-text-901oao"
              dir="auto"
              style={
                Object {
                  "color": "rgba(46,51,56,1.00)",
                  "fontFamily": "EB Garamond, eb-garamond, Garamond, serif",
                  "fontSize": "20px",
                  "lineHeight": "28px",
                  "textRendering": "geometricPrecision",
                }
              }
            >
              Pratyush wrote a technical paper describing an efficient Zero Knowledge Protocol and possible implementation libraries for
               
              <div
                className="css-view-1dbjc4n"
                onClick={[Function]}
                onMouseDown={[Function]}
                onMouseEnter={[Function]}
                onMouseLeave={[Function]}
                onMouseUp={[Function]}
                onResponderGrant={[Function]}
                onResponderRelease={[Function]}
                style={
                  Object {
                    "display": "inline",
                  }
                }
              >
                <a
                  className="css-reset-4rbku5 css-cursor-18t94o4 css-text-901oao css-textHasAncestor-16my406"
                  data-focusable={true}
                  dir="auto"
                  href="https://en.wikipedia.org/wiki/EigenTrust"
                  onClick={[Function]}
                  onMouseEnter={[Function]}
                  role="link"
                  style={
                    Object {
                      "WebkitTextDecorationStyle": "solid",
                      "cursor": "pointer",
                      "display": "inline",
                      "opacity": 1,
                      "textDecoration": "underline",
                      "textDecorationStyle": "solid",
                    }
                  }
                  target="_new"
                >
                  EigenTrust
                </a>
              </div>
               
              Computation. His fellowship built on the work of Celo co-founder
               
              <div
                className="css-view-1dbjc4n"
                onClick={[Function]}
                onMouseDown={[Function]}
                onMouseEnter={[Function]}
                onMouseLeave={[Function]}
                onMouseUp={[Function]}
                onResponderGrant={[Function]}
                onResponderRelease={[Function]}
                style={
                  Object {
                    "display": "inline",
                  }
                }
              >
                <a
                  className="css-reset-4rbku5 css-cursor-18t94o4 css-text-901oao css-textHasAncestor-16my406"
                  data-focusable={true}
                  dir="auto"
                  href="https://en.wikipedia.org/wiki/Sepandar_Kamvar"
                  onClick={[Function]}
                  onMouseEnter={[Function]}
                  role="link"
                  style={
                    Object {
                      "WebkitTextDecorationStyle": "solid",
                      "cursor": "pointer",
                      "display": "inline",
                      "opacity": 1,
                      "textDecoration": "underline",
                      "textDecorationStyle": "solid",
                    }
                  }
                  target="_new"
                >
                  Sep Kamvar
                </a>
              </div>
              , who developed EigenTrust.
            </div>
          </div>
        </div>
      </div>
      <div
        className="css-view-1dbjc4n"
        style={
          Object {
            "marginBottom": "60px",
          }
        }
      >
        <div
          className="css-view-1dbjc4n"
          style={
            Object {
              "WebkitAlignSelf": "center",
              "WebkitBoxDirection": "normal",
              "WebkitBoxOrient": "vertical",
              "WebkitFlexDirection": "column",
              "alignSelf": "center",
              "flexDirection": "column",
              "maxWidth": "100vw",
              "msFlexDirection": "column",
              "msFlexItemAlign": "center",
              "paddingLeft": "10px",
              "paddingRight": "10px",
              "width": "100%",
            }
          }
        >
          <div
            className="css-view-1dbjc4n"
            style={
              Object {
                "WebkitBoxFlex": 0,
                "WebkitFlexGrow": 0,
                "WebkitFlexShrink": 0,
                "flexGrow": 0,
                "flexShrink": 0,
                "msFlexNegative": 0,
                "msFlexPositive": 0,
                "paddingBottom": "10px",
                "paddingLeft": "10px",
                "paddingRight": "10px",
                "paddingTop": "10px",
                "width": "100%",
              }
            }
          >
            <div
              className="css-view-1dbjc4n"
              style={
                Object {
                  "display": "block",
                  "overflowX": "hidden",
                  "overflowY": "hidden",
                  "width": "100%",
                }
              }
            >
              <div
                style={
                  Object {
                    "display": "block",
                    "paddingBottom": "115.95744680851064%",
                    "width": "100%",
                  }
                }
              />
              <div
                style={
                  Object {
                    "bottom": "0px",
                    "height": "100%",
                    "left": "0px",
                    "position": "absolute",
                    "top": "0px",
                    "width": "100%",
                  }
                }
              >
                <div
                  className="css-view-1dbjc4n"
                  style={
                    Object {
                      "WebkitFlexBasis": "auto",
                      "flexBasis": "auto",
                      "height": "100%",
                      "msFlexPreferredSize": "auto",
                      "overflowX": "hidden",
                      "overflowY": "hidden",
                      "width": "100%",
                      "zIndex": 0,
                    }
                  }
                >
                  <div
                    className="css-view-1dbjc4n"
                    style={
                      Object {
                        "backgroundColor": "rgba(0,0,0,0.00)",
                        "backgroundPosition": "center",
                        "backgroundRepeat": "no-repeat",
                        "backgroundSize": "cover",
                        "bottom": "0px",
                        "height": "100%",
                        "left": "0px",
                        "position": "absolute",
                        "right": "0px",
                        "top": "0px",
                        "width": "100%",
                        "zIndex": -1,
                      }
                    }
                  />
                </div>
              </div>
            </div>
          </div>
          <div
            className="css-view-1dbjc4n"
            style={
              Object {
                "WebkitBoxFlex": 0,
                "WebkitFlexGrow": 0,
                "WebkitFlexShrink": 0,
                "flexGrow": 0,
                "flexShrink": 0,
                "msFlexNegative": 0,
                "msFlexPositive": 0,
                "paddingBottom": "10px",
                "paddingLeft": "10px",
                "paddingRight": "10px",
                "paddingTop": "10px",
                "width": "100%",
              }
            }
          >
            <h4
              aria-level="4"
              className="css-reset-4rbku5 css-text-901oao"
              dir="auto"
              role="heading"
              style={
                Object {
                  "color": "rgba(46,51,56,1.00)",
                  "fontFamily": "EB Garamond, eb-garamond, Garamond, serif",
                  "fontSize": "24px",
                  "lineHeight": "32px",
                  "textRendering": "geometricPrecision",
                  "textTransform": "none",
                }
              }
            >
              James Downer
            </h4>
            <div
              className="css-text-901oao"
              dir="auto"
              style={
                Object {
                  "color": "rgba(46,51,56,1.00)",
                  "fontFamily": "Jost, futura-pt, futura, sans-serif",
                  "fontSize": "16px",
                  "fontWeight": "500",
                  "lineHeight": "18px",
                  "textRendering": "geometricPrecision",
                }
              }
            >
              Colombia
               | 
              Experience
            </div>
            <h4
              aria-level="4"
              className="css-reset-4rbku5 css-text-901oao"
              dir="auto"
              role="heading"
              style={
                Object {
                  "color": "rgba(146,78,255,1.00)",
                  "fontFamily": "EB Garamond, eb-garamond, Garamond, serif",
                  "fontSize": "24px",
                  "lineHeight": "32px",
                  "marginBottom": "60px",
                  "marginTop": "20px",
                  "textRendering": "geometricPrecision",
                  "textTransform": "none",
                }
              }
            >
              "I’ve spent my career running field operations under extreme financial circumstances.”
            </h4>
            <div
              className="css-text-901oao"
              dir="auto"
              style={
                Object {
                  "color": "rgba(46,51,56,1.00)",
                  "fontFamily": "EB Garamond, eb-garamond, Garamond, serif",
                  "fontSize": "20px",
                  "lineHeight": "28px",
                  "textRendering": "geometricPrecision",
                }
              }
            >
              James applied his skills as a Fixer to organize comprehensive field research for the entire cLabs team, interviewing 20 Venezuelan migrants in Colombia. The ethnographic interviews focused in particular on individual perspectives on the prolific informal remittance market and the process of becoming unbanked in the transition from Venezuela to Colombia. This immersive learning experience was instrumental in increasing empathy and understanding with our end users.
            </div>
          </div>
        </div>
      </div>
    </div>
  </div>
  <div
    className="css-view-1dbjc4n"
    id="fellowship"
    style={
      Object {
        "WebkitAlignItems": "center",
        "WebkitAlignSelf": "center",
        "WebkitBoxAlign": "center",
        "WebkitBoxDirection": "normal",
        "WebkitBoxOrient": "vertical",
        "WebkitBoxPack": "center",
        "WebkitFlexDirection": "column",
        "WebkitJustifyContent": "center",
        "alignItems": "center",
        "alignSelf": "center",
        "flexDirection": "column",
        "justifyContent": "center",
        "marginBottom": "30px",
        "marginTop": "50px",
        "maxWidth": "100vw",
        "msFlexAlign": "center",
        "msFlexDirection": "column",
        "msFlexItemAlign": "center",
        "msFlexPack": "center",
        "paddingLeft": "10px",
        "paddingRight": "10px",
        "width": "100%",
      }
    }
  >
    <div
      className="css-view-1dbjc4n"
      style={
        Object {
          "WebkitAlignItems": "center",
          "WebkitBoxAlign": "center",
          "WebkitBoxFlex": 0,
          "WebkitBoxPack": "center",
          "WebkitFlexGrow": 0,
          "WebkitFlexShrink": 0,
          "WebkitJustifyContent": "center",
          "alignItems": "center",
          "flexGrow": 0,
          "flexShrink": 0,
          "justifyContent": "center",
          "msFlexAlign": "center",
          "msFlexNegative": 0,
          "msFlexPack": "center",
          "msFlexPositive": 0,
          "paddingBottom": "10px",
          "paddingLeft": "10px",
          "paddingRight": "10px",
          "paddingTop": "10px",
          "width": "100%",
        }
      }
    >
      <div
        className="react-reveal"
        style={
          Object {
            "opacity": undefined,
          }
        }
      >
        <h2
          aria-level="2"
          className="css-reset-4rbku5 css-text-901oao"
          dir="auto"
          role="heading"
          style={
            Object {
              "color": "rgba(46,51,56,1.00)",
              "fontFamily": "EB Garamond, eb-garamond, Garamond, serif",
              "fontSize": "28px",
              "lineHeight": "32px",
              "textAlign": "center",
              "textRendering": "geometricPrecision",
              "textTransform": "none",
            }
          }
        >
          fellows.formTitle
        </h2>
      </div>
    </div>
  </div>
  <div
    className="react-reveal"
    style={
      Object {
        "opacity": undefined,
      }
    }
  >
    <div
      className="css-view-1dbjc4n"
    >
      <form
        style={
          Object {
            "WebkitBoxDirection": "normal",
            "WebkitBoxFlex": 1,
            "WebkitBoxOrient": "vertical",
            "WebkitFlexBasis": "0%",
            "WebkitFlexDirection": "column",
            "WebkitFlexGrow": 1,
            "WebkitFlexShrink": 1,
            "display": "flex",
            "flexBasis": "0%",
            "flexDirection": "column",
            "flexGrow": 1,
            "flexShrink": 1,
            "marginBottom": "0px",
            "marginLeft": "0px",
            "marginRight": "0px",
            "marginTop": "0px",
            "msFlexDirection": "column",
            "msFlexNegative": 1,
            "msFlexPositive": 1,
            "msFlexPreferredSize": "0%",
          }
        }
      >
        <div
          className="css-view-1dbjc4n"
          style={
            Object {
              "WebkitAlignSelf": "center",
              "WebkitBoxDirection": "normal",
              "WebkitBoxOrient": "vertical",
              "WebkitFlexDirection": "column",
              "alignSelf": "center",
              "flexDirection": "column",
              "maxWidth": "100vw",
              "msFlexDirection": "column",
              "msFlexItemAlign": "center",
              "paddingLeft": "10px",
              "paddingRight": "10px",
              "width": "100%",
            }
          }
        >
          <div
            className="css-view-1dbjc4n"
            style={
              Object {
                "WebkitAlignItems": "flex-end",
                "WebkitBoxAlign": "end",
                "WebkitBoxFlex": 0,
                "WebkitFlexGrow": 0,
                "WebkitFlexShrink": 0,
                "alignItems": "flex-end",
                "flexGrow": 0,
                "flexShrink": 0,
                "msFlexAlign": "end",
                "msFlexNegative": 0,
                "msFlexPositive": 0,
                "paddingBottom": "10px",
                "paddingLeft": "10px",
                "paddingRight": "10px",
                "paddingTop": "10px",
                "width": "100%",
              }
            }
          >
            <div
              className="css-view-1dbjc4n"
              style={
                Object {
                  "height": "18px",
                }
              }
            />
          </div>
          <div
            className="css-view-1dbjc4n"
            style={
              Object {
                "WebkitBoxFlex": 0,
                "WebkitFlexGrow": 0,
                "WebkitFlexShrink": 0,
                "flexGrow": 0,
                "flexShrink": 0,
                "msFlexNegative": 0,
                "msFlexPositive": 0,
                "paddingBottom": "10px",
                "paddingLeft": "10px",
                "paddingRight": "10px",
                "paddingTop": "1px",
                "width": "100%",
              }
            }
          >
            <input
              autoCapitalize="sentences"
              autoComplete="on"
              autoCorrect="on"
              className="css-textinput-1cwyjr8 r-placeholderTextColor-tf24u1"
              data-focusable={true}
              dir="auto"
              name="name"
              onBlur={[Function]}
              onChange={[Function]}
              onFocus={[Function]}
              onKeyDown={[Function]}
              onKeyPress={[Function]}
              onSelect={[Function]}
              placeholder="form.name"
              readOnly={false}
              required={true}
              spellCheck={true}
              style={
                Object {
                  "WebkitAlignSelf": "center",
                  "alignSelf": "center",
                  "borderBottomColor": "rgba(61,61,61,0.20)",
                  "borderBottomLeftRadius": "3px",
                  "borderBottomRightRadius": "3px",
                  "borderBottomWidth": "1px",
                  "borderLeftColor": "rgba(61,61,61,0.20)",
                  "borderLeftWidth": "1px",
                  "borderRightColor": "rgba(61,61,61,0.20)",
                  "borderRightWidth": "1px",
                  "borderTopColor": "rgba(61,61,61,0.20)",
                  "borderTopLeftRadius": "3px",
                  "borderTopRightRadius": "3px",
                  "borderTopWidth": "1px",
                  "color": "rgba(46,51,56,1.00)",
                  "fontFamily": "EB Garamond, eb-garamond, Garamond, serif",
                  "fontSize": "20px",
                  "lineHeight": "28px",
                  "marginBottom": "0px",
                  "marginLeft": "0px",
                  "marginRight": "0px",
                  "marginTop": "0px",
                  "msFlexItemAlign": "center",
                  "outlineWidth": "0px",
                  "paddingBottom": "15px",
                  "paddingLeft": "10px",
                  "paddingRight": "10px",
                  "paddingTop": "13px",
                  "textRendering": "geometricPrecision",
                  "width": "100%",
                }
              }
              type="text"
              value=""
            />
          </div>
          <div
            className="css-view-1dbjc4n"
            style={
              Object {
                "WebkitBoxFlex": 0,
                "WebkitFlexGrow": 0,
                "WebkitFlexShrink": 0,
                "flexGrow": 0,
                "flexShrink": 0,
                "msFlexNegative": 0,
                "msFlexPositive": 0,
                "paddingBottom": "10px",
                "paddingLeft": "10px",
                "paddingRight": "10px",
                "paddingTop": "1px",
                "width": "100%",
              }
            }
          >
            <input
              autoCapitalize="sentences"
              autoComplete="on"
              autoCorrect="on"
              className="css-textinput-1cwyjr8 r-placeholderTextColor-tf24u1"
              data-focusable={true}
              dir="auto"
              name="email"
              onBlur={[Function]}
              onChange={[Function]}
              onFocus={[Function]}
              onKeyDown={[Function]}
              onKeyPress={[Function]}
              onSelect={[Function]}
              placeholder="form.email"
              readOnly={false}
              required={true}
              spellCheck={true}
              style={
                Object {
                  "WebkitAlignSelf": "center",
                  "alignSelf": "center",
                  "borderBottomColor": "rgba(61,61,61,0.20)",
                  "borderBottomLeftRadius": "3px",
                  "borderBottomRightRadius": "3px",
                  "borderBottomWidth": "1px",
                  "borderLeftColor": "rgba(61,61,61,0.20)",
                  "borderLeftWidth": "1px",
                  "borderRightColor": "rgba(61,61,61,0.20)",
                  "borderRightWidth": "1px",
                  "borderTopColor": "rgba(61,61,61,0.20)",
                  "borderTopLeftRadius": "3px",
                  "borderTopRightRadius": "3px",
                  "borderTopWidth": "1px",
                  "color": "rgba(46,51,56,1.00)",
                  "fontFamily": "EB Garamond, eb-garamond, Garamond, serif",
                  "fontSize": "20px",
                  "lineHeight": "28px",
                  "marginBottom": "0px",
                  "marginLeft": "0px",
                  "marginRight": "0px",
                  "marginTop": "0px",
                  "msFlexItemAlign": "center",
                  "outlineWidth": "0px",
                  "paddingBottom": "15px",
                  "paddingLeft": "10px",
                  "paddingRight": "10px",
                  "paddingTop": "13px",
                  "textRendering": "geometricPrecision",
                  "width": "100%",
                }
              }
              type="text"
              value=""
            />
          </div>
          <div
            className="css-view-1dbjc4n"
            style={
              Object {
                "WebkitAlignItems": "flex-start",
                "WebkitBoxAlign": "start",
                "WebkitBoxFlex": 0,
                "WebkitFlexGrow": 0,
                "WebkitFlexShrink": 0,
                "alignItems": "flex-start",
                "flexGrow": 0,
                "flexShrink": 0,
                "msFlexAlign": "start",
                "msFlexNegative": 0,
                "msFlexPositive": 0,
                "paddingBottom": "10px",
                "paddingLeft": "10px",
                "paddingRight": "10px",
                "paddingTop": "10px",
                "width": "100%",
              }
            }
          >
            <div
              className="css-view-1dbjc4n"
              style={
                Object {
                  "height": "18px",
                }
              }
            />
          </div>
        </div>
        <div
          className="css-view-1dbjc4n"
          style={
            Object {
              "WebkitAlignSelf": "center",
              "WebkitBoxDirection": "reverse",
              "WebkitBoxOrient": "vertical",
              "WebkitFlexDirection": "column-reverse",
              "alignSelf": "center",
              "flexDirection": "column-reverse",
              "maxWidth": "100vw",
              "msFlexDirection": "column-reverse",
              "msFlexItemAlign": "center",
              "paddingLeft": "10px",
              "paddingRight": "10px",
              "width": "100%",
            }
          }
        >
          <div
            className="css-view-1dbjc4n"
            style={
              Object {
                "WebkitAlignItems": "flex-end",
                "WebkitBoxAlign": "end",
                "WebkitBoxFlex": 0,
                "WebkitFlexGrow": 0,
                "WebkitFlexShrink": 0,
                "alignItems": "flex-end",
                "flexGrow": 0,
                "flexShrink": 0,
                "msFlexAlign": "end",
                "msFlexNegative": 0,
                "msFlexPositive": 0,
                "paddingBottom": "10px",
                "paddingLeft": "10px",
                "paddingRight": "10px",
                "paddingTop": "10px",
                "width": "100%",
              }
            }
          >
            <div
              className="css-view-1dbjc4n"
              style={
                Object {
                  "height": "18px",
                }
              }
            />
          </div>
          <div
            className="css-view-1dbjc4n"
            style={
              Object {
                "WebkitBoxFlex": 0,
                "WebkitFlexGrow": 0,
                "WebkitFlexShrink": 0,
                "flexGrow": 0,
                "flexShrink": 0,
                "msFlexNegative": 0,
                "msFlexPositive": 0,
                "paddingBottom": "10px",
                "paddingLeft": "10px",
                "paddingRight": "10px",
                "paddingTop": "1px",
                "width": "100%",
              }
            }
          >
            <textarea
              autoCapitalize="sentences"
              autoComplete="on"
              autoCorrect="on"
              className="css-textinput-1cwyjr8 r-placeholderTextColor-tf24u1"
              data-focusable={true}
              dir="auto"
              name="ideas"
              onBlur={[Function]}
              onChange={[Function]}
              onFocus={[Function]}
              onKeyDown={[Function]}
              onKeyPress={[Function]}
              onSelect={[Function]}
              placeholder="form.ideas"
              readOnly={false}
              required={true}
              rows={3}
              spellCheck={true}
              style={
                Object {
                  "WebkitAlignSelf": "center",
                  "alignSelf": "center",
                  "borderBottomColor": "rgba(61,61,61,0.20)",
                  "borderBottomLeftRadius": "3px",
                  "borderBottomRightRadius": "3px",
                  "borderBottomWidth": "1px",
                  "borderLeftColor": "rgba(61,61,61,0.20)",
                  "borderLeftWidth": "1px",
                  "borderRightColor": "rgba(61,61,61,0.20)",
                  "borderRightWidth": "1px",
                  "borderTopColor": "rgba(61,61,61,0.20)",
                  "borderTopLeftRadius": "3px",
                  "borderTopRightRadius": "3px",
                  "borderTopWidth": "1px",
                  "color": "rgba(46,51,56,1.00)",
                  "fontFamily": "EB Garamond, eb-garamond, Garamond, serif",
                  "fontSize": "20px",
                  "lineHeight": "28px",
                  "marginBottom": "0px",
                  "marginLeft": "0px",
                  "marginRight": "0px",
                  "marginTop": "0px",
                  "msFlexItemAlign": "center",
                  "outlineWidth": "0px",
                  "paddingBottom": "15px",
                  "paddingLeft": "10px",
                  "paddingRight": "10px",
                  "paddingTop": "13px",
                  "textRendering": "geometricPrecision",
                  "width": "100%",
                }
              }
              value=""
            />
          </div>
        </div>
        <div
          className="css-view-1dbjc4n"
          style={
            Object {
              "WebkitAlignSelf": "center",
              "WebkitBoxDirection": "reverse",
              "WebkitBoxOrient": "vertical",
              "WebkitFlexDirection": "column-reverse",
              "alignSelf": "center",
              "flexDirection": "column-reverse",
              "maxWidth": "100vw",
              "msFlexDirection": "column-reverse",
              "msFlexItemAlign": "center",
              "paddingLeft": "10px",
              "paddingRight": "10px",
              "width": "100%",
            }
          }
        >
          <div
            className="css-view-1dbjc4n"
            style={
              Object {
                "WebkitAlignItems": "flex-end",
                "WebkitBoxAlign": "end",
                "WebkitBoxFlex": 0,
                "WebkitFlexGrow": 0,
                "WebkitFlexShrink": 0,
                "alignItems": "flex-end",
                "flexGrow": 0,
                "flexShrink": 0,
                "msFlexAlign": "end",
                "msFlexNegative": 0,
                "msFlexPositive": 0,
                "paddingBottom": "10px",
                "paddingLeft": "10px",
                "paddingRight": "10px",
                "paddingTop": "10px",
                "width": "100%",
              }
            }
          >
            <div
              className="css-view-1dbjc4n"
              style={
                Object {
                  "height": "18px",
                }
              }
            />
          </div>
          <div
            className="css-view-1dbjc4n"
            style={
              Object {
                "WebkitBoxFlex": 0,
                "WebkitFlexGrow": 0,
                "WebkitFlexShrink": 0,
                "flexGrow": 0,
                "flexShrink": 0,
                "msFlexNegative": 0,
                "msFlexPositive": 0,
                "paddingBottom": "10px",
                "paddingLeft": "10px",
                "paddingRight": "10px",
                "paddingTop": "1px",
                "width": "100%",
              }
            }
          >
            <textarea
              autoCapitalize="sentences"
              autoComplete="on"
              autoCorrect="on"
              className="css-textinput-1cwyjr8 r-placeholderTextColor-tf24u1"
              data-focusable={true}
              dir="auto"
              name="bio"
              onBlur={[Function]}
              onChange={[Function]}
              onFocus={[Function]}
              onKeyDown={[Function]}
              onKeyPress={[Function]}
              onSelect={[Function]}
              placeholder="form.bio"
              readOnly={false}
              required={true}
              rows={3}
              spellCheck={true}
              style={
                Object {
                  "WebkitAlignSelf": "center",
                  "alignSelf": "center",
                  "borderBottomColor": "rgba(61,61,61,0.20)",
                  "borderBottomLeftRadius": "3px",
                  "borderBottomRightRadius": "3px",
                  "borderBottomWidth": "1px",
                  "borderLeftColor": "rgba(61,61,61,0.20)",
                  "borderLeftWidth": "1px",
                  "borderRightColor": "rgba(61,61,61,0.20)",
                  "borderRightWidth": "1px",
                  "borderTopColor": "rgba(61,61,61,0.20)",
                  "borderTopLeftRadius": "3px",
                  "borderTopRightRadius": "3px",
                  "borderTopWidth": "1px",
                  "color": "rgba(46,51,56,1.00)",
                  "fontFamily": "EB Garamond, eb-garamond, Garamond, serif",
                  "fontSize": "20px",
                  "lineHeight": "28px",
                  "marginBottom": "0px",
                  "marginLeft": "0px",
                  "marginRight": "0px",
                  "marginTop": "0px",
                  "msFlexItemAlign": "center",
                  "outlineWidth": "0px",
                  "paddingBottom": "15px",
                  "paddingLeft": "10px",
                  "paddingRight": "10px",
                  "paddingTop": "13px",
                  "textRendering": "geometricPrecision",
                  "width": "100%",
                }
              }
              value=""
            />
          </div>
        </div>
        <div
          className="css-view-1dbjc4n"
          style={
            Object {
              "WebkitAlignSelf": "center",
              "WebkitBoxDirection": "reverse",
              "WebkitBoxOrient": "vertical",
              "WebkitFlexDirection": "column-reverse",
              "alignSelf": "center",
              "flexDirection": "column-reverse",
              "maxWidth": "100vw",
              "msFlexDirection": "column-reverse",
              "msFlexItemAlign": "center",
              "paddingLeft": "10px",
              "paddingRight": "10px",
              "width": "100%",
            }
          }
        >
          <div
            className="css-view-1dbjc4n"
            style={
              Object {
                "WebkitAlignItems": "flex-end",
                "WebkitBoxAlign": "end",
                "WebkitBoxFlex": 0,
                "WebkitFlexGrow": 0,
                "WebkitFlexShrink": 0,
                "alignItems": "flex-end",
                "flexGrow": 0,
                "flexShrink": 0,
                "msFlexAlign": "end",
                "msFlexNegative": 0,
                "msFlexPositive": 0,
                "paddingBottom": "10px",
                "paddingLeft": "10px",
                "paddingRight": "10px",
                "paddingTop": "10px",
                "width": "100%",
              }
            }
          >
            <div
              className="css-view-1dbjc4n"
              style={
                Object {
                  "height": "18px",
                }
              }
            />
          </div>
          <div
            className="css-view-1dbjc4n"
            style={
              Object {
                "WebkitBoxFlex": 0,
                "WebkitFlexGrow": 0,
                "WebkitFlexShrink": 0,
                "flexGrow": 0,
                "flexShrink": 0,
                "msFlexNegative": 0,
                "msFlexPositive": 0,
                "paddingBottom": "10px",
                "paddingLeft": "10px",
                "paddingRight": "10px",
                "paddingTop": "1px",
                "width": "100%",
              }
            }
          >
            <textarea
              autoCapitalize="sentences"
              autoComplete="on"
              autoCorrect="on"
              className="css-textinput-1cwyjr8 r-placeholderTextColor-tf24u1"
              data-focusable={true}
              dir="auto"
              name="deliverables"
              onBlur={[Function]}
              onChange={[Function]}
              onFocus={[Function]}
              onKeyDown={[Function]}
              onKeyPress={[Function]}
              onSelect={[Function]}
              placeholder="form.deliverables"
              readOnly={false}
              required={true}
              rows={3}
              spellCheck={true}
              style={
                Object {
                  "WebkitAlignSelf": "center",
                  "alignSelf": "center",
                  "borderBottomColor": "rgba(61,61,61,0.20)",
                  "borderBottomLeftRadius": "3px",
                  "borderBottomRightRadius": "3px",
                  "borderBottomWidth": "1px",
                  "borderLeftColor": "rgba(61,61,61,0.20)",
                  "borderLeftWidth": "1px",
                  "borderRightColor": "rgba(61,61,61,0.20)",
                  "borderRightWidth": "1px",
                  "borderTopColor": "rgba(61,61,61,0.20)",
                  "borderTopLeftRadius": "3px",
                  "borderTopRightRadius": "3px",
                  "borderTopWidth": "1px",
                  "color": "rgba(46,51,56,1.00)",
                  "fontFamily": "EB Garamond, eb-garamond, Garamond, serif",
                  "fontSize": "20px",
                  "lineHeight": "28px",
                  "marginBottom": "0px",
                  "marginLeft": "0px",
                  "marginRight": "0px",
                  "marginTop": "0px",
                  "msFlexItemAlign": "center",
                  "outlineWidth": "0px",
                  "paddingBottom": "15px",
                  "paddingLeft": "10px",
                  "paddingRight": "10px",
                  "paddingTop": "13px",
                  "textRendering": "geometricPrecision",
                  "width": "100%",
                }
              }
              value=""
            />
          </div>
        </div>
        <div
          className="css-view-1dbjc4n"
          style={
            Object {
              "WebkitAlignSelf": "center",
              "WebkitBoxDirection": "reverse",
              "WebkitBoxOrient": "vertical",
              "WebkitFlexDirection": "column-reverse",
              "alignSelf": "center",
              "flexDirection": "column-reverse",
              "maxWidth": "100vw",
              "msFlexDirection": "column-reverse",
              "msFlexItemAlign": "center",
              "paddingLeft": "10px",
              "paddingRight": "10px",
              "width": "100%",
            }
          }
        >
          <div
            className="css-view-1dbjc4n"
            style={
              Object {
                "WebkitAlignItems": "flex-end",
                "WebkitBoxAlign": "end",
                "WebkitBoxFlex": 0,
                "WebkitFlexGrow": 0,
                "WebkitFlexShrink": 0,
                "alignItems": "flex-end",
                "flexGrow": 0,
                "flexShrink": 0,
                "msFlexAlign": "end",
                "msFlexNegative": 0,
                "msFlexPositive": 0,
                "paddingBottom": "10px",
                "paddingLeft": "10px",
                "paddingRight": "10px",
                "paddingTop": "10px",
                "width": "100%",
              }
            }
          >
            <div
              className="css-view-1dbjc4n"
              style={
                Object {
                  "height": "18px",
                }
              }
            />
          </div>
          <div
            className="css-view-1dbjc4n"
            style={
              Object {
                "WebkitBoxFlex": 0,
                "WebkitFlexGrow": 0,
                "WebkitFlexShrink": 0,
                "flexGrow": 0,
                "flexShrink": 0,
                "msFlexNegative": 0,
                "msFlexPositive": 0,
                "paddingBottom": "10px",
                "paddingLeft": "10px",
                "paddingRight": "10px",
                "paddingTop": "1px",
                "width": "100%",
              }
            }
          >
            <input
              autoCapitalize="sentences"
              autoComplete="on"
              autoCorrect="on"
              className="css-textinput-1cwyjr8 r-placeholderTextColor-tf24u1"
              data-focusable={true}
              dir="auto"
              name="resume"
              onBlur={[Function]}
              onChange={[Function]}
              onFocus={[Function]}
              onKeyDown={[Function]}
              onKeyPress={[Function]}
              onSelect={[Function]}
              placeholder="form.resume"
              readOnly={false}
              required={true}
              spellCheck={true}
              style={
                Object {
                  "WebkitAlignSelf": "center",
                  "alignSelf": "center",
                  "borderBottomColor": "rgba(61,61,61,0.20)",
                  "borderBottomLeftRadius": "3px",
                  "borderBottomRightRadius": "3px",
                  "borderBottomWidth": "1px",
                  "borderLeftColor": "rgba(61,61,61,0.20)",
                  "borderLeftWidth": "1px",
                  "borderRightColor": "rgba(61,61,61,0.20)",
                  "borderRightWidth": "1px",
                  "borderTopColor": "rgba(61,61,61,0.20)",
                  "borderTopLeftRadius": "3px",
                  "borderTopRightRadius": "3px",
                  "borderTopWidth": "1px",
                  "color": "rgba(46,51,56,1.00)",
                  "fontFamily": "EB Garamond, eb-garamond, Garamond, serif",
                  "fontSize": "20px",
                  "lineHeight": "28px",
                  "marginBottom": "0px",
                  "marginLeft": "0px",
                  "marginRight": "0px",
                  "marginTop": "0px",
                  "msFlexItemAlign": "center",
                  "outlineWidth": "0px",
                  "paddingBottom": "15px",
                  "paddingLeft": "10px",
                  "paddingRight": "10px",
                  "paddingTop": "13px",
                  "textRendering": "geometricPrecision",
                  "width": "100%",
                }
              }
              type="text"
              value=""
            />
          </div>
        </div>
        <div
          className="css-view-1dbjc4n"
          style={
            Object {
              "WebkitAlignItems": "center",
              "WebkitAlignSelf": "center",
              "WebkitBoxAlign": "center",
              "WebkitBoxDirection": "normal",
              "WebkitBoxOrient": "vertical",
              "WebkitBoxPack": "center",
              "WebkitFlexDirection": "column",
              "WebkitJustifyContent": "center",
              "alignItems": "center",
              "alignSelf": "center",
              "flexDirection": "column",
              "justifyContent": "center",
              "marginBottom": "50px",
              "marginTop": "20px",
              "maxWidth": "100vw",
              "msFlexAlign": "center",
              "msFlexDirection": "column",
              "msFlexItemAlign": "center",
              "msFlexPack": "center",
              "paddingLeft": "10px",
              "paddingRight": "10px",
              "width": "100%",
            }
          }
        >
          <div
            className="css-view-1dbjc4n"
            style={
              Object {
                "WebkitAlignItems": "center",
                "WebkitBoxAlign": "center",
                "WebkitBoxFlex": 0,
                "WebkitBoxPack": "center",
                "WebkitFlexGrow": 0,
                "WebkitFlexShrink": 0,
                "WebkitJustifyContent": "center",
                "alignItems": "center",
                "flexGrow": 0,
                "flexShrink": 0,
                "justifyContent": "center",
                "msFlexAlign": "center",
                "msFlexNegative": 0,
                "msFlexPack": "center",
                "msFlexPositive": 0,
                "paddingBottom": "10px",
                "paddingLeft": "10px",
                "paddingRight": "10px",
                "paddingTop": "10px",
                "width": "100%",
              }
            }
          >
            <div
              className="css-view-1dbjc4n"
              onClick={[Function]}
              onMouseDown={[Function]}
              onMouseEnter={[Function]}
              onMouseLeave={[Function]}
              onMouseUp={[Function]}
              onResponderGrant={[Function]}
              onResponderRelease={[Function]}
              style={
                Object {
                  "WebkitAlignItems": "center",
                  "WebkitBoxAlign": "center",
                  "alignItems": "center",
                  "msFlexAlign": "center",
                }
              }
            >
              <a
                className="css-reset-4rbku5 css-cursor-18t94o4 css-text-901oao"
                data-focusable={true}
                dir="auto"
                role="link"
                style={
                  Object {
                    "WebkitAlignItems": "center",
                    "WebkitBoxAlign": "center",
                    "WebkitBoxFlex": 0,
                    "WebkitBoxPack": "center",
                    "WebkitFlexGrow": 0,
                    "WebkitJustifyContent": "center",
                    "alignItems": "center",
                    "backgroundColor": "rgba(53,208,127,1.00)",
                    "borderBottomColor": "rgba(53,208,127,1.00)",
                    "borderBottomLeftRadius": "3px",
                    "borderBottomRightRadius": "3px",
                    "borderBottomWidth": "1px",
                    "borderLeftColor": "rgba(53,208,127,1.00)",
                    "borderLeftWidth": "1px",
                    "borderRightColor": "rgba(53,208,127,1.00)",
                    "borderRightWidth": "1px",
                    "borderTopColor": "rgba(53,208,127,1.00)",
                    "borderTopLeftRadius": "3px",
                    "borderTopRightRadius": "3px",
                    "borderTopWidth": "1px",
                    "color": "rgba(255,255,255,1.00)",
                    "cursor": "pointer",
                    "display": "inline-flex",
                    "flexGrow": 0,
                    "fontFamily": "Jost, futura-pt, futura, sans-serif",
                    "fontSize": "20px",
                    "fontWeight": "500",
                    "justifyContent": "center",
                    "lineHeight": "16px",
                    "minWidth": "200px",
                    "msFlexAlign": "center",
                    "msFlexPack": "center",
                    "msFlexPositive": 0,
                    "opacity": 1,
                    "paddingBottom": "20px",
                    "paddingLeft": "30px",
                    "paddingRight": "30px",
                    "paddingTop": "20px",
                    "textAlign": "center",
                    "textRendering": "geometricPrecision",
                    "width": "fit-content",
                  }
                }
              >
                submit
              </a>
            </div>
          </div>
        </div>
      </form>
    </div>
  </div>
  <div
    className="css-view-1dbjc4n"
    id="newsletter"
  >
    <div
      className="css-view-1dbjc4n"
      style={
        Object {
          "WebkitAlignSelf": "center",
          "WebkitBoxDirection": "normal",
          "WebkitBoxOrient": "vertical",
          "WebkitFlexDirection": "column",
          "alignSelf": "center",
          "flexDirection": "column",
          "marginBottom": "30px",
          "marginTop": "30px",
          "maxWidth": "100vw",
          "msFlexDirection": "column",
          "msFlexItemAlign": "center",
          "paddingLeft": "10px",
          "paddingRight": "10px",
          "width": "100%",
        }
      }
    >
      <div
        className="css-view-1dbjc4n"
        style={
          Object {
            "backgroundColor": "rgba(221,221,221,1.00)",
            "height": "1px",
            "width": "100%",
          }
        }
      />
    </div>
    <div
      className="css-view-1dbjc4n"
      style={
        Object {
          "WebkitAlignSelf": "center",
          "WebkitBoxDirection": "normal",
          "WebkitBoxOrient": "vertical",
          "WebkitFlexDirection": "column",
          "alignSelf": "center",
          "flexDirection": "column",
          "marginTop": "30px",
          "maxWidth": "100vw",
          "msFlexDirection": "column",
          "msFlexItemAlign": "center",
          "paddingLeft": "10px",
          "paddingRight": "10px",
          "width": "100%",
        }
      }
    >
      <div
        className="css-view-1dbjc4n"
        style={
          Object {
            "WebkitBoxFlex": 0,
            "WebkitFlexGrow": 0,
            "WebkitFlexShrink": 0,
            "flexGrow": 0,
            "flexShrink": 0,
            "msFlexNegative": 0,
            "msFlexPositive": 0,
            "paddingBottom": "10px",
            "paddingLeft": "10px",
            "paddingRight": "10px",
            "paddingTop": "10px",
            "width": "100%",
          }
        }
      >
        <h3
          aria-level="3"
          className="css-reset-4rbku5 css-text-901oao"
          dir="auto"
          role="heading"
          style={
            Object {
              "color": "rgba(46,51,56,1.00)",
              "fontFamily": "Jost, futura-pt, futura, sans-serif",
              "fontSize": "24px",
              "lineHeight": "32px",
              "textRendering": "geometricPrecision",
              "textTransform": "none",
            }
          }
        >
          conductLabel
        </h3>
      </div>
      <div
        className="css-view-1dbjc4n"
        style={
          Object {
            "WebkitBoxFlex": 0,
            "WebkitFlexGrow": 0,
            "WebkitFlexShrink": 0,
            "flexGrow": 0,
            "flexShrink": 0,
            "msFlexNegative": 0,
            "msFlexPositive": 0,
            "paddingBottom": "10px",
            "paddingLeft": "10px",
            "paddingRight": "10px",
            "paddingTop": "10px",
            "width": "100%",
          }
        }
      >
        <div
          className="css-text-901oao"
          dir="auto"
          style={
            Object {
              "color": "rgba(46,51,56,1.00)",
              "fontFamily": "EB Garamond, eb-garamond, Garamond, serif",
              "fontSize": "20px",
              "lineHeight": "28px",
              "marginBottom": "20px",
              "textRendering": "geometricPrecision",
            }
          }
        >
          conductText
        </div>
        <div
          className="css-view-1dbjc4n"
          onClick={[Function]}
          onMouseDown={[Function]}
          onMouseEnter={[Function]}
          onMouseLeave={[Function]}
          onMouseUp={[Function]}
          onResponderGrant={[Function]}
          onResponderRelease={[Function]}
        >
          <a
            className="css-reset-4rbku5 css-cursor-18t94o4 css-text-901oao"
            data-focusable={true}
            dir="auto"
            href="/code-of-conduct"
            onClick={[Function]}
            onMouseEnter={[Function]}
            role="link"
            style={
              Object {
                "WebkitAlignItems": "center",
                "WebkitBoxAlign": "center",
                "WebkitBoxFlex": 0,
                "WebkitBoxPack": "center",
                "WebkitFlexGrow": 0,
                "WebkitJustifyContent": "center",
                "alignItems": "center",
                "backgroundColor": "rgba(53,208,127,1.00)",
                "borderBottomColor": "rgba(53,208,127,1.00)",
                "borderBottomLeftRadius": "3px",
                "borderBottomRightRadius": "3px",
                "borderBottomWidth": "1px",
                "borderLeftColor": "rgba(53,208,127,1.00)",
                "borderLeftWidth": "1px",
                "borderRightColor": "rgba(53,208,127,1.00)",
                "borderRightWidth": "1px",
                "borderTopColor": "rgba(53,208,127,1.00)",
                "borderTopLeftRadius": "3px",
                "borderTopRightRadius": "3px",
                "borderTopWidth": "1px",
                "color": "rgba(255,255,255,1.00)",
                "cursor": "pointer",
                "display": "inline-flex",
                "flexGrow": 0,
                "fontFamily": "Jost, futura-pt, futura, sans-serif",
                "fontSize": "16px",
                "fontWeight": "500",
                "justifyContent": "center",
                "lineHeight": "16px",
                "minWidth": "150px",
                "msFlexAlign": "center",
                "msFlexPack": "center",
                "msFlexPositive": 0,
                "opacity": 1,
                "paddingBottom": "10px",
                "paddingLeft": "20px",
                "paddingRight": "20px",
                "paddingTop": "10px",
                "textAlign": "center",
                "textRendering": "geometricPrecision",
                "width": "fit-content",
              }
            }
          >
            conductBtn
          </a>
        </div>
      </div>
    </div>
    <div
      className="css-view-1dbjc4n"
      style={
        Object {
          "WebkitAlignSelf": "center",
          "WebkitBoxDirection": "normal",
          "WebkitBoxOrient": "vertical",
          "WebkitFlexDirection": "column",
          "alignSelf": "center",
          "flexDirection": "column",
          "marginTop": "30px",
          "maxWidth": "100vw",
          "msFlexDirection": "column",
          "msFlexItemAlign": "center",
          "paddingLeft": "10px",
          "paddingRight": "10px",
          "width": "100%",
        }
      }
    >
      <div
        className="css-view-1dbjc4n"
        style={
          Object {
            "WebkitBoxFlex": 0,
            "WebkitFlexGrow": 0,
            "WebkitFlexShrink": 0,
            "flexGrow": 0,
            "flexShrink": 0,
            "msFlexNegative": 0,
            "msFlexPositive": 0,
            "paddingBottom": "10px",
            "paddingLeft": "10px",
            "paddingRight": "10px",
            "paddingTop": "10px",
            "width": "100%",
          }
        }
      >
        <h3
          aria-level="3"
          className="css-reset-4rbku5 css-text-901oao"
          dir="auto"
          role="heading"
          style={
            Object {
              "color": "rgba(46,51,56,1.00)",
              "fontFamily": "Jost, futura-pt, futura, sans-serif",
              "fontSize": "24px",
              "lineHeight": "32px",
              "textRendering": "geometricPrecision",
              "textTransform": "none",
            }
          }
        >
          experienceLabel
        </h3>
      </div>
      <div
        className="css-view-1dbjc4n"
        style={
          Object {
            "WebkitBoxFlex": 0,
            "WebkitFlexGrow": 0,
            "WebkitFlexShrink": 0,
            "flexGrow": 0,
            "flexShrink": 0,
            "msFlexNegative": 0,
            "msFlexPositive": 0,
            "paddingBottom": "10px",
            "paddingLeft": "10px",
            "paddingRight": "10px",
            "paddingTop": "10px",
            "width": "100%",
          }
        }
      >
        <div
          className="css-view-1dbjc4n"
          style={
            Object {
              "WebkitBoxDirection": "normal",
              "WebkitBoxLines": "multiple",
              "WebkitBoxOrient": "horizontal",
              "WebkitFlexDirection": "row",
              "WebkitFlexWrap": "wrap",
              "flexDirection": "row",
              "flexWrap": "wrap",
              "msFlexDirection": "row",
              "msFlexWrap": "wrap",
            }
          }
        >
          <div
            className="react-reveal"
            style={
              Object {
                "opacity": undefined,
              }
            }
          >
            <div
              className="css-view-1dbjc4n"
              style={
                Object {
                  "marginBottom": "60px",
                  "marginRight": "60px",
                  "width": "180px",
                }
              }
            >
              <a
                href="/experience/brand"
              >
                <div
                  className="css-view-1dbjc4n"
                  style={
                    Object {
                      "marginBottom": "10px",
                    }
                  }
                >
                  <div
                    className="css-view-1dbjc4n"
                    style={
                      Object {
                        "WebkitFlexBasis": "auto",
                        "flexBasis": "auto",
                        "height": "45px",
                        "msFlexPreferredSize": "auto",
                        "overflowX": "hidden",
                        "overflowY": "hidden",
                        "width": "45px",
                        "zIndex": 0,
                      }
                    }
                  >
                    <div
                      className="css-view-1dbjc4n"
                      style={
                        Object {
                          "backgroundColor": "rgba(0,0,0,0.00)",
                          "backgroundPosition": "center",
                          "backgroundRepeat": "no-repeat",
                          "backgroundSize": "contain",
                          "bottom": "0px",
                          "height": "100%",
                          "left": "0px",
                          "position": "absolute",
                          "right": "0px",
                          "top": "0px",
                          "width": "100%",
                          "zIndex": -1,
                        }
                      }
                    />
                  </div>
                </div>
                <div
                  className="css-text-901oao"
                  dir="auto"
                  style={
                    Object {
                      "color": "rgba(46,51,56,1.00)",
                      "fontFamily": "Jost, futura-pt, futura, sans-serif",
                      "fontSize": "16px",
                      "fontWeight": "500",
                      "lineHeight": "18px",
                      "marginBottom": "15px",
                      "marginTop": "15px",
                      "textRendering": "geometricPrecision",
                    }
                  }
                >
                  channels.brand.name
                </div>
              </a>
              <div
                className="css-text-901oao"
                dir="auto"
                style={
                  Object {
                    "color": "rgba(46,51,56,1.00)",
                    "fontFamily": "EB Garamond, eb-garamond, Garamond, serif",
                    "fontSize": "16px",
                    "lineHeight": "20px",
                    "textRendering": "geometricPrecision",
                  }
                }
              >
                channels.brand.text
              </div>
            </div>
          </div>
        </div>
      </div>
    </div>
    <div
      className="css-view-1dbjc4n"
      style={
        Object {
          "WebkitAlignSelf": "center",
          "WebkitBoxDirection": "normal",
          "WebkitBoxOrient": "vertical",
          "WebkitFlexDirection": "column",
          "alignSelf": "center",
          "flexDirection": "column",
          "maxWidth": "100vw",
          "msFlexDirection": "column",
          "msFlexItemAlign": "center",
          "paddingLeft": "10px",
          "paddingRight": "10px",
          "width": "100%",
        }
      }
    >
      <div
        className="css-view-1dbjc4n"
        style={
          Object {
            "WebkitBoxFlex": 0,
            "WebkitFlexGrow": 0,
            "WebkitFlexShrink": 0,
            "flexGrow": 0,
            "flexShrink": 0,
            "msFlexNegative": 0,
            "msFlexPositive": 0,
            "paddingBottom": "10px",
            "paddingLeft": "10px",
            "paddingRight": "10px",
            "paddingTop": "10px",
            "width": "100%",
          }
        }
      >
        <h3
          aria-level="3"
          className="css-reset-4rbku5 css-text-901oao"
          dir="auto"
          role="heading"
          style={
            Object {
              "color": "rgba(46,51,56,1.00)",
              "fontFamily": "Jost, futura-pt, futura, sans-serif",
              "fontSize": "24px",
              "lineHeight": "32px",
              "textRendering": "geometricPrecision",
              "textTransform": "none",
            }
          }
        >
          socialLabel
        </h3>
      </div>
      <div
        className="css-view-1dbjc4n"
        style={
          Object {
            "WebkitBoxFlex": 0,
            "WebkitFlexGrow": 0,
            "WebkitFlexShrink": 0,
            "flexGrow": 0,
            "flexShrink": 0,
            "msFlexNegative": 0,
            "msFlexPositive": 0,
            "paddingBottom": "10px",
            "paddingLeft": "10px",
            "paddingRight": "10px",
            "paddingTop": "10px",
            "width": "100%",
          }
        }
      >
        <div
          className="css-view-1dbjc4n"
          style={
            Object {
              "WebkitBoxDirection": "normal",
              "WebkitBoxLines": "multiple",
              "WebkitBoxOrient": "horizontal",
              "WebkitFlexDirection": "row",
              "WebkitFlexWrap": "wrap",
              "flexDirection": "row",
              "flexWrap": "wrap",
              "msFlexDirection": "row",
              "msFlexWrap": "wrap",
            }
          }
        >
          <div
            className="react-reveal"
            style={
              Object {
                "opacity": undefined,
              }
            }
          >
            <div
              className="css-view-1dbjc4n"
              style={
                Object {
                  "marginBottom": "60px",
                  "marginRight": "60px",
                  "width": "180px",
                }
              }
            >
              <a
                href="//twitter.com/@celoDevs"
                target="_blank"
              >
                <div
                  className="css-view-1dbjc4n"
                  style={
                    Object {
                      "marginBottom": "10px",
                    }
                  }
                >
                  <svg
                    fill="none"
                    height={40}
                    style={Object {}}
                    viewBox="0 0 28 24"
                    width={40}
                  >
                    <title>
                      Twitter Logo
                    </title>
                    <path
                      d="M8.80544 24C19.3715 24 25.1507 14.7676 25.1507 6.7613C25.1507 6.49907 25.1451 6.23802 25.1339 5.97815C26.255 5.12295 27.2306 4.0563 28 2.84083C26.9707 3.32277 25.863 3.6476 24.7005 3.79407C25.8866 3.044 26.7971 1.85688 27.2261 0.442957C26.1162 1.13751 24.8864 1.64189 23.5782 1.91357C22.531 0.737081 21.0381 0 19.3861 0C16.2131 0 13.6405 2.71326 13.6405 6.05847C13.6405 6.5345 13.6909 6.99636 13.7894 7.43932C9.016 7.18653 4.78128 4.77567 1.9488 1.10916C1.45488 2.00453 1.1704 3.04518 1.1704 4.15435C1.1704 6.25692 2.18512 8.11143 3.72624 9.19697C2.78432 9.16626 1.8984 8.8934 1.12448 8.43863C1.12336 8.46343 1.12336 8.48942 1.12336 8.5154C1.12336 11.4496 3.10352 13.8994 5.73216 14.4546C5.24944 14.5928 4.74208 14.6672 4.21792 14.6672C3.84832 14.6672 3.48768 14.6282 3.13824 14.5573C3.8696 16.9647 5.98976 18.7164 8.50528 18.7648C6.53856 20.3902 4.06224 21.3588 1.37088 21.3588C0.9072 21.3588 0.45024 21.3304 0 21.2749C2.5424 22.9971 5.5608 24 8.80544 24Z"
                      fill="#2E3338"
                      style={Object {}}
                    />
                  </svg>
                </div>
                <div
                  className="css-text-901oao"
                  dir="auto"
                  style={
                    Object {
                      "color": "rgba(46,51,56,1.00)",
                      "fontFamily": "Jost, futura-pt, futura, sans-serif",
                      "fontSize": "16px",
                      "fontWeight": "500",
                      "lineHeight": "18px",
                      "marginBottom": "15px",
                      "marginTop": "15px",
                      "textRendering": "geometricPrecision",
                    }
                  }
                >
                  Twitter
                </div>
              </a>
              <div
                className="css-text-901oao"
                dir="auto"
                style={
                  Object {
                    "color": "rgba(46,51,56,1.00)",
                    "fontFamily": "EB Garamond, eb-garamond, Garamond, serif",
                    "fontSize": "16px",
                    "lineHeight": "20px",
                    "textRendering": "geometricPrecision",
                  }
                }
              >
                Follow
                 
                <div
                  className="css-view-1dbjc4n"
                  onClick={[Function]}
                  onMouseDown={[Function]}
                  onMouseEnter={[Function]}
                  onMouseLeave={[Function]}
                  onMouseUp={[Function]}
                  onResponderGrant={[Function]}
                  onResponderRelease={[Function]}
                  style={
                    Object {
                      "display": "inline",
                    }
                  }
                >
                  <a
                    className="css-reset-4rbku5 css-cursor-18t94o4 css-text-901oao css-textHasAncestor-16my406"
                    data-focusable={true}
                    dir="auto"
                    href="https://twitter.com/@celoDevs"
                    onClick={[Function]}
                    onMouseEnter={[Function]}
                    role="link"
                    style={
                      Object {
                        "WebkitTextDecorationStyle": "solid",
                        "color": "rgba(46,51,56,1.00)",
                        "cursor": "pointer",
                        "display": "inline",
                        "fontFamily": "EB Garamond, eb-garamond, Garamond, serif",
                        "fontSize": "16px",
                        "lineHeight": "20px",
                        "opacity": 1,
                        "textDecoration": "underline",
                        "textDecorationStyle": "solid",
                        "textRendering": "geometricPrecision",
                      }
                    }
                  >
                    @celoDevs
                  </a>
                </div>
                 
                &
                 
                <div
                  className="css-view-1dbjc4n"
                  onClick={[Function]}
                  onMouseDown={[Function]}
                  onMouseEnter={[Function]}
                  onMouseLeave={[Function]}
                  onMouseUp={[Function]}
                  onResponderGrant={[Function]}
                  onResponderRelease={[Function]}
                  style={
                    Object {
                      "display": "inline",
                    }
                  }
                >
                  <a
                    className="css-reset-4rbku5 css-cursor-18t94o4 css-text-901oao css-textHasAncestor-16my406"
                    data-focusable={true}
                    dir="auto"
                    href="https://twitter.com/CeloOrg"
                    onClick={[Function]}
                    onMouseEnter={[Function]}
                    role="link"
                    style={
                      Object {
                        "WebkitTextDecorationStyle": "solid",
                        "color": "rgba(46,51,56,1.00)",
                        "cursor": "pointer",
                        "display": "inline",
                        "fontFamily": "EB Garamond, eb-garamond, Garamond, serif",
                        "fontSize": "16px",
                        "lineHeight": "20px",
                        "opacity": 1,
                        "textDecoration": "underline",
                        "textDecorationStyle": "solid",
                        "textRendering": "geometricPrecision",
                      }
                    }
                  >
                    @celoOrg
                  </a>
                </div>
              </div>
            </div>
          </div>
          <div
            className="react-reveal"
            style={
              Object {
                "opacity": undefined,
              }
            }
          >
            <div
              className="css-view-1dbjc4n"
              style={
                Object {
                  "marginBottom": "60px",
                  "marginRight": "60px",
                  "width": "180px",
                }
              }
            >
              <a
                href="https://github.com/celo-org"
                target="_blank"
              >
                <div
                  className="css-view-1dbjc4n"
                  style={
                    Object {
                      "marginBottom": "10px",
                    }
                  }
                >
                  <svg
                    fill="none"
                    height={41}
                    style={Object {}}
                    viewBox="0 0 25 24"
                    width={41}
                  >
                    <path
                      clipRule="evenodd"
                      d="M12.3019 0C5.50526 0 0 5.50526 0 12.3019C0 17.7392 3.52669 22.3458 8.4127 23.977C9.0244 24.0902 9.25095 23.7126 9.25095 23.3804C9.25095 23.0858 9.2434 22.3156 9.23585 21.2885C5.81488 22.0286 5.08991 19.6422 5.08991 19.6422C4.53108 18.2225 3.72304 17.8373 3.72304 17.8373C2.60537 17.0746 3.80611 17.0897 3.80611 17.0897C5.03705 17.1803 5.69405 18.3584 5.69405 18.3584C6.78906 20.2388 8.57129 19.6951 9.27361 19.3779C9.38688 18.585 9.70406 18.0412 10.0514 17.7316C7.32524 17.4295 4.45556 16.3723 4.45556 11.66C4.45556 10.3158 4.93132 9.22074 5.72426 8.35984C5.59588 8.04266 5.17298 6.79662 5.83754 5.10501C5.83754 5.10501 6.87213 4.77274 9.22074 6.36616C10.2025 6.0943 11.2522 5.95837 12.3019 5.95082C13.344 5.95837 14.4013 6.0943 15.383 6.36616C17.7316 4.77274 18.7662 5.10501 18.7662 5.10501C19.4383 6.79662 19.0154 8.05021 18.887 8.35984C19.6724 9.22074 20.1482 10.3158 20.1482 11.66C20.1482 16.3874 17.271 17.422 14.5297 17.7316C14.9677 18.1092 15.3679 18.8644 15.3679 20.0123C15.3679 21.6586 15.3528 22.9801 15.3528 23.3879C15.3528 23.7202 15.5718 24.0978 16.1986 23.977C21.0846 22.3458 24.6038 17.7392 24.6038 12.3094C24.6038 5.50526 19.0985 0 12.3019 0Z"
                      fill="#2E3338"
                      fillRule="evenodd"
                      style={Object {}}
                    />
                  </svg>
                </div>
                <div
                  className="css-text-901oao"
                  dir="auto"
                  style={
                    Object {
                      "color": "rgba(46,51,56,1.00)",
                      "fontFamily": "Jost, futura-pt, futura, sans-serif",
                      "fontSize": "16px",
                      "fontWeight": "500",
                      "lineHeight": "18px",
                      "marginBottom": "15px",
                      "marginTop": "15px",
                      "textRendering": "geometricPrecision",
                    }
                  }
                >
                  channels.github.name
                </div>
              </a>
              <div
                className="css-text-901oao"
                dir="auto"
                style={
                  Object {
                    "color": "rgba(46,51,56,1.00)",
                    "fontFamily": "EB Garamond, eb-garamond, Garamond, serif",
                    "fontSize": "16px",
                    "lineHeight": "20px",
                    "textRendering": "geometricPrecision",
                  }
                }
              >
                channels.github.text
              </div>
            </div>
          </div>
          <div
            className="react-reveal"
            style={
              Object {
                "opacity": undefined,
              }
            }
          >
            <div
              className="css-view-1dbjc4n"
              style={
                Object {
                  "marginBottom": "60px",
                  "marginRight": "60px",
                  "width": "180px",
                }
              }
            >
              <a
                href="https://discord.gg/6yWMkgM"
                target="_blank"
              >
                <div
                  className="css-view-1dbjc4n"
                  style={
                    Object {
                      "marginBottom": "10px",
                    }
                  }
                >
                  <svg
                    fill="none"
                    height={40}
                    style={Object {}}
                    viewBox="0 0 40 46"
                    width={40}
                  >
                    <path
                      clipRule="evenodd"
                      d="M4.68571 0H35.3143C37.8971 0 40 2.093 40 4.6865V45.5L35.0857 41.1775L32.32 38.6295L29.3943 35.9222L30.6057 40.131H4.68571C2.10286 40.131 0 38.038 0 35.4445V4.6865C0 2.093 2.10286 0 4.68571 0ZM24.9828 27.8687C25.6686 28.7332 26.4914 29.7115 26.4914 29.7115C31.5428 29.5522 33.4857 26.2535 33.4857 26.2535C33.4857 18.928 30.1943 12.9902 30.1943 12.9902C26.9028 10.5332 23.7714 10.6015 23.7714 10.6015L23.4514 10.9655C27.3371 12.1485 29.1428 13.8547 29.1428 13.8547C26.7657 12.558 24.4343 11.921 22.2628 11.6707C20.6171 11.4887 19.04 11.5342 17.6457 11.7162C17.526 11.7162 17.4237 11.7336 17.3084 11.7531C17.2916 11.756 17.2745 11.7589 17.2571 11.7617C16.4571 11.83 14.5143 12.1257 12.0686 13.195C11.2229 13.5817 10.72 13.8547 10.72 13.8547C10.72 13.8547 12.6171 12.0575 16.7314 10.8745L16.5028 10.6015C16.5028 10.6015 13.3714 10.5332 10.08 12.9902C10.08 12.9902 6.78857 18.928 6.78857 26.2535C6.78857 26.2535 8.70856 29.5522 13.76 29.7115C13.76 29.7115 14.6057 28.6877 15.2914 27.8232C12.3886 26.9587 11.2914 25.1387 11.2914 25.1387C11.2914 25.1387 11.52 25.298 11.9314 25.5255C11.9543 25.5482 11.9771 25.571 12.0228 25.5937C12.0571 25.6165 12.0914 25.6336 12.1257 25.6506C12.16 25.6677 12.1943 25.6847 12.2286 25.7075C12.8 26.026 13.3714 26.2762 13.8971 26.481C14.8343 26.845 15.9543 27.209 17.2571 27.4592C18.9714 27.7777 20.9828 27.8915 23.1771 27.482C24.2514 27.3 25.3486 26.9815 26.4914 26.5037C27.2914 26.208 28.1828 25.7757 29.12 25.1615C29.12 25.1615 27.9771 27.027 24.9828 27.8687ZM13.5312 21.6129C13.5312 20.2252 14.5598 19.0877 15.8627 19.0877C17.1655 19.0877 18.217 20.2252 18.1941 21.6129C18.1941 23.0007 17.1655 24.1382 15.8627 24.1382C14.5827 24.1382 13.5312 23.0007 13.5312 21.6129ZM21.8741 21.6129C21.8741 20.2252 22.9027 19.0877 24.2055 19.0877C25.5084 19.0877 26.537 20.2252 26.537 21.6129C26.537 23.0007 25.5084 24.1382 24.2055 24.1382C22.9255 24.1382 21.8741 23.0007 21.8741 21.6129Z"
                      fill="#2E3338"
                      fillRule="evenodd"
                      style={Object {}}
                    />
                  </svg>
                </div>
                <div
                  className="css-text-901oao"
                  dir="auto"
                  style={
                    Object {
                      "color": "rgba(46,51,56,1.00)",
                      "fontFamily": "Jost, futura-pt, futura, sans-serif",
                      "fontSize": "16px",
                      "fontWeight": "500",
                      "lineHeight": "18px",
                      "marginBottom": "15px",
                      "marginTop": "15px",
                      "textRendering": "geometricPrecision",
                    }
                  }
                >
                  channels.discord.name
                </div>
              </a>
              <div
                className="css-text-901oao"
                dir="auto"
                style={
                  Object {
                    "color": "rgba(46,51,56,1.00)",
                    "fontFamily": "EB Garamond, eb-garamond, Garamond, serif",
                    "fontSize": "16px",
                    "lineHeight": "20px",
                    "textRendering": "geometricPrecision",
                  }
                }
              >
                channels.discord.text
              </div>
            </div>
          </div>
          <div
            className="react-reveal"
            style={
              Object {
                "opacity": undefined,
              }
            }
          >
            <div
              className="css-view-1dbjc4n"
              style={
                Object {
                  "marginBottom": "60px",
                  "marginRight": "60px",
                  "width": "180px",
                }
              }
            >
              <a
                href="https://forum.celo.org/"
                target="_blank"
              >
                <div
                  className="css-view-1dbjc4n"
                  style={
                    Object {
                      "marginBottom": "10px",
                    }
                  }
                >
                  <svg
                    fill="none"
                    height={40}
                    style={Object {}}
                    viewBox="0 0 41 40"
                    width={40}
                  >
                    <path
                      d="M39.7038 16.5524C38.3862 8.49677 31.8162 1.81812 23.7535 0.329378C14.2427 -1.42664 4.5866 3.9899 1.21367 12.9724C0.414984 15.1004 0.00157366 17.3019 0.000792161 19.576C-0.00155232 26.2429 0.00235515 32.9099 0.00391814 39.5768V39.9886C0.294634 39.9886 0.539242 39.9894 0.783849 39.9886C7.35934 39.9824 13.9356 40.0363 20.5103 39.9511C26.3668 39.8745 31.2105 37.4699 35.0672 33.1006C37.7001 30.1168 39.2654 26.6165 39.8296 22.6739C39.8992 22.1862 39.9516 21.6962 40.0117 21.207V18.7844C39.9101 18.0404 39.825 17.2933 39.7038 16.5524ZM20.0031 31.5977C18.2127 31.5977 16.5185 31.189 15.007 30.4599L7.9103 32.1276L9.8359 25.4904C8.97782 23.8789 8.49095 22.0393 8.49095 20.0856C8.49095 13.7273 13.6449 8.57336 20.0031 8.57336C26.3614 8.57336 31.5161 13.7273 31.5161 20.0856C31.5161 26.4438 26.3614 31.5977 20.0031 31.5977Z"
                      fill="#2E3338"
                      style={Object {}}
                    />
                  </svg>
                </div>
                <div
                  className="css-text-901oao"
                  dir="auto"
                  style={
                    Object {
                      "color": "rgba(46,51,56,1.00)",
                      "fontFamily": "Jost, futura-pt, futura, sans-serif",
                      "fontSize": "16px",
                      "fontWeight": "500",
                      "lineHeight": "18px",
                      "marginBottom": "15px",
                      "marginTop": "15px",
                      "textRendering": "geometricPrecision",
                    }
                  }
                >
                  channels.forum.name
                </div>
              </a>
              <div
                className="css-text-901oao"
                dir="auto"
                style={
                  Object {
                    "color": "rgba(46,51,56,1.00)",
                    "fontFamily": "EB Garamond, eb-garamond, Garamond, serif",
                    "fontSize": "16px",
                    "lineHeight": "20px",
                    "textRendering": "geometricPrecision",
                  }
                }
              >
                channels.forum.text
              </div>
            </div>
          </div>
          <div
            className="react-reveal"
            style={
              Object {
                "opacity": undefined,
              }
            }
          >
            <div
              className="css-view-1dbjc4n"
              style={
                Object {
                  "marginBottom": "60px",
                  "marginRight": "60px",
                  "width": "180px",
                }
              }
            >
              <a
                href="/community"
              >
                <div
                  className="css-view-1dbjc4n"
                  style={
                    Object {
                      "marginBottom": "10px",
                    }
                  }
                >
                  <div
                    className="css-view-1dbjc4n"
                    style={
                      Object {
                        "WebkitFlexBasis": "auto",
                        "flexBasis": "auto",
                        "height": "45px",
                        "msFlexPreferredSize": "auto",
                        "overflowX": "hidden",
                        "overflowY": "hidden",
                        "width": "45px",
                        "zIndex": 0,
                      }
                    }
                  >
                    <div
                      className="css-view-1dbjc4n"
                      style={
                        Object {
                          "backgroundColor": "rgba(0,0,0,0.00)",
                          "backgroundPosition": "center",
                          "backgroundRepeat": "no-repeat",
                          "backgroundSize": "contain",
                          "bottom": "0px",
                          "height": "100%",
                          "left": "0px",
                          "position": "absolute",
                          "right": "0px",
                          "top": "0px",
                          "width": "100%",
                          "zIndex": -1,
                        }
                      }
                    />
                  </div>
                </div>
                <div
                  className="css-text-901oao"
                  dir="auto"
                  style={
                    Object {
                      "color": "rgba(46,51,56,1.00)",
                      "fontFamily": "Jost, futura-pt, futura, sans-serif",
                      "fontSize": "16px",
                      "fontWeight": "500",
                      "lineHeight": "18px",
                      "marginBottom": "15px",
                      "marginTop": "15px",
                      "textRendering": "geometricPrecision",
                    }
                  }
                >
                  channels.events.name
                </div>
              </a>
              <div
                className="css-text-901oao"
                dir="auto"
                style={
                  Object {
                    "color": "rgba(46,51,56,1.00)",
                    "fontFamily": "EB Garamond, eb-garamond, Garamond, serif",
                    "fontSize": "16px",
                    "lineHeight": "20px",
                    "textRendering": "geometricPrecision",
                  }
                }
              >
                channels.events.text
              </div>
            </div>
          </div>
        </div>
        <div
          className="css-view-1dbjc4n"
        >
          <div
            className="css-view-1dbjc4n"
            style={
              Object {
                "WebkitFlexBasis": "auto",
                "flexBasis": "auto",
                "height": "50px",
                "marginBottom": "10px",
                "marginTop": "10px",
                "msFlexPreferredSize": "auto",
                "overflowX": "hidden",
                "overflowY": "hidden",
                "width": "50px",
                "zIndex": 0,
              }
            }
          >
            <div
              className="css-view-1dbjc4n"
              style={
                Object {
                  "backgroundColor": "rgba(0,0,0,0.00)",
                  "backgroundImage": "url(\\"image.png\\")",
                  "backgroundPosition": "center",
                  "backgroundRepeat": "no-repeat",
                  "backgroundSize": "contain",
                  "bottom": "0px",
                  "height": "100%",
                  "left": "0px",
                  "position": "absolute",
                  "right": "0px",
                  "top": "0px",
                  "width": "100%",
                  "zIndex": -1,
                }
              }
            />
            <img
              alt=""
              className="css-accessibilityImage-9pa8cd"
              draggable={false}
              src="image.png"
            />
          </div>
          <div
            className="css-view-1dbjc4n"
            style={
              Object {
                "maxWidth": "475px",
              }
            }
          >
            <h3
              aria-level="3"
              className="css-reset-4rbku5 css-text-901oao"
              dir="auto"
              role="heading"
              style={
                Object {
                  "color": "rgba(46,51,56,1.00)",
                  "fontFamily": "Jost, futura-pt, futura, sans-serif",
                  "fontSize": "24px",
                  "lineHeight": "32px",
                  "marginBottom": "10px",
                  "textRendering": "geometricPrecision",
                  "textTransform": "none",
                }
              }
            >
              stayConnected
            </h3>
            <div
              className="css-text-901oao"
              dir="auto"
              style={
                Object {
                  "color": "rgba(46,51,56,1.00)",
                  "fontFamily": "EB Garamond, eb-garamond, Garamond, serif",
                  "fontSize": "20px",
                  "lineHeight": "28px",
                  "marginBottom": "20px",
                  "textRendering": "geometricPrecision",
                }
              }
            >
              receiveUpdates
            </div>
            <div
              className="css-view-1dbjc4n"
              style={
                Object {
                  "marginBottom": "5px",
                  "marginTop": "5px",
                  "paddingBottom": "15px",
                  "width": "100%",
                }
              }
            >
              <input
                autoCapitalize="sentences"
                autoComplete="on"
                autoCorrect="on"
                className="css-textinput-1cwyjr8 r-placeholderTextColor-tf24u1"
                data-focusable={true}
                dir="auto"
                name="email"
                onBlur={[Function]}
                onChange={[Function]}
                onFocus={[Function]}
                onKeyDown={[Function]}
                onKeyPress={[Function]}
                onSelect={[Function]}
                placeholder="common:email*"
                readOnly={false}
                required={true}
                spellCheck={true}
                style={
                  Object {
                    "WebkitBoxFlex": 1,
                    "WebkitFlexBasis": "0%",
                    "WebkitFlexGrow": 1,
                    "WebkitFlexShrink": 1,
                    "borderBottomColor": "rgba(221,221,221,1.00)",
                    "borderBottomLeftRadius": "3px",
                    "borderBottomRightRadius": "3px",
                    "borderBottomWidth": "1px",
                    "borderLeftColor": "rgba(221,221,221,1.00)",
                    "borderLeftWidth": "1px",
                    "borderRightColor": "rgba(221,221,221,1.00)",
                    "borderRightWidth": "1px",
                    "borderTopColor": "rgba(221,221,221,1.00)",
                    "borderTopLeftRadius": "3px",
                    "borderTopRightRadius": "3px",
                    "borderTopWidth": "1px",
                    "color": "rgba(46,51,56,1.00)",
                    "flexBasis": "0%",
                    "flexGrow": 1,
                    "flexShrink": 1,
                    "fontFamily": "EB Garamond, eb-garamond, Garamond, serif",
                    "fontSize": "20px",
                    "lineHeight": "28px",
                    "marginBottom": "5px",
                    "marginTop": "5px",
                    "msFlexNegative": 1,
                    "msFlexPositive": 1,
                    "msFlexPreferredSize": "0%",
                    "outlineStyle": "none",
                    "paddingBottom": "15px",
                    "paddingLeft": "10px",
                    "paddingRight": "10px",
                    "paddingTop": "13px",
                    "textRendering": "geometricPrecision",
                  }
                }
                type="text"
                value=""
              />
              <div
                className="css-view-1dbjc4n"
                onClick={[Function]}
                onMouseDown={[Function]}
                onMouseEnter={[Function]}
                onMouseLeave={[Function]}
                onMouseUp={[Function]}
                onResponderGrant={[Function]}
                onResponderRelease={[Function]}
              >
                <a
                  className="css-reset-4rbku5 css-cursor-18t94o4 css-text-901oao"
                  data-focusable={true}
                  dir="auto"
                  role="link"
                  style={
                    Object {
                      "WebkitAlignItems": "center",
                      "WebkitBoxAlign": "center",
                      "WebkitBoxFlex": 1,
                      "WebkitBoxPack": "center",
                      "WebkitFlexGrow": 1,
                      "WebkitJustifyContent": "center",
                      "alignItems": "center",
                      "backgroundColor": "rgba(53,208,127,1.00)",
                      "borderBottomColor": "rgba(53,208,127,1.00)",
                      "borderBottomLeftRadius": "3px",
                      "borderBottomRightRadius": "3px",
                      "borderBottomWidth": "1px",
                      "borderLeftColor": "rgba(53,208,127,1.00)",
                      "borderLeftWidth": "1px",
                      "borderRightColor": "rgba(53,208,127,1.00)",
                      "borderRightWidth": "1px",
                      "borderTopColor": "rgba(53,208,127,1.00)",
                      "borderTopLeftRadius": "3px",
                      "borderTopRightRadius": "3px",
                      "borderTopWidth": "1px",
                      "color": "rgba(255,255,255,1.00)",
                      "cursor": "pointer",
                      "display": "inline-flex",
                      "flexGrow": 1,
                      "fontFamily": "Jost, futura-pt, futura, sans-serif",
                      "fontSize": "16px",
                      "fontWeight": "500",
                      "justifyContent": "center",
                      "lineHeight": "16px",
                      "msFlexAlign": "center",
                      "msFlexPack": "center",
                      "msFlexPositive": 1,
                      "opacity": 1,
                      "paddingBottom": "15px",
                      "paddingLeft": "20px",
                      "paddingRight": "20px",
                      "paddingTop": "15px",
                      "textAlign": "center",
                      "textRendering": "geometricPrecision",
                      "width": "100%",
                    }
                  }
                >
                  signUp
                </a>
              </div>
              <div
                className="css-view-1dbjc4n"
                style={
                  Object {
                    "paddingBottom": "10px",
                    "paddingTop": "10px",
                    "position": "absolute",
                    "top": "135px",
                  }
                }
              />
            </div>
          </div>
        </div>
      </div>
    </div>
  </div>
</div>
`;<|MERGE_RESOLUTION|>--- conflicted
+++ resolved
@@ -3106,13 +3106,9 @@
               className="css-reset-4rbku5 css-cursor-18t94o4 css-text-901oao"
               data-focusable={true}
               dir="auto"
-<<<<<<< HEAD
-              href="https://medium.com/@celoorg"
+              href="https://medium.com/celoOrg"
               onClick={[Function]}
               onMouseEnter={[Function]}
-=======
-              href="https://medium.com/celoOrg"
->>>>>>> be600299
               role="link"
               style={
                 Object {
