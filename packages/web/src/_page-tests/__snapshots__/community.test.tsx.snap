// Jest Snapshot v1, https://goo.gl/fbAQLP

exports[`Community renders 1`] = `
<div
  className="css-view-1dbjc4n"
>
  <div
    className="css-view-1dbjc4n"
    style={
      Object {
        "backgroundColor": "rgba(46,51,56,1.00)",
      }
    }
  >
    <div
      className="css-view-1dbjc4n"
      style={
        Object {
          "WebkitAlignItems": "center",
          "WebkitBoxAlign": "center",
          "WebkitBoxPack": "center",
          "WebkitJustifyContent": "center",
          "alignItems": "center",
          "justifyContent": "center",
          "marginTop": "75px",
          "msFlexAlign": "center",
          "msFlexPack": "center",
        }
      }
    >
      <div
        className="css-view-1dbjc4n"
        style={
          Object {
            "WebkitAlignItems": "center",
            "WebkitBoxAlign": "center",
            "WebkitBoxPack": "justify",
            "WebkitJustifyContent": "space-around",
            "alignItems": "center",
            "justifyContent": "space-around",
            "msFlexAlign": "center",
            "msFlexPack": "distribute",
            "paddingBottom": "20px",
            "paddingLeft": "20px",
            "paddingRight": "20px",
            "paddingTop": "20px",
            "width": "100%",
          }
        }
      >
        <div
          className="css-view-1dbjc4n"
          style={
            Object {
              "width": "100%",
            }
          }
        >
          <svg
            fill="none"
            height="100%"
            style={Object {}}
            viewBox="0 0 717 750"
            width="100%"
          >
            <path
              d="M99.3313 170.817C121.44 109.623 174.779 62.8183 218.492 66.2335C262.205 69.6487 282.634 118.637 264.108 175.688C245.582 232.738 197 279.544 149.705 280.215C102.41 280.943 77.223 232.011 99.3313 170.817Z"
              style={
                Object {
                  "mixBlendMode": "screen",
                  "stroke": "#545C64",
                }
              }
            />
            <path
              d="M124.686 150.324C146.794 89.1863 200.134 42.3813 243.847 45.7965C287.56 49.2117 307.989 98.2002 289.463 155.251C270.992 212.301 222.354 259.05 175.059 259.778C127.764 260.45 102.578 211.518 124.686 150.324Z"
              style={
                Object {
                  "mixBlendMode": "screen",
                  "stroke": "#545C64",
                }
              }
            />
            <path
              d="M152.391 133.248C174.499 72.0545 227.839 25.2494 271.552 28.6646C315.265 32.0798 335.694 81.0684 317.168 138.119C298.642 195.17 250.059 241.919 202.764 242.647C155.469 243.374 130.283 194.386 152.391 133.248Z"
              style={
                Object {
                  "mixBlendMode": "screen",
                  "stroke": "#545C64",
                }
              }
            />
            <path
              d="M182.111 119.868C204.22 58.6746 257.559 11.8696 301.272 15.2848C344.985 18.7 365.414 67.6885 346.888 124.739C328.362 181.79 279.78 228.539 232.485 229.267C185.19 229.994 160.003 181.006 182.111 119.868Z"
              style={
                Object {
                  "mixBlendMode": "screen",
                  "stroke": "#545C64",
                }
              }
            />
            <path
              d="M213.623 110.575C235.731 49.4372 289.071 2.57615 332.784 5.99135C376.496 9.40655 396.926 58.3951 378.399 115.446C359.929 172.552 311.291 219.301 263.996 219.973C216.701 220.645 191.514 171.769 213.623 110.575Z"
              style={
                Object {
                  "mixBlendMode": "screen",
                  "stroke": "#545C64",
                }
              }
            />
            <path
              d="M246.645 105.815C268.754 44.6214 322.093 -2.18367 365.806 1.23153C409.519 4.64673 429.948 53.6353 411.422 110.686C392.952 167.793 344.314 214.542 297.019 215.213C249.724 215.941 224.537 167.009 246.645 105.815Z"
              style={
                Object {
                  "mixBlendMode": "screen",
                  "stroke": "#545C64",
                }
              }
            />
            <path
              d="M282.914 105.703C305.022 44.5655 358.362 -2.23958 402.075 1.17562C445.788 4.59082 466.217 53.5794 447.691 110.63C429.165 167.681 380.582 214.43 333.287 215.157C285.936 215.829 260.806 166.897 282.914 105.703Z"
              style={
                Object {
                  "mixBlendMode": "screen",
                  "stroke": "#545C64",
                }
              }
            />
            <path
              d="M319.015 109.846C341.123 48.6524 394.463 1.84734 438.176 5.26254C481.889 8.67774 502.318 57.6663 483.792 114.717C465.266 171.768 416.683 218.517 369.388 219.244C322.093 219.916 296.907 170.984 319.015 109.846Z"
              style={
                Object {
                  "mixBlendMode": "screen",
                  "stroke": "#545C64",
                }
              }
            />
            <path
              d="M353.101 117.797C375.209 56.6591 428.549 9.79807 472.262 13.2133C515.975 16.6285 536.404 65.617 517.878 122.668C499.351 179.774 450.769 226.523 403.474 227.195C356.123 227.923 330.992 178.99 353.101 117.797Z"
              style={
                Object {
                  "mixBlendMode": "screen",
                  "stroke": "#545C64",
                }
              }
            />
            <path
              d="M384.892 129.442C407 68.2483 460.396 21.4433 504.053 24.8585C547.71 28.2737 568.195 77.2622 549.669 134.313C531.143 191.363 482.616 238.113 435.265 238.84C387.97 239.512 362.784 190.58 384.892 129.442Z"
              style={
                Object {
                  "mixBlendMode": "screen",
                  "stroke": "#545C64",
                }
              }
            />
            <path
              d="M414.388 144.39C436.497 83.1961 489.837 36.391 533.549 39.8062C577.262 43.2214 597.691 92.21 579.165 149.261C560.639 206.311 512.057 253.06 464.762 253.788C417.411 254.516 392.224 205.527 414.388 144.39Z"
              style={
                Object {
                  "mixBlendMode": "screen",
                  "stroke": "#545C64",
                }
              }
            />
            <path
              d="M441.254 162.419C463.363 101.225 516.702 54.4198 560.415 57.835C604.128 61.2502 624.557 110.239 606.031 167.289C587.505 224.34 538.923 271.089 491.628 271.817C444.333 272.545 419.146 223.612 441.254 162.419Z"
              style={
                Object {
                  "mixBlendMode": "screen",
                  "stroke": "#545C64",
                }
              }
            />
            <path
              d="M465.433 183.245C487.542 122.052 540.881 75.2467 584.594 78.6619C628.307 82.0771 648.736 131.066 630.21 188.116C611.684 245.167 563.102 291.916 515.807 292.644C468.512 293.372 443.325 244.439 465.433 183.245Z"
              style={
                Object {
                  "mixBlendMode": "screen",
                  "stroke": "#545C64",
                }
              }
            />
            <path
              d="M486.702 206.592C508.811 145.398 562.15 98.5929 605.863 102.008C649.576 105.423 670.005 154.412 651.479 211.462C632.953 268.513 584.371 315.262 537.076 315.99C489.781 316.718 464.594 267.785 486.702 206.592Z"
              style={
                Object {
                  "mixBlendMode": "screen",
                  "stroke": "#545C64",
                }
              }
            />
            <path
              d="M504.949 232.234C527.057 171.04 580.397 124.235 624.11 127.65C667.822 131.065 688.252 180.054 669.725 237.105C651.199 294.155 602.617 340.904 555.322 341.632C508.027 342.36 482.84 293.371 504.949 232.234Z"
              style={
                Object {
                  "mixBlendMode": "screen",
                  "stroke": "#545C64",
                }
              }
            />
            <path
              d="M519.949 259.835C542.057 198.641 595.397 151.836 639.11 155.251C682.823 158.666 703.252 207.655 684.726 264.705C666.199 321.756 617.617 368.505 570.322 369.233C523.027 369.961 497.84 320.972 519.949 259.835Z"
              style={
                Object {
                  "mixBlendMode": "screen",
                  "stroke": "#545C64",
                }
              }
            />
            <path
              d="M531.59 289.116C553.699 227.922 607.038 181.117 650.751 184.533C694.464 187.948 714.893 236.936 696.367 293.987C677.841 351.038 629.259 397.787 581.964 398.514C534.669 399.242 509.482 350.254 531.59 289.116Z"
              style={
                Object {
                  "mixBlendMode": "screen",
                  "stroke": "#545C64",
                }
              }
            />
            <path
              d="M539.65 319.853C561.758 258.659 615.098 211.854 658.811 215.269C702.524 218.685 722.953 267.673 704.427 324.724C685.901 381.774 637.318 428.523 590.023 429.251C542.729 429.979 517.542 380.991 539.65 319.853Z"
              style={
                Object {
                  "mixBlendMode": "screen",
                  "stroke": "#545C64",
                }
              }
            />
            <path
              d="M544.016 351.709C566.124 290.515 619.464 243.71 663.177 247.125C706.89 250.541 727.319 299.529 708.793 356.58C690.266 413.63 641.684 460.379 594.389 461.107C547.094 461.835 521.908 412.902 544.016 351.709Z"
              style={
                Object {
                  "mixBlendMode": "screen",
                  "stroke": "#545C64",
                }
              }
            />
            <path
              d="M543.96 393.812C566.068 332.618 619.408 285.813 663.121 289.228C706.834 292.644 727.263 341.632 708.737 398.683C690.21 455.733 641.628 502.482 594.333 503.21C547.038 503.938 521.852 454.95 543.96 393.812Z"
              style={
                Object {
                  "mixBlendMode": "screen",
                  "stroke": "#545C64",
                }
              }
            />
            <path
              d="M535.844 440.449C557.952 379.255 611.292 332.45 655.005 335.865C698.718 339.281 719.147 388.269 700.621 445.32C682.095 502.37 633.512 549.119 586.217 549.847C538.922 550.575 513.736 501.643 535.844 440.449Z"
              style={
                Object {
                  "mixBlendMode": "screen",
                  "stroke": "#545C64",
                }
              }
            />
            <path
              d="M521.348 480.591C543.456 419.397 596.796 372.592 640.509 376.007C684.222 379.422 704.651 428.411 686.125 485.461C667.599 542.512 619.016 589.261 571.721 589.989C524.426 590.717 499.24 541.784 521.348 480.591Z"
              style={
                Object {
                  "mixBlendMode": "screen",
                  "stroke": "#545C64",
                }
              }
            />
            <path
              d="M502.99 514.239C525.098 453.045 578.438 406.24 622.15 409.655C665.863 413.071 686.293 462.059 667.766 519.11C649.24 576.16 600.658 622.909 553.363 623.637C506.068 624.365 480.881 575.376 502.99 514.239Z"
              style={
                Object {
                  "mixBlendMode": "screen",
                  "stroke": "#545C64",
                }
              }
            />
            <path
              d="M483.288 541.337C505.396 480.143 558.736 433.338 602.449 436.754C646.162 440.169 666.591 489.157 648.065 546.208C629.538 603.259 580.956 650.008 533.661 650.735C486.31 651.463 461.18 602.531 483.288 541.337Z"
              style={
                Object {
                  "mixBlendMode": "screen",
                  "stroke": "#545C64",
                }
              }
            />
            <path
              d="M464.762 561.884C486.87 500.69 540.21 453.885 583.923 457.301C627.636 460.716 648.065 509.704 629.539 566.755C611.012 623.806 562.43 670.555 515.135 671.282C467.84 672.01 442.653 623.078 464.762 561.884Z"
              style={
                Object {
                  "mixBlendMode": "screen",
                  "stroke": "#545C64",
                }
              }
            />
            <path
              d="M447.467 579.184C469.575 517.99 522.915 471.185 566.628 474.6C610.341 478.016 630.77 527.004 612.244 584.055C593.718 641.105 545.135 687.854 497.84 688.582C450.545 689.254 425.359 640.322 447.467 579.184Z"
              style={
                Object {
                  "mixBlendMode": "screen",
                  "stroke": "#545C64",
                }
              }
            />
            <path
              d="M430.004 591.781C452.113 530.587 505.452 483.782 549.165 487.198C592.878 490.613 613.307 539.601 594.781 596.652C576.255 653.703 527.673 700.452 480.378 701.179C433.083 701.907 407.896 652.919 430.004 591.781Z"
              style={
                Object {
                  "mixBlendMode": "screen",
                  "stroke": "#545C64",
                }
              }
            />
            <path
              d="M413.941 602.587C436.049 541.394 489.389 494.589 533.102 498.004C576.815 501.419 597.244 550.407 578.718 607.458C560.191 664.509 511.609 711.258 464.314 711.986C417.019 712.713 391.833 663.781 413.941 602.587Z"
              style={
                Object {
                  "mixBlendMode": "screen",
                  "stroke": "#545C64",
                }
              }
            />
            <path
              d="M385.564 617.2C407.672 556.006 461.012 509.201 504.725 512.617C548.438 516.032 568.867 565.02 550.341 622.071C531.814 679.122 483.232 725.871 435.937 726.598C388.586 727.326 363.455 678.394 385.564 617.2Z"
              style={
                Object {
                  "mixBlendMode": "screen",
                  "stroke": "#545C64",
                }
              }
            />
            <path
              d="M355.9 627.724C378.008 566.53 431.348 519.725 475.06 523.14C518.773 526.556 539.203 575.544 520.676 632.595C502.15 689.645 453.568 736.394 406.273 737.122C358.978 737.85 333.791 688.918 355.9 627.724Z"
              style={
                Object {
                  "mixBlendMode": "screen",
                  "stroke": "#545C64",
                }
              }
            />
            <path
              d="M324.556 634.667C346.664 573.474 400.004 526.669 443.717 530.084C487.43 533.499 507.859 582.488 489.333 639.538C470.807 696.589 422.224 743.338 374.929 744.066C327.634 744.794 302.448 695.805 324.556 634.667Z"
              style={
                Object {
                  "mixBlendMode": "screen",
                  "stroke": "#545C64",
                }
              }
            />
            <path
              d="M291.198 638.473C313.306 577.28 366.646 530.475 410.359 533.89C454.072 537.305 474.501 586.294 455.975 643.344C437.448 700.395 388.866 747.144 341.571 747.872C294.276 748.6 269.089 699.611 291.198 638.473Z"
              style={
                Object {
                  "mixBlendMode": "screen",
                  "stroke": "#545C64",
                }
              }
            />
            <path
              d="M256.496 639.595C278.604 578.401 332 531.596 375.657 535.011C419.314 538.426 439.799 587.415 421.273 644.465C402.747 701.516 354.164 748.265 306.87 748.993C259.575 749.665 234.388 700.732 256.496 639.595Z"
              style={
                Object {
                  "mixBlendMode": "screen",
                  "stroke": "#545C64",
                }
              }
            />
            <path
              d="M224.873 636.403C246.981 575.209 300.321 528.404 344.034 531.819C387.747 535.235 408.176 584.223 389.65 641.274C371.123 698.324 322.541 745.073 275.246 745.801C227.951 746.473 202.764 697.541 224.873 636.403Z"
              style={
                Object {
                  "mixBlendMode": "screen",
                  "stroke": "#545C64",
                }
              }
            />
            <path
              d="M194.033 628.453C216.141 567.26 269.481 520.455 313.194 523.87C356.907 527.285 377.336 576.273 358.81 633.324C340.284 690.375 291.701 737.124 244.406 737.852C197.055 738.579 171.925 689.591 194.033 628.453Z"
              style={
                Object {
                  "mixBlendMode": "screen",
                  "stroke": "#545C64",
                }
              }
            />
            <path
              d="M164.313 616.192C186.421 554.998 239.761 508.193 283.474 511.608C327.187 515.024 347.616 564.012 329.09 621.063C310.563 678.113 261.981 724.862 214.686 725.59C167.391 726.262 142.204 677.33 164.313 616.192Z"
              style={
                Object {
                  "mixBlendMode": "screen",
                  "stroke": "#545C64",
                }
              }
            />
            <path
              d="M136.104 599.955C158.212 538.762 211.552 491.957 255.265 495.372C298.978 498.787 319.407 547.776 300.881 604.826C282.354 661.877 233.772 708.626 186.477 709.354C139.182 710.082 113.996 661.149 136.104 599.955Z"
              style={
                Object {
                  "mixBlendMode": "screen",
                  "stroke": "#545C64",
                }
              }
            />
            <path
              d="M109.798 580.191C131.906 518.998 185.246 472.193 228.959 475.608C272.671 479.023 293.101 528.012 274.574 585.062C256.048 642.113 207.466 688.862 160.171 689.59C112.876 690.318 87.6894 641.385 109.798 580.191Z"
              style={
                Object {
                  "mixBlendMode": "screen",
                  "stroke": "#545C64",
                }
              }
            />
            <path
              d="M85.7304 557.293C107.839 496.099 161.178 449.294 204.891 452.709C248.604 456.124 269.033 505.113 250.507 562.163C231.981 619.214 183.399 665.963 136.104 666.691C88.8088 667.419 63.6221 618.486 85.7304 557.293Z"
              style={
                Object {
                  "mixBlendMode": "screen",
                  "stroke": "#545C64",
                }
              }
            />
            <path
              d="M64.2937 531.652C86.402 470.458 139.742 423.653 183.455 427.068C227.167 430.484 247.597 479.472 229.07 536.523C210.544 593.573 161.962 640.323 114.667 641.05C67.3721 641.778 42.1854 592.846 64.2937 531.652Z"
              style={
                Object {
                  "mixBlendMode": "screen",
                  "stroke": "#545C64",
                }
              }
            />
            <path
              d="M45.8235 503.659C67.9318 442.465 121.272 395.66 164.984 399.075C208.697 402.49 229.127 451.479 210.6 508.529C192.074 565.58 143.492 612.329 96.1969 613.057C48.9019 613.785 23.7152 564.852 45.8235 503.659Z"
              style={
                Object {
                  "mixBlendMode": "screen",
                  "stroke": "#545C64",
                }
              }
            />
            <path
              d="M30.7115 473.704C52.8198 412.511 106.16 365.706 149.872 369.121C193.585 372.536 214.015 421.525 195.488 478.575C176.962 535.626 128.38 582.375 81.0849 583.103C33.7899 583.831 8.60323 534.898 30.7115 473.704Z"
              style={
                Object {
                  "mixBlendMode": "screen",
                  "stroke": "#545C64",
                }
              }
            />
            <path
              d="M19.2936 442.241C41.4019 381.047 94.7977 334.242 138.455 337.658C182.111 341.073 202.597 390.061 184.07 447.112C165.544 504.163 117.018 550.912 69.667 551.639C22.372 552.367 -2.81467 503.379 19.2936 442.241Z"
              style={
                Object {
                  "mixBlendMode": "screen",
                  "stroke": "#545C64",
                }
              }
            />
            <path
              d="M12.0175 409.6C34.1258 348.407 87.4656 301.602 131.178 305.017C174.891 308.432 195.321 357.421 176.794 414.471C158.268 471.522 109.686 518.271 62.3909 518.999C15.0959 519.727 -10.0908 470.738 12.0175 409.6Z"
              style={
                Object {
                  "mixBlendMode": "screen",
                  "stroke": "#545C64",
                }
              }
            />
            <path
              d="M9.10698 376.176C31.2153 315.038 84.611 268.177 128.268 271.593C171.925 275.008 192.41 323.996 173.884 381.047C155.358 438.098 106.775 484.903 59.4803 485.575C12.1854 486.246 -13.0013 437.37 9.10698 376.176Z"
              style={
                Object {
                  "mixBlendMode": "screen",
                  "stroke": "#545C64",
                }
              }
            />
            <path
              d="M10.7861 342.865C32.8944 281.671 86.2341 234.866 129.947 238.281C173.66 241.696 194.089 290.685 175.563 347.735C157.037 404.786 108.454 451.535 61.1594 452.263C13.8644 452.991 -11.3222 404.002 10.7861 342.865Z"
              style={
                Object {
                  "mixBlendMode": "screen",
                  "stroke": "#545C64",
                }
              }
            />
            <path
              d="M16.6071 310.224C38.7154 249.03 92.1111 202.225 135.768 205.64C179.481 209.055 199.91 258.044 181.384 315.095C162.858 372.145 114.275 418.894 66.9804 419.622C19.6854 420.35 -5.50123 371.417 16.6071 310.224Z"
              style={
                Object {
                  "mixBlendMode": "screen",
                  "stroke": "#545C64",
                }
              }
            />
            <path
              d="M26.4019 278.645C48.5102 217.452 101.85 170.647 145.563 174.062C189.276 177.477 209.705 226.466 191.179 283.516C172.653 340.567 124.07 387.372 76.7753 388.1C29.4803 388.772 4.29364 339.839 26.4019 278.645Z"
              style={
                Object {
                  "mixBlendMode": "screen",
                  "stroke": "#545C64",
                }
              }
            />
            <path
              d="M39.8347 248.581C61.943 187.387 115.283 140.582 158.996 143.998C202.708 147.413 223.138 196.401 204.611 253.452C186.085 310.503 137.503 357.252 90.208 357.979C42.913 358.707 17.7264 309.719 39.8347 248.581Z"
              style={
                Object {
                  "mixBlendMode": "screen",
                  "stroke": "#545C64",
                }
              }
            />
            <path
              d="M57.107 217.759C79.2153 156.565 132.555 109.76 176.268 113.176C219.981 116.591 240.41 165.579 221.884 222.63C203.358 279.681 154.775 326.486 107.48 327.213C60.1854 327.885 34.9987 278.953 57.107 217.759Z"
              style={
                Object {
                  "mixBlendMode": "screen",
                  "stroke": "#545C64",
                }
              }
            />
            <path
              d="M76.5512 194.275C98.6595 133.081 151.999 86.2763 195.712 89.6915C239.425 93.1067 259.854 142.095 241.328 199.146C222.858 256.196 174.22 303.002 126.925 303.673C79.6296 304.401 54.4429 255.469 76.5512 194.275Z"
              style={
                Object {
                  "mixBlendMode": "screen",
                  "stroke": "#545C64",
                }
              }
            />
          </svg>
        </div>
      </div>
      <div
        className="css-view-1dbjc4n r-animationKeyframes-sdvepu"
        style={
          Object {
            "WebkitAlignSelf": "center",
            "WebkitAnimationDelay": "3s",
            "WebkitAnimationDuration": "4s",
            "WebkitAnimationFillMode": "both",
            "WebkitAnimationIterationCount": 8,
            "alignSelf": "center",
            "animationDelay": "3s",
            "animationDuration": "4s",
            "animationFillMode": "both",
            "animationIterationCount": 8,
            "bottom": "-60px",
            "marginTop": "10px",
            "msFlexItemAlign": "center",
          }
        }
      >
        <svg
          fill="none"
          height={24}
          style={Object {}}
          viewBox="0 0 42 42"
          width={24}
        >
          <rect
            fill="#838486"
            height="25"
            style={Object {}}
            transform="matrix(0.707259 0.706954 -0.707259 0.706954 35.8002 20.5585)"
            width="4"
          />
          <rect
            fill="#838486"
            height="25"
            style={Object {}}
            transform="matrix(0.707488 -0.706726 0.707488 0.706726 3.2733 23.3868)"
            width="4"
          />
          <rect
            fill="#838486"
            height="37"
            style={Object {}}
            width="4"
            x="19"
            y="2.0033"
          />
        </svg>
      </div>
    </div>
    <div
      className="css-view-1dbjc4n"
      style={
        Object {
          "WebkitAlignItems": "center",
          "WebkitAlignSelf": "center",
          "WebkitBoxAlign": "center",
          "WebkitBoxDirection": "normal",
          "WebkitBoxOrient": "vertical",
          "WebkitBoxPack": "center",
          "WebkitFlexDirection": "column",
          "WebkitJustifyContent": "center",
          "alignItems": "center",
          "alignSelf": "center",
          "flexDirection": "column",
          "justifyContent": "center",
          "marginBottom": "50px",
          "maxWidth": "100vw",
          "msFlexAlign": "center",
          "msFlexDirection": "column",
          "msFlexItemAlign": "center",
          "msFlexPack": "center",
          "paddingLeft": "10px",
          "paddingRight": "10px",
          "width": "100%",
        }
      }
    >
      <div
        className="css-view-1dbjc4n"
        style={
          Object {
            "WebkitBoxFlex": 0,
            "WebkitFlexGrow": 0,
            "WebkitFlexShrink": 0,
            "flexGrow": 0,
            "flexShrink": 0,
            "msFlexNegative": 0,
            "msFlexPositive": 0,
            "paddingBottom": "10px",
            "paddingLeft": "10px",
            "paddingRight": "10px",
            "paddingTop": "10px",
            "width": "100%",
          }
        }
      >
        <div
          className="react-reveal"
          style={
            Object {
              "opacity": undefined,
            }
          }
        >
          <div
            className="css-view-1dbjc4n"
            style={
              Object {
                "WebkitAlignItems": "center",
                "WebkitBoxAlign": "center",
                "WebkitBoxPack": "center",
                "WebkitJustifyContent": "center",
                "alignItems": "center",
                "justifyContent": "center",
                "marginBottom": "50px",
                "msFlexAlign": "center",
                "msFlexPack": "center",
                "width": "100%",
              }
            }
          >
            <div
              className="css-text-901oao"
              dir="auto"
              style={
                Object {
                  "fontFamily": "EB Garamond, eb-garamond, Garamond, serif",
                  "fontSize": "calc(33px + 0.25vw)",
                  "lineHeight": "calc(33px + 0.25vw)",
                  "textAlign": "center",
                  "textRendering": "geometricPrecision",
                }
              }
            >
              <span
                className="css-text-901oao css-textHasAncestor-16my406"
                dir="auto"
                style={
                  Object {
                    "color": "rgba(53,208,127,1.00)",
                  }
                }
              >
                Developers. 
              </span>
              <span
                className="css-text-901oao css-textHasAncestor-16my406"
                dir="auto"
                style={
                  Object {
                    "color": "rgba(191,151,255,1.00)",
                  }
                }
              >
                Designers. 
              </span>
            </div>
            <div
              className="css-text-901oao"
              dir="auto"
              style={
                Object {
                  "fontFamily": "EB Garamond, eb-garamond, Garamond, serif",
                  "fontSize": "calc(33px + 0.25vw)",
                  "lineHeight": "calc(33px + 0.25vw)",
                  "textAlign": "center",
                  "textRendering": "geometricPrecision",
                }
              }
            >
              <span
                className="css-text-901oao css-textHasAncestor-16my406"
                dir="auto"
                style={
                  Object {
                    "color": "rgba(251,124,109,1.00)",
                  }
                }
              >
                Dreamers. 
              </span>
              <span
                className="css-text-901oao css-textHasAncestor-16my406"
                dir="auto"
                style={
                  Object {
                    "color": "rgba(115,221,255,1.00)",
                  }
                }
              >
                Doers. 
              </span>
            </div>
          </div>
        </div>
        <div
          className="react-reveal"
          style={
            Object {
              "opacity": undefined,
            }
          }
        >
          <div
            className="css-view-1dbjc4n"
            style={
              Object {
                "WebkitAlignItems": "center",
                "WebkitBoxAlign": "center",
                "WebkitBoxPack": "center",
                "WebkitJustifyContent": "center",
                "alignItems": "center",
                "justifyContent": "center",
                "msFlexAlign": "center",
                "msFlexPack": "center",
              }
            }
          >
            <h1
              aria-level="1"
              className="css-reset-4rbku5 css-text-901oao"
              dir="auto"
              role="heading"
              style={
                Object {
                  "color": "rgba(255,255,255,1.00)",
                  "fontFamily": "EB Garamond, eb-garamond, Garamond, serif",
                  "fontSize": "36px",
                  "lineHeight": "40px",
                  "marginBottom": "20px",
                  "textAlign": "center",
                  "textRendering": "geometricPrecision",
                  "textTransform": "none",
                }
              }
            >
              cover.title
            </h1>
            <div
              className="css-text-901oao"
              dir="auto"
              style={
                Object {
                  "color": "rgba(221,221,221,1.00)",
                  "fontFamily": "EB Garamond, eb-garamond, Garamond, serif",
                  "fontSize": "20px",
                  "lineHeight": "28px",
                  "marginBottom": "10px",
                  "marginTop": "10px",
                  "textRendering": "geometricPrecision",
                }
              }
            >
              cover.joinMovement
            </div>
            <div
              className="css-view-1dbjc4n"
              style={
                Object {
                  "marginBottom": "5px",
                  "marginTop": "5px",
                  "paddingBottom": "15px",
                  "width": "100%",
                }
              }
            >
              <input
                autoCapitalize="sentences"
                autoComplete="on"
                autoCorrect="on"
                className="css-textinput-1cwyjr8 r-placeholderTextColor-13wn3lk"
                data-focusable={true}
                dir="auto"
                name="email"
                onBlur={[Function]}
                onChange={[Function]}
                onFocus={[Function]}
                onKeyDown={[Function]}
                onKeyPress={[Function]}
                onSelect={[Function]}
                placeholder="form.email*"
                readOnly={false}
                required={true}
                spellCheck={true}
                style={
                  Object {
                    "WebkitBoxFlex": 1,
                    "WebkitFlexBasis": "0%",
                    "WebkitFlexGrow": 1,
                    "WebkitFlexShrink": 1,
                    "borderBottomColor": "rgba(221,221,221,1.00)",
                    "borderBottomLeftRadius": "3px",
                    "borderBottomRightRadius": "3px",
                    "borderBottomWidth": "1px",
                    "borderLeftColor": "rgba(221,221,221,1.00)",
                    "borderLeftWidth": "1px",
                    "borderRightColor": "rgba(221,221,221,1.00)",
                    "borderRightWidth": "1px",
                    "borderTopColor": "rgba(221,221,221,1.00)",
                    "borderTopLeftRadius": "3px",
                    "borderTopRightRadius": "3px",
                    "borderTopWidth": "1px",
                    "color": "rgba(255,255,255,1.00)",
                    "flexBasis": "0%",
                    "flexGrow": 1,
                    "flexShrink": 1,
                    "fontFamily": "EB Garamond, eb-garamond, Garamond, serif",
                    "fontSize": "20px",
                    "lineHeight": "28px",
                    "marginBottom": "5px",
                    "marginTop": "5px",
                    "msFlexNegative": 1,
                    "msFlexPositive": 1,
                    "msFlexPreferredSize": "0%",
                    "outlineStyle": "none",
                    "paddingBottom": "15px",
                    "paddingLeft": "10px",
                    "paddingRight": "10px",
                    "paddingTop": "13px",
                    "textRendering": "geometricPrecision",
                  }
                }
                type="text"
                value=""
              />
              <div
                className="css-view-1dbjc4n"
                onClick={[Function]}
                onMouseDown={[Function]}
                onMouseEnter={[Function]}
                onMouseLeave={[Function]}
                onMouseUp={[Function]}
                onResponderGrant={[Function]}
                onResponderRelease={[Function]}
              >
                <a
                  className="css-reset-4rbku5 css-cursor-18t94o4 css-text-901oao"
                  data-focusable={true}
                  dir="auto"
                  role="link"
                  style={
                    Object {
                      "WebkitAlignItems": "center",
                      "WebkitBoxAlign": "center",
                      "WebkitBoxFlex": 1,
                      "WebkitBoxPack": "center",
                      "WebkitFlexGrow": 1,
                      "WebkitJustifyContent": "center",
                      "alignItems": "center",
                      "backgroundColor": "rgba(53,208,127,1.00)",
                      "borderBottomColor": "rgba(53,208,127,1.00)",
                      "borderBottomLeftRadius": "3px",
                      "borderBottomRightRadius": "3px",
                      "borderBottomWidth": "1px",
                      "borderLeftColor": "rgba(53,208,127,1.00)",
                      "borderLeftWidth": "1px",
                      "borderRightColor": "rgba(53,208,127,1.00)",
                      "borderRightWidth": "1px",
                      "borderTopColor": "rgba(53,208,127,1.00)",
                      "borderTopLeftRadius": "3px",
                      "borderTopRightRadius": "3px",
                      "borderTopWidth": "1px",
                      "color": "rgba(255,255,255,1.00)",
                      "cursor": "pointer",
                      "display": "inline-flex",
                      "flexGrow": 1,
                      "fontFamily": "Jost, futura-pt, futura, sans-serif",
                      "fontSize": "16px",
                      "fontWeight": "500",
                      "justifyContent": "center",
                      "lineHeight": "16px",
                      "msFlexAlign": "center",
                      "msFlexPack": "center",
                      "msFlexPositive": 1,
                      "opacity": 1,
                      "paddingBottom": "15px",
                      "paddingLeft": "20px",
                      "paddingRight": "20px",
                      "paddingTop": "15px",
                      "textAlign": "center",
                      "textRendering": "geometricPrecision",
                      "width": "100%",
                    }
                  }
                >
                  common:signUp
                </a>
              </div>
              <div
                className="css-view-1dbjc4n"
                style={
                  Object {
                    "paddingBottom": "10px",
                    "paddingTop": "10px",
                    "position": "absolute",
                    "top": "135px",
                  }
                }
              />
            </div>
          </div>
        </div>
      </div>
    </div>
  </div>
  <div
    className="css-view-1dbjc4n"
    id="tenets"
    style={
      Object {
        "marginBottom": "100px",
      }
    }
  >
    <div
      className="css-view-1dbjc4n"
      style={
        Object {
          "WebkitAlignItems": "center",
          "WebkitAlignSelf": "center",
          "WebkitBoxAlign": "center",
          "WebkitBoxDirection": "normal",
          "WebkitBoxOrient": "vertical",
          "WebkitBoxPack": "center",
          "WebkitFlexDirection": "column",
          "WebkitJustifyContent": "center",
          "alignItems": "center",
          "alignSelf": "center",
          "flexDirection": "column",
          "justifyContent": "center",
          "marginBottom": "50px",
          "marginTop": "50px",
          "maxWidth": "100vw",
          "msFlexAlign": "center",
          "msFlexDirection": "column",
          "msFlexItemAlign": "center",
          "msFlexPack": "center",
          "paddingLeft": "10px",
          "paddingRight": "10px",
          "width": "100%",
        }
      }
    >
      <div
        className="css-view-1dbjc4n"
        style={
          Object {
            "WebkitBoxFlex": 0,
            "WebkitFlexGrow": 0,
            "WebkitFlexShrink": 0,
            "flexGrow": 0,
            "flexShrink": 0,
            "msFlexNegative": 0,
            "msFlexPositive": 0,
            "paddingBottom": "10px",
            "paddingLeft": "10px",
            "paddingRight": "10px",
            "paddingTop": "10px",
            "width": "100%",
          }
        }
      >
        <div
          className="react-reveal"
          style={
            Object {
              "opacity": undefined,
            }
          }
        >
          <div
            className="css-view-1dbjc4n"
            style={
              Object {
                "WebkitAlignItems": "center",
                "WebkitBoxAlign": "center",
                "WebkitBoxPack": "center",
                "WebkitJustifyContent": "center",
                "alignItems": "center",
                "justifyContent": "center",
                "msFlexAlign": "center",
                "msFlexPack": "center",
              }
            }
          >
            <h2
              aria-level="2"
              className="css-reset-4rbku5 css-text-901oao"
              dir="auto"
              role="heading"
              style={
                Object {
                  "color": "rgba(46,51,56,1.00)",
                  "fontFamily": "EB Garamond, eb-garamond, Garamond, serif",
                  "fontSize": "28px",
                  "lineHeight": "32px",
                  "marginBottom": "20px",
                  "textAlign": "center",
                  "textRendering": "geometricPrecision",
                  "textTransform": "none",
                }
              }
            >
              tenetTitle
            </h2>
            <h4
              aria-level="4"
              className="css-reset-4rbku5 css-text-901oao"
              dir="auto"
              role="heading"
              style={
                Object {
                  "color": "rgba(46,51,56,1.00)",
                  "fontFamily": "EB Garamond, eb-garamond, Garamond, serif",
                  "fontSize": "24px",
                  "lineHeight": "32px",
                  "textAlign": "center",
                  "textRendering": "geometricPrecision",
                  "textTransform": "none",
                }
              }
            >
              tenetSubtitle
            </h4>
          </div>
        </div>
      </div>
    </div>
    <div
      className="react-reveal"
      style={
        Object {
          "opacity": undefined,
        }
      }
    >
      <div
        className="css-view-1dbjc4n"
        style={
          Object {
            "marginBottom": "100px",
          }
        }
      >
        <div
          className="css-view-1dbjc4n"
          style={
            Object {
              "WebkitAlignSelf": "center",
              "WebkitBoxDirection": "normal",
              "WebkitBoxOrient": "vertical",
              "WebkitFlexDirection": "column",
              "alignSelf": "center",
              "flexDirection": "column",
              "maxWidth": "100vw",
              "msFlexDirection": "column",
              "msFlexItemAlign": "center",
              "paddingLeft": "10px",
              "paddingRight": "10px",
              "width": "100%",
            }
          }
        >
          <div
            className="css-view-1dbjc4n"
            style={
              Object {
                "WebkitBoxFlex": 0,
                "WebkitFlexGrow": 0,
                "WebkitFlexShrink": 0,
                "flexGrow": 0,
                "flexShrink": 0,
                "msFlexNegative": 0,
                "msFlexPositive": 0,
                "paddingBottom": "10px",
                "paddingLeft": "10px",
                "paddingRight": "30px",
                "paddingTop": "10px",
                "width": "100%",
              }
            }
          >
            <h3
              aria-level="3"
              className="css-reset-4rbku5 css-text-901oao"
              dir="auto"
              role="heading"
              style={
                Object {
                  "color": "rgba(46,51,56,1.00)",
                  "fontFamily": "Jost, futura-pt, futura, sans-serif",
                  "fontSize": "24px",
                  "lineHeight": "32px",
                  "marginBottom": "20px",
                  "textRendering": "geometricPrecision",
                  "textTransform": "none",
                }
              }
            >
              1
              . 
              tenets.1
            </h3>
            <h4
              aria-level="4"
              className="css-reset-4rbku5 css-text-901oao"
              dir="auto"
              role="heading"
              style={
                Object {
                  "color": "rgba(46,51,56,1.00)",
                  "fontFamily": "EB Garamond, eb-garamond, Garamond, serif",
                  "fontSize": "24px",
                  "lineHeight": "32px",
                  "marginBottom": "20px",
                  "textRendering": "geometricPrecision",
                  "textTransform": "none",
                }
              }
            >
              tenets.subtitles.1
            </h4>
            <div
              className="css-view-1dbjc4n"
              style={
                Object {
                  "display": "block",
                  "overflowX": "hidden",
                  "overflowY": "hidden",
                }
              }
            >
              <div
                style={
                  Object {
                    "display": "block",
                    "paddingBottom": "64.03940886699507%",
                    "width": "100%",
                  }
                }
              />
              <div
                style={
                  Object {
                    "bottom": "0px",
                    "height": "100%",
                    "left": "0px",
                    "position": "absolute",
                    "top": "0px",
                    "width": "100%",
                  }
                }
              >
                <div
                  className="css-view-1dbjc4n"
                  style={
                    Object {
                      "WebkitFlexBasis": "auto",
                      "flexBasis": "auto",
                      "height": "100%",
                      "msFlexPreferredSize": "auto",
                      "overflowX": "hidden",
                      "overflowY": "hidden",
                      "width": "100%",
                      "zIndex": 0,
                    }
                  }
                >
                  <div
                    className="css-view-1dbjc4n"
                    style={
                      Object {
                        "backgroundColor": "rgba(0,0,0,0.00)",
                        "backgroundPosition": "center",
                        "backgroundRepeat": "no-repeat",
                        "backgroundSize": "contain",
                        "bottom": "0px",
                        "height": "100%",
                        "left": "0px",
                        "position": "absolute",
                        "right": "0px",
                        "top": "0px",
                        "width": "100%",
                        "zIndex": -1,
                      }
                    }
                  />
                </div>
              </div>
            </div>
          </div>
          <div
            className="css-view-1dbjc4n"
            style={
              Object {
                "WebkitBoxFlex": 0,
                "WebkitFlexGrow": 0,
                "WebkitFlexShrink": 0,
                "flexGrow": 0,
                "flexShrink": 0,
                "msFlexNegative": 0,
                "msFlexPositive": 0,
                "paddingBottom": "10px",
                "paddingLeft": "10px",
                "paddingRight": "10px",
                "paddingTop": "10px",
                "width": "100%",
              }
            }
          >
            <div
              className="css-text-901oao"
              dir="auto"
              style={
                Object {
                  "color": "rgba(46,51,56,1.00)",
                  "fontFamily": "EB Garamond, eb-garamond, Garamond, serif",
                  "fontSize": "20px",
                  "lineHeight": "28px",
                  "textRendering": "geometricPrecision",
                }
              }
            >
              tenets.text.1
            </div>
          </div>
        </div>
      </div>
      <div
        className="css-view-1dbjc4n"
        style={
          Object {
            "marginBottom": "100px",
          }
        }
      >
        <div
          className="css-view-1dbjc4n"
          style={
            Object {
              "WebkitAlignSelf": "center",
              "WebkitBoxDirection": "normal",
              "WebkitBoxOrient": "vertical",
              "WebkitFlexDirection": "column",
              "alignSelf": "center",
              "flexDirection": "column",
              "maxWidth": "100vw",
              "msFlexDirection": "column",
              "msFlexItemAlign": "center",
              "paddingLeft": "10px",
              "paddingRight": "10px",
              "width": "100%",
            }
          }
        >
          <div
            className="css-view-1dbjc4n"
            style={
              Object {
                "WebkitBoxFlex": 0,
                "WebkitFlexGrow": 0,
                "WebkitFlexShrink": 0,
                "flexGrow": 0,
                "flexShrink": 0,
                "msFlexNegative": 0,
                "msFlexPositive": 0,
                "paddingBottom": "10px",
                "paddingLeft": "10px",
                "paddingRight": "30px",
                "paddingTop": "10px",
                "width": "100%",
              }
            }
          >
            <h3
              aria-level="3"
              className="css-reset-4rbku5 css-text-901oao"
              dir="auto"
              role="heading"
              style={
                Object {
                  "color": "rgba(46,51,56,1.00)",
                  "fontFamily": "Jost, futura-pt, futura, sans-serif",
                  "fontSize": "24px",
                  "lineHeight": "32px",
                  "marginBottom": "20px",
                  "textRendering": "geometricPrecision",
                  "textTransform": "none",
                }
              }
            >
              2
              . 
              tenets.2
            </h3>
            <h4
              aria-level="4"
              className="css-reset-4rbku5 css-text-901oao"
              dir="auto"
              role="heading"
              style={
                Object {
                  "color": "rgba(46,51,56,1.00)",
                  "fontFamily": "EB Garamond, eb-garamond, Garamond, serif",
                  "fontSize": "24px",
                  "lineHeight": "32px",
                  "marginBottom": "20px",
                  "textRendering": "geometricPrecision",
                  "textTransform": "none",
                }
              }
            >
              tenets.subtitles.2
            </h4>
            <div
              className="css-view-1dbjc4n"
              style={
                Object {
                  "display": "block",
                  "overflowX": "hidden",
                  "overflowY": "hidden",
                }
              }
            >
              <div
                style={
                  Object {
                    "display": "block",
                    "paddingBottom": "64.03940886699507%",
                    "width": "100%",
                  }
                }
              />
              <div
                style={
                  Object {
                    "bottom": "0px",
                    "height": "100%",
                    "left": "0px",
                    "position": "absolute",
                    "top": "0px",
                    "width": "100%",
                  }
                }
              >
                <div
                  className="css-view-1dbjc4n"
                  style={
                    Object {
                      "WebkitFlexBasis": "auto",
                      "flexBasis": "auto",
                      "height": "100%",
                      "msFlexPreferredSize": "auto",
                      "overflowX": "hidden",
                      "overflowY": "hidden",
                      "width": "100%",
                      "zIndex": 0,
                    }
                  }
                >
                  <div
                    className="css-view-1dbjc4n"
                    style={
                      Object {
                        "backgroundColor": "rgba(0,0,0,0.00)",
                        "backgroundPosition": "center",
                        "backgroundRepeat": "no-repeat",
                        "backgroundSize": "contain",
                        "bottom": "0px",
                        "height": "100%",
                        "left": "0px",
                        "position": "absolute",
                        "right": "0px",
                        "top": "0px",
                        "width": "100%",
                        "zIndex": -1,
                      }
                    }
                  />
                </div>
              </div>
            </div>
          </div>
          <div
            className="css-view-1dbjc4n"
            style={
              Object {
                "WebkitBoxFlex": 0,
                "WebkitFlexGrow": 0,
                "WebkitFlexShrink": 0,
                "flexGrow": 0,
                "flexShrink": 0,
                "msFlexNegative": 0,
                "msFlexPositive": 0,
                "paddingBottom": "10px",
                "paddingLeft": "10px",
                "paddingRight": "10px",
                "paddingTop": "10px",
                "width": "100%",
              }
            }
          >
            <div
              className="css-text-901oao"
              dir="auto"
              style={
                Object {
                  "color": "rgba(46,51,56,1.00)",
                  "fontFamily": "EB Garamond, eb-garamond, Garamond, serif",
                  "fontSize": "20px",
                  "lineHeight": "28px",
                  "textRendering": "geometricPrecision",
                }
              }
            >
              tenets.text.2
            </div>
          </div>
        </div>
      </div>
      <div
        className="css-view-1dbjc4n"
        style={
          Object {
            "marginBottom": "100px",
          }
        }
      >
        <div
          className="css-view-1dbjc4n"
          style={
            Object {
              "WebkitAlignSelf": "center",
              "WebkitBoxDirection": "normal",
              "WebkitBoxOrient": "vertical",
              "WebkitFlexDirection": "column",
              "alignSelf": "center",
              "flexDirection": "column",
              "maxWidth": "100vw",
              "msFlexDirection": "column",
              "msFlexItemAlign": "center",
              "paddingLeft": "10px",
              "paddingRight": "10px",
              "width": "100%",
            }
          }
        >
          <div
            className="css-view-1dbjc4n"
            style={
              Object {
                "WebkitBoxFlex": 0,
                "WebkitFlexGrow": 0,
                "WebkitFlexShrink": 0,
                "flexGrow": 0,
                "flexShrink": 0,
                "msFlexNegative": 0,
                "msFlexPositive": 0,
                "paddingBottom": "10px",
                "paddingLeft": "10px",
                "paddingRight": "30px",
                "paddingTop": "10px",
                "width": "100%",
              }
            }
          >
            <h3
              aria-level="3"
              className="css-reset-4rbku5 css-text-901oao"
              dir="auto"
              role="heading"
              style={
                Object {
                  "color": "rgba(46,51,56,1.00)",
                  "fontFamily": "Jost, futura-pt, futura, sans-serif",
                  "fontSize": "24px",
                  "lineHeight": "32px",
                  "marginBottom": "20px",
                  "textRendering": "geometricPrecision",
                  "textTransform": "none",
                }
              }
            >
              3
              . 
              tenets.3
            </h3>
            <h4
              aria-level="4"
              className="css-reset-4rbku5 css-text-901oao"
              dir="auto"
              role="heading"
              style={
                Object {
                  "color": "rgba(46,51,56,1.00)",
                  "fontFamily": "EB Garamond, eb-garamond, Garamond, serif",
                  "fontSize": "24px",
                  "lineHeight": "32px",
                  "marginBottom": "20px",
                  "textRendering": "geometricPrecision",
                  "textTransform": "none",
                }
              }
            >
              tenets.subtitles.3
            </h4>
            <div
              className="css-view-1dbjc4n"
              style={
                Object {
                  "display": "block",
                  "overflowX": "hidden",
                  "overflowY": "hidden",
                }
              }
            >
              <div
                style={
                  Object {
                    "display": "block",
                    "paddingBottom": "64.03940886699507%",
                    "width": "100%",
                  }
                }
              />
              <div
                style={
                  Object {
                    "bottom": "0px",
                    "height": "100%",
                    "left": "0px",
                    "position": "absolute",
                    "top": "0px",
                    "width": "100%",
                  }
                }
              >
                <div
                  className="css-view-1dbjc4n"
                  style={
                    Object {
                      "WebkitFlexBasis": "auto",
                      "flexBasis": "auto",
                      "height": "100%",
                      "msFlexPreferredSize": "auto",
                      "overflowX": "hidden",
                      "overflowY": "hidden",
                      "width": "100%",
                      "zIndex": 0,
                    }
                  }
                >
                  <div
                    className="css-view-1dbjc4n"
                    style={
                      Object {
                        "backgroundColor": "rgba(0,0,0,0.00)",
                        "backgroundPosition": "center",
                        "backgroundRepeat": "no-repeat",
                        "backgroundSize": "contain",
                        "bottom": "0px",
                        "height": "100%",
                        "left": "0px",
                        "position": "absolute",
                        "right": "0px",
                        "top": "0px",
                        "width": "100%",
                        "zIndex": -1,
                      }
                    }
                  />
                </div>
              </div>
            </div>
          </div>
          <div
            className="css-view-1dbjc4n"
            style={
              Object {
                "WebkitBoxFlex": 0,
                "WebkitFlexGrow": 0,
                "WebkitFlexShrink": 0,
                "flexGrow": 0,
                "flexShrink": 0,
                "msFlexNegative": 0,
                "msFlexPositive": 0,
                "paddingBottom": "10px",
                "paddingLeft": "10px",
                "paddingRight": "10px",
                "paddingTop": "10px",
                "width": "100%",
              }
            }
          >
            <div
              className="css-text-901oao"
              dir="auto"
              style={
                Object {
                  "color": "rgba(46,51,56,1.00)",
                  "fontFamily": "EB Garamond, eb-garamond, Garamond, serif",
                  "fontSize": "20px",
                  "lineHeight": "28px",
                  "textRendering": "geometricPrecision",
                }
              }
            >
              tenets.text.3
            </div>
          </div>
        </div>
      </div>
      <div
        className="css-view-1dbjc4n"
        style={
          Object {
            "marginBottom": "100px",
          }
        }
      >
        <div
          className="css-view-1dbjc4n"
          style={
            Object {
              "WebkitAlignSelf": "center",
              "WebkitBoxDirection": "normal",
              "WebkitBoxOrient": "vertical",
              "WebkitFlexDirection": "column",
              "alignSelf": "center",
              "flexDirection": "column",
              "maxWidth": "100vw",
              "msFlexDirection": "column",
              "msFlexItemAlign": "center",
              "paddingLeft": "10px",
              "paddingRight": "10px",
              "width": "100%",
            }
          }
        >
          <div
            className="css-view-1dbjc4n"
            style={
              Object {
                "WebkitBoxFlex": 0,
                "WebkitFlexGrow": 0,
                "WebkitFlexShrink": 0,
                "flexGrow": 0,
                "flexShrink": 0,
                "msFlexNegative": 0,
                "msFlexPositive": 0,
                "paddingBottom": "10px",
                "paddingLeft": "10px",
                "paddingRight": "30px",
                "paddingTop": "10px",
                "width": "100%",
              }
            }
          >
            <h3
              aria-level="3"
              className="css-reset-4rbku5 css-text-901oao"
              dir="auto"
              role="heading"
              style={
                Object {
                  "color": "rgba(46,51,56,1.00)",
                  "fontFamily": "Jost, futura-pt, futura, sans-serif",
                  "fontSize": "24px",
                  "lineHeight": "32px",
                  "marginBottom": "20px",
                  "textRendering": "geometricPrecision",
                  "textTransform": "none",
                }
              }
            >
              4
              . 
              tenets.4
            </h3>
            <h4
              aria-level="4"
              className="css-reset-4rbku5 css-text-901oao"
              dir="auto"
              role="heading"
              style={
                Object {
                  "color": "rgba(46,51,56,1.00)",
                  "fontFamily": "EB Garamond, eb-garamond, Garamond, serif",
                  "fontSize": "24px",
                  "lineHeight": "32px",
                  "marginBottom": "20px",
                  "textRendering": "geometricPrecision",
                  "textTransform": "none",
                }
              }
            >
              tenets.subtitles.4
            </h4>
            <div
              className="css-view-1dbjc4n"
              style={
                Object {
                  "display": "block",
                  "overflowX": "hidden",
                  "overflowY": "hidden",
                }
              }
            >
              <div
                style={
                  Object {
                    "display": "block",
                    "paddingBottom": "64.03940886699507%",
                    "width": "100%",
                  }
                }
              />
              <div
                style={
                  Object {
                    "bottom": "0px",
                    "height": "100%",
                    "left": "0px",
                    "position": "absolute",
                    "top": "0px",
                    "width": "100%",
                  }
                }
              >
                <div
                  className="css-view-1dbjc4n"
                  style={
                    Object {
                      "WebkitFlexBasis": "auto",
                      "flexBasis": "auto",
                      "height": "100%",
                      "msFlexPreferredSize": "auto",
                      "overflowX": "hidden",
                      "overflowY": "hidden",
                      "width": "100%",
                      "zIndex": 0,
                    }
                  }
                >
                  <div
                    className="css-view-1dbjc4n"
                    style={
                      Object {
                        "backgroundColor": "rgba(0,0,0,0.00)",
                        "backgroundPosition": "center",
                        "backgroundRepeat": "no-repeat",
                        "backgroundSize": "contain",
                        "bottom": "0px",
                        "height": "100%",
                        "left": "0px",
                        "position": "absolute",
                        "right": "0px",
                        "top": "0px",
                        "width": "100%",
                        "zIndex": -1,
                      }
                    }
                  />
                </div>
              </div>
            </div>
          </div>
          <div
            className="css-view-1dbjc4n"
            style={
              Object {
                "WebkitBoxFlex": 0,
                "WebkitFlexGrow": 0,
                "WebkitFlexShrink": 0,
                "flexGrow": 0,
                "flexShrink": 0,
                "msFlexNegative": 0,
                "msFlexPositive": 0,
                "paddingBottom": "10px",
                "paddingLeft": "10px",
                "paddingRight": "10px",
                "paddingTop": "10px",
                "width": "100%",
              }
            }
          >
            <div
              className="css-text-901oao"
              dir="auto"
              style={
                Object {
                  "color": "rgba(46,51,56,1.00)",
                  "fontFamily": "EB Garamond, eb-garamond, Garamond, serif",
                  "fontSize": "20px",
                  "lineHeight": "28px",
                  "textRendering": "geometricPrecision",
                }
              }
            >
              tenets.text.4
            </div>
          </div>
        </div>
      </div>
    </div>
  </div>
  <div
    className="css-view-1dbjc4n"
    id="code"
    style={
      Object {
        "backgroundColor": "rgba(46,51,56,1.00)",
      }
    }
  >
    <div
      className="css-view-1dbjc4n"
      style={
        Object {
          "WebkitAlignItems": "center",
          "WebkitAlignSelf": "center",
          "WebkitBoxAlign": "center",
          "WebkitBoxDirection": "normal",
          "WebkitBoxOrient": "vertical",
          "WebkitBoxPack": "center",
          "WebkitFlexDirection": "column",
          "WebkitJustifyContent": "center",
          "alignItems": "center",
          "alignSelf": "center",
          "flexDirection": "column",
          "justifyContent": "center",
          "marginBottom": "50px",
          "marginTop": "50px",
          "maxWidth": "100vw",
          "msFlexAlign": "center",
          "msFlexDirection": "column",
          "msFlexItemAlign": "center",
          "msFlexPack": "center",
          "paddingLeft": "10px",
          "paddingRight": "10px",
          "width": "100%",
        }
      }
    >
      <div
        className="css-view-1dbjc4n"
        style={
          Object {
            "WebkitBoxFlex": 0,
            "WebkitFlexGrow": 0,
            "WebkitFlexShrink": 0,
            "flexGrow": 0,
            "flexShrink": 0,
            "msFlexNegative": 0,
            "msFlexPositive": 0,
            "paddingBottom": "10px",
            "paddingLeft": "10px",
            "paddingRight": "10px",
            "paddingTop": "10px",
            "width": "100%",
          }
        }
      >
        <div
          className="css-view-1dbjc4n"
          style={
            Object {
              "WebkitBoxPack": "center",
              "WebkitJustifyContent": "center",
              "height": "500px",
              "justifyContent": "center",
              "msFlexPack": "center",
              "width": "85%",
            }
          }
        >
          <div
            className="lazyload-placeholder"
            style={
              Object {
                "height": undefined,
              }
            }
          />
        </div>
      </div>
      <div
        className="css-view-1dbjc4n"
        style={
          Object {
            "WebkitBoxFlex": 0,
            "WebkitFlexGrow": 0,
            "WebkitFlexShrink": 0,
            "flexGrow": 0,
            "flexShrink": 0,
            "msFlexNegative": 0,
            "msFlexPositive": 0,
            "paddingBottom": "10px",
            "paddingLeft": "10px",
            "paddingRight": "10px",
            "paddingTop": "10px",
            "width": "100%",
          }
        }
      >
        <div
          className="react-reveal"
          style={
            Object {
              "opacity": undefined,
            }
          }
        >
          <div
            className="css-view-1dbjc4n"
          >
            <h3
              aria-level="3"
              className="css-reset-4rbku5 css-text-901oao"
              dir="auto"
              role="heading"
              style={
                Object {
                  "color": "rgba(255,255,255,1.00)",
                  "fontFamily": "Jost, futura-pt, futura, sans-serif",
                  "fontSize": "24px",
                  "lineHeight": "32px",
                  "textRendering": "geometricPrecision",
                  "textTransform": "none",
                }
              }
            >
              codeOfConduct.title
            </h3>
            <h4
              aria-level="4"
              className="css-reset-4rbku5 css-text-901oao"
              dir="auto"
              role="heading"
              style={
                Object {
                  "color": "rgba(255,255,255,1.00)",
                  "fontFamily": "EB Garamond, eb-garamond, Garamond, serif",
                  "fontSize": "24px",
                  "lineHeight": "32px",
                  "marginBottom": "40px",
                  "marginTop": "40px",
                  "textRendering": "geometricPrecision",
                  "textTransform": "none",
                }
              }
            >
              codeOfConduct.text
            </h4>
            <div
              className="css-view-1dbjc4n"
              onClick={[Function]}
              onMouseDown={[Function]}
              onMouseEnter={[Function]}
              onMouseLeave={[Function]}
              onMouseUp={[Function]}
              onResponderGrant={[Function]}
              onResponderRelease={[Function]}
            >
              <a
                className="css-reset-4rbku5 css-cursor-18t94o4 css-text-901oao"
                data-focusable={true}
                dir="auto"
                href="/code-of-conduct"
                onClick={[Function]}
                onMouseEnter={[Function]}
                role="link"
                style={
                  Object {
                    "WebkitAlignItems": "center",
                    "WebkitBoxAlign": "center",
                    "WebkitBoxFlex": 0,
                    "WebkitBoxPack": "center",
                    "WebkitFlexGrow": 0,
                    "WebkitJustifyContent": "center",
                    "alignItems": "center",
                    "backgroundColor": "rgba(53,208,127,1.00)",
                    "borderBottomColor": "rgba(53,208,127,1.00)",
                    "borderBottomLeftRadius": "3px",
                    "borderBottomRightRadius": "3px",
                    "borderBottomWidth": "1px",
                    "borderLeftColor": "rgba(53,208,127,1.00)",
                    "borderLeftWidth": "1px",
                    "borderRightColor": "rgba(53,208,127,1.00)",
                    "borderRightWidth": "1px",
                    "borderTopColor": "rgba(53,208,127,1.00)",
                    "borderTopLeftRadius": "3px",
                    "borderTopRightRadius": "3px",
                    "borderTopWidth": "1px",
                    "color": "rgba(255,255,255,1.00)",
                    "cursor": "pointer",
                    "display": "inline-flex",
                    "flexGrow": 0,
                    "fontFamily": "Jost, futura-pt, futura, sans-serif",
                    "fontSize": "20px",
                    "fontWeight": "500",
                    "justifyContent": "center",
                    "lineHeight": "16px",
                    "minWidth": "200px",
                    "msFlexAlign": "center",
                    "msFlexPack": "center",
                    "msFlexPositive": 0,
                    "opacity": 1,
                    "paddingBottom": "20px",
                    "paddingLeft": "30px",
                    "paddingRight": "30px",
                    "paddingTop": "20px",
                    "textAlign": "center",
                    "textRendering": "geometricPrecision",
                    "width": "fit-content",
                  }
                }
                target="_tab"
              >
                codeOfConduct.button
              </a>
            </div>
          </div>
        </div>
      </div>
    </div>
  </div>
  <div
    className="css-view-1dbjc4n"
    id="events"
    style={
      Object {
        "WebkitAlignSelf": "center",
        "WebkitBoxDirection": "normal",
        "WebkitBoxOrient": "vertical",
        "WebkitFlexDirection": "column",
        "alignSelf": "center",
        "flexDirection": "column",
        "marginTop": "50px",
        "maxWidth": "100vw",
        "msFlexDirection": "column",
        "msFlexItemAlign": "center",
        "paddingLeft": "10px",
        "paddingRight": "10px",
        "width": "100%",
      }
    }
  >
    <div
      className="css-view-1dbjc4n"
      style={
        Object {
          "WebkitAlignItems": "center",
          "WebkitBoxAlign": "center",
          "WebkitBoxFlex": 0,
          "WebkitBoxPack": "center",
          "WebkitFlexGrow": 0,
          "WebkitFlexShrink": 0,
          "WebkitJustifyContent": "center",
          "alignItems": "center",
          "flexGrow": 0,
          "flexShrink": 0,
          "justifyContent": "center",
          "msFlexAlign": "center",
          "msFlexNegative": 0,
          "msFlexPack": "center",
          "msFlexPositive": 0,
          "paddingBottom": "10px",
          "paddingLeft": "10px",
          "paddingRight": "10px",
          "paddingTop": "10px",
          "width": "100%",
        }
      }
    >
      <div
        className="react-reveal"
        style={
          Object {
            "opacity": undefined,
          }
        }
      >
        <h2
          aria-level="2"
          className="css-reset-4rbku5 css-text-901oao"
          dir="auto"
          role="heading"
          style={
            Object {
              "color": "rgba(46,51,56,1.00)",
              "fontFamily": "EB Garamond, eb-garamond, Garamond, serif",
              "fontSize": "28px",
              "lineHeight": "32px",
              "textRendering": "geometricPrecision",
              "textTransform": "none",
            }
          }
        >
          events.title
        </h2>
      </div>
    </div>
  </div>
  <div
    className="css-view-1dbjc4n"
    style={
      Object {
        "WebkitAlignSelf": "center",
        "WebkitBoxDirection": "normal",
        "WebkitBoxOrient": "vertical",
        "WebkitFlexDirection": "column",
        "alignSelf": "center",
        "flexDirection": "column",
        "marginBottom": "30px",
        "marginTop": "30px",
        "maxWidth": "100vw",
        "msFlexDirection": "column",
        "msFlexItemAlign": "center",
        "paddingLeft": "10px",
        "paddingRight": "10px",
        "width": "100%",
      }
    }
  >
    <div
      className="css-view-1dbjc4n"
      style={
        Object {
          "WebkitBoxFlex": 0,
          "WebkitFlexGrow": 0,
          "WebkitFlexShrink": 0,
          "flexGrow": 0,
          "flexShrink": 0,
          "msFlexNegative": 0,
          "msFlexPositive": 0,
          "paddingBottom": "10px",
          "paddingLeft": "10px",
          "paddingRight": "10px",
          "paddingTop": "10px",
          "width": "100%",
        }
      }
    >
      <div
        className="css-view-1dbjc4n"
        style={
          Object {
            "marginBottom": "30px",
            "marginTop": "30px",
          }
        }
      >
        <div
          className="css-text-901oao"
          dir="auto"
          style={
            Object {
              "color": "rgba(46,51,56,1.00)",
              "fontFamily": "Jost, futura-pt, futura, sans-serif",
              "fontSize": "16px",
              "fontWeight": "500",
              "lineHeight": "18px",
              "textRendering": "geometricPrecision",
            }
          }
        >
          events.refineBy
        </div>
        <div
          className="css-view-1dbjc4n"
          data-focusable={true}
          onKeyDown={[Function]}
          onKeyUp={[Function]}
          onResponderGrant={[Function]}
          onResponderMove={[Function]}
          onResponderRelease={[Function]}
          onResponderTerminate={[Function]}
          onResponderTerminationRequest={[Function]}
          onStartShouldSetResponder={[Function]}
          style={
            Object {
              "MozTransitionProperty": "opacity",
              "MozUserSelect": "none",
              "WebkitTransitionDuration": "0.15s",
              "WebkitTransitionProperty": "opacity",
              "WebkitUserSelect": "none",
              "cursor": "pointer",
              "msTouchAction": "manipulation",
              "msUserSelect": "none",
              "touchAction": "manipulation",
              "transitionDuration": "0.15s",
              "transitionProperty": "opacity",
              "userSelect": "none",
            }
          }
          tabIndex="0"
        >
          <div
            className="css-view-1dbjc4n"
            style={
              Object {
                "WebkitAlignContent": "center",
                "WebkitAlignItems": "center",
                "WebkitBoxAlign": "center",
                "WebkitBoxDirection": "normal",
                "WebkitBoxOrient": "horizontal",
                "WebkitFlexDirection": "row",
                "alignContent": "center",
                "alignItems": "center",
                "flexDirection": "row",
                "marginBottom": "10px",
                "marginTop": "10px",
                "msFlexAlign": "center",
                "msFlexDirection": "row",
                "msFlexLinePack": "center",
              }
            }
          >
            <svg
              fill="none"
              height="24"
              style={Object {}}
              viewBox="0 0 24 24"
              width="24"
            >
              <circle
                cx="12"
                cy="12"
                r="11.5"
                stroke="#DDDDDD"
                style={Object {}}
              />
            </svg>
            <div
              className="css-view-1dbjc4n"
              style={
                Object {
                  "WebkitBoxPack": "center",
                  "WebkitJustifyContent": "center",
                  "justifyContent": "center",
                  "msFlexPack": "center",
                  "paddingLeft": "10px",
                  "paddingRight": "10px",
                }
              }
            >
              <svg
                fill="none"
                height={14}
                style={Object {}}
                viewBox="0 0 83 98"
                width={14}
              >
                <g
                  style={
                    Object {
                      "mixBlendMode": "normal",
                    }
                  }
                >
                  <path
                    d="M54.5568 0.387939C34.0744 0.387939 12.1108 19.8688 3.46956 45.6981C-1.53621 60.694 -0.736234 75.0526 5.66354 85.0874C10.0911 92.0973 17.0453 96.3807 25.243 97.147C26.0351 97.2277 26.8667 97.268 27.8806 97.268C37.2426 97.268 47.5393 92.6781 56.8776 84.3534C66.2396 76.0367 73.97 64.5498 78.6431 51.9982C84.33 36.6474 83.6568 22.0387 76.7976 11.9232C71.7602 4.48578 63.8634 0.387939 54.5568 0.387939Z"
                    fill="#35D07F"
                  />
                </g>
              </svg>
            </div>
            <label
              className="css-text-901oao"
              dir="auto"
              style={
                Object {
                  "color": "rgba(46,51,56,1.00)",
                  "fontFamily": "EB Garamond, eb-garamond, Garamond, serif",
                  "fontSize": "20px",
                  "lineHeight": "28px",
                  "textRendering": "geometricPrecision",
                }
              }
            >
              Hosting
            </label>
          </div>
        </div>
        <div
          className="css-view-1dbjc4n"
          data-focusable={true}
          onKeyDown={[Function]}
          onKeyUp={[Function]}
          onResponderGrant={[Function]}
          onResponderMove={[Function]}
          onResponderRelease={[Function]}
          onResponderTerminate={[Function]}
          onResponderTerminationRequest={[Function]}
          onStartShouldSetResponder={[Function]}
          style={
            Object {
              "MozTransitionProperty": "opacity",
              "MozUserSelect": "none",
              "WebkitTransitionDuration": "0.15s",
              "WebkitTransitionProperty": "opacity",
              "WebkitUserSelect": "none",
              "cursor": "pointer",
              "msTouchAction": "manipulation",
              "msUserSelect": "none",
              "touchAction": "manipulation",
              "transitionDuration": "0.15s",
              "transitionProperty": "opacity",
              "userSelect": "none",
            }
          }
          tabIndex="0"
        >
          <div
            className="css-view-1dbjc4n"
            style={
              Object {
                "WebkitAlignContent": "center",
                "WebkitAlignItems": "center",
                "WebkitBoxAlign": "center",
                "WebkitBoxDirection": "normal",
                "WebkitBoxOrient": "horizontal",
                "WebkitFlexDirection": "row",
                "alignContent": "center",
                "alignItems": "center",
                "flexDirection": "row",
                "marginBottom": "10px",
                "marginTop": "10px",
                "msFlexAlign": "center",
                "msFlexDirection": "row",
                "msFlexLinePack": "center",
              }
            }
          >
            <svg
              fill="none"
              height="24"
              style={Object {}}
              viewBox="0 0 24 24"
              width="24"
            >
              <circle
                cx="12"
                cy="12"
                r="11.5"
                stroke="#DDDDDD"
                style={Object {}}
              />
            </svg>
            <div
              className="css-view-1dbjc4n"
              style={
                Object {
                  "WebkitBoxPack": "center",
                  "WebkitJustifyContent": "center",
                  "justifyContent": "center",
                  "msFlexPack": "center",
                  "paddingLeft": "10px",
                  "paddingRight": "10px",
                }
              }
            >
              <svg
                fill="none"
                height={14}
                style={Object {}}
                viewBox="0 0 83 98"
                width={14}
              >
                <g
                  style={
                    Object {
                      "mixBlendMode": "normal",
                    }
                  }
                >
                  <path
                    d="M54.5568 0.387939C34.0744 0.387939 12.1108 19.8688 3.46956 45.6981C-1.53621 60.694 -0.736234 75.0526 5.66354 85.0874C10.0911 92.0973 17.0453 96.3807 25.243 97.147C26.0351 97.2277 26.8667 97.268 27.8806 97.268C37.2426 97.268 47.5393 92.6781 56.8776 84.3534C66.2396 76.0367 73.97 64.5498 78.6431 51.9982C84.33 36.6474 83.6568 22.0387 76.7976 11.9232C71.7602 4.48578 63.8634 0.387939 54.5568 0.387939Z"
                    fill="#BF97FF"
                  />
                </g>
              </svg>
            </div>
            <label
              className="css-text-901oao"
              dir="auto"
              style={
                Object {
                  "color": "rgba(46,51,56,1.00)",
                  "fontFamily": "EB Garamond, eb-garamond, Garamond, serif",
                  "fontSize": "20px",
                  "lineHeight": "28px",
                  "textRendering": "geometricPrecision",
                }
              }
            >
              Speaking
            </label>
          </div>
        </div>
      </div>
      <div
        className="css-text-901oao"
        dir="auto"
        style={
          Object {
            "color": "rgba(46,51,56,1.00)",
            "fontFamily": "Jost, futura-pt, futura, sans-serif",
            "fontSize": "16px",
            "fontWeight": "500",
            "lineHeight": "18px",
            "marginBottom": "20px",
            "textRendering": "geometricPrecision",
          }
        }
      >
        events.reppingCelo
      </div>
      <div
        className="css-text-901oao"
        dir="auto"
        style={
          Object {
            "color": "rgba(46,51,56,1.00)",
            "fontFamily": "EB Garamond, eb-garamond, Garamond, serif",
            "fontSize": "20px",
            "lineHeight": "28px",
            "textRendering": "geometricPrecision",
          }
        }
      >
        Send a note to
         
        <div
          className="css-view-1dbjc4n"
          onClick={[Function]}
          onMouseDown={[Function]}
          onMouseEnter={[Function]}
          onMouseLeave={[Function]}
          onMouseUp={[Function]}
          onResponderGrant={[Function]}
          onResponderRelease={[Function]}
          style={
            Object {
              "display": "inline",
            }
          }
        >
          <a
            className="css-reset-4rbku5 css-cursor-18t94o4 css-text-901oao css-textHasAncestor-16my406"
            data-focusable={true}
            dir="auto"
            href="mailto:community@celo.org"
            onClick={[Function]}
            onMouseEnter={[Function]}
            role="link"
            style={
              Object {
                "WebkitTextDecorationStyle": "solid",
                "cursor": "pointer",
                "display": "inline",
                "opacity": 1,
                "textDecoration": "underline",
                "textDecorationStyle": "solid",
              }
            }
          >
            community@celo.org
          </a>
        </div>
         
        before the event to learn more
      </div>
    </div>
    <div
      className="css-view-1dbjc4n"
      style={
        Object {
          "WebkitBoxFlex": 0,
          "WebkitFlexGrow": 0,
          "WebkitFlexShrink": 0,
          "flexGrow": 0,
          "flexShrink": 0,
          "msFlexNegative": 0,
          "msFlexPositive": 0,
          "paddingBottom": "10px",
          "paddingLeft": "10px",
          "paddingRight": "10px",
          "paddingTop": "10px",
          "width": "100%",
        }
      }
    >
      <div
        className="css-view-1dbjc4n"
        onResponderGrant={[Function]}
        onResponderReject={[Function]}
        onResponderRelease={[Function]}
        onResponderTerminationRequest={[Function]}
        onScroll={[Function]}
        onScrollShouldSetResponder={[Function]}
        onStartShouldSetResponder={[Function]}
        onStartShouldSetResponderCapture={[Function]}
        onTouchEnd={[Function]}
        onTouchMove={[Function]}
        onTouchStart={[Function]}
        onWheel={[Function]}
        style={
          Object {
            "WebkitBoxDirection": "normal",
            "WebkitBoxFlex": 1,
            "WebkitBoxOrient": "vertical",
            "WebkitFlexDirection": "column",
            "WebkitFlexGrow": 1,
            "WebkitFlexShrink": 1,
            "WebkitOverflowScrolling": "touch",
            "WebkitTransform": "translateZ(0px)",
            "flexDirection": "column",
            "flexGrow": 1,
            "flexShrink": 1,
            "msFlexDirection": "column",
            "msFlexNegative": 1,
            "msFlexPositive": 1,
            "overflowX": "hidden",
            "overflowY": "auto",
            "transform": "translateZ(0px)",
          }
        }
      >
        <div
          className="css-view-1dbjc4n"
          style={
            Object {
              "overflowX": "hidden",
              "overflowY": "hidden",
            }
          }
        >
          <div
            className="css-view-1dbjc4n"
          >
            <div
              className="css-view-1dbjc4n"
              style={
                Object {
                  "WebkitAlignItems": "center",
                  "WebkitBoxAlign": "center",
                  "WebkitBoxPack": "center",
                  "WebkitJustifyContent": "center",
                  "alignItems": "center",
                  "height": "90vh",
                  "justifyContent": "center",
                  "msFlexAlign": "center",
                  "msFlexPack": "center",
                }
              }
            >
              <div
                aria-label="loading"
                className="css-view-1dbjc4n"
                style={
                  Object {
                    "height": "50px",
                    "width": "50px",
                  }
                }
              >
                <span
                  style={
                    Object {
                      "height": "100%",
                      "width": "100%",
                    }
                  }
                />
              </div>
            </div>
          </div>
        </div>
      </div>
      <div
        className="css-view-1dbjc4n"
        style={
          Object {
            "WebkitAlignItems": "center",
            "WebkitBoxAlign": "center",
            "WebkitBoxPack": "center",
            "WebkitJustifyContent": "center",
            "alignItems": "center",
            "justifyContent": "center",
            "marginTop": "60px",
            "msFlexAlign": "center",
            "msFlexPack": "center",
          }
        }
      >
        <div
          className="css-view-1dbjc4n"
          onClick={[Function]}
          onMouseDown={[Function]}
          onMouseEnter={[Function]}
          onMouseLeave={[Function]}
          onMouseUp={[Function]}
          onResponderGrant={[Function]}
          onResponderRelease={[Function]}
        >
          <div
            className="css-view-1dbjc4n"
            style={
              Object {
                "WebkitBoxDirection": "normal",
                "WebkitBoxFlex": 0,
                "WebkitBoxOrient": "horizontal",
                "WebkitBoxPack": "center",
                "WebkitFlexDirection": "row",
                "WebkitFlexGrow": 0,
                "WebkitJustifyContent": "center",
                "backgroundColor": "rgba(0,0,0,0.00)",
                "borderBottomColor": "rgba(0,0,0,0.00)",
                "borderLeftColor": "rgba(0,0,0,0.00)",
                "borderRightColor": "rgba(0,0,0,0.00)",
                "borderTopColor": "rgba(0,0,0,0.00)",
                "flexDirection": "row",
                "flexGrow": 0,
                "justifyContent": "center",
                "msFlexDirection": "row",
                "msFlexPack": "center",
                "msFlexPositive": 0,
                "opacity": 1,
                "outlineColor": "transparent",
                "width": "fit-content",
              }
            }
          >
            <a
              className="css-reset-4rbku5 css-cursor-18t94o4 css-text-901oao"
              data-focusable={true}
              dir="auto"
              href="/past-events"
              onClick={[Function]}
              onMouseEnter={[Function]}
              role="link"
              style={
                Object {
                  "WebkitAlignItems": "center",
                  "WebkitBoxAlign": "center",
                  "alignItems": "center",
                  "color": "rgba(46,51,56,1.00)",
                  "cursor": "pointer",
                  "display": "inline-flex",
                  "fontFamily": "Jost, futura-pt, futura, sans-serif",
                  "fontSize": "16px",
                  "fontWeight": "500",
                  "lineHeight": "16px",
                  "msFlexAlign": "center",
                  "opacity": 1,
                  "textAlign": "center",
                  "textRendering": "geometricPrecision",
                }
              }
              target="_new"
            >
              events.pastEvents
              <div
                className="css-view-1dbjc4n"
                style={
                  Object {
                    "display": "inline-flex",
                    "paddingLeft": "0.4em",
                    "paddingTop": "0.185em",
                  }
                }
              >
                <svg
                  fill="none"
                  height="0.75em"
                  style={Object {}}
                  transform="rotate(0)"
                  viewBox="0 0 8 12"
                  width="0.75em"
                >
                  <path
                    clipRule="evenodd"
                    d="M1.19997 0L1.13249e-05 1.19996L4.80011 6.00006L0 10.8002L1.19996 12.0001L7.19977 6.00032L7.19953 6.00007L7.19979 5.99981L1.19997 0Z"
                    fill="#2E3338"
                    fillRule="evenodd"
                    opacity={1}
                    style={Object {}}
                  />
                </svg>
              </div>
            </a>
          </div>
        </div>
      </div>
    </div>
  </div>
  <div
    className="css-view-1dbjc4n"
    id="blog"
  >
    <div
      className="css-view-1dbjc4n"
      style={
        Object {
          "WebkitAlignSelf": "center",
          "WebkitBoxDirection": "normal",
          "WebkitBoxOrient": "vertical",
          "WebkitFlexDirection": "column",
          "alignSelf": "center",
          "flexDirection": "column",
          "marginBottom": "30px",
          "marginTop": "50px",
          "maxWidth": "100vw",
          "msFlexDirection": "column",
          "msFlexItemAlign": "center",
          "paddingLeft": "10px",
          "paddingRight": "10px",
          "width": "100%",
        }
      }
    >
      <div
        className="css-view-1dbjc4n"
        style={
          Object {
            "WebkitAlignItems": "center",
            "WebkitBoxAlign": "center",
            "WebkitBoxFlex": 0,
            "WebkitBoxPack": "center",
            "WebkitFlexGrow": 0,
            "WebkitFlexShrink": 0,
            "WebkitJustifyContent": "center",
            "alignItems": "center",
            "flexGrow": 0,
            "flexShrink": 0,
            "justifyContent": "center",
            "msFlexAlign": "center",
            "msFlexNegative": 0,
            "msFlexPack": "center",
            "msFlexPositive": 0,
            "paddingBottom": "10px",
            "paddingLeft": "10px",
            "paddingRight": "10px",
            "paddingTop": "10px",
            "width": "100%",
          }
        }
      >
        <div
          className="react-reveal"
          style={
            Object {
              "opacity": undefined,
            }
          }
        >
          <h2
            aria-level="2"
            className="css-reset-4rbku5 css-text-901oao"
            dir="auto"
            role="heading"
            style={
              Object {
                "color": "rgba(46,51,56,1.00)",
                "fontFamily": "EB Garamond, eb-garamond, Garamond, serif",
                "fontSize": "28px",
                "lineHeight": "32px",
                "textRendering": "geometricPrecision",
                "textTransform": "none",
              }
            }
          >
            articles.title
          </h2>
        </div>
      </div>
    </div>
    <div
      className="css-view-1dbjc4n"
      style={
        Object {
          "WebkitAlignItems": "center",
          "WebkitAlignSelf": "center",
          "WebkitBoxAlign": "center",
          "WebkitBoxDirection": "normal",
          "WebkitBoxLines": "multiple",
          "WebkitBoxOrient": "vertical",
          "WebkitBoxPack": "center",
          "WebkitFlexDirection": "column",
          "WebkitFlexWrap": "wrap",
          "WebkitJustifyContent": "center",
          "alignItems": "center",
          "alignSelf": "center",
          "flexDirection": "column",
          "flexWrap": "wrap",
          "justifyContent": "center",
          "maxWidth": "100vw",
          "msFlexAlign": "center",
          "msFlexDirection": "column",
          "msFlexItemAlign": "center",
          "msFlexPack": "center",
          "msFlexWrap": "wrap",
          "paddingLeft": "10px",
          "paddingRight": "10px",
          "width": "100%",
        }
      }
    >
      <div
        className="css-view-1dbjc4n"
        style={
          Object {
            "WebkitBoxFlex": 0,
            "WebkitFlexGrow": 0,
            "WebkitFlexShrink": 0,
            "flexGrow": 0,
            "flexShrink": 0,
            "msFlexNegative": 0,
            "msFlexPositive": 0,
            "paddingBottom": "10px",
            "paddingLeft": "10px",
            "paddingRight": "10px",
            "paddingTop": "10px",
            "width": "100%",
          }
        }
      >
        <div
          className="css-view-1dbjc4n"
          style={
            Object {
              "WebkitAlignItems": "center",
              "WebkitBoxAlign": "center",
              "WebkitBoxPack": "center",
              "WebkitJustifyContent": "center",
              "alignItems": "center",
              "backgroundColor": "rgba(229,229,229,1.00)",
              "height": "500px",
              "justifyContent": "center",
              "marginTop": "15px",
              "msFlexAlign": "center",
              "msFlexPack": "center",
              "width": "100%",
            }
          }
        >
          <div
            aria-label="loading"
            className="css-view-1dbjc4n"
            style={
              Object {
                "height": "50px",
                "width": "50px",
              }
            }
          >
            <span
              style={
                Object {
                  "height": "100%",
                  "width": "100%",
                }
              }
            />
          </div>
        </div>
      </div>
      <div
        className="css-view-1dbjc4n"
        style={
          Object {
            "WebkitBoxFlex": 0,
            "WebkitFlexGrow": 0,
            "WebkitFlexShrink": 0,
            "flexGrow": 0,
            "flexShrink": 0,
            "msFlexNegative": 0,
            "msFlexPositive": 0,
            "paddingBottom": "10px",
            "paddingLeft": "10px",
            "paddingRight": "10px",
            "paddingTop": "10px",
            "width": "100%",
          }
        }
      >
        <div
          className="css-view-1dbjc4n"
          style={
            Object {
              "WebkitAlignItems": "center",
              "WebkitBoxAlign": "center",
              "WebkitBoxPack": "center",
              "WebkitJustifyContent": "center",
              "alignItems": "center",
              "backgroundColor": "rgba(229,229,229,1.00)",
              "height": "500px",
              "justifyContent": "center",
              "marginTop": "15px",
              "msFlexAlign": "center",
              "msFlexPack": "center",
              "width": "100%",
            }
          }
        >
          <div
            aria-label="loading"
            className="css-view-1dbjc4n"
            style={
              Object {
                "height": "50px",
                "width": "50px",
              }
            }
          >
            <span
              style={
                Object {
                  "height": "100%",
                  "width": "100%",
                }
              }
            />
          </div>
        </div>
      </div>
      <div
        className="css-view-1dbjc4n"
        style={
          Object {
            "WebkitBoxFlex": 0,
            "WebkitFlexGrow": 0,
            "WebkitFlexShrink": 0,
            "flexGrow": 0,
            "flexShrink": 0,
            "msFlexNegative": 0,
            "msFlexPositive": 0,
            "paddingBottom": "10px",
            "paddingLeft": "10px",
            "paddingRight": "10px",
            "paddingTop": "10px",
            "width": "100%",
          }
        }
      >
        <div
          className="css-view-1dbjc4n"
          style={
            Object {
              "WebkitAlignItems": "center",
              "WebkitBoxAlign": "center",
              "WebkitBoxPack": "center",
              "WebkitJustifyContent": "center",
              "alignItems": "center",
              "backgroundColor": "rgba(229,229,229,1.00)",
              "height": "500px",
              "justifyContent": "center",
              "marginTop": "15px",
              "msFlexAlign": "center",
              "msFlexPack": "center",
              "width": "100%",
            }
          }
        >
          <div
            aria-label="loading"
            className="css-view-1dbjc4n"
            style={
              Object {
                "height": "50px",
                "width": "50px",
              }
            }
          >
            <span
              style={
                Object {
                  "height": "100%",
                  "width": "100%",
                }
              }
            />
          </div>
        </div>
      </div>
    </div>
    <div
      className="css-view-1dbjc4n"
      style={
        Object {
          "WebkitAlignSelf": "center",
          "WebkitBoxDirection": "normal",
          "WebkitBoxOrient": "vertical",
          "WebkitFlexDirection": "column",
          "alignSelf": "center",
          "flexDirection": "column",
          "marginBottom": "50px",
          "marginTop": "20px",
          "maxWidth": "100vw",
          "msFlexDirection": "column",
          "msFlexItemAlign": "center",
          "paddingLeft": "10px",
          "paddingRight": "10px",
          "width": "100%",
        }
      }
    >
      <div
        className="css-view-1dbjc4n"
        style={
          Object {
            "WebkitAlignItems": "center",
            "WebkitBoxAlign": "center",
            "WebkitBoxFlex": 0,
            "WebkitBoxPack": "center",
            "WebkitFlexGrow": 0,
            "WebkitFlexShrink": 0,
            "WebkitJustifyContent": "center",
            "alignItems": "center",
            "flexGrow": 0,
            "flexShrink": 0,
            "justifyContent": "center",
            "msFlexAlign": "center",
            "msFlexNegative": 0,
            "msFlexPack": "center",
            "msFlexPositive": 0,
            "paddingBottom": "10px",
            "paddingLeft": "10px",
            "paddingRight": "10px",
            "paddingTop": "10px",
            "width": "100%",
          }
        }
      >
        <div
          className="css-view-1dbjc4n"
          onClick={[Function]}
          onMouseDown={[Function]}
          onMouseEnter={[Function]}
          onMouseLeave={[Function]}
          onMouseUp={[Function]}
          onResponderGrant={[Function]}
          onResponderRelease={[Function]}
        >
          <div
            className="css-view-1dbjc4n"
            style={
              Object {
                "WebkitBoxDirection": "normal",
                "WebkitBoxFlex": 0,
                "WebkitBoxOrient": "horizontal",
                "WebkitBoxPack": "center",
                "WebkitFlexDirection": "row",
                "WebkitFlexGrow": 0,
                "WebkitJustifyContent": "center",
                "backgroundColor": "rgba(0,0,0,0.00)",
                "borderBottomColor": "rgba(0,0,0,0.00)",
                "borderLeftColor": "rgba(0,0,0,0.00)",
                "borderRightColor": "rgba(0,0,0,0.00)",
                "borderTopColor": "rgba(0,0,0,0.00)",
                "flexDirection": "row",
                "flexGrow": 0,
                "justifyContent": "center",
                "msFlexDirection": "row",
                "msFlexPack": "center",
                "msFlexPositive": 0,
                "opacity": 1,
                "outlineColor": "transparent",
                "width": "fit-content",
              }
            }
          >
            <a
              className="css-reset-4rbku5 css-cursor-18t94o4 css-text-901oao"
              data-focusable={true}
              dir="auto"
              href="https://medium.com/@celo.org"
              onClick={[Function]}
              onMouseEnter={[Function]}
              role="link"
              style={
                Object {
                  "WebkitAlignItems": "center",
                  "WebkitBoxAlign": "center",
                  "alignItems": "center",
                  "color": "rgba(46,51,56,1.00)",
                  "cursor": "pointer",
                  "display": "inline-flex",
                  "fontFamily": "Jost, futura-pt, futura, sans-serif",
                  "fontSize": "16px",
                  "fontWeight": "500",
                  "lineHeight": "16px",
                  "msFlexAlign": "center",
                  "opacity": 1,
                  "textAlign": "center",
                  "textRendering": "geometricPrecision",
                }
              }
              target="_blog"
            >
              common:readMoreFromOurBlog
              <div
                className="css-view-1dbjc4n"
                style={
                  Object {
                    "display": "inline-flex",
                    "paddingLeft": "8px",
                  }
                }
              >
                <svg
                  fill="none"
                  height={16}
                  style={Object {}}
                  viewBox="0 0 24 24"
                  width={16}
                >
                  <title>
                    Medium Logo
                  </title>
                  <path
                    d="M0 0V24H24V0H0ZM19.9385 5.68615L18.6511 6.92062C18.5403 7.00554 18.4849 7.14462 18.5083 7.28246V16.3495C18.4849 16.4874 18.5403 16.6265 18.6511 16.7114L19.9089 17.9446V18.2154H13.5852V17.9446L14.8874 16.6806C15.0154 16.5526 15.0154 16.5157 15.0154 16.32V8.99077L11.3957 18.1858H10.9058L6.69046 8.99077V15.1532C6.656 15.4117 6.74215 15.6726 6.92431 15.8609L8.61785 17.9151V18.1858H3.81538V17.9151L5.50892 15.8609C5.68985 15.6726 5.77108 15.4105 5.72677 15.1532V8.02708C5.74769 7.82892 5.67138 7.63323 5.52369 7.50031L4.01846 5.68615V5.41538H8.69292L12.3065 13.3391L15.4818 5.41538H19.9385V5.68615Z"
                    fill="#2E3338"
                    style={Object {}}
                  />
                </svg>
              </div>
              <div
                className="css-view-1dbjc4n"
                style={
                  Object {
                    "display": "inline-flex",
                    "paddingLeft": "0.4em",
                    "paddingTop": "0.185em",
                  }
                }
              >
                <svg
                  fill="none"
                  height="0.75em"
                  style={Object {}}
                  transform="rotate(0)"
                  viewBox="0 0 8 12"
                  width="0.75em"
                >
                  <path
                    clipRule="evenodd"
                    d="M1.19997 0L1.13249e-05 1.19996L4.80011 6.00006L0 10.8002L1.19996 12.0001L7.19977 6.00032L7.19953 6.00007L7.19979 5.99981L1.19997 0Z"
                    fill="#2E3338"
                    fillRule="evenodd"
                    opacity={1}
                    style={Object {}}
                  />
                </svg>
              </div>
            </a>
          </div>
        </div>
      </div>
    </div>
  </div>
  <div
    className="css-view-1dbjc4n"
    style={
      Object {
        "backgroundColor": "rgba(46,51,56,1.00)",
        "maxWidth": "100vw",
        "overflowX": "hidden",
        "overflowY": "hidden",
      }
    }
  >
    <div
      className="css-view-1dbjc4n"
      style={
        Object {
          "WebkitAlignSelf": "center",
          "WebkitBoxDirection": "reverse",
          "WebkitBoxOrient": "vertical",
          "WebkitFlexDirection": "column-reverse",
          "alignSelf": "center",
          "flexDirection": "column-reverse",
          "marginBottom": "40px",
          "maxWidth": "100vw",
          "msFlexDirection": "column-reverse",
          "msFlexItemAlign": "center",
          "paddingLeft": "10px",
          "paddingRight": "10px",
          "width": "100%",
        }
      }
    >
      <div
        className="css-view-1dbjc4n"
        style={
          Object {
            "WebkitBoxFlex": 0,
            "WebkitBoxPack": "center",
            "WebkitFlexGrow": 0,
            "WebkitFlexShrink": 0,
            "WebkitJustifyContent": "center",
            "flexGrow": 0,
            "flexShrink": 0,
            "justifyContent": "center",
            "msFlexNegative": 0,
            "msFlexPack": "center",
            "msFlexPositive": 0,
            "paddingBottom": "10px",
            "paddingLeft": "10px",
            "paddingRight": "10px",
            "paddingTop": "10px",
            "width": "100%",
          }
        }
      >
        <div
          className="css-view-1dbjc4n"
          style={
            Object {
              "paddingLeft": "4%",
            }
          }
        >
          <h2
            aria-level="2"
            className="css-reset-4rbku5 css-text-901oao"
            dir="auto"
            role="heading"
            style={
              Object {
                "color": "rgba(255,255,255,1.00)",
                "fontFamily": "EB Garamond, eb-garamond, Garamond, serif",
                "fontSize": "28px",
                "lineHeight": "32px",
                "marginBottom": "20px",
                "textRendering": "geometricPrecision",
                "textTransform": "none",
              }
            }
          >
            contribute.title
          </h2>
          <div
            className="css-view-1dbjc4n"
            onClick={[Function]}
            onMouseDown={[Function]}
            onMouseEnter={[Function]}
            onMouseLeave={[Function]}
            onMouseUp={[Function]}
            onResponderGrant={[Function]}
            onResponderRelease={[Function]}
          >
            <div
              className="css-view-1dbjc4n"
              style={
                Object {
                  "WebkitBoxDirection": "normal",
                  "WebkitBoxFlex": 0,
                  "WebkitBoxOrient": "horizontal",
                  "WebkitBoxPack": "center",
                  "WebkitFlexDirection": "row",
                  "WebkitFlexGrow": 0,
                  "WebkitJustifyContent": "center",
                  "backgroundColor": "rgba(0,0,0,0.00)",
                  "borderBottomColor": "rgba(0,0,0,0.00)",
                  "borderLeftColor": "rgba(0,0,0,0.00)",
                  "borderRightColor": "rgba(0,0,0,0.00)",
                  "borderTopColor": "rgba(0,0,0,0.00)",
                  "flexDirection": "row",
                  "flexGrow": 0,
                  "justifyContent": "center",
                  "msFlexDirection": "row",
                  "msFlexPack": "center",
                  "msFlexPositive": 0,
                  "opacity": 1,
                  "outlineColor": "transparent",
                  "width": "fit-content",
                }
              }
            >
              <a
                className="css-reset-4rbku5 css-cursor-18t94o4 css-text-901oao"
                data-focusable={true}
                dir="auto"
                href="https://medium.com/celohq/call-for-proposals-the-celo-fellowship-3c43b06b10f9"
                onClick={[Function]}
                onMouseEnter={[Function]}
                role="link"
                style={
                  Object {
                    "WebkitAlignItems": "center",
                    "WebkitBoxAlign": "center",
                    "alignItems": "center",
                    "color": "rgba(53,208,127,1.00)",
                    "cursor": "pointer",
                    "display": "inline-flex",
                    "fontFamily": "Jost, futura-pt, futura, sans-serif",
                    "fontSize": "16px",
                    "fontWeight": "500",
                    "lineHeight": "16px",
                    "msFlexAlign": "center",
                    "textAlign": "center",
                    "textRendering": "geometricPrecision",
                  }
                }
                target="_cfp"
              >
                contribute.button
                <div
                  className="css-view-1dbjc4n"
                  style={
                    Object {
                      "display": "inline-flex",
                      "paddingLeft": "0.4em",
                      "paddingTop": "0.185em",
                    }
                  }
                >
                  <svg
                    fill="none"
                    height="0.75em"
                    style={Object {}}
                    transform="rotate(0)"
                    viewBox="0 0 8 12"
                    width="0.75em"
                  >
                    <path
                      clipRule="evenodd"
                      d="M1.19997 0L1.13249e-05 1.19996L4.80011 6.00006L0 10.8002L1.19996 12.0001L7.19977 6.00032L7.19953 6.00007L7.19979 5.99981L1.19997 0Z"
                      fill="#35D07F"
                      fillRule="evenodd"
                      opacity={1}
                      style={Object {}}
                    />
                  </svg>
                </div>
              </a>
            </div>
          </div>
        </div>
      </div>
      <div
        className="css-view-1dbjc4n"
        style={
          Object {
            "WebkitBoxFlex": 0,
            "WebkitFlexGrow": 0,
            "WebkitFlexShrink": 0,
            "flexGrow": 0,
            "flexShrink": 0,
            "msFlexNegative": 0,
            "msFlexPositive": 0,
            "paddingBottom": "10px",
            "paddingLeft": "100px",
            "paddingRight": "10px",
            "paddingTop": "0px",
            "width": "100%",
          }
        }
      >
        <div
          className="lazyload-placeholder"
          style={
            Object {
              "height": undefined,
            }
          }
        />
      </div>
    </div>
  </div>
  <div
    className="css-view-1dbjc4n"
    id="fund"
    style={
      Object {
        "WebkitAlignSelf": "center",
        "WebkitBoxDirection": "normal",
        "WebkitBoxOrient": "vertical",
        "WebkitFlexDirection": "column",
        "alignSelf": "center",
        "flexDirection": "column",
        "marginTop": "50px",
        "maxWidth": "100vw",
        "msFlexDirection": "column",
        "msFlexItemAlign": "center",
        "paddingLeft": "10px",
        "paddingRight": "10px",
        "width": "100%",
      }
    }
  >
    <div
      className="css-view-1dbjc4n"
      style={
        Object {
          "WebkitBoxFlex": 0,
          "WebkitFlexGrow": 0,
          "WebkitFlexShrink": 0,
          "flexGrow": 0,
          "flexShrink": 0,
          "msFlexNegative": 0,
          "msFlexPositive": 0,
          "paddingBottom": "10px",
          "paddingLeft": "10px",
          "paddingRight": "30px",
          "paddingTop": "10px",
          "width": "100%",
        }
      }
    >
      <h2
        aria-level="2"
        className="css-reset-4rbku5 css-text-901oao"
        dir="auto"
        role="heading"
        style={
          Object {
            "color": "rgba(46,51,56,1.00)",
            "fontFamily": "EB Garamond, eb-garamond, Garamond, serif",
            "fontSize": "28px",
            "lineHeight": "32px",
            "textRendering": "geometricPrecision",
            "textTransform": "none",
          }
        }
      >
        ecoFund.title
      </h2>
      <div
        className="css-text-901oao"
        dir="auto"
        style={
          Object {
            "color": "rgba(46,51,56,1.00)",
            "fontFamily": "EB Garamond, eb-garamond, Garamond, serif",
            "fontSize": "20px",
            "fontStyle": "italic",
            "lineHeight": "28px",
            "textRendering": "geometricPrecision",
          }
        }
      >
        ecoFund.poweredBy
      </div>
      <div
        className="css-text-901oao"
        dir="auto"
        style={
          Object {
            "color": "rgba(46,51,56,1.00)",
            "fontFamily": "EB Garamond, eb-garamond, Garamond, serif",
            "fontSize": "20px",
            "lineHeight": "28px",
            "marginBottom": "20px",
            "marginTop": "20px",
            "textRendering": "geometricPrecision",
          }
        }
      >
        ecoFund.description
      </div>
      <div
        className="css-view-1dbjc4n"
        style={
          Object {
            "WebkitBoxDirection": "normal",
            "WebkitBoxLines": "multiple",
            "WebkitBoxOrient": "horizontal",
            "WebkitFlexDirection": "row",
            "WebkitFlexWrap": "wrap",
            "flexDirection": "row",
            "flexWrap": "wrap",
            "marginBottom": "20px",
            "marginTop": "20px",
            "msFlexDirection": "row",
            "msFlexWrap": "wrap",
          }
        }
      >
        <div
          className="css-view-1dbjc4n"
          style={
            Object {
              "WebkitBoxPack": "justify",
              "WebkitJustifyContent": "space-between",
              "justifyContent": "space-between",
              "msFlexPack": "justify",
            }
          }
        >
          <div
            className="css-text-901oao"
            dir="auto"
            style={
              Object {
                "color": "rgba(46,51,56,1.00)",
                "fontFamily": "Jost, futura-pt, futura, sans-serif",
                "fontSize": "16px",
                "fontWeight": "500",
                "lineHeight": "18px",
                "marginBottom": "10px",
                "marginTop": "20px",
                "textRendering": "geometricPrecision",
              }
            }
          >
            ecoFund.generalPartner
          </div>
          <div
            aria-label="Polychain"
            className="css-view-1dbjc4n"
            style={
              Object {
                "WebkitFlexBasis": "auto",
                "flexBasis": "auto",
                "height": "35px",
                "marginBottom": "3px",
                "marginRight": "40px",
                "msFlexPreferredSize": "auto",
                "overflowX": "hidden",
                "overflowY": "hidden",
                "width": "190px",
                "zIndex": 0,
              }
            }
          >
            <div
              className="css-view-1dbjc4n"
              style={
                Object {
                  "backgroundColor": "rgba(0,0,0,0.00)",
                  "backgroundImage": "url(\\"image.png\\")",
                  "backgroundPosition": "center",
                  "backgroundRepeat": "no-repeat",
                  "backgroundSize": "contain",
                  "bottom": "0px",
                  "height": "100%",
                  "left": "0px",
                  "position": "absolute",
                  "right": "0px",
                  "top": "0px",
                  "width": "100%",
                  "zIndex": -1,
                }
              }
            />
            <img
              alt="Polychain"
              className="css-accessibilityImage-9pa8cd"
              draggable={false}
              src="image.png"
            />
          </div>
        </div>
        <div
          className="css-view-1dbjc4n"
          style={
            Object {
              "WebkitBoxPack": "justify",
              "WebkitJustifyContent": "space-between",
              "justifyContent": "space-between",
              "msFlexPack": "justify",
            }
          }
        >
          <div
            className="css-text-901oao"
            dir="auto"
            style={
              Object {
                "color": "rgba(46,51,56,1.00)",
                "fontFamily": "Jost, futura-pt, futura, sans-serif",
                "fontSize": "16px",
                "fontWeight": "500",
                "lineHeight": "18px",
                "marginBottom": "10px",
                "marginTop": "20px",
                "textRendering": "geometricPrecision",
              }
            }
          >
            ecoFund.limitedPartners
          </div>
          <div
            className="css-view-1dbjc4n"
            style={
              Object {
                "WebkitAlignItems": "center",
                "WebkitBoxAlign": "center",
                "WebkitBoxDirection": "normal",
                "WebkitBoxOrient": "horizontal",
                "WebkitFlexDirection": "row",
                "alignItems": "center",
                "flexDirection": "row",
                "msFlexAlign": "center",
                "msFlexDirection": "row",
              }
            }
          >
            <svg
              fill="none"
              height={40}
              style={Object {}}
              viewBox="0 0 25 25"
              width={40}
            >
              <path
                d="M9.86842 22.3684C13.8653 22.3684 17.1053 19.1284 17.1053 15.1316C17.1053 11.1348 13.8653 7.89476 9.86842 7.89476C5.87158 7.89476 2.63158 11.1348 2.63158 15.1316C2.63158 19.1284 5.87158 22.3684 9.86842 22.3684ZM9.86842 25C4.41842 25 0 20.5816 0 15.1316C0 9.6816 4.41842 5.26318 9.86842 5.26318C15.3184 5.26318 19.7368 9.6816 19.7368 15.1316C19.7368 20.5816 15.3184 25 9.86842 25Z"
                fill="#2E3338"
                style={Object {}}
              />
              <path
                d="M15.1316 17.1053C19.1284 17.1053 22.3684 13.8653 22.3684 9.86842C22.3684 5.87158 19.1284 2.63158 15.1316 2.63158C11.1348 2.63158 7.89476 5.87158 7.89476 9.86842C7.89476 13.8653 11.1348 17.1053 15.1316 17.1053ZM15.1316 19.7368C9.6816 19.7368 5.26318 15.3184 5.26318 9.86842C5.26318 4.41842 9.6816 0 15.1316 0C20.5816 0 25 4.41842 25 9.86842C25 15.3184 20.5816 19.7368 15.1316 19.7368Z"
                fill="#2E3338"
                style={Object {}}
              />
              <path
                d="M15.4577 19.7369C16.1419 18.9077 16.6324 17.9361 16.8932 16.8932C17.9361 16.6324 18.9077 16.1421 19.7369 15.4579C19.699 16.6658 19.439 17.8563 18.9695 18.9698C17.8561 19.439 16.6656 19.6992 15.4577 19.7369ZM8.10687 8.10687C7.06397 8.36766 6.09239 8.85792 5.26318 9.54213C5.30108 8.33424 5.56108 7.14371 6.03055 6.03029C7.14397 5.56108 8.3345 5.30082 9.54239 5.26318C8.85818 6.09239 8.36766 7.06397 8.10687 8.10687Z"
                fill="#2E3338"
                style={Object {}}
              />
            </svg>
            <div
              aria-label="a16z"
              className="css-view-1dbjc4n"
              style={
                Object {
                  "WebkitFlexBasis": "auto",
                  "flexBasis": "auto",
                  "height": "35px",
                  "marginLeft": "30px",
                  "marginRight": "30px",
                  "msFlexPreferredSize": "auto",
                  "overflowX": "hidden",
                  "overflowY": "hidden",
                  "width": "128px",
                  "zIndex": 0,
                }
              }
            >
              <div
                className="css-view-1dbjc4n"
                style={
                  Object {
                    "backgroundColor": "rgba(0,0,0,0.00)",
                    "backgroundImage": "url(\\"image.png\\")",
                    "backgroundPosition": "center",
                    "backgroundRepeat": "no-repeat",
                    "backgroundSize": "contain",
                    "bottom": "0px",
                    "height": "100%",
                    "left": "0px",
                    "position": "absolute",
                    "right": "0px",
                    "top": "0px",
                    "width": "100%",
                    "zIndex": -1,
                  }
                }
              />
              <img
                alt="a16z"
                className="css-accessibilityImage-9pa8cd"
                draggable={false}
                src="image.png"
              />
            </div>
          </div>
        </div>
      </div>
      <div
        className="css-view-1dbjc4n"
        onClick={[Function]}
        onMouseDown={[Function]}
        onMouseEnter={[Function]}
        onMouseLeave={[Function]}
        onMouseUp={[Function]}
        onResponderGrant={[Function]}
        onResponderRelease={[Function]}
      >
        <div
          className="css-view-1dbjc4n"
          style={
            Object {
              "WebkitBoxDirection": "normal",
              "WebkitBoxFlex": 0,
              "WebkitBoxOrient": "horizontal",
              "WebkitBoxPack": "center",
              "WebkitFlexDirection": "row",
              "WebkitFlexGrow": 0,
              "WebkitJustifyContent": "center",
              "backgroundColor": "rgba(0,0,0,0.00)",
              "borderBottomColor": "rgba(0,0,0,0.00)",
              "borderLeftColor": "rgba(0,0,0,0.00)",
              "borderRightColor": "rgba(0,0,0,0.00)",
              "borderTopColor": "rgba(0,0,0,0.00)",
              "flexDirection": "row",
              "flexGrow": 0,
              "justifyContent": "center",
              "msFlexDirection": "row",
              "msFlexPack": "center",
              "msFlexPositive": 0,
              "opacity": 1,
              "outlineColor": "transparent",
              "width": "fit-content",
            }
          }
        >
          <a
            className="css-reset-4rbku5 css-cursor-18t94o4 css-text-901oao"
            data-focusable={true}
            dir="auto"
            href="/validators"
            onClick={[Function]}
            onMouseEnter={[Function]}
            role="link"
            style={
              Object {
                "WebkitAlignItems": "center",
                "WebkitBoxAlign": "center",
                "alignItems": "center",
                "color": "rgba(53,208,127,1.00)",
                "cursor": "pointer",
                "display": "inline-flex",
                "fontFamily": "Jost, futura-pt, futura, sans-serif",
                "fontSize": "16px",
                "fontWeight": "500",
                "lineHeight": "16px",
                "marginBottom": "15px",
                "marginTop": "15px",
                "msFlexAlign": "center",
                "textAlign": "center",
                "textRendering": "geometricPrecision",
              }
            }
          >
            ecoFund.link
            <div
              className="css-view-1dbjc4n"
              style={
                Object {
                  "display": "inline-flex",
                  "paddingLeft": "0.4em",
                  "paddingTop": "0.185em",
                }
              }
            >
              <svg
                fill="none"
                height="0.75em"
                style={Object {}}
                transform="rotate(0)"
                viewBox="0 0 8 12"
                width="0.75em"
              >
                <path
                  clipRule="evenodd"
                  d="M1.19997 0L1.13249e-05 1.19996L4.80011 6.00006L0 10.8002L1.19996 12.0001L7.19977 6.00032L7.19953 6.00007L7.19979 5.99981L1.19997 0Z"
                  fill="#35D07F"
                  fillRule="evenodd"
                  opacity={1}
                  style={Object {}}
                />
              </svg>
            </div>
          </a>
        </div>
      </div>
    </div>
    <div
      className="css-view-1dbjc4n"
      style={
        Object {
          "WebkitBoxFlex": 0,
          "WebkitFlexGrow": 0,
          "WebkitFlexShrink": 0,
          "flexGrow": 0,
          "flexShrink": 0,
          "msFlexNegative": 0,
          "msFlexPositive": 0,
          "paddingBottom": "10px",
          "paddingLeft": "10px",
          "paddingRight": "10px",
          "paddingTop": "10px",
          "width": "100%",
        }
      }
    >
      <div
        className="css-view-1dbjc4n"
        style={
          Object {
            "WebkitAlignItems": "center",
            "WebkitBoxAlign": "center",
            "WebkitBoxDirection": "normal",
            "WebkitBoxOrient": "horizontal",
            "WebkitBoxPack": "center",
            "WebkitFlexDirection": "row",
            "WebkitJustifyContent": "center",
            "alignItems": "center",
            "flexDirection": "row",
            "justifyContent": "center",
            "marginBottom": "20px",
            "msFlexAlign": "center",
            "msFlexDirection": "row",
            "msFlexPack": "center",
          }
        }
      >
        <div
          className="css-view-1dbjc4n"
          style={
            Object {
              "WebkitAlignItems": "center",
              "WebkitBoxAlign": "center",
              "WebkitBoxDirection": "normal",
              "WebkitBoxOrient": "vertical",
              "WebkitBoxPack": "center",
              "WebkitFlexDirection": "column",
              "WebkitJustifyContent": "center",
              "alignItems": "center",
              "flexDirection": "column",
              "justifyContent": "center",
              "marginBottom": "25px",
              "marginLeft": "15px",
              "marginRight": "15px",
              "msFlexAlign": "center",
              "msFlexDirection": "column",
              "msFlexPack": "center",
              "position": "relative",
            }
          }
        >
          <div
            className="css-view-1dbjc4n"
            onClick={[Function]}
            onMouseDown={[Function]}
            onMouseEnter={[Function]}
            onMouseLeave={[Function]}
            onMouseUp={[Function]}
            onResponderGrant={[Function]}
            onResponderRelease={[Function]}
          >
            <a
              className="css-reset-4rbku5 css-cursor-18t94o4 css-text-901oao"
              data-focusable={true}
              dir="auto"
              role="link"
              style={
                Object {
                  "WebkitAlignItems": "center",
                  "WebkitBoxAlign": "center",
                  "WebkitBoxFlex": 0,
                  "WebkitBoxPack": "center",
                  "WebkitFlexGrow": 0,
                  "WebkitJustifyContent": "center",
                  "alignItems": "center",
                  "backgroundColor": "rgba(0,0,0,0.00)",
                  "borderBottomColor": "rgba(0,0,0,0.00)",
                  "borderLeftColor": "rgba(0,0,0,0.00)",
                  "borderRightColor": "rgba(0,0,0,0.00)",
                  "borderTopColor": "rgba(0,0,0,0.00)",
                  "color": "rgba(46,51,56,1.00)",
                  "cursor": "pointer",
                  "display": "inline-flex",
                  "flexGrow": 0,
                  "fontFamily": "Jost, futura-pt, futura, sans-serif",
                  "fontSize": "16px",
                  "fontWeight": "500",
                  "justifyContent": "center",
                  "lineHeight": "16px",
                  "msFlexAlign": "center",
                  "msFlexPack": "center",
                  "msFlexPositive": 0,
                  "opacity": 1,
                  "outlineColor": "transparent",
                  "textAlign": "center",
                  "textRendering": "geometricPrecision",
                  "width": "fit-content",
                }
              }
            >
              ecoFund.applyForFunding
            </a>
          </div>
          <div
            className="css-view-1dbjc4n"
            style={
              Object {
                "bottom": "-16px",
                "height": "8px",
                "position": "absolute",
                "width": "7px",
              }
            }
          >
            <svg
              fill="none"
              height={10}
              style={Object {}}
              viewBox="0 0 83 98"
              width={10}
            >
              <g
                style={
                  Object {
                    "mixBlendMode": "normal",
                  }
                }
              >
                <path
                  d="M54.5568 0.387939C34.0744 0.387939 12.1108 19.8688 3.46956 45.6981C-1.53621 60.694 -0.736234 75.0526 5.66354 85.0874C10.0911 92.0973 17.0453 96.3807 25.243 97.147C26.0351 97.2277 26.8667 97.268 27.8806 97.268C37.2426 97.268 47.5393 92.6781 56.8776 84.3534C66.2396 76.0367 73.97 64.5498 78.6431 51.9982C84.33 36.6474 83.6568 22.0387 76.7976 11.9232C71.7602 4.48578 63.8634 0.387939 54.5568 0.387939Z"
                  fill="#35D07F"
                />
              </g>
            </svg>
          </div>
        </div>
        <div
          className="css-view-1dbjc4n"
          style={
            Object {
              "WebkitAlignItems": "center",
              "WebkitBoxAlign": "center",
              "WebkitBoxDirection": "normal",
              "WebkitBoxOrient": "vertical",
              "WebkitBoxPack": "center",
              "WebkitFlexDirection": "column",
              "WebkitJustifyContent": "center",
              "alignItems": "center",
              "flexDirection": "column",
              "justifyContent": "center",
              "marginBottom": "25px",
              "marginLeft": "15px",
              "marginRight": "15px",
              "msFlexAlign": "center",
              "msFlexDirection": "column",
              "msFlexPack": "center",
              "position": "relative",
            }
          }
        >
          <div
            className="css-view-1dbjc4n"
            onClick={[Function]}
            onMouseDown={[Function]}
            onMouseEnter={[Function]}
            onMouseLeave={[Function]}
            onMouseUp={[Function]}
            onResponderGrant={[Function]}
            onResponderRelease={[Function]}
          >
            <a
              className="css-reset-4rbku5 css-cursor-18t94o4 css-text-901oao"
              data-focusable={true}
              dir="auto"
              role="link"
              style={
                Object {
                  "WebkitAlignItems": "center",
                  "WebkitBoxAlign": "center",
                  "WebkitBoxFlex": 0,
                  "WebkitBoxPack": "center",
                  "WebkitFlexGrow": 0,
                  "WebkitJustifyContent": "center",
                  "alignItems": "center",
                  "backgroundColor": "rgba(0,0,0,0.00)",
                  "borderBottomColor": "rgba(0,0,0,0.00)",
                  "borderLeftColor": "rgba(0,0,0,0.00)",
                  "borderRightColor": "rgba(0,0,0,0.00)",
                  "borderTopColor": "rgba(0,0,0,0.00)",
                  "color": "rgba(129,134,139,1.00)",
                  "cursor": "pointer",
                  "display": "inline-flex",
                  "flexGrow": 0,
                  "fontFamily": "Jost, futura-pt, futura, sans-serif",
                  "fontSize": "16px",
                  "fontWeight": "500",
                  "justifyContent": "center",
                  "lineHeight": "16px",
                  "msFlexAlign": "center",
                  "msFlexPack": "center",
                  "msFlexPositive": 0,
                  "opacity": 1,
                  "outlineColor": "transparent",
                  "textAlign": "center",
                  "textRendering": "geometricPrecision",
                  "width": "fit-content",
                }
              }
            >
              ecoFund.recommendProject
            </a>
          </div>
        </div>
      </div>
      <div
        className="css-view-1dbjc4n"
        style={
          Object {
            "marginTop": "20px",
          }
        }
      >
        <div
          className="css-view-1dbjc4n"
          style={
            Object {
              "width": "100%",
            }
          }
        >
          <form>
            <div
              className="css-view-1dbjc4n"
              style={
                Object {
                  "marginBottom": "5px",
                }
              }
            >
              <label
                className="css-text-901oao"
                dir="auto"
                style={
                  Object {
                    "color": "rgba(129,134,139,1.00)",
                    "fontFamily": "Jost, futura-pt, futura, sans-serif",
                    "fontSize": "16px",
                    "fontWeight": "500",
                    "lineHeight": "16px",
                    "textRendering": "geometricPrecision",
                  }
                }
              >
                Organization Name
              </label>
            </div>
            <input
              autoCapitalize="sentences"
              autoComplete="on"
              autoCorrect="on"
              className="css-textinput-1cwyjr8"
              data-focusable={true}
              dir="auto"
              name="org"
              onBlur={[Function]}
              onChange={[Function]}
              onFocus={[Function]}
              onKeyDown={[Function]}
              onKeyPress={[Function]}
              onSelect={[Function]}
              readOnly={false}
              spellCheck={true}
              style={
                Object {
                  "WebkitAlignSelf": "center",
                  "alignSelf": "center",
                  "borderBottomColor": "rgba(61,61,61,0.20)",
                  "borderBottomLeftRadius": "3px",
                  "borderBottomRightRadius": "3px",
                  "borderBottomWidth": "1px",
                  "borderLeftColor": "rgba(61,61,61,0.20)",
                  "borderLeftWidth": "1px",
                  "borderRightColor": "rgba(61,61,61,0.20)",
                  "borderRightWidth": "1px",
                  "borderTopColor": "rgba(61,61,61,0.20)",
                  "borderTopLeftRadius": "3px",
                  "borderTopRightRadius": "3px",
                  "borderTopWidth": "1px",
                  "color": "rgba(46,51,56,1.00)",
                  "fontFamily": "EB Garamond, eb-garamond, Garamond, serif",
                  "fontSize": "20px",
                  "lineHeight": "28px",
                  "marginBottom": "20px",
                  "marginLeft": "0px",
                  "marginRight": "0px",
                  "marginTop": "0px",
                  "msFlexItemAlign": "center",
                  "outlineWidth": "0px",
                  "paddingBottom": "15px",
                  "paddingLeft": "10px",
                  "paddingRight": "10px",
                  "paddingTop": "13px",
                  "textRendering": "geometricPrecision",
                  "width": "100%",
                }
              }
              type="text"
              value=""
            />
            <div
              className="css-view-1dbjc4n"
              style={
                Object {
                  "marginBottom": "5px",
                }
              }
            >
              <label
                className="css-text-901oao"
                dir="auto"
                style={
                  Object {
                    "color": "rgba(129,134,139,1.00)",
                    "fontFamily": "Jost, futura-pt, futura, sans-serif",
                    "fontSize": "16px",
                    "fontWeight": "500",
                    "lineHeight": "16px",
                    "textRendering": "geometricPrecision",
                  }
                }
              >
                Organization URL
              </label>
            </div>
            <input
              autoCapitalize="sentences"
              autoComplete="on"
              autoCorrect="on"
              className="css-textinput-1cwyjr8"
              data-focusable={true}
              dir="auto"
              name="url"
              onBlur={[Function]}
              onChange={[Function]}
              onFocus={[Function]}
              onKeyDown={[Function]}
              onKeyPress={[Function]}
              onSelect={[Function]}
              readOnly={false}
              spellCheck={true}
              style={
                Object {
                  "WebkitAlignSelf": "center",
                  "alignSelf": "center",
                  "borderBottomColor": "rgba(61,61,61,0.20)",
                  "borderBottomLeftRadius": "3px",
                  "borderBottomRightRadius": "3px",
                  "borderBottomWidth": "1px",
                  "borderLeftColor": "rgba(61,61,61,0.20)",
                  "borderLeftWidth": "1px",
                  "borderRightColor": "rgba(61,61,61,0.20)",
                  "borderRightWidth": "1px",
                  "borderTopColor": "rgba(61,61,61,0.20)",
                  "borderTopLeftRadius": "3px",
                  "borderTopRightRadius": "3px",
                  "borderTopWidth": "1px",
                  "color": "rgba(46,51,56,1.00)",
                  "fontFamily": "EB Garamond, eb-garamond, Garamond, serif",
                  "fontSize": "20px",
                  "lineHeight": "28px",
                  "marginBottom": "20px",
                  "marginLeft": "0px",
                  "marginRight": "0px",
                  "marginTop": "0px",
                  "msFlexItemAlign": "center",
                  "outlineWidth": "0px",
                  "paddingBottom": "15px",
                  "paddingLeft": "10px",
                  "paddingRight": "10px",
                  "paddingTop": "13px",
                  "textRendering": "geometricPrecision",
                  "width": "100%",
                }
              }
              type="text"
              value=""
            />
            <div
              className="css-view-1dbjc4n"
              style={
                Object {
                  "marginBottom": "5px",
                }
              }
            >
              <label
                className="css-text-901oao"
                dir="auto"
                style={
                  Object {
                    "color": "rgba(129,134,139,1.00)",
                    "fontFamily": "Jost, futura-pt, futura, sans-serif",
                    "fontSize": "16px",
                    "fontWeight": "500",
                    "lineHeight": "16px",
                    "textRendering": "geometricPrecision",
                  }
                }
              >
                Tell us about your organization in a sentence
              </label>
            </div>
            <input
              autoCapitalize="sentences"
              autoComplete="on"
              autoCorrect="on"
              className="css-textinput-1cwyjr8"
              data-focusable={true}
              dir="auto"
              name="about"
              onBlur={[Function]}
              onChange={[Function]}
              onFocus={[Function]}
              onKeyDown={[Function]}
              onKeyPress={[Function]}
              onSelect={[Function]}
              readOnly={false}
              spellCheck={true}
              style={
                Object {
                  "WebkitAlignSelf": "center",
                  "alignSelf": "center",
                  "borderBottomColor": "rgba(61,61,61,0.20)",
                  "borderBottomLeftRadius": "3px",
                  "borderBottomRightRadius": "3px",
                  "borderBottomWidth": "1px",
                  "borderLeftColor": "rgba(61,61,61,0.20)",
                  "borderLeftWidth": "1px",
                  "borderRightColor": "rgba(61,61,61,0.20)",
                  "borderRightWidth": "1px",
                  "borderTopColor": "rgba(61,61,61,0.20)",
                  "borderTopLeftRadius": "3px",
                  "borderTopRightRadius": "3px",
                  "borderTopWidth": "1px",
                  "color": "rgba(46,51,56,1.00)",
                  "fontFamily": "EB Garamond, eb-garamond, Garamond, serif",
                  "fontSize": "20px",
                  "lineHeight": "28px",
                  "marginBottom": "20px",
                  "marginLeft": "0px",
                  "marginRight": "0px",
                  "marginTop": "0px",
                  "msFlexItemAlign": "center",
                  "outlineWidth": "0px",
                  "paddingBottom": "15px",
                  "paddingLeft": "10px",
                  "paddingRight": "10px",
                  "paddingTop": "13px",
                  "textRendering": "geometricPrecision",
                  "width": "100%",
                }
              }
              type="text"
              value=""
            />
            <div
              className="css-view-1dbjc4n"
              style={
                Object {
                  "marginBottom": "5px",
                }
              }
            >
              <label
                className="css-text-901oao"
                dir="auto"
                style={
                  Object {
                    "color": "rgba(129,134,139,1.00)",
                    "fontFamily": "Jost, futura-pt, futura, sans-serif",
                    "fontSize": "16px",
                    "fontWeight": "500",
                    "lineHeight": "16px",
                    "textRendering": "geometricPrecision",
                  }
                }
              >
                What does your organization do?
              </label>
            </div>
            <textarea
              autoCapitalize="sentences"
              autoComplete="on"
              autoCorrect="on"
              className="css-textinput-1cwyjr8"
              data-focusable={true}
              dir="auto"
              name="product"
              onBlur={[Function]}
              onChange={[Function]}
              onFocus={[Function]}
              onKeyDown={[Function]}
              onKeyPress={[Function]}
              onSelect={[Function]}
              readOnly={false}
              rows={3}
              spellCheck={true}
              style={
                Object {
                  "WebkitAlignSelf": "center",
                  "alignSelf": "center",
                  "borderBottomColor": "rgba(61,61,61,0.20)",
                  "borderBottomLeftRadius": "3px",
                  "borderBottomRightRadius": "3px",
                  "borderBottomWidth": "1px",
                  "borderLeftColor": "rgba(61,61,61,0.20)",
                  "borderLeftWidth": "1px",
                  "borderRightColor": "rgba(61,61,61,0.20)",
                  "borderRightWidth": "1px",
                  "borderTopColor": "rgba(61,61,61,0.20)",
                  "borderTopLeftRadius": "3px",
                  "borderTopRightRadius": "3px",
                  "borderTopWidth": "1px",
                  "color": "rgba(46,51,56,1.00)",
                  "fontFamily": "EB Garamond, eb-garamond, Garamond, serif",
                  "fontSize": "20px",
                  "lineHeight": "28px",
                  "marginBottom": "20px",
                  "marginLeft": "0px",
                  "marginRight": "0px",
                  "marginTop": "0px",
                  "msFlexItemAlign": "center",
                  "outlineWidth": "0px",
                  "paddingBottom": "15px",
                  "paddingLeft": "10px",
                  "paddingRight": "10px",
                  "paddingTop": "13px",
                  "textRendering": "geometricPrecision",
                  "width": "100%",
                }
              }
              value=""
            />
            <div
              className="css-view-1dbjc4n"
              style={
                Object {
                  "marginBottom": "5px",
                }
              }
            >
              <label
                className="css-text-901oao"
                dir="auto"
                style={
                  Object {
                    "color": "rgba(129,134,139,1.00)",
                    "fontFamily": "Jost, futura-pt, futura, sans-serif",
                    "fontSize": "16px",
                    "fontWeight": "500",
                    "lineHeight": "16px",
                    "textRendering": "geometricPrecision",
                  }
                }
              >
                Founder email filling out application
              </label>
            </div>
            <input
              autoCapitalize="sentences"
              autoComplete="on"
              autoCorrect="on"
              className="css-textinput-1cwyjr8"
              data-focusable={true}
              dir="auto"
              name="founderEmail"
              onBlur={[Function]}
              onChange={[Function]}
              onFocus={[Function]}
              onKeyDown={[Function]}
              onKeyPress={[Function]}
              onSelect={[Function]}
              readOnly={false}
              spellCheck={true}
              style={
                Object {
                  "WebkitAlignSelf": "center",
                  "alignSelf": "center",
                  "borderBottomColor": "rgba(61,61,61,0.20)",
                  "borderBottomLeftRadius": "3px",
                  "borderBottomRightRadius": "3px",
                  "borderBottomWidth": "1px",
                  "borderLeftColor": "rgba(61,61,61,0.20)",
                  "borderLeftWidth": "1px",
                  "borderRightColor": "rgba(61,61,61,0.20)",
                  "borderRightWidth": "1px",
                  "borderTopColor": "rgba(61,61,61,0.20)",
                  "borderTopLeftRadius": "3px",
                  "borderTopRightRadius": "3px",
                  "borderTopWidth": "1px",
                  "color": "rgba(46,51,56,1.00)",
                  "fontFamily": "EB Garamond, eb-garamond, Garamond, serif",
                  "fontSize": "20px",
                  "lineHeight": "28px",
                  "marginBottom": "20px",
                  "marginLeft": "0px",
                  "marginRight": "0px",
                  "marginTop": "0px",
                  "msFlexItemAlign": "center",
                  "outlineWidth": "0px",
                  "paddingBottom": "15px",
                  "paddingLeft": "10px",
                  "paddingRight": "10px",
                  "paddingTop": "13px",
                  "textRendering": "geometricPrecision",
                  "width": "100%",
                }
              }
              type="text"
              value=""
            />
            <div
              className="css-view-1dbjc4n"
              style={
                Object {
                  "marginBottom": "5px",
                }
              }
            >
              <label
                className="css-text-901oao"
                dir="auto"
                style={
                  Object {
                    "color": "rgba(129,134,139,1.00)",
                    "fontFamily": "Jost, futura-pt, futura, sans-serif",
                    "fontSize": "16px",
                    "fontWeight": "500",
                    "lineHeight": "16px",
                    "textRendering": "geometricPrecision",
                  }
                }
              >
                Cofounder emails (if relevant)
              </label>
            </div>
            <input
              autoCapitalize="sentences"
              autoComplete="on"
              autoCorrect="on"
              className="css-textinput-1cwyjr8"
              data-focusable={true}
              dir="auto"
              name="coFounderEmail"
              onBlur={[Function]}
              onChange={[Function]}
              onFocus={[Function]}
              onKeyDown={[Function]}
              onKeyPress={[Function]}
              onSelect={[Function]}
              readOnly={false}
              spellCheck={true}
              style={
                Object {
                  "WebkitAlignSelf": "center",
                  "alignSelf": "center",
                  "borderBottomColor": "rgba(61,61,61,0.20)",
                  "borderBottomLeftRadius": "3px",
                  "borderBottomRightRadius": "3px",
                  "borderBottomWidth": "1px",
                  "borderLeftColor": "rgba(61,61,61,0.20)",
                  "borderLeftWidth": "1px",
                  "borderRightColor": "rgba(61,61,61,0.20)",
                  "borderRightWidth": "1px",
                  "borderTopColor": "rgba(61,61,61,0.20)",
                  "borderTopLeftRadius": "3px",
                  "borderTopRightRadius": "3px",
                  "borderTopWidth": "1px",
                  "color": "rgba(46,51,56,1.00)",
                  "fontFamily": "EB Garamond, eb-garamond, Garamond, serif",
                  "fontSize": "20px",
                  "lineHeight": "28px",
                  "marginBottom": "20px",
                  "marginLeft": "0px",
                  "marginRight": "0px",
                  "marginTop": "0px",
                  "msFlexItemAlign": "center",
                  "outlineWidth": "0px",
                  "paddingBottom": "15px",
                  "paddingLeft": "10px",
                  "paddingRight": "10px",
                  "paddingTop": "13px",
                  "textRendering": "geometricPrecision",
                  "width": "100%",
                }
              }
              type="text"
              value=""
            />
            <div
              className="css-view-1dbjc4n"
              style={
                Object {
                  "marginBottom": "5px",
                }
              }
            >
              <label
                className="css-text-901oao"
                dir="auto"
                style={
                  Object {
                    "color": "rgba(129,134,139,1.00)",
                    "fontFamily": "Jost, futura-pt, futura, sans-serif",
                    "fontSize": "16px",
                    "fontWeight": "500",
                    "lineHeight": "16px",
                    "textRendering": "geometricPrecision",
                  }
                }
              >
                Optional: URL of a simple 1 minute unlisted YouTube, Vimeo, or Youku video introducing the founder(s)
              </label>
            </div>
            <input
              autoCapitalize="sentences"
              autoComplete="on"
              autoCorrect="on"
              className="css-textinput-1cwyjr8"
              data-focusable={true}
              dir="auto"
              name="video"
              onBlur={[Function]}
              onChange={[Function]}
              onFocus={[Function]}
              onKeyDown={[Function]}
              onKeyPress={[Function]}
              onSelect={[Function]}
              readOnly={false}
              spellCheck={true}
              style={
                Object {
                  "WebkitAlignSelf": "center",
                  "alignSelf": "center",
                  "borderBottomColor": "rgba(61,61,61,0.20)",
                  "borderBottomLeftRadius": "3px",
                  "borderBottomRightRadius": "3px",
                  "borderBottomWidth": "1px",
                  "borderLeftColor": "rgba(61,61,61,0.20)",
                  "borderLeftWidth": "1px",
                  "borderRightColor": "rgba(61,61,61,0.20)",
                  "borderRightWidth": "1px",
                  "borderTopColor": "rgba(61,61,61,0.20)",
                  "borderTopLeftRadius": "3px",
                  "borderTopRightRadius": "3px",
                  "borderTopWidth": "1px",
                  "color": "rgba(46,51,56,1.00)",
                  "fontFamily": "EB Garamond, eb-garamond, Garamond, serif",
                  "fontSize": "20px",
                  "lineHeight": "28px",
                  "marginBottom": "20px",
                  "marginLeft": "0px",
                  "marginRight": "0px",
                  "marginTop": "0px",
                  "msFlexItemAlign": "center",
                  "outlineWidth": "0px",
                  "paddingBottom": "15px",
                  "paddingLeft": "10px",
                  "paddingRight": "10px",
                  "paddingTop": "13px",
                  "textRendering": "geometricPrecision",
                  "width": "100%",
                }
              }
              type="text"
              value=""
            />
            <div
              className="css-view-1dbjc4n"
              onClick={[Function]}
              onMouseDown={[Function]}
              onMouseEnter={[Function]}
              onMouseLeave={[Function]}
              onMouseUp={[Function]}
              onResponderGrant={[Function]}
              onResponderRelease={[Function]}
              style={
                Object {
                  "WebkitAlignItems": "flex-start",
                  "WebkitBoxAlign": "start",
                  "alignItems": "flex-start",
                  "msFlexAlign": "start",
                }
              }
            >
              <a
                className="css-reset-4rbku5 css-cursor-18t94o4 css-text-901oao"
                data-focusable={true}
                dir="auto"
                role="link"
                style={
                  Object {
                    "WebkitAlignItems": "center",
                    "WebkitBoxAlign": "center",
                    "WebkitBoxFlex": 0,
                    "WebkitBoxPack": "center",
                    "WebkitFlexGrow": 0,
                    "WebkitJustifyContent": "center",
                    "alignItems": "center",
                    "backgroundColor": "rgba(53,208,127,1.00)",
                    "borderBottomColor": "rgba(53,208,127,1.00)",
                    "borderBottomLeftRadius": "3px",
                    "borderBottomRightRadius": "3px",
                    "borderBottomWidth": "1px",
                    "borderLeftColor": "rgba(53,208,127,1.00)",
                    "borderLeftWidth": "1px",
                    "borderRightColor": "rgba(53,208,127,1.00)",
                    "borderRightWidth": "1px",
                    "borderTopColor": "rgba(53,208,127,1.00)",
                    "borderTopLeftRadius": "3px",
                    "borderTopRightRadius": "3px",
                    "borderTopWidth": "1px",
                    "color": "rgba(255,255,255,1.00)",
                    "cursor": "pointer",
                    "display": "inline-flex",
                    "flexGrow": 0,
                    "fontFamily": "Jost, futura-pt, futura, sans-serif",
                    "fontSize": "20px",
                    "fontWeight": "500",
                    "justifyContent": "center",
                    "lineHeight": "16px",
                    "minWidth": "200px",
                    "msFlexAlign": "center",
                    "msFlexPack": "center",
                    "msFlexPositive": 0,
                    "opacity": 1,
                    "paddingBottom": "20px",
                    "paddingLeft": "30px",
                    "paddingRight": "30px",
                    "paddingTop": "20px",
                    "textAlign": "center",
                    "textRendering": "geometricPrecision",
                    "width": "fit-content",
                  }
                }
              >
                apply
              </a>
            </div>
            <div
              className="css-view-1dbjc4n"
              style={
                Object {
                  "marginTop": "20px",
                }
              }
            >
              <div
                className="css-view-1dbjc4n"
                style={
                  Object {
                    "height": "18px",
                  }
                }
              />
            </div>
          </form>
        </div>
        <div
          className="css-view-1dbjc4n"
          style={
            Object {
              "position": "absolute",
              "visibility": "hidden",
              "width": "100%",
            }
          }
        >
          <form>
            <div
              className="css-view-1dbjc4n"
              style={
                Object {
                  "marginBottom": "5px",
                }
              }
            >
              <label
                className="css-text-901oao"
                dir="auto"
                style={
                  Object {
                    "color": "rgba(129,134,139,1.00)",
                    "fontFamily": "Jost, futura-pt, futura, sans-serif",
                    "fontSize": "16px",
                    "fontWeight": "500",
                    "lineHeight": "16px",
                    "textRendering": "geometricPrecision",
                  }
                }
              >
                Your Email Address
              </label>
            </div>
            <input
              autoCapitalize="sentences"
              autoComplete="on"
              autoCorrect="on"
              className="css-textinput-1cwyjr8"
              data-focusable={true}
              dir="auto"
              name="email"
              onBlur={[Function]}
              onChange={[Function]}
              onFocus={[Function]}
              onKeyDown={[Function]}
              onKeyPress={[Function]}
              onSelect={[Function]}
              readOnly={false}
              spellCheck={true}
              style={
                Object {
                  "WebkitAlignSelf": "center",
                  "alignSelf": "center",
                  "borderBottomColor": "rgba(61,61,61,0.20)",
                  "borderBottomLeftRadius": "3px",
                  "borderBottomRightRadius": "3px",
                  "borderBottomWidth": "1px",
                  "borderLeftColor": "rgba(61,61,61,0.20)",
                  "borderLeftWidth": "1px",
                  "borderRightColor": "rgba(61,61,61,0.20)",
                  "borderRightWidth": "1px",
                  "borderTopColor": "rgba(61,61,61,0.20)",
                  "borderTopLeftRadius": "3px",
                  "borderTopRightRadius": "3px",
                  "borderTopWidth": "1px",
                  "color": "rgba(46,51,56,1.00)",
                  "fontFamily": "EB Garamond, eb-garamond, Garamond, serif",
                  "fontSize": "20px",
                  "lineHeight": "28px",
                  "marginBottom": "20px",
                  "marginLeft": "0px",
                  "marginRight": "0px",
                  "marginTop": "0px",
                  "msFlexItemAlign": "center",
                  "outlineWidth": "0px",
                  "paddingBottom": "15px",
                  "paddingLeft": "10px",
                  "paddingRight": "10px",
                  "paddingTop": "13px",
                  "textRendering": "geometricPrecision",
                  "width": "100%",
                }
              }
              type="text"
              value=""
            />
            <div
              className="css-view-1dbjc4n"
              style={
                Object {
                  "marginBottom": "5px",
                }
              }
            >
              <label
                className="css-text-901oao"
                dir="auto"
                style={
                  Object {
                    "color": "rgba(129,134,139,1.00)",
                    "fontFamily": "Jost, futura-pt, futura, sans-serif",
                    "fontSize": "16px",
                    "fontWeight": "500",
                    "lineHeight": "16px",
                    "textRendering": "geometricPrecision",
                  }
                }
              >
                Organization you are Recommending
              </label>
            </div>
            <input
              autoCapitalize="sentences"
              autoComplete="on"
              autoCorrect="on"
              className="css-textinput-1cwyjr8"
              data-focusable={true}
              dir="auto"
              name="org"
              onBlur={[Function]}
              onChange={[Function]}
              onFocus={[Function]}
              onKeyDown={[Function]}
              onKeyPress={[Function]}
              onSelect={[Function]}
              readOnly={false}
              spellCheck={true}
              style={
                Object {
                  "WebkitAlignSelf": "center",
                  "alignSelf": "center",
                  "borderBottomColor": "rgba(61,61,61,0.20)",
                  "borderBottomLeftRadius": "3px",
                  "borderBottomRightRadius": "3px",
                  "borderBottomWidth": "1px",
                  "borderLeftColor": "rgba(61,61,61,0.20)",
                  "borderLeftWidth": "1px",
                  "borderRightColor": "rgba(61,61,61,0.20)",
                  "borderRightWidth": "1px",
                  "borderTopColor": "rgba(61,61,61,0.20)",
                  "borderTopLeftRadius": "3px",
                  "borderTopRightRadius": "3px",
                  "borderTopWidth": "1px",
                  "color": "rgba(46,51,56,1.00)",
                  "fontFamily": "EB Garamond, eb-garamond, Garamond, serif",
                  "fontSize": "20px",
                  "lineHeight": "28px",
                  "marginBottom": "20px",
                  "marginLeft": "0px",
                  "marginRight": "0px",
                  "marginTop": "0px",
                  "msFlexItemAlign": "center",
                  "outlineWidth": "0px",
                  "paddingBottom": "15px",
                  "paddingLeft": "10px",
                  "paddingRight": "10px",
                  "paddingTop": "13px",
                  "textRendering": "geometricPrecision",
                  "width": "100%",
                }
              }
              type="text"
              value=""
            />
            <div
              className="css-view-1dbjc4n"
              style={
                Object {
                  "marginBottom": "5px",
                }
              }
            >
              <label
                className="css-text-901oao"
                dir="auto"
                style={
                  Object {
                    "color": "rgba(129,134,139,1.00)",
                    "fontFamily": "Jost, futura-pt, futura, sans-serif",
                    "fontSize": "16px",
                    "fontWeight": "500",
                    "lineHeight": "16px",
                    "textRendering": "geometricPrecision",
                  }
                }
              >
                One founder’s email
              </label>
            </div>
            <input
              autoCapitalize="sentences"
              autoComplete="on"
              autoCorrect="on"
              className="css-textinput-1cwyjr8"
              data-focusable={true}
              dir="auto"
              name="founderEmail"
              onBlur={[Function]}
              onChange={[Function]}
              onFocus={[Function]}
              onKeyDown={[Function]}
              onKeyPress={[Function]}
              onSelect={[Function]}
              readOnly={false}
              spellCheck={true}
              style={
                Object {
                  "WebkitAlignSelf": "center",
                  "alignSelf": "center",
                  "borderBottomColor": "rgba(61,61,61,0.20)",
                  "borderBottomLeftRadius": "3px",
                  "borderBottomRightRadius": "3px",
                  "borderBottomWidth": "1px",
                  "borderLeftColor": "rgba(61,61,61,0.20)",
                  "borderLeftWidth": "1px",
                  "borderRightColor": "rgba(61,61,61,0.20)",
                  "borderRightWidth": "1px",
                  "borderTopColor": "rgba(61,61,61,0.20)",
                  "borderTopLeftRadius": "3px",
                  "borderTopRightRadius": "3px",
                  "borderTopWidth": "1px",
                  "color": "rgba(46,51,56,1.00)",
                  "fontFamily": "EB Garamond, eb-garamond, Garamond, serif",
                  "fontSize": "20px",
                  "lineHeight": "28px",
                  "marginBottom": "20px",
                  "marginLeft": "0px",
                  "marginRight": "0px",
                  "marginTop": "0px",
                  "msFlexItemAlign": "center",
                  "outlineWidth": "0px",
                  "paddingBottom": "15px",
                  "paddingLeft": "10px",
                  "paddingRight": "10px",
                  "paddingTop": "13px",
                  "textRendering": "geometricPrecision",
                  "width": "100%",
                }
              }
              type="text"
              value=""
            />
            <div
              className="css-view-1dbjc4n"
              style={
                Object {
                  "marginBottom": "5px",
                }
              }
            >
              <label
                className="css-text-901oao"
                dir="auto"
                style={
                  Object {
                    "color": "rgba(129,134,139,1.00)",
                    "fontFamily": "Jost, futura-pt, futura, sans-serif",
                    "fontSize": "16px",
                    "fontWeight": "500",
                    "lineHeight": "16px",
                    "textRendering": "geometricPrecision",
                  }
                }
              >
                One founder's name
              </label>
            </div>
            <input
              autoCapitalize="sentences"
              autoComplete="on"
              autoCorrect="on"
              className="css-textinput-1cwyjr8"
              data-focusable={true}
              dir="auto"
              name="founderName"
              onBlur={[Function]}
              onChange={[Function]}
              onFocus={[Function]}
              onKeyDown={[Function]}
              onKeyPress={[Function]}
              onSelect={[Function]}
              readOnly={false}
              spellCheck={true}
              style={
                Object {
                  "WebkitAlignSelf": "center",
                  "alignSelf": "center",
                  "borderBottomColor": "rgba(61,61,61,0.20)",
                  "borderBottomLeftRadius": "3px",
                  "borderBottomRightRadius": "3px",
                  "borderBottomWidth": "1px",
                  "borderLeftColor": "rgba(61,61,61,0.20)",
                  "borderLeftWidth": "1px",
                  "borderRightColor": "rgba(61,61,61,0.20)",
                  "borderRightWidth": "1px",
                  "borderTopColor": "rgba(61,61,61,0.20)",
                  "borderTopLeftRadius": "3px",
                  "borderTopRightRadius": "3px",
                  "borderTopWidth": "1px",
                  "color": "rgba(46,51,56,1.00)",
                  "fontFamily": "EB Garamond, eb-garamond, Garamond, serif",
                  "fontSize": "20px",
                  "lineHeight": "28px",
                  "marginBottom": "20px",
                  "marginLeft": "0px",
                  "marginRight": "0px",
                  "marginTop": "0px",
                  "msFlexItemAlign": "center",
                  "outlineWidth": "0px",
                  "paddingBottom": "15px",
                  "paddingLeft": "10px",
                  "paddingRight": "10px",
                  "paddingTop": "13px",
                  "textRendering": "geometricPrecision",
                  "width": "100%",
                }
              }
              type="text"
              value=""
            />
            <div
              className="css-view-1dbjc4n"
              style={
                Object {
                  "marginBottom": "5px",
                }
              }
            >
              <label
                className="css-text-901oao"
                dir="auto"
                style={
                  Object {
                    "color": "rgba(129,134,139,1.00)",
                    "fontFamily": "Jost, futura-pt, futura, sans-serif",
                    "fontSize": "16px",
                    "fontWeight": "500",
                    "lineHeight": "16px",
                    "textRendering": "geometricPrecision",
                  }
                }
              >
                Why do you recommend this applicant?
              </label>
            </div>
            <textarea
              autoCapitalize="sentences"
              autoComplete="on"
              autoCorrect="on"
              className="css-textinput-1cwyjr8"
              data-focusable={true}
              dir="auto"
              name="why"
              onBlur={[Function]}
              onChange={[Function]}
              onFocus={[Function]}
              onKeyDown={[Function]}
              onKeyPress={[Function]}
              onSelect={[Function]}
              readOnly={false}
              rows={3}
              spellCheck={true}
              style={
                Object {
                  "WebkitAlignSelf": "center",
                  "alignSelf": "center",
                  "borderBottomColor": "rgba(61,61,61,0.20)",
                  "borderBottomLeftRadius": "3px",
                  "borderBottomRightRadius": "3px",
                  "borderBottomWidth": "1px",
                  "borderLeftColor": "rgba(61,61,61,0.20)",
                  "borderLeftWidth": "1px",
                  "borderRightColor": "rgba(61,61,61,0.20)",
                  "borderRightWidth": "1px",
                  "borderTopColor": "rgba(61,61,61,0.20)",
                  "borderTopLeftRadius": "3px",
                  "borderTopRightRadius": "3px",
                  "borderTopWidth": "1px",
                  "color": "rgba(46,51,56,1.00)",
                  "fontFamily": "EB Garamond, eb-garamond, Garamond, serif",
                  "fontSize": "20px",
                  "lineHeight": "28px",
                  "marginBottom": "20px",
                  "marginLeft": "0px",
                  "marginRight": "0px",
                  "marginTop": "0px",
                  "msFlexItemAlign": "center",
                  "outlineWidth": "0px",
                  "paddingBottom": "15px",
                  "paddingLeft": "10px",
                  "paddingRight": "10px",
                  "paddingTop": "13px",
                  "textRendering": "geometricPrecision",
                  "width": "100%",
                }
              }
              value=""
            />
            <div
              className="css-view-1dbjc4n"
              onClick={[Function]}
              onMouseDown={[Function]}
              onMouseEnter={[Function]}
              onMouseLeave={[Function]}
              onMouseUp={[Function]}
              onResponderGrant={[Function]}
              onResponderRelease={[Function]}
              style={
                Object {
                  "WebkitAlignItems": "flex-start",
                  "WebkitBoxAlign": "start",
                  "alignItems": "flex-start",
                  "msFlexAlign": "start",
                }
              }
            >
              <a
                className="css-reset-4rbku5 css-cursor-18t94o4 css-text-901oao"
                data-focusable={true}
                dir="auto"
                role="link"
                style={
                  Object {
                    "WebkitAlignItems": "center",
                    "WebkitBoxAlign": "center",
                    "WebkitBoxFlex": 0,
                    "WebkitBoxPack": "center",
                    "WebkitFlexGrow": 0,
                    "WebkitJustifyContent": "center",
                    "alignItems": "center",
                    "backgroundColor": "rgba(53,208,127,1.00)",
                    "borderBottomColor": "rgba(53,208,127,1.00)",
                    "borderBottomLeftRadius": "3px",
                    "borderBottomRightRadius": "3px",
                    "borderBottomWidth": "1px",
                    "borderLeftColor": "rgba(53,208,127,1.00)",
                    "borderLeftWidth": "1px",
                    "borderRightColor": "rgba(53,208,127,1.00)",
                    "borderRightWidth": "1px",
                    "borderTopColor": "rgba(53,208,127,1.00)",
                    "borderTopLeftRadius": "3px",
                    "borderTopRightRadius": "3px",
                    "borderTopWidth": "1px",
                    "color": "rgba(255,255,255,1.00)",
                    "cursor": "pointer",
                    "display": "inline-flex",
                    "flexGrow": 0,
                    "fontFamily": "Jost, futura-pt, futura, sans-serif",
                    "fontSize": "20px",
                    "fontWeight": "500",
                    "justifyContent": "center",
                    "lineHeight": "16px",
                    "minWidth": "200px",
                    "msFlexAlign": "center",
                    "msFlexPack": "center",
                    "msFlexPositive": 0,
                    "opacity": 1,
                    "paddingBottom": "20px",
                    "paddingLeft": "30px",
                    "paddingRight": "30px",
                    "paddingTop": "20px",
                    "textAlign": "center",
                    "textRendering": "geometricPrecision",
                    "width": "fit-content",
                  }
                }
              >
                recommend
              </a>
            </div>
            <div
              className="css-view-1dbjc4n"
              style={
                Object {
                  "marginTop": "20px",
                }
              }
            >
              <div
                className="css-view-1dbjc4n"
                style={
                  Object {
                    "height": "18px",
                  }
                }
              />
            </div>
          </form>
        </div>
      </div>
    </div>
  </div>
  <div
    className="css-view-1dbjc4n"
    style={
      Object {
        "marginTop": "100px",
      }
    }
  >
    <div
      className="react-reveal"
      style={
        Object {
          "opacity": undefined,
        }
      }
    >
      <div
        className="css-view-1dbjc4n"
        style={
          Object {
            "marginBottom": "60px",
          }
        }
      >
        <div
          className="css-view-1dbjc4n"
          style={
            Object {
              "WebkitAlignSelf": "center",
              "WebkitBoxDirection": "normal",
              "WebkitBoxOrient": "vertical",
              "WebkitFlexDirection": "column",
              "alignSelf": "center",
              "flexDirection": "column",
              "maxWidth": "100vw",
              "msFlexDirection": "column",
              "msFlexItemAlign": "center",
              "paddingLeft": "10px",
              "paddingRight": "10px",
              "width": "100%",
            }
          }
        >
          <div
            className="css-view-1dbjc4n"
            style={
              Object {
                "WebkitBoxFlex": 0,
                "WebkitFlexGrow": 0,
                "WebkitFlexShrink": 0,
                "flexGrow": 0,
                "flexShrink": 0,
                "msFlexNegative": 0,
                "msFlexPositive": 0,
                "paddingBottom": "10px",
                "paddingLeft": "10px",
                "paddingRight": "10px",
                "paddingTop": "10px",
                "width": "100%",
              }
            }
          >
            <div
              className="css-view-1dbjc4n"
              style={
                Object {
                  "display": "block",
                  "overflowX": "hidden",
                  "overflowY": "hidden",
                  "width": "100%",
                }
              }
            >
              <div
                style={
                  Object {
                    "display": "block",
                    "paddingBottom": "115.95744680851064%",
                    "width": "100%",
                  }
                }
              />
              <div
                style={
                  Object {
                    "bottom": "0px",
                    "height": "100%",
                    "left": "0px",
                    "position": "absolute",
                    "top": "0px",
                    "width": "100%",
                  }
                }
              >
                <div
                  className="css-view-1dbjc4n"
                  style={
                    Object {
                      "WebkitFlexBasis": "auto",
                      "flexBasis": "auto",
                      "height": "100%",
                      "msFlexPreferredSize": "auto",
                      "overflowX": "hidden",
                      "overflowY": "hidden",
                      "width": "100%",
                      "zIndex": 0,
                    }
                  }
                >
                  <div
                    className="css-view-1dbjc4n"
                    style={
                      Object {
                        "backgroundColor": "rgba(0,0,0,0.00)",
                        "backgroundPosition": "center",
                        "backgroundRepeat": "no-repeat",
                        "backgroundSize": "cover",
                        "bottom": "0px",
                        "height": "100%",
                        "left": "0px",
                        "position": "absolute",
                        "right": "0px",
                        "top": "0px",
                        "width": "100%",
                        "zIndex": -1,
                      }
                    }
                  />
                </div>
              </div>
            </div>
          </div>
          <div
            className="css-view-1dbjc4n"
            style={
              Object {
                "WebkitBoxFlex": 0,
                "WebkitFlexGrow": 0,
                "WebkitFlexShrink": 0,
                "flexGrow": 0,
                "flexShrink": 0,
                "msFlexNegative": 0,
                "msFlexPositive": 0,
                "paddingBottom": "10px",
                "paddingLeft": "10px",
                "paddingRight": "10px",
                "paddingTop": "10px",
                "width": "100%",
              }
            }
          >
            <h4
              aria-level="4"
              className="css-reset-4rbku5 css-text-901oao"
              dir="auto"
              role="heading"
              style={
                Object {
                  "color": "rgba(46,51,56,1.00)",
                  "fontFamily": "EB Garamond, eb-garamond, Garamond, serif",
                  "fontSize": "24px",
                  "lineHeight": "32px",
                  "textRendering": "geometricPrecision",
                  "textTransform": "none",
                }
              }
            >
              Xochitl Cazador
            </h4>
            <div
              className="css-text-901oao"
              dir="auto"
              style={
                Object {
                  "color": "rgba(46,51,56,1.00)",
                  "fontFamily": "Jost, futura-pt, futura, sans-serif",
                  "fontSize": "16px",
                  "fontWeight": "500",
                  "lineHeight": "18px",
                  "textRendering": "geometricPrecision",
                }
              }
            >
              Mexico
               | 
               Go-to-Market
            </div>
            <h4
              aria-level="4"
              className="css-reset-4rbku5 css-text-901oao"
              dir="auto"
              role="heading"
              style={
                Object {
                  "color": "rgba(146,78,255,1.00)",
                  "fontFamily": "EB Garamond, eb-garamond, Garamond, serif",
                  "fontSize": "24px",
                  "lineHeight": "32px",
                  "marginBottom": "60px",
                  "marginTop": "20px",
                  "textRendering": "geometricPrecision",
                  "textTransform": "none",
                }
              }
            >
              “My grandparents were Mexican migrant farmers—I saw first hand how access to basic financial tools can change lives.”
            </h4>
            <div
              className="css-text-901oao"
              dir="auto"
              style={
                Object {
                  "color": "rgba(46,51,56,1.00)",
                  "fontFamily": "EB Garamond, eb-garamond, Garamond, serif",
                  "fontSize": "20px",
                  "lineHeight": "28px",
                  "textRendering": "geometricPrecision",
                }
              }
            >
              Xochitl recently graduated from Stanford Graduate School of Business. Prior to Stanford, she was a Director at Cisco where she led expansion into 26 Emerging Markets. She is leveraging her background and expertise to explore Mexico as a potential launch country for Celo. Her key activities include country landscaping, user research, pilot scoping and implementation, analysis and final recommendations.
            </div>
          </div>
        </div>
      </div>
      <div
        className="css-view-1dbjc4n"
        style={
          Object {
            "marginBottom": "60px",
          }
        }
      >
        <div
          className="css-view-1dbjc4n"
          style={
            Object {
              "WebkitAlignSelf": "center",
              "WebkitBoxDirection": "normal",
              "WebkitBoxOrient": "vertical",
              "WebkitFlexDirection": "column",
              "alignSelf": "center",
              "flexDirection": "column",
              "maxWidth": "100vw",
              "msFlexDirection": "column",
              "msFlexItemAlign": "center",
              "paddingLeft": "10px",
              "paddingRight": "10px",
              "width": "100%",
            }
          }
        >
          <div
            className="css-view-1dbjc4n"
            style={
              Object {
                "WebkitBoxFlex": 0,
                "WebkitFlexGrow": 0,
                "WebkitFlexShrink": 0,
                "flexGrow": 0,
                "flexShrink": 0,
                "msFlexNegative": 0,
                "msFlexPositive": 0,
                "paddingBottom": "10px",
                "paddingLeft": "10px",
                "paddingRight": "10px",
                "paddingTop": "10px",
                "width": "100%",
              }
            }
          >
            <div
              className="css-view-1dbjc4n"
              style={
                Object {
                  "display": "block",
                  "overflowX": "hidden",
                  "overflowY": "hidden",
                  "width": "100%",
                }
              }
            >
              <div
                style={
                  Object {
                    "display": "block",
                    "paddingBottom": "115.95744680851064%",
                    "width": "100%",
                  }
                }
              />
              <div
                style={
                  Object {
                    "bottom": "0px",
                    "height": "100%",
                    "left": "0px",
                    "position": "absolute",
                    "top": "0px",
                    "width": "100%",
                  }
                }
              >
                <div
                  className="css-view-1dbjc4n"
                  style={
                    Object {
                      "WebkitFlexBasis": "auto",
                      "flexBasis": "auto",
                      "height": "100%",
                      "msFlexPreferredSize": "auto",
                      "overflowX": "hidden",
                      "overflowY": "hidden",
                      "width": "100%",
                      "zIndex": 0,
                    }
                  }
                >
                  <div
                    className="css-view-1dbjc4n"
                    style={
                      Object {
                        "backgroundColor": "rgba(0,0,0,0.00)",
                        "backgroundPosition": "center",
                        "backgroundRepeat": "no-repeat",
                        "backgroundSize": "cover",
                        "bottom": "0px",
                        "height": "100%",
                        "left": "0px",
                        "position": "absolute",
                        "right": "0px",
                        "top": "0px",
                        "width": "100%",
                        "zIndex": -1,
                      }
                    }
                  />
                </div>
              </div>
            </div>
          </div>
          <div
            className="css-view-1dbjc4n"
            style={
              Object {
                "WebkitBoxFlex": 0,
                "WebkitFlexGrow": 0,
                "WebkitFlexShrink": 0,
                "flexGrow": 0,
                "flexShrink": 0,
                "msFlexNegative": 0,
                "msFlexPositive": 0,
                "paddingBottom": "10px",
                "paddingLeft": "10px",
                "paddingRight": "10px",
                "paddingTop": "10px",
                "width": "100%",
              }
            }
          >
            <h4
              aria-level="4"
              className="css-reset-4rbku5 css-text-901oao"
              dir="auto"
              role="heading"
              style={
                Object {
                  "color": "rgba(46,51,56,1.00)",
                  "fontFamily": "EB Garamond, eb-garamond, Garamond, serif",
                  "fontSize": "24px",
                  "lineHeight": "32px",
                  "textRendering": "geometricPrecision",
                  "textTransform": "none",
                }
              }
            >
              Pratyush Ranjan Tiwari
            </h4>
            <div
              className="css-text-901oao"
              dir="auto"
              style={
                Object {
                  "color": "rgba(46,51,56,1.00)",
                  "fontFamily": "Jost, futura-pt, futura, sans-serif",
                  "fontSize": "16px",
                  "fontWeight": "500",
                  "lineHeight": "18px",
                  "textRendering": "geometricPrecision",
                }
              }
            >
              India
               | 
              Engineering
            </div>
            <h4
              aria-level="4"
              className="css-reset-4rbku5 css-text-901oao"
              dir="auto"
              role="heading"
              style={
                Object {
                  "color": "rgba(146,78,255,1.00)",
                  "fontFamily": "EB Garamond, eb-garamond, Garamond, serif",
                  "fontSize": "24px",
                  "lineHeight": "32px",
                  "marginBottom": "60px",
                  "marginTop": "20px",
                  "textRendering": "geometricPrecision",
                  "textTransform": "none",
                }
              }
            >
              “As part of my thesis, I explored how to successfully maintain user privacy as we move to decentralized financial systems.”
            </h4>
            <div
              className="css-text-901oao"
              dir="auto"
              style={
                Object {
                  "color": "rgba(46,51,56,1.00)",
                  "fontFamily": "EB Garamond, eb-garamond, Garamond, serif",
                  "fontSize": "20px",
                  "lineHeight": "28px",
                  "textRendering": "geometricPrecision",
                }
              }
            >
              Pratyush wrote a technical paper describing an efficient Zero Knowledge Protocol and possible implementation libraries for
               
              <div
                className="css-view-1dbjc4n"
                onClick={[Function]}
                onMouseDown={[Function]}
                onMouseEnter={[Function]}
                onMouseLeave={[Function]}
                onMouseUp={[Function]}
                onResponderGrant={[Function]}
                onResponderRelease={[Function]}
                style={
                  Object {
                    "display": "inline",
                  }
                }
              >
                <a
                  className="css-reset-4rbku5 css-cursor-18t94o4 css-text-901oao css-textHasAncestor-16my406"
                  data-focusable={true}
                  dir="auto"
                  href="https://en.wikipedia.org/wiki/EigenTrust"
                  onClick={[Function]}
                  onMouseEnter={[Function]}
                  role="link"
                  style={
                    Object {
                      "WebkitTextDecorationStyle": "solid",
                      "cursor": "pointer",
                      "display": "inline",
                      "opacity": 1,
                      "textDecoration": "underline",
                      "textDecorationStyle": "solid",
                    }
                  }
                  target="_new"
                >
                  EigenTrust
                </a>
              </div>
               
              Computation. His fellowship built on the work of Celo co-founder
               
              <div
                className="css-view-1dbjc4n"
                onClick={[Function]}
                onMouseDown={[Function]}
                onMouseEnter={[Function]}
                onMouseLeave={[Function]}
                onMouseUp={[Function]}
                onResponderGrant={[Function]}
                onResponderRelease={[Function]}
                style={
                  Object {
                    "display": "inline",
                  }
                }
              >
                <a
                  className="css-reset-4rbku5 css-cursor-18t94o4 css-text-901oao css-textHasAncestor-16my406"
                  data-focusable={true}
                  dir="auto"
                  href="https://en.wikipedia.org/wiki/Sepandar_Kamvar"
                  onClick={[Function]}
                  onMouseEnter={[Function]}
                  role="link"
                  style={
                    Object {
                      "WebkitTextDecorationStyle": "solid",
                      "cursor": "pointer",
                      "display": "inline",
                      "opacity": 1,
                      "textDecoration": "underline",
                      "textDecorationStyle": "solid",
                    }
                  }
                  target="_new"
                >
                  Sep Kamvar
                </a>
              </div>
              , who developed EigenTrust.
            </div>
          </div>
        </div>
      </div>
      <div
        className="css-view-1dbjc4n"
        style={
          Object {
            "marginBottom": "60px",
          }
        }
      >
        <div
          className="css-view-1dbjc4n"
          style={
            Object {
              "WebkitAlignSelf": "center",
              "WebkitBoxDirection": "normal",
              "WebkitBoxOrient": "vertical",
              "WebkitFlexDirection": "column",
              "alignSelf": "center",
              "flexDirection": "column",
              "maxWidth": "100vw",
              "msFlexDirection": "column",
              "msFlexItemAlign": "center",
              "paddingLeft": "10px",
              "paddingRight": "10px",
              "width": "100%",
            }
          }
        >
          <div
            className="css-view-1dbjc4n"
            style={
              Object {
                "WebkitBoxFlex": 0,
                "WebkitFlexGrow": 0,
                "WebkitFlexShrink": 0,
                "flexGrow": 0,
                "flexShrink": 0,
                "msFlexNegative": 0,
                "msFlexPositive": 0,
                "paddingBottom": "10px",
                "paddingLeft": "10px",
                "paddingRight": "10px",
                "paddingTop": "10px",
                "width": "100%",
              }
            }
          >
            <div
              className="css-view-1dbjc4n"
              style={
                Object {
                  "display": "block",
                  "overflowX": "hidden",
                  "overflowY": "hidden",
                  "width": "100%",
                }
              }
            >
              <div
                style={
                  Object {
                    "display": "block",
                    "paddingBottom": "115.95744680851064%",
                    "width": "100%",
                  }
                }
              />
              <div
                style={
                  Object {
                    "bottom": "0px",
                    "height": "100%",
                    "left": "0px",
                    "position": "absolute",
                    "top": "0px",
                    "width": "100%",
                  }
                }
              >
                <div
                  className="css-view-1dbjc4n"
                  style={
                    Object {
                      "WebkitFlexBasis": "auto",
                      "flexBasis": "auto",
                      "height": "100%",
                      "msFlexPreferredSize": "auto",
                      "overflowX": "hidden",
                      "overflowY": "hidden",
                      "width": "100%",
                      "zIndex": 0,
                    }
                  }
                >
                  <div
                    className="css-view-1dbjc4n"
                    style={
                      Object {
                        "backgroundColor": "rgba(0,0,0,0.00)",
                        "backgroundPosition": "center",
                        "backgroundRepeat": "no-repeat",
                        "backgroundSize": "cover",
                        "bottom": "0px",
                        "height": "100%",
                        "left": "0px",
                        "position": "absolute",
                        "right": "0px",
                        "top": "0px",
                        "width": "100%",
                        "zIndex": -1,
                      }
                    }
                  />
                </div>
              </div>
            </div>
          </div>
          <div
            className="css-view-1dbjc4n"
            style={
              Object {
                "WebkitBoxFlex": 0,
                "WebkitFlexGrow": 0,
                "WebkitFlexShrink": 0,
                "flexGrow": 0,
                "flexShrink": 0,
                "msFlexNegative": 0,
                "msFlexPositive": 0,
                "paddingBottom": "10px",
                "paddingLeft": "10px",
                "paddingRight": "10px",
                "paddingTop": "10px",
                "width": "100%",
              }
            }
          >
            <h4
              aria-level="4"
              className="css-reset-4rbku5 css-text-901oao"
              dir="auto"
              role="heading"
              style={
                Object {
                  "color": "rgba(46,51,56,1.00)",
                  "fontFamily": "EB Garamond, eb-garamond, Garamond, serif",
                  "fontSize": "24px",
                  "lineHeight": "32px",
                  "textRendering": "geometricPrecision",
                  "textTransform": "none",
                }
              }
            >
              James Downer
            </h4>
            <div
              className="css-text-901oao"
              dir="auto"
              style={
                Object {
                  "color": "rgba(46,51,56,1.00)",
                  "fontFamily": "Jost, futura-pt, futura, sans-serif",
                  "fontSize": "16px",
                  "fontWeight": "500",
                  "lineHeight": "18px",
                  "textRendering": "geometricPrecision",
                }
              }
            >
              Colombia
               | 
              Experience
            </div>
            <h4
              aria-level="4"
              className="css-reset-4rbku5 css-text-901oao"
              dir="auto"
              role="heading"
              style={
                Object {
                  "color": "rgba(146,78,255,1.00)",
                  "fontFamily": "EB Garamond, eb-garamond, Garamond, serif",
                  "fontSize": "24px",
                  "lineHeight": "32px",
                  "marginBottom": "60px",
                  "marginTop": "20px",
                  "textRendering": "geometricPrecision",
                  "textTransform": "none",
                }
              }
            >
              "I’ve spent my career running field operations under extreme financial circumstances.”
            </h4>
            <div
              className="css-text-901oao"
              dir="auto"
              style={
                Object {
                  "color": "rgba(46,51,56,1.00)",
                  "fontFamily": "EB Garamond, eb-garamond, Garamond, serif",
                  "fontSize": "20px",
                  "lineHeight": "28px",
                  "textRendering": "geometricPrecision",
                }
              }
            >
              James applied his skills as a Fixer to organize comprehensive field research for the entire cLabs team, interviewing 20 Venezuelan migrants in Colombia. The ethnographic interviews focused in particular on individual perspectives on the prolific informal remittance market and the process of becoming unbanked in the transition from Venezuela to Colombia. This immersive learning experience was instrumental in increasing empathy and understanding with our end users.
            </div>
          </div>
        </div>
      </div>
    </div>
  </div>
  <div
    className="css-view-1dbjc4n"
    id="fellowship"
    style={
      Object {
        "WebkitAlignItems": "center",
        "WebkitAlignSelf": "center",
        "WebkitBoxAlign": "center",
        "WebkitBoxDirection": "normal",
        "WebkitBoxOrient": "vertical",
        "WebkitBoxPack": "center",
        "WebkitFlexDirection": "column",
        "WebkitJustifyContent": "center",
        "alignItems": "center",
        "alignSelf": "center",
        "flexDirection": "column",
        "justifyContent": "center",
        "marginBottom": "30px",
        "marginTop": "50px",
        "maxWidth": "100vw",
        "msFlexAlign": "center",
        "msFlexDirection": "column",
        "msFlexItemAlign": "center",
        "msFlexPack": "center",
        "paddingLeft": "10px",
        "paddingRight": "10px",
        "width": "100%",
      }
    }
  >
    <div
      className="css-view-1dbjc4n"
      style={
        Object {
          "WebkitAlignItems": "center",
          "WebkitBoxAlign": "center",
          "WebkitBoxFlex": 0,
          "WebkitBoxPack": "center",
          "WebkitFlexGrow": 0,
          "WebkitFlexShrink": 0,
          "WebkitJustifyContent": "center",
          "alignItems": "center",
          "flexGrow": 0,
          "flexShrink": 0,
          "justifyContent": "center",
          "msFlexAlign": "center",
          "msFlexNegative": 0,
          "msFlexPack": "center",
          "msFlexPositive": 0,
          "paddingBottom": "10px",
          "paddingLeft": "10px",
          "paddingRight": "10px",
          "paddingTop": "10px",
          "width": "100%",
        }
      }
    >
      <div
        className="react-reveal"
        style={
          Object {
            "opacity": undefined,
          }
        }
      >
        <h2
          aria-level="2"
          className="css-reset-4rbku5 css-text-901oao"
          dir="auto"
          role="heading"
          style={
            Object {
              "color": "rgba(46,51,56,1.00)",
              "fontFamily": "EB Garamond, eb-garamond, Garamond, serif",
              "fontSize": "28px",
              "lineHeight": "32px",
              "textAlign": "center",
              "textRendering": "geometricPrecision",
              "textTransform": "none",
            }
          }
        >
          fellows.formTitle
        </h2>
      </div>
    </div>
  </div>
  <div
    className="react-reveal"
    style={
      Object {
        "opacity": undefined,
      }
    }
  >
    <div
      className="css-view-1dbjc4n"
    >
      <form
        style={
          Object {
            "WebkitBoxDirection": "normal",
            "WebkitBoxFlex": 1,
            "WebkitBoxOrient": "vertical",
            "WebkitFlexBasis": "0%",
            "WebkitFlexDirection": "column",
            "WebkitFlexGrow": 1,
            "WebkitFlexShrink": 1,
            "display": "flex",
            "flexBasis": "0%",
            "flexDirection": "column",
            "flexGrow": 1,
            "flexShrink": 1,
            "marginBottom": "0px",
            "marginLeft": "0px",
            "marginRight": "0px",
            "marginTop": "0px",
            "msFlexDirection": "column",
            "msFlexNegative": 1,
            "msFlexPositive": 1,
            "msFlexPreferredSize": "0%",
          }
        }
      >
        <div
          className="css-view-1dbjc4n"
          style={
            Object {
              "WebkitAlignSelf": "center",
              "WebkitBoxDirection": "normal",
              "WebkitBoxOrient": "vertical",
              "WebkitFlexDirection": "column",
              "alignSelf": "center",
              "flexDirection": "column",
              "maxWidth": "100vw",
              "msFlexDirection": "column",
              "msFlexItemAlign": "center",
              "paddingLeft": "10px",
              "paddingRight": "10px",
              "width": "100%",
            }
          }
        >
          <div
            className="css-view-1dbjc4n"
            style={
              Object {
                "WebkitAlignItems": "flex-end",
                "WebkitBoxAlign": "end",
                "WebkitBoxFlex": 0,
                "WebkitFlexGrow": 0,
                "WebkitFlexShrink": 0,
                "alignItems": "flex-end",
                "flexGrow": 0,
                "flexShrink": 0,
                "msFlexAlign": "end",
                "msFlexNegative": 0,
                "msFlexPositive": 0,
                "paddingBottom": "10px",
                "paddingLeft": "10px",
                "paddingRight": "10px",
                "paddingTop": "10px",
                "width": "100%",
              }
            }
          >
            <div
              className="css-view-1dbjc4n"
              style={
                Object {
                  "height": "18px",
                }
              }
            />
          </div>
          <div
            className="css-view-1dbjc4n"
            style={
              Object {
                "WebkitBoxFlex": 0,
                "WebkitFlexGrow": 0,
                "WebkitFlexShrink": 0,
                "flexGrow": 0,
                "flexShrink": 0,
                "msFlexNegative": 0,
                "msFlexPositive": 0,
                "paddingBottom": "10px",
                "paddingLeft": "10px",
                "paddingRight": "10px",
                "paddingTop": "1px",
                "width": "100%",
              }
            }
          >
            <input
              autoCapitalize="sentences"
              autoComplete="on"
              autoCorrect="on"
              className="css-textinput-1cwyjr8 r-placeholderTextColor-tf24u1"
              data-focusable={true}
              dir="auto"
              name="name"
              onBlur={[Function]}
              onChange={[Function]}
              onFocus={[Function]}
              onKeyDown={[Function]}
              onKeyPress={[Function]}
              onSelect={[Function]}
              placeholder="form.name"
              readOnly={false}
              required={true}
              spellCheck={true}
              style={
                Object {
                  "WebkitAlignSelf": "center",
                  "alignSelf": "center",
                  "borderBottomColor": "rgba(61,61,61,0.20)",
                  "borderBottomLeftRadius": "3px",
                  "borderBottomRightRadius": "3px",
                  "borderBottomWidth": "1px",
                  "borderLeftColor": "rgba(61,61,61,0.20)",
                  "borderLeftWidth": "1px",
                  "borderRightColor": "rgba(61,61,61,0.20)",
                  "borderRightWidth": "1px",
                  "borderTopColor": "rgba(61,61,61,0.20)",
                  "borderTopLeftRadius": "3px",
                  "borderTopRightRadius": "3px",
                  "borderTopWidth": "1px",
                  "color": "rgba(46,51,56,1.00)",
                  "fontFamily": "EB Garamond, eb-garamond, Garamond, serif",
                  "fontSize": "20px",
                  "lineHeight": "28px",
                  "marginBottom": "0px",
                  "marginLeft": "0px",
                  "marginRight": "0px",
                  "marginTop": "0px",
                  "msFlexItemAlign": "center",
                  "outlineWidth": "0px",
                  "paddingBottom": "15px",
                  "paddingLeft": "10px",
                  "paddingRight": "10px",
                  "paddingTop": "13px",
                  "textRendering": "geometricPrecision",
                  "width": "100%",
                }
              }
              type="text"
              value=""
            />
          </div>
          <div
            className="css-view-1dbjc4n"
            style={
              Object {
                "WebkitBoxFlex": 0,
                "WebkitFlexGrow": 0,
                "WebkitFlexShrink": 0,
                "flexGrow": 0,
                "flexShrink": 0,
                "msFlexNegative": 0,
                "msFlexPositive": 0,
                "paddingBottom": "10px",
                "paddingLeft": "10px",
                "paddingRight": "10px",
                "paddingTop": "1px",
                "width": "100%",
              }
            }
          >
            <input
              autoCapitalize="sentences"
              autoComplete="on"
              autoCorrect="on"
              className="css-textinput-1cwyjr8 r-placeholderTextColor-tf24u1"
              data-focusable={true}
              dir="auto"
              name="email"
              onBlur={[Function]}
              onChange={[Function]}
              onFocus={[Function]}
              onKeyDown={[Function]}
              onKeyPress={[Function]}
              onSelect={[Function]}
              placeholder="form.email"
              readOnly={false}
              required={true}
              spellCheck={true}
              style={
                Object {
                  "WebkitAlignSelf": "center",
                  "alignSelf": "center",
                  "borderBottomColor": "rgba(61,61,61,0.20)",
                  "borderBottomLeftRadius": "3px",
                  "borderBottomRightRadius": "3px",
                  "borderBottomWidth": "1px",
                  "borderLeftColor": "rgba(61,61,61,0.20)",
                  "borderLeftWidth": "1px",
                  "borderRightColor": "rgba(61,61,61,0.20)",
                  "borderRightWidth": "1px",
                  "borderTopColor": "rgba(61,61,61,0.20)",
                  "borderTopLeftRadius": "3px",
                  "borderTopRightRadius": "3px",
                  "borderTopWidth": "1px",
                  "color": "rgba(46,51,56,1.00)",
                  "fontFamily": "EB Garamond, eb-garamond, Garamond, serif",
                  "fontSize": "20px",
                  "lineHeight": "28px",
                  "marginBottom": "0px",
                  "marginLeft": "0px",
                  "marginRight": "0px",
                  "marginTop": "0px",
                  "msFlexItemAlign": "center",
                  "outlineWidth": "0px",
                  "paddingBottom": "15px",
                  "paddingLeft": "10px",
                  "paddingRight": "10px",
                  "paddingTop": "13px",
                  "textRendering": "geometricPrecision",
                  "width": "100%",
                }
              }
              type="text"
              value=""
            />
          </div>
          <div
            className="css-view-1dbjc4n"
            style={
              Object {
                "WebkitAlignItems": "flex-start",
                "WebkitBoxAlign": "start",
                "WebkitBoxFlex": 0,
                "WebkitFlexGrow": 0,
                "WebkitFlexShrink": 0,
                "alignItems": "flex-start",
                "flexGrow": 0,
                "flexShrink": 0,
                "msFlexAlign": "start",
                "msFlexNegative": 0,
                "msFlexPositive": 0,
                "paddingBottom": "10px",
                "paddingLeft": "10px",
                "paddingRight": "10px",
                "paddingTop": "10px",
                "width": "100%",
              }
            }
          >
            <div
              className="css-view-1dbjc4n"
              style={
                Object {
                  "height": "18px",
                }
              }
            />
          </div>
        </div>
        <div
          className="css-view-1dbjc4n"
          style={
            Object {
              "WebkitAlignSelf": "center",
              "WebkitBoxDirection": "reverse",
              "WebkitBoxOrient": "vertical",
              "WebkitFlexDirection": "column-reverse",
              "alignSelf": "center",
              "flexDirection": "column-reverse",
              "maxWidth": "100vw",
              "msFlexDirection": "column-reverse",
              "msFlexItemAlign": "center",
              "paddingLeft": "10px",
              "paddingRight": "10px",
              "width": "100%",
            }
          }
        >
          <div
            className="css-view-1dbjc4n"
            style={
              Object {
                "WebkitAlignItems": "flex-end",
                "WebkitBoxAlign": "end",
                "WebkitBoxFlex": 0,
                "WebkitFlexGrow": 0,
                "WebkitFlexShrink": 0,
                "alignItems": "flex-end",
                "flexGrow": 0,
                "flexShrink": 0,
                "msFlexAlign": "end",
                "msFlexNegative": 0,
                "msFlexPositive": 0,
                "paddingBottom": "10px",
                "paddingLeft": "10px",
                "paddingRight": "10px",
                "paddingTop": "10px",
                "width": "100%",
              }
            }
          >
            <div
              className="css-view-1dbjc4n"
              style={
                Object {
                  "height": "18px",
                }
              }
            />
          </div>
          <div
            className="css-view-1dbjc4n"
            style={
              Object {
                "WebkitBoxFlex": 0,
                "WebkitFlexGrow": 0,
                "WebkitFlexShrink": 0,
                "flexGrow": 0,
                "flexShrink": 0,
                "msFlexNegative": 0,
                "msFlexPositive": 0,
                "paddingBottom": "10px",
                "paddingLeft": "10px",
                "paddingRight": "10px",
                "paddingTop": "1px",
                "width": "100%",
              }
            }
          >
            <textarea
              autoCapitalize="sentences"
              autoComplete="on"
              autoCorrect="on"
              className="css-textinput-1cwyjr8 r-placeholderTextColor-tf24u1"
              data-focusable={true}
              dir="auto"
              name="ideas"
              onBlur={[Function]}
              onChange={[Function]}
              onFocus={[Function]}
              onKeyDown={[Function]}
              onKeyPress={[Function]}
              onSelect={[Function]}
              placeholder="form.ideas"
              readOnly={false}
              required={true}
              rows={3}
              spellCheck={true}
              style={
                Object {
                  "WebkitAlignSelf": "center",
                  "alignSelf": "center",
                  "borderBottomColor": "rgba(61,61,61,0.20)",
                  "borderBottomLeftRadius": "3px",
                  "borderBottomRightRadius": "3px",
                  "borderBottomWidth": "1px",
                  "borderLeftColor": "rgba(61,61,61,0.20)",
                  "borderLeftWidth": "1px",
                  "borderRightColor": "rgba(61,61,61,0.20)",
                  "borderRightWidth": "1px",
                  "borderTopColor": "rgba(61,61,61,0.20)",
                  "borderTopLeftRadius": "3px",
                  "borderTopRightRadius": "3px",
                  "borderTopWidth": "1px",
                  "color": "rgba(46,51,56,1.00)",
                  "fontFamily": "EB Garamond, eb-garamond, Garamond, serif",
                  "fontSize": "20px",
                  "lineHeight": "28px",
                  "marginBottom": "0px",
                  "marginLeft": "0px",
                  "marginRight": "0px",
                  "marginTop": "0px",
                  "msFlexItemAlign": "center",
                  "outlineWidth": "0px",
                  "paddingBottom": "15px",
                  "paddingLeft": "10px",
                  "paddingRight": "10px",
                  "paddingTop": "13px",
                  "textRendering": "geometricPrecision",
                  "width": "100%",
                }
              }
              value=""
            />
          </div>
        </div>
        <div
          className="css-view-1dbjc4n"
          style={
            Object {
              "WebkitAlignSelf": "center",
              "WebkitBoxDirection": "reverse",
              "WebkitBoxOrient": "vertical",
              "WebkitFlexDirection": "column-reverse",
              "alignSelf": "center",
              "flexDirection": "column-reverse",
              "maxWidth": "100vw",
              "msFlexDirection": "column-reverse",
              "msFlexItemAlign": "center",
              "paddingLeft": "10px",
              "paddingRight": "10px",
              "width": "100%",
            }
          }
        >
          <div
            className="css-view-1dbjc4n"
            style={
              Object {
                "WebkitAlignItems": "flex-end",
                "WebkitBoxAlign": "end",
                "WebkitBoxFlex": 0,
                "WebkitFlexGrow": 0,
                "WebkitFlexShrink": 0,
                "alignItems": "flex-end",
                "flexGrow": 0,
                "flexShrink": 0,
                "msFlexAlign": "end",
                "msFlexNegative": 0,
                "msFlexPositive": 0,
                "paddingBottom": "10px",
                "paddingLeft": "10px",
                "paddingRight": "10px",
                "paddingTop": "10px",
                "width": "100%",
              }
            }
          >
            <div
              className="css-view-1dbjc4n"
              style={
                Object {
                  "height": "18px",
                }
              }
            />
          </div>
          <div
            className="css-view-1dbjc4n"
            style={
              Object {
                "WebkitBoxFlex": 0,
                "WebkitFlexGrow": 0,
                "WebkitFlexShrink": 0,
                "flexGrow": 0,
                "flexShrink": 0,
                "msFlexNegative": 0,
                "msFlexPositive": 0,
                "paddingBottom": "10px",
                "paddingLeft": "10px",
                "paddingRight": "10px",
                "paddingTop": "1px",
                "width": "100%",
              }
            }
          >
            <textarea
              autoCapitalize="sentences"
              autoComplete="on"
              autoCorrect="on"
              className="css-textinput-1cwyjr8 r-placeholderTextColor-tf24u1"
              data-focusable={true}
              dir="auto"
              name="bio"
              onBlur={[Function]}
              onChange={[Function]}
              onFocus={[Function]}
              onKeyDown={[Function]}
              onKeyPress={[Function]}
              onSelect={[Function]}
              placeholder="form.bio"
              readOnly={false}
              required={true}
              rows={3}
              spellCheck={true}
              style={
                Object {
                  "WebkitAlignSelf": "center",
                  "alignSelf": "center",
                  "borderBottomColor": "rgba(61,61,61,0.20)",
                  "borderBottomLeftRadius": "3px",
                  "borderBottomRightRadius": "3px",
                  "borderBottomWidth": "1px",
                  "borderLeftColor": "rgba(61,61,61,0.20)",
                  "borderLeftWidth": "1px",
                  "borderRightColor": "rgba(61,61,61,0.20)",
                  "borderRightWidth": "1px",
                  "borderTopColor": "rgba(61,61,61,0.20)",
                  "borderTopLeftRadius": "3px",
                  "borderTopRightRadius": "3px",
                  "borderTopWidth": "1px",
                  "color": "rgba(46,51,56,1.00)",
                  "fontFamily": "EB Garamond, eb-garamond, Garamond, serif",
                  "fontSize": "20px",
                  "lineHeight": "28px",
                  "marginBottom": "0px",
                  "marginLeft": "0px",
                  "marginRight": "0px",
                  "marginTop": "0px",
                  "msFlexItemAlign": "center",
                  "outlineWidth": "0px",
                  "paddingBottom": "15px",
                  "paddingLeft": "10px",
                  "paddingRight": "10px",
                  "paddingTop": "13px",
                  "textRendering": "geometricPrecision",
                  "width": "100%",
                }
              }
              value=""
            />
          </div>
        </div>
        <div
          className="css-view-1dbjc4n"
          style={
            Object {
              "WebkitAlignSelf": "center",
              "WebkitBoxDirection": "reverse",
              "WebkitBoxOrient": "vertical",
              "WebkitFlexDirection": "column-reverse",
              "alignSelf": "center",
              "flexDirection": "column-reverse",
              "maxWidth": "100vw",
              "msFlexDirection": "column-reverse",
              "msFlexItemAlign": "center",
              "paddingLeft": "10px",
              "paddingRight": "10px",
              "width": "100%",
            }
          }
        >
          <div
            className="css-view-1dbjc4n"
            style={
              Object {
                "WebkitAlignItems": "flex-end",
                "WebkitBoxAlign": "end",
                "WebkitBoxFlex": 0,
                "WebkitFlexGrow": 0,
                "WebkitFlexShrink": 0,
                "alignItems": "flex-end",
                "flexGrow": 0,
                "flexShrink": 0,
                "msFlexAlign": "end",
                "msFlexNegative": 0,
                "msFlexPositive": 0,
                "paddingBottom": "10px",
                "paddingLeft": "10px",
                "paddingRight": "10px",
                "paddingTop": "10px",
                "width": "100%",
              }
            }
          >
            <div
              className="css-view-1dbjc4n"
              style={
                Object {
                  "height": "18px",
                }
              }
            />
          </div>
          <div
            className="css-view-1dbjc4n"
            style={
              Object {
                "WebkitBoxFlex": 0,
                "WebkitFlexGrow": 0,
                "WebkitFlexShrink": 0,
                "flexGrow": 0,
                "flexShrink": 0,
                "msFlexNegative": 0,
                "msFlexPositive": 0,
                "paddingBottom": "10px",
                "paddingLeft": "10px",
                "paddingRight": "10px",
                "paddingTop": "1px",
                "width": "100%",
              }
            }
          >
            <textarea
              autoCapitalize="sentences"
              autoComplete="on"
              autoCorrect="on"
              className="css-textinput-1cwyjr8 r-placeholderTextColor-tf24u1"
              data-focusable={true}
              dir="auto"
              name="deliverables"
              onBlur={[Function]}
              onChange={[Function]}
              onFocus={[Function]}
              onKeyDown={[Function]}
              onKeyPress={[Function]}
              onSelect={[Function]}
              placeholder="form.deliverables"
              readOnly={false}
              required={true}
              rows={3}
              spellCheck={true}
              style={
                Object {
                  "WebkitAlignSelf": "center",
                  "alignSelf": "center",
                  "borderBottomColor": "rgba(61,61,61,0.20)",
                  "borderBottomLeftRadius": "3px",
                  "borderBottomRightRadius": "3px",
                  "borderBottomWidth": "1px",
                  "borderLeftColor": "rgba(61,61,61,0.20)",
                  "borderLeftWidth": "1px",
                  "borderRightColor": "rgba(61,61,61,0.20)",
                  "borderRightWidth": "1px",
                  "borderTopColor": "rgba(61,61,61,0.20)",
                  "borderTopLeftRadius": "3px",
                  "borderTopRightRadius": "3px",
                  "borderTopWidth": "1px",
                  "color": "rgba(46,51,56,1.00)",
                  "fontFamily": "EB Garamond, eb-garamond, Garamond, serif",
                  "fontSize": "20px",
                  "lineHeight": "28px",
                  "marginBottom": "0px",
                  "marginLeft": "0px",
                  "marginRight": "0px",
                  "marginTop": "0px",
                  "msFlexItemAlign": "center",
                  "outlineWidth": "0px",
                  "paddingBottom": "15px",
                  "paddingLeft": "10px",
                  "paddingRight": "10px",
                  "paddingTop": "13px",
                  "textRendering": "geometricPrecision",
                  "width": "100%",
                }
              }
              value=""
            />
          </div>
        </div>
        <div
          className="css-view-1dbjc4n"
          style={
            Object {
              "WebkitAlignSelf": "center",
              "WebkitBoxDirection": "reverse",
              "WebkitBoxOrient": "vertical",
              "WebkitFlexDirection": "column-reverse",
              "alignSelf": "center",
              "flexDirection": "column-reverse",
              "maxWidth": "100vw",
              "msFlexDirection": "column-reverse",
              "msFlexItemAlign": "center",
              "paddingLeft": "10px",
              "paddingRight": "10px",
              "width": "100%",
            }
          }
        >
          <div
            className="css-view-1dbjc4n"
            style={
              Object {
                "WebkitAlignItems": "flex-end",
                "WebkitBoxAlign": "end",
                "WebkitBoxFlex": 0,
                "WebkitFlexGrow": 0,
                "WebkitFlexShrink": 0,
                "alignItems": "flex-end",
                "flexGrow": 0,
                "flexShrink": 0,
                "msFlexAlign": "end",
                "msFlexNegative": 0,
                "msFlexPositive": 0,
                "paddingBottom": "10px",
                "paddingLeft": "10px",
                "paddingRight": "10px",
                "paddingTop": "10px",
                "width": "100%",
              }
            }
          >
            <div
              className="css-view-1dbjc4n"
              style={
                Object {
                  "height": "18px",
                }
              }
            />
          </div>
          <div
            className="css-view-1dbjc4n"
            style={
              Object {
                "WebkitBoxFlex": 0,
                "WebkitFlexGrow": 0,
                "WebkitFlexShrink": 0,
                "flexGrow": 0,
                "flexShrink": 0,
                "msFlexNegative": 0,
                "msFlexPositive": 0,
                "paddingBottom": "10px",
                "paddingLeft": "10px",
                "paddingRight": "10px",
                "paddingTop": "1px",
                "width": "100%",
              }
            }
          >
            <input
              autoCapitalize="sentences"
              autoComplete="on"
              autoCorrect="on"
              className="css-textinput-1cwyjr8 r-placeholderTextColor-tf24u1"
              data-focusable={true}
              dir="auto"
              name="resume"
              onBlur={[Function]}
              onChange={[Function]}
              onFocus={[Function]}
              onKeyDown={[Function]}
              onKeyPress={[Function]}
              onSelect={[Function]}
              placeholder="form.resume"
              readOnly={false}
              required={true}
              spellCheck={true}
              style={
                Object {
                  "WebkitAlignSelf": "center",
                  "alignSelf": "center",
                  "borderBottomColor": "rgba(61,61,61,0.20)",
                  "borderBottomLeftRadius": "3px",
                  "borderBottomRightRadius": "3px",
                  "borderBottomWidth": "1px",
                  "borderLeftColor": "rgba(61,61,61,0.20)",
                  "borderLeftWidth": "1px",
                  "borderRightColor": "rgba(61,61,61,0.20)",
                  "borderRightWidth": "1px",
                  "borderTopColor": "rgba(61,61,61,0.20)",
                  "borderTopLeftRadius": "3px",
                  "borderTopRightRadius": "3px",
                  "borderTopWidth": "1px",
                  "color": "rgba(46,51,56,1.00)",
                  "fontFamily": "EB Garamond, eb-garamond, Garamond, serif",
                  "fontSize": "20px",
                  "lineHeight": "28px",
                  "marginBottom": "0px",
                  "marginLeft": "0px",
                  "marginRight": "0px",
                  "marginTop": "0px",
                  "msFlexItemAlign": "center",
                  "outlineWidth": "0px",
                  "paddingBottom": "15px",
                  "paddingLeft": "10px",
                  "paddingRight": "10px",
                  "paddingTop": "13px",
                  "textRendering": "geometricPrecision",
                  "width": "100%",
                }
              }
              type="text"
              value=""
            />
          </div>
        </div>
        <div
          className="css-view-1dbjc4n"
          style={
            Object {
              "WebkitAlignItems": "center",
              "WebkitAlignSelf": "center",
              "WebkitBoxAlign": "center",
              "WebkitBoxDirection": "normal",
              "WebkitBoxOrient": "vertical",
              "WebkitBoxPack": "center",
              "WebkitFlexDirection": "column",
              "WebkitJustifyContent": "center",
              "alignItems": "center",
              "alignSelf": "center",
              "flexDirection": "column",
              "justifyContent": "center",
              "marginBottom": "50px",
              "marginTop": "20px",
              "maxWidth": "100vw",
              "msFlexAlign": "center",
              "msFlexDirection": "column",
              "msFlexItemAlign": "center",
              "msFlexPack": "center",
              "paddingLeft": "10px",
              "paddingRight": "10px",
              "width": "100%",
            }
          }
        >
          <div
            className="css-view-1dbjc4n"
            style={
              Object {
                "WebkitAlignItems": "center",
                "WebkitBoxAlign": "center",
                "WebkitBoxFlex": 0,
                "WebkitBoxPack": "center",
                "WebkitFlexGrow": 0,
                "WebkitFlexShrink": 0,
                "WebkitJustifyContent": "center",
                "alignItems": "center",
                "flexGrow": 0,
                "flexShrink": 0,
                "justifyContent": "center",
                "msFlexAlign": "center",
                "msFlexNegative": 0,
                "msFlexPack": "center",
                "msFlexPositive": 0,
                "paddingBottom": "10px",
                "paddingLeft": "10px",
                "paddingRight": "10px",
                "paddingTop": "10px",
                "width": "100%",
              }
            }
          >
            <div
              className="css-view-1dbjc4n"
              onClick={[Function]}
              onMouseDown={[Function]}
              onMouseEnter={[Function]}
              onMouseLeave={[Function]}
              onMouseUp={[Function]}
              onResponderGrant={[Function]}
              onResponderRelease={[Function]}
              style={
                Object {
                  "WebkitAlignItems": "center",
                  "WebkitBoxAlign": "center",
                  "alignItems": "center",
                  "msFlexAlign": "center",
                }
              }
            >
              <a
                className="css-reset-4rbku5 css-cursor-18t94o4 css-text-901oao"
                data-focusable={true}
                dir="auto"
                role="link"
                style={
                  Object {
                    "WebkitAlignItems": "center",
                    "WebkitBoxAlign": "center",
                    "WebkitBoxFlex": 0,
                    "WebkitBoxPack": "center",
                    "WebkitFlexGrow": 0,
                    "WebkitJustifyContent": "center",
                    "alignItems": "center",
                    "backgroundColor": "rgba(53,208,127,1.00)",
                    "borderBottomColor": "rgba(53,208,127,1.00)",
                    "borderBottomLeftRadius": "3px",
                    "borderBottomRightRadius": "3px",
                    "borderBottomWidth": "1px",
                    "borderLeftColor": "rgba(53,208,127,1.00)",
                    "borderLeftWidth": "1px",
                    "borderRightColor": "rgba(53,208,127,1.00)",
                    "borderRightWidth": "1px",
                    "borderTopColor": "rgba(53,208,127,1.00)",
                    "borderTopLeftRadius": "3px",
                    "borderTopRightRadius": "3px",
                    "borderTopWidth": "1px",
                    "color": "rgba(255,255,255,1.00)",
                    "cursor": "pointer",
                    "display": "inline-flex",
                    "flexGrow": 0,
                    "fontFamily": "Jost, futura-pt, futura, sans-serif",
                    "fontSize": "20px",
                    "fontWeight": "500",
                    "justifyContent": "center",
                    "lineHeight": "16px",
                    "minWidth": "200px",
                    "msFlexAlign": "center",
                    "msFlexPack": "center",
                    "msFlexPositive": 0,
                    "opacity": 1,
                    "paddingBottom": "20px",
                    "paddingLeft": "30px",
                    "paddingRight": "30px",
                    "paddingTop": "20px",
                    "textAlign": "center",
                    "textRendering": "geometricPrecision",
                    "width": "fit-content",
                  }
                }
              >
                submit
              </a>
            </div>
          </div>
        </div>
      </form>
    </div>
  </div>
  <div
    className="css-view-1dbjc4n"
    id="newsletter"
  >
    <div
      className="css-view-1dbjc4n"
      style={
        Object {
          "WebkitAlignSelf": "center",
          "WebkitBoxDirection": "normal",
          "WebkitBoxOrient": "vertical",
          "WebkitFlexDirection": "column",
          "alignSelf": "center",
          "flexDirection": "column",
          "marginBottom": "30px",
          "marginTop": "30px",
          "maxWidth": "100vw",
          "msFlexDirection": "column",
          "msFlexItemAlign": "center",
          "paddingLeft": "10px",
          "paddingRight": "10px",
          "width": "100%",
        }
      }
    >
      <div
        className="css-view-1dbjc4n"
        style={
          Object {
            "backgroundColor": "rgba(221,221,221,1.00)",
            "height": "1px",
            "width": "100%",
          }
        }
      />
    </div>
    <div
      className="css-view-1dbjc4n"
      style={
        Object {
          "WebkitAlignSelf": "center",
          "WebkitBoxDirection": "normal",
          "WebkitBoxOrient": "vertical",
          "WebkitFlexDirection": "column",
          "alignSelf": "center",
          "flexDirection": "column",
          "marginTop": "30px",
          "maxWidth": "100vw",
          "msFlexDirection": "column",
          "msFlexItemAlign": "center",
          "paddingLeft": "10px",
          "paddingRight": "10px",
          "width": "100%",
        }
      }
    >
      <div
        className="css-view-1dbjc4n"
        style={
          Object {
            "WebkitBoxFlex": 0,
            "WebkitFlexGrow": 0,
            "WebkitFlexShrink": 0,
            "flexGrow": 0,
            "flexShrink": 0,
            "msFlexNegative": 0,
            "msFlexPositive": 0,
            "paddingBottom": "10px",
            "paddingLeft": "10px",
            "paddingRight": "10px",
            "paddingTop": "10px",
            "width": "100%",
          }
        }
      >
        <h3
          aria-level="3"
          className="css-reset-4rbku5 css-text-901oao"
          dir="auto"
          role="heading"
          style={
            Object {
              "color": "rgba(46,51,56,1.00)",
              "fontFamily": "Jost, futura-pt, futura, sans-serif",
              "fontSize": "24px",
              "lineHeight": "32px",
              "textRendering": "geometricPrecision",
              "textTransform": "none",
            }
          }
        >
          conductLabel
        </h3>
      </div>
      <div
        className="css-view-1dbjc4n"
        style={
          Object {
            "WebkitBoxFlex": 0,
            "WebkitFlexGrow": 0,
            "WebkitFlexShrink": 0,
            "flexGrow": 0,
            "flexShrink": 0,
            "msFlexNegative": 0,
            "msFlexPositive": 0,
            "paddingBottom": "10px",
            "paddingLeft": "10px",
            "paddingRight": "10px",
            "paddingTop": "10px",
            "width": "100%",
          }
        }
      >
        <div
          className="css-text-901oao"
          dir="auto"
          style={
            Object {
              "color": "rgba(46,51,56,1.00)",
              "fontFamily": "EB Garamond, eb-garamond, Garamond, serif",
              "fontSize": "20px",
              "lineHeight": "28px",
              "marginBottom": "20px",
              "textRendering": "geometricPrecision",
            }
          }
        >
          conductText
        </div>
        <div
          className="css-view-1dbjc4n"
          onClick={[Function]}
          onMouseDown={[Function]}
          onMouseEnter={[Function]}
          onMouseLeave={[Function]}
          onMouseUp={[Function]}
          onResponderGrant={[Function]}
          onResponderRelease={[Function]}
        >
          <a
            className="css-reset-4rbku5 css-cursor-18t94o4 css-text-901oao"
            data-focusable={true}
            dir="auto"
            role="link"
            style={
              Object {
                "WebkitAlignItems": "center",
                "WebkitBoxAlign": "center",
                "WebkitBoxFlex": 0,
                "WebkitBoxPack": "center",
                "WebkitFlexGrow": 0,
                "WebkitJustifyContent": "center",
                "alignItems": "center",
                "backgroundColor": "rgba(53,208,127,1.00)",
                "borderBottomColor": "rgba(53,208,127,1.00)",
                "borderBottomLeftRadius": "3px",
                "borderBottomRightRadius": "3px",
                "borderBottomWidth": "1px",
                "borderLeftColor": "rgba(53,208,127,1.00)",
                "borderLeftWidth": "1px",
                "borderRightColor": "rgba(53,208,127,1.00)",
                "borderRightWidth": "1px",
                "borderTopColor": "rgba(53,208,127,1.00)",
                "borderTopLeftRadius": "3px",
                "borderTopRightRadius": "3px",
                "borderTopWidth": "1px",
                "color": "rgba(255,255,255,1.00)",
                "cursor": "pointer",
                "display": "inline-flex",
                "flexGrow": 0,
                "fontFamily": "Jost, futura-pt, futura, sans-serif",
                "fontSize": "16px",
                "fontWeight": "500",
                "justifyContent": "center",
                "lineHeight": "16px",
                "minWidth": "150px",
                "msFlexAlign": "center",
                "msFlexPack": "center",
                "msFlexPositive": 0,
                "opacity": 1,
                "paddingBottom": "10px",
                "paddingLeft": "20px",
                "paddingRight": "20px",
                "paddingTop": "10px",
                "textAlign": "center",
                "textRendering": "geometricPrecision",
                "width": "fit-content",
              }
            }
          >
            conductBtn
          </a>
        </div>
      </div>
    </div>
    <div
      className="css-view-1dbjc4n"
      style={
        Object {
          "WebkitAlignSelf": "center",
          "WebkitBoxDirection": "normal",
          "WebkitBoxOrient": "vertical",
          "WebkitFlexDirection": "column",
          "alignSelf": "center",
          "flexDirection": "column",
          "marginTop": "30px",
          "maxWidth": "100vw",
          "msFlexDirection": "column",
          "msFlexItemAlign": "center",
          "paddingLeft": "10px",
          "paddingRight": "10px",
          "width": "100%",
        }
      }
    >
      <div
        className="css-view-1dbjc4n"
        style={
          Object {
            "WebkitBoxFlex": 0,
            "WebkitFlexGrow": 0,
            "WebkitFlexShrink": 0,
            "flexGrow": 0,
            "flexShrink": 0,
            "msFlexNegative": 0,
            "msFlexPositive": 0,
            "paddingBottom": "10px",
            "paddingLeft": "10px",
            "paddingRight": "10px",
            "paddingTop": "10px",
            "width": "100%",
          }
        }
      >
        <h3
          aria-level="3"
          className="css-reset-4rbku5 css-text-901oao"
          dir="auto"
          role="heading"
          style={
            Object {
              "color": "rgba(46,51,56,1.00)",
              "fontFamily": "Jost, futura-pt, futura, sans-serif",
              "fontSize": "24px",
              "lineHeight": "32px",
              "textRendering": "geometricPrecision",
              "textTransform": "none",
            }
          }
        >
          experienceLabel
        </h3>
      </div>
      <div
        className="css-view-1dbjc4n"
        style={
          Object {
            "WebkitBoxFlex": 0,
            "WebkitFlexGrow": 0,
            "WebkitFlexShrink": 0,
            "flexGrow": 0,
            "flexShrink": 0,
            "msFlexNegative": 0,
            "msFlexPositive": 0,
            "paddingBottom": "10px",
            "paddingLeft": "10px",
            "paddingRight": "10px",
            "paddingTop": "10px",
            "width": "100%",
          }
        }
      >
        <div
          className="css-view-1dbjc4n"
          style={
            Object {
              "WebkitBoxDirection": "normal",
              "WebkitBoxLines": "multiple",
              "WebkitBoxOrient": "horizontal",
              "WebkitFlexDirection": "row",
              "WebkitFlexWrap": "wrap",
              "flexDirection": "row",
              "flexWrap": "wrap",
              "msFlexDirection": "row",
              "msFlexWrap": "wrap",
            }
          }
        >
          <div
            className="react-reveal"
            style={
              Object {
                "opacity": undefined,
              }
            }
          >
            <div
              className="css-view-1dbjc4n"
              style={
                Object {
                  "marginBottom": "60px",
                  "marginRight": "60px",
                  "width": "180px",
                }
              }
            >
              <a
                href="/experience/brand"
              >
                <div
                  className="css-view-1dbjc4n"
                  style={
                    Object {
                      "marginBottom": "10px",
                    }
                  }
                >
                  <div
                    className="css-view-1dbjc4n"
                    style={
                      Object {
                        "WebkitFlexBasis": "auto",
                        "flexBasis": "auto",
                        "height": "45px",
                        "msFlexPreferredSize": "auto",
                        "overflowX": "hidden",
                        "overflowY": "hidden",
                        "width": "45px",
                        "zIndex": 0,
                      }
                    }
                  >
                    <div
                      className="css-view-1dbjc4n"
                      style={
                        Object {
                          "backgroundColor": "rgba(0,0,0,0.00)",
                          "backgroundPosition": "center",
                          "backgroundRepeat": "no-repeat",
                          "backgroundSize": "contain",
                          "bottom": "0px",
                          "height": "100%",
                          "left": "0px",
                          "position": "absolute",
                          "right": "0px",
                          "top": "0px",
                          "width": "100%",
                          "zIndex": -1,
                        }
                      }
                    />
                  </div>
                </div>
                <div
                  className="css-text-901oao"
                  dir="auto"
                  style={
                    Object {
                      "color": "rgba(46,51,56,1.00)",
                      "fontFamily": "Jost, futura-pt, futura, sans-serif",
                      "fontSize": "16px",
                      "fontWeight": "500",
                      "lineHeight": "18px",
                      "marginBottom": "15px",
                      "marginTop": "15px",
                      "textRendering": "geometricPrecision",
                    }
                  }
                >
                  channels.brand.name
                </div>
              </a>
              <div
                className="css-text-901oao"
                dir="auto"
                style={
                  Object {
                    "color": "rgba(46,51,56,1.00)",
                    "fontFamily": "EB Garamond, eb-garamond, Garamond, serif",
                    "fontSize": "16px",
                    "lineHeight": "20px",
                    "textRendering": "geometricPrecision",
                  }
                }
              >
                channels.brand.text
              </div>
            </div>
          </div>
        </div>
      </div>
    </div>
    <div
      className="css-view-1dbjc4n"
      style={
        Object {
          "WebkitAlignSelf": "center",
          "WebkitBoxDirection": "normal",
          "WebkitBoxOrient": "vertical",
          "WebkitFlexDirection": "column",
          "alignSelf": "center",
          "flexDirection": "column",
          "maxWidth": "100vw",
          "msFlexDirection": "column",
          "msFlexItemAlign": "center",
          "paddingLeft": "10px",
          "paddingRight": "10px",
          "width": "100%",
        }
      }
    >
      <div
        className="css-view-1dbjc4n"
        style={
          Object {
            "WebkitBoxFlex": 0,
            "WebkitFlexGrow": 0,
            "WebkitFlexShrink": 0,
            "flexGrow": 0,
            "flexShrink": 0,
            "msFlexNegative": 0,
            "msFlexPositive": 0,
            "paddingBottom": "10px",
            "paddingLeft": "10px",
            "paddingRight": "10px",
            "paddingTop": "10px",
            "width": "100%",
          }
        }
      >
        <h3
          aria-level="3"
          className="css-reset-4rbku5 css-text-901oao"
          dir="auto"
          role="heading"
          style={
            Object {
              "color": "rgba(46,51,56,1.00)",
              "fontFamily": "Jost, futura-pt, futura, sans-serif",
              "fontSize": "24px",
              "lineHeight": "32px",
              "textRendering": "geometricPrecision",
              "textTransform": "none",
            }
          }
        >
          socialLabel
        </h3>
      </div>
      <div
        className="css-view-1dbjc4n"
        style={
          Object {
            "WebkitBoxFlex": 0,
            "WebkitFlexGrow": 0,
            "WebkitFlexShrink": 0,
            "flexGrow": 0,
            "flexShrink": 0,
            "msFlexNegative": 0,
            "msFlexPositive": 0,
            "paddingBottom": "10px",
            "paddingLeft": "10px",
            "paddingRight": "10px",
            "paddingTop": "10px",
            "width": "100%",
          }
        }
      >
        <div
          className="css-view-1dbjc4n"
          style={
            Object {
              "WebkitBoxDirection": "normal",
              "WebkitBoxLines": "multiple",
              "WebkitBoxOrient": "horizontal",
              "WebkitFlexDirection": "row",
              "WebkitFlexWrap": "wrap",
              "flexDirection": "row",
              "flexWrap": "wrap",
              "msFlexDirection": "row",
              "msFlexWrap": "wrap",
            }
          }
        >
          <div
            className="react-reveal"
            style={
              Object {
                "opacity": undefined,
              }
            }
          >
            <div
              className="css-view-1dbjc4n"
              style={
                Object {
                  "marginBottom": "60px",
                  "marginRight": "60px",
                  "width": "180px",
                }
              }
            >
              <a
                href="//twitter.com/@celoDevs"
                target="_blank"
              >
                <div
                  className="css-view-1dbjc4n"
                  style={
                    Object {
                      "marginBottom": "10px",
                    }
                  }
                >
                  <svg
                    fill="none"
                    height={40}
                    style={Object {}}
                    viewBox="0 0 28 24"
                    width={40}
                  >
                    <title>
                      Twitter Logo
                    </title>
                    <path
                      d="M8.80544 24C19.3715 24 25.1507 14.7676 25.1507 6.7613C25.1507 6.49907 25.1451 6.23802 25.1339 5.97815C26.255 5.12295 27.2306 4.0563 28 2.84083C26.9707 3.32277 25.863 3.6476 24.7005 3.79407C25.8866 3.044 26.7971 1.85688 27.2261 0.442957C26.1162 1.13751 24.8864 1.64189 23.5782 1.91357C22.531 0.737081 21.0381 0 19.3861 0C16.2131 0 13.6405 2.71326 13.6405 6.05847C13.6405 6.5345 13.6909 6.99636 13.7894 7.43932C9.016 7.18653 4.78128 4.77567 1.9488 1.10916C1.45488 2.00453 1.1704 3.04518 1.1704 4.15435C1.1704 6.25692 2.18512 8.11143 3.72624 9.19697C2.78432 9.16626 1.8984 8.8934 1.12448 8.43863C1.12336 8.46343 1.12336 8.48942 1.12336 8.5154C1.12336 11.4496 3.10352 13.8994 5.73216 14.4546C5.24944 14.5928 4.74208 14.6672 4.21792 14.6672C3.84832 14.6672 3.48768 14.6282 3.13824 14.5573C3.8696 16.9647 5.98976 18.7164 8.50528 18.7648C6.53856 20.3902 4.06224 21.3588 1.37088 21.3588C0.9072 21.3588 0.45024 21.3304 0 21.2749C2.5424 22.9971 5.5608 24 8.80544 24Z"
                      fill="#2E3338"
                      style={Object {}}
                    />
                  </svg>
                </div>
                <div
                  className="css-text-901oao"
                  dir="auto"
                  style={
                    Object {
                      "color": "rgba(46,51,56,1.00)",
                      "fontFamily": "Jost, futura-pt, futura, sans-serif",
                      "fontSize": "16px",
                      "fontWeight": "500",
                      "lineHeight": "18px",
                      "marginBottom": "15px",
                      "marginTop": "15px",
                      "textRendering": "geometricPrecision",
                    }
                  }
                >
                  Twitter
                </div>
              </a>
              <div
                className="css-text-901oao"
                dir="auto"
                style={
                  Object {
                    "color": "rgba(46,51,56,1.00)",
                    "fontFamily": "EB Garamond, eb-garamond, Garamond, serif",
                    "fontSize": "16px",
                    "lineHeight": "20px",
                    "textRendering": "geometricPrecision",
                  }
                }
              >
                Follow
                 
                <div
                  className="css-view-1dbjc4n"
                  onClick={[Function]}
                  onMouseDown={[Function]}
                  onMouseEnter={[Function]}
                  onMouseLeave={[Function]}
                  onMouseUp={[Function]}
                  onResponderGrant={[Function]}
                  onResponderRelease={[Function]}
                  style={
                    Object {
                      "display": "inline",
                    }
                  }
                >
                  <a
                    className="css-reset-4rbku5 css-cursor-18t94o4 css-text-901oao css-textHasAncestor-16my406"
                    data-focusable={true}
                    dir="auto"
                    href="https://twitter.com/@celoDevs"
                    onClick={[Function]}
                    onMouseEnter={[Function]}
                    role="link"
                    style={
                      Object {
                        "WebkitTextDecorationStyle": "solid",
                        "color": "rgba(46,51,56,1.00)",
                        "cursor": "pointer",
                        "display": "inline",
                        "fontFamily": "EB Garamond, eb-garamond, Garamond, serif",
                        "fontSize": "16px",
                        "lineHeight": "20px",
                        "opacity": 1,
                        "textDecoration": "underline",
                        "textDecorationStyle": "solid",
                        "textRendering": "geometricPrecision",
                      }
                    }
                  >
                    @celoDevs
                  </a>
                </div>
                 
                &
                 
                <div
                  className="css-view-1dbjc4n"
                  onClick={[Function]}
                  onMouseDown={[Function]}
                  onMouseEnter={[Function]}
                  onMouseLeave={[Function]}
                  onMouseUp={[Function]}
                  onResponderGrant={[Function]}
                  onResponderRelease={[Function]}
                  style={
                    Object {
                      "display": "inline",
                    }
                  }
                >
                  <a
                    className="css-reset-4rbku5 css-cursor-18t94o4 css-text-901oao css-textHasAncestor-16my406"
                    data-focusable={true}
                    dir="auto"
<<<<<<< HEAD
                    href="https://twitter.com/@celoOrg"
                    onClick={[Function]}
                    onMouseEnter={[Function]}
=======
                    href="https://twitter.com/CeloOrg"
>>>>>>> eac43902
                    role="link"
                    style={
                      Object {
                        "WebkitTextDecorationStyle": "solid",
                        "color": "rgba(46,51,56,1.00)",
                        "cursor": "pointer",
                        "display": "inline",
                        "fontFamily": "EB Garamond, eb-garamond, Garamond, serif",
                        "fontSize": "16px",
                        "lineHeight": "20px",
                        "opacity": 1,
                        "textDecoration": "underline",
                        "textDecorationStyle": "solid",
                        "textRendering": "geometricPrecision",
                      }
                    }
                  >
                    @celoOrg
                  </a>
                </div>
              </div>
            </div>
          </div>
          <div
            className="react-reveal"
            style={
              Object {
                "opacity": undefined,
              }
            }
          >
            <div
              className="css-view-1dbjc4n"
              style={
                Object {
                  "marginBottom": "60px",
                  "marginRight": "60px",
                  "width": "180px",
                }
              }
            >
              <a
                href="https://github.com/celo-org"
                target="_blank"
              >
                <div
                  className="css-view-1dbjc4n"
                  style={
                    Object {
                      "marginBottom": "10px",
                    }
                  }
                >
                  <svg
                    fill="none"
                    height={41}
                    style={Object {}}
                    viewBox="0 0 25 24"
                    width={41}
                  >
                    <path
                      clipRule="evenodd"
                      d="M12.3019 0C5.50526 0 0 5.50526 0 12.3019C0 17.7392 3.52669 22.3458 8.4127 23.977C9.0244 24.0902 9.25095 23.7126 9.25095 23.3804C9.25095 23.0858 9.2434 22.3156 9.23585 21.2885C5.81488 22.0286 5.08991 19.6422 5.08991 19.6422C4.53108 18.2225 3.72304 17.8373 3.72304 17.8373C2.60537 17.0746 3.80611 17.0897 3.80611 17.0897C5.03705 17.1803 5.69405 18.3584 5.69405 18.3584C6.78906 20.2388 8.57129 19.6951 9.27361 19.3779C9.38688 18.585 9.70406 18.0412 10.0514 17.7316C7.32524 17.4295 4.45556 16.3723 4.45556 11.66C4.45556 10.3158 4.93132 9.22074 5.72426 8.35984C5.59588 8.04266 5.17298 6.79662 5.83754 5.10501C5.83754 5.10501 6.87213 4.77274 9.22074 6.36616C10.2025 6.0943 11.2522 5.95837 12.3019 5.95082C13.344 5.95837 14.4013 6.0943 15.383 6.36616C17.7316 4.77274 18.7662 5.10501 18.7662 5.10501C19.4383 6.79662 19.0154 8.05021 18.887 8.35984C19.6724 9.22074 20.1482 10.3158 20.1482 11.66C20.1482 16.3874 17.271 17.422 14.5297 17.7316C14.9677 18.1092 15.3679 18.8644 15.3679 20.0123C15.3679 21.6586 15.3528 22.9801 15.3528 23.3879C15.3528 23.7202 15.5718 24.0978 16.1986 23.977C21.0846 22.3458 24.6038 17.7392 24.6038 12.3094C24.6038 5.50526 19.0985 0 12.3019 0Z"
                      fill="#2E3338"
                      fillRule="evenodd"
                      style={Object {}}
                    />
                  </svg>
                </div>
                <div
                  className="css-text-901oao"
                  dir="auto"
                  style={
                    Object {
                      "color": "rgba(46,51,56,1.00)",
                      "fontFamily": "Jost, futura-pt, futura, sans-serif",
                      "fontSize": "16px",
                      "fontWeight": "500",
                      "lineHeight": "18px",
                      "marginBottom": "15px",
                      "marginTop": "15px",
                      "textRendering": "geometricPrecision",
                    }
                  }
                >
                  channels.github.name
                </div>
              </a>
              <div
                className="css-text-901oao"
                dir="auto"
                style={
                  Object {
                    "color": "rgba(46,51,56,1.00)",
                    "fontFamily": "EB Garamond, eb-garamond, Garamond, serif",
                    "fontSize": "16px",
                    "lineHeight": "20px",
                    "textRendering": "geometricPrecision",
                  }
                }
              >
                channels.github.text
              </div>
            </div>
          </div>
          <div
            className="react-reveal"
            style={
              Object {
                "opacity": undefined,
              }
            }
          >
            <div
              className="css-view-1dbjc4n"
              style={
                Object {
                  "marginBottom": "60px",
                  "marginRight": "60px",
                  "width": "180px",
                }
              }
            >
              <a
                href="https://discord.gg/6yWMkgM"
                target="_blank"
              >
                <div
                  className="css-view-1dbjc4n"
                  style={
                    Object {
                      "marginBottom": "10px",
                    }
                  }
                >
                  <svg
                    fill="none"
                    height={40}
                    style={Object {}}
                    viewBox="0 0 40 46"
                    width={40}
                  >
                    <path
                      clipRule="evenodd"
                      d="M4.68571 0H35.3143C37.8971 0 40 2.093 40 4.6865V45.5L35.0857 41.1775L32.32 38.6295L29.3943 35.9222L30.6057 40.131H4.68571C2.10286 40.131 0 38.038 0 35.4445V4.6865C0 2.093 2.10286 0 4.68571 0ZM24.9828 27.8687C25.6686 28.7332 26.4914 29.7115 26.4914 29.7115C31.5428 29.5522 33.4857 26.2535 33.4857 26.2535C33.4857 18.928 30.1943 12.9902 30.1943 12.9902C26.9028 10.5332 23.7714 10.6015 23.7714 10.6015L23.4514 10.9655C27.3371 12.1485 29.1428 13.8547 29.1428 13.8547C26.7657 12.558 24.4343 11.921 22.2628 11.6707C20.6171 11.4887 19.04 11.5342 17.6457 11.7162C17.526 11.7162 17.4237 11.7336 17.3084 11.7531C17.2916 11.756 17.2745 11.7589 17.2571 11.7617C16.4571 11.83 14.5143 12.1257 12.0686 13.195C11.2229 13.5817 10.72 13.8547 10.72 13.8547C10.72 13.8547 12.6171 12.0575 16.7314 10.8745L16.5028 10.6015C16.5028 10.6015 13.3714 10.5332 10.08 12.9902C10.08 12.9902 6.78857 18.928 6.78857 26.2535C6.78857 26.2535 8.70856 29.5522 13.76 29.7115C13.76 29.7115 14.6057 28.6877 15.2914 27.8232C12.3886 26.9587 11.2914 25.1387 11.2914 25.1387C11.2914 25.1387 11.52 25.298 11.9314 25.5255C11.9543 25.5482 11.9771 25.571 12.0228 25.5937C12.0571 25.6165 12.0914 25.6336 12.1257 25.6506C12.16 25.6677 12.1943 25.6847 12.2286 25.7075C12.8 26.026 13.3714 26.2762 13.8971 26.481C14.8343 26.845 15.9543 27.209 17.2571 27.4592C18.9714 27.7777 20.9828 27.8915 23.1771 27.482C24.2514 27.3 25.3486 26.9815 26.4914 26.5037C27.2914 26.208 28.1828 25.7757 29.12 25.1615C29.12 25.1615 27.9771 27.027 24.9828 27.8687ZM13.5312 21.6129C13.5312 20.2252 14.5598 19.0877 15.8627 19.0877C17.1655 19.0877 18.217 20.2252 18.1941 21.6129C18.1941 23.0007 17.1655 24.1382 15.8627 24.1382C14.5827 24.1382 13.5312 23.0007 13.5312 21.6129ZM21.8741 21.6129C21.8741 20.2252 22.9027 19.0877 24.2055 19.0877C25.5084 19.0877 26.537 20.2252 26.537 21.6129C26.537 23.0007 25.5084 24.1382 24.2055 24.1382C22.9255 24.1382 21.8741 23.0007 21.8741 21.6129Z"
                      fill="#2E3338"
                      fillRule="evenodd"
                      style={Object {}}
                    />
                  </svg>
                </div>
                <div
                  className="css-text-901oao"
                  dir="auto"
                  style={
                    Object {
                      "color": "rgba(46,51,56,1.00)",
                      "fontFamily": "Jost, futura-pt, futura, sans-serif",
                      "fontSize": "16px",
                      "fontWeight": "500",
                      "lineHeight": "18px",
                      "marginBottom": "15px",
                      "marginTop": "15px",
                      "textRendering": "geometricPrecision",
                    }
                  }
                >
                  channels.discord.name
                </div>
              </a>
              <div
                className="css-text-901oao"
                dir="auto"
                style={
                  Object {
                    "color": "rgba(46,51,56,1.00)",
                    "fontFamily": "EB Garamond, eb-garamond, Garamond, serif",
                    "fontSize": "16px",
                    "lineHeight": "20px",
                    "textRendering": "geometricPrecision",
                  }
                }
              >
                channels.discord.text
              </div>
            </div>
          </div>
          <div
            className="react-reveal"
            style={
              Object {
                "opacity": undefined,
              }
            }
          >
            <div
              className="css-view-1dbjc4n"
              style={
                Object {
                  "marginBottom": "60px",
                  "marginRight": "60px",
                  "width": "180px",
                }
              }
            >
              <a
                href="https://forum.celo.org/"
                target="_blank"
              >
                <div
                  className="css-view-1dbjc4n"
                  style={
                    Object {
                      "marginBottom": "10px",
                    }
                  }
                >
                  <svg
                    fill="none"
                    height={40}
                    style={Object {}}
                    viewBox="0 0 41 40"
                    width={40}
                  >
                    <path
                      d="M39.7038 16.5524C38.3862 8.49677 31.8162 1.81812 23.7535 0.329378C14.2427 -1.42664 4.5866 3.9899 1.21367 12.9724C0.414984 15.1004 0.00157366 17.3019 0.000792161 19.576C-0.00155232 26.2429 0.00235515 32.9099 0.00391814 39.5768V39.9886C0.294634 39.9886 0.539242 39.9894 0.783849 39.9886C7.35934 39.9824 13.9356 40.0363 20.5103 39.9511C26.3668 39.8745 31.2105 37.4699 35.0672 33.1006C37.7001 30.1168 39.2654 26.6165 39.8296 22.6739C39.8992 22.1862 39.9516 21.6962 40.0117 21.207V18.7844C39.9101 18.0404 39.825 17.2933 39.7038 16.5524ZM20.0031 31.5977C18.2127 31.5977 16.5185 31.189 15.007 30.4599L7.9103 32.1276L9.8359 25.4904C8.97782 23.8789 8.49095 22.0393 8.49095 20.0856C8.49095 13.7273 13.6449 8.57336 20.0031 8.57336C26.3614 8.57336 31.5161 13.7273 31.5161 20.0856C31.5161 26.4438 26.3614 31.5977 20.0031 31.5977Z"
                      fill="#2E3338"
                      style={Object {}}
                    />
                  </svg>
                </div>
                <div
                  className="css-text-901oao"
                  dir="auto"
                  style={
                    Object {
                      "color": "rgba(46,51,56,1.00)",
                      "fontFamily": "Jost, futura-pt, futura, sans-serif",
                      "fontSize": "16px",
                      "fontWeight": "500",
                      "lineHeight": "18px",
                      "marginBottom": "15px",
                      "marginTop": "15px",
                      "textRendering": "geometricPrecision",
                    }
                  }
                >
                  channels.forum.name
                </div>
              </a>
              <div
                className="css-text-901oao"
                dir="auto"
                style={
                  Object {
                    "color": "rgba(46,51,56,1.00)",
                    "fontFamily": "EB Garamond, eb-garamond, Garamond, serif",
                    "fontSize": "16px",
                    "lineHeight": "20px",
                    "textRendering": "geometricPrecision",
                  }
                }
              >
                channels.forum.text
              </div>
            </div>
          </div>
          <div
            className="react-reveal"
            style={
              Object {
                "opacity": undefined,
              }
            }
          >
            <div
              className="css-view-1dbjc4n"
              style={
                Object {
                  "marginBottom": "60px",
                  "marginRight": "60px",
                  "width": "180px",
                }
              }
            >
              <a
                href="/community"
              >
                <div
                  className="css-view-1dbjc4n"
                  style={
                    Object {
                      "marginBottom": "10px",
                    }
                  }
                >
                  <div
                    className="css-view-1dbjc4n"
                    style={
                      Object {
                        "WebkitFlexBasis": "auto",
                        "flexBasis": "auto",
                        "height": "45px",
                        "msFlexPreferredSize": "auto",
                        "overflowX": "hidden",
                        "overflowY": "hidden",
                        "width": "45px",
                        "zIndex": 0,
                      }
                    }
                  >
                    <div
                      className="css-view-1dbjc4n"
                      style={
                        Object {
                          "backgroundColor": "rgba(0,0,0,0.00)",
                          "backgroundPosition": "center",
                          "backgroundRepeat": "no-repeat",
                          "backgroundSize": "contain",
                          "bottom": "0px",
                          "height": "100%",
                          "left": "0px",
                          "position": "absolute",
                          "right": "0px",
                          "top": "0px",
                          "width": "100%",
                          "zIndex": -1,
                        }
                      }
                    />
                  </div>
                </div>
                <div
                  className="css-text-901oao"
                  dir="auto"
                  style={
                    Object {
                      "color": "rgba(46,51,56,1.00)",
                      "fontFamily": "Jost, futura-pt, futura, sans-serif",
                      "fontSize": "16px",
                      "fontWeight": "500",
                      "lineHeight": "18px",
                      "marginBottom": "15px",
                      "marginTop": "15px",
                      "textRendering": "geometricPrecision",
                    }
                  }
                >
                  channels.events.name
                </div>
              </a>
              <div
                className="css-text-901oao"
                dir="auto"
                style={
                  Object {
                    "color": "rgba(46,51,56,1.00)",
                    "fontFamily": "EB Garamond, eb-garamond, Garamond, serif",
                    "fontSize": "16px",
                    "lineHeight": "20px",
                    "textRendering": "geometricPrecision",
                  }
                }
              >
                channels.events.text
              </div>
            </div>
          </div>
        </div>
        <div
          className="css-view-1dbjc4n"
        >
          <div
            className="css-view-1dbjc4n"
            style={
              Object {
                "WebkitFlexBasis": "auto",
                "flexBasis": "auto",
                "height": "50px",
                "marginBottom": "10px",
                "marginTop": "10px",
                "msFlexPreferredSize": "auto",
                "overflowX": "hidden",
                "overflowY": "hidden",
                "width": "50px",
                "zIndex": 0,
              }
            }
          >
            <div
              className="css-view-1dbjc4n"
              style={
                Object {
                  "backgroundColor": "rgba(0,0,0,0.00)",
                  "backgroundPosition": "center",
                  "backgroundRepeat": "no-repeat",
                  "backgroundSize": "contain",
                  "bottom": "0px",
                  "height": "100%",
                  "left": "0px",
                  "position": "absolute",
                  "right": "0px",
                  "top": "0px",
                  "width": "100%",
                  "zIndex": -1,
                }
              }
            />
          </div>
          <div
            className="css-view-1dbjc4n"
            style={
              Object {
                "maxWidth": "475px",
              }
            }
          >
            <h3
              aria-level="3"
              className="css-reset-4rbku5 css-text-901oao"
              dir="auto"
              role="heading"
              style={
                Object {
                  "color": "rgba(46,51,56,1.00)",
                  "fontFamily": "Jost, futura-pt, futura, sans-serif",
                  "fontSize": "24px",
                  "lineHeight": "32px",
                  "marginBottom": "10px",
                  "textRendering": "geometricPrecision",
                  "textTransform": "none",
                }
              }
            >
              stayConnected
            </h3>
            <div
              className="css-text-901oao"
              dir="auto"
              style={
                Object {
                  "color": "rgba(46,51,56,1.00)",
                  "fontFamily": "EB Garamond, eb-garamond, Garamond, serif",
                  "fontSize": "20px",
                  "lineHeight": "28px",
                  "marginBottom": "20px",
                  "textRendering": "geometricPrecision",
                }
              }
            >
              receiveUpdates
            </div>
            <div
              className="css-view-1dbjc4n"
              style={
                Object {
                  "marginBottom": "5px",
                  "marginTop": "5px",
                  "paddingBottom": "15px",
                  "width": "100%",
                }
              }
            >
              <input
                autoCapitalize="sentences"
                autoComplete="on"
                autoCorrect="on"
                className="css-textinput-1cwyjr8 r-placeholderTextColor-tf24u1"
                data-focusable={true}
                dir="auto"
                name="email"
                onBlur={[Function]}
                onChange={[Function]}
                onFocus={[Function]}
                onKeyDown={[Function]}
                onKeyPress={[Function]}
                onSelect={[Function]}
                placeholder="form.email*"
                readOnly={false}
                required={true}
                spellCheck={true}
                style={
                  Object {
                    "WebkitBoxFlex": 1,
                    "WebkitFlexBasis": "0%",
                    "WebkitFlexGrow": 1,
                    "WebkitFlexShrink": 1,
                    "borderBottomColor": "rgba(221,221,221,1.00)",
                    "borderBottomLeftRadius": "3px",
                    "borderBottomRightRadius": "3px",
                    "borderBottomWidth": "1px",
                    "borderLeftColor": "rgba(221,221,221,1.00)",
                    "borderLeftWidth": "1px",
                    "borderRightColor": "rgba(221,221,221,1.00)",
                    "borderRightWidth": "1px",
                    "borderTopColor": "rgba(221,221,221,1.00)",
                    "borderTopLeftRadius": "3px",
                    "borderTopRightRadius": "3px",
                    "borderTopWidth": "1px",
                    "color": "rgba(46,51,56,1.00)",
                    "flexBasis": "0%",
                    "flexGrow": 1,
                    "flexShrink": 1,
                    "fontFamily": "EB Garamond, eb-garamond, Garamond, serif",
                    "fontSize": "20px",
                    "lineHeight": "28px",
                    "marginBottom": "5px",
                    "marginTop": "5px",
                    "msFlexNegative": 1,
                    "msFlexPositive": 1,
                    "msFlexPreferredSize": "0%",
                    "outlineStyle": "none",
                    "paddingBottom": "15px",
                    "paddingLeft": "10px",
                    "paddingRight": "10px",
                    "paddingTop": "13px",
                    "textRendering": "geometricPrecision",
                  }
                }
                type="text"
                value=""
              />
              <div
                className="css-view-1dbjc4n"
                onClick={[Function]}
                onMouseDown={[Function]}
                onMouseEnter={[Function]}
                onMouseLeave={[Function]}
                onMouseUp={[Function]}
                onResponderGrant={[Function]}
                onResponderRelease={[Function]}
              >
                <a
                  className="css-reset-4rbku5 css-cursor-18t94o4 css-text-901oao"
                  data-focusable={true}
                  dir="auto"
                  role="link"
                  style={
                    Object {
                      "WebkitAlignItems": "center",
                      "WebkitBoxAlign": "center",
                      "WebkitBoxFlex": 1,
                      "WebkitBoxPack": "center",
                      "WebkitFlexGrow": 1,
                      "WebkitJustifyContent": "center",
                      "alignItems": "center",
                      "backgroundColor": "rgba(53,208,127,1.00)",
                      "borderBottomColor": "rgba(53,208,127,1.00)",
                      "borderBottomLeftRadius": "3px",
                      "borderBottomRightRadius": "3px",
                      "borderBottomWidth": "1px",
                      "borderLeftColor": "rgba(53,208,127,1.00)",
                      "borderLeftWidth": "1px",
                      "borderRightColor": "rgba(53,208,127,1.00)",
                      "borderRightWidth": "1px",
                      "borderTopColor": "rgba(53,208,127,1.00)",
                      "borderTopLeftRadius": "3px",
                      "borderTopRightRadius": "3px",
                      "borderTopWidth": "1px",
                      "color": "rgba(255,255,255,1.00)",
                      "cursor": "pointer",
                      "display": "inline-flex",
                      "flexGrow": 1,
                      "fontFamily": "Jost, futura-pt, futura, sans-serif",
                      "fontSize": "16px",
                      "fontWeight": "500",
                      "justifyContent": "center",
                      "lineHeight": "16px",
                      "msFlexAlign": "center",
                      "msFlexPack": "center",
                      "msFlexPositive": 1,
                      "opacity": 1,
                      "paddingBottom": "15px",
                      "paddingLeft": "20px",
                      "paddingRight": "20px",
                      "paddingTop": "15px",
                      "textAlign": "center",
                      "textRendering": "geometricPrecision",
                      "width": "100%",
                    }
                  }
                >
                  signUp
                </a>
              </div>
              <div
                className="css-view-1dbjc4n"
                style={
                  Object {
                    "paddingBottom": "10px",
                    "paddingTop": "10px",
                    "position": "absolute",
                    "top": "135px",
                  }
                }
              />
            </div>
          </div>
        </div>
      </div>
    </div>
  </div>
</div>
`;<|MERGE_RESOLUTION|>--- conflicted
+++ resolved
@@ -7530,13 +7530,9 @@
                     className="css-reset-4rbku5 css-cursor-18t94o4 css-text-901oao css-textHasAncestor-16my406"
                     data-focusable={true}
                     dir="auto"
-<<<<<<< HEAD
-                    href="https://twitter.com/@celoOrg"
+                    href="https://twitter.com/CeloOrg"
                     onClick={[Function]}
                     onMouseEnter={[Function]}
-=======
-                    href="https://twitter.com/CeloOrg"
->>>>>>> eac43902
                     role="link"
                     style={
                       Object {
