--- conflicted
+++ resolved
@@ -2394,11 +2394,11 @@
                           }
                         }
                       >
-                        form.name
+                        Name
                       </label>
                     </div>
                     <input
-                      aria-label="form.name"
+                      aria-label="Name"
                       autoCapitalize="sentences"
                       autoComplete="on"
                       autoCorrect="on"
@@ -2467,7 +2467,6 @@
                         }
                       }
                     >
-<<<<<<< HEAD
                       <div
                         className="css-text-901oao"
                         dir="auto"
@@ -2488,13 +2487,9 @@
                           }
                         }
                       >
-                        common:validationErrors.generic
+                        Oops I’m blank!
                       </div>
                     </div>
-=======
-                      Name
-                    </label>
->>>>>>> db629eb9
                   </div>
                 </div>
                 <div
@@ -2546,11 +2541,11 @@
                           }
                         }
                       >
-                        form.email
+                        Email
                       </label>
                     </div>
                     <input
-                      aria-label="form.email"
+                      aria-label="Email"
                       autoCapitalize="sentences"
                       autoComplete="on"
                       autoCorrect="on"
@@ -2639,7 +2634,7 @@
                           }
                         }
                       >
-                        common:validationErrors.email
+                        Please enter a valid email
                       </div>
                     </div>
                   </div>
@@ -2694,15 +2689,11 @@
                         }
                       }
                     >
-<<<<<<< HEAD
-                      form.contribution
-=======
-                      Email
->>>>>>> db629eb9
+                      How might you contribute to the Alliance?
                     </label>
                   </div>
                   <input
-                    aria-label="form.contribution"
+                    aria-label="How might you contribute to the Alliance?"
                     autoCapitalize="sentences"
                     autoComplete="on"
                     autoCorrect="on"
@@ -2780,107 +2771,6 @@
                   className="css-view-1dbjc4n"
                   style={
                     Object {
-<<<<<<< HEAD
-=======
-                      "marginBottom": "5px",
-                    }
-                  }
-                >
-                  <label
-                    className="css-text-901oao"
-                    dir="auto"
-                    style={
-                      Object {
-                        "color": "rgba(129,134,139,1.00)",
-                        "fontFamily": "Jost, futura-pt, futura, sans-serif",
-                        "fontSize": "16px",
-                        "fontWeight": "500",
-                        "lineHeight": "20px",
-                        "textRendering": "geometricPrecision",
-                      }
-                    }
-                  >
-                    How might you contribute to the Alliance?
-                  </label>
-                </div>
-                <input
-                  autoCapitalize="sentences"
-                  autoComplete="on"
-                  autoCorrect="on"
-                  className="css-textinput-1cwyjr8"
-                  data-focusable={true}
-                  dir="auto"
-                  name="contribution"
-                  onBlur={[Function]}
-                  onChange={[Function]}
-                  onFocus={[Function]}
-                  onKeyDown={[Function]}
-                  onKeyPress={[Function]}
-                  onSelect={[Function]}
-                  readOnly={false}
-                  spellCheck={true}
-                  style={
-                    Object {
-                      "WebkitAlignSelf": "center",
-                      "alignSelf": "center",
-                      "borderBottomColor": "rgba(221,221,221,1.00)",
-                      "borderBottomLeftRadius": "3px",
-                      "borderBottomRightRadius": "3px",
-                      "borderBottomWidth": "1px",
-                      "borderLeftColor": "rgba(221,221,221,1.00)",
-                      "borderLeftWidth": "1px",
-                      "borderRightColor": "rgba(221,221,221,1.00)",
-                      "borderRightWidth": "1px",
-                      "borderTopColor": "rgba(221,221,221,1.00)",
-                      "borderTopLeftRadius": "3px",
-                      "borderTopRightRadius": "3px",
-                      "borderTopWidth": "1px",
-                      "color": "rgba(255,255,255,1.00)",
-                      "fontFamily": "EB Garamond, eb-garamond, Garamond, serif",
-                      "fontSize": "20px",
-                      "lineHeight": "28px",
-                      "marginBottom": "20px",
-                      "marginLeft": "0px",
-                      "marginRight": "0px",
-                      "marginTop": "0px",
-                      "msFlexItemAlign": "center",
-                      "outlineWidth": "0px",
-                      "paddingBottom": "15px",
-                      "paddingLeft": "10px",
-                      "paddingRight": "10px",
-                      "paddingTop": "13px",
-                      "textRendering": "geometricPrecision",
-                      "width": "100%",
-                    }
-                  }
-                  type="text"
-                  value=""
-                />
-              </div>
-              <div
-                className="css-view-1dbjc4n"
-                style={
-                  Object {
-                    "WebkitBoxFlex": 1,
-                    "WebkitFlexBasis": "0%",
-                    "WebkitFlexGrow": 1,
-                    "WebkitFlexShrink": 1,
-                    "flexBasis": "0%",
-                    "flexGrow": 1,
-                    "flexShrink": 1,
-                    "marginLeft": "5px",
-                    "marginRight": "5px",
-                    "msFlexNegative": 1,
-                    "msFlexPositive": 1,
-                    "msFlexPreferredSize": "0%",
-                  }
-                }
-              >
-                <div
-                  className="css-view-1dbjc4n"
-                  style={
-                    Object {
->>>>>>> db629eb9
                       "WebkitBoxDirection": "normal",
                       "WebkitBoxOrient": "horizontal",
                       "WebkitFlexDirection": "row",
@@ -7441,11 +7331,11 @@
                         }
                       }
                     >
-                      form.name
+                      Name
                     </label>
                   </div>
                   <input
-                    aria-label="form.name"
+                    aria-label="Name"
                     autoCapitalize="sentences"
                     autoComplete="on"
                     autoCorrect="on"
@@ -7514,7 +7404,6 @@
                       }
                     }
                   >
-<<<<<<< HEAD
                     <div
                       className="css-text-901oao"
                       dir="auto"
@@ -7535,13 +7424,9 @@
                         }
                       }
                     >
-                      common:validationErrors.generic
+                      Oops I’m blank!
                     </div>
                   </div>
-=======
-                    Name
-                  </label>
->>>>>>> db629eb9
                 </div>
               </div>
               <div
@@ -7593,11 +7478,11 @@
                         }
                       }
                     >
-                      form.email
+                      Email
                     </label>
                   </div>
                   <input
-                    aria-label="form.email"
+                    aria-label="Email"
                     autoCapitalize="sentences"
                     autoComplete="on"
                     autoCorrect="on"
@@ -7686,7 +7571,7 @@
                         }
                       }
                     >
-                      common:validationErrors.email
+                      Please enter a valid email
                     </div>
                   </div>
                 </div>
@@ -7741,15 +7626,11 @@
                       }
                     }
                   >
-<<<<<<< HEAD
-                    form.contribution
-=======
-                    Email
->>>>>>> db629eb9
+                    How might you contribute to the Alliance?
                   </label>
                 </div>
                 <input
-                  aria-label="form.contribution"
+                  aria-label="How might you contribute to the Alliance?"
                   autoCapitalize="sentences"
                   autoComplete="on"
                   autoCorrect="on"
@@ -7827,107 +7708,6 @@
                 className="css-view-1dbjc4n"
                 style={
                   Object {
-<<<<<<< HEAD
-=======
-                    "marginBottom": "5px",
-                  }
-                }
-              >
-                <label
-                  className="css-text-901oao"
-                  dir="auto"
-                  style={
-                    Object {
-                      "color": "rgba(129,134,139,1.00)",
-                      "fontFamily": "Jost, futura-pt, futura, sans-serif",
-                      "fontSize": "16px",
-                      "fontWeight": "500",
-                      "lineHeight": "20px",
-                      "textRendering": "geometricPrecision",
-                    }
-                  }
-                >
-                  How might you contribute to the Alliance?
-                </label>
-              </div>
-              <input
-                autoCapitalize="sentences"
-                autoComplete="on"
-                autoCorrect="on"
-                className="css-textinput-1cwyjr8"
-                data-focusable={true}
-                dir="auto"
-                name="contribution"
-                onBlur={[Function]}
-                onChange={[Function]}
-                onFocus={[Function]}
-                onKeyDown={[Function]}
-                onKeyPress={[Function]}
-                onSelect={[Function]}
-                readOnly={false}
-                spellCheck={true}
-                style={
-                  Object {
-                    "WebkitAlignSelf": "center",
-                    "alignSelf": "center",
-                    "borderBottomColor": "rgba(221,221,221,1.00)",
-                    "borderBottomLeftRadius": "3px",
-                    "borderBottomRightRadius": "3px",
-                    "borderBottomWidth": "1px",
-                    "borderLeftColor": "rgba(221,221,221,1.00)",
-                    "borderLeftWidth": "1px",
-                    "borderRightColor": "rgba(221,221,221,1.00)",
-                    "borderRightWidth": "1px",
-                    "borderTopColor": "rgba(221,221,221,1.00)",
-                    "borderTopLeftRadius": "3px",
-                    "borderTopRightRadius": "3px",
-                    "borderTopWidth": "1px",
-                    "color": "rgba(255,255,255,1.00)",
-                    "fontFamily": "EB Garamond, eb-garamond, Garamond, serif",
-                    "fontSize": "20px",
-                    "lineHeight": "28px",
-                    "marginBottom": "20px",
-                    "marginLeft": "0px",
-                    "marginRight": "0px",
-                    "marginTop": "0px",
-                    "msFlexItemAlign": "center",
-                    "outlineWidth": "0px",
-                    "paddingBottom": "15px",
-                    "paddingLeft": "10px",
-                    "paddingRight": "10px",
-                    "paddingTop": "13px",
-                    "textRendering": "geometricPrecision",
-                    "width": "100%",
-                  }
-                }
-                type="text"
-                value=""
-              />
-            </div>
-            <div
-              className="css-view-1dbjc4n"
-              style={
-                Object {
-                  "WebkitBoxFlex": 1,
-                  "WebkitFlexBasis": "0%",
-                  "WebkitFlexGrow": 1,
-                  "WebkitFlexShrink": 1,
-                  "flexBasis": "0%",
-                  "flexGrow": 1,
-                  "flexShrink": 1,
-                  "marginLeft": "5px",
-                  "marginRight": "5px",
-                  "msFlexNegative": 1,
-                  "msFlexPositive": 1,
-                  "msFlexPreferredSize": "0%",
-                }
-              }
-            >
-              <div
-                className="css-view-1dbjc4n"
-                style={
-                  Object {
->>>>>>> db629eb9
                     "WebkitBoxDirection": "normal",
                     "WebkitBoxOrient": "horizontal",
                     "WebkitFlexDirection": "row",
