--- conflicted
+++ resolved
@@ -1919,13 +1919,9 @@
           className="css-reset-4rbku5 css-cursor-18t94o4 css-text-901oao"
           data-focusable={true}
           dir="auto"
-<<<<<<< HEAD
-          href="https://medium.com/celohq/celos-theory-of-change-b916de44945d"
+          href="https://medium.com/celoOrg/celos-theory-of-change-b916de44945d"
           onClick={[Function]}
           onMouseEnter={[Function]}
-=======
-          href="https://medium.com/celoOrg/celos-theory-of-change-b916de44945d"
->>>>>>> d9225443
           role="link"
           style={
             Object {
