// Jest Snapshot v1, https://goo.gl/fbAQLP

exports[`About renders 1`] = `
<div
  className="css-view-1dbjc4n"
>
  <div
    className="css-view-1dbjc4n"
    style={
      Object {
        "height": "100vh",
        "width": "100vw",
      }
    }
  >
    <div
      className="css-view-1dbjc4n"
      style={
        Object {
          "height": "100vh",
          "position": "absolute",
          "width": "100vw",
        }
      }
    >
      <video
        autoPlay={true}
        loop={true}
        muted={true}
        poster="/images/AboutPreview.jpg"
        style={
          Object {
            "MozTransitionProperty": "filter",
            "WebkitFilter": "saturate(0.6) brightness(0.70)",
            "WebkitTransitionDuration": "400ms",
            "WebkitTransitionProperty": "-webkit-filter,filter",
            "filter": "saturate(0.6) brightness(0.70)",
            "height": "100%",
            "objectFit": "cover",
            "transitionDuration": "400ms",
            "transitionProperty": "-webkit-filter,filter",
          }
        }
      >
        <div
          className="css-view-1dbjc4n"
          style={
            Object {
              "WebkitFlexBasis": "auto",
              "flexBasis": "auto",
              "height": "100%",
              "msFlexPreferredSize": "auto",
              "overflowX": "hidden",
              "overflowY": "hidden",
              "width": "100%",
              "zIndex": 0,
            }
          }
        >
          <div
            className="css-view-1dbjc4n"
            style={
              Object {
                "backgroundColor": "rgba(0,0,0,0.00)",
                "backgroundImage": "url(\\"/images/AboutPreview.jpg\\")",
                "backgroundPosition": "center",
                "backgroundRepeat": "no-repeat",
                "backgroundSize": "cover",
                "bottom": "0px",
                "height": "100%",
                "left": "0px",
                "position": "absolute",
                "right": "0px",
                "top": "0px",
                "width": "100%",
                "zIndex": -1,
              }
            }
          />
          <img
            alt=""
            className="css-accessibilityImage-9pa8cd"
            draggable={false}
            src="/images/AboutPreview.jpg"
          />
        </div>
      </video>
    </div>
    <div
      className="css-view-1dbjc4n"
      style={
        Object {
          "WebkitAlignItems": "center",
          "WebkitBoxAlign": "center",
          "WebkitBoxPack": "center",
          "WebkitJustifyContent": "center",
          "alignItems": "center",
          "height": "100%",
          "justifyContent": "center",
          "msFlexAlign": "center",
          "msFlexPack": "center",
          "width": "100%",
        }
      }
    >
      <style>
        
            .ReactModal__Body--open {
              position: fixed;
            }

            .ReactModal__Content iframe {
              position: absolute;
              bottom: 60px;
              left: 0;
              width: calc(100% - 5px);
              height: calc(90% - 60px);
            }

            .ReactModal__Overlay {
              transition: transform 1000ms ease-in-out;
            }
            
            .ReactModal__Overlay--after-open{
              transform: translateY(0);
            }

            .ReactModal__Overlay--before-close {
              transform: translateY(-100vh);
            }
          
      </style>
      <div
        className="css-view-1dbjc4n"
        onClick={[Function]}
        onMouseDown={[Function]}
        onMouseEnter={[Function]}
        onMouseLeave={[Function]}
        onMouseUp={[Function]}
        style={
          Object {
            "MozTransitionProperty": "transform",
            "WebkitAlignItems": "center",
            "WebkitBoxAlign": "center",
            "WebkitBoxPack": "center",
            "WebkitJustifyContent": "center",
            "WebkitTransitionDuration": "500ms",
            "WebkitTransitionProperty": "-webkit-transform,transform",
            "alignItems": "center",
            "cursor": "pointer",
            "justifyContent": "center",
            "msFlexAlign": "center",
            "msFlexPack": "center",
            "paddingBottom": "15px",
            "paddingLeft": "15px",
            "paddingRight": "15px",
            "paddingTop": "15px",
            "transitionDuration": "500ms",
            "transitionProperty": "-webkit-transform,transform",
          }
        }
      >
        <h2
          aria-level="2"
          className="css-reset-4rbku5 css-text-901oao"
          dir="auto"
          onClick={[Function]}
          role="heading"
          style={
            Object {
              "color": "rgba(255,255,255,1.00)",
              "fontFamily": "EB Garamond, eb-garamond, Garamond, serif",
              "fontSize": "64px",
              "lineHeight": "72px",
              "marginBottom": "20px",
              "textAlign": "center",
              "textRendering": "geometricPrecision",
              "textTransform": "none",
            }
          }
        >
          Prosperity for All
        </h2>
        <div
          className="css-view-1dbjc4n"
          style={
            Object {
              "WebkitAlignItems": "center",
              "WebkitBoxAlign": "center",
              "WebkitBoxDirection": "normal",
              "WebkitBoxOrient": "horizontal",
              "WebkitBoxPack": "center",
              "WebkitFlexDirection": "row",
              "WebkitJustifyContent": "center",
              "alignItems": "center",
              "flexDirection": "row",
              "justifyContent": "center",
              "marginBottom": "20px",
              "marginTop": "20px",
              "msFlexAlign": "center",
              "msFlexDirection": "row",
              "msFlexPack": "center",
            }
          }
        >
          <svg
            fill="none"
            height={40}
            style={Object {}}
            viewBox="0 0 40 40"
            width={40}
          >
            <path
              clipRule="evenodd"
              d="M20 40C31.0457 40 40 31.0457 40 20C40 8.9543 31.0457 0 20 0C8.9543 0 0 8.9543 0 20C0 31.0457 8.9543 40 20 40ZM16.7857 24.9487L26.4286 20L16.7857 15.0513V24.9487Z"
              fill="#FFFFFF"
              fillRule="evenodd"
              style={Object {}}
            />
          </svg>
          <h3
            aria-level="3"
            className="css-reset-4rbku5 css-text-901oao"
            dir="auto"
            onClick={[Function]}
            role="heading"
            style={
              Object {
                "color": "rgba(255,255,255,1.00)",
                "fontFamily": "Jost, futura-pt, futura, sans-serif",
                "fontSize": "24px",
                "lineHeight": "32px",
                "marginLeft": "10px",
                "textAlign": "center",
                "textRendering": "geometricPrecision",
                "textTransform": "none",
              }
            }
          >
            What if money were beautiful?
          </h3>
        </div>
      </div>
      <div />
    </div>
  </div>
  <div
    className="css-view-1dbjc4n"
    style={
      Object {
        "WebkitAlignSelf": "center",
        "WebkitBoxDirection": "normal",
        "WebkitBoxOrient": "vertical",
        "WebkitFlexDirection": "column",
        "alignSelf": "center",
        "flexDirection": "column",
        "marginTop": "50px",
        "maxWidth": "100vw",
        "msFlexDirection": "column",
        "msFlexItemAlign": "center",
        "msGridRowAlign": "center",
        "paddingLeft": "10px",
        "paddingRight": "10px",
        "width": "100%",
      }
    }
  >
    <div
      className="css-view-1dbjc4n"
      style={
        Object {
          "WebkitBoxFlex": 0,
          "WebkitFlexGrow": 0,
          "WebkitFlexShrink": 0,
          "flexGrow": 0,
          "flexShrink": 0,
          "msFlexNegative": 0,
          "msFlexPositive": 0,
          "paddingBottom": "10px",
          "paddingLeft": "10px",
          "paddingRight": "10px",
          "paddingTop": "10px",
          "width": "100%",
        }
      }
    >
      <svg
        fill="none"
        height={47}
        style={Object {}}
        viewBox="0 0 85 25"
        width={159.79999999999998}
      >
        <path
          d="M64.2368 22.079L66.5 21.3684V2.63159L64.2368 3.34212V22.079ZM38.1316 10.7105C39.5526 10.7105 40.8684 11.3421 41.7105 12.3947L42.6316 10.2632C41.421 9.10528 39.8158 8.55264 38.1316 8.55264C34.2368 8.55264 31.5526 11.6316 31.5789 15.0263C31.6052 18.7105 34.5 21.7105 38.1316 21.7105C39.9737 21.7105 41.3684 21.1579 42.421 20.3947V17.7895C41.3158 18.8947 39.7105 19.5526 38.3158 19.5526C36.2105 19.5526 33.8421 17.8421 33.8421 15.0263C33.8421 12.4211 35.8947 10.7105 38.1316 10.7105ZM53.1842 8.55264C49.2895 8.55264 47.0263 11.6316 47.0263 15.0263C47.0263 18.7105 49.9473 21.7105 53.5789 21.7105C55.421 21.7105 56.8158 21.1579 57.8684 20.3947V17.7895C56.7631 18.8947 55.1579 19.5526 53.7631 19.5526C51.8947 19.5526 49.8421 18.3947 49.421 15.9474H59.3421V15.079C59.3421 11.4474 56.9473 8.55264 53.1842 8.55264ZM77.6316 8.55264C74 8.55264 71.0526 11.5 71.0526 15.1316C71.0526 18.7632 74 21.7105 77.6316 21.7105C81.2631 21.7105 84.2105 18.7632 84.2105 15.1316C84.2105 11.5 81.2631 8.55264 77.6316 8.55264ZM53.2105 10.7105C54.9737 10.7105 56.8421 11.8158 57 13.9474H49.421C49.5789 11.8158 51.4473 10.7105 53.2105 10.7105ZM77.6316 19.5526C75.1842 19.5526 73.2105 17.579 73.2105 15.1316C73.2105 12.6842 75.1842 10.7105 77.6316 10.7105C80.0789 10.7105 82.0526 12.6842 82.0526 15.1316C82.0526 17.579 80.0789 19.5526 77.6316 19.5526Z"
          fill="#2E3338"
          style={Object {}}
        />
        <path
          d="M15.1316 17.1053C19.1284 17.1053 22.3684 13.8653 22.3684 9.86842C22.3684 5.87158 19.1284 2.63158 15.1316 2.63158C11.1348 2.63158 7.89476 5.87158 7.89476 9.86842C7.89476 13.8653 11.1348 17.1053 15.1316 17.1053ZM15.1316 19.7368C9.6816 19.7368 5.26318 15.3184 5.26318 9.86842C5.26318 4.41842 9.6816 0 15.1316 0C20.5816 0 25 4.41842 25 9.86842C25 15.3184 20.5816 19.7368 15.1316 19.7368Z"
          fill="#35D07F"
          style={Object {}}
        />
        <path
          d="M9.86842 22.3684C13.8653 22.3684 17.1053 19.1284 17.1053 15.1316C17.1053 11.1348 13.8653 7.89476 9.86842 7.89476C5.87158 7.89476 2.63158 11.1348 2.63158 15.1316C2.63158 19.1284 5.87158 22.3684 9.86842 22.3684ZM9.86842 25C4.41842 25 0 20.5816 0 15.1316C0 9.6816 4.41842 5.26318 9.86842 5.26318C15.3184 5.26318 19.7368 9.6816 19.7368 15.1316C19.7368 20.5816 15.3184 25 9.86842 25Z"
          fill="#FBCC5C"
          style={Object {}}
        />
        <path
          d="M15.4553 19.7315C16.1392 18.903 16.6292 17.932 16.89 16.8899C17.9321 16.6294 18.9029 16.1391 19.7316 15.4554C19.6937 16.6623 19.4339 17.852 18.9647 18.9646C17.8521 19.4338 16.6624 19.6936 15.4553 19.7315ZM8.11026 8.10989C7.06815 8.37042 6.09736 8.86068 5.26868 9.54436C5.30657 8.33752 5.56631 7.14778 6.03552 6.03515C7.14815 5.56594 8.33789 5.30621 9.54473 5.26831C8.86105 6.09699 8.37078 7.06778 8.11026 8.10989Z"
          fill="#5EA33B"
          style={Object {}}
        />
      </svg>
    </div>
  </div>
  <div
    className="css-view-1dbjc4n"
    style={
      Object {
        "WebkitAlignSelf": "center",
        "WebkitBoxDirection": "normal",
        "WebkitBoxOrient": "vertical",
        "WebkitFlexDirection": "column",
        "alignSelf": "center",
        "flexDirection": "column",
        "marginTop": "30px",
        "maxWidth": "100vw",
        "msFlexDirection": "column",
        "msFlexItemAlign": "center",
        "msGridRowAlign": "center",
        "paddingLeft": "10px",
        "paddingRight": "10px",
        "width": "100%",
      }
    }
  >
    <div
      className="css-view-1dbjc4n"
      style={
        Object {
          "WebkitBoxFlex": 0,
          "WebkitFlexGrow": 0,
          "WebkitFlexShrink": 0,
          "flexGrow": 0,
          "flexShrink": 0,
          "msFlexNegative": 0,
          "msFlexPositive": 0,
          "paddingBottom": "10px",
          "paddingLeft": "10px",
          "paddingRight": "10px",
          "paddingTop": "10px",
          "width": "100%",
        }
      }
    >
      <h3
        aria-level="3"
        className="css-reset-4rbku5 css-text-901oao"
        dir="auto"
        onClick={[Function]}
        role="heading"
        style={
          Object {
            "color": "rgba(46,51,56,1.00)",
            "fontFamily": "Jost, futura-pt, futura, sans-serif",
            "fontSize": "24px",
            "lineHeight": "32px",
            "textRendering": "geometricPrecision",
            "textTransform": "none",
          }
        }
      >
        Mission
      </h3>
    </div>
    <div
      className="css-view-1dbjc4n"
      style={
        Object {
          "WebkitBoxFlex": 0,
          "WebkitFlexGrow": 0,
          "WebkitFlexShrink": 0,
          "flexGrow": 0,
          "flexShrink": 0,
          "msFlexNegative": 0,
          "msFlexPositive": 0,
          "paddingBottom": "10px",
          "paddingLeft": "10px",
          "paddingRight": "10px",
          "paddingTop": "10px",
          "width": "100%",
        }
      }
    >
      <h1
        aria-level="1"
        className="css-reset-4rbku5 css-text-901oao"
        dir="auto"
        onClick={[Function]}
        role="heading"
        style={
          Object {
            "color": "rgba(46,51,56,1.00)",
            "fontFamily": "EB Garamond, eb-garamond, Garamond, serif",
            "fontSize": "36px",
            "lineHeight": "40px",
            "textRendering": "geometricPrecision",
            "textTransform": "none",
          }
        }
      >
        Our mission is to build a financial system that creates the conditions for prosperity—for everyone.
      </h1>
    </div>
  </div>
  <div
    className="css-view-1dbjc4n"
    style={
      Object {
        "WebkitAlignSelf": "center",
        "WebkitBoxDirection": "normal",
        "WebkitBoxOrient": "vertical",
        "WebkitFlexDirection": "column",
        "alignSelf": "center",
        "flexDirection": "column",
        "marginTop": "30px",
        "maxWidth": "100vw",
        "msFlexDirection": "column",
        "msFlexItemAlign": "center",
        "msGridRowAlign": "center",
        "paddingLeft": "10px",
        "paddingRight": "10px",
        "width": "100%",
      }
    }
  >
    <div
      className="css-view-1dbjc4n"
      style={
        Object {
          "WebkitBoxFlex": 0,
          "WebkitFlexGrow": 0,
          "WebkitFlexShrink": 0,
          "flexGrow": 0,
          "flexShrink": 0,
          "msFlexNegative": 0,
          "msFlexPositive": 0,
          "paddingBottom": "10px",
          "paddingLeft": "10px",
          "paddingRight": "10px",
          "paddingTop": "10px",
          "width": "100%",
        }
      }
    >
      <h3
        aria-level="3"
        className="css-reset-4rbku5 css-text-901oao"
        dir="auto"
        onClick={[Function]}
        role="heading"
        style={
          Object {
            "color": "rgba(46,51,56,1.00)",
            "fontFamily": "Jost, futura-pt, futura, sans-serif",
            "fontSize": "24px",
            "lineHeight": "32px",
            "textRendering": "geometricPrecision",
            "textTransform": "none",
          }
        }
      >
        <span
          className="css-text-901oao css-textHasAncestor-16my406"
          onClick={[Function]}
          style={
            Object {
              "lineHeight": "42px",
            }
          }
        >
          Celo Foundation
        </span>
      </h3>
    </div>
    <div
      className="css-view-1dbjc4n"
      style={
        Object {
          "WebkitBoxFlex": 0,
          "WebkitFlexGrow": 0,
          "WebkitFlexShrink": 0,
          "flexGrow": 0,
          "flexShrink": 0,
          "msFlexNegative": 0,
          "msFlexPositive": 0,
          "paddingBottom": "10px",
          "paddingLeft": "10px",
          "paddingRight": "10px",
          "paddingTop": "10px",
          "width": "100%",
        }
      }
    >
      <h2
        aria-level="2"
        className="css-reset-4rbku5 css-text-901oao"
        dir="auto"
        onClick={[Function]}
        role="heading"
        style={
          Object {
            "color": "rgba(46,51,56,1.00)",
            "fontFamily": "EB Garamond, eb-garamond, Garamond, serif",
            "fontSize": "28px",
            "lineHeight": "32px",
            "marginBottom": "20px",
            "textRendering": "geometricPrecision",
            "textTransform": "none",
          }
        }
      >
        Believes in a future where everyone can prosper
      </h2>
      <div
        className="css-text-901oao"
        dir="auto"
        onClick={[Function]}
        style={
          Object {
            "color": "rgba(46,51,56,1.00)",
            "fontFamily": "EB Garamond, eb-garamond, Garamond, serif",
            "fontSize": "20px",
            "lineHeight": "28px",
            "marginBottom": "20px",
            "marginTop": "20px",
            "textRendering": "geometricPrecision",
          }
        }
      >
        The Celo Foundation is a non-profit organization based in the US that supports the growth and development of the open-source Celo Platform. Guided by the Celo community tenets, the Foundation contributes to education, technical research, environmental health, community engagement, and ecosystem outreach—activities that support and encourage an inclusive financial system that creates the conditions for prosperity for everyone.
      </div>
    </div>
  </div>
  <div
    className="css-view-1dbjc4n"
    style={
      Object {
        "WebkitAlignSelf": "center",
        "WebkitBoxDirection": "normal",
        "WebkitBoxOrient": "vertical",
        "WebkitFlexDirection": "column",
        "alignSelf": "center",
        "flexDirection": "column",
        "marginBottom": "50px",
        "marginTop": "30px",
        "maxWidth": "100vw",
        "msFlexDirection": "column",
        "msFlexItemAlign": "center",
        "msGridRowAlign": "center",
        "paddingLeft": "10px",
        "paddingRight": "10px",
        "width": "100%",
      }
    }
  >
    <div
      className="css-view-1dbjc4n"
      style={
        Object {
          "WebkitBoxFlex": 0,
          "WebkitFlexGrow": 0,
          "WebkitFlexShrink": 0,
          "flexGrow": 0,
          "flexShrink": 0,
          "msFlexNegative": 0,
          "msFlexPositive": 0,
          "paddingBottom": "10px",
          "paddingLeft": "10px",
          "paddingRight": "10px",
          "paddingTop": "10px",
          "width": "100%",
        }
      }
    >
      <h3
        aria-level="3"
        className="css-reset-4rbku5 css-text-901oao"
        dir="auto"
        onClick={[Function]}
        role="heading"
        style={
          Object {
            "color": "rgba(46,51,56,1.00)",
            "fontFamily": "Jost, futura-pt, futura, sans-serif",
            "fontSize": "24px",
            "lineHeight": "32px",
            "textRendering": "geometricPrecision",
            "textTransform": "none",
          }
        }
      >
        Meaning
      </h3>
    </div>
    <div
      className="css-view-1dbjc4n"
      style={
        Object {
          "WebkitBoxFlex": 0,
          "WebkitFlexGrow": 0,
          "WebkitFlexShrink": 0,
          "flexGrow": 0,
          "flexShrink": 0,
          "msFlexNegative": 0,
          "msFlexPositive": 0,
          "paddingBottom": "10px",
          "paddingLeft": "10px",
          "paddingRight": "10px",
          "paddingTop": "10px",
          "width": "100%",
        }
      }
    >
      <h2
        aria-level="2"
        className="css-reset-4rbku5 css-text-901oao"
        dir="auto"
        onClick={[Function]}
        role="heading"
        style={
          Object {
            "color": "rgba(46,51,56,1.00)",
            "fontFamily": "EB Garamond, eb-garamond, Garamond, serif",
            "fontSize": "36px",
            "lineHeight": "40px",
            "marginBottom": "20px",
            "textRendering": "geometricPrecision",
            "textTransform": "none",
          }
        }
      >
        Celo, pronounced 
        <span
          className="css-text-901oao css-textHasAncestor-16my406"
          onClick={[Function]}
          style={
            Object {
              "fontStyle": "italic",
            }
          }
        >
          /ˈtselo/
        </span>
         
        <div
          className="css-view-1dbjc4n"
          data-focusable={true}
          onClick={[Function]}
          onContextMenu={[Function]}
          onKeyDown={[Function]}
          style={
            Object {
              "MozTransitionProperty": "opacity",
              "MozUserSelect": "none",
              "WebkitTransitionDuration": "0s",
              "WebkitTransitionProperty": "opacity",
              "WebkitUserSelect": "none",
              "cursor": "pointer",
              "display": "inline-flex",
              "msTouchAction": "manipulation",
              "msUserSelect": "none",
              "touchAction": "manipulation",
              "transitionDuration": "0s",
              "transitionProperty": "opacity",
              "userSelect": "none",
            }
          }
          tabIndex="0"
        >
          <svg
            fill="none"
            height="32"
            style={Object {}}
            viewBox="0 0 31 32"
            width="31"
          >
            <rect
              fill="#35D07F"
              height="12"
              style={Object {}}
              width="9"
              y="10"
            />
            <path
              d="M6.66667 10.1666L16.6667 1.83325V30.1666L6.66667 21.8333V10.1666Z"
              fill="#35D07F"
              style={Object {}}
            />
            <path
              d="M20 23.5C21.6667 22.6667 24.1667 20.1421 24.1667 16C24.1667 11.8579 21.6667 9.33333 20 8.5"
              stroke="#35D07F"
              strokeWidth="2"
              style={Object {}}
            />
            <path
              d="M20 31C24 29.3333 30 24.2843 30 16C30 7.71573 24 2.66667 20 1"
              stroke="#35D07F"
              strokeWidth="2"
              style={Object {}}
            />
          </svg>
          <audio
            id="pronunce"
          >
            <source
              src="audio/celo-pronunce.ogg"
              type="audio/ogg"
            />
            <source
              src="audio/celo-pronunce.mp3"
              type="audio/mp3"
            />
          </audio>
        </div>
        
means ‘purpose’ in Esperanto.
      </h2>
      <div
        className="css-text-901oao"
        dir="auto"
        onClick={[Function]}
        style={
          Object {
            "color": "rgba(46,51,56,1.00)",
            "fontFamily": "EB Garamond, eb-garamond, Garamond, serif",
            "fontSize": "20px",
            "lineHeight": "28px",
            "marginBottom": "20px",
            "marginTop": "20px",
            "textRendering": "geometricPrecision",
          }
        }
      >
        The spirit of Esperanto and auxiliary languages, is to equip speakers with a means to connect, engage, and build trust with someone who speaks a different native tongue.

In a similar spirit, we are aiming to create a new platform to connect people globally and bring financial stability to those who need it most. We believe blockchain technology is one of the most exciting innovations in recent history and as a team we look to push the boundaries of what is possible with it today.

More importantly, we are driven by purpose – to solve real-world problems such as lack of access to sound currency, or friction for cash-transfer programs aimed to alleviate poverty.
      </div>
    </div>
  </div>
  <div
    className="css-view-1dbjc4n"
    style={
      Object {
        "WebkitFlexBasis": "auto",
        "flexBasis": "auto",
        "height": "650px",
        "msFlexPreferredSize": "auto",
        "overflowX": "hidden",
        "overflowY": "hidden",
        "width": "100%",
        "zIndex": 0,
      }
    }
  >
    <div
      className="css-view-1dbjc4n"
      style={
        Object {
          "backgroundColor": "rgba(0,0,0,0.00)",
          "backgroundImage": "url(\\"image.png\\")",
          "backgroundPosition": "center",
          "backgroundRepeat": "no-repeat",
          "backgroundSize": "cover",
          "bottom": "0px",
          "height": "100%",
          "left": "0px",
          "position": "absolute",
          "right": "0px",
          "top": "0px",
          "width": "100%",
          "zIndex": -1,
        }
      }
    />
    <img
      alt=""
      className="css-accessibilityImage-9pa8cd"
      draggable={false}
      src="image.png"
    />
  </div>
  <div
    className="css-view-1dbjc4n"
    style={
      Object {
        "WebkitAlignSelf": "center",
        "WebkitBoxDirection": "normal",
        "WebkitBoxOrient": "vertical",
        "WebkitFlexDirection": "column",
        "alignSelf": "center",
        "flexDirection": "column",
        "marginTop": "30px",
        "maxWidth": "100vw",
        "msFlexDirection": "column",
        "msFlexItemAlign": "center",
        "msGridRowAlign": "center",
        "paddingLeft": "10px",
        "paddingRight": "10px",
        "width": "100%",
      }
    }
  >
    <div
      className="css-view-1dbjc4n"
      style={
        Object {
          "WebkitBoxFlex": 0,
          "WebkitFlexGrow": 0,
          "WebkitFlexShrink": 0,
          "flexGrow": 0,
          "flexShrink": 0,
          "msFlexNegative": 0,
          "msFlexPositive": 0,
          "paddingBottom": "10px",
          "paddingLeft": "10px",
          "paddingRight": "10px",
          "paddingTop": "10px",
          "width": "100%",
        }
      }
    >
      <h3
        aria-level="3"
        className="css-reset-4rbku5 css-text-901oao"
        dir="auto"
        onClick={[Function]}
        role="heading"
        style={
          Object {
            "color": "rgba(46,51,56,1.00)",
            "fontFamily": "Jost, futura-pt, futura, sans-serif",
            "fontSize": "24px",
            "lineHeight": "32px",
            "textRendering": "geometricPrecision",
            "textTransform": "none",
          }
        }
      >
        Celo Values
      </h3>
    </div>
    <div
      className="css-view-1dbjc4n"
      style={
        Object {
          "WebkitBoxFlex": 0,
          "WebkitFlexGrow": 0,
          "WebkitFlexShrink": 0,
          "flexGrow": 0,
          "flexShrink": 0,
          "msFlexNegative": 0,
          "msFlexPositive": 0,
          "paddingBottom": "10px",
          "paddingLeft": "10px",
          "paddingRight": "10px",
          "paddingTop": "10px",
          "width": "100%",
        }
      }
    >
      <div
        className="css-text-901oao"
        dir="auto"
        onClick={[Function]}
        style={
          Object {
            "color": "rgba(46,51,56,1.00)",
            "fontFamily": "EB Garamond, eb-garamond, Garamond, serif",
            "fontSize": "20px",
            "lineHeight": "28px",
            "marginBottom": "20px",
            "textRendering": "geometricPrecision",
          }
        }
      >
        Celo is founded on two core values: 
        <span
          className="css-text-901oao css-textHasAncestor-16my406"
          onClick={[Function]}
          style={
            Object {
              "fontWeight": "bold",
            }
          }
        >
          unique purpose
        </span>
         and 
        <span
          className="css-text-901oao css-textHasAncestor-16my406"
          onClick={[Function]}
          style={
            Object {
              "fontWeight": "bold",
            }
          }
        >
          connectedness
        </span>
        . These, in turn, lead to practices that foster personal growth and community.
      </div>
    </div>
  </div>
  <div
    className="css-view-1dbjc4n"
    style={
      Object {
        "WebkitAlignSelf": "center",
        "WebkitBoxDirection": "normal",
        "WebkitBoxOrient": "vertical",
        "WebkitFlexDirection": "column",
        "alignSelf": "center",
        "flexDirection": "column",
        "maxWidth": "100vw",
        "msFlexDirection": "column",
        "msFlexItemAlign": "center",
        "msGridRowAlign": "center",
        "paddingLeft": "10px",
        "paddingRight": "10px",
        "width": "100%",
      }
    }
  >
    <div
      className="css-view-1dbjc4n"
      style={
        Object {
          "WebkitBoxFlex": 0,
          "WebkitFlexGrow": 0,
          "WebkitFlexShrink": 0,
          "flexGrow": 0,
          "flexShrink": 0,
          "msFlexNegative": 0,
          "msFlexPositive": 0,
          "paddingBottom": "10px",
          "paddingLeft": "10px",
          "paddingRight": "10px",
          "paddingTop": "10px",
          "width": "100%",
        }
      }
    >
      <div
        className="css-view-1dbjc4n"
        style={
          Object {
            "height": "350px",
            "marginBottom": "30px",
            "paddingBottom": "20px",
            "paddingLeft": "20px",
            "paddingRight": "20px",
            "paddingTop": "20px",
          }
        }
      >
        <svg
          fill="none"
          height="100%"
          style={Object {}}
          viewBox="0 0 421 301"
          width="100%"
        >
          <path
            d="M386.82 147.078C368.481 147.078 353.615 161.966 353.615 180.332C353.615 198.697 368.481 213.585 386.82 213.585C405.158 213.585 420.025 198.697 420.025 180.332C420.025 161.966 405.158 147.078 386.82 147.078Z"
            stroke="#CFCFCF"
            strokeMiterlimit="10"
            style={Object {}}
          />
          <path
            d="M299.25 147.078C280.912 147.078 266.045 161.966 266.045 180.332C266.045 198.697 280.912 213.585 299.25 213.585C317.589 213.585 332.455 198.697 332.455 180.332C332.455 161.966 317.589 147.078 299.25 147.078Z"
            stroke="#CFCFCF"
            strokeMiterlimit="10"
            style={Object {}}
          />
          <path
            d="M210.512 147.078C192.174 147.078 177.308 161.966 177.308 180.332C177.308 198.697 192.174 213.585 210.512 213.585C228.851 213.585 243.717 198.697 243.717 180.332C243.717 161.966 228.851 147.078 210.512 147.078Z"
            stroke="#CFCFCF"
            strokeMiterlimit="10"
            style={Object {}}
          />
          <path
            d="M122.943 147.078C104.604 147.078 89.7378 161.966 89.7378 180.332C89.7378 198.697 104.604 213.585 122.943 213.585C141.281 213.585 156.147 198.697 156.147 180.332C156.147 161.966 141.281 147.078 122.943 147.078Z"
            stroke="#CFCFCF"
            strokeMiterlimit="10"
            style={Object {}}
          />
          <path
            d="M34.2048 147.078C15.8663 147.078 0.999997 161.966 0.999995 180.332C0.999994 198.697 15.8663 213.585 34.2048 213.585C52.5433 213.585 67.4096 198.697 67.4096 180.332C67.4096 161.966 52.5433 147.078 34.2048 147.078Z"
            stroke="#CFCFCF"
            strokeMiterlimit="10"
            style={Object {}}
          />
          <path
            d="M386.82 59.149C368.481 59.149 353.615 74.0372 353.615 92.4027C353.615 110.768 368.481 125.657 386.82 125.657C405.158 125.657 420.025 110.768 420.025 92.4028C420.025 74.0372 405.158 59.149 386.82 59.149Z"
            stroke="#CFCFCF"
            strokeMiterlimit="10"
            style={Object {}}
          />
          <path
            d="M210.323 59.1489C191.984 59.1489 177.118 74.0371 177.118 92.4026C177.118 110.768 191.984 125.656 210.323 125.656C228.661 125.656 243.527 110.768 243.527 92.4026C243.527 74.0371 228.661 59.1489 210.323 59.1489Z"
            stroke="#CFCFCF"
            strokeMiterlimit="10"
            style={Object {}}
          />
          <path
            d="M122.943 59.1489C104.604 59.1489 89.7378 74.0371 89.7378 92.4026C89.7378 110.768 104.604 125.656 122.943 125.656C141.281 125.656 156.147 110.768 156.147 92.4026C156.147 74.0371 141.281 59.1489 122.943 59.1489Z"
            stroke="#CFCFCF"
            strokeMiterlimit="10"
            style={Object {}}
          />
          <path
            d="M34.2048 59.1489C15.8663 59.1489 0.999997 74.0371 0.999995 92.4026C0.999994 110.768 15.8663 125.656 34.2048 125.656C52.5433 125.656 67.4096 110.768 67.4096 92.4026C67.4096 74.0371 52.5433 59.1489 34.2048 59.1489Z"
            stroke="#CFCFCF"
            strokeMiterlimit="10"
            style={Object {}}
          />
          <path
            d="M386.82 233.121C368.481 233.121 353.615 248.01 353.615 266.375C353.615 284.741 368.481 299.629 386.82 299.629C405.158 299.629 420.025 284.741 420.025 266.375C420.025 248.01 405.158 233.121 386.82 233.121Z"
            stroke="#CFCFCF"
            strokeMiterlimit="10"
            style={Object {}}
          />
          <path
            d="M299.25 233.121C280.912 233.121 266.045 248.01 266.045 266.375C266.045 284.741 280.912 299.629 299.25 299.629C317.589 299.629 332.455 284.741 332.455 266.375C332.455 248.01 317.589 233.121 299.25 233.121Z"
            stroke="#CFCFCF"
            strokeMiterlimit="10"
            style={Object {}}
          />
          <path
            d="M210.512 233.121C192.174 233.121 177.308 248.01 177.308 266.375C177.308 284.741 192.174 299.629 210.512 299.629C228.851 299.629 243.717 284.741 243.717 266.375C243.717 248.01 228.851 233.121 210.512 233.121Z"
            stroke="#CFCFCF"
            strokeMiterlimit="10"
            style={Object {}}
          />
          <path
            d="M122.943 233.121C104.604 233.121 89.7378 248.01 89.7378 266.375C89.7378 284.741 104.604 299.629 122.943 299.629C141.281 299.629 156.147 284.741 156.147 266.375C156.147 248.01 141.281 233.121 122.943 233.121Z"
            stroke="#CFCFCF"
            strokeMiterlimit="10"
            style={Object {}}
          />
          <path
            d="M34.2048 233.121C15.8663 233.121 0.999997 248.01 0.999995 266.375C0.999994 284.741 15.8663 299.629 34.2048 299.629C52.5433 299.629 67.4096 284.741 67.4096 266.375C67.4096 248.01 52.5433 233.121 34.2048 233.121Z"
            stroke="#CFCFCF"
            strokeMiterlimit="10"
            style={Object {}}
          />
          <path
            d="M335.738 42.236C326.939 65.5568 306.233 83.2383 289.516 81.6523C272.799 80.0662 265.233 61.1511 272.682 39.4163C280.073 17.6228 298.96 0 317.085 0C335.21 0 344.595 18.9151 335.738 42.236Z"
            fill="#35D07F"
            style={Object {}}
          />
        </svg>
      </div>
      <h4
        aria-level="4"
        className="css-reset-4rbku5 css-text-901oao"
        dir="auto"
        onClick={[Function]}
        role="heading"
        style={
          Object {
            "color": "rgba(46,51,56,1.00)",
            "fontFamily": "EB Garamond, eb-garamond, Garamond, serif",
            "fontSize": "24px",
            "lineHeight": "32px",
            "textRendering": "geometricPrecision",
            "textTransform": "none",
          }
        }
      >
        Unique Purpose
      </h4>
      <div
        className="css-text-901oao"
        dir="auto"
        onClick={[Function]}
        style={
          Object {
            "color": "rgba(46,51,56,1.00)",
            "fontFamily": "EB Garamond, eb-garamond, Garamond, serif",
            "fontSize": "20px",
            "lineHeight": "28px",
            "marginBottom": "20px",
            "marginTop": "20px",
            "textRendering": "geometricPrecision",
          }
        }
      >
        We believe that everyone has their own unique path of growth, and that personal fulfilment depends in large part on being able to reach one’s potential along that path. We embrace values that enable people to grow towards their full potential.
      </div>
    </div>
  </div>
  <div
    className="css-view-1dbjc4n"
    style={
      Object {
        "WebkitAlignSelf": "center",
        "WebkitBoxDirection": "normal",
        "WebkitBoxOrient": "vertical",
        "WebkitFlexDirection": "column",
        "alignSelf": "center",
        "flexDirection": "column",
        "marginBottom": "50px",
        "maxWidth": "100vw",
        "msFlexDirection": "column",
        "msFlexItemAlign": "center",
        "msGridRowAlign": "center",
        "paddingLeft": "10px",
        "paddingRight": "10px",
        "width": "100%",
      }
    }
  >
    <div
      className="css-view-1dbjc4n"
      style={
        Object {
          "WebkitBoxFlex": 0,
          "WebkitFlexGrow": 0,
          "WebkitFlexShrink": 0,
          "flexGrow": 0,
          "flexShrink": 0,
          "msFlexNegative": 0,
          "msFlexPositive": 0,
          "paddingBottom": "10px",
          "paddingLeft": "10px",
          "paddingRight": "10px",
          "paddingTop": "10px",
          "width": "100%",
        }
      }
    >
      <div
        className="css-view-1dbjc4n"
        style={
          Object {
            "height": "400px",
            "marginBottom": "30px",
            "marginTop": "30px",
            "paddingBottom": "20px",
            "paddingLeft": "20px",
            "paddingRight": "20px",
            "paddingTop": "20px",
          }
        }
      >
        <svg
          fill="none"
          height="100%"
          style={Object {}}
          viewBox="0 0 717 750"
          width="100%"
        >
          <path
            d="M99.3313 170.817C121.44 109.623 174.779 62.8183 218.492 66.2335C262.205 69.6487 282.634 118.637 264.108 175.688C245.582 232.738 197 279.544 149.705 280.215C102.41 280.943 77.223 232.011 99.3313 170.817Z"
            style={
              Object {
                "mixBlendMode": "multiply",
                "stroke": "#CFCFCF",
              }
            }
          />
          <path
            d="M124.686 150.324C146.794 89.1863 200.134 42.3813 243.847 45.7965C287.56 49.2117 307.989 98.2002 289.463 155.251C270.992 212.301 222.354 259.05 175.059 259.778C127.764 260.45 102.578 211.518 124.686 150.324Z"
            style={
              Object {
                "mixBlendMode": "multiply",
                "stroke": "#CFCFCF",
              }
            }
          />
          <path
            d="M152.391 133.248C174.499 72.0545 227.839 25.2494 271.552 28.6646C315.265 32.0798 335.694 81.0684 317.168 138.119C298.642 195.17 250.059 241.919 202.764 242.647C155.469 243.374 130.283 194.386 152.391 133.248Z"
            style={
              Object {
                "mixBlendMode": "multiply",
                "stroke": "#CFCFCF",
              }
            }
          />
          <path
            d="M182.111 119.868C204.22 58.6746 257.559 11.8696 301.272 15.2848C344.985 18.7 365.414 67.6885 346.888 124.739C328.362 181.79 279.78 228.539 232.485 229.267C185.19 229.994 160.003 181.006 182.111 119.868Z"
            style={
              Object {
                "mixBlendMode": "multiply",
                "stroke": "#CFCFCF",
              }
            }
          />
          <path
            d="M213.623 110.575C235.731 49.4372 289.071 2.57615 332.784 5.99135C376.496 9.40655 396.926 58.3951 378.399 115.446C359.929 172.552 311.291 219.301 263.996 219.973C216.701 220.645 191.514 171.769 213.623 110.575Z"
            style={
              Object {
                "mixBlendMode": "multiply",
                "stroke": "#CFCFCF",
              }
            }
          />
          <path
            d="M246.645 105.815C268.754 44.6214 322.093 -2.18367 365.806 1.23153C409.519 4.64673 429.948 53.6353 411.422 110.686C392.952 167.793 344.314 214.542 297.019 215.213C249.724 215.941 224.537 167.009 246.645 105.815Z"
            style={
              Object {
                "mixBlendMode": "multiply",
                "stroke": "#CFCFCF",
              }
            }
          />
          <path
            d="M282.914 105.703C305.022 44.5655 358.362 -2.23958 402.075 1.17562C445.788 4.59082 466.217 53.5794 447.691 110.63C429.165 167.681 380.582 214.43 333.287 215.157C285.936 215.829 260.806 166.897 282.914 105.703Z"
            style={
              Object {
                "mixBlendMode": "multiply",
                "stroke": "#CFCFCF",
              }
            }
          />
          <path
            d="M319.015 109.846C341.123 48.6524 394.463 1.84734 438.176 5.26254C481.889 8.67774 502.318 57.6663 483.792 114.717C465.266 171.768 416.683 218.517 369.388 219.244C322.093 219.916 296.907 170.984 319.015 109.846Z"
            style={
              Object {
                "mixBlendMode": "multiply",
                "stroke": "#CFCFCF",
              }
            }
          />
          <path
            d="M353.101 117.797C375.209 56.6591 428.549 9.79807 472.262 13.2133C515.975 16.6285 536.404 65.617 517.878 122.668C499.351 179.774 450.769 226.523 403.474 227.195C356.123 227.923 330.992 178.99 353.101 117.797Z"
            style={
              Object {
                "mixBlendMode": "multiply",
                "stroke": "#CFCFCF",
              }
            }
          />
          <path
            d="M384.892 129.442C407 68.2483 460.396 21.4433 504.053 24.8585C547.71 28.2737 568.195 77.2622 549.669 134.313C531.143 191.363 482.616 238.113 435.265 238.84C387.97 239.512 362.784 190.58 384.892 129.442Z"
            style={
              Object {
                "mixBlendMode": "multiply",
                "stroke": "#CFCFCF",
              }
            }
          />
          <path
            d="M414.388 144.39C436.497 83.1961 489.837 36.391 533.549 39.8062C577.262 43.2214 597.691 92.21 579.165 149.261C560.639 206.311 512.057 253.06 464.762 253.788C417.411 254.516 392.224 205.527 414.388 144.39Z"
            style={
              Object {
                "mixBlendMode": "multiply",
                "stroke": "#CFCFCF",
              }
            }
          />
          <path
            d="M441.254 162.419C463.363 101.225 516.702 54.4198 560.415 57.835C604.128 61.2502 624.557 110.239 606.031 167.289C587.505 224.34 538.923 271.089 491.628 271.817C444.333 272.545 419.146 223.612 441.254 162.419Z"
            style={
              Object {
                "mixBlendMode": "multiply",
                "stroke": "#CFCFCF",
              }
            }
          />
          <path
            d="M465.433 183.245C487.542 122.052 540.881 75.2467 584.594 78.6619C628.307 82.0771 648.736 131.066 630.21 188.116C611.684 245.167 563.102 291.916 515.807 292.644C468.512 293.372 443.325 244.439 465.433 183.245Z"
            style={
              Object {
                "mixBlendMode": "multiply",
                "stroke": "#CFCFCF",
              }
            }
          />
          <path
            d="M486.702 206.592C508.811 145.398 562.15 98.5929 605.863 102.008C649.576 105.423 670.005 154.412 651.479 211.462C632.953 268.513 584.371 315.262 537.076 315.99C489.781 316.718 464.594 267.785 486.702 206.592Z"
            style={
              Object {
                "mixBlendMode": "multiply",
                "stroke": "#CFCFCF",
              }
            }
          />
          <path
            d="M504.949 232.234C527.057 171.04 580.397 124.235 624.11 127.65C667.822 131.065 688.252 180.054 669.725 237.105C651.199 294.155 602.617 340.904 555.322 341.632C508.027 342.36 482.84 293.371 504.949 232.234Z"
            style={
              Object {
                "mixBlendMode": "multiply",
                "stroke": "#CFCFCF",
              }
            }
          />
          <path
            d="M519.949 259.835C542.057 198.641 595.397 151.836 639.11 155.251C682.823 158.666 703.252 207.655 684.726 264.705C666.199 321.756 617.617 368.505 570.322 369.233C523.027 369.961 497.84 320.972 519.949 259.835Z"
            style={
              Object {
                "mixBlendMode": "multiply",
                "stroke": "#CFCFCF",
              }
            }
          />
          <path
            d="M531.59 289.116C553.699 227.922 607.038 181.117 650.751 184.533C694.464 187.948 714.893 236.936 696.367 293.987C677.841 351.038 629.259 397.787 581.964 398.514C534.669 399.242 509.482 350.254 531.59 289.116Z"
            style={
              Object {
                "mixBlendMode": "multiply",
                "stroke": "#CFCFCF",
              }
            }
          />
          <path
            d="M539.65 319.853C561.758 258.659 615.098 211.854 658.811 215.269C702.524 218.685 722.953 267.673 704.427 324.724C685.901 381.774 637.318 428.523 590.023 429.251C542.729 429.979 517.542 380.991 539.65 319.853Z"
            style={
              Object {
                "mixBlendMode": "multiply",
                "stroke": "#CFCFCF",
              }
            }
          />
          <path
            d="M544.016 351.709C566.124 290.515 619.464 243.71 663.177 247.125C706.89 250.541 727.319 299.529 708.793 356.58C690.266 413.63 641.684 460.379 594.389 461.107C547.094 461.835 521.908 412.902 544.016 351.709Z"
            style={
              Object {
                "mixBlendMode": "multiply",
                "stroke": "#CFCFCF",
              }
            }
          />
          <path
            d="M543.96 393.812C566.068 332.618 619.408 285.813 663.121 289.228C706.834 292.644 727.263 341.632 708.737 398.683C690.21 455.733 641.628 502.482 594.333 503.21C547.038 503.938 521.852 454.95 543.96 393.812Z"
            style={
              Object {
                "mixBlendMode": "multiply",
                "stroke": "#CFCFCF",
              }
            }
          />
          <path
            d="M535.844 440.449C557.952 379.255 611.292 332.45 655.005 335.865C698.718 339.281 719.147 388.269 700.621 445.32C682.095 502.37 633.512 549.119 586.217 549.847C538.922 550.575 513.736 501.643 535.844 440.449Z"
            style={
              Object {
                "mixBlendMode": "multiply",
                "stroke": "#CFCFCF",
              }
            }
          />
          <path
            d="M521.348 480.591C543.456 419.397 596.796 372.592 640.509 376.007C684.222 379.422 704.651 428.411 686.125 485.461C667.599 542.512 619.016 589.261 571.721 589.989C524.426 590.717 499.24 541.784 521.348 480.591Z"
            style={
              Object {
                "mixBlendMode": "multiply",
                "stroke": "#CFCFCF",
              }
            }
          />
          <path
            d="M502.99 514.239C525.098 453.045 578.438 406.24 622.15 409.655C665.863 413.071 686.293 462.059 667.766 519.11C649.24 576.16 600.658 622.909 553.363 623.637C506.068 624.365 480.881 575.376 502.99 514.239Z"
            style={
              Object {
                "mixBlendMode": "multiply",
                "stroke": "#CFCFCF",
              }
            }
          />
          <path
            d="M483.288 541.337C505.396 480.143 558.736 433.338 602.449 436.754C646.162 440.169 666.591 489.157 648.065 546.208C629.538 603.259 580.956 650.008 533.661 650.735C486.31 651.463 461.18 602.531 483.288 541.337Z"
            style={
              Object {
                "mixBlendMode": "multiply",
                "stroke": "#CFCFCF",
              }
            }
          />
          <path
            d="M464.762 561.884C486.87 500.69 540.21 453.885 583.923 457.301C627.636 460.716 648.065 509.704 629.539 566.755C611.012 623.806 562.43 670.555 515.135 671.282C467.84 672.01 442.653 623.078 464.762 561.884Z"
            style={
              Object {
                "mixBlendMode": "multiply",
                "stroke": "#CFCFCF",
              }
            }
          />
          <path
            d="M447.467 579.184C469.575 517.99 522.915 471.185 566.628 474.6C610.341 478.016 630.77 527.004 612.244 584.055C593.718 641.105 545.135 687.854 497.84 688.582C450.545 689.254 425.359 640.322 447.467 579.184Z"
            style={
              Object {
                "mixBlendMode": "multiply",
                "stroke": "#CFCFCF",
              }
            }
          />
          <path
            d="M430.004 591.781C452.113 530.587 505.452 483.782 549.165 487.198C592.878 490.613 613.307 539.601 594.781 596.652C576.255 653.703 527.673 700.452 480.378 701.179C433.083 701.907 407.896 652.919 430.004 591.781Z"
            style={
              Object {
                "mixBlendMode": "multiply",
                "stroke": "#CFCFCF",
              }
            }
          />
          <path
            d="M413.941 602.587C436.049 541.394 489.389 494.589 533.102 498.004C576.815 501.419 597.244 550.407 578.718 607.458C560.191 664.509 511.609 711.258 464.314 711.986C417.019 712.713 391.833 663.781 413.941 602.587Z"
            style={
              Object {
                "mixBlendMode": "multiply",
                "stroke": "#CFCFCF",
              }
            }
          />
          <path
            d="M385.564 617.2C407.672 556.006 461.012 509.201 504.725 512.617C548.438 516.032 568.867 565.02 550.341 622.071C531.814 679.122 483.232 725.871 435.937 726.598C388.586 727.326 363.455 678.394 385.564 617.2Z"
            style={
              Object {
                "mixBlendMode": "multiply",
                "stroke": "#CFCFCF",
              }
            }
          />
          <path
            d="M355.9 627.724C378.008 566.53 431.348 519.725 475.06 523.14C518.773 526.556 539.203 575.544 520.676 632.595C502.15 689.645 453.568 736.394 406.273 737.122C358.978 737.85 333.791 688.918 355.9 627.724Z"
            style={
              Object {
                "mixBlendMode": "multiply",
                "stroke": "#CFCFCF",
              }
            }
          />
          <path
            d="M324.556 634.667C346.664 573.474 400.004 526.669 443.717 530.084C487.43 533.499 507.859 582.488 489.333 639.538C470.807 696.589 422.224 743.338 374.929 744.066C327.634 744.794 302.448 695.805 324.556 634.667Z"
            style={
              Object {
                "mixBlendMode": "multiply",
                "stroke": "#CFCFCF",
              }
            }
          />
          <path
            d="M291.198 638.473C313.306 577.28 366.646 530.475 410.359 533.89C454.072 537.305 474.501 586.294 455.975 643.344C437.448 700.395 388.866 747.144 341.571 747.872C294.276 748.6 269.089 699.611 291.198 638.473Z"
            style={
              Object {
                "mixBlendMode": "multiply",
                "stroke": "#CFCFCF",
              }
            }
          />
          <path
            d="M256.496 639.595C278.604 578.401 332 531.596 375.657 535.011C419.314 538.426 439.799 587.415 421.273 644.465C402.747 701.516 354.164 748.265 306.87 748.993C259.575 749.665 234.388 700.732 256.496 639.595Z"
            style={
              Object {
                "mixBlendMode": "multiply",
                "stroke": "#CFCFCF",
              }
            }
          />
          <path
            d="M224.873 636.403C246.981 575.209 300.321 528.404 344.034 531.819C387.747 535.235 408.176 584.223 389.65 641.274C371.123 698.324 322.541 745.073 275.246 745.801C227.951 746.473 202.764 697.541 224.873 636.403Z"
            style={
              Object {
                "mixBlendMode": "multiply",
                "stroke": "#CFCFCF",
              }
            }
          />
          <path
            d="M194.033 628.453C216.141 567.26 269.481 520.455 313.194 523.87C356.907 527.285 377.336 576.273 358.81 633.324C340.284 690.375 291.701 737.124 244.406 737.852C197.055 738.579 171.925 689.591 194.033 628.453Z"
            style={
              Object {
                "mixBlendMode": "multiply",
                "stroke": "#CFCFCF",
              }
            }
          />
          <path
            d="M164.313 616.192C186.421 554.998 239.761 508.193 283.474 511.608C327.187 515.024 347.616 564.012 329.09 621.063C310.563 678.113 261.981 724.862 214.686 725.59C167.391 726.262 142.204 677.33 164.313 616.192Z"
            style={
              Object {
                "mixBlendMode": "multiply",
                "stroke": "#CFCFCF",
              }
            }
          />
          <path
            d="M136.104 599.955C158.212 538.762 211.552 491.957 255.265 495.372C298.978 498.787 319.407 547.776 300.881 604.826C282.354 661.877 233.772 708.626 186.477 709.354C139.182 710.082 113.996 661.149 136.104 599.955Z"
            style={
              Object {
                "mixBlendMode": "multiply",
                "stroke": "#CFCFCF",
              }
            }
          />
          <path
            d="M109.798 580.191C131.906 518.998 185.246 472.193 228.959 475.608C272.671 479.023 293.101 528.012 274.574 585.062C256.048 642.113 207.466 688.862 160.171 689.59C112.876 690.318 87.6894 641.385 109.798 580.191Z"
            style={
              Object {
                "mixBlendMode": "multiply",
                "stroke": "#CFCFCF",
              }
            }
          />
          <path
            d="M85.7304 557.293C107.839 496.099 161.178 449.294 204.891 452.709C248.604 456.124 269.033 505.113 250.507 562.163C231.981 619.214 183.399 665.963 136.104 666.691C88.8088 667.419 63.6221 618.486 85.7304 557.293Z"
            style={
              Object {
                "fill": "#73DDFF",
                "mixBlendMode": "multiply",
                "opacity": 0.9,
                "stroke": "#73DDFF",
              }
            }
          />
          <path
            d="M64.2937 531.652C86.402 470.458 139.742 423.653 183.455 427.068C227.167 430.484 247.597 479.472 229.07 536.523C210.544 593.573 161.962 640.323 114.667 641.05C67.3721 641.778 42.1854 592.846 64.2937 531.652Z"
            style={
              Object {
                "mixBlendMode": "multiply",
                "stroke": "#CFCFCF",
              }
            }
          />
          <path
            d="M45.8235 503.659C67.9318 442.465 121.272 395.66 164.984 399.075C208.697 402.49 229.127 451.479 210.6 508.529C192.074 565.58 143.492 612.329 96.1969 613.057C48.9019 613.785 23.7152 564.852 45.8235 503.659Z"
            style={
              Object {
                "mixBlendMode": "multiply",
                "stroke": "#CFCFCF",
              }
            }
          />
          <path
            d="M30.7115 473.704C52.8198 412.511 106.16 365.706 149.872 369.121C193.585 372.536 214.015 421.525 195.488 478.575C176.962 535.626 128.38 582.375 81.0849 583.103C33.7899 583.831 8.60323 534.898 30.7115 473.704Z"
            style={
              Object {
                "mixBlendMode": "multiply",
                "stroke": "#CFCFCF",
              }
            }
          />
          <path
            d="M19.2936 442.241C41.4019 381.047 94.7977 334.242 138.455 337.658C182.111 341.073 202.597 390.061 184.07 447.112C165.544 504.163 117.018 550.912 69.667 551.639C22.372 552.367 -2.81467 503.379 19.2936 442.241Z"
            style={
              Object {
                "fill": "#FF6553",
                "mixBlendMode": "multiply",
                "opacity": 0.9,
                "stroke": "#FF6553",
              }
            }
          />
          <path
            d="M12.0175 409.6C34.1258 348.407 87.4656 301.602 131.178 305.017C174.891 308.432 195.321 357.421 176.794 414.471C158.268 471.522 109.686 518.271 62.3909 518.999C15.0959 519.727 -10.0908 470.738 12.0175 409.6Z"
            style={
              Object {
                "mixBlendMode": "multiply",
                "stroke": "#CFCFCF",
              }
            }
          />
          <path
            d="M9.10698 376.176C31.2153 315.038 84.611 268.177 128.268 271.593C171.925 275.008 192.41 323.996 173.884 381.047C155.358 438.098 106.775 484.903 59.4803 485.575C12.1854 486.246 -13.0013 437.37 9.10698 376.176Z"
            style={
              Object {
                "mixBlendMode": "multiply",
                "stroke": "#CFCFCF",
              }
            }
          />
          <path
            d="M10.7861 342.865C32.8944 281.671 86.2341 234.866 129.947 238.281C173.66 241.696 194.089 290.685 175.563 347.735C157.037 404.786 108.454 451.535 61.1594 452.263C13.8644 452.991 -11.3222 404.002 10.7861 342.865Z"
            style={
              Object {
                "mixBlendMode": "multiply",
                "stroke": "#CFCFCF",
              }
            }
          />
          <path
            d="M16.6071 310.224C38.7154 249.03 92.1111 202.225 135.768 205.64C179.481 209.055 199.91 258.044 181.384 315.095C162.858 372.145 114.275 418.894 66.9804 419.622C19.6854 420.35 -5.50123 371.417 16.6071 310.224Z"
            style={
              Object {
                "fill": "#BF97FF",
                "mixBlendMode": "multiply",
                "opacity": 0.9,
                "stroke": "#BF97FF",
              }
            }
          />
          <path
            d="M26.4019 278.645C48.5102 217.452 101.85 170.647 145.563 174.062C189.276 177.477 209.705 226.466 191.179 283.516C172.653 340.567 124.07 387.372 76.7753 388.1C29.4803 388.772 4.29364 339.839 26.4019 278.645Z"
            style={
              Object {
                "mixBlendMode": "multiply",
                "stroke": "#CFCFCF",
              }
            }
          />
          <path
            d="M39.8347 248.581C61.943 187.387 115.283 140.582 158.996 143.998C202.708 147.413 223.138 196.401 204.611 253.452C186.085 310.503 137.503 357.252 90.208 357.979C42.913 358.707 17.7264 309.719 39.8347 248.581Z"
            style={
              Object {
                "mixBlendMode": "multiply",
                "stroke": "#CFCFCF",
              }
            }
          />
          <path
            d="M57.107 217.759C79.2153 156.565 132.555 109.76 176.268 113.176C219.981 116.591 240.41 165.579 221.884 222.63C203.358 279.681 154.775 326.486 107.48 327.213C60.1854 327.885 34.9987 278.953 57.107 217.759Z"
            style={
              Object {
                "mixBlendMode": "multiply",
                "stroke": "#CFCFCF",
              }
            }
          />
          <path
            d="M76.5512 194.275C98.6595 133.081 151.999 86.2763 195.712 89.6915C239.425 93.1067 259.854 142.095 241.328 199.146C222.858 256.196 174.22 303.002 126.925 303.673C79.6296 304.401 54.4429 255.469 76.5512 194.275Z"
            style={
              Object {
                "fill": "#0CDA6E",
                "mixBlendMode": "multiply",
                "opacity": 0.9,
                "stroke": "#0CDA6E",
              }
            }
          />
        </svg>
      </div>
      <h4
        aria-level="4"
        className="css-reset-4rbku5 css-text-901oao"
        dir="auto"
        onClick={[Function]}
        role="heading"
        style={
          Object {
            "color": "rgba(46,51,56,1.00)",
            "fontFamily": "EB Garamond, eb-garamond, Garamond, serif",
            "fontSize": "24px",
            "lineHeight": "32px",
            "textRendering": "geometricPrecision",
            "textTransform": "none",
          }
        }
      >
        Connectedness
      </h4>
      <div
        className="css-text-901oao"
        dir="auto"
        onClick={[Function]}
        style={
          Object {
            "color": "rgba(46,51,56,1.00)",
            "fontFamily": "EB Garamond, eb-garamond, Garamond, serif",
            "fontSize": "20px",
            "lineHeight": "28px",
            "marginBottom": "20px",
            "marginTop": "20px",
            "textRendering": "geometricPrecision",
          }
        }
      >
        We believe that people live primarily in connection to one another. We recognize that individuals are healthier and happier when they are members of a strong social community with meaningful relationships – that is, when they are living within a healthy and happy whole. We embrace values that strengthen community.
      </div>
    </div>
  </div>
  <div
    className="css-view-1dbjc4n"
    style={
      Object {
        "WebkitAlignItems": "center",
        "WebkitBoxAlign": "center",
        "WebkitBoxPack": "center",
        "WebkitJustifyContent": "center",
        "alignItems": "center",
        "justifyContent": "center",
        "minHeight": "510px",
        "msFlexAlign": "center",
        "msFlexPack": "center",
        "paddingBottom": "15px",
        "paddingLeft": "30px",
        "paddingRight": "30px",
        "paddingTop": "15px",
        "width": "100%",
      }
    }
  >
    <div
      className="css-view-1dbjc4n"
      style={
        Object {
          "WebkitFlexBasis": "auto",
          "bottom": "0px",
          "flexBasis": "auto",
          "left": "0px",
          "msFlexPreferredSize": "auto",
          "overflowX": "hidden",
          "overflowY": "hidden",
          "position": "absolute",
          "right": "0px",
          "top": "0px",
          "width": "100%",
          "zIndex": -1,
        }
      }
    >
      <div
        className="css-view-1dbjc4n"
        style={
          Object {
            "backgroundColor": "rgba(0,0,0,0.00)",
            "backgroundImage": "url(\\"image.png\\")",
            "backgroundPosition": "center",
            "backgroundRepeat": "no-repeat",
            "backgroundSize": "cover",
            "bottom": "0px",
            "height": "100%",
            "left": "0px",
            "position": "absolute",
            "right": "0px",
            "top": "0px",
            "width": "100%",
            "zIndex": -1,
          }
        }
      />
      <img
        alt=""
        className="css-accessibilityImage-9pa8cd"
        draggable={false}
        src="image.png"
      />
    </div>
    <div
      className="css-text-901oao"
      dir="auto"
      onClick={[Function]}
      style={
        Object {
          "color": "rgba(255,255,255,1.00)",
          "fontFamily": "EB Garamond, eb-garamond, Garamond, serif",
          "fontSize": "65px",
          "fontStyle": "italic",
          "lineHeight": "72px",
          "maxWidth": "1200px",
          "textAlign": "center",
          "textRendering": "geometricPrecision",
        }
      }
    >
      “
      How do we change the world?
Change the story.
      ”
    </div>
    <div
      className="css-text-901oao"
      dir="auto"
      onClick={[Function]}
      style={
        Object {
          "color": "rgba(255,255,255,1.00)",
          "fontFamily": "EB Garamond, eb-garamond, Garamond, serif",
          "fontSize": "48px",
          "lineHeight": "56px",
          "marginTop": "40px",
          "textAlign": "center",
          "textRendering": "geometricPrecision",
        }
      }
    >
      – Charles Eisenstein
    </div>
  </div>
  <div
    className="css-view-1dbjc4n"
    style={
      Object {
        "WebkitAlignSelf": "center",
        "WebkitBoxDirection": "normal",
        "WebkitBoxOrient": "vertical",
        "WebkitFlexDirection": "column",
        "alignSelf": "center",
        "flexDirection": "column",
        "marginTop": "50px",
        "maxWidth": "100vw",
        "msFlexDirection": "column",
        "msFlexItemAlign": "center",
        "msGridRowAlign": "center",
        "paddingLeft": "10px",
        "paddingRight": "10px",
        "width": "100%",
      }
    }
  >
    <div
      className="css-view-1dbjc4n"
      style={
        Object {
          "WebkitBoxFlex": 0,
          "WebkitFlexGrow": 0,
          "WebkitFlexShrink": 0,
          "flexGrow": 0,
          "flexShrink": 0,
          "msFlexNegative": 0,
          "msFlexPositive": 0,
          "paddingBottom": "10px",
          "paddingLeft": "10px",
          "paddingRight": "10px",
          "paddingTop": "10px",
          "width": "100%",
        }
      }
    >
      <h3
        aria-level="3"
        className="css-reset-4rbku5 css-text-901oao"
        dir="auto"
        onClick={[Function]}
        role="heading"
        style={
          Object {
            "color": "rgba(46,51,56,1.00)",
            "fontFamily": "Jost, futura-pt, futura, sans-serif",
            "fontSize": "24px",
            "lineHeight": "32px",
            "textRendering": "geometricPrecision",
            "textTransform": "none",
          }
        }
      >
        Sacred Economics
      </h3>
    </div>
    <div
      className="css-view-1dbjc4n"
      style={
        Object {
          "WebkitBoxFlex": 0,
          "WebkitFlexGrow": 0,
          "WebkitFlexShrink": 0,
          "flexGrow": 0,
          "flexShrink": 0,
          "msFlexNegative": 0,
          "msFlexPositive": 0,
          "paddingBottom": "10px",
          "paddingLeft": "10px",
          "paddingRight": "10px",
          "paddingTop": "10px",
          "width": "100%",
        }
      }
    >
      <div
        className="css-text-901oao"
        dir="auto"
        onClick={[Function]}
        style={
          Object {
            "color": "rgba(46,51,56,1.00)",
            "fontFamily": "EB Garamond, eb-garamond, Garamond, serif",
            "fontSize": "20px",
            "lineHeight": "28px",
            "marginBottom": "40px",
            "textRendering": "geometricPrecision",
          }
        }
      >
        Celo’s philosophy is grounded in the work of Charles Eisenstein’s 
        <div
          className="css-view-1dbjc4n"
          onClick={[Function]}
          onMouseDown={[Function]}
          onMouseEnter={[Function]}
          onMouseLeave={[Function]}
          onMouseUp={[Function]}
          style={
            Object {
              "display": "inline",
            }
          }
        >
          <a
            className="css-reset-4rbku5 css-cursor-18t94o4 css-text-901oao css-textHasAncestor-16my406"
            data-focusable={true}
<<<<<<< HEAD
=======
            dir="auto"
>>>>>>> da72e7e8
            href="http://sacred-economics.com/film"
            onClick={[Function]}
            role="link"
            style={
              Object {
                "WebkitTextDecorationStyle": "solid",
                "cursor": "pointer",
                "display": "inline",
                "opacity": 1,
                "textDecoration": "underline",
                "textDecorationStyle": "solid",
              }
            }
          >
            Sacred Economics
          </a>
        </div>
        .
      </div>
      <div
        className="css-view-1dbjc4n"
        onClick={[Function]}
        onMouseDown={[Function]}
        onMouseEnter={[Function]}
        onMouseLeave={[Function]}
        onMouseUp={[Function]}
      >
        <a
          className="css-reset-4rbku5 css-cursor-18t94o4 css-text-901oao"
          data-focusable={true}
          dir="auto"
          href="http://sacred-economics.com/film"
          onClick={[Function]}
          role="link"
          style={
            Object {
              "WebkitAlignItems": "center",
              "WebkitBoxAlign": "center",
              "WebkitBoxFlex": 0,
              "WebkitBoxPack": "center",
              "WebkitFlexGrow": 0,
              "WebkitJustifyContent": "center",
              "alignItems": "center",
              "backgroundColor": "rgba(53,208,127,1.00)",
              "borderBottomColor": "rgba(53,208,127,1.00)",
              "borderBottomLeftRadius": "3px",
              "borderBottomRightRadius": "3px",
              "borderBottomWidth": "1px",
              "borderLeftColor": "rgba(53,208,127,1.00)",
              "borderLeftWidth": "1px",
              "borderRightColor": "rgba(53,208,127,1.00)",
              "borderRightWidth": "1px",
              "borderTopColor": "rgba(53,208,127,1.00)",
              "borderTopLeftRadius": "3px",
              "borderTopRightRadius": "3px",
              "borderTopWidth": "1px",
              "color": "rgba(255,255,255,1.00)",
              "cursor": "pointer",
              "display": "inline-flex",
              "flexGrow": 0,
              "fontFamily": "Jost, futura-pt, futura, sans-serif",
              "fontSize": "16px",
              "fontWeight": "500",
              "justifyContent": "center",
              "lineHeight": "16px",
              "minWidth": "150px",
              "msFlexAlign": "center",
              "msFlexPack": "center",
              "msFlexPositive": 0,
              "opacity": 1,
              "paddingBottom": "10px",
              "paddingLeft": "20px",
              "paddingRight": "20px",
              "paddingTop": "10px",
              "textAlign": "center",
              "textRendering": "geometricPrecision",
              "width": "fit-content",
            }
          }
        >
          Learn More
        </a>
      </div>
    </div>
  </div>
  <div
    className="css-view-1dbjc4n"
    style={
      Object {
        "WebkitAlignSelf": "center",
        "WebkitBoxDirection": "normal",
        "WebkitBoxOrient": "vertical",
        "WebkitFlexDirection": "column",
        "alignSelf": "center",
        "flexDirection": "column",
        "marginTop": "50px",
        "maxWidth": "100vw",
        "msFlexDirection": "column",
        "msFlexItemAlign": "center",
        "msGridRowAlign": "center",
        "paddingLeft": "10px",
        "paddingRight": "10px",
        "width": "100%",
      }
    }
  >
    <div
      className="css-view-1dbjc4n"
      style={
        Object {
          "WebkitBoxFlex": 0,
          "WebkitFlexGrow": 0,
          "WebkitFlexShrink": 0,
          "flexGrow": 0,
          "flexShrink": 0,
          "msFlexNegative": 0,
          "msFlexPositive": 0,
          "paddingBottom": "10px",
          "paddingLeft": "10px",
          "paddingRight": "10px",
          "paddingTop": "10px",
          "width": "100%",
        }
      }
    >
      <h3
        aria-level="3"
        className="css-reset-4rbku5 css-text-901oao"
        dir="auto"
        onClick={[Function]}
        role="heading"
        style={
          Object {
            "color": "rgba(46,51,56,1.00)",
            "fontFamily": "Jost, futura-pt, futura, sans-serif",
            "fontSize": "24px",
            "lineHeight": "32px",
            "textRendering": "geometricPrecision",
            "textTransform": "none",
          }
        }
      >
        Theory Of Change
      </h3>
    </div>
    <div
      className="css-view-1dbjc4n"
      style={
        Object {
          "WebkitBoxFlex": 0,
          "WebkitFlexGrow": 0,
          "WebkitFlexShrink": 0,
          "flexGrow": 0,
          "flexShrink": 0,
          "msFlexNegative": 0,
          "msFlexPositive": 0,
          "paddingBottom": "10px",
          "paddingLeft": "10px",
          "paddingRight": "10px",
          "paddingTop": "10px",
          "width": "100%",
        }
      }
    >
      <div
        className="css-text-901oao"
        dir="auto"
        onClick={[Function]}
        style={
          Object {
            "color": "rgba(46,51,56,1.00)",
            "fontFamily": "EB Garamond, eb-garamond, Garamond, serif",
            "fontSize": "20px",
            "lineHeight": "28px",
            "marginBottom": "40px",
            "textRendering": "geometricPrecision",
          }
        }
      >
        A theory of change is a framework that describes how short-term actions will lead to long-term social impact. Celo’s aim is to create the conditions for prosperity, defined as: people fulfilling basic needs, growing along their own unique paths, and supporting each other. All of Celo’s projects have a specific hypothesis that tie our activities to one or more of these indicators of prosperity.
      </div>
      <div
        className="css-view-1dbjc4n"
        onClick={[Function]}
        onMouseDown={[Function]}
        onMouseEnter={[Function]}
        onMouseLeave={[Function]}
        onMouseUp={[Function]}
      >
        <a
          className="css-reset-4rbku5 css-cursor-18t94o4 css-text-901oao"
          data-focusable={true}
          dir="auto"
          href="https://medium.com/celoOrg/celos-theory-of-change-b916de44945d"
          onClick={[Function]}
          role="link"
          style={
            Object {
              "WebkitAlignItems": "center",
              "WebkitBoxAlign": "center",
              "WebkitBoxFlex": 0,
              "WebkitBoxPack": "center",
              "WebkitFlexGrow": 0,
              "WebkitJustifyContent": "center",
              "alignItems": "center",
              "backgroundColor": "rgba(53,208,127,1.00)",
              "borderBottomColor": "rgba(53,208,127,1.00)",
              "borderBottomLeftRadius": "3px",
              "borderBottomRightRadius": "3px",
              "borderBottomWidth": "1px",
              "borderLeftColor": "rgba(53,208,127,1.00)",
              "borderLeftWidth": "1px",
              "borderRightColor": "rgba(53,208,127,1.00)",
              "borderRightWidth": "1px",
              "borderTopColor": "rgba(53,208,127,1.00)",
              "borderTopLeftRadius": "3px",
              "borderTopRightRadius": "3px",
              "borderTopWidth": "1px",
              "color": "rgba(255,255,255,1.00)",
              "cursor": "pointer",
              "display": "inline-flex",
              "flexGrow": 0,
              "fontFamily": "Jost, futura-pt, futura, sans-serif",
              "fontSize": "16px",
              "fontWeight": "500",
              "justifyContent": "center",
              "lineHeight": "16px",
              "minWidth": "150px",
              "msFlexAlign": "center",
              "msFlexPack": "center",
              "msFlexPositive": 0,
              "opacity": 1,
              "paddingBottom": "10px",
              "paddingLeft": "20px",
              "paddingRight": "20px",
              "paddingTop": "10px",
              "textAlign": "center",
              "textRendering": "geometricPrecision",
              "width": "fit-content",
            }
          }
        >
          Learn More
        </a>
      </div>
    </div>
  </div>
  <div
    className="css-view-1dbjc4n"
    id="contributors"
  >
    <div
      className="css-view-1dbjc4n"
      style={
        Object {
          "WebkitAlignSelf": "center",
          "WebkitBoxDirection": "normal",
          "WebkitBoxOrient": "vertical",
          "WebkitFlexDirection": "column",
          "alignSelf": "center",
          "flexDirection": "column",
          "marginTop": "50px",
          "maxWidth": "100vw",
          "msFlexDirection": "column",
          "msFlexItemAlign": "center",
          "msGridRowAlign": "center",
          "paddingLeft": "10px",
          "paddingRight": "10px",
          "width": "100%",
        }
      }
    >
      <div
        className="css-view-1dbjc4n"
        style={
          Object {
            "WebkitBoxFlex": 0,
            "WebkitFlexGrow": 0,
            "WebkitFlexShrink": 0,
            "flexGrow": 0,
            "flexShrink": 0,
            "msFlexNegative": 0,
            "msFlexPositive": 0,
            "paddingBottom": "10px",
            "paddingLeft": "10px",
            "paddingRight": "10px",
            "paddingTop": "10px",
            "width": "100%",
          }
        }
      >
        <h3
          aria-level="3"
          className="css-reset-4rbku5 css-text-901oao"
          dir="auto"
          onClick={[Function]}
          role="heading"
          style={
            Object {
              "color": "rgba(46,51,56,1.00)",
              "fontFamily": "Jost, futura-pt, futura, sans-serif",
              "fontSize": "24px",
              "lineHeight": "32px",
              "textRendering": "geometricPrecision",
              "textTransform": "none",
            }
          }
        >
          Contributors
        </h3>
      </div>
      <div
        className="css-view-1dbjc4n"
        style={
          Object {
            "WebkitBoxFlex": 0,
            "WebkitFlexGrow": 0,
            "WebkitFlexShrink": 0,
            "flexGrow": 0,
            "flexShrink": 0,
            "msFlexNegative": 0,
            "msFlexPositive": 0,
            "paddingBottom": "10px",
            "paddingLeft": "10px",
            "paddingRight": "10px",
            "paddingTop": "10px",
            "width": "100%",
          }
        }
      >
        <div
          className="css-text-901oao"
          dir="auto"
          onClick={[Function]}
          style={
            Object {
              "color": "rgba(46,51,56,1.00)",
              "fontFamily": "EB Garamond, eb-garamond, Garamond, serif",
              "fontSize": "20px",
              "lineHeight": "28px",
              "marginBottom": "50px",
              "textRendering": "geometricPrecision",
            }
          }
        >
          Meet the contributors working on Celo from around the world. Our collective experience ranges from public and private sector, technology, nonprofits, and NGOs.
           
        </div>
      </div>
    </div>
    <div
      className="css-view-1dbjc4n"
      style={
        Object {
          "WebkitAlignSelf": "center",
          "WebkitBoxDirection": "normal",
          "WebkitBoxOrient": "vertical",
          "WebkitFlexDirection": "column",
          "alignSelf": "center",
          "flexDirection": "column",
          "maxWidth": "100vw",
          "msFlexDirection": "column",
          "msFlexItemAlign": "center",
          "msGridRowAlign": "center",
          "paddingLeft": "10px",
          "paddingRight": "10px",
          "width": "100%",
        }
      }
    >
      <div
        className="css-view-1dbjc4n"
        style={
          Object {
            "WebkitAlignItems": "center",
            "WebkitBoxAlign": "center",
            "WebkitBoxFlex": 0,
            "WebkitBoxPack": "center",
            "WebkitFlexGrow": 0,
            "WebkitFlexShrink": 0,
            "WebkitJustifyContent": "center",
            "alignItems": "center",
            "flexGrow": 0,
            "flexShrink": 0,
            "justifyContent": "center",
            "msFlexAlign": "center",
            "msFlexNegative": 0,
            "msFlexPack": "center",
            "msFlexPositive": 0,
            "paddingBottom": "10px",
            "paddingLeft": "10px",
            "paddingRight": "10px",
            "paddingTop": "10px",
            "width": "100%",
          }
        }
      >
        <div
          className="css-view-1dbjc4n"
          style={
            Object {
              "display": "grid",
              "gridColumnGap": "40px",
              "gridRowGap": "55px",
              "gridTemplateColumns": "repeat(3, 1fr)",
              "minHeight": "50vh",
              "msGridColumns": "repeat(3, 1fr)",
            }
          }
        >
          <div
            className="css-view-1dbjc4n"
            style={
              Object {
                "WebkitBoxDirection": "normal",
                "WebkitBoxOrient": "vertical",
                "WebkitFlexDirection": "column",
                "flexDirection": "column",
                "marginBottom": "50px",
                "marginLeft": "5px",
                "marginRight": "5px",
                "marginTop": "5px",
                "maxWidth": "300px",
                "minWidth": "250px",
                "msFlexDirection": "column",
                "width": "90vw",
              }
            }
          >
            <div
              className="css-view-1dbjc4n"
              style={
                Object {
                  "display": "block",
                  "overflowX": "hidden",
                  "overflowY": "hidden",
                }
              }
            >
              <div
                style={
                  Object {
                    "display": "block",
                    "paddingBottom": "100%",
                    "width": "100%",
                  }
                }
              />
              <div
                style={
                  Object {
                    "bottom": "0px",
                    "height": "100%",
                    "left": "0px",
                    "position": "absolute",
                    "top": "0px",
                    "width": "100%",
                  }
                }
              >
                <div
                  className="css-view-1dbjc4n"
                  style={
                    Object {
                      "WebkitFilter": "blur(20px)",
                      "WebkitFlexBasis": "auto",
                      "filter": "blur(20px)",
                      "flexBasis": "auto",
                      "height": "100%",
                      "msFlexPreferredSize": "auto",
                      "opacity": 0.5,
                      "overflowX": "hidden",
                      "overflowY": "hidden",
                      "width": "100%",
                      "zIndex": 0,
                    }
                  }
                >
                  <div
                    className="css-view-1dbjc4n"
                    style={
                      Object {
                        "WebkitFilter": "blur(20px)",
                        "backgroundColor": "rgba(0,0,0,0.00)",
                        "backgroundImage": "url(\\"test.jpg\\")",
                        "backgroundPosition": "center",
                        "backgroundRepeat": "no-repeat",
                        "backgroundSize": "cover",
                        "bottom": "0px",
                        "filter": "blur(20px)",
                        "height": "100%",
                        "left": "0px",
                        "position": "absolute",
                        "right": "0px",
                        "top": "0px",
                        "width": "100%",
                        "zIndex": -1,
                      }
                    }
                  />
                  <img
                    alt=""
                    className="css-accessibilityImage-9pa8cd"
                    draggable={false}
                    src="test.jpg"
                  />
                </div>
              </div>
            </div>
            <div
              className="css-view-1dbjc4n"
              style={
                Object {
                  "height": "100%",
                  "position": "absolute",
                  "width": "100%",
                }
              }
            >
              <div
                className="css-view-1dbjc4n"
                style={
                  Object {
                    "display": "block",
                    "overflowX": "hidden",
                    "overflowY": "hidden",
                  }
                }
              >
                <div
                  style={
                    Object {
                      "display": "block",
                      "paddingBottom": "100%",
                      "width": "100%",
                    }
                  }
                />
                <div
                  style={
                    Object {
                      "bottom": "0px",
                      "height": "100%",
                      "left": "0px",
                      "position": "absolute",
                      "top": "0px",
                      "width": "100%",
                    }
                  }
                >
                  <div
                    aria-label="Photo of Jon"
                    className="css-view-1dbjc4n"
                    style={
                      Object {
                        "WebkitFlexBasis": "auto",
                        "flexBasis": "auto",
                        "height": "100%",
                        "msFlexPreferredSize": "auto",
                        "overflowX": "hidden",
                        "overflowY": "hidden",
                        "width": "100%",
                        "zIndex": 0,
                      }
                    }
                  >
                    <div
                      className="css-view-1dbjc4n"
                      style={
                        Object {
                          "backgroundColor": "rgba(0,0,0,0.00)",
                          "backgroundImage": "url(\\"test.jpg\\")",
                          "backgroundPosition": "center",
                          "backgroundRepeat": "no-repeat",
                          "backgroundSize": "cover",
                          "bottom": "0px",
                          "height": "100%",
                          "left": "0px",
                          "position": "absolute",
                          "right": "0px",
                          "top": "0px",
                          "width": "100%",
                          "zIndex": -1,
                        }
                      }
                    />
                    <img
                      alt="Photo of Jon"
                      className="css-accessibilityImage-9pa8cd"
                      draggable={false}
                      src="test.jpg"
                    />
                  </div>
                </div>
              </div>
            </div>
            <div
              className="css-view-1dbjc4n"
              style={
                Object {
                  "WebkitBoxDirection": "normal",
                  "WebkitBoxOrient": "horizontal",
                  "WebkitFlexDirection": "row",
                  "flexDirection": "row",
                  "msFlexDirection": "row",
                }
              }
            >
              <div
                className="css-text-901oao"
                dir="auto"
                onClick={[Function]}
                style={
                  Object {
                    "color": "rgba(46,51,56,1.00)",
                    "fontFamily": "EB Garamond, eb-garamond, Garamond, serif",
                    "fontSize": "20px",
                    "fontWeight": "bold",
                    "lineHeight": "28px",
                    "marginRight": "5px",
                    "marginTop": "8px",
                    "textRendering": "geometricPrecision",
                  }
                }
              >
                Jon
              </div>
              <div
                className="css-view-1dbjc4n"
                style={
                  Object {
                    "WebkitBoxPack": "end",
                    "WebkitJustifyContent": "flex-end",
                    "justifyContent": "flex-end",
                    "msFlexPack": "end",
                    "paddingBottom": "1px",
                  }
                }
              >
                <a
                  href="//www.example.com"
                  target="_blank"
                >
                  <svg
                    fill="none"
                    height={12}
                    style={Object {}}
                    viewBox="0 0 14 14"
                    width={12}
                  >
                    <path
                      d="M14 0V7.17528H11.9502V3.49949L6.80322 8.64724L5.35403 7.19578L10.501 2.05008H6.82987V0H14Z"
                      fill="#2E3338"
                      style={Object {}}
                    />
                    <path
                      d="M9.90044 9.22533H11.9502V14H0V2.05005H4.77599V4.10013H2.04978V11.9499H9.90044V9.22533Z"
                      fill="#2E3338"
                      style={Object {}}
                    />
                  </svg>
                </a>
              </div>
            </div>
            <div
              className="css-text-901oao"
              dir="auto"
              onClick={[Function]}
              style={
                Object {
                  "color": "rgba(46,51,56,1.00)",
                  "fontFamily": "EB Garamond, eb-garamond, Garamond, serif",
                  "fontSize": "16px",
                  "lineHeight": "20px",
                  "textRendering": "geometricPrecision",
                }
              }
            >
              Test Collective Inc
            </div>
            <div
              className="css-text-901oao"
              dir="auto"
              onClick={[Function]}
              style={
                Object {
                  "color": "rgba(46,51,56,1.00)",
                  "fontFamily": "EB Garamond, eb-garamond, Garamond, serif",
                  "fontSize": "26px",
                  "fontStyle": "italic",
                  "lineHeight": "28px",
                  "marginTop": "8px",
                  "textRendering": "geometricPrecision",
                }
              }
            >
              To ensure rightness
            </div>
          </div>
        </div>
      </div>
    </div>
  </div>
  <div
    className="css-view-1dbjc4n"
    id="backers"
    style={
      Object {
        "WebkitAlignSelf": "center",
        "WebkitBoxDirection": "normal",
        "WebkitBoxOrient": "vertical",
        "WebkitFlexDirection": "column",
        "alignSelf": "center",
        "flexDirection": "column",
        "marginTop": "50px",
        "maxWidth": "100vw",
        "msFlexDirection": "column",
        "msFlexItemAlign": "center",
        "msGridRowAlign": "center",
        "paddingLeft": "10px",
        "paddingRight": "10px",
        "width": "100%",
      }
    }
  >
    <div
      className="css-view-1dbjc4n"
      style={
        Object {
          "WebkitBoxFlex": 0,
          "WebkitFlexGrow": 0,
          "WebkitFlexShrink": 0,
          "flexGrow": 0,
          "flexShrink": 0,
          "msFlexNegative": 0,
          "msFlexPositive": 0,
          "paddingBottom": "10px",
          "paddingLeft": "10px",
          "paddingRight": "10px",
          "paddingTop": "10px",
          "width": "100%",
        }
      }
    >
      <h3
        aria-level="3"
        className="css-reset-4rbku5 css-text-901oao"
        dir="auto"
        onClick={[Function]}
        role="heading"
        style={
          Object {
            "color": "rgba(46,51,56,1.00)",
            "fontFamily": "Jost, futura-pt, futura, sans-serif",
            "fontSize": "24px",
            "lineHeight": "32px",
            "textRendering": "geometricPrecision",
            "textTransform": "none",
          }
        }
      >
        Early Backers
      </h3>
    </div>
    <div
      className="css-view-1dbjc4n"
      style={
        Object {
          "WebkitBoxFlex": 0,
          "WebkitFlexGrow": 0,
          "WebkitFlexShrink": 0,
          "flexGrow": 0,
          "flexShrink": 0,
          "msFlexNegative": 0,
          "msFlexPositive": 0,
          "paddingBottom": "10px",
          "paddingLeft": "10px",
          "paddingRight": "10px",
          "paddingTop": "10px",
          "width": "100%",
        }
      }
    >
      <div
        className="css-text-901oao"
        dir="auto"
        onClick={[Function]}
        style={
          Object {
            "color": "rgba(46,51,56,1.00)",
            "fontFamily": "EB Garamond, eb-garamond, Garamond, serif",
            "fontSize": "20px",
            "lineHeight": "28px",
            "textRendering": "geometricPrecision",
          }
        }
      >
        Celo is supported by over 80 companies and individuals, including prominent venture funds, C-level operators, academics, and experts across a wide range of fields, including in no particular order
      </div>
    </div>
  </div>
  <div
    className="css-view-1dbjc4n"
    style={
      Object {
        "WebkitAlignSelf": "center",
        "WebkitBoxDirection": "normal",
        "WebkitBoxOrient": "vertical",
        "WebkitFlexDirection": "column",
        "alignSelf": "center",
        "flexDirection": "column",
        "marginBottom": "50px",
        "marginTop": "40px",
        "maxWidth": "100vw",
        "msFlexDirection": "column",
        "msFlexItemAlign": "center",
        "msGridRowAlign": "center",
        "paddingLeft": "10px",
        "paddingRight": "10px",
        "width": "100%",
      }
    }
  >
    <div
      className="css-view-1dbjc4n"
      style={
        Object {
          "WebkitBoxFlex": 0,
          "WebkitFlexGrow": 0,
          "WebkitFlexShrink": 0,
          "flexGrow": 0,
          "flexShrink": 0,
          "msFlexNegative": 0,
          "msFlexPositive": 0,
          "paddingBottom": "10px",
          "paddingLeft": "10px",
          "paddingRight": "10px",
          "paddingTop": "10px",
          "width": "100%",
        }
      }
    >
      <div
        className="css-view-1dbjc4n"
        style={
          Object {
            "WebkitAlignItems": "center",
            "WebkitBoxAlign": "center",
            "WebkitBoxDirection": "normal",
            "WebkitBoxLines": "multiple",
            "WebkitBoxOrient": "horizontal",
            "WebkitBoxPack": "center",
            "WebkitFlexDirection": "row",
            "WebkitFlexWrap": "wrap",
            "WebkitJustifyContent": "center",
            "alignItems": "center",
            "flexDirection": "row",
            "flexWrap": "wrap",
            "justifyContent": "center",
            "msFlexAlign": "center",
            "msFlexDirection": "row",
            "msFlexPack": "center",
            "msFlexWrap": "wrap",
          }
        }
      >
        <div
          className="css-view-1dbjc4n"
          style={
            Object {
              "WebkitBoxDirection": "normal",
              "WebkitBoxOrient": "vertical",
              "WebkitFlexDirection": "column",
              "flexDirection": "column",
              "marginBottom": "25px",
              "marginLeft": "5px",
              "marginRight": "5px",
              "marginTop": "25px",
              "msFlexDirection": "column",
              "width": "176px",
            }
          }
        >
          <div
            className="css-view-1dbjc4n"
            style={
              Object {
                "WebkitFlexBasis": "auto",
                "flexBasis": "auto",
                "height": "60px",
                "msFlexPreferredSize": "auto",
                "overflowX": "hidden",
                "overflowY": "hidden",
                "width": "100%",
                "zIndex": 0,
              }
            }
          >
            <div
              className="css-view-1dbjc4n"
              style={
                Object {
                  "backgroundColor": "rgba(0,0,0,0.00)",
                  "backgroundPosition": "center",
                  "backgroundRepeat": "no-repeat",
                  "backgroundSize": "contain",
                  "bottom": "0px",
                  "height": "100%",
                  "left": "0px",
                  "position": "absolute",
                  "right": "0px",
                  "top": "0px",
                  "width": "100%",
                  "zIndex": -1,
                }
              }
            />
          </div>
        </div>
        <div
          className="css-view-1dbjc4n"
          style={
            Object {
              "WebkitBoxDirection": "normal",
              "WebkitBoxOrient": "vertical",
              "WebkitFlexDirection": "column",
              "flexDirection": "column",
              "marginBottom": "25px",
              "marginLeft": "5px",
              "marginRight": "5px",
              "marginTop": "25px",
              "msFlexDirection": "column",
              "width": "176px",
            }
          }
        >
          <div
            className="css-view-1dbjc4n"
            style={
              Object {
                "WebkitFlexBasis": "auto",
                "flexBasis": "auto",
                "height": "60px",
                "msFlexPreferredSize": "auto",
                "overflowX": "hidden",
                "overflowY": "hidden",
                "width": "100%",
                "zIndex": 0,
              }
            }
          >
            <div
              className="css-view-1dbjc4n"
              style={
                Object {
                  "backgroundColor": "rgba(0,0,0,0.00)",
                  "backgroundPosition": "center",
                  "backgroundRepeat": "no-repeat",
                  "backgroundSize": "contain",
                  "bottom": "0px",
                  "height": "100%",
                  "left": "0px",
                  "position": "absolute",
                  "right": "0px",
                  "top": "0px",
                  "width": "100%",
                  "zIndex": -1,
                }
              }
            />
          </div>
        </div>
        <div
          className="css-view-1dbjc4n"
          style={
            Object {
              "WebkitBoxDirection": "normal",
              "WebkitBoxOrient": "vertical",
              "WebkitFlexDirection": "column",
              "flexDirection": "column",
              "marginBottom": "25px",
              "marginLeft": "5px",
              "marginRight": "5px",
              "marginTop": "25px",
              "msFlexDirection": "column",
              "width": "176px",
            }
          }
        >
          <div
            className="css-view-1dbjc4n"
            style={
              Object {
                "WebkitFlexBasis": "auto",
                "flexBasis": "auto",
                "height": "60px",
                "msFlexPreferredSize": "auto",
                "overflowX": "hidden",
                "overflowY": "hidden",
                "width": "100%",
                "zIndex": 0,
              }
            }
          >
            <div
              className="css-view-1dbjc4n"
              style={
                Object {
                  "backgroundColor": "rgba(0,0,0,0.00)",
                  "backgroundPosition": "center",
                  "backgroundRepeat": "no-repeat",
                  "backgroundSize": "contain",
                  "bottom": "0px",
                  "height": "100%",
                  "left": "0px",
                  "position": "absolute",
                  "right": "0px",
                  "top": "0px",
                  "width": "100%",
                  "zIndex": -1,
                }
              }
            />
          </div>
        </div>
        <div
          className="css-view-1dbjc4n"
          style={
            Object {
              "WebkitBoxDirection": "normal",
              "WebkitBoxOrient": "vertical",
              "WebkitFlexDirection": "column",
              "flexDirection": "column",
              "marginBottom": "25px",
              "marginLeft": "5px",
              "marginRight": "5px",
              "marginTop": "25px",
              "msFlexDirection": "column",
              "width": "176px",
            }
          }
        >
          <div
            className="css-text-901oao"
            dir="auto"
            onClick={[Function]}
            style={
              Object {
                "color": "rgba(46,51,56,1.00)",
                "fontFamily": "EB Garamond, eb-garamond, Garamond, serif",
                "fontSize": "22px",
                "lineHeight": "36px",
                "textAlign": "center",
                "textRendering": "geometricPrecision",
              }
            }
          >
            Reid Hoffman
          </div>
        </div>
        <div
          className="css-view-1dbjc4n"
          style={
            Object {
              "WebkitBoxDirection": "normal",
              "WebkitBoxOrient": "vertical",
              "WebkitFlexDirection": "column",
              "flexDirection": "column",
              "marginBottom": "25px",
              "marginLeft": "5px",
              "marginRight": "5px",
              "marginTop": "25px",
              "msFlexDirection": "column",
              "width": "176px",
            }
          }
        >
          <div
            className="css-view-1dbjc4n"
            style={
              Object {
                "WebkitFlexBasis": "auto",
                "flexBasis": "auto",
                "height": "60px",
                "msFlexPreferredSize": "auto",
                "overflowX": "hidden",
                "overflowY": "hidden",
                "width": "100%",
                "zIndex": 0,
              }
            }
          >
            <div
              className="css-view-1dbjc4n"
              style={
                Object {
                  "backgroundColor": "rgba(0,0,0,0.00)",
                  "backgroundPosition": "center",
                  "backgroundRepeat": "no-repeat",
                  "backgroundSize": "contain",
                  "bottom": "0px",
                  "height": "100%",
                  "left": "0px",
                  "position": "absolute",
                  "right": "0px",
                  "top": "0px",
                  "width": "100%",
                  "zIndex": -1,
                }
              }
            />
          </div>
        </div>
        <div
          className="css-view-1dbjc4n"
          style={
            Object {
              "WebkitBoxDirection": "normal",
              "WebkitBoxOrient": "vertical",
              "WebkitFlexDirection": "column",
              "flexDirection": "column",
              "marginBottom": "25px",
              "marginLeft": "5px",
              "marginRight": "5px",
              "marginTop": "25px",
              "msFlexDirection": "column",
              "width": "176px",
            }
          }
        >
          <div
            className="css-view-1dbjc4n"
            style={
              Object {
                "WebkitFlexBasis": "auto",
                "flexBasis": "auto",
                "height": "60px",
                "msFlexPreferredSize": "auto",
                "overflowX": "hidden",
                "overflowY": "hidden",
                "width": "100%",
                "zIndex": 0,
              }
            }
          >
            <div
              className="css-view-1dbjc4n"
              style={
                Object {
                  "backgroundColor": "rgba(0,0,0,0.00)",
                  "backgroundPosition": "center",
                  "backgroundRepeat": "no-repeat",
                  "backgroundSize": "contain",
                  "bottom": "0px",
                  "height": "100%",
                  "left": "0px",
                  "position": "absolute",
                  "right": "0px",
                  "top": "0px",
                  "width": "100%",
                  "zIndex": -1,
                }
              }
            />
          </div>
        </div>
        <div
          className="css-view-1dbjc4n"
          style={
            Object {
              "WebkitBoxDirection": "normal",
              "WebkitBoxOrient": "vertical",
              "WebkitFlexDirection": "column",
              "flexDirection": "column",
              "marginBottom": "25px",
              "marginLeft": "5px",
              "marginRight": "5px",
              "marginTop": "25px",
              "msFlexDirection": "column",
              "width": "176px",
            }
          }
        >
          <div
            className="css-view-1dbjc4n"
            style={
              Object {
                "WebkitFlexBasis": "auto",
                "flexBasis": "auto",
                "height": "60px",
                "msFlexPreferredSize": "auto",
                "overflowX": "hidden",
                "overflowY": "hidden",
                "width": "100%",
                "zIndex": 0,
              }
            }
          >
            <div
              className="css-view-1dbjc4n"
              style={
                Object {
                  "backgroundColor": "rgba(0,0,0,0.00)",
                  "backgroundPosition": "center",
                  "backgroundRepeat": "no-repeat",
                  "backgroundSize": "contain",
                  "bottom": "0px",
                  "height": "100%",
                  "left": "0px",
                  "position": "absolute",
                  "right": "0px",
                  "top": "0px",
                  "width": "100%",
                  "zIndex": -1,
                }
              }
            />
          </div>
        </div>
        <div
          className="css-view-1dbjc4n"
          style={
            Object {
              "WebkitBoxDirection": "normal",
              "WebkitBoxOrient": "vertical",
              "WebkitFlexDirection": "column",
              "flexDirection": "column",
              "marginBottom": "25px",
              "marginLeft": "5px",
              "marginRight": "5px",
              "marginTop": "25px",
              "msFlexDirection": "column",
              "width": "176px",
            }
          }
        >
          <div
            className="css-view-1dbjc4n"
            style={
              Object {
                "WebkitFlexBasis": "auto",
                "flexBasis": "auto",
                "height": "60px",
                "msFlexPreferredSize": "auto",
                "overflowX": "hidden",
                "overflowY": "hidden",
                "width": "100%",
                "zIndex": 0,
              }
            }
          >
            <div
              className="css-view-1dbjc4n"
              style={
                Object {
                  "backgroundColor": "rgba(0,0,0,0.00)",
                  "backgroundPosition": "center",
                  "backgroundRepeat": "no-repeat",
                  "backgroundSize": "contain",
                  "bottom": "0px",
                  "height": "100%",
                  "left": "0px",
                  "position": "absolute",
                  "right": "0px",
                  "top": "0px",
                  "width": "100%",
                  "zIndex": -1,
                }
              }
            />
          </div>
        </div>
        <div
          className="css-view-1dbjc4n"
          style={
            Object {
              "WebkitBoxDirection": "normal",
              "WebkitBoxOrient": "vertical",
              "WebkitFlexDirection": "column",
              "flexDirection": "column",
              "marginBottom": "25px",
              "marginLeft": "5px",
              "marginRight": "5px",
              "marginTop": "25px",
              "msFlexDirection": "column",
              "width": "176px",
            }
          }
        >
          <div
            className="css-view-1dbjc4n"
            style={
              Object {
                "WebkitFlexBasis": "auto",
                "flexBasis": "auto",
                "height": "60px",
                "msFlexPreferredSize": "auto",
                "overflowX": "hidden",
                "overflowY": "hidden",
                "width": "100%",
                "zIndex": 0,
              }
            }
          >
            <div
              className="css-view-1dbjc4n"
              style={
                Object {
                  "backgroundColor": "rgba(0,0,0,0.00)",
                  "backgroundPosition": "center",
                  "backgroundRepeat": "no-repeat",
                  "backgroundSize": "contain",
                  "bottom": "0px",
                  "height": "100%",
                  "left": "0px",
                  "position": "absolute",
                  "right": "0px",
                  "top": "0px",
                  "width": "100%",
                  "zIndex": -1,
                }
              }
            />
          </div>
        </div>
        <div
          className="css-view-1dbjc4n"
          style={
            Object {
              "WebkitBoxDirection": "normal",
              "WebkitBoxOrient": "vertical",
              "WebkitFlexDirection": "column",
              "flexDirection": "column",
              "marginBottom": "25px",
              "marginLeft": "5px",
              "marginRight": "5px",
              "marginTop": "25px",
              "msFlexDirection": "column",
              "width": "176px",
            }
          }
        >
          <div
            className="css-text-901oao"
            dir="auto"
            onClick={[Function]}
            style={
              Object {
                "color": "rgba(46,51,56,1.00)",
                "fontFamily": "EB Garamond, eb-garamond, Garamond, serif",
                "fontSize": "22px",
                "lineHeight": "36px",
                "textAlign": "center",
                "textRendering": "geometricPrecision",
              }
            }
          >
            Jack Dorsey
          </div>
        </div>
        <div
          className="css-view-1dbjc4n"
          style={
            Object {
              "WebkitBoxDirection": "normal",
              "WebkitBoxOrient": "vertical",
              "WebkitFlexDirection": "column",
              "flexDirection": "column",
              "marginBottom": "25px",
              "marginLeft": "5px",
              "marginRight": "5px",
              "marginTop": "25px",
              "msFlexDirection": "column",
              "width": "176px",
            }
          }
        >
          <div
            className="css-text-901oao"
            dir="auto"
            onClick={[Function]}
            style={
              Object {
                "color": "rgba(46,51,56,1.00)",
                "fontFamily": "EB Garamond, eb-garamond, Garamond, serif",
                "fontSize": "22px",
                "lineHeight": "36px",
                "textAlign": "center",
                "textRendering": "geometricPrecision",
              }
            }
          >
            Naval Ravikant
          </div>
        </div>
        <div
          className="css-view-1dbjc4n"
          style={
            Object {
              "WebkitBoxDirection": "normal",
              "WebkitBoxOrient": "vertical",
              "WebkitFlexDirection": "column",
              "flexDirection": "column",
              "marginBottom": "25px",
              "marginLeft": "5px",
              "marginRight": "5px",
              "marginTop": "25px",
              "msFlexDirection": "column",
              "width": "176px",
            }
          }
        >
          <div
            className="css-text-901oao"
            dir="auto"
            onClick={[Function]}
            style={
              Object {
                "color": "rgba(46,51,56,1.00)",
                "fontFamily": "EB Garamond, eb-garamond, Garamond, serif",
                "fontSize": "22px",
                "lineHeight": "36px",
                "textAlign": "center",
                "textRendering": "geometricPrecision",
              }
            }
          >
            Casey Neistat
          </div>
        </div>
        <div
          className="css-view-1dbjc4n"
          style={
            Object {
              "WebkitBoxDirection": "normal",
              "WebkitBoxOrient": "vertical",
              "WebkitFlexDirection": "column",
              "flexDirection": "column",
              "marginBottom": "25px",
              "marginLeft": "5px",
              "marginRight": "5px",
              "marginTop": "25px",
              "msFlexDirection": "column",
              "width": "176px",
            }
          }
        >
          <div
            className="css-text-901oao"
            dir="auto"
            onClick={[Function]}
            style={
              Object {
                "color": "rgba(46,51,56,1.00)",
                "fontFamily": "EB Garamond, eb-garamond, Garamond, serif",
                "fontSize": "22px",
                "lineHeight": "36px",
                "textAlign": "center",
                "textRendering": "geometricPrecision",
              }
            }
          >
            Arianna Simpson
          </div>
        </div>
        <div
          className="css-view-1dbjc4n"
          style={
            Object {
              "WebkitBoxDirection": "normal",
              "WebkitBoxOrient": "vertical",
              "WebkitFlexDirection": "column",
              "flexDirection": "column",
              "marginBottom": "25px",
              "marginLeft": "5px",
              "marginRight": "5px",
              "marginTop": "25px",
              "msFlexDirection": "column",
              "width": "176px",
            }
          }
        >
          <div
            className="css-text-901oao"
            dir="auto"
            onClick={[Function]}
            style={
              Object {
                "color": "rgba(46,51,56,1.00)",
                "fontFamily": "EB Garamond, eb-garamond, Garamond, serif",
                "fontSize": "22px",
                "lineHeight": "36px",
                "textAlign": "center",
                "textRendering": "geometricPrecision",
              }
            }
          >
            Tanguy Chau
          </div>
        </div>
        <div
          className="css-view-1dbjc4n"
          style={
            Object {
              "WebkitBoxDirection": "normal",
              "WebkitBoxOrient": "vertical",
              "WebkitFlexDirection": "column",
              "flexDirection": "column",
              "marginBottom": "25px",
              "marginLeft": "5px",
              "marginRight": "5px",
              "marginTop": "25px",
              "msFlexDirection": "column",
              "width": "176px",
            }
          }
        >
          <div
            className="css-text-901oao"
            dir="auto"
            onClick={[Function]}
            style={
              Object {
                "color": "rgba(46,51,56,1.00)",
                "fontFamily": "EB Garamond, eb-garamond, Garamond, serif",
                "fontSize": "22px",
                "lineHeight": "36px",
                "textAlign": "center",
                "textRendering": "geometricPrecision",
              }
            }
          >
            Elad Gil
          </div>
        </div>
        <div
          className="css-view-1dbjc4n"
          style={
            Object {
              "WebkitBoxDirection": "normal",
              "WebkitBoxOrient": "vertical",
              "WebkitFlexDirection": "column",
              "flexDirection": "column",
              "marginBottom": "25px",
              "marginLeft": "5px",
              "marginRight": "5px",
              "marginTop": "25px",
              "msFlexDirection": "column",
              "width": "176px",
            }
          }
        >
          <div
            className="css-view-1dbjc4n"
            style={
              Object {
                "WebkitFlexBasis": "auto",
                "flexBasis": "auto",
                "height": "60px",
                "msFlexPreferredSize": "auto",
                "overflowX": "hidden",
                "overflowY": "hidden",
                "width": "100%",
                "zIndex": 0,
              }
            }
          >
            <div
              className="css-view-1dbjc4n"
              style={
                Object {
                  "backgroundColor": "rgba(0,0,0,0.00)",
                  "backgroundPosition": "center",
                  "backgroundRepeat": "no-repeat",
                  "backgroundSize": "contain",
                  "bottom": "0px",
                  "height": "100%",
                  "left": "0px",
                  "position": "absolute",
                  "right": "0px",
                  "top": "0px",
                  "width": "100%",
                  "zIndex": -1,
                }
              }
            />
          </div>
        </div>
        <div
          className="css-view-1dbjc4n"
          style={
            Object {
              "WebkitBoxDirection": "normal",
              "WebkitBoxOrient": "vertical",
              "WebkitFlexDirection": "column",
              "flexDirection": "column",
              "marginBottom": "25px",
              "marginLeft": "5px",
              "marginRight": "5px",
              "marginTop": "25px",
              "msFlexDirection": "column",
              "width": "176px",
            }
          }
        >
          <div
            className="css-view-1dbjc4n"
            style={
              Object {
                "WebkitFlexBasis": "auto",
                "flexBasis": "auto",
                "height": "60px",
                "msFlexPreferredSize": "auto",
                "overflowX": "hidden",
                "overflowY": "hidden",
                "width": "100%",
                "zIndex": 0,
              }
            }
          >
            <div
              className="css-view-1dbjc4n"
              style={
                Object {
                  "backgroundColor": "rgba(0,0,0,0.00)",
                  "backgroundPosition": "center",
                  "backgroundRepeat": "no-repeat",
                  "backgroundSize": "contain",
                  "bottom": "0px",
                  "height": "100%",
                  "left": "0px",
                  "position": "absolute",
                  "right": "0px",
                  "top": "0px",
                  "width": "100%",
                  "zIndex": -1,
                }
              }
            />
          </div>
        </div>
        <div
          className="css-view-1dbjc4n"
          style={
            Object {
              "WebkitBoxDirection": "normal",
              "WebkitBoxOrient": "vertical",
              "WebkitFlexDirection": "column",
              "flexDirection": "column",
              "marginBottom": "25px",
              "marginLeft": "5px",
              "marginRight": "5px",
              "marginTop": "25px",
              "msFlexDirection": "column",
              "width": "176px",
            }
          }
        >
          <div
            className="css-view-1dbjc4n"
            style={
              Object {
                "WebkitFlexBasis": "auto",
                "flexBasis": "auto",
                "height": "60px",
                "msFlexPreferredSize": "auto",
                "overflowX": "hidden",
                "overflowY": "hidden",
                "width": "100%",
                "zIndex": 0,
              }
            }
          >
            <div
              className="css-view-1dbjc4n"
              style={
                Object {
                  "backgroundColor": "rgba(0,0,0,0.00)",
                  "backgroundPosition": "center",
                  "backgroundRepeat": "no-repeat",
                  "backgroundSize": "contain",
                  "bottom": "0px",
                  "height": "100%",
                  "left": "0px",
                  "position": "absolute",
                  "right": "0px",
                  "top": "0px",
                  "width": "100%",
                  "zIndex": -1,
                }
              }
            />
          </div>
        </div>
        <div
          className="css-view-1dbjc4n"
          style={
            Object {
              "WebkitBoxDirection": "normal",
              "WebkitBoxOrient": "vertical",
              "WebkitFlexDirection": "column",
              "flexDirection": "column",
              "marginBottom": "25px",
              "marginLeft": "5px",
              "marginRight": "5px",
              "marginTop": "25px",
              "msFlexDirection": "column",
              "width": "176px",
            }
          }
        >
          <div
            className="css-view-1dbjc4n"
            style={
              Object {
                "WebkitFlexBasis": "auto",
                "flexBasis": "auto",
                "height": "60px",
                "msFlexPreferredSize": "auto",
                "overflowX": "hidden",
                "overflowY": "hidden",
                "width": "100%",
                "zIndex": 0,
              }
            }
          >
            <div
              className="css-view-1dbjc4n"
              style={
                Object {
                  "backgroundColor": "rgba(0,0,0,0.00)",
                  "backgroundPosition": "center",
                  "backgroundRepeat": "no-repeat",
                  "backgroundSize": "contain",
                  "bottom": "0px",
                  "height": "100%",
                  "left": "0px",
                  "position": "absolute",
                  "right": "0px",
                  "top": "0px",
                  "width": "100%",
                  "zIndex": -1,
                }
              }
            />
          </div>
        </div>
        <div
          className="css-view-1dbjc4n"
          style={
            Object {
              "WebkitBoxDirection": "normal",
              "WebkitBoxOrient": "vertical",
              "WebkitFlexDirection": "column",
              "flexDirection": "column",
              "marginBottom": "25px",
              "marginLeft": "5px",
              "marginRight": "5px",
              "marginTop": "25px",
              "msFlexDirection": "column",
              "width": "176px",
            }
          }
        >
          <div
            className="css-view-1dbjc4n"
            style={
              Object {
                "WebkitFlexBasis": "auto",
                "flexBasis": "auto",
                "height": "60px",
                "msFlexPreferredSize": "auto",
                "overflowX": "hidden",
                "overflowY": "hidden",
                "width": "100%",
                "zIndex": 0,
              }
            }
          >
            <div
              className="css-view-1dbjc4n"
              style={
                Object {
                  "backgroundColor": "rgba(0,0,0,0.00)",
                  "backgroundPosition": "center",
                  "backgroundRepeat": "no-repeat",
                  "backgroundSize": "contain",
                  "bottom": "0px",
                  "height": "100%",
                  "left": "0px",
                  "position": "absolute",
                  "right": "0px",
                  "top": "0px",
                  "width": "100%",
                  "zIndex": -1,
                }
              }
            />
          </div>
        </div>
        <div
          className="css-view-1dbjc4n"
          style={
            Object {
              "WebkitBoxDirection": "normal",
              "WebkitBoxOrient": "vertical",
              "WebkitFlexDirection": "column",
              "flexDirection": "column",
              "marginBottom": "25px",
              "marginLeft": "5px",
              "marginRight": "5px",
              "marginTop": "25px",
              "msFlexDirection": "column",
              "width": "176px",
            }
          }
        >
          <div
            className="css-view-1dbjc4n"
            style={
              Object {
                "WebkitFlexBasis": "auto",
                "flexBasis": "auto",
                "height": "60px",
                "msFlexPreferredSize": "auto",
                "overflowX": "hidden",
                "overflowY": "hidden",
                "width": "100%",
                "zIndex": 0,
              }
            }
          >
            <div
              className="css-view-1dbjc4n"
              style={
                Object {
                  "backgroundColor": "rgba(0,0,0,0.00)",
                  "backgroundPosition": "center",
                  "backgroundRepeat": "no-repeat",
                  "backgroundSize": "contain",
                  "bottom": "0px",
                  "height": "100%",
                  "left": "0px",
                  "position": "absolute",
                  "right": "0px",
                  "top": "0px",
                  "width": "100%",
                  "zIndex": -1,
                }
              }
            />
          </div>
        </div>
        <div
          className="css-view-1dbjc4n"
          style={
            Object {
              "WebkitBoxDirection": "normal",
              "WebkitBoxOrient": "vertical",
              "WebkitFlexDirection": "column",
              "flexDirection": "column",
              "marginBottom": "25px",
              "marginLeft": "5px",
              "marginRight": "5px",
              "marginTop": "25px",
              "msFlexDirection": "column",
              "width": "176px",
            }
          }
        >
          <div
            className="css-text-901oao"
            dir="auto"
            onClick={[Function]}
            style={
              Object {
                "color": "rgba(46,51,56,1.00)",
                "fontFamily": "EB Garamond, eb-garamond, Garamond, serif",
                "fontSize": "22px",
                "lineHeight": "36px",
                "textAlign": "center",
                "textRendering": "geometricPrecision",
              }
            }
          >
            Keisuke Honda
          </div>
        </div>
        <div
          className="css-view-1dbjc4n"
          style={
            Object {
              "WebkitBoxDirection": "normal",
              "WebkitBoxOrient": "vertical",
              "WebkitFlexDirection": "column",
              "flexDirection": "column",
              "marginBottom": "25px",
              "marginLeft": "5px",
              "marginRight": "5px",
              "marginTop": "25px",
              "msFlexDirection": "column",
              "width": "176px",
            }
          }
        >
          <div
            className="css-text-901oao"
            dir="auto"
            onClick={[Function]}
            style={
              Object {
                "color": "rgba(46,51,56,1.00)",
                "fontFamily": "EB Garamond, eb-garamond, Garamond, serif",
                "fontSize": "22px",
                "lineHeight": "36px",
                "textAlign": "center",
                "textRendering": "geometricPrecision",
              }
            }
          >
            Kilowatt Capital
          </div>
        </div>
        <div
          className="css-view-1dbjc4n"
          style={
            Object {
              "WebkitBoxDirection": "normal",
              "WebkitBoxOrient": "vertical",
              "WebkitFlexDirection": "column",
              "flexDirection": "column",
              "marginBottom": "25px",
              "marginLeft": "5px",
              "marginRight": "5px",
              "marginTop": "25px",
              "msFlexDirection": "column",
              "width": "176px",
            }
          }
        >
          <div
            className="css-view-1dbjc4n"
            style={
              Object {
                "WebkitFlexBasis": "auto",
                "flexBasis": "auto",
                "height": "60px",
                "msFlexPreferredSize": "auto",
                "overflowX": "hidden",
                "overflowY": "hidden",
                "width": "100%",
                "zIndex": 0,
              }
            }
          >
            <div
              className="css-view-1dbjc4n"
              style={
                Object {
                  "backgroundColor": "rgba(0,0,0,0.00)",
                  "backgroundPosition": "center",
                  "backgroundRepeat": "no-repeat",
                  "backgroundSize": "contain",
                  "bottom": "0px",
                  "height": "100%",
                  "left": "0px",
                  "position": "absolute",
                  "right": "0px",
                  "top": "0px",
                  "width": "100%",
                  "zIndex": -1,
                }
              }
            />
          </div>
        </div>
        <div
          className="css-view-1dbjc4n"
          style={
            Object {
              "WebkitBoxDirection": "normal",
              "WebkitBoxOrient": "vertical",
              "WebkitFlexDirection": "column",
              "flexDirection": "column",
              "marginBottom": "25px",
              "marginLeft": "5px",
              "marginRight": "5px",
              "marginTop": "25px",
              "msFlexDirection": "column",
              "width": "176px",
            }
          }
        >
          <div
            className="css-text-901oao"
            dir="auto"
            onClick={[Function]}
            style={
              Object {
                "color": "rgba(46,51,56,1.00)",
                "fontFamily": "EB Garamond, eb-garamond, Garamond, serif",
                "fontSize": "22px",
                "lineHeight": "36px",
                "textAlign": "center",
                "textRendering": "geometricPrecision",
              }
            }
          >
            Julia Popowitz
          </div>
        </div>
        <div
          className="css-view-1dbjc4n"
          style={
            Object {
              "WebkitBoxDirection": "normal",
              "WebkitBoxOrient": "vertical",
              "WebkitFlexDirection": "column",
              "flexDirection": "column",
              "marginBottom": "25px",
              "marginLeft": "5px",
              "marginRight": "5px",
              "marginTop": "25px",
              "msFlexDirection": "column",
              "width": "176px",
            }
          }
        >
          <div
            className="css-text-901oao"
            dir="auto"
            onClick={[Function]}
            style={
              Object {
                "color": "rgba(46,51,56,1.00)",
                "fontFamily": "EB Garamond, eb-garamond, Garamond, serif",
                "fontSize": "22px",
                "lineHeight": "36px",
                "textAlign": "center",
                "textRendering": "geometricPrecision",
              }
            }
          >
            Linda Xie
          </div>
        </div>
        <div
          className="css-view-1dbjc4n"
          style={
            Object {
              "WebkitBoxDirection": "normal",
              "WebkitBoxOrient": "vertical",
              "WebkitFlexDirection": "column",
              "flexDirection": "column",
              "marginBottom": "25px",
              "marginLeft": "5px",
              "marginRight": "5px",
              "marginTop": "25px",
              "msFlexDirection": "column",
              "width": "176px",
            }
          }
        >
          <div
            className="css-text-901oao"
            dir="auto"
            onClick={[Function]}
            style={
              Object {
                "color": "rgba(46,51,56,1.00)",
                "fontFamily": "EB Garamond, eb-garamond, Garamond, serif",
                "fontSize": "22px",
                "lineHeight": "36px",
                "textAlign": "center",
                "textRendering": "geometricPrecision",
              }
            }
          >
            Vijay Pandurangan
          </div>
        </div>
        <div
          className="css-view-1dbjc4n"
          style={
            Object {
              "WebkitBoxDirection": "normal",
              "WebkitBoxOrient": "vertical",
              "WebkitFlexDirection": "column",
              "flexDirection": "column",
              "marginBottom": "25px",
              "marginLeft": "5px",
              "marginRight": "5px",
              "marginTop": "25px",
              "msFlexDirection": "column",
              "width": "176px",
            }
          }
        >
          <div
            className="css-text-901oao"
            dir="auto"
            onClick={[Function]}
            style={
              Object {
                "color": "rgba(46,51,56,1.00)",
                "fontFamily": "EB Garamond, eb-garamond, Garamond, serif",
                "fontSize": "22px",
                "lineHeight": "36px",
                "textAlign": "center",
                "textRendering": "geometricPrecision",
              }
            }
          >
            R&R Ventures
          </div>
        </div>
        <div
          className="css-view-1dbjc4n"
          style={
            Object {
              "WebkitBoxDirection": "normal",
              "WebkitBoxOrient": "vertical",
              "WebkitFlexDirection": "column",
              "flexDirection": "column",
              "marginBottom": "25px",
              "marginLeft": "5px",
              "marginRight": "5px",
              "marginTop": "25px",
              "msFlexDirection": "column",
              "width": "176px",
            }
          }
        >
          <div
            className="css-text-901oao"
            dir="auto"
            onClick={[Function]}
            style={
              Object {
                "color": "rgba(46,51,56,1.00)",
                "fontFamily": "EB Garamond, eb-garamond, Garamond, serif",
                "fontSize": "22px",
                "lineHeight": "36px",
                "textAlign": "center",
                "textRendering": "geometricPrecision",
              }
            }
          >
            Nitesh Banta
          </div>
        </div>
        <div
          className="css-view-1dbjc4n"
          style={
            Object {
              "WebkitBoxDirection": "normal",
              "WebkitBoxOrient": "vertical",
              "WebkitFlexDirection": "column",
              "flexDirection": "column",
              "marginBottom": "25px",
              "marginLeft": "5px",
              "marginRight": "5px",
              "marginTop": "25px",
              "msFlexDirection": "column",
              "width": "176px",
            }
          }
        >
          <div
            className="css-text-901oao"
            dir="auto"
            onClick={[Function]}
            style={
              Object {
                "color": "rgba(46,51,56,1.00)",
                "fontFamily": "EB Garamond, eb-garamond, Garamond, serif",
                "fontSize": "22px",
                "lineHeight": "36px",
                "textAlign": "center",
                "textRendering": "geometricPrecision",
              }
            }
          >
            Warren Hogarth
          </div>
        </div>
        <div
          className="css-view-1dbjc4n"
          style={
            Object {
              "WebkitBoxDirection": "normal",
              "WebkitBoxOrient": "vertical",
              "WebkitFlexDirection": "column",
              "flexDirection": "column",
              "marginBottom": "25px",
              "marginLeft": "5px",
              "marginRight": "5px",
              "marginTop": "25px",
              "msFlexDirection": "column",
              "width": "176px",
            }
          }
        >
          <div
            className="css-text-901oao"
            dir="auto"
            onClick={[Function]}
            style={
              Object {
                "color": "rgba(46,51,56,1.00)",
                "fontFamily": "EB Garamond, eb-garamond, Garamond, serif",
                "fontSize": "22px",
                "lineHeight": "36px",
                "textAlign": "center",
                "textRendering": "geometricPrecision",
              }
            }
          >
            Curious Endeavors
          </div>
        </div>
      </div>
    </div>
  </div>
  <div
    className="css-view-1dbjc4n"
    style={
      Object {
        "WebkitAlignSelf": "center",
        "WebkitBoxDirection": "normal",
        "WebkitBoxOrient": "vertical",
        "WebkitFlexDirection": "column",
        "alignSelf": "center",
        "flexDirection": "column",
        "marginBottom": "50px",
        "marginTop": "30px",
        "maxWidth": "100vw",
        "msFlexDirection": "column",
        "msFlexItemAlign": "center",
        "msGridRowAlign": "center",
        "paddingLeft": "10px",
        "paddingRight": "10px",
        "width": "100%",
      }
    }
  >
    <div
      className="css-view-1dbjc4n"
      style={
        Object {
          "WebkitBoxFlex": 0,
          "WebkitFlexGrow": 0,
          "WebkitFlexShrink": 0,
          "flexGrow": 0,
          "flexShrink": 0,
          "msFlexNegative": 0,
          "msFlexPositive": 0,
          "paddingBottom": "10px",
          "paddingLeft": "10px",
          "paddingRight": "10px",
          "paddingTop": "10px",
          "width": "100%",
        }
      }
    >
      <h3
        aria-level="3"
        className="css-reset-4rbku5 css-text-901oao"
        dir="auto"
        onClick={[Function]}
        role="heading"
        style={
          Object {
            "color": "rgba(46,51,56,1.00)",
            "fontFamily": "Jost, futura-pt, futura, sans-serif",
            "fontSize": "24px",
            "lineHeight": "32px",
            "textRendering": "geometricPrecision",
            "textTransform": "none",
          }
        }
      >
        Press and Media
      </h3>
    </div>
    <div
      className="css-view-1dbjc4n"
      style={
        Object {
          "WebkitBoxFlex": 0,
          "WebkitFlexGrow": 0,
          "WebkitFlexShrink": 0,
          "flexGrow": 0,
          "flexShrink": 0,
          "msFlexNegative": 0,
          "msFlexPositive": 0,
          "paddingBottom": "10px",
          "paddingLeft": "10px",
          "paddingRight": "10px",
          "paddingTop": "10px",
          "width": "100%",
        }
      }
    >
      <div
        className="css-text-901oao"
        dir="auto"
        onClick={[Function]}
        style={
          Object {
            "color": "rgba(46,51,56,1.00)",
            "fontFamily": "EB Garamond, eb-garamond, Garamond, serif",
            "fontSize": "20px",
            "lineHeight": "28px",
            "textRendering": "geometricPrecision",
          }
        }
      >
        For media inquiries, please contact us at
         
        <div
          className="css-view-1dbjc4n"
          onClick={[Function]}
          onMouseDown={[Function]}
          onMouseEnter={[Function]}
          onMouseLeave={[Function]}
          onMouseUp={[Function]}
          style={
            Object {
              "display": "inline",
            }
          }
        >
          <a
            className="css-reset-4rbku5 css-cursor-18t94o4 css-text-901oao css-textHasAncestor-16my406"
            data-focusable={true}
            href="mailto:press@celo.org"
            onClick={[Function]}
            role="link"
            style={
              Object {
                "WebkitTextDecorationStyle": "solid",
                "cursor": "pointer",
                "display": "inline",
                "opacity": 1,
                "textDecoration": "underline",
                "textDecorationStyle": "solid",
              }
            }
          >
            press@celo.org
          </a>
        </div>
        .
      </div>
    </div>
  </div>
</div>
`;<|MERGE_RESOLUTION|>--- conflicted
+++ resolved
@@ -104,7 +104,7 @@
       }
     >
       <style>
-        
+
             .ReactModal__Body--open {
               position: fixed;
             }
@@ -120,7 +120,7 @@
             .ReactModal__Overlay {
               transition: transform 1000ms ease-in-out;
             }
-            
+
             .ReactModal__Overlay--after-open{
               transform: translateY(0);
             }
@@ -128,7 +128,7 @@
             .ReactModal__Overlay--before-close {
               transform: translateY(-100vh);
             }
-          
+
       </style>
       <div
         className="css-view-1dbjc4n"
@@ -641,7 +641,7 @@
           }
         }
       >
-        Celo, pronounced 
+        Celo, pronounced
         <span
           className="css-text-901oao css-textHasAncestor-16my406"
           onClick={[Function]}
@@ -653,7 +653,7 @@
         >
           /ˈtselo/
         </span>
-         
+
         <div
           className="css-view-1dbjc4n"
           data-focusable={true}
@@ -724,7 +724,7 @@
             />
           </audio>
         </div>
-        
+
 means ‘purpose’ in Esperanto.
       </h2>
       <div
@@ -887,7 +887,7 @@
           }
         }
       >
-        Celo is founded on two core values: 
+        Celo is founded on two core values:
         <span
           className="css-text-901oao css-textHasAncestor-16my406"
           onClick={[Function]}
@@ -899,7 +899,7 @@
         >
           unique purpose
         </span>
-         and 
+         and
         <span
           className="css-text-901oao css-textHasAncestor-16my406"
           onClick={[Function]}
@@ -1875,7 +1875,7 @@
           }
         }
       >
-        Celo’s philosophy is grounded in the work of Charles Eisenstein’s 
+        Celo’s philosophy is grounded in the work of Charles Eisenstein’s
         <div
           className="css-view-1dbjc4n"
           onClick={[Function]}
@@ -1892,10 +1892,6 @@
           <a
             className="css-reset-4rbku5 css-cursor-18t94o4 css-text-901oao css-textHasAncestor-16my406"
             data-focusable={true}
-<<<<<<< HEAD
-=======
-            dir="auto"
->>>>>>> da72e7e8
             href="http://sacred-economics.com/film"
             onClick={[Function]}
             role="link"
@@ -2242,7 +2238,7 @@
           }
         >
           Meet the contributors working on Celo from around the world. Our collective experience ranges from public and private sector, technology, nonprofits, and NGOs.
-           
+
         </div>
       </div>
     </div>
@@ -4215,7 +4211,7 @@
         }
       >
         For media inquiries, please contact us at
-         
+
         <div
           className="css-view-1dbjc4n"
           onClick={[Function]}
