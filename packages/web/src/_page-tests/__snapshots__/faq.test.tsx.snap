// Jest Snapshot v1, https://goo.gl/fbAQLP

exports[`FAQ renders 1`] = `
<div
  className="css-view-1dbjc4n"
  style={
    Object {
      "marginTop": "75px",
      "paddingTop": "75px",
    }
  }
>
  <div
    className="css-view-1dbjc4n"
    style={
      Object {
        "WebkitAlignItems": "center",
        "WebkitAlignSelf": "center",
        "WebkitBoxAlign": "center",
        "WebkitBoxDirection": "normal",
        "WebkitBoxOrient": "vertical",
        "WebkitBoxPack": "center",
        "WebkitFlexDirection": "column",
        "WebkitJustifyContent": "center",
        "alignItems": "center",
        "alignSelf": "center",
        "flexDirection": "column",
        "justifyContent": "center",
        "marginBottom": "30px",
        "maxWidth": "100vw",
        "msFlexAlign": "center",
        "msFlexDirection": "column",
        "msFlexItemAlign": "center",
        "msFlexPack": "center",
        "msGridRowAlign": "center",
        "paddingLeft": "10px",
        "paddingRight": "10px",
        "width": "100%",
      }
    }
  >
    <div
      className="css-view-1dbjc4n"
      style={
        Object {
          "WebkitAlignItems": "center",
          "WebkitBoxAlign": "center",
          "WebkitBoxFlex": 0,
          "WebkitBoxPack": "center",
          "WebkitFlexGrow": 0,
          "WebkitFlexShrink": 0,
          "WebkitJustifyContent": "center",
          "alignItems": "center",
          "flexGrow": 0,
          "flexShrink": 0,
          "justifyContent": "center",
          "msFlexAlign": "center",
          "msFlexNegative": 0,
          "msFlexPack": "center",
          "msFlexPositive": 0,
          "paddingBottom": "10px",
          "paddingLeft": "10px",
          "paddingRight": "10px",
          "paddingTop": "10px",
          "width": "100%",
        }
      }
    >
      <h1
        aria-level="1"
        className="css-reset-4rbku5 css-text-901oao"
        dir="auto"
        onClick={[Function]}
        role="heading"
        style={
          Object {
            "color": "rgba(46,51,56,1.00)",
            "fontFamily": "EB Garamond, eb-garamond, Garamond, serif",
            "fontSize": "36px",
            "lineHeight": "40px",
            "textAlign": "center",
            "textRendering": "geometricPrecision",
            "textTransform": "none",
          }
        }
      >
        title
      </h1>
    </div>
  </div>
  <div
    className="css-view-1dbjc4n"
    style={
      Object {
        "WebkitAlignSelf": "center",
        "WebkitBoxDirection": "normal",
        "WebkitBoxOrient": "vertical",
        "WebkitFlexDirection": "column",
        "alignSelf": "center",
        "flexDirection": "column",
        "marginBottom": "30px",
        "marginTop": "30px",
        "maxWidth": "100vw",
        "msFlexDirection": "column",
        "msFlexItemAlign": "center",
        "msGridRowAlign": "center",
        "paddingLeft": "10px",
        "paddingRight": "10px",
        "width": "100%",
      }
    }
  >
    <div
      className="css-view-1dbjc4n"
      style={
        Object {
          "WebkitBoxFlex": 0,
          "WebkitFlexGrow": 0,
          "WebkitFlexShrink": 0,
          "flexGrow": 0,
          "flexShrink": 0,
          "msFlexNegative": 0,
          "msFlexPositive": 0,
          "paddingBottom": "10px",
          "paddingLeft": "10px",
          "paddingRight": "10px",
          "paddingTop": "10px",
          "width": "100%",
        }
      }
    >
      <div
        className="css-text-901oao"
        dir="auto"
        onClick={[Function]}
        style={
          Object {
            "color": "rgba(46,51,56,1.00)",
            "fontFamily": "Jost, futura-pt, futura, sans-serif",
            "fontSize": "24px",
            "lineHeight": "32px",
            "textRendering": "geometricPrecision",
          }
        }
      >
        What is Consciousness?
      </div>
    </div>
    <div
      className="css-view-1dbjc4n"
      style={
        Object {
          "WebkitBoxFlex": 0,
          "WebkitFlexGrow": 0,
          "WebkitFlexShrink": 0,
          "flexGrow": 0,
          "flexShrink": 0,
          "msFlexNegative": 0,
          "msFlexPositive": 0,
          "paddingBottom": "10px",
          "paddingLeft": "10px",
          "paddingRight": "10px",
          "paddingTop": "10px",
          "width": "100%",
        }
      }
    >
      <div
        className="css-text-901oao"
        dir="auto"
        onClick={[Function]}
        style={
          Object {
            "color": "rgba(46,51,56,1.00)",
            "fontFamily": "EB Garamond, eb-garamond, Garamond, serif",
            "fontSize": "20px",
            "lineHeight": "28px",
            "textRendering": "geometricPrecision",
          }
        }
      >
<<<<<<< HEAD
        <span
          className="css-text-901oao css-textHasAncestor-16my406"
          dir="auto"
=======
        Celo is an open platform for fast, secure, stable digital payments to any mobile number at a fraction of today’s cost. You can learn more
         
        <div
          className="css-view-1dbjc4n"
          onClick={[Function]}
          onMouseDown={[Function]}
          onMouseEnter={[Function]}
          onMouseLeave={[Function]}
          onMouseUp={[Function]}
>>>>>>> 94f47c0f
          style={
            Object {
              "color": "rgba(46,51,56,1.00)",
              "fontFamily": "EB Garamond, eb-garamond, Garamond, serif",
              "fontSize": "20px",
              "lineHeight": "28px",
              "marginBottom": "10px",
              "marginTop": "10px",
              "textRendering": "geometricPrecision",
            }
          }
        >
<<<<<<< HEAD
          What is now?
        </span>
=======
          <a
            className="css-reset-4rbku5 css-cursor-18t94o4 css-text-901oao css-textHasAncestor-16my406"
            data-focusable={true}
            href="https://celo.org/"
            onClick={[Function]}
            role="link"
            style={
              Object {
                "WebkitTextDecorationStyle": "solid",
                "cursor": "pointer",
                "display": "inline",
                "opacity": 1,
                "textDecoration": "underline",
                "textDecorationStyle": "solid",
              }
            }
          >
            here
          </a>
        </div>
        .
      </div>
    </div>
  </div>
  <div
    className="css-view-1dbjc4n"
    style={
      Object {
        "WebkitAlignSelf": "center",
        "WebkitBoxDirection": "normal",
        "WebkitBoxOrient": "vertical",
        "WebkitFlexDirection": "column",
        "alignSelf": "center",
        "flexDirection": "column",
        "marginBottom": "30px",
        "marginTop": "30px",
        "maxWidth": "100vw",
        "msFlexDirection": "column",
        "msFlexItemAlign": "center",
        "msGridRowAlign": "center",
        "paddingLeft": "10px",
        "paddingRight": "10px",
        "width": "100%",
      }
    }
  >
    <div
      className="css-view-1dbjc4n"
      style={
        Object {
          "WebkitBoxFlex": 0,
          "WebkitFlexGrow": 0,
          "WebkitFlexShrink": 0,
          "flexGrow": 0,
          "flexShrink": 0,
          "msFlexNegative": 0,
          "msFlexPositive": 0,
          "paddingBottom": "10px",
          "paddingLeft": "10px",
          "paddingRight": "10px",
          "paddingTop": "10px",
          "width": "100%",
        }
      }
    >
      <div
        className="css-text-901oao"
        dir="auto"
        onClick={[Function]}
        style={
          Object {
            "color": "rgba(46,51,56,1.00)",
            "fontFamily": "Jost, futura-pt, futura, sans-serif",
            "fontSize": "24px",
            "lineHeight": "32px",
            "textRendering": "geometricPrecision",
          }
        }
      >
        What is my backup key and is it important?
      </div>
    </div>
    <div
      className="css-view-1dbjc4n"
      style={
        Object {
          "WebkitBoxFlex": 0,
          "WebkitFlexGrow": 0,
          "WebkitFlexShrink": 0,
          "flexGrow": 0,
          "flexShrink": 0,
          "msFlexNegative": 0,
          "msFlexPositive": 0,
          "paddingBottom": "10px",
          "paddingLeft": "10px",
          "paddingRight": "10px",
          "paddingTop": "10px",
          "width": "100%",
        }
      }
    >
      <div
        className="css-text-901oao"
        dir="auto"
        onClick={[Function]}
        style={
          Object {
            "color": "rgba(46,51,56,1.00)",
            "fontFamily": "EB Garamond, eb-garamond, Garamond, serif",
            "fontSize": "20px",
            "lineHeight": "28px",
            "textRendering": "geometricPrecision",
          }
        }
      >
        Your backup key is *very important* and you must ensure that you don’t lose this. You can retrieve your backup key by going into your “account settings” (this is the gear in the upper right corner of your Wallet screen, and then selecting “Backup Key”). You will have 7 days after you open your wallet to write down this back up key or send it to a trusted friend via Whatsapp.  After you have accessed this backup key, or at the end of 7 days, this backup key will be erased entirely. Wherever you decide to safely write it down and securely store it,  please, do not lose this(!!).
      </div>
    </div>
  </div>
  <div
    className="css-view-1dbjc4n"
    style={
      Object {
        "WebkitAlignSelf": "center",
        "WebkitBoxDirection": "normal",
        "WebkitBoxOrient": "vertical",
        "WebkitFlexDirection": "column",
        "alignSelf": "center",
        "flexDirection": "column",
        "marginBottom": "30px",
        "marginTop": "30px",
        "maxWidth": "100vw",
        "msFlexDirection": "column",
        "msFlexItemAlign": "center",
        "msGridRowAlign": "center",
        "paddingLeft": "10px",
        "paddingRight": "10px",
        "width": "100%",
      }
    }
  >
    <div
      className="css-view-1dbjc4n"
      style={
        Object {
          "WebkitBoxFlex": 0,
          "WebkitFlexGrow": 0,
          "WebkitFlexShrink": 0,
          "flexGrow": 0,
          "flexShrink": 0,
          "msFlexNegative": 0,
          "msFlexPositive": 0,
          "paddingBottom": "10px",
          "paddingLeft": "10px",
          "paddingRight": "10px",
          "paddingTop": "10px",
          "width": "100%",
        }
      }
    >
      <div
        className="css-text-901oao"
        dir="auto"
        onClick={[Function]}
        style={
          Object {
            "color": "rgba(46,51,56,1.00)",
            "fontFamily": "Jost, futura-pt, futura, sans-serif",
            "fontSize": "24px",
            "lineHeight": "32px",
            "textRendering": "geometricPrecision",
          }
        }
      >
        Who should I share my backup key with?
      </div>
    </div>
    <div
      className="css-view-1dbjc4n"
      style={
        Object {
          "WebkitBoxFlex": 0,
          "WebkitFlexGrow": 0,
          "WebkitFlexShrink": 0,
          "flexGrow": 0,
          "flexShrink": 0,
          "msFlexNegative": 0,
          "msFlexPositive": 0,
          "paddingBottom": "10px",
          "paddingLeft": "10px",
          "paddingRight": "10px",
          "paddingTop": "10px",
          "width": "100%",
        }
      }
    >
      <div
        className="css-text-901oao"
        dir="auto"
        onClick={[Function]}
        style={
          Object {
            "color": "rgba(46,51,56,1.00)",
            "fontFamily": "EB Garamond, eb-garamond, Garamond, serif",
            "fontSize": "20px",
            "lineHeight": "28px",
            "textRendering": "geometricPrecision",
          }
        }
      >
        Should anything happen to your phone, or if you lose access to your wallet, your backup key is the one way in which you can re-open your Celo wallet, and the balances held in that wallet. The Celo app allows you to share your backup key with one other person - and this person should be someone who you deeply trust with your holdings (this could be your partner or a close family member, for instance). Please don’t share this with someone who you only casually know, as it gives the individual access to your Celo balances.
      </div>
    </div>
  </div>
  <div
    className="css-view-1dbjc4n"
    style={
      Object {
        "WebkitAlignSelf": "center",
        "WebkitBoxDirection": "normal",
        "WebkitBoxOrient": "vertical",
        "WebkitFlexDirection": "column",
        "alignSelf": "center",
        "flexDirection": "column",
        "marginBottom": "30px",
        "marginTop": "30px",
        "maxWidth": "100vw",
        "msFlexDirection": "column",
        "msFlexItemAlign": "center",
        "msGridRowAlign": "center",
        "paddingLeft": "10px",
        "paddingRight": "10px",
        "width": "100%",
      }
    }
  >
    <div
      className="css-view-1dbjc4n"
      style={
        Object {
          "WebkitBoxFlex": 0,
          "WebkitFlexGrow": 0,
          "WebkitFlexShrink": 0,
          "flexGrow": 0,
          "flexShrink": 0,
          "msFlexNegative": 0,
          "msFlexPositive": 0,
          "paddingBottom": "10px",
          "paddingLeft": "10px",
          "paddingRight": "10px",
          "paddingTop": "10px",
          "width": "100%",
        }
      }
    >
      <div
        className="css-text-901oao"
        dir="auto"
        onClick={[Function]}
        style={
          Object {
            "color": "rgba(46,51,56,1.00)",
            "fontFamily": "Jost, futura-pt, futura, sans-serif",
            "fontSize": "24px",
            "lineHeight": "32px",
            "textRendering": "geometricPrecision",
          }
        }
      >
        What is an Invitation Code and why do I need one?
      </div>
    </div>
    <div
      className="css-view-1dbjc4n"
      style={
        Object {
          "WebkitBoxFlex": 0,
          "WebkitFlexGrow": 0,
          "WebkitFlexShrink": 0,
          "flexGrow": 0,
          "flexShrink": 0,
          "msFlexNegative": 0,
          "msFlexPositive": 0,
          "paddingBottom": "10px",
          "paddingLeft": "10px",
          "paddingRight": "10px",
          "paddingTop": "10px",
          "width": "100%",
        }
      }
    >
      <div
        className="css-text-901oao"
        dir="auto"
        onClick={[Function]}
        style={
          Object {
            "color": "rgba(46,51,56,1.00)",
            "fontFamily": "EB Garamond, eb-garamond, Garamond, serif",
            "fontSize": "20px",
            "lineHeight": "28px",
            "textRendering": "geometricPrecision",
          }
        }
      >
        An invitation code is a temporary account pre-loaded with Celo Gold or Celo Dollars. A small fee is needed to verify yourself on the Celo Network, and the invitation code contains the amount to cover this fee.
      </div>
    </div>
  </div>
  <div
    className="css-view-1dbjc4n"
    style={
      Object {
        "WebkitAlignSelf": "center",
        "WebkitBoxDirection": "normal",
        "WebkitBoxOrient": "vertical",
        "WebkitFlexDirection": "column",
        "alignSelf": "center",
        "flexDirection": "column",
        "marginBottom": "30px",
        "marginTop": "30px",
        "maxWidth": "100vw",
        "msFlexDirection": "column",
        "msFlexItemAlign": "center",
        "msGridRowAlign": "center",
        "paddingLeft": "10px",
        "paddingRight": "10px",
        "width": "100%",
      }
    }
  >
    <div
      className="css-view-1dbjc4n"
      style={
        Object {
          "WebkitBoxFlex": 0,
          "WebkitFlexGrow": 0,
          "WebkitFlexShrink": 0,
          "flexGrow": 0,
          "flexShrink": 0,
          "msFlexNegative": 0,
          "msFlexPositive": 0,
          "paddingBottom": "10px",
          "paddingLeft": "10px",
          "paddingRight": "10px",
          "paddingTop": "10px",
          "width": "100%",
        }
      }
    >
      <div
        className="css-text-901oao"
        dir="auto"
        onClick={[Function]}
        style={
          Object {
            "color": "rgba(46,51,56,1.00)",
            "fontFamily": "Jost, futura-pt, futura, sans-serif",
            "fontSize": "24px",
            "lineHeight": "32px",
            "textRendering": "geometricPrecision",
          }
        }
      >
        I lost my phone and can no longer access my wallet - what do I do?
      </div>
    </div>
    <div
      className="css-view-1dbjc4n"
      style={
        Object {
          "WebkitBoxFlex": 0,
          "WebkitFlexGrow": 0,
          "WebkitFlexShrink": 0,
          "flexGrow": 0,
          "flexShrink": 0,
          "msFlexNegative": 0,
          "msFlexPositive": 0,
          "paddingBottom": "10px",
          "paddingLeft": "10px",
          "paddingRight": "10px",
          "paddingTop": "10px",
          "width": "100%",
        }
      }
    >
      <div
        className="css-text-901oao"
        dir="auto"
        onClick={[Function]}
        style={
          Object {
            "color": "rgba(46,51,56,1.00)",
            "fontFamily": "EB Garamond, eb-garamond, Garamond, serif",
            "fontSize": "20px",
            "lineHeight": "28px",
            "textRendering": "geometricPrecision",
          }
        }
      >
        If you’ve lost your phone, or just generally can’t access your wallet, you’ll need to pull out that handy backup key that you wrote down earlier when you first set up your wallet. Go ahead and download the wallet again from Google Play store, and then tap the “Already have a wallet? Import it” link when you open the app. From there, you’ll be prompted to input in your backup key - and then you should be good to go!
      </div>
    </div>
  </div>
  <div
    className="css-view-1dbjc4n"
    style={
      Object {
        "WebkitAlignSelf": "center",
        "WebkitBoxDirection": "normal",
        "WebkitBoxOrient": "vertical",
        "WebkitFlexDirection": "column",
        "alignSelf": "center",
        "flexDirection": "column",
        "marginBottom": "30px",
        "marginTop": "30px",
        "maxWidth": "100vw",
        "msFlexDirection": "column",
        "msFlexItemAlign": "center",
        "msGridRowAlign": "center",
        "paddingLeft": "10px",
        "paddingRight": "10px",
        "width": "100%",
      }
    }
  >
    <div
      className="css-view-1dbjc4n"
      style={
        Object {
          "WebkitBoxFlex": 0,
          "WebkitFlexGrow": 0,
          "WebkitFlexShrink": 0,
          "flexGrow": 0,
          "flexShrink": 0,
          "msFlexNegative": 0,
          "msFlexPositive": 0,
          "paddingBottom": "10px",
          "paddingLeft": "10px",
          "paddingRight": "10px",
          "paddingTop": "10px",
          "width": "100%",
        }
      }
    >
      <div
        className="css-text-901oao"
        dir="auto"
        onClick={[Function]}
        style={
          Object {
            "color": "rgba(46,51,56,1.00)",
            "fontFamily": "Jost, futura-pt, futura, sans-serif",
            "fontSize": "24px",
            "lineHeight": "32px",
            "textRendering": "geometricPrecision",
          }
        }
      >
        What are Celo Dollars and what is Celo Gold?
      </div>
    </div>
    <div
      className="css-view-1dbjc4n"
      style={
        Object {
          "WebkitBoxFlex": 0,
          "WebkitFlexGrow": 0,
          "WebkitFlexShrink": 0,
          "flexGrow": 0,
          "flexShrink": 0,
          "msFlexNegative": 0,
          "msFlexPositive": 0,
          "paddingBottom": "10px",
          "paddingLeft": "10px",
          "paddingRight": "10px",
          "paddingTop": "10px",
          "width": "100%",
        }
      }
    >
      <div
        className="css-text-901oao"
        dir="auto"
        onClick={[Function]}
        style={
          Object {
            "color": "rgba(46,51,56,1.00)",
            "fontFamily": "EB Garamond, eb-garamond, Garamond, serif",
            "fontSize": "20px",
            "lineHeight": "28px",
            "textRendering": "geometricPrecision",
          }
        }
      >
        Celo Dollars are a way for you to send and receive value and make social payments to your friends. If you want to say thank you to  your friend for dinner last night, you can send them Celo Dollars. Celo Gold is more like real gold, where there is a fixed supply of it and, consequently, the price can go up or down depending on the demand. You can keep value as Celo Gold or Celo Dollars.
      </div>
    </div>
  </div>
  <div
    className="css-view-1dbjc4n"
    style={
      Object {
        "WebkitAlignSelf": "center",
        "WebkitBoxDirection": "normal",
        "WebkitBoxOrient": "vertical",
        "WebkitFlexDirection": "column",
        "alignSelf": "center",
        "flexDirection": "column",
        "marginBottom": "30px",
        "marginTop": "30px",
        "maxWidth": "100vw",
        "msFlexDirection": "column",
        "msFlexItemAlign": "center",
        "msGridRowAlign": "center",
        "paddingLeft": "10px",
        "paddingRight": "10px",
        "width": "100%",
      }
    }
  >
    <div
      className="css-view-1dbjc4n"
      style={
        Object {
          "WebkitBoxFlex": 0,
          "WebkitFlexGrow": 0,
          "WebkitFlexShrink": 0,
          "flexGrow": 0,
          "flexShrink": 0,
          "msFlexNegative": 0,
          "msFlexPositive": 0,
          "paddingBottom": "10px",
          "paddingLeft": "10px",
          "paddingRight": "10px",
          "paddingTop": "10px",
          "width": "100%",
        }
      }
    >
      <div
        className="css-text-901oao"
        dir="auto"
        onClick={[Function]}
        style={
          Object {
            "color": "rgba(46,51,56,1.00)",
            "fontFamily": "Jost, futura-pt, futura, sans-serif",
            "fontSize": "24px",
            "lineHeight": "32px",
            "textRendering": "geometricPrecision",
          }
        }
      >
        What if I want to invite someone and but don’t want to send them money?
      </div>
    </div>
    <div
      className="css-view-1dbjc4n"
      style={
        Object {
          "WebkitBoxFlex": 0,
          "WebkitFlexGrow": 0,
          "WebkitFlexShrink": 0,
          "flexGrow": 0,
          "flexShrink": 0,
          "msFlexNegative": 0,
          "msFlexPositive": 0,
          "paddingBottom": "10px",
          "paddingLeft": "10px",
          "paddingRight": "10px",
          "paddingTop": "10px",
          "width": "100%",
        }
      }
    >
      <div
        className="css-text-901oao"
        dir="auto"
        onClick={[Function]}
        style={
          Object {
            "color": "rgba(46,51,56,1.00)",
            "fontFamily": "EB Garamond, eb-garamond, Garamond, serif",
            "fontSize": "20px",
            "lineHeight": "28px",
            "textRendering": "geometricPrecision",
          }
        }
      >
        You can do this! Simply click on your profile settings (the “gear” symbol in the upper right corner). From there, select “Invite Friends”, and send out an invitation to someone you’d like to join the test. Please note that while you don’t need to send them value, you will be required to put forth a small “gas” fee in order to cover the costs to have your friend verified on the network.
      </div>
    </div>
  </div>
  <div
    className="css-view-1dbjc4n"
    style={
      Object {
        "WebkitAlignSelf": "center",
        "WebkitBoxDirection": "normal",
        "WebkitBoxOrient": "vertical",
        "WebkitFlexDirection": "column",
        "alignSelf": "center",
        "flexDirection": "column",
        "marginBottom": "30px",
        "marginTop": "30px",
        "maxWidth": "100vw",
        "msFlexDirection": "column",
        "msFlexItemAlign": "center",
        "msGridRowAlign": "center",
        "paddingLeft": "10px",
        "paddingRight": "10px",
        "width": "100%",
      }
    }
  >
    <div
      className="css-view-1dbjc4n"
      style={
        Object {
          "WebkitBoxFlex": 0,
          "WebkitFlexGrow": 0,
          "WebkitFlexShrink": 0,
          "flexGrow": 0,
          "flexShrink": 0,
          "msFlexNegative": 0,
          "msFlexPositive": 0,
          "paddingBottom": "10px",
          "paddingLeft": "10px",
          "paddingRight": "10px",
          "paddingTop": "10px",
          "width": "100%",
        }
      }
    >
      <div
        className="css-text-901oao"
        dir="auto"
        onClick={[Function]}
        style={
          Object {
            "color": "rgba(46,51,56,1.00)",
            "fontFamily": "Jost, futura-pt, futura, sans-serif",
            "fontSize": "24px",
            "lineHeight": "32px",
            "textRendering": "geometricPrecision",
          }
        }
      >
        What is a “gas” fee, and why am I being charged a fee?
      </div>
    </div>
    <div
      className="css-view-1dbjc4n"
      style={
        Object {
          "WebkitBoxFlex": 0,
          "WebkitFlexGrow": 0,
          "WebkitFlexShrink": 0,
          "flexGrow": 0,
          "flexShrink": 0,
          "msFlexNegative": 0,
          "msFlexPositive": 0,
          "paddingBottom": "10px",
          "paddingLeft": "10px",
          "paddingRight": "10px",
          "paddingTop": "10px",
          "width": "100%",
        }
      }
    >
      <div
        className="css-text-901oao"
        dir="auto"
        onClick={[Function]}
        style={
          Object {
            "color": "rgba(46,51,56,1.00)",
            "fontFamily": "EB Garamond, eb-garamond, Garamond, serif",
            "fontSize": "20px",
            "lineHeight": "28px",
            "textRendering": "geometricPrecision",
          }
        }
      >
        In order to perform certain transactions, users are required to pay a small “fee” for the actual computations to take place. When you see a “fee”, like when inviting someone for instance, it covers the computational costs of the network.
      </div>
    </div>
  </div>
  <div
    className="css-view-1dbjc4n"
    style={
      Object {
        "WebkitAlignSelf": "center",
        "WebkitBoxDirection": "normal",
        "WebkitBoxOrient": "vertical",
        "WebkitFlexDirection": "column",
        "alignSelf": "center",
        "flexDirection": "column",
        "marginBottom": "30px",
        "marginTop": "30px",
        "maxWidth": "100vw",
        "msFlexDirection": "column",
        "msFlexItemAlign": "center",
        "msGridRowAlign": "center",
        "paddingLeft": "10px",
        "paddingRight": "10px",
        "width": "100%",
      }
    }
  >
    <div
      className="css-view-1dbjc4n"
      style={
        Object {
          "WebkitBoxFlex": 0,
          "WebkitFlexGrow": 0,
          "WebkitFlexShrink": 0,
          "flexGrow": 0,
          "flexShrink": 0,
          "msFlexNegative": 0,
          "msFlexPositive": 0,
          "paddingBottom": "10px",
          "paddingLeft": "10px",
          "paddingRight": "10px",
          "paddingTop": "10px",
          "width": "100%",
        }
      }
    >
      <div
        className="css-text-901oao"
        dir="auto"
        onClick={[Function]}
        style={
          Object {
            "color": "rgba(46,51,56,1.00)",
            "fontFamily": "Jost, futura-pt, futura, sans-serif",
            "fontSize": "24px",
            "lineHeight": "32px",
            "textRendering": "geometricPrecision",
          }
        }
      >
        Can I get the Celo Wallet app on my iPhone?
      </div>
    </div>
    <div
      className="css-view-1dbjc4n"
      style={
        Object {
          "WebkitBoxFlex": 0,
          "WebkitFlexGrow": 0,
          "WebkitFlexShrink": 0,
          "flexGrow": 0,
          "flexShrink": 0,
          "msFlexNegative": 0,
          "msFlexPositive": 0,
          "paddingBottom": "10px",
          "paddingLeft": "10px",
          "paddingRight": "10px",
          "paddingTop": "10px",
          "width": "100%",
        }
      }
    >
      <div
        className="css-text-901oao"
        dir="auto"
        onClick={[Function]}
        style={
          Object {
            "color": "rgba(46,51,56,1.00)",
            "fontFamily": "EB Garamond, eb-garamond, Garamond, serif",
            "fontSize": "20px",
            "lineHeight": "28px",
            "textRendering": "geometricPrecision",
          }
        }
      >
        Not at this time. For now, the Celo Wallet is only available on Android.
      </div>
    </div>
  </div>
  <div
    className="css-view-1dbjc4n"
    style={
      Object {
        "WebkitAlignSelf": "center",
        "WebkitBoxDirection": "normal",
        "WebkitBoxOrient": "vertical",
        "WebkitFlexDirection": "column",
        "alignSelf": "center",
        "flexDirection": "column",
        "marginBottom": "30px",
        "marginTop": "30px",
        "maxWidth": "100vw",
        "msFlexDirection": "column",
        "msFlexItemAlign": "center",
        "msGridRowAlign": "center",
        "paddingLeft": "10px",
        "paddingRight": "10px",
        "width": "100%",
      }
    }
  >
    <div
      className="css-view-1dbjc4n"
      style={
        Object {
          "WebkitBoxFlex": 0,
          "WebkitFlexGrow": 0,
          "WebkitFlexShrink": 0,
          "flexGrow": 0,
          "flexShrink": 0,
          "msFlexNegative": 0,
          "msFlexPositive": 0,
          "paddingBottom": "10px",
          "paddingLeft": "10px",
          "paddingRight": "10px",
          "paddingTop": "10px",
          "width": "100%",
        }
      }
    >
      <div
        className="css-text-901oao"
        dir="auto"
        onClick={[Function]}
        style={
          Object {
            "color": "rgba(46,51,56,1.00)",
            "fontFamily": "Jost, futura-pt, futura, sans-serif",
            "fontSize": "24px",
            "lineHeight": "32px",
            "textRendering": "geometricPrecision",
          }
        }
      >
        What is happening when I verify my phone number?
      </div>
    </div>
    <div
      className="css-view-1dbjc4n"
      style={
        Object {
          "WebkitBoxFlex": 0,
          "WebkitFlexGrow": 0,
          "WebkitFlexShrink": 0,
          "flexGrow": 0,
          "flexShrink": 0,
          "msFlexNegative": 0,
          "msFlexPositive": 0,
          "paddingBottom": "10px",
          "paddingLeft": "10px",
          "paddingRight": "10px",
          "paddingTop": "10px",
          "width": "100%",
        }
      }
    >
      <div
        className="css-text-901oao"
        dir="auto"
        onClick={[Function]}
        style={
          Object {
            "color": "rgba(46,51,56,1.00)",
            "fontFamily": "EB Garamond, eb-garamond, Garamond, serif",
            "fontSize": "20px",
            "lineHeight": "28px",
            "textRendering": "geometricPrecision",
          }
        }
      >
        The Celo Platform verifies the phone numbers attached to any wallet created. To do this, the Protocol sends 3 text messages with private messages that only you could have received at your phone number. Once your phone confirms these messages, you become verified on the Platform.
      </div>
    </div>
  </div>
  <div
    className="css-view-1dbjc4n"
    style={
      Object {
        "WebkitAlignSelf": "center",
        "WebkitBoxDirection": "normal",
        "WebkitBoxOrient": "vertical",
        "WebkitFlexDirection": "column",
        "alignSelf": "center",
        "flexDirection": "column",
        "marginBottom": "30px",
        "marginTop": "30px",
        "maxWidth": "100vw",
        "msFlexDirection": "column",
        "msFlexItemAlign": "center",
        "msGridRowAlign": "center",
        "paddingLeft": "10px",
        "paddingRight": "10px",
        "width": "100%",
      }
    }
  >
    <div
      className="css-view-1dbjc4n"
      style={
        Object {
          "WebkitBoxFlex": 0,
          "WebkitFlexGrow": 0,
          "WebkitFlexShrink": 0,
          "flexGrow": 0,
          "flexShrink": 0,
          "msFlexNegative": 0,
          "msFlexPositive": 0,
          "paddingBottom": "10px",
          "paddingLeft": "10px",
          "paddingRight": "10px",
          "paddingTop": "10px",
          "width": "100%",
        }
      }
    >
      <div
        className="css-text-901oao"
        dir="auto"
        onClick={[Function]}
        style={
          Object {
            "color": "rgba(46,51,56,1.00)",
            "fontFamily": "Jost, futura-pt, futura, sans-serif",
            "fontSize": "24px",
            "lineHeight": "32px",
            "textRendering": "geometricPrecision",
          }
        }
      >
        What is the difference between my PIN and the backup key?
      </div>
    </div>
    <div
      className="css-view-1dbjc4n"
      style={
        Object {
          "WebkitBoxFlex": 0,
          "WebkitFlexGrow": 0,
          "WebkitFlexShrink": 0,
          "flexGrow": 0,
          "flexShrink": 0,
          "msFlexNegative": 0,
          "msFlexPositive": 0,
          "paddingBottom": "10px",
          "paddingLeft": "10px",
          "paddingRight": "10px",
          "paddingTop": "10px",
          "width": "100%",
        }
      }
    >
      <div
        className="css-text-901oao"
        dir="auto"
        onClick={[Function]}
        style={
          Object {
            "color": "rgba(46,51,56,1.00)",
            "fontFamily": "EB Garamond, eb-garamond, Garamond, serif",
            "fontSize": "20px",
            "lineHeight": "28px",
            "textRendering": "geometricPrecision",
          }
        }
      >
        Your PIN is like your ATM code, a way to easily get into your wallet and facilitate transactions securely. Your Backup Key is how you can restore your wallet and balances should you ever get locked out or lose your phone. Both of these are important, but your backup key is absolutely critical and should never be lost.
      </div>
    </div>
  </div>
  <div
    className="css-view-1dbjc4n"
    style={
      Object {
        "WebkitAlignSelf": "center",
        "WebkitBoxDirection": "normal",
        "WebkitBoxOrient": "vertical",
        "WebkitFlexDirection": "column",
        "alignSelf": "center",
        "flexDirection": "column",
        "marginBottom": "30px",
        "marginTop": "30px",
        "maxWidth": "100vw",
        "msFlexDirection": "column",
        "msFlexItemAlign": "center",
        "msGridRowAlign": "center",
        "paddingLeft": "10px",
        "paddingRight": "10px",
        "width": "100%",
      }
    }
  >
    <div
      className="css-view-1dbjc4n"
      style={
        Object {
          "WebkitBoxFlex": 0,
          "WebkitFlexGrow": 0,
          "WebkitFlexShrink": 0,
          "flexGrow": 0,
          "flexShrink": 0,
          "msFlexNegative": 0,
          "msFlexPositive": 0,
          "paddingBottom": "10px",
          "paddingLeft": "10px",
          "paddingRight": "10px",
          "paddingTop": "10px",
          "width": "100%",
        }
      }
    >
      <div
        className="css-text-901oao"
        dir="auto"
        onClick={[Function]}
        style={
          Object {
            "color": "rgba(46,51,56,1.00)",
            "fontFamily": "Jost, futura-pt, futura, sans-serif",
            "fontSize": "24px",
            "lineHeight": "32px",
            "textRendering": "geometricPrecision",
          }
        }
      >
        Why do I keep getting prompted for my PIN?
      </div>
    </div>
    <div
      className="css-view-1dbjc4n"
      style={
        Object {
          "WebkitBoxFlex": 0,
          "WebkitFlexGrow": 0,
          "WebkitFlexShrink": 0,
          "flexGrow": 0,
          "flexShrink": 0,
          "msFlexNegative": 0,
          "msFlexPositive": 0,
          "paddingBottom": "10px",
          "paddingLeft": "10px",
          "paddingRight": "10px",
          "paddingTop": "10px",
          "width": "100%",
        }
      }
    >
      <div
        className="css-text-901oao"
        dir="auto"
        onClick={[Function]}
        style={
          Object {
            "color": "rgba(46,51,56,1.00)",
            "fontFamily": "EB Garamond, eb-garamond, Garamond, serif",
            "fontSize": "20px",
            "lineHeight": "28px",
            "textRendering": "geometricPrecision",
          }
        }
      >
        You’ll need your PIN to access your wallet and balances. There is a PIN in place to keep your wallet secure. If someone else were able to get a hold of your phone for instance, and tried to initiate a large transaction, they would be prompted to enter the PIN. This is a security mechanism, and should be kept private. Once you set your PIN, you won’t be able to change it.
      </div>
    </div>
  </div>
  <div
    className="css-view-1dbjc4n"
    style={
      Object {
        "WebkitAlignSelf": "center",
        "WebkitBoxDirection": "normal",
        "WebkitBoxOrient": "vertical",
        "WebkitFlexDirection": "column",
        "alignSelf": "center",
        "flexDirection": "column",
        "marginBottom": "30px",
        "marginTop": "30px",
        "maxWidth": "100vw",
        "msFlexDirection": "column",
        "msFlexItemAlign": "center",
        "msGridRowAlign": "center",
        "paddingLeft": "10px",
        "paddingRight": "10px",
        "width": "100%",
      }
    }
  >
    <div
      className="css-view-1dbjc4n"
      style={
        Object {
          "WebkitBoxFlex": 0,
          "WebkitFlexGrow": 0,
          "WebkitFlexShrink": 0,
          "flexGrow": 0,
          "flexShrink": 0,
          "msFlexNegative": 0,
          "msFlexPositive": 0,
          "paddingBottom": "10px",
          "paddingLeft": "10px",
          "paddingRight": "10px",
          "paddingTop": "10px",
          "width": "100%",
        }
      }
    >
      <div
        className="css-text-901oao"
        dir="auto"
        onClick={[Function]}
        style={
          Object {
            "color": "rgba(46,51,56,1.00)",
            "fontFamily": "Jost, futura-pt, futura, sans-serif",
            "fontSize": "24px",
            "lineHeight": "32px",
            "textRendering": "geometricPrecision",
          }
        }
      >
        What if my friend never claims their money?
      </div>
    </div>
    <div
      className="css-view-1dbjc4n"
      style={
        Object {
          "WebkitBoxFlex": 0,
          "WebkitFlexGrow": 0,
          "WebkitFlexShrink": 0,
          "flexGrow": 0,
          "flexShrink": 0,
          "msFlexNegative": 0,
          "msFlexPositive": 0,
          "paddingBottom": "10px",
          "paddingLeft": "10px",
          "paddingRight": "10px",
          "paddingTop": "10px",
          "width": "100%",
        }
      }
    >
      <div
        className="css-text-901oao"
        dir="auto"
        onClick={[Function]}
        style={
          Object {
            "color": "rgba(46,51,56,1.00)",
            "fontFamily": "EB Garamond, eb-garamond, Garamond, serif",
            "fontSize": "20px",
            "lineHeight": "28px",
            "textRendering": "geometricPrecision",
          }
        }
      >
        Make sure that you prompt them to do so! They’ll need to set up a wallet to receive the transaction. If it is not claimed within 5 days, you will see a notification that allows you to either remind them or claim the value back.
      </div>
    </div>
  </div>
  <div
    className="css-view-1dbjc4n"
    style={
      Object {
        "WebkitAlignSelf": "center",
        "WebkitBoxDirection": "normal",
        "WebkitBoxOrient": "vertical",
        "WebkitFlexDirection": "column",
        "alignSelf": "center",
        "flexDirection": "column",
        "marginBottom": "30px",
        "marginTop": "30px",
        "maxWidth": "100vw",
        "msFlexDirection": "column",
        "msFlexItemAlign": "center",
        "msGridRowAlign": "center",
        "paddingLeft": "10px",
        "paddingRight": "10px",
        "width": "100%",
      }
    }
  >
    <div
      className="css-view-1dbjc4n"
      style={
        Object {
          "WebkitBoxFlex": 0,
          "WebkitFlexGrow": 0,
          "WebkitFlexShrink": 0,
          "flexGrow": 0,
          "flexShrink": 0,
          "msFlexNegative": 0,
          "msFlexPositive": 0,
          "paddingBottom": "10px",
          "paddingLeft": "10px",
          "paddingRight": "10px",
          "paddingTop": "10px",
          "width": "100%",
        }
      }
    >
      <div
        className="css-text-901oao"
        dir="auto"
        onClick={[Function]}
        style={
          Object {
            "color": "rgba(46,51,56,1.00)",
            "fontFamily": "Jost, futura-pt, futura, sans-serif",
            "fontSize": "24px",
            "lineHeight": "32px",
            "textRendering": "geometricPrecision",
          }
        }
      >
        What data is celo collecting?
      </div>
    </div>
    <div
      className="css-view-1dbjc4n"
      style={
        Object {
          "WebkitBoxFlex": 0,
          "WebkitFlexGrow": 0,
          "WebkitFlexShrink": 0,
          "flexGrow": 0,
          "flexShrink": 0,
          "msFlexNegative": 0,
          "msFlexPositive": 0,
          "paddingBottom": "10px",
          "paddingLeft": "10px",
          "paddingRight": "10px",
          "paddingTop": "10px",
          "width": "100%",
        }
      }
    >
      <div
        className="css-text-901oao"
        dir="auto"
        onClick={[Function]}
        style={
          Object {
            "color": "rgba(46,51,56,1.00)",
            "fontFamily": "EB Garamond, eb-garamond, Garamond, serif",
            "fontSize": "20px",
            "lineHeight": "28px",
            "textRendering": "geometricPrecision",
          }
        }
      >
        Anonymized analytics (no names, phone numbers, or otherwise personally identifying information) are collected in the Wallet app. You can always opt out of this by going to the Settings page. For more information about the privacy in the Celo Protocol go
         
        <div
          className="css-view-1dbjc4n"
          onClick={[Function]}
          onMouseDown={[Function]}
          onMouseEnter={[Function]}
          onMouseLeave={[Function]}
          onMouseUp={[Function]}
          style={
            Object {
              "display": "inline",
            }
          }
        >
          <a
            className="css-reset-4rbku5 css-cursor-18t94o4 css-text-901oao css-textHasAncestor-16my406"
            data-focusable={true}
            href="https://celo.org/privacy"
            onClick={[Function]}
            role="link"
            style={
              Object {
                "WebkitTextDecorationStyle": "solid",
                "cursor": "pointer",
                "display": "inline",
                "opacity": 1,
                "textDecoration": "underline",
                "textDecorationStyle": "solid",
              }
            }
          >
            here
          </a>
        </div>
        .
      </div>
    </div>
  </div>
  <div
    className="css-view-1dbjc4n"
    style={
      Object {
        "WebkitAlignSelf": "center",
        "WebkitBoxDirection": "normal",
        "WebkitBoxOrient": "vertical",
        "WebkitFlexDirection": "column",
        "alignSelf": "center",
        "flexDirection": "column",
        "marginBottom": "30px",
        "marginTop": "30px",
        "maxWidth": "100vw",
        "msFlexDirection": "column",
        "msFlexItemAlign": "center",
        "msGridRowAlign": "center",
        "paddingLeft": "10px",
        "paddingRight": "10px",
        "width": "100%",
      }
    }
  >
    <div
      className="css-view-1dbjc4n"
      style={
        Object {
          "WebkitBoxFlex": 0,
          "WebkitFlexGrow": 0,
          "WebkitFlexShrink": 0,
          "flexGrow": 0,
          "flexShrink": 0,
          "msFlexNegative": 0,
          "msFlexPositive": 0,
          "paddingBottom": "10px",
          "paddingLeft": "10px",
          "paddingRight": "10px",
          "paddingTop": "10px",
          "width": "100%",
        }
      }
    >
      <div
        className="css-text-901oao"
        dir="auto"
        onClick={[Function]}
        style={
          Object {
            "color": "rgba(46,51,56,1.00)",
            "fontFamily": "Jost, futura-pt, futura, sans-serif",
            "fontSize": "24px",
            "lineHeight": "32px",
            "textRendering": "geometricPrecision",
          }
        }
      >
        Why am I seeing my photos from my phone inside of the app?
      </div>
    </div>
    <div
      className="css-view-1dbjc4n"
      style={
        Object {
          "WebkitBoxFlex": 0,
          "WebkitFlexGrow": 0,
          "WebkitFlexShrink": 0,
          "flexGrow": 0,
          "flexShrink": 0,
          "msFlexNegative": 0,
          "msFlexPositive": 0,
          "paddingBottom": "10px",
          "paddingLeft": "10px",
          "paddingRight": "10px",
          "paddingTop": "10px",
          "width": "100%",
        }
      }
    >
      <div
        className="css-text-901oao"
        dir="auto"
        onClick={[Function]}
        style={
          Object {
            "color": "rgba(46,51,56,1.00)",
            "fontFamily": "EB Garamond, eb-garamond, Garamond, serif",
            "fontSize": "20px",
            "lineHeight": "28px",
            "textRendering": "geometricPrecision",
          }
        }
      >
        If you enable the Celo Wallet app permission to read your contacts’ names and photos, you will see those photos in the Wallet. This enables a more personalized and enhanced experience, and this data will only be available to you on your own device - it is not shared with other users.
      </div>
    </div>
  </div>
  <div
    className="css-view-1dbjc4n"
    style={
      Object {
        "WebkitAlignSelf": "center",
        "WebkitBoxDirection": "normal",
        "WebkitBoxOrient": "vertical",
        "WebkitFlexDirection": "column",
        "alignSelf": "center",
        "flexDirection": "column",
        "marginBottom": "30px",
        "marginTop": "30px",
        "maxWidth": "100vw",
        "msFlexDirection": "column",
        "msFlexItemAlign": "center",
        "msGridRowAlign": "center",
        "paddingLeft": "10px",
        "paddingRight": "10px",
        "width": "100%",
      }
    }
  >
    <div
      className="css-view-1dbjc4n"
      style={
        Object {
          "WebkitBoxFlex": 0,
          "WebkitFlexGrow": 0,
          "WebkitFlexShrink": 0,
          "flexGrow": 0,
          "flexShrink": 0,
          "msFlexNegative": 0,
          "msFlexPositive": 0,
          "paddingBottom": "10px",
          "paddingLeft": "10px",
          "paddingRight": "10px",
          "paddingTop": "10px",
          "width": "100%",
        }
      }
    >
      <div
        className="css-text-901oao"
        dir="auto"
        onClick={[Function]}
        style={
          Object {
            "color": "rgba(46,51,56,1.00)",
            "fontFamily": "Jost, futura-pt, futura, sans-serif",
            "fontSize": "24px",
            "lineHeight": "32px",
            "textRendering": "geometricPrecision",
          }
        }
      >
        Can I cancel a transaction that’s already happened?
      </div>
    </div>
    <div
      className="css-view-1dbjc4n"
      style={
        Object {
          "WebkitBoxFlex": 0,
          "WebkitFlexGrow": 0,
          "WebkitFlexShrink": 0,
          "flexGrow": 0,
          "flexShrink": 0,
          "msFlexNegative": 0,
          "msFlexPositive": 0,
          "paddingBottom": "10px",
          "paddingLeft": "10px",
          "paddingRight": "10px",
          "paddingTop": "10px",
          "width": "100%",
        }
      }
    >
      <div
        className="css-text-901oao"
        dir="auto"
        onClick={[Function]}
        style={
          Object {
            "color": "rgba(46,51,56,1.00)",
            "fontFamily": "EB Garamond, eb-garamond, Garamond, serif",
            "fontSize": "20px",
            "lineHeight": "28px",
            "textRendering": "geometricPrecision",
          }
        }
      >
        There’s no way to cancel a transaction once it’s already happened, so please be sure that you’re sending value to the right person.
      </div>
    </div>
  </div>
  <div
    className="css-view-1dbjc4n"
    style={
      Object {
        "WebkitAlignSelf": "center",
        "WebkitBoxDirection": "normal",
        "WebkitBoxOrient": "vertical",
        "WebkitFlexDirection": "column",
        "alignSelf": "center",
        "flexDirection": "column",
        "marginBottom": "30px",
        "marginTop": "30px",
        "maxWidth": "100vw",
        "msFlexDirection": "column",
        "msFlexItemAlign": "center",
        "msGridRowAlign": "center",
        "paddingLeft": "10px",
        "paddingRight": "10px",
        "width": "100%",
      }
    }
  >
    <div
      className="css-view-1dbjc4n"
      style={
        Object {
          "WebkitBoxFlex": 0,
          "WebkitFlexGrow": 0,
          "WebkitFlexShrink": 0,
          "flexGrow": 0,
          "flexShrink": 0,
          "msFlexNegative": 0,
          "msFlexPositive": 0,
          "paddingBottom": "10px",
          "paddingLeft": "10px",
          "paddingRight": "10px",
          "paddingTop": "10px",
          "width": "100%",
        }
      }
    >
      <div
        className="css-text-901oao"
        dir="auto"
        onClick={[Function]}
        style={
          Object {
            "color": "rgba(46,51,56,1.00)",
            "fontFamily": "Jost, futura-pt, futura, sans-serif",
            "fontSize": "24px",
            "lineHeight": "32px",
            "textRendering": "geometricPrecision",
          }
        }
      >
        What if the information here doesn’t answer my question?
      </div>
    </div>
    <div
      className="css-view-1dbjc4n"
      style={
        Object {
          "WebkitBoxFlex": 0,
          "WebkitFlexGrow": 0,
          "WebkitFlexShrink": 0,
          "flexGrow": 0,
          "flexShrink": 0,
          "msFlexNegative": 0,
          "msFlexPositive": 0,
          "paddingBottom": "10px",
          "paddingLeft": "10px",
          "paddingRight": "10px",
          "paddingTop": "10px",
          "width": "100%",
        }
      }
    >
      <div
        className="css-text-901oao"
        dir="auto"
        onClick={[Function]}
        style={
          Object {
            "color": "rgba(46,51,56,1.00)",
            "fontFamily": "EB Garamond, eb-garamond, Garamond, serif",
            "fontSize": "20px",
            "lineHeight": "28px",
            "textRendering": "geometricPrecision",
          }
        }
      >
        At this point, we’d recommend you email
         
        <div
          className="css-view-1dbjc4n"
          onClick={[Function]}
          onMouseDown={[Function]}
          onMouseEnter={[Function]}
          onMouseLeave={[Function]}
          onMouseUp={[Function]}
          style={
            Object {
              "display": "inline",
            }
          }
        >
          <a
            className="css-reset-4rbku5 css-cursor-18t94o4 css-text-901oao css-textHasAncestor-16my406"
            data-focusable={true}
            href="mailto:community@celo.org"
            onClick={[Function]}
            role="link"
            style={
              Object {
                "WebkitTextDecorationStyle": "solid",
                "cursor": "pointer",
                "display": "inline",
                "opacity": 1,
                "textDecoration": "underline",
                "textDecorationStyle": "solid",
              }
            }
          >
            community@celo.org
          </a>
        </div>
>>>>>>> 94f47c0f
      </div>
    </div>
  </div>
</div>
`;<|MERGE_RESOLUTION|>--- conflicted
+++ resolved
@@ -179,21 +179,9 @@
           }
         }
       >
-<<<<<<< HEAD
         <span
           className="css-text-901oao css-textHasAncestor-16my406"
-          dir="auto"
-=======
-        Celo is an open platform for fast, secure, stable digital payments to any mobile number at a fraction of today’s cost. You can learn more
-         
-        <div
-          className="css-view-1dbjc4n"
           onClick={[Function]}
-          onMouseDown={[Function]}
-          onMouseEnter={[Function]}
-          onMouseLeave={[Function]}
-          onMouseUp={[Function]}
->>>>>>> 94f47c0f
           style={
             Object {
               "color": "rgba(46,51,56,1.00)",
@@ -206,1621 +194,8 @@
             }
           }
         >
-<<<<<<< HEAD
           What is now?
         </span>
-=======
-          <a
-            className="css-reset-4rbku5 css-cursor-18t94o4 css-text-901oao css-textHasAncestor-16my406"
-            data-focusable={true}
-            href="https://celo.org/"
-            onClick={[Function]}
-            role="link"
-            style={
-              Object {
-                "WebkitTextDecorationStyle": "solid",
-                "cursor": "pointer",
-                "display": "inline",
-                "opacity": 1,
-                "textDecoration": "underline",
-                "textDecorationStyle": "solid",
-              }
-            }
-          >
-            here
-          </a>
-        </div>
-        .
-      </div>
-    </div>
-  </div>
-  <div
-    className="css-view-1dbjc4n"
-    style={
-      Object {
-        "WebkitAlignSelf": "center",
-        "WebkitBoxDirection": "normal",
-        "WebkitBoxOrient": "vertical",
-        "WebkitFlexDirection": "column",
-        "alignSelf": "center",
-        "flexDirection": "column",
-        "marginBottom": "30px",
-        "marginTop": "30px",
-        "maxWidth": "100vw",
-        "msFlexDirection": "column",
-        "msFlexItemAlign": "center",
-        "msGridRowAlign": "center",
-        "paddingLeft": "10px",
-        "paddingRight": "10px",
-        "width": "100%",
-      }
-    }
-  >
-    <div
-      className="css-view-1dbjc4n"
-      style={
-        Object {
-          "WebkitBoxFlex": 0,
-          "WebkitFlexGrow": 0,
-          "WebkitFlexShrink": 0,
-          "flexGrow": 0,
-          "flexShrink": 0,
-          "msFlexNegative": 0,
-          "msFlexPositive": 0,
-          "paddingBottom": "10px",
-          "paddingLeft": "10px",
-          "paddingRight": "10px",
-          "paddingTop": "10px",
-          "width": "100%",
-        }
-      }
-    >
-      <div
-        className="css-text-901oao"
-        dir="auto"
-        onClick={[Function]}
-        style={
-          Object {
-            "color": "rgba(46,51,56,1.00)",
-            "fontFamily": "Jost, futura-pt, futura, sans-serif",
-            "fontSize": "24px",
-            "lineHeight": "32px",
-            "textRendering": "geometricPrecision",
-          }
-        }
-      >
-        What is my backup key and is it important?
-      </div>
-    </div>
-    <div
-      className="css-view-1dbjc4n"
-      style={
-        Object {
-          "WebkitBoxFlex": 0,
-          "WebkitFlexGrow": 0,
-          "WebkitFlexShrink": 0,
-          "flexGrow": 0,
-          "flexShrink": 0,
-          "msFlexNegative": 0,
-          "msFlexPositive": 0,
-          "paddingBottom": "10px",
-          "paddingLeft": "10px",
-          "paddingRight": "10px",
-          "paddingTop": "10px",
-          "width": "100%",
-        }
-      }
-    >
-      <div
-        className="css-text-901oao"
-        dir="auto"
-        onClick={[Function]}
-        style={
-          Object {
-            "color": "rgba(46,51,56,1.00)",
-            "fontFamily": "EB Garamond, eb-garamond, Garamond, serif",
-            "fontSize": "20px",
-            "lineHeight": "28px",
-            "textRendering": "geometricPrecision",
-          }
-        }
-      >
-        Your backup key is *very important* and you must ensure that you don’t lose this. You can retrieve your backup key by going into your “account settings” (this is the gear in the upper right corner of your Wallet screen, and then selecting “Backup Key”). You will have 7 days after you open your wallet to write down this back up key or send it to a trusted friend via Whatsapp.  After you have accessed this backup key, or at the end of 7 days, this backup key will be erased entirely. Wherever you decide to safely write it down and securely store it,  please, do not lose this(!!).
-      </div>
-    </div>
-  </div>
-  <div
-    className="css-view-1dbjc4n"
-    style={
-      Object {
-        "WebkitAlignSelf": "center",
-        "WebkitBoxDirection": "normal",
-        "WebkitBoxOrient": "vertical",
-        "WebkitFlexDirection": "column",
-        "alignSelf": "center",
-        "flexDirection": "column",
-        "marginBottom": "30px",
-        "marginTop": "30px",
-        "maxWidth": "100vw",
-        "msFlexDirection": "column",
-        "msFlexItemAlign": "center",
-        "msGridRowAlign": "center",
-        "paddingLeft": "10px",
-        "paddingRight": "10px",
-        "width": "100%",
-      }
-    }
-  >
-    <div
-      className="css-view-1dbjc4n"
-      style={
-        Object {
-          "WebkitBoxFlex": 0,
-          "WebkitFlexGrow": 0,
-          "WebkitFlexShrink": 0,
-          "flexGrow": 0,
-          "flexShrink": 0,
-          "msFlexNegative": 0,
-          "msFlexPositive": 0,
-          "paddingBottom": "10px",
-          "paddingLeft": "10px",
-          "paddingRight": "10px",
-          "paddingTop": "10px",
-          "width": "100%",
-        }
-      }
-    >
-      <div
-        className="css-text-901oao"
-        dir="auto"
-        onClick={[Function]}
-        style={
-          Object {
-            "color": "rgba(46,51,56,1.00)",
-            "fontFamily": "Jost, futura-pt, futura, sans-serif",
-            "fontSize": "24px",
-            "lineHeight": "32px",
-            "textRendering": "geometricPrecision",
-          }
-        }
-      >
-        Who should I share my backup key with?
-      </div>
-    </div>
-    <div
-      className="css-view-1dbjc4n"
-      style={
-        Object {
-          "WebkitBoxFlex": 0,
-          "WebkitFlexGrow": 0,
-          "WebkitFlexShrink": 0,
-          "flexGrow": 0,
-          "flexShrink": 0,
-          "msFlexNegative": 0,
-          "msFlexPositive": 0,
-          "paddingBottom": "10px",
-          "paddingLeft": "10px",
-          "paddingRight": "10px",
-          "paddingTop": "10px",
-          "width": "100%",
-        }
-      }
-    >
-      <div
-        className="css-text-901oao"
-        dir="auto"
-        onClick={[Function]}
-        style={
-          Object {
-            "color": "rgba(46,51,56,1.00)",
-            "fontFamily": "EB Garamond, eb-garamond, Garamond, serif",
-            "fontSize": "20px",
-            "lineHeight": "28px",
-            "textRendering": "geometricPrecision",
-          }
-        }
-      >
-        Should anything happen to your phone, or if you lose access to your wallet, your backup key is the one way in which you can re-open your Celo wallet, and the balances held in that wallet. The Celo app allows you to share your backup key with one other person - and this person should be someone who you deeply trust with your holdings (this could be your partner or a close family member, for instance). Please don’t share this with someone who you only casually know, as it gives the individual access to your Celo balances.
-      </div>
-    </div>
-  </div>
-  <div
-    className="css-view-1dbjc4n"
-    style={
-      Object {
-        "WebkitAlignSelf": "center",
-        "WebkitBoxDirection": "normal",
-        "WebkitBoxOrient": "vertical",
-        "WebkitFlexDirection": "column",
-        "alignSelf": "center",
-        "flexDirection": "column",
-        "marginBottom": "30px",
-        "marginTop": "30px",
-        "maxWidth": "100vw",
-        "msFlexDirection": "column",
-        "msFlexItemAlign": "center",
-        "msGridRowAlign": "center",
-        "paddingLeft": "10px",
-        "paddingRight": "10px",
-        "width": "100%",
-      }
-    }
-  >
-    <div
-      className="css-view-1dbjc4n"
-      style={
-        Object {
-          "WebkitBoxFlex": 0,
-          "WebkitFlexGrow": 0,
-          "WebkitFlexShrink": 0,
-          "flexGrow": 0,
-          "flexShrink": 0,
-          "msFlexNegative": 0,
-          "msFlexPositive": 0,
-          "paddingBottom": "10px",
-          "paddingLeft": "10px",
-          "paddingRight": "10px",
-          "paddingTop": "10px",
-          "width": "100%",
-        }
-      }
-    >
-      <div
-        className="css-text-901oao"
-        dir="auto"
-        onClick={[Function]}
-        style={
-          Object {
-            "color": "rgba(46,51,56,1.00)",
-            "fontFamily": "Jost, futura-pt, futura, sans-serif",
-            "fontSize": "24px",
-            "lineHeight": "32px",
-            "textRendering": "geometricPrecision",
-          }
-        }
-      >
-        What is an Invitation Code and why do I need one?
-      </div>
-    </div>
-    <div
-      className="css-view-1dbjc4n"
-      style={
-        Object {
-          "WebkitBoxFlex": 0,
-          "WebkitFlexGrow": 0,
-          "WebkitFlexShrink": 0,
-          "flexGrow": 0,
-          "flexShrink": 0,
-          "msFlexNegative": 0,
-          "msFlexPositive": 0,
-          "paddingBottom": "10px",
-          "paddingLeft": "10px",
-          "paddingRight": "10px",
-          "paddingTop": "10px",
-          "width": "100%",
-        }
-      }
-    >
-      <div
-        className="css-text-901oao"
-        dir="auto"
-        onClick={[Function]}
-        style={
-          Object {
-            "color": "rgba(46,51,56,1.00)",
-            "fontFamily": "EB Garamond, eb-garamond, Garamond, serif",
-            "fontSize": "20px",
-            "lineHeight": "28px",
-            "textRendering": "geometricPrecision",
-          }
-        }
-      >
-        An invitation code is a temporary account pre-loaded with Celo Gold or Celo Dollars. A small fee is needed to verify yourself on the Celo Network, and the invitation code contains the amount to cover this fee.
-      </div>
-    </div>
-  </div>
-  <div
-    className="css-view-1dbjc4n"
-    style={
-      Object {
-        "WebkitAlignSelf": "center",
-        "WebkitBoxDirection": "normal",
-        "WebkitBoxOrient": "vertical",
-        "WebkitFlexDirection": "column",
-        "alignSelf": "center",
-        "flexDirection": "column",
-        "marginBottom": "30px",
-        "marginTop": "30px",
-        "maxWidth": "100vw",
-        "msFlexDirection": "column",
-        "msFlexItemAlign": "center",
-        "msGridRowAlign": "center",
-        "paddingLeft": "10px",
-        "paddingRight": "10px",
-        "width": "100%",
-      }
-    }
-  >
-    <div
-      className="css-view-1dbjc4n"
-      style={
-        Object {
-          "WebkitBoxFlex": 0,
-          "WebkitFlexGrow": 0,
-          "WebkitFlexShrink": 0,
-          "flexGrow": 0,
-          "flexShrink": 0,
-          "msFlexNegative": 0,
-          "msFlexPositive": 0,
-          "paddingBottom": "10px",
-          "paddingLeft": "10px",
-          "paddingRight": "10px",
-          "paddingTop": "10px",
-          "width": "100%",
-        }
-      }
-    >
-      <div
-        className="css-text-901oao"
-        dir="auto"
-        onClick={[Function]}
-        style={
-          Object {
-            "color": "rgba(46,51,56,1.00)",
-            "fontFamily": "Jost, futura-pt, futura, sans-serif",
-            "fontSize": "24px",
-            "lineHeight": "32px",
-            "textRendering": "geometricPrecision",
-          }
-        }
-      >
-        I lost my phone and can no longer access my wallet - what do I do?
-      </div>
-    </div>
-    <div
-      className="css-view-1dbjc4n"
-      style={
-        Object {
-          "WebkitBoxFlex": 0,
-          "WebkitFlexGrow": 0,
-          "WebkitFlexShrink": 0,
-          "flexGrow": 0,
-          "flexShrink": 0,
-          "msFlexNegative": 0,
-          "msFlexPositive": 0,
-          "paddingBottom": "10px",
-          "paddingLeft": "10px",
-          "paddingRight": "10px",
-          "paddingTop": "10px",
-          "width": "100%",
-        }
-      }
-    >
-      <div
-        className="css-text-901oao"
-        dir="auto"
-        onClick={[Function]}
-        style={
-          Object {
-            "color": "rgba(46,51,56,1.00)",
-            "fontFamily": "EB Garamond, eb-garamond, Garamond, serif",
-            "fontSize": "20px",
-            "lineHeight": "28px",
-            "textRendering": "geometricPrecision",
-          }
-        }
-      >
-        If you’ve lost your phone, or just generally can’t access your wallet, you’ll need to pull out that handy backup key that you wrote down earlier when you first set up your wallet. Go ahead and download the wallet again from Google Play store, and then tap the “Already have a wallet? Import it” link when you open the app. From there, you’ll be prompted to input in your backup key - and then you should be good to go!
-      </div>
-    </div>
-  </div>
-  <div
-    className="css-view-1dbjc4n"
-    style={
-      Object {
-        "WebkitAlignSelf": "center",
-        "WebkitBoxDirection": "normal",
-        "WebkitBoxOrient": "vertical",
-        "WebkitFlexDirection": "column",
-        "alignSelf": "center",
-        "flexDirection": "column",
-        "marginBottom": "30px",
-        "marginTop": "30px",
-        "maxWidth": "100vw",
-        "msFlexDirection": "column",
-        "msFlexItemAlign": "center",
-        "msGridRowAlign": "center",
-        "paddingLeft": "10px",
-        "paddingRight": "10px",
-        "width": "100%",
-      }
-    }
-  >
-    <div
-      className="css-view-1dbjc4n"
-      style={
-        Object {
-          "WebkitBoxFlex": 0,
-          "WebkitFlexGrow": 0,
-          "WebkitFlexShrink": 0,
-          "flexGrow": 0,
-          "flexShrink": 0,
-          "msFlexNegative": 0,
-          "msFlexPositive": 0,
-          "paddingBottom": "10px",
-          "paddingLeft": "10px",
-          "paddingRight": "10px",
-          "paddingTop": "10px",
-          "width": "100%",
-        }
-      }
-    >
-      <div
-        className="css-text-901oao"
-        dir="auto"
-        onClick={[Function]}
-        style={
-          Object {
-            "color": "rgba(46,51,56,1.00)",
-            "fontFamily": "Jost, futura-pt, futura, sans-serif",
-            "fontSize": "24px",
-            "lineHeight": "32px",
-            "textRendering": "geometricPrecision",
-          }
-        }
-      >
-        What are Celo Dollars and what is Celo Gold?
-      </div>
-    </div>
-    <div
-      className="css-view-1dbjc4n"
-      style={
-        Object {
-          "WebkitBoxFlex": 0,
-          "WebkitFlexGrow": 0,
-          "WebkitFlexShrink": 0,
-          "flexGrow": 0,
-          "flexShrink": 0,
-          "msFlexNegative": 0,
-          "msFlexPositive": 0,
-          "paddingBottom": "10px",
-          "paddingLeft": "10px",
-          "paddingRight": "10px",
-          "paddingTop": "10px",
-          "width": "100%",
-        }
-      }
-    >
-      <div
-        className="css-text-901oao"
-        dir="auto"
-        onClick={[Function]}
-        style={
-          Object {
-            "color": "rgba(46,51,56,1.00)",
-            "fontFamily": "EB Garamond, eb-garamond, Garamond, serif",
-            "fontSize": "20px",
-            "lineHeight": "28px",
-            "textRendering": "geometricPrecision",
-          }
-        }
-      >
-        Celo Dollars are a way for you to send and receive value and make social payments to your friends. If you want to say thank you to  your friend for dinner last night, you can send them Celo Dollars. Celo Gold is more like real gold, where there is a fixed supply of it and, consequently, the price can go up or down depending on the demand. You can keep value as Celo Gold or Celo Dollars.
-      </div>
-    </div>
-  </div>
-  <div
-    className="css-view-1dbjc4n"
-    style={
-      Object {
-        "WebkitAlignSelf": "center",
-        "WebkitBoxDirection": "normal",
-        "WebkitBoxOrient": "vertical",
-        "WebkitFlexDirection": "column",
-        "alignSelf": "center",
-        "flexDirection": "column",
-        "marginBottom": "30px",
-        "marginTop": "30px",
-        "maxWidth": "100vw",
-        "msFlexDirection": "column",
-        "msFlexItemAlign": "center",
-        "msGridRowAlign": "center",
-        "paddingLeft": "10px",
-        "paddingRight": "10px",
-        "width": "100%",
-      }
-    }
-  >
-    <div
-      className="css-view-1dbjc4n"
-      style={
-        Object {
-          "WebkitBoxFlex": 0,
-          "WebkitFlexGrow": 0,
-          "WebkitFlexShrink": 0,
-          "flexGrow": 0,
-          "flexShrink": 0,
-          "msFlexNegative": 0,
-          "msFlexPositive": 0,
-          "paddingBottom": "10px",
-          "paddingLeft": "10px",
-          "paddingRight": "10px",
-          "paddingTop": "10px",
-          "width": "100%",
-        }
-      }
-    >
-      <div
-        className="css-text-901oao"
-        dir="auto"
-        onClick={[Function]}
-        style={
-          Object {
-            "color": "rgba(46,51,56,1.00)",
-            "fontFamily": "Jost, futura-pt, futura, sans-serif",
-            "fontSize": "24px",
-            "lineHeight": "32px",
-            "textRendering": "geometricPrecision",
-          }
-        }
-      >
-        What if I want to invite someone and but don’t want to send them money?
-      </div>
-    </div>
-    <div
-      className="css-view-1dbjc4n"
-      style={
-        Object {
-          "WebkitBoxFlex": 0,
-          "WebkitFlexGrow": 0,
-          "WebkitFlexShrink": 0,
-          "flexGrow": 0,
-          "flexShrink": 0,
-          "msFlexNegative": 0,
-          "msFlexPositive": 0,
-          "paddingBottom": "10px",
-          "paddingLeft": "10px",
-          "paddingRight": "10px",
-          "paddingTop": "10px",
-          "width": "100%",
-        }
-      }
-    >
-      <div
-        className="css-text-901oao"
-        dir="auto"
-        onClick={[Function]}
-        style={
-          Object {
-            "color": "rgba(46,51,56,1.00)",
-            "fontFamily": "EB Garamond, eb-garamond, Garamond, serif",
-            "fontSize": "20px",
-            "lineHeight": "28px",
-            "textRendering": "geometricPrecision",
-          }
-        }
-      >
-        You can do this! Simply click on your profile settings (the “gear” symbol in the upper right corner). From there, select “Invite Friends”, and send out an invitation to someone you’d like to join the test. Please note that while you don’t need to send them value, you will be required to put forth a small “gas” fee in order to cover the costs to have your friend verified on the network.
-      </div>
-    </div>
-  </div>
-  <div
-    className="css-view-1dbjc4n"
-    style={
-      Object {
-        "WebkitAlignSelf": "center",
-        "WebkitBoxDirection": "normal",
-        "WebkitBoxOrient": "vertical",
-        "WebkitFlexDirection": "column",
-        "alignSelf": "center",
-        "flexDirection": "column",
-        "marginBottom": "30px",
-        "marginTop": "30px",
-        "maxWidth": "100vw",
-        "msFlexDirection": "column",
-        "msFlexItemAlign": "center",
-        "msGridRowAlign": "center",
-        "paddingLeft": "10px",
-        "paddingRight": "10px",
-        "width": "100%",
-      }
-    }
-  >
-    <div
-      className="css-view-1dbjc4n"
-      style={
-        Object {
-          "WebkitBoxFlex": 0,
-          "WebkitFlexGrow": 0,
-          "WebkitFlexShrink": 0,
-          "flexGrow": 0,
-          "flexShrink": 0,
-          "msFlexNegative": 0,
-          "msFlexPositive": 0,
-          "paddingBottom": "10px",
-          "paddingLeft": "10px",
-          "paddingRight": "10px",
-          "paddingTop": "10px",
-          "width": "100%",
-        }
-      }
-    >
-      <div
-        className="css-text-901oao"
-        dir="auto"
-        onClick={[Function]}
-        style={
-          Object {
-            "color": "rgba(46,51,56,1.00)",
-            "fontFamily": "Jost, futura-pt, futura, sans-serif",
-            "fontSize": "24px",
-            "lineHeight": "32px",
-            "textRendering": "geometricPrecision",
-          }
-        }
-      >
-        What is a “gas” fee, and why am I being charged a fee?
-      </div>
-    </div>
-    <div
-      className="css-view-1dbjc4n"
-      style={
-        Object {
-          "WebkitBoxFlex": 0,
-          "WebkitFlexGrow": 0,
-          "WebkitFlexShrink": 0,
-          "flexGrow": 0,
-          "flexShrink": 0,
-          "msFlexNegative": 0,
-          "msFlexPositive": 0,
-          "paddingBottom": "10px",
-          "paddingLeft": "10px",
-          "paddingRight": "10px",
-          "paddingTop": "10px",
-          "width": "100%",
-        }
-      }
-    >
-      <div
-        className="css-text-901oao"
-        dir="auto"
-        onClick={[Function]}
-        style={
-          Object {
-            "color": "rgba(46,51,56,1.00)",
-            "fontFamily": "EB Garamond, eb-garamond, Garamond, serif",
-            "fontSize": "20px",
-            "lineHeight": "28px",
-            "textRendering": "geometricPrecision",
-          }
-        }
-      >
-        In order to perform certain transactions, users are required to pay a small “fee” for the actual computations to take place. When you see a “fee”, like when inviting someone for instance, it covers the computational costs of the network.
-      </div>
-    </div>
-  </div>
-  <div
-    className="css-view-1dbjc4n"
-    style={
-      Object {
-        "WebkitAlignSelf": "center",
-        "WebkitBoxDirection": "normal",
-        "WebkitBoxOrient": "vertical",
-        "WebkitFlexDirection": "column",
-        "alignSelf": "center",
-        "flexDirection": "column",
-        "marginBottom": "30px",
-        "marginTop": "30px",
-        "maxWidth": "100vw",
-        "msFlexDirection": "column",
-        "msFlexItemAlign": "center",
-        "msGridRowAlign": "center",
-        "paddingLeft": "10px",
-        "paddingRight": "10px",
-        "width": "100%",
-      }
-    }
-  >
-    <div
-      className="css-view-1dbjc4n"
-      style={
-        Object {
-          "WebkitBoxFlex": 0,
-          "WebkitFlexGrow": 0,
-          "WebkitFlexShrink": 0,
-          "flexGrow": 0,
-          "flexShrink": 0,
-          "msFlexNegative": 0,
-          "msFlexPositive": 0,
-          "paddingBottom": "10px",
-          "paddingLeft": "10px",
-          "paddingRight": "10px",
-          "paddingTop": "10px",
-          "width": "100%",
-        }
-      }
-    >
-      <div
-        className="css-text-901oao"
-        dir="auto"
-        onClick={[Function]}
-        style={
-          Object {
-            "color": "rgba(46,51,56,1.00)",
-            "fontFamily": "Jost, futura-pt, futura, sans-serif",
-            "fontSize": "24px",
-            "lineHeight": "32px",
-            "textRendering": "geometricPrecision",
-          }
-        }
-      >
-        Can I get the Celo Wallet app on my iPhone?
-      </div>
-    </div>
-    <div
-      className="css-view-1dbjc4n"
-      style={
-        Object {
-          "WebkitBoxFlex": 0,
-          "WebkitFlexGrow": 0,
-          "WebkitFlexShrink": 0,
-          "flexGrow": 0,
-          "flexShrink": 0,
-          "msFlexNegative": 0,
-          "msFlexPositive": 0,
-          "paddingBottom": "10px",
-          "paddingLeft": "10px",
-          "paddingRight": "10px",
-          "paddingTop": "10px",
-          "width": "100%",
-        }
-      }
-    >
-      <div
-        className="css-text-901oao"
-        dir="auto"
-        onClick={[Function]}
-        style={
-          Object {
-            "color": "rgba(46,51,56,1.00)",
-            "fontFamily": "EB Garamond, eb-garamond, Garamond, serif",
-            "fontSize": "20px",
-            "lineHeight": "28px",
-            "textRendering": "geometricPrecision",
-          }
-        }
-      >
-        Not at this time. For now, the Celo Wallet is only available on Android.
-      </div>
-    </div>
-  </div>
-  <div
-    className="css-view-1dbjc4n"
-    style={
-      Object {
-        "WebkitAlignSelf": "center",
-        "WebkitBoxDirection": "normal",
-        "WebkitBoxOrient": "vertical",
-        "WebkitFlexDirection": "column",
-        "alignSelf": "center",
-        "flexDirection": "column",
-        "marginBottom": "30px",
-        "marginTop": "30px",
-        "maxWidth": "100vw",
-        "msFlexDirection": "column",
-        "msFlexItemAlign": "center",
-        "msGridRowAlign": "center",
-        "paddingLeft": "10px",
-        "paddingRight": "10px",
-        "width": "100%",
-      }
-    }
-  >
-    <div
-      className="css-view-1dbjc4n"
-      style={
-        Object {
-          "WebkitBoxFlex": 0,
-          "WebkitFlexGrow": 0,
-          "WebkitFlexShrink": 0,
-          "flexGrow": 0,
-          "flexShrink": 0,
-          "msFlexNegative": 0,
-          "msFlexPositive": 0,
-          "paddingBottom": "10px",
-          "paddingLeft": "10px",
-          "paddingRight": "10px",
-          "paddingTop": "10px",
-          "width": "100%",
-        }
-      }
-    >
-      <div
-        className="css-text-901oao"
-        dir="auto"
-        onClick={[Function]}
-        style={
-          Object {
-            "color": "rgba(46,51,56,1.00)",
-            "fontFamily": "Jost, futura-pt, futura, sans-serif",
-            "fontSize": "24px",
-            "lineHeight": "32px",
-            "textRendering": "geometricPrecision",
-          }
-        }
-      >
-        What is happening when I verify my phone number?
-      </div>
-    </div>
-    <div
-      className="css-view-1dbjc4n"
-      style={
-        Object {
-          "WebkitBoxFlex": 0,
-          "WebkitFlexGrow": 0,
-          "WebkitFlexShrink": 0,
-          "flexGrow": 0,
-          "flexShrink": 0,
-          "msFlexNegative": 0,
-          "msFlexPositive": 0,
-          "paddingBottom": "10px",
-          "paddingLeft": "10px",
-          "paddingRight": "10px",
-          "paddingTop": "10px",
-          "width": "100%",
-        }
-      }
-    >
-      <div
-        className="css-text-901oao"
-        dir="auto"
-        onClick={[Function]}
-        style={
-          Object {
-            "color": "rgba(46,51,56,1.00)",
-            "fontFamily": "EB Garamond, eb-garamond, Garamond, serif",
-            "fontSize": "20px",
-            "lineHeight": "28px",
-            "textRendering": "geometricPrecision",
-          }
-        }
-      >
-        The Celo Platform verifies the phone numbers attached to any wallet created. To do this, the Protocol sends 3 text messages with private messages that only you could have received at your phone number. Once your phone confirms these messages, you become verified on the Platform.
-      </div>
-    </div>
-  </div>
-  <div
-    className="css-view-1dbjc4n"
-    style={
-      Object {
-        "WebkitAlignSelf": "center",
-        "WebkitBoxDirection": "normal",
-        "WebkitBoxOrient": "vertical",
-        "WebkitFlexDirection": "column",
-        "alignSelf": "center",
-        "flexDirection": "column",
-        "marginBottom": "30px",
-        "marginTop": "30px",
-        "maxWidth": "100vw",
-        "msFlexDirection": "column",
-        "msFlexItemAlign": "center",
-        "msGridRowAlign": "center",
-        "paddingLeft": "10px",
-        "paddingRight": "10px",
-        "width": "100%",
-      }
-    }
-  >
-    <div
-      className="css-view-1dbjc4n"
-      style={
-        Object {
-          "WebkitBoxFlex": 0,
-          "WebkitFlexGrow": 0,
-          "WebkitFlexShrink": 0,
-          "flexGrow": 0,
-          "flexShrink": 0,
-          "msFlexNegative": 0,
-          "msFlexPositive": 0,
-          "paddingBottom": "10px",
-          "paddingLeft": "10px",
-          "paddingRight": "10px",
-          "paddingTop": "10px",
-          "width": "100%",
-        }
-      }
-    >
-      <div
-        className="css-text-901oao"
-        dir="auto"
-        onClick={[Function]}
-        style={
-          Object {
-            "color": "rgba(46,51,56,1.00)",
-            "fontFamily": "Jost, futura-pt, futura, sans-serif",
-            "fontSize": "24px",
-            "lineHeight": "32px",
-            "textRendering": "geometricPrecision",
-          }
-        }
-      >
-        What is the difference between my PIN and the backup key?
-      </div>
-    </div>
-    <div
-      className="css-view-1dbjc4n"
-      style={
-        Object {
-          "WebkitBoxFlex": 0,
-          "WebkitFlexGrow": 0,
-          "WebkitFlexShrink": 0,
-          "flexGrow": 0,
-          "flexShrink": 0,
-          "msFlexNegative": 0,
-          "msFlexPositive": 0,
-          "paddingBottom": "10px",
-          "paddingLeft": "10px",
-          "paddingRight": "10px",
-          "paddingTop": "10px",
-          "width": "100%",
-        }
-      }
-    >
-      <div
-        className="css-text-901oao"
-        dir="auto"
-        onClick={[Function]}
-        style={
-          Object {
-            "color": "rgba(46,51,56,1.00)",
-            "fontFamily": "EB Garamond, eb-garamond, Garamond, serif",
-            "fontSize": "20px",
-            "lineHeight": "28px",
-            "textRendering": "geometricPrecision",
-          }
-        }
-      >
-        Your PIN is like your ATM code, a way to easily get into your wallet and facilitate transactions securely. Your Backup Key is how you can restore your wallet and balances should you ever get locked out or lose your phone. Both of these are important, but your backup key is absolutely critical and should never be lost.
-      </div>
-    </div>
-  </div>
-  <div
-    className="css-view-1dbjc4n"
-    style={
-      Object {
-        "WebkitAlignSelf": "center",
-        "WebkitBoxDirection": "normal",
-        "WebkitBoxOrient": "vertical",
-        "WebkitFlexDirection": "column",
-        "alignSelf": "center",
-        "flexDirection": "column",
-        "marginBottom": "30px",
-        "marginTop": "30px",
-        "maxWidth": "100vw",
-        "msFlexDirection": "column",
-        "msFlexItemAlign": "center",
-        "msGridRowAlign": "center",
-        "paddingLeft": "10px",
-        "paddingRight": "10px",
-        "width": "100%",
-      }
-    }
-  >
-    <div
-      className="css-view-1dbjc4n"
-      style={
-        Object {
-          "WebkitBoxFlex": 0,
-          "WebkitFlexGrow": 0,
-          "WebkitFlexShrink": 0,
-          "flexGrow": 0,
-          "flexShrink": 0,
-          "msFlexNegative": 0,
-          "msFlexPositive": 0,
-          "paddingBottom": "10px",
-          "paddingLeft": "10px",
-          "paddingRight": "10px",
-          "paddingTop": "10px",
-          "width": "100%",
-        }
-      }
-    >
-      <div
-        className="css-text-901oao"
-        dir="auto"
-        onClick={[Function]}
-        style={
-          Object {
-            "color": "rgba(46,51,56,1.00)",
-            "fontFamily": "Jost, futura-pt, futura, sans-serif",
-            "fontSize": "24px",
-            "lineHeight": "32px",
-            "textRendering": "geometricPrecision",
-          }
-        }
-      >
-        Why do I keep getting prompted for my PIN?
-      </div>
-    </div>
-    <div
-      className="css-view-1dbjc4n"
-      style={
-        Object {
-          "WebkitBoxFlex": 0,
-          "WebkitFlexGrow": 0,
-          "WebkitFlexShrink": 0,
-          "flexGrow": 0,
-          "flexShrink": 0,
-          "msFlexNegative": 0,
-          "msFlexPositive": 0,
-          "paddingBottom": "10px",
-          "paddingLeft": "10px",
-          "paddingRight": "10px",
-          "paddingTop": "10px",
-          "width": "100%",
-        }
-      }
-    >
-      <div
-        className="css-text-901oao"
-        dir="auto"
-        onClick={[Function]}
-        style={
-          Object {
-            "color": "rgba(46,51,56,1.00)",
-            "fontFamily": "EB Garamond, eb-garamond, Garamond, serif",
-            "fontSize": "20px",
-            "lineHeight": "28px",
-            "textRendering": "geometricPrecision",
-          }
-        }
-      >
-        You’ll need your PIN to access your wallet and balances. There is a PIN in place to keep your wallet secure. If someone else were able to get a hold of your phone for instance, and tried to initiate a large transaction, they would be prompted to enter the PIN. This is a security mechanism, and should be kept private. Once you set your PIN, you won’t be able to change it.
-      </div>
-    </div>
-  </div>
-  <div
-    className="css-view-1dbjc4n"
-    style={
-      Object {
-        "WebkitAlignSelf": "center",
-        "WebkitBoxDirection": "normal",
-        "WebkitBoxOrient": "vertical",
-        "WebkitFlexDirection": "column",
-        "alignSelf": "center",
-        "flexDirection": "column",
-        "marginBottom": "30px",
-        "marginTop": "30px",
-        "maxWidth": "100vw",
-        "msFlexDirection": "column",
-        "msFlexItemAlign": "center",
-        "msGridRowAlign": "center",
-        "paddingLeft": "10px",
-        "paddingRight": "10px",
-        "width": "100%",
-      }
-    }
-  >
-    <div
-      className="css-view-1dbjc4n"
-      style={
-        Object {
-          "WebkitBoxFlex": 0,
-          "WebkitFlexGrow": 0,
-          "WebkitFlexShrink": 0,
-          "flexGrow": 0,
-          "flexShrink": 0,
-          "msFlexNegative": 0,
-          "msFlexPositive": 0,
-          "paddingBottom": "10px",
-          "paddingLeft": "10px",
-          "paddingRight": "10px",
-          "paddingTop": "10px",
-          "width": "100%",
-        }
-      }
-    >
-      <div
-        className="css-text-901oao"
-        dir="auto"
-        onClick={[Function]}
-        style={
-          Object {
-            "color": "rgba(46,51,56,1.00)",
-            "fontFamily": "Jost, futura-pt, futura, sans-serif",
-            "fontSize": "24px",
-            "lineHeight": "32px",
-            "textRendering": "geometricPrecision",
-          }
-        }
-      >
-        What if my friend never claims their money?
-      </div>
-    </div>
-    <div
-      className="css-view-1dbjc4n"
-      style={
-        Object {
-          "WebkitBoxFlex": 0,
-          "WebkitFlexGrow": 0,
-          "WebkitFlexShrink": 0,
-          "flexGrow": 0,
-          "flexShrink": 0,
-          "msFlexNegative": 0,
-          "msFlexPositive": 0,
-          "paddingBottom": "10px",
-          "paddingLeft": "10px",
-          "paddingRight": "10px",
-          "paddingTop": "10px",
-          "width": "100%",
-        }
-      }
-    >
-      <div
-        className="css-text-901oao"
-        dir="auto"
-        onClick={[Function]}
-        style={
-          Object {
-            "color": "rgba(46,51,56,1.00)",
-            "fontFamily": "EB Garamond, eb-garamond, Garamond, serif",
-            "fontSize": "20px",
-            "lineHeight": "28px",
-            "textRendering": "geometricPrecision",
-          }
-        }
-      >
-        Make sure that you prompt them to do so! They’ll need to set up a wallet to receive the transaction. If it is not claimed within 5 days, you will see a notification that allows you to either remind them or claim the value back.
-      </div>
-    </div>
-  </div>
-  <div
-    className="css-view-1dbjc4n"
-    style={
-      Object {
-        "WebkitAlignSelf": "center",
-        "WebkitBoxDirection": "normal",
-        "WebkitBoxOrient": "vertical",
-        "WebkitFlexDirection": "column",
-        "alignSelf": "center",
-        "flexDirection": "column",
-        "marginBottom": "30px",
-        "marginTop": "30px",
-        "maxWidth": "100vw",
-        "msFlexDirection": "column",
-        "msFlexItemAlign": "center",
-        "msGridRowAlign": "center",
-        "paddingLeft": "10px",
-        "paddingRight": "10px",
-        "width": "100%",
-      }
-    }
-  >
-    <div
-      className="css-view-1dbjc4n"
-      style={
-        Object {
-          "WebkitBoxFlex": 0,
-          "WebkitFlexGrow": 0,
-          "WebkitFlexShrink": 0,
-          "flexGrow": 0,
-          "flexShrink": 0,
-          "msFlexNegative": 0,
-          "msFlexPositive": 0,
-          "paddingBottom": "10px",
-          "paddingLeft": "10px",
-          "paddingRight": "10px",
-          "paddingTop": "10px",
-          "width": "100%",
-        }
-      }
-    >
-      <div
-        className="css-text-901oao"
-        dir="auto"
-        onClick={[Function]}
-        style={
-          Object {
-            "color": "rgba(46,51,56,1.00)",
-            "fontFamily": "Jost, futura-pt, futura, sans-serif",
-            "fontSize": "24px",
-            "lineHeight": "32px",
-            "textRendering": "geometricPrecision",
-          }
-        }
-      >
-        What data is celo collecting?
-      </div>
-    </div>
-    <div
-      className="css-view-1dbjc4n"
-      style={
-        Object {
-          "WebkitBoxFlex": 0,
-          "WebkitFlexGrow": 0,
-          "WebkitFlexShrink": 0,
-          "flexGrow": 0,
-          "flexShrink": 0,
-          "msFlexNegative": 0,
-          "msFlexPositive": 0,
-          "paddingBottom": "10px",
-          "paddingLeft": "10px",
-          "paddingRight": "10px",
-          "paddingTop": "10px",
-          "width": "100%",
-        }
-      }
-    >
-      <div
-        className="css-text-901oao"
-        dir="auto"
-        onClick={[Function]}
-        style={
-          Object {
-            "color": "rgba(46,51,56,1.00)",
-            "fontFamily": "EB Garamond, eb-garamond, Garamond, serif",
-            "fontSize": "20px",
-            "lineHeight": "28px",
-            "textRendering": "geometricPrecision",
-          }
-        }
-      >
-        Anonymized analytics (no names, phone numbers, or otherwise personally identifying information) are collected in the Wallet app. You can always opt out of this by going to the Settings page. For more information about the privacy in the Celo Protocol go
-         
-        <div
-          className="css-view-1dbjc4n"
-          onClick={[Function]}
-          onMouseDown={[Function]}
-          onMouseEnter={[Function]}
-          onMouseLeave={[Function]}
-          onMouseUp={[Function]}
-          style={
-            Object {
-              "display": "inline",
-            }
-          }
-        >
-          <a
-            className="css-reset-4rbku5 css-cursor-18t94o4 css-text-901oao css-textHasAncestor-16my406"
-            data-focusable={true}
-            href="https://celo.org/privacy"
-            onClick={[Function]}
-            role="link"
-            style={
-              Object {
-                "WebkitTextDecorationStyle": "solid",
-                "cursor": "pointer",
-                "display": "inline",
-                "opacity": 1,
-                "textDecoration": "underline",
-                "textDecorationStyle": "solid",
-              }
-            }
-          >
-            here
-          </a>
-        </div>
-        .
-      </div>
-    </div>
-  </div>
-  <div
-    className="css-view-1dbjc4n"
-    style={
-      Object {
-        "WebkitAlignSelf": "center",
-        "WebkitBoxDirection": "normal",
-        "WebkitBoxOrient": "vertical",
-        "WebkitFlexDirection": "column",
-        "alignSelf": "center",
-        "flexDirection": "column",
-        "marginBottom": "30px",
-        "marginTop": "30px",
-        "maxWidth": "100vw",
-        "msFlexDirection": "column",
-        "msFlexItemAlign": "center",
-        "msGridRowAlign": "center",
-        "paddingLeft": "10px",
-        "paddingRight": "10px",
-        "width": "100%",
-      }
-    }
-  >
-    <div
-      className="css-view-1dbjc4n"
-      style={
-        Object {
-          "WebkitBoxFlex": 0,
-          "WebkitFlexGrow": 0,
-          "WebkitFlexShrink": 0,
-          "flexGrow": 0,
-          "flexShrink": 0,
-          "msFlexNegative": 0,
-          "msFlexPositive": 0,
-          "paddingBottom": "10px",
-          "paddingLeft": "10px",
-          "paddingRight": "10px",
-          "paddingTop": "10px",
-          "width": "100%",
-        }
-      }
-    >
-      <div
-        className="css-text-901oao"
-        dir="auto"
-        onClick={[Function]}
-        style={
-          Object {
-            "color": "rgba(46,51,56,1.00)",
-            "fontFamily": "Jost, futura-pt, futura, sans-serif",
-            "fontSize": "24px",
-            "lineHeight": "32px",
-            "textRendering": "geometricPrecision",
-          }
-        }
-      >
-        Why am I seeing my photos from my phone inside of the app?
-      </div>
-    </div>
-    <div
-      className="css-view-1dbjc4n"
-      style={
-        Object {
-          "WebkitBoxFlex": 0,
-          "WebkitFlexGrow": 0,
-          "WebkitFlexShrink": 0,
-          "flexGrow": 0,
-          "flexShrink": 0,
-          "msFlexNegative": 0,
-          "msFlexPositive": 0,
-          "paddingBottom": "10px",
-          "paddingLeft": "10px",
-          "paddingRight": "10px",
-          "paddingTop": "10px",
-          "width": "100%",
-        }
-      }
-    >
-      <div
-        className="css-text-901oao"
-        dir="auto"
-        onClick={[Function]}
-        style={
-          Object {
-            "color": "rgba(46,51,56,1.00)",
-            "fontFamily": "EB Garamond, eb-garamond, Garamond, serif",
-            "fontSize": "20px",
-            "lineHeight": "28px",
-            "textRendering": "geometricPrecision",
-          }
-        }
-      >
-        If you enable the Celo Wallet app permission to read your contacts’ names and photos, you will see those photos in the Wallet. This enables a more personalized and enhanced experience, and this data will only be available to you on your own device - it is not shared with other users.
-      </div>
-    </div>
-  </div>
-  <div
-    className="css-view-1dbjc4n"
-    style={
-      Object {
-        "WebkitAlignSelf": "center",
-        "WebkitBoxDirection": "normal",
-        "WebkitBoxOrient": "vertical",
-        "WebkitFlexDirection": "column",
-        "alignSelf": "center",
-        "flexDirection": "column",
-        "marginBottom": "30px",
-        "marginTop": "30px",
-        "maxWidth": "100vw",
-        "msFlexDirection": "column",
-        "msFlexItemAlign": "center",
-        "msGridRowAlign": "center",
-        "paddingLeft": "10px",
-        "paddingRight": "10px",
-        "width": "100%",
-      }
-    }
-  >
-    <div
-      className="css-view-1dbjc4n"
-      style={
-        Object {
-          "WebkitBoxFlex": 0,
-          "WebkitFlexGrow": 0,
-          "WebkitFlexShrink": 0,
-          "flexGrow": 0,
-          "flexShrink": 0,
-          "msFlexNegative": 0,
-          "msFlexPositive": 0,
-          "paddingBottom": "10px",
-          "paddingLeft": "10px",
-          "paddingRight": "10px",
-          "paddingTop": "10px",
-          "width": "100%",
-        }
-      }
-    >
-      <div
-        className="css-text-901oao"
-        dir="auto"
-        onClick={[Function]}
-        style={
-          Object {
-            "color": "rgba(46,51,56,1.00)",
-            "fontFamily": "Jost, futura-pt, futura, sans-serif",
-            "fontSize": "24px",
-            "lineHeight": "32px",
-            "textRendering": "geometricPrecision",
-          }
-        }
-      >
-        Can I cancel a transaction that’s already happened?
-      </div>
-    </div>
-    <div
-      className="css-view-1dbjc4n"
-      style={
-        Object {
-          "WebkitBoxFlex": 0,
-          "WebkitFlexGrow": 0,
-          "WebkitFlexShrink": 0,
-          "flexGrow": 0,
-          "flexShrink": 0,
-          "msFlexNegative": 0,
-          "msFlexPositive": 0,
-          "paddingBottom": "10px",
-          "paddingLeft": "10px",
-          "paddingRight": "10px",
-          "paddingTop": "10px",
-          "width": "100%",
-        }
-      }
-    >
-      <div
-        className="css-text-901oao"
-        dir="auto"
-        onClick={[Function]}
-        style={
-          Object {
-            "color": "rgba(46,51,56,1.00)",
-            "fontFamily": "EB Garamond, eb-garamond, Garamond, serif",
-            "fontSize": "20px",
-            "lineHeight": "28px",
-            "textRendering": "geometricPrecision",
-          }
-        }
-      >
-        There’s no way to cancel a transaction once it’s already happened, so please be sure that you’re sending value to the right person.
-      </div>
-    </div>
-  </div>
-  <div
-    className="css-view-1dbjc4n"
-    style={
-      Object {
-        "WebkitAlignSelf": "center",
-        "WebkitBoxDirection": "normal",
-        "WebkitBoxOrient": "vertical",
-        "WebkitFlexDirection": "column",
-        "alignSelf": "center",
-        "flexDirection": "column",
-        "marginBottom": "30px",
-        "marginTop": "30px",
-        "maxWidth": "100vw",
-        "msFlexDirection": "column",
-        "msFlexItemAlign": "center",
-        "msGridRowAlign": "center",
-        "paddingLeft": "10px",
-        "paddingRight": "10px",
-        "width": "100%",
-      }
-    }
-  >
-    <div
-      className="css-view-1dbjc4n"
-      style={
-        Object {
-          "WebkitBoxFlex": 0,
-          "WebkitFlexGrow": 0,
-          "WebkitFlexShrink": 0,
-          "flexGrow": 0,
-          "flexShrink": 0,
-          "msFlexNegative": 0,
-          "msFlexPositive": 0,
-          "paddingBottom": "10px",
-          "paddingLeft": "10px",
-          "paddingRight": "10px",
-          "paddingTop": "10px",
-          "width": "100%",
-        }
-      }
-    >
-      <div
-        className="css-text-901oao"
-        dir="auto"
-        onClick={[Function]}
-        style={
-          Object {
-            "color": "rgba(46,51,56,1.00)",
-            "fontFamily": "Jost, futura-pt, futura, sans-serif",
-            "fontSize": "24px",
-            "lineHeight": "32px",
-            "textRendering": "geometricPrecision",
-          }
-        }
-      >
-        What if the information here doesn’t answer my question?
-      </div>
-    </div>
-    <div
-      className="css-view-1dbjc4n"
-      style={
-        Object {
-          "WebkitBoxFlex": 0,
-          "WebkitFlexGrow": 0,
-          "WebkitFlexShrink": 0,
-          "flexGrow": 0,
-          "flexShrink": 0,
-          "msFlexNegative": 0,
-          "msFlexPositive": 0,
-          "paddingBottom": "10px",
-          "paddingLeft": "10px",
-          "paddingRight": "10px",
-          "paddingTop": "10px",
-          "width": "100%",
-        }
-      }
-    >
-      <div
-        className="css-text-901oao"
-        dir="auto"
-        onClick={[Function]}
-        style={
-          Object {
-            "color": "rgba(46,51,56,1.00)",
-            "fontFamily": "EB Garamond, eb-garamond, Garamond, serif",
-            "fontSize": "20px",
-            "lineHeight": "28px",
-            "textRendering": "geometricPrecision",
-          }
-        }
-      >
-        At this point, we’d recommend you email
-         
-        <div
-          className="css-view-1dbjc4n"
-          onClick={[Function]}
-          onMouseDown={[Function]}
-          onMouseEnter={[Function]}
-          onMouseLeave={[Function]}
-          onMouseUp={[Function]}
-          style={
-            Object {
-              "display": "inline",
-            }
-          }
-        >
-          <a
-            className="css-reset-4rbku5 css-cursor-18t94o4 css-text-901oao css-textHasAncestor-16my406"
-            data-focusable={true}
-            href="mailto:community@celo.org"
-            onClick={[Function]}
-            role="link"
-            style={
-              Object {
-                "WebkitTextDecorationStyle": "solid",
-                "cursor": "pointer",
-                "display": "inline",
-                "opacity": 1,
-                "textDecoration": "underline",
-                "textDecorationStyle": "solid",
-              }
-            }
-          >
-            community@celo.org
-          </a>
-        </div>
->>>>>>> 94f47c0f
       </div>
     </div>
   </div>
