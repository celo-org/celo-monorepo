--- conflicted
+++ resolved
@@ -1597,270 +1597,6 @@
           }
         }
       >
-<<<<<<< HEAD
-=======
-        What is the Celo Rewards app?
-      </div>
-    </div>
-    <div
-      className="css-view-1dbjc4n"
-      style={
-        Object {
-          "WebkitBoxFlex": 0,
-          "WebkitFlexGrow": 0,
-          "WebkitFlexShrink": 0,
-          "flexGrow": 0,
-          "flexShrink": 0,
-          "msFlexNegative": 0,
-          "msFlexPositive": 0,
-          "paddingBottom": "10px",
-          "paddingLeft": "10px",
-          "paddingRight": "10px",
-          "paddingTop": "10px",
-          "width": "100%",
-        }
-      }
-    >
-      <div
-        className="css-text-901oao"
-        dir="auto"
-        style={
-          Object {
-            "color": "rgba(46,51,56,1.00)",
-            "fontFamily": "EB Garamond, eb-garamond, Garamond, serif",
-            "fontSize": "20px",
-            "lineHeight": "28px",
-            "textRendering": "geometricPrecision",
-          }
-        }
-      >
-        The Celo Rewards app is a proof of concept for the identity protocol that would allow for any user to earn more Celo Gold in the system by actively participating in the verification process of other users. Users of the app with spare capacity to send text messages, could earn additional value for sending those verification text messages. Read more about the identity protocol
-         
-        <div
-          className="css-view-1dbjc4n"
-          onClick={[Function]}
-          onMouseDown={[Function]}
-          onMouseEnter={[Function]}
-          onMouseLeave={[Function]}
-          onMouseUp={[Function]}
-          onResponderGrant={[Function]}
-          onResponderRelease={[Function]}
-          style={
-            Object {
-              "display": "inline",
-            }
-          }
-        >
-          <a
-            className="css-reset-4rbku5 css-cursor-18t94o4 css-text-901oao css-textHasAncestor-16my406"
-            data-focusable={true}
-            dir="auto"
-            href="https://docs.celo.org/celo-codebase/protocol/identity"
-            onClick={[Function]}
-            onMouseEnter={[Function]}
-            role="link"
-            style={
-              Object {
-                "WebkitTextDecorationStyle": "solid",
-                "cursor": "pointer",
-                "display": "inline",
-                "opacity": 1,
-                "textDecoration": "underline",
-                "textDecorationStyle": "solid",
-              }
-            }
-          >
-            here
-          </a>
-        </div>
-      </div>
-    </div>
-  </div>
-  <div
-    className="css-view-1dbjc4n"
-    style={
-      Object {
-        "WebkitAlignSelf": "center",
-        "WebkitBoxDirection": "normal",
-        "WebkitBoxOrient": "vertical",
-        "WebkitFlexDirection": "column",
-        "alignSelf": "center",
-        "flexDirection": "column",
-        "marginBottom": "30px",
-        "marginTop": "30px",
-        "maxWidth": "100vw",
-        "msFlexDirection": "column",
-        "msFlexItemAlign": "center",
-        "paddingLeft": "10px",
-        "paddingRight": "10px",
-        "width": "100%",
-      }
-    }
-  >
-    <div
-      className="css-view-1dbjc4n"
-      style={
-        Object {
-          "WebkitBoxFlex": 0,
-          "WebkitFlexGrow": 0,
-          "WebkitFlexShrink": 0,
-          "flexGrow": 0,
-          "flexShrink": 0,
-          "msFlexNegative": 0,
-          "msFlexPositive": 0,
-          "paddingBottom": "10px",
-          "paddingLeft": "10px",
-          "paddingRight": "10px",
-          "paddingTop": "10px",
-          "width": "100%",
-        }
-      }
-    >
-      <div
-        className="css-text-901oao"
-        dir="auto"
-        style={
-          Object {
-            "color": "rgba(46,51,56,1.00)",
-            "fontFamily": "Jost, futura-pt, futura, sans-serif",
-            "fontSize": "24px",
-            "lineHeight": "32px",
-            "textRendering": "geometricPrecision",
-          }
-        }
-      >
-        How do I get more Celo Gold?
-      </div>
-    </div>
-    <div
-      className="css-view-1dbjc4n"
-      style={
-        Object {
-          "WebkitBoxFlex": 0,
-          "WebkitFlexGrow": 0,
-          "WebkitFlexShrink": 0,
-          "flexGrow": 0,
-          "flexShrink": 0,
-          "msFlexNegative": 0,
-          "msFlexPositive": 0,
-          "paddingBottom": "10px",
-          "paddingLeft": "10px",
-          "paddingRight": "10px",
-          "paddingTop": "10px",
-          "width": "100%",
-        }
-      }
-    >
-      <div
-        className="css-text-901oao"
-        dir="auto"
-        style={
-          Object {
-            "color": "rgba(46,51,56,1.00)",
-            "fontFamily": "EB Garamond, eb-garamond, Garamond, serif",
-            "fontSize": "20px",
-            "lineHeight": "28px",
-            "textRendering": "geometricPrecision",
-          }
-        }
-      >
-        Please, go ahead and download the Celo Rewards app
-         
-        <div
-          className="css-view-1dbjc4n"
-          onClick={[Function]}
-          onMouseDown={[Function]}
-          onMouseEnter={[Function]}
-          onMouseLeave={[Function]}
-          onMouseUp={[Function]}
-          onResponderGrant={[Function]}
-          onResponderRelease={[Function]}
-          style={
-            Object {
-              "display": "inline",
-            }
-          }
-        >
-          <a
-            className="css-reset-4rbku5 css-cursor-18t94o4 css-text-901oao css-textHasAncestor-16my406"
-            data-focusable={true}
-            dir="auto"
-            href="https://celo.org/rewards"
-            onClick={[Function]}
-            onMouseEnter={[Function]}
-            role="link"
-            style={
-              Object {
-                "WebkitTextDecorationStyle": "solid",
-                "cursor": "pointer",
-                "display": "inline",
-                "opacity": 1,
-                "textDecoration": "underline",
-                "textDecorationStyle": "solid",
-              }
-            }
-          >
-            here
-          </a>
-        </div>
-        !
-      </div>
-    </div>
-  </div>
-  <div
-    className="css-view-1dbjc4n"
-    style={
-      Object {
-        "WebkitAlignSelf": "center",
-        "WebkitBoxDirection": "normal",
-        "WebkitBoxOrient": "vertical",
-        "WebkitFlexDirection": "column",
-        "alignSelf": "center",
-        "flexDirection": "column",
-        "marginBottom": "30px",
-        "marginTop": "30px",
-        "maxWidth": "100vw",
-        "msFlexDirection": "column",
-        "msFlexItemAlign": "center",
-        "paddingLeft": "10px",
-        "paddingRight": "10px",
-        "width": "100%",
-      }
-    }
-  >
-    <div
-      className="css-view-1dbjc4n"
-      style={
-        Object {
-          "WebkitBoxFlex": 0,
-          "WebkitFlexGrow": 0,
-          "WebkitFlexShrink": 0,
-          "flexGrow": 0,
-          "flexShrink": 0,
-          "msFlexNegative": 0,
-          "msFlexPositive": 0,
-          "paddingBottom": "10px",
-          "paddingLeft": "10px",
-          "paddingRight": "10px",
-          "paddingTop": "10px",
-          "width": "100%",
-        }
-      }
-    >
-      <div
-        className="css-text-901oao"
-        dir="auto"
-        style={
-          Object {
-            "color": "rgba(46,51,56,1.00)",
-            "fontFamily": "Jost, futura-pt, futura, sans-serif",
-            "fontSize": "24px",
-            "lineHeight": "32px",
-            "textRendering": "geometricPrecision",
-          }
-        }
-      >
->>>>>>> f5ac7a67
         Can I cancel a transaction that’s already happened?
       </div>
     </div>
