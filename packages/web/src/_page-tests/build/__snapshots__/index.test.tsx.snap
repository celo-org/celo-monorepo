// Jest Snapshot v1, https://goo.gl/fbAQLP

exports[`BuildPage renders 1`] = `
<div
  className="css-view-1dbjc4n"
>
  <div
    className="css-view-1dbjc4n"
    style={
      Object {
        "backgroundColor": "rgba(46,51,56,1.00)",
        "marginTop": "75px",
        "maxWidth": "100vw",
        "overflowX": "hidden",
        "overflowY": "hidden",
      }
    }
  >
    <div
      className="css-view-1dbjc4n"
      style={
        Object {
          "WebkitAlignItems": "center",
          "WebkitBoxAlign": "center",
          "WebkitBoxPack": "center",
          "WebkitJustifyContent": "center",
          "alignItems": "center",
          "height": "33vh",
          "justifyContent": "center",
          "marginTop": "75px",
          "maxHeight": "400px",
          "minHeight": "250px",
          "msFlexAlign": "center",
          "msFlexPack": "center",
          "paddingLeft": "20px",
          "paddingRight": "20px",
        }
      }
    >
      <svg
        fill="none"
        height="100%"
        style={Object {}}
        viewBox="0 0 550 360"
        width="100%"
      >
        <g
          opacity="0.8"
          style={
            Object {
              "mixBlendMode": "screen",
            }
          }
        >
          <path
            d="M17.2856 166.012C11.003 166.012 4.23449 171.89 1.57066 179.71C0.0293159 184.231 0.263867 188.551 2.2408 191.582C3.59785 193.692 5.72557 194.965 8.22187 195.199C8.48993 195.233 8.75799 195.233 9.02605 195.233C11.9747 195.233 15.1411 193.776 17.939 191.331C20.7369 188.903 23.1494 185.47 24.6405 181.535C26.3829 176.913 26.1818 172.509 24.0876 169.462C22.5295 167.235 20.117 166.012 17.2856 166.012Z"
            fill="#FCBA27"
          />
          <path
            className="r-animationKeyframes-otx420"
            d="M64.3343 137.583C72.2311 137.583 78.8892 140.961 83.1214 147.126C89.1085 155.793 89.6246 168.483 84.5408 181.947C80.2569 193.245 73.1601 203.588 64.5924 211.068C56.2053 218.394 47.0698 222.443 38.8634 222.443C38.0634 222.443 37.315 222.417 36.644 222.34C29.7279 221.669 23.8699 218.136 20.1537 212.384C14.5537 203.717 13.8828 191.181 18.3731 178.027C26.2182 154.967 45.986 137.583 64.3343 137.583ZM64.3343 135.003C44.9537 135.003 24.1279 153.11 15.9215 177.201C11.1731 191.13 11.9473 204.439 17.986 213.777C22.1666 220.251 28.6957 224.146 36.386 224.919C37.2118 224.997 38.0118 225.023 38.8634 225.023C47.9731 225.023 57.7021 220.534 66.2956 213.029C74.8892 205.523 82.373 194.999 86.9666 182.876C92.3601 168.612 91.7408 155.071 85.2375 145.682C80.515 138.795 73.0827 135.003 64.3343 135.003Z"
            fill="#FCBA27"
            style={
              Object {
                "WebkitAnimationDelay": "2100ms",
                "WebkitAnimationDuration": "800ms",
                "WebkitAnimationFillMode": "both",
                "WebkitAnimationIterationCount": 1,
                "WebkitAnimationTimingFunction": "linear",
                "animationDelay": "2100ms",
                "animationDuration": "800ms",
                "animationFillMode": "both",
                "animationIterationCount": 1,
                "animationTimingFunction": "linear",
                "opacity": 0,
              }
            }
          />
          <path
            className="r-animationKeyframes-otx420"
            d="M105.96 115.091C118.218 115.091 128.618 120.378 135.225 129.948C144.463 143.309 145.289 162.783 137.521 183.366C131.018 200.519 120.257 216.201 107.225 227.576C94.4247 238.77 80.4118 244.935 67.7666 244.935C66.5279 244.935 65.3924 244.884 64.2828 244.78C53.4957 243.723 44.386 238.203 38.5796 229.253C29.9602 215.917 28.928 196.727 35.7667 176.608C47.7667 141.529 77.9344 115.091 105.96 115.091ZM105.96 112.511C76.9021 112.511 45.6505 139.698 33.3409 175.783C26.2441 196.675 27.3538 216.64 36.4376 230.646C42.7086 240.344 52.515 246.225 64.0505 247.334C65.2892 247.463 66.5021 247.514 67.7666 247.514C81.4182 247.514 96.0247 240.782 108.928 229.511C121.831 218.265 133.031 202.453 139.921 184.269C147.999 162.886 147.07 142.561 137.341 128.477C130.244 118.186 119.07 112.511 105.96 112.511Z"
            fill="#FCBA27"
            style={
              Object {
                "WebkitAnimationDelay": "2251ms",
                "WebkitAnimationDuration": "800ms",
                "WebkitAnimationFillMode": "both",
                "WebkitAnimationIterationCount": 1,
                "WebkitAnimationTimingFunction": "linear",
                "animationDelay": "2251ms",
                "animationDuration": "800ms",
                "animationFillMode": "both",
                "animationIterationCount": 1,
                "animationTimingFunction": "linear",
                "opacity": 0,
              }
            }
          />
          <path
            className="r-animationKeyframes-otx420"
            d="M147.612 92.5986C164.257 92.5986 178.347 99.7692 187.328 112.795C199.792 130.85 200.954 157.082 190.476 184.81C181.754 207.818 167.328 228.866 149.857 244.084C132.644 259.147 113.754 267.453 96.6956 267.453C94.9924 267.453 93.444 267.375 91.973 267.246C77.3408 265.828 64.9537 258.322 57.0569 246.147C45.4182 228.144 43.9989 202.298 53.2118 175.215C69.2892 128.116 109.857 92.5986 147.612 92.5986ZM147.612 90.0193C108.876 90.0193 67.1989 126.259 50.786 174.39C41.315 202.221 42.8118 228.866 54.8892 247.54C63.2505 260.489 76.3343 268.304 91.715 269.8C93.3408 269.955 94.9924 270.032 96.6698 270.032C114.889 270.032 134.347 261.082 151.534 246.018C168.747 231.032 183.689 209.933 192.876 185.713C203.637 157.186 202.399 130.077 189.444 111.325C179.973 97.551 165.083 90.0193 147.612 90.0193Z"
            fill="#FCBA27"
            style={
              Object {
                "WebkitAnimationDelay": "2431ms",
                "WebkitAnimationDuration": "800ms",
                "WebkitAnimationFillMode": "both",
                "WebkitAnimationIterationCount": 1,
                "WebkitAnimationTimingFunction": "linear",
                "animationDelay": "2431ms",
                "animationDuration": "800ms",
                "animationFillMode": "both",
                "animationIterationCount": 1,
                "animationTimingFunction": "linear",
                "opacity": 0,
              }
            }
          />
          <path
            className="r-animationKeyframes-otx420"
            d="M189.237 70.0808C210.27 70.0808 228.076 79.1343 239.405 95.5906C255.121 118.315 256.566 151.356 243.405 186.203C232.463 215.04 214.373 241.453 192.463 260.566C170.812 279.498 147.07 289.945 125.573 289.945C123.431 289.945 121.496 289.867 119.612 289.687C101.134 287.881 85.444 278.415 75.5085 263.016C60.8505 240.344 59.0698 207.818 70.6311 173.797C90.8117 114.678 141.805 70.0808 189.237 70.0808ZM189.237 67.5015C140.825 67.5015 88.7214 112.795 68.2053 172.971C56.3602 207.767 58.244 241.066 73.3408 264.409C83.8182 280.582 100.128 290.357 119.379 292.24C121.418 292.447 123.457 292.524 125.573 292.524C148.334 292.524 172.67 281.33 194.166 262.5C215.663 243.748 234.347 217.413 245.831 187.106C259.302 151.459 257.753 117.567 241.521 94.1204C229.702 76.9419 211.095 67.5015 189.237 67.5015Z"
            fill="#FCBA27"
            style={
              Object {
                "WebkitAnimationDelay": "2632ms",
                "WebkitAnimationDuration": "800ms",
                "WebkitAnimationFillMode": "both",
                "WebkitAnimationIterationCount": 1,
                "WebkitAnimationTimingFunction": "linear",
                "animationDelay": "2632ms",
                "animationDuration": "800ms",
                "animationFillMode": "both",
                "animationIterationCount": 1,
                "animationTimingFunction": "linear",
                "opacity": 0,
              }
            }
          />
          <path
            className="r-animationKeyframes-otx420"
            d="M230.863 47.5891C256.257 47.5891 277.805 58.5514 291.508 78.4382C310.45 105.857 312.231 145.656 296.386 187.648C283.224 222.34 261.47 254.092 235.095 277.074C209.031 299.875 180.386 312.437 154.502 312.437C151.921 312.437 149.573 312.334 147.302 312.102C124.954 309.935 106.012 298.483 93.986 279.885C76.3086 252.544 74.1408 213.364 88.0763 172.378C112.334 101.24 173.728 47.5891 230.863 47.5891ZM230.863 45.0098C172.747 45.0098 110.244 99.3825 85.6247 171.579C71.4053 213.338 73.6763 253.292 91.7924 281.304C104.36 300.727 123.947 312.437 147.018 314.707C149.47 314.939 151.921 315.042 154.45 315.042C181.779 315.042 210.941 301.604 236.747 279.034C262.554 256.542 284.954 224.92 298.734 188.576C314.889 145.811 313.031 105.134 293.573 76.9937C279.431 56.3331 257.083 45.0098 230.863 45.0098Z"
            fill="#FCBA27"
            style={
              Object {
                "WebkitAnimationDelay": "2850ms",
                "WebkitAnimationDuration": "800ms",
                "WebkitAnimationFillMode": "both",
                "WebkitAnimationIterationCount": 1,
                "WebkitAnimationTimingFunction": "linear",
                "animationDelay": "2850ms",
                "animationDuration": "800ms",
                "animationFillMode": "both",
                "animationIterationCount": 1,
                "animationTimingFunction": "linear",
                "opacity": 0,
              }
            }
          />
          <path
            className="r-animationKeyframes-otx420"
            d="M272.515 25.0715C302.296 25.0715 327.534 37.9167 343.612 61.234C365.805 93.3469 367.895 139.93 349.341 189.041C333.96 229.588 308.541 266.679 277.728 293.556C247.225 320.227 213.728 334.929 183.405 334.929C180.36 334.929 177.625 334.8 174.967 334.542C148.747 331.988 126.554 318.576 112.438 296.755C91.7409 264.745 89.2119 218.884 105.522 170.96C133.883 87.8013 205.65 25.0715 272.515 25.0715ZM272.515 22.4922C204.721 22.4922 131.792 85.9184 103.07 170.134C86.5022 218.858 89.1344 265.467 110.27 298.147C124.928 320.794 147.792 334.49 174.709 337.096C177.573 337.379 180.438 337.482 183.38 337.482C215.25 337.482 249.289 321.8 279.405 295.465C309.496 269.233 335.663 232.348 351.741 189.918C370.579 140.007 368.412 92.5731 345.728 59.738C329.134 35.7243 303.096 22.4922 272.515 22.4922Z"
            fill="#FCBA27"
            style={
              Object {
                "WebkitAnimationDelay": "3084ms",
                "WebkitAnimationDuration": "800ms",
                "WebkitAnimationFillMode": "both",
                "WebkitAnimationIterationCount": 1,
                "WebkitAnimationTimingFunction": "linear",
                "animationDelay": "3084ms",
                "animationDuration": "800ms",
                "animationFillMode": "both",
                "animationIterationCount": 1,
                "animationTimingFunction": "linear",
                "opacity": 0,
              }
            }
          />
          <path
            className="r-animationKeyframes-otx420"
            d="M314.141 2.57935C348.308 2.57935 377.263 17.3074 395.689 44.0811C421.108 80.8884 423.508 134.255 402.27 190.485C384.67 236.862 355.586 279.344 320.308 310.064C285.392 340.629 247.018 357.446 212.283 357.446C208.567 357.446 205.521 357.317 202.605 357.008C172.592 354.248 147.121 338.875 130.889 313.649C107.121 277.074 104.231 224.558 122.941 169.567C155.405 74.3627 237.599 2.57935 314.141 2.57935ZM314.141 0C236.67 0 153.315 72.4798 120.489 168.741C101.547 224.429 104.463 277.744 128.721 315.042C145.418 340.964 171.586 356.75 202.373 359.561C205.65 359.897 208.902 360 212.308 360C248.747 360 287.637 342.073 322.037 311.972C356.437 282.026 386.321 239.88 404.695 191.388C426.244 134.358 423.766 80.1404 397.805 42.5851C378.863 15.115 349.108 0 314.141 0Z"
            fill="#FDEE90"
            style={
              Object {
                "WebkitAnimationDelay": "3330ms",
                "WebkitAnimationDuration": "800ms",
                "WebkitAnimationFillMode": "both",
                "WebkitAnimationIterationCount": 1,
                "WebkitAnimationTimingFunction": "linear",
                "animationDelay": "3330ms",
                "animationDuration": "800ms",
                "animationFillMode": "both",
                "animationIterationCount": 1,
                "animationTimingFunction": "linear",
                "opacity": 0,
              }
            }
          />
          <path
            className="r-animationKeyframes-otx420"
            d="M345.847 25.0715C375.628 25.0715 400.867 37.9167 416.944 61.234C439.138 93.3469 441.228 139.93 422.673 189.041C407.293 229.588 381.873 266.679 351.06 293.556C320.557 320.227 287.06 334.929 256.738 334.929C253.512 334.929 250.828 334.8 248.299 334.542C222.131 332.143 199.938 318.731 185.796 296.755C165.048 264.848 162.519 218.987 178.88 170.96C207.215 87.8271 279.035 25.0715 345.847 25.0715ZM345.847 22.4922C278.054 22.4922 205.125 85.9184 176.402 170.134C159.835 218.858 162.389 265.519 183.602 298.147C198.209 320.82 221.099 334.645 248.041 337.096C250.906 337.379 253.77 337.482 256.712 337.482C288.583 337.482 322.622 321.8 352.738 295.465C382.828 269.233 408.996 232.348 425.073 189.918C443.912 140.007 441.744 92.5731 419.06 59.738C402.493 35.7243 376.428 22.4922 345.847 22.4922Z"
            fill="#0CDA6E"
            style={
              Object {
                "WebkitAnimationDelay": "3975ms",
                "WebkitAnimationDuration": "800ms",
                "WebkitAnimationFillMode": "both",
                "WebkitAnimationIterationCount": 1,
                "WebkitAnimationTimingFunction": "linear",
                "animationDelay": "3975ms",
                "animationDuration": "800ms",
                "animationFillMode": "both",
                "animationIterationCount": 1,
                "animationTimingFunction": "linear",
                "opacity": 0,
              }
            }
          />
          <path
            className="r-animationKeyframes-otx420"
            d="M377.589 47.5891C402.983 47.5891 424.531 58.5514 438.234 78.4382C457.176 105.857 458.957 145.682 443.112 187.648C429.951 222.34 408.196 254.092 381.822 277.074C355.757 299.875 327.112 312.437 301.228 312.437C298.493 312.437 296.196 312.334 294.028 312.102C271.731 310.064 252.789 298.612 240.712 279.86C222.983 252.596 220.841 213.416 234.828 172.352C259.035 101.291 320.48 47.5891 377.589 47.5891ZM377.589 45.0098C319.473 45.0098 256.97 99.3567 232.351 171.579C218.131 213.338 220.351 253.318 238.518 281.304C251.035 300.752 270.647 312.592 293.744 314.707C296.196 314.965 298.647 315.042 301.176 315.042C328.505 315.042 357.667 301.604 383.473 279.034C409.28 256.542 431.68 224.92 445.46 188.576C461.615 145.811 459.757 105.134 440.299 76.9937C426.131 56.3331 403.809 45.0098 377.589 45.0098Z"
            fill="#0CDA6E"
            style={
              Object {
                "WebkitAnimationDelay": "4200ms",
                "WebkitAnimationDuration": "800ms",
                "WebkitAnimationFillMode": "both",
                "WebkitAnimationIterationCount": 1,
                "WebkitAnimationTimingFunction": "linear",
                "animationDelay": "4200ms",
                "animationDuration": "800ms",
                "animationFillMode": "both",
                "animationIterationCount": 1,
                "animationTimingFunction": "linear",
                "opacity": 0,
              }
            }
          />
          <path
            className="r-animationKeyframes-otx420"
            d="M409.306 70.0806C430.338 70.0806 448.144 79.1341 459.473 95.5904C475.189 118.314 476.634 151.356 463.473 186.203C452.531 215.04 434.441 241.453 412.531 260.566C390.88 279.498 367.138 289.944 345.641 289.944C343.37 289.944 341.486 289.867 339.68 289.661C321.228 287.984 305.564 278.518 295.577 262.99C280.893 240.395 279.112 207.869 290.699 173.77C310.854 114.755 361.925 70.0806 409.306 70.0806ZM409.306 67.5012C360.893 67.5012 308.79 112.795 288.273 172.971C276.428 207.766 278.261 241.092 293.409 264.409C303.835 280.607 320.196 290.486 339.448 292.24C341.486 292.446 343.525 292.524 345.641 292.524C368.402 292.524 392.738 281.329 414.235 262.5C435.731 243.748 454.415 217.413 465.899 187.106C479.37 151.459 477.822 117.566 461.589 94.1201C449.77 76.9416 431.164 67.5012 409.306 67.5012Z"
            fill="#0CDA6E"
            style={
              Object {
                "WebkitAnimationDelay": "4425ms",
                "WebkitAnimationDuration": "800ms",
                "WebkitAnimationFillMode": "both",
                "WebkitAnimationIterationCount": 1,
                "WebkitAnimationTimingFunction": "linear",
                "animationDelay": "4425ms",
                "animationDuration": "800ms",
                "animationFillMode": "both",
                "animationIterationCount": 1,
                "animationTimingFunction": "linear",
                "opacity": 0,
              }
            }
          />
          <path
            className="r-animationKeyframes-otx420"
            d="M441.047 92.5986C457.693 92.5986 471.783 99.7692 480.764 112.795C493.228 130.85 494.389 157.082 483.912 184.81C475.189 207.818 460.764 228.866 443.293 244.084C426.08 259.147 407.189 267.453 390.131 267.453C388.351 267.453 386.854 267.375 385.409 267.246C370.802 265.905 358.415 258.425 350.519 246.147C338.854 228.195 337.46 202.35 346.673 175.241C362.699 128.219 403.396 92.5986 441.047 92.5986ZM441.047 90.0193C402.312 90.0193 360.635 126.259 344.222 174.39C334.751 202.221 336.222 228.892 348.325 247.54C356.66 260.514 369.744 268.381 385.151 269.8C386.777 269.981 388.428 270.032 390.106 270.032C408.325 270.032 427.783 261.082 444.97 246.018C462.157 231.032 477.099 209.959 486.312 185.713C497.073 157.186 495.835 130.077 482.88 111.325C473.409 97.551 458.518 90.0193 441.047 90.0193Z"
            fill="#0CDA6E"
            style={
              Object {
                "WebkitAnimationDelay": "4650ms",
                "WebkitAnimationDuration": "800ms",
                "WebkitAnimationFillMode": "both",
                "WebkitAnimationIterationCount": 1,
                "WebkitAnimationTimingFunction": "linear",
                "animationDelay": "4650ms",
                "animationDuration": "800ms",
                "animationFillMode": "both",
                "animationIterationCount": 1,
                "animationTimingFunction": "linear",
                "opacity": 0,
              }
            }
          />
          <path
            className="r-animationKeyframes-otx420"
            d="M472.789 115.091C485.047 115.091 495.447 120.378 502.054 129.948C511.292 143.309 512.118 162.783 504.35 183.366C497.847 200.519 487.086 216.201 474.054 227.576C461.254 238.77 447.241 244.935 434.596 244.935C433.305 244.935 432.196 244.884 431.112 244.78C420.35 243.8 411.241 238.28 405.434 229.253C396.789 215.943 395.757 196.779 402.622 176.634C414.518 141.658 444.841 115.091 472.789 115.091ZM472.789 112.511C443.731 112.511 412.48 139.698 400.17 175.783C393.073 196.675 394.157 216.665 403.267 230.646C409.538 240.37 419.344 246.276 430.88 247.334C432.118 247.463 433.331 247.514 434.596 247.514C448.247 247.514 462.854 240.782 475.757 229.511C488.66 218.265 499.86 202.453 506.75 184.269C514.828 162.886 513.899 142.561 504.17 128.477C497.047 118.186 485.899 112.511 472.789 112.511Z"
            fill="#0CDA6E"
            style={
              Object {
                "WebkitAnimationDelay": "4875ms",
                "WebkitAnimationDuration": "800ms",
                "WebkitAnimationFillMode": "both",
                "WebkitAnimationIterationCount": 1,
                "WebkitAnimationTimingFunction": "linear",
                "animationDelay": "4875ms",
                "animationDuration": "800ms",
                "animationFillMode": "both",
                "animationIterationCount": 1,
                "animationTimingFunction": "linear",
                "opacity": 0,
              }
            }
          />
          <path
            className="r-animationKeyframes-otx420"
            d="M504.505 137.583C512.402 137.583 519.06 140.961 523.292 147.126C529.279 155.793 529.796 168.483 524.712 181.947C520.428 193.245 513.331 203.588 504.763 211.068C496.376 218.394 487.241 222.443 479.034 222.443C478.208 222.443 477.512 222.417 476.789 222.34C469.899 221.721 464.041 218.161 460.299 212.384C454.673 203.743 454.028 191.233 458.518 178.053C466.363 155.122 486.286 137.583 504.505 137.583ZM504.505 135.003C485.125 135.003 464.299 153.136 456.092 177.201C451.344 191.13 452.092 204.439 458.157 213.777C462.338 220.251 468.867 224.197 476.557 224.919C477.383 224.997 478.183 225.023 479.034 225.023C488.144 225.023 497.873 220.534 506.466 213.029C515.06 205.523 522.544 194.999 527.137 182.876C532.531 168.612 531.912 155.071 525.408 145.682C520.686 138.795 513.254 135.003 504.505 135.003Z"
            fill="#0CDA6E"
            style={
              Object {
                "WebkitAnimationDelay": "5100ms",
                "WebkitAnimationDuration": "800ms",
                "WebkitAnimationFillMode": "both",
                "WebkitAnimationIterationCount": 1,
                "WebkitAnimationTimingFunction": "linear",
                "animationDelay": "5100ms",
                "animationDuration": "800ms",
                "animationFillMode": "both",
                "animationIterationCount": 1,
                "animationTimingFunction": "linear",
                "opacity": 0,
              }
            }
          />
          <path
            className="r-animationKeyframes-s4qyjg"
            d="M534.523 166.012C528.24 166.012 521.471 171.89 518.808 179.71C517.266 184.231 517.501 188.551 519.478 191.582C520.835 193.692 522.963 194.965 525.459 195.199C525.727 195.233 525.995 195.233 526.263 195.233C529.212 195.233 532.378 193.776 535.176 191.331C537.974 188.903 540.386 185.47 541.877 181.535C543.62 176.913 543.419 172.509 541.325 169.462C539.766 167.235 537.354 166.012 534.523 166.012Z"
            stroke="#0CDA6E"
            strokeWidth="2"
            style={
              Object {
                "WebkitAnimationDelay": "5325ms",
                "WebkitAnimationDuration": "800ms",
                "WebkitAnimationFillMode": "both",
                "WebkitAnimationIterationCount": 1,
                "WebkitAnimationTimingFunction": "linear",
                "animationDelay": "5325ms",
                "animationDuration": "800ms",
                "animationFillMode": "both",
                "animationIterationCount": 1,
                "animationTimingFunction": "linear",
              }
            }
          />
        </g>
      </svg>
    </div>
    <div
      className="css-view-1dbjc4n"
      style={
        Object {
          "WebkitAlignItems": "center",
          "WebkitAlignSelf": "center",
          "WebkitBoxAlign": "center",
          "WebkitBoxDirection": "normal",
          "WebkitBoxOrient": "vertical",
          "WebkitBoxPack": "center",
          "WebkitFlexDirection": "column",
          "WebkitJustifyContent": "center",
          "alignItems": "center",
          "alignSelf": "center",
          "flexDirection": "column",
          "justifyContent": "center",
          "maxWidth": "100vw",
          "msFlexAlign": "center",
          "msFlexDirection": "column",
          "msFlexItemAlign": "center",
          "msFlexPack": "center",
          "paddingLeft": "10px",
          "paddingRight": "10px",
          "width": "100%",
        }
      }
    >
      <div
        className="css-view-1dbjc4n"
        style={
          Object {
            "WebkitAlignItems": "center",
            "WebkitBoxAlign": "center",
            "WebkitBoxFlex": 0,
            "WebkitBoxPack": "center",
            "WebkitFlexGrow": 0,
            "WebkitFlexShrink": 0,
            "WebkitJustifyContent": "center",
            "alignItems": "center",
            "flexGrow": 0,
            "flexShrink": 0,
            "justifyContent": "center",
            "msFlexAlign": "center",
            "msFlexNegative": 0,
            "msFlexPack": "center",
            "msFlexPositive": 0,
            "paddingBottom": "10px",
            "paddingLeft": "10px",
            "paddingRight": "10px",
            "paddingTop": "10px",
            "width": "100%",
          }
        }
      >
        <h2
          aria-level="2"
          className="css-reset-4rbku5 css-text-901oao"
          dir="auto"
          role="heading"
          style={
            Object {
              "color": "rgba(255,255,255,1.00)",
              "fontFamily": "EB Garamond, eb-garamond, Garamond, serif",
              "fontSize": "28px",
              "lineHeight": "32px",
              "marginBottom": "20px",
              "marginTop": "40px",
              "textAlign": "center",
              "textRendering": "geometricPrecision",
              "textTransform": "none",
            }
          }
        >
          <div
            className="react-reveal"
            style={
              Object {
                "opacity": undefined,
              }
            }
          >
            makeWithCelo
          </div>
        </h2>
        <h4
          aria-level="4"
          className="css-reset-4rbku5 css-text-901oao"
          dir="auto"
          role="heading"
          style={
            Object {
              "color": "rgba(255,255,255,1.00)",
              "fontFamily": "EB Garamond, eb-garamond, Garamond, serif",
              "fontSize": "24px",
              "lineHeight": "32px",
              "marginBottom": "20px",
              "textAlign": "center",
              "textRendering": "geometricPrecision",
              "textTransform": "none",
            }
          }
        >
          <div
            className="react-reveal"
            style={
              Object {
                "opacity": undefined,
              }
            }
          >
            makeWithCeloSubtitle
          </div>
        </h4>
      </div>
    </div>
    <div
      className="css-view-1dbjc4n"
      style={
        Object {
          "WebkitAlignItems": "center",
          "WebkitAlignSelf": "center",
          "WebkitBoxAlign": "center",
          "WebkitBoxDirection": "normal",
          "WebkitBoxOrient": "vertical",
          "WebkitBoxPack": "center",
          "WebkitFlexDirection": "column",
          "WebkitJustifyContent": "center",
          "alignItems": "center",
          "alignSelf": "center",
          "flexDirection": "column",
          "justifyContent": "center",
          "maxWidth": "100vw",
          "msFlexAlign": "center",
          "msFlexDirection": "column",
          "msFlexItemAlign": "center",
          "msFlexPack": "center",
          "paddingLeft": "10px",
          "paddingRight": "10px",
          "width": "100%",
        }
      }
    >
      <div
        className="css-view-1dbjc4n"
        style={
          Object {
            "WebkitAlignItems": "center",
            "WebkitBoxAlign": "center",
            "WebkitBoxFlex": 0,
            "WebkitBoxPack": "center",
            "WebkitFlexGrow": 0,
            "WebkitFlexShrink": 0,
            "WebkitJustifyContent": "center",
            "alignItems": "center",
            "flexGrow": 0,
            "flexShrink": 0,
            "justifyContent": "center",
            "msFlexAlign": "center",
            "msFlexNegative": 0,
            "msFlexPack": "center",
            "msFlexPositive": 0,
            "paddingBottom": "10px",
            "paddingLeft": "10px",
            "paddingRight": "10px",
            "paddingTop": "10px",
            "width": "100%",
          }
        }
      >
        <div
          className="react-reveal"
          style={
            Object {
              "opacity": undefined,
            }
          }
        >
          <div
            className="css-view-1dbjc4n"
            style={
              Object {
                "WebkitFlexBasis": "auto",
                "flexBasis": "auto",
                "height": "151px",
                "msFlexPreferredSize": "auto",
                "overflowX": "hidden",
                "overflowY": "hidden",
                "width": "169px",
                "zIndex": 0,
              }
            }
          >
            <div
              className="css-view-1dbjc4n"
              style={
                Object {
                  "backgroundColor": "rgba(0,0,0,0.00)",
                  "backgroundPosition": "center",
                  "backgroundRepeat": "no-repeat",
                  "backgroundSize": "contain",
                  "bottom": "0px",
                  "height": "100%",
                  "left": "0px",
                  "position": "absolute",
                  "right": "0px",
                  "top": "0px",
                  "width": "100%",
                  "zIndex": -1,
                }
              }
            />
          </div>
        </div>
        <h2
          aria-level="2"
          className="css-reset-4rbku5 css-text-901oao"
          dir="auto"
          role="heading"
          style={
            Object {
              "color": "rgba(255,255,255,1.00)",
              "fontFamily": "EB Garamond, eb-garamond, Garamond, serif",
              "fontSize": "28px",
              "lineHeight": "32px",
              "marginBottom": "20px",
              "marginTop": "40px",
              "textAlign": "center",
              "textRendering": "geometricPrecision",
              "textTransform": "none",
            }
          }
        >
          <div
            className="react-reveal"
            style={
              Object {
                "opacity": undefined,
              }
            }
          >
            greatStakeOff
          </div>
        </h2>
        <h4
          aria-level="4"
          className="css-reset-4rbku5 css-text-901oao"
          dir="auto"
          role="heading"
          style={
            Object {
              "color": "rgba(255,255,255,1.00)",
              "fontFamily": "EB Garamond, eb-garamond, Garamond, serif",
              "fontSize": "24px",
              "lineHeight": "32px",
              "marginBottom": "20px",
              "textAlign": "center",
              "textRendering": "geometricPrecision",
              "textTransform": "none",
            }
          }
        >
          <div
            className="react-reveal"
            style={
              Object {
                "opacity": undefined,
              }
            }
          >
            
          </div>
        </h4>
      </div>
    </div>
    <div
      className="css-view-1dbjc4n"
      style={
        Object {
          "WebkitAlignSelf": "center",
          "WebkitBoxDirection": "normal",
          "WebkitBoxOrient": "vertical",
          "WebkitFlexDirection": "column",
          "alignSelf": "center",
          "flexDirection": "column",
          "marginBottom": "30px",
          "maxWidth": "100vw",
          "msFlexDirection": "column",
          "msFlexItemAlign": "center",
          "paddingLeft": "10px",
          "paddingRight": "10px",
          "width": "100%",
        }
      }
    >
      <div
        className="css-view-1dbjc4n"
        style={
          Object {
            "WebkitBoxFlex": 0,
            "WebkitFlexGrow": 0,
            "WebkitFlexShrink": 0,
            "flexGrow": 0,
            "flexShrink": 0,
            "msFlexNegative": 0,
            "msFlexPositive": 0,
            "paddingBottom": "10px",
            "paddingLeft": "10px",
            "paddingRight": "10px",
            "paddingTop": "10px",
            "width": "100%",
          }
        }
      >
        <h3
          aria-level="3"
          className="css-reset-4rbku5 css-text-901oao"
          dir="auto"
          role="heading"
          style={
            Object {
              "color": "rgba(255,255,255,1.00)",
              "fontFamily": "Jost, futura-pt, futura, sans-serif",
              "fontSize": "24px",
              "lineHeight": "32px",
              "textRendering": "geometricPrecision",
              "textTransform": "none",
            }
          }
        >
          purposeTitle
        </h3>
      </div>
      <div
        className="css-view-1dbjc4n"
        style={
          Object {
            "WebkitBoxFlex": 0,
            "WebkitFlexGrow": 0,
            "WebkitFlexShrink": 0,
            "flexGrow": 0,
            "flexShrink": 0,
            "msFlexNegative": 0,
            "msFlexPositive": 0,
            "paddingBottom": "10px",
            "paddingLeft": "10px",
            "paddingRight": "10px",
            "paddingTop": "10px",
            "width": "100%",
          }
        }
      >
        <h4
          aria-level="4"
          className="css-reset-4rbku5 css-text-901oao"
          dir="auto"
          role="heading"
          style={
            Object {
              "color": "rgba(255,255,255,1.00)",
              "fontFamily": "EB Garamond, eb-garamond, Garamond, serif",
              "fontSize": "24px",
              "lineHeight": "32px",
              "marginBottom": "20px",
              "textRendering": "geometricPrecision",
              "textTransform": "none",
            }
          }
        >
          <span
            className="css-text-901oao css-textHasAncestor-16my406"
            dir="auto"
            href="https://forum.celo.org/"
            style={
              Object {
                "color": "rgba(251,204,92,1.00)",
              }
            }
          >
            2 million Celo Gold in rewards.
          </span>
          *
        </h4>
        <div
          className="css-text-901oao"
          dir="auto"
          style={
            Object {
              "color": "rgba(255,255,255,1.00)",
              "fontFamily": "EB Garamond, eb-garamond, Garamond, serif",
              "fontSize": "20px",
              "lineHeight": "28px",
              "textRendering": "geometricPrecision",
            }
          }
        >
          <div
            className="css-view-1dbjc4n"
            onClick={[Function]}
            onMouseDown={[Function]}
            onMouseEnter={[Function]}
            onMouseLeave={[Function]}
            onMouseUp={[Function]}
            onResponderGrant={[Function]}
            onResponderRelease={[Function]}
            style={
              Object {
                "display": "inline",
              }
            }
          >
            <a
              className="css-reset-4rbku5 css-cursor-18t94o4 css-text-901oao css-textHasAncestor-16my406"
              data-focusable={true}
              dir="auto"
              href="/stake-off/terms"
              role="link"
              style={
                Object {
                  "color": "rgba(255,255,255,1.00)",
                  "cursor": "pointer",
                  "display": "inline",
                  "opacity": 1,
                  "textDecoration": "underline",
                }
              }
            >
              Terms and Conditions
            </a>
          </div>
        </div>
      </div>
    </div>
    <div
      className="css-view-1dbjc4n"
      style={
        Object {
          "WebkitAlignSelf": "center",
          "WebkitBoxDirection": "normal",
          "WebkitBoxOrient": "vertical",
          "WebkitFlexDirection": "column",
          "alignSelf": "center",
          "flexDirection": "column",
          "marginBottom": "30px",
          "maxWidth": "100vw",
          "msFlexDirection": "column",
          "msFlexItemAlign": "center",
          "paddingLeft": "10px",
          "paddingRight": "10px",
          "width": "100%",
        }
      }
    >
      <div
        className="css-view-1dbjc4n"
        style={
          Object {
            "WebkitBoxFlex": 0,
            "WebkitFlexGrow": 0,
            "WebkitFlexShrink": 0,
            "flexGrow": 0,
            "flexShrink": 0,
            "msFlexNegative": 0,
            "msFlexPositive": 0,
            "paddingBottom": "10px",
            "paddingLeft": "10px",
            "paddingRight": "10px",
            "paddingTop": "10px",
            "width": "100%",
          }
        }
      >
        <h3
          aria-level="3"
          className="css-reset-4rbku5 css-text-901oao"
          dir="auto"
          role="heading"
          style={
            Object {
              "color": "rgba(255,255,255,1.00)",
              "fontFamily": "Jost, futura-pt, futura, sans-serif",
              "fontSize": "24px",
              "lineHeight": "32px",
              "textRendering": "geometricPrecision",
              "textTransform": "none",
            }
          }
        >
          challengeTitle
        </h3>
      </div>
      <div
        className="css-view-1dbjc4n"
        style={
          Object {
            "WebkitBoxFlex": 0,
            "WebkitFlexGrow": 0,
            "WebkitFlexShrink": 0,
            "flexGrow": 0,
            "flexShrink": 0,
            "msFlexNegative": 0,
            "msFlexPositive": 0,
            "paddingBottom": "10px",
            "paddingLeft": "10px",
            "paddingRight": "10px",
            "paddingTop": "10px",
            "width": "100%",
          }
        }
      >
        <div
          className="css-text-901oao"
          dir="auto"
          style={
            Object {
              "color": "rgba(255,255,255,1.00)",
              "fontFamily": "EB Garamond, eb-garamond, Garamond, serif",
              "fontSize": "20px",
              "lineHeight": "28px",
              "marginBottom": "20px",
              "textRendering": "geometricPrecision",
            }
          }
        >
          challengeText
        </div>
        <div
          className="css-view-1dbjc4n"
          onClick={[Function]}
          onMouseDown={[Function]}
          onMouseEnter={[Function]}
          onMouseLeave={[Function]}
          onMouseUp={[Function]}
          onResponderGrant={[Function]}
          onResponderRelease={[Function]}
        >
          <a
            className="css-reset-4rbku5 css-cursor-18t94o4 css-text-901oao"
            data-focusable={true}
            dir="auto"
            href="https://forum.celo.org/t/the-great-celo-stake-off-the-details/136"
            role="link"
            style={
              Object {
                "WebkitAlignItems": "center",
                "WebkitBoxAlign": "center",
                "WebkitBoxFlex": 0,
                "WebkitBoxPack": "center",
                "WebkitFlexGrow": 0,
                "WebkitJustifyContent": "center",
                "alignItems": "center",
                "backgroundColor": "rgba(53,208,127,1.00)",
                "borderBottomColor": "rgba(53,208,127,1.00)",
                "borderBottomLeftRadius": "3px",
                "borderBottomRightRadius": "3px",
                "borderBottomWidth": "1px",
                "borderLeftColor": "rgba(53,208,127,1.00)",
                "borderLeftWidth": "1px",
                "borderRightColor": "rgba(53,208,127,1.00)",
                "borderRightWidth": "1px",
                "borderTopColor": "rgba(53,208,127,1.00)",
                "borderTopLeftRadius": "3px",
                "borderTopRightRadius": "3px",
                "borderTopWidth": "1px",
                "color": "rgba(255,255,255,1.00)",
                "cursor": "pointer",
                "display": "inline-flex",
                "flexGrow": 0,
                "fontFamily": "Jost, futura-pt, futura, sans-serif",
                "fontSize": "16px",
                "fontWeight": "500",
                "justifyContent": "center",
                "lineHeight": "16px",
                "minWidth": "150px",
                "msFlexAlign": "center",
                "msFlexPack": "center",
                "msFlexPositive": 0,
                "opacity": 1,
                "paddingBottom": "10px",
                "paddingLeft": "20px",
                "paddingRight": "20px",
                "paddingTop": "10px",
                "textAlign": "center",
                "textRendering": "geometricPrecision",
                "width": "fit-content",
              }
            }
          >
            challengeBtnText
          </a>
        </div>
      </div>
    </div>
    <div
      className="css-view-1dbjc4n"
      style={
        Object {
          "WebkitAlignSelf": "center",
          "WebkitBoxDirection": "normal",
          "WebkitBoxOrient": "vertical",
          "WebkitFlexDirection": "column",
          "alignSelf": "center",
          "flexDirection": "column",
          "marginBottom": "30px",
          "maxWidth": "100vw",
          "msFlexDirection": "column",
          "msFlexItemAlign": "center",
          "paddingLeft": "10px",
          "paddingRight": "10px",
          "width": "100%",
        }
      }
    >
      <div
        className="css-view-1dbjc4n"
        style={
          Object {
            "WebkitBoxFlex": 0,
            "WebkitFlexGrow": 0,
            "WebkitFlexShrink": 0,
            "flexGrow": 0,
            "flexShrink": 0,
            "msFlexNegative": 0,
            "msFlexPositive": 0,
            "paddingBottom": "10px",
            "paddingLeft": "10px",
            "paddingRight": "10px",
            "paddingTop": "10px",
            "width": "100%",
          }
        }
      >
        <h3
          aria-level="3"
          className="css-reset-4rbku5 css-text-901oao"
          dir="auto"
          role="heading"
          style={
            Object {
              "color": "rgba(255,255,255,1.00)",
              "fontFamily": "Jost, futura-pt, futura, sans-serif",
              "fontSize": "24px",
              "lineHeight": "32px",
              "textRendering": "geometricPrecision",
              "textTransform": "none",
            }
          }
        >
          whoTitle
        </h3>
      </div>
      <div
        className="css-view-1dbjc4n"
        style={
          Object {
            "WebkitBoxFlex": 0,
            "WebkitFlexGrow": 0,
            "WebkitFlexShrink": 0,
            "flexGrow": 0,
            "flexShrink": 0,
            "msFlexNegative": 0,
            "msFlexPositive": 0,
            "paddingBottom": "10px",
            "paddingLeft": "10px",
            "paddingRight": "10px",
            "paddingTop": "10px",
            "width": "100%",
          }
        }
      >
        <div
          className="css-text-901oao"
          dir="auto"
          style={
            Object {
              "color": "rgba(255,255,255,1.00)",
              "fontFamily": "EB Garamond, eb-garamond, Garamond, serif",
              "fontSize": "20px",
              "lineHeight": "28px",
              "textRendering": "geometricPrecision",
            }
          }
        >
          whoText
        </div>
      </div>
    </div>
    <div
      className="css-view-1dbjc4n"
      style={
        Object {
          "WebkitAlignSelf": "center",
          "WebkitBoxDirection": "normal",
          "WebkitBoxOrient": "vertical",
          "WebkitFlexDirection": "column",
          "alignSelf": "center",
          "flexDirection": "column",
          "marginBottom": "30px",
          "maxWidth": "100vw",
          "msFlexDirection": "column",
          "msFlexItemAlign": "center",
          "paddingLeft": "10px",
          "paddingRight": "10px",
          "width": "100%",
        }
      }
    >
      <div
        className="css-view-1dbjc4n"
        style={
          Object {
            "WebkitBoxFlex": 0,
            "WebkitFlexGrow": 0,
            "WebkitFlexShrink": 0,
            "flexGrow": 0,
            "flexShrink": 0,
            "msFlexNegative": 0,
            "msFlexPositive": 0,
            "paddingBottom": "10px",
            "paddingLeft": "10px",
            "paddingRight": "10px",
            "paddingTop": "10px",
            "width": "100%",
          }
        }
      />
    </div>
  </div>
  <div
    className="css-view-1dbjc4n"
    style={
      Object {
        "backgroundColor": "rgba(46,51,56,1.00)",
      }
    }
  >
    <div
      className="css-view-1dbjc4n"
      style={
        Object {
          "WebkitAlignSelf": "center",
          "WebkitBoxDirection": "normal",
          "WebkitBoxLines": "multiple",
          "WebkitBoxOrient": "vertical",
          "WebkitFlexDirection": "column",
          "WebkitFlexWrap": "wrap",
          "alignSelf": "center",
          "flexDirection": "column",
          "flexWrap": "wrap",
          "marginTop": "50px",
          "maxWidth": "100vw",
          "msFlexDirection": "column",
          "msFlexItemAlign": "center",
          "msFlexWrap": "wrap",
          "overflowX": "hidden",
          "overflowY": "hidden",
          "paddingLeft": "10px",
          "paddingRight": "10px",
          "width": "100%",
        }
      }
    >
      <div
        className="css-view-1dbjc4n"
        style={
          Object {
            "WebkitBoxFlex": 0,
            "WebkitFlexGrow": 0,
            "WebkitFlexShrink": 0,
            "flexGrow": 0,
            "flexShrink": 0,
            "msFlexNegative": 0,
            "msFlexPositive": 0,
            "paddingBottom": "10px",
            "paddingLeft": "10px",
            "paddingRight": "10px",
            "paddingTop": "10px",
            "width": "100%",
          }
        }
      >
        <div
          className="css-view-1dbjc4n"
        >
          <div
            className="css-view-1dbjc4n"
            style={
              Object {
                "maxWidth": "400px",
                "width": "100%",
              }
            }
          >
            <h2
              aria-level="2"
              className="css-reset-4rbku5 css-text-901oao"
              dir="auto"
              role="heading"
              style={
                Object {
                  "color": "rgba(255,255,255,1.00)",
                  "fontFamily": "EB Garamond, eb-garamond, Garamond, serif",
                  "fontSize": "28px",
                  "lineHeight": "32px",
                  "textRendering": "geometricPrecision",
                  "textTransform": "none",
                }
              }
            >
              stackSubtitle
            </h2>
            <h3
              aria-level="3"
              className="css-reset-4rbku5 css-text-901oao"
              dir="auto"
              role="heading"
              style={
                Object {
                  "color": "rgba(255,255,255,1.00)",
                  "fontFamily": "Jost, futura-pt, futura, sans-serif",
                  "fontSize": "24px",
                  "lineHeight": "32px",
                  "marginBottom": "20px",
                  "marginTop": "20px",
                  "textRendering": "geometricPrecision",
                  "textTransform": "none",
                }
              }
            >
              stackTitle
            </h3>
            <div
              className="css-text-901oao"
              dir="auto"
              style={
                Object {
                  "color": "rgba(255,255,255,1.00)",
                  "fontFamily": "EB Garamond, eb-garamond, Garamond, serif",
                  "fontSize": "20px",
                  "lineHeight": "28px",
                  "marginBottom": "20px",
                  "textRendering": "geometricPrecision",
                }
              }
            >
              stackDescription
            </div>
          </div>
        </div>
      </div>
      <div
        className="css-view-1dbjc4n"
        style={
          Object {
            "WebkitBoxFlex": 0,
            "WebkitFlexGrow": 0,
            "WebkitFlexShrink": 0,
            "flexGrow": 0,
            "flexShrink": 0,
            "msFlexNegative": 0,
            "msFlexPositive": 0,
            "paddingBottom": "10px",
            "paddingLeft": "10px",
            "paddingRight": "10px",
            "paddingTop": "10px",
            "width": "100%",
          }
        }
      >
        <div
          className="css-view-1dbjc4n"
          id="applications"
          style={
            Object {
              "MozTransitionProperty": "opacity",
              "WebkitBoxDirection": "normal",
              "WebkitBoxFlex": 1,
              "WebkitBoxOrient": "horizontal",
              "WebkitBoxPack": "justify",
              "WebkitFlexBasis": "0%",
              "WebkitFlexDirection": "row",
              "WebkitFlexGrow": 1,
              "WebkitFlexShrink": 1,
              "WebkitJustifyContent": "space-between",
              "WebkitTransitionDuration": "500ms",
              "WebkitTransitionProperty": "opacity",
              "flexBasis": "0%",
              "flexDirection": "row",
              "flexGrow": 1,
              "flexShrink": 1,
              "justifyContent": "space-between",
              "marginBottom": "20px",
              "marginTop": "20px",
              "msFlexDirection": "row",
              "msFlexNegative": 1,
              "msFlexPack": "justify",
              "msFlexPositive": 1,
              "msFlexPreferredSize": "0%",
              "opacity": 1,
              "transitionDuration": "500ms",
              "transitionProperty": "opacity",
              "width": "100%",
            }
          }
        >
          <div
            className="css-view-1dbjc4n"
            style={
              Object {
                "WebkitBoxFlex": 1,
                "WebkitFlexBasis": "0%",
                "WebkitFlexGrow": 1,
                "WebkitFlexShrink": 1,
                "flexBasis": "0%",
                "flexGrow": 1,
                "flexShrink": 1,
                "maxWidth": "400px",
                "msFlexNegative": 1,
                "msFlexPositive": 1,
                "msFlexPreferredSize": "0%",
              }
            }
          >
            <div
              className="css-text-901oao"
              data-focusable={true}
              dir="auto"
              onClick={[Function]}
              onKeyDown={[Function]}
              style={
                Object {
                  "color": "rgba(255,255,255,1.00)",
                  "cursor": "pointer",
                  "fontFamily": "Jost, futura-pt, futura, sans-serif",
                  "fontSize": "16px",
                  "fontWeight": "500",
                  "lineHeight": "18px",
                  "marginBottom": "20px",
                  "textRendering": "geometricPrecision",
                }
              }
              tabIndex="0"
            >
              mobile.title
            </div>
            <div
              className="css-text-901oao"
              dir="auto"
              style={
                Object {
                  "color": "rgba(255,255,255,1.00)",
                  "fontFamily": "EB Garamond, eb-garamond, Garamond, serif",
                  "fontSize": "20px",
                  "lineHeight": "28px",
                  "textRendering": "geometricPrecision",
                }
              }
            >
              mobile.text
            </div>
            <ul
              className="css-reset-4rbku5 css-view-1dbjc4n"
              role="list"
              style={
                Object {
                  "marginLeft": "10px",
                  "marginTop": "20px",
                  "paddingLeft": "20px",
                }
              }
            >
              <li
                className="css-reset-4rbku5 css-text-901oao"
                dir="auto"
                role="listitem"
                style={
                  Object {
                    "color": "rgba(255,255,255,1.00)",
                    "display": "list-item",
                    "fontFamily": "EB Garamond, eb-garamond, Garamond, serif",
                    "fontSize": "20px",
                    "lineHeight": "28px",
                    "listStyle": "disc",
                    "marginBottom": "20px",
                    "textRendering": "geometricPrecision",
                  }
                }
              >
                mobile.nonCustodial
              </li>
              <li
                className="css-reset-4rbku5 css-text-901oao"
                dir="auto"
                role="listitem"
                style={
                  Object {
                    "color": "rgba(255,255,255,1.00)",
                    "display": "list-item",
                    "fontFamily": "EB Garamond, eb-garamond, Garamond, serif",
                    "fontSize": "20px",
                    "lineHeight": "28px",
                    "listStyle": "disc",
                    "marginBottom": "20px",
                    "textRendering": "geometricPrecision",
                  }
                }
              >
                mobile.mobileUltra
              </li>
              <li
                className="css-reset-4rbku5 css-text-901oao"
                dir="auto"
                role="listitem"
                style={
                  Object {
                    "color": "rgba(255,255,255,1.00)",
                    "display": "list-item",
                    "fontFamily": "EB Garamond, eb-garamond, Garamond, serif",
                    "fontSize": "20px",
                    "lineHeight": "28px",
                    "listStyle": "disc",
                    "marginBottom": "20px",
                    "textRendering": "geometricPrecision",
                  }
                }
              >
                mobile.exchange
              </li>
              <li
                className="css-reset-4rbku5 css-text-901oao"
                dir="auto"
                role="listitem"
                style={
                  Object {
                    "color": "rgba(255,255,255,1.00)",
                    "display": "list-item",
                    "fontFamily": "EB Garamond, eb-garamond, Garamond, serif",
                    "fontSize": "20px",
                    "lineHeight": "28px",
                    "listStyle": "disc",
                    "marginBottom": "20px",
                    "textRendering": "geometricPrecision",
                  }
                }
              >
                mobile.qr
              </li>
            </ul>
          </div>
          <div
            className="css-view-1dbjc4n"
            style={
              Object {
                "marginLeft": "10px",
                "marginRight": "10px",
                "marginTop": "45px",
              }
            }
          >
            <div
              className="css-view-1dbjc4n"
              onClick={[Function]}
              onMouseDown={[Function]}
              onMouseEnter={[Function]}
              onMouseLeave={[Function]}
              onMouseUp={[Function]}
              onResponderGrant={[Function]}
              onResponderRelease={[Function]}
            >
              <a
                className="css-reset-4rbku5 css-cursor-18t94o4 css-text-901oao"
                data-focusable={true}
                dir="auto"
                href="/build/wallet"
                role="link"
                style={
                  Object {
                    "WebkitAlignItems": "center",
                    "WebkitBoxAlign": "center",
                    "WebkitBoxFlex": 0,
                    "WebkitBoxPack": "center",
                    "WebkitFlexGrow": 0,
                    "WebkitJustifyContent": "center",
                    "alignItems": "center",
                    "backgroundColor": "rgba(53,208,127,1.00)",
                    "borderBottomColor": "rgba(53,208,127,1.00)",
                    "borderBottomLeftRadius": "3px",
                    "borderBottomRightRadius": "3px",
                    "borderBottomWidth": "1px",
                    "borderLeftColor": "rgba(53,208,127,1.00)",
                    "borderLeftWidth": "1px",
                    "borderRightColor": "rgba(53,208,127,1.00)",
                    "borderRightWidth": "1px",
                    "borderTopColor": "rgba(53,208,127,1.00)",
                    "borderTopLeftRadius": "3px",
                    "borderTopRightRadius": "3px",
                    "borderTopWidth": "1px",
                    "color": "rgba(255,255,255,1.00)",
                    "cursor": "pointer",
                    "display": "inline-flex",
                    "flexGrow": 0,
                    "fontFamily": "Jost, futura-pt, futura, sans-serif",
                    "fontSize": "16px",
                    "fontWeight": "500",
                    "justifyContent": "center",
                    "lineHeight": "16px",
                    "minWidth": "100px",
                    "msFlexAlign": "center",
                    "msFlexPack": "center",
                    "msFlexPositive": 0,
                    "opacity": 1,
                    "paddingBottom": "7px",
                    "paddingLeft": "10px",
                    "paddingRight": "10px",
                    "paddingTop": "7px",
                    "textAlign": "center",
                    "textRendering": "geometricPrecision",
                    "width": "fit-content",
                  }
                }
                target="blank"
              >
                installWallet
              </a>
            </div>
            <div
              className="css-view-1dbjc4n"
              style={
                Object {
                  "marginBottom": "10px",
                  "marginTop": "10px",
                }
              }
            />
            <div
              className="css-view-1dbjc4n"
              onClick={[Function]}
              onMouseDown={[Function]}
              onMouseEnter={[Function]}
              onMouseLeave={[Function]}
              onMouseUp={[Function]}
              onResponderGrant={[Function]}
              onResponderRelease={[Function]}
              style={
                Object {
                  "WebkitAlignItems": "flex-start",
                  "WebkitBoxAlign": "start",
                  "alignItems": "flex-start",
                  "msFlexAlign": "start",
                }
              }
            >
              <div
                className="css-view-1dbjc4n"
                style={
                  Object {
                    "backgroundColor": "rgba(0,0,0,0.00)",
                    "borderBottomColor": "rgba(221,221,221,1.00)",
                    "borderBottomLeftRadius": "3px",
                    "borderBottomRightRadius": "3px",
                    "borderBottomWidth": "1px",
                    "borderLeftColor": "rgba(221,221,221,1.00)",
                    "borderLeftWidth": "1px",
                    "borderRightColor": "rgba(221,221,221,1.00)",
                    "borderRightWidth": "1px",
                    "borderTopColor": "rgba(221,221,221,1.00)",
                    "borderTopLeftRadius": "3px",
                    "borderTopRightRadius": "3px",
                    "borderTopWidth": "1px",
                  }
                }
              >
                <a
                  className="css-reset-4rbku5 css-cursor-18t94o4 css-text-901oao"
                  data-focusable={true}
                  dir="auto"
                  href="https://github.com/celo-org/celo-monorepo"
                  role="link"
                  style={
                    Object {
                      "WebkitAlignItems": "center",
                      "WebkitBoxAlign": "center",
                      "WebkitBoxFlex": 0,
                      "WebkitBoxPack": "center",
                      "WebkitFlexGrow": 0,
                      "WebkitJustifyContent": "center",
                      "alignItems": "center",
                      "color": "rgba(53,208,127,1.00)",
                      "cursor": "pointer",
                      "display": "inline-flex",
                      "flexGrow": 0,
                      "fontFamily": "Jost, futura-pt, futura, sans-serif",
                      "fontSize": "16px",
                      "fontWeight": "500",
                      "justifyContent": "center",
                      "lineHeight": "16px",
                      "minWidth": "100px",
                      "msFlexAlign": "center",
                      "msFlexPack": "center",
                      "msFlexPositive": 0,
                      "opacity": 1,
                      "paddingBottom": "6px",
                      "paddingLeft": "10px",
                      "paddingRight": "10px",
                      "paddingTop": "6px",
                      "textAlign": "center",
                      "textRendering": "geometricPrecision",
                      "width": "fit-content",
                    }
                  }
                  target="blank"
                >
                  seeCode
                </a>
              </div>
            </div>
          </div>
        </div>
        <div
          className="css-view-1dbjc4n"
          id="contracts"
          style={
            Object {
              "MozTransitionProperty": "opacity",
              "WebkitBoxDirection": "normal",
              "WebkitBoxFlex": 1,
              "WebkitBoxOrient": "horizontal",
              "WebkitBoxPack": "justify",
              "WebkitFlexBasis": "0%",
              "WebkitFlexDirection": "row",
              "WebkitFlexGrow": 1,
              "WebkitFlexShrink": 1,
              "WebkitJustifyContent": "space-between",
              "WebkitTransitionDuration": "500ms",
              "WebkitTransitionProperty": "opacity",
              "flexBasis": "0%",
              "flexDirection": "row",
              "flexGrow": 1,
              "flexShrink": 1,
              "justifyContent": "space-between",
              "marginBottom": "20px",
              "marginTop": "20px",
              "msFlexDirection": "row",
              "msFlexNegative": 1,
              "msFlexPack": "justify",
              "msFlexPositive": 1,
              "msFlexPreferredSize": "0%",
              "opacity": 1,
              "transitionDuration": "500ms",
              "transitionProperty": "opacity",
              "width": "100%",
            }
          }
        >
          <div
            className="css-view-1dbjc4n"
            style={
              Object {
                "WebkitBoxFlex": 1,
                "WebkitFlexBasis": "0%",
                "WebkitFlexGrow": 1,
                "WebkitFlexShrink": 1,
                "flexBasis": "0%",
                "flexGrow": 1,
                "flexShrink": 1,
                "maxWidth": "400px",
                "msFlexNegative": 1,
                "msFlexPositive": 1,
                "msFlexPreferredSize": "0%",
              }
            }
          >
            <div
              className="css-text-901oao"
              data-focusable={true}
              dir="auto"
              onClick={[Function]}
              onKeyDown={[Function]}
              style={
                Object {
                  "color": "rgba(255,255,255,1.00)",
                  "cursor": "pointer",
                  "fontFamily": "Jost, futura-pt, futura, sans-serif",
                  "fontSize": "16px",
                  "fontWeight": "500",
                  "lineHeight": "18px",
                  "marginBottom": "20px",
                  "textRendering": "geometricPrecision",
                }
              }
              tabIndex="0"
            >
              protocol.title
            </div>
            <div
              className="css-text-901oao"
              dir="auto"
              style={
                Object {
                  "color": "rgba(255,255,255,1.00)",
                  "fontFamily": "EB Garamond, eb-garamond, Garamond, serif",
                  "fontSize": "20px",
                  "lineHeight": "28px",
                  "textRendering": "geometricPrecision",
                }
              }
            >
              protocol.text
            </div>
            <ul
              className="css-reset-4rbku5 css-view-1dbjc4n"
              role="list"
              style={
                Object {
                  "marginLeft": "10px",
                  "marginTop": "20px",
                  "paddingLeft": "20px",
                }
              }
            >
              <li
                className="css-reset-4rbku5 css-text-901oao"
                dir="auto"
                role="listitem"
                style={
                  Object {
                    "color": "rgba(255,255,255,1.00)",
                    "display": "list-item",
                    "fontFamily": "EB Garamond, eb-garamond, Garamond, serif",
                    "fontSize": "20px",
                    "lineHeight": "28px",
                    "listStyle": "disc",
                    "marginBottom": "20px",
                    "textRendering": "geometricPrecision",
                  }
                }
              >
                protocol.algoReserve
              </li>
              <li
                className="css-reset-4rbku5 css-text-901oao"
                dir="auto"
                role="listitem"
                style={
                  Object {
                    "color": "rgba(255,255,255,1.00)",
                    "display": "list-item",
                    "fontFamily": "EB Garamond, eb-garamond, Garamond, serif",
                    "fontSize": "20px",
                    "lineHeight": "28px",
                    "listStyle": "disc",
                    "marginBottom": "20px",
                    "textRendering": "geometricPrecision",
                  }
                }
              >
                protocol.cryptoCollat
              </li>
              <li
                className="css-reset-4rbku5 css-text-901oao"
                dir="auto"
                role="listitem"
                style={
                  Object {
                    "color": "rgba(255,255,255,1.00)",
                    "display": "list-item",
                    "fontFamily": "EB Garamond, eb-garamond, Garamond, serif",
                    "fontSize": "20px",
                    "lineHeight": "28px",
                    "listStyle": "disc",
                    "marginBottom": "20px",
                    "textRendering": "geometricPrecision",
                  }
                }
              >
                protocol.native
              </li>
            </ul>
          </div>
          <div
            className="css-view-1dbjc4n"
            style={
              Object {
                "marginLeft": "10px",
                "marginRight": "10px",
                "marginTop": "45px",
              }
            }
          >
            <div
              className="css-view-1dbjc4n"
              onClick={[Function]}
              onMouseDown={[Function]}
              onMouseEnter={[Function]}
              onMouseLeave={[Function]}
              onMouseUp={[Function]}
              onResponderGrant={[Function]}
              onResponderRelease={[Function]}
            >
              <a
                className="css-reset-4rbku5 css-cursor-18t94o4 css-text-901oao"
                data-focusable={true}
                dir="auto"
                href="https://docs.celo.org/overview"
                role="link"
                style={
                  Object {
                    "WebkitAlignItems": "center",
                    "WebkitBoxAlign": "center",
                    "WebkitBoxFlex": 0,
                    "WebkitBoxPack": "center",
                    "WebkitFlexGrow": 0,
                    "WebkitJustifyContent": "center",
                    "alignItems": "center",
                    "backgroundColor": "rgba(53,208,127,1.00)",
                    "borderBottomColor": "rgba(53,208,127,1.00)",
                    "borderBottomLeftRadius": "3px",
                    "borderBottomRightRadius": "3px",
                    "borderBottomWidth": "1px",
                    "borderLeftColor": "rgba(53,208,127,1.00)",
                    "borderLeftWidth": "1px",
                    "borderRightColor": "rgba(53,208,127,1.00)",
                    "borderRightWidth": "1px",
                    "borderTopColor": "rgba(53,208,127,1.00)",
                    "borderTopLeftRadius": "3px",
                    "borderTopRightRadius": "3px",
                    "borderTopWidth": "1px",
                    "color": "rgba(255,255,255,1.00)",
                    "cursor": "pointer",
                    "display": "inline-flex",
                    "flexGrow": 0,
                    "fontFamily": "Jost, futura-pt, futura, sans-serif",
                    "fontSize": "16px",
                    "fontWeight": "500",
                    "justifyContent": "center",
                    "lineHeight": "16px",
                    "minWidth": "100px",
                    "msFlexAlign": "center",
                    "msFlexPack": "center",
                    "msFlexPositive": 0,
                    "opacity": 1,
                    "paddingBottom": "7px",
                    "paddingLeft": "10px",
                    "paddingRight": "10px",
                    "paddingTop": "7px",
                    "textAlign": "center",
                    "textRendering": "geometricPrecision",
                    "width": "fit-content",
                  }
                }
                target="blank"
              >
                readMore
              </a>
            </div>
            <div
              className="css-view-1dbjc4n"
              style={
                Object {
                  "marginBottom": "10px",
                  "marginTop": "10px",
                }
              }
            />
            <div
              className="css-view-1dbjc4n"
              onClick={[Function]}
              onMouseDown={[Function]}
              onMouseEnter={[Function]}
              onMouseLeave={[Function]}
              onMouseUp={[Function]}
              onResponderGrant={[Function]}
              onResponderRelease={[Function]}
              style={
                Object {
                  "WebkitAlignItems": "flex-start",
                  "WebkitBoxAlign": "start",
                  "alignItems": "flex-start",
                  "msFlexAlign": "start",
                }
              }
            >
              <div
                className="css-view-1dbjc4n"
                style={
                  Object {
                    "backgroundColor": "rgba(0,0,0,0.00)",
                    "borderBottomColor": "rgba(221,221,221,1.00)",
                    "borderBottomLeftRadius": "3px",
                    "borderBottomRightRadius": "3px",
                    "borderBottomWidth": "1px",
                    "borderLeftColor": "rgba(221,221,221,1.00)",
                    "borderLeftWidth": "1px",
                    "borderRightColor": "rgba(221,221,221,1.00)",
                    "borderRightWidth": "1px",
                    "borderTopColor": "rgba(221,221,221,1.00)",
                    "borderTopLeftRadius": "3px",
                    "borderTopRightRadius": "3px",
                    "borderTopWidth": "1px",
                  }
                }
              >
                <a
                  className="css-reset-4rbku5 css-cursor-18t94o4 css-text-901oao"
                  data-focusable={true}
                  dir="auto"
                  href="https://github.com/celo-org/celo-monorepo"
                  role="link"
                  style={
                    Object {
                      "WebkitAlignItems": "center",
                      "WebkitBoxAlign": "center",
                      "WebkitBoxFlex": 0,
                      "WebkitBoxPack": "center",
                      "WebkitFlexGrow": 0,
                      "WebkitJustifyContent": "center",
                      "alignItems": "center",
                      "color": "rgba(53,208,127,1.00)",
                      "cursor": "pointer",
                      "display": "inline-flex",
                      "flexGrow": 0,
                      "fontFamily": "Jost, futura-pt, futura, sans-serif",
                      "fontSize": "16px",
                      "fontWeight": "500",
                      "justifyContent": "center",
                      "lineHeight": "16px",
                      "minWidth": "100px",
                      "msFlexAlign": "center",
                      "msFlexPack": "center",
                      "msFlexPositive": 0,
                      "opacity": 1,
                      "paddingBottom": "6px",
                      "paddingLeft": "10px",
                      "paddingRight": "10px",
                      "paddingTop": "6px",
                      "textAlign": "center",
                      "textRendering": "geometricPrecision",
                      "width": "fit-content",
                    }
                  }
                  target="blank"
                >
                  seeCode
                </a>
              </div>
            </div>
          </div>
        </div>
        <div
          className="css-view-1dbjc4n"
          id="blockchain"
          style={
            Object {
              "MozTransitionProperty": "opacity",
              "WebkitBoxDirection": "normal",
              "WebkitBoxFlex": 1,
              "WebkitBoxOrient": "horizontal",
              "WebkitBoxPack": "justify",
              "WebkitFlexBasis": "0%",
              "WebkitFlexDirection": "row",
              "WebkitFlexGrow": 1,
              "WebkitFlexShrink": 1,
              "WebkitJustifyContent": "space-between",
              "WebkitTransitionDuration": "500ms",
              "WebkitTransitionProperty": "opacity",
              "flexBasis": "0%",
              "flexDirection": "row",
              "flexGrow": 1,
              "flexShrink": 1,
              "justifyContent": "space-between",
              "marginBottom": "20px",
              "marginTop": "20px",
              "msFlexDirection": "row",
              "msFlexNegative": 1,
              "msFlexPack": "justify",
              "msFlexPositive": 1,
              "msFlexPreferredSize": "0%",
              "opacity": 1,
              "transitionDuration": "500ms",
              "transitionProperty": "opacity",
              "width": "100%",
            }
          }
        >
          <div
            className="css-view-1dbjc4n"
            style={
              Object {
                "WebkitBoxFlex": 1,
                "WebkitFlexBasis": "0%",
                "WebkitFlexGrow": 1,
                "WebkitFlexShrink": 1,
                "flexBasis": "0%",
                "flexGrow": 1,
                "flexShrink": 1,
                "maxWidth": "400px",
                "msFlexNegative": 1,
                "msFlexPositive": 1,
                "msFlexPreferredSize": "0%",
              }
            }
          >
            <div
              className="css-text-901oao"
              data-focusable={true}
              dir="auto"
              onClick={[Function]}
              onKeyDown={[Function]}
              style={
                Object {
                  "color": "rgba(255,255,255,1.00)",
                  "cursor": "pointer",
                  "fontFamily": "Jost, futura-pt, futura, sans-serif",
                  "fontSize": "16px",
                  "fontWeight": "500",
                  "lineHeight": "18px",
                  "marginBottom": "20px",
                  "textRendering": "geometricPrecision",
                }
              }
              tabIndex="0"
            >
              proof.title
            </div>
            <div
              className="css-text-901oao"
              dir="auto"
              style={
                Object {
                  "color": "rgba(255,255,255,1.00)",
                  "fontFamily": "EB Garamond, eb-garamond, Garamond, serif",
                  "fontSize": "20px",
                  "lineHeight": "28px",
                  "textRendering": "geometricPrecision",
                }
              }
            >
              proof.text
            </div>
            <ul
              className="css-reset-4rbku5 css-view-1dbjc4n"
              role="list"
              style={
                Object {
                  "marginLeft": "10px",
                  "marginTop": "20px",
                  "paddingLeft": "20px",
                }
              }
            >
              <li
                className="css-reset-4rbku5 css-text-901oao"
                dir="auto"
                role="listitem"
                style={
                  Object {
                    "color": "rgba(255,255,255,1.00)",
                    "display": "list-item",
                    "fontFamily": "EB Garamond, eb-garamond, Garamond, serif",
                    "fontSize": "20px",
                    "lineHeight": "28px",
                    "listStyle": "disc",
                    "marginBottom": "20px",
                    "textRendering": "geometricPrecision",
                  }
                }
              >
                proof.permissionless
              </li>
              <li
                className="css-reset-4rbku5 css-text-901oao"
                dir="auto"
                role="listitem"
                style={
                  Object {
                    "color": "rgba(255,255,255,1.00)",
                    "display": "list-item",
                    "fontFamily": "EB Garamond, eb-garamond, Garamond, serif",
                    "fontSize": "20px",
                    "lineHeight": "28px",
                    "listStyle": "disc",
                    "marginBottom": "20px",
                    "textRendering": "geometricPrecision",
                  }
                }
              >
                proof.rewardsWeighted
              </li>
              <li
                className="css-reset-4rbku5 css-text-901oao"
                dir="auto"
                role="listitem"
                style={
                  Object {
                    "color": "rgba(255,255,255,1.00)",
                    "display": "list-item",
                    "fontFamily": "EB Garamond, eb-garamond, Garamond, serif",
                    "fontSize": "20px",
                    "lineHeight": "28px",
                    "listStyle": "disc",
                    "marginBottom": "20px",
                    "textRendering": "geometricPrecision",
                  }
                }
              >
                proof.onChain
              </li>
            </ul>
          </div>
          <div
            className="css-view-1dbjc4n"
            style={
              Object {
                "marginLeft": "10px",
                "marginRight": "10px",
                "marginTop": "45px",
              }
            }
          >
            <div
              className="css-view-1dbjc4n"
              onClick={[Function]}
              onMouseDown={[Function]}
              onMouseEnter={[Function]}
              onMouseLeave={[Function]}
              onMouseUp={[Function]}
              onResponderGrant={[Function]}
              onResponderRelease={[Function]}
            >
              <a
                className="css-reset-4rbku5 css-cursor-18t94o4 css-text-901oao"
                data-focusable={true}
                dir="auto"
                href="https://docs.celo.org/overview"
                role="link"
                style={
                  Object {
                    "WebkitAlignItems": "center",
                    "WebkitBoxAlign": "center",
                    "WebkitBoxFlex": 0,
                    "WebkitBoxPack": "center",
                    "WebkitFlexGrow": 0,
                    "WebkitJustifyContent": "center",
                    "alignItems": "center",
                    "backgroundColor": "rgba(53,208,127,1.00)",
                    "borderBottomColor": "rgba(53,208,127,1.00)",
                    "borderBottomLeftRadius": "3px",
                    "borderBottomRightRadius": "3px",
                    "borderBottomWidth": "1px",
                    "borderLeftColor": "rgba(53,208,127,1.00)",
                    "borderLeftWidth": "1px",
                    "borderRightColor": "rgba(53,208,127,1.00)",
                    "borderRightWidth": "1px",
                    "borderTopColor": "rgba(53,208,127,1.00)",
                    "borderTopLeftRadius": "3px",
                    "borderTopRightRadius": "3px",
                    "borderTopWidth": "1px",
                    "color": "rgba(255,255,255,1.00)",
                    "cursor": "pointer",
                    "display": "inline-flex",
                    "flexGrow": 0,
                    "fontFamily": "Jost, futura-pt, futura, sans-serif",
                    "fontSize": "16px",
                    "fontWeight": "500",
                    "justifyContent": "center",
                    "lineHeight": "16px",
                    "minWidth": "100px",
                    "msFlexAlign": "center",
                    "msFlexPack": "center",
                    "msFlexPositive": 0,
                    "opacity": 1,
                    "paddingBottom": "7px",
                    "paddingLeft": "10px",
                    "paddingRight": "10px",
                    "paddingTop": "7px",
                    "textAlign": "center",
                    "textRendering": "geometricPrecision",
                    "width": "fit-content",
                  }
                }
                target="blank"
              >
                readMore
              </a>
            </div>
            <div
              className="css-view-1dbjc4n"
              style={
                Object {
                  "marginBottom": "10px",
                  "marginTop": "10px",
                }
              }
            />
            <div
              className="css-view-1dbjc4n"
              onClick={[Function]}
              onMouseDown={[Function]}
              onMouseEnter={[Function]}
              onMouseLeave={[Function]}
              onMouseUp={[Function]}
              onResponderGrant={[Function]}
              onResponderRelease={[Function]}
              style={
                Object {
                  "WebkitAlignItems": "flex-start",
                  "WebkitBoxAlign": "start",
                  "alignItems": "flex-start",
                  "msFlexAlign": "start",
                }
              }
            >
              <div
                className="css-view-1dbjc4n"
                style={
                  Object {
                    "backgroundColor": "rgba(0,0,0,0.00)",
                    "borderBottomColor": "rgba(221,221,221,1.00)",
                    "borderBottomLeftRadius": "3px",
                    "borderBottomRightRadius": "3px",
                    "borderBottomWidth": "1px",
                    "borderLeftColor": "rgba(221,221,221,1.00)",
                    "borderLeftWidth": "1px",
                    "borderRightColor": "rgba(221,221,221,1.00)",
                    "borderRightWidth": "1px",
                    "borderTopColor": "rgba(221,221,221,1.00)",
                    "borderTopLeftRadius": "3px",
                    "borderTopRightRadius": "3px",
                    "borderTopWidth": "1px",
                  }
                }
              >
                <a
                  className="css-reset-4rbku5 css-cursor-18t94o4 css-text-901oao"
                  data-focusable={true}
                  dir="auto"
                  href="https://github.com/celo-org/celo-blockchain"
                  role="link"
                  style={
                    Object {
                      "WebkitAlignItems": "center",
                      "WebkitBoxAlign": "center",
                      "WebkitBoxFlex": 0,
                      "WebkitBoxPack": "center",
                      "WebkitFlexGrow": 0,
                      "WebkitJustifyContent": "center",
                      "alignItems": "center",
                      "color": "rgba(53,208,127,1.00)",
                      "cursor": "pointer",
                      "display": "inline-flex",
                      "flexGrow": 0,
                      "fontFamily": "Jost, futura-pt, futura, sans-serif",
                      "fontSize": "16px",
                      "fontWeight": "500",
                      "justifyContent": "center",
                      "lineHeight": "16px",
                      "minWidth": "100px",
                      "msFlexAlign": "center",
                      "msFlexPack": "center",
                      "msFlexPositive": 0,
                      "opacity": 1,
                      "paddingBottom": "6px",
                      "paddingLeft": "10px",
                      "paddingRight": "10px",
                      "paddingTop": "6px",
                      "textAlign": "center",
                      "textRendering": "geometricPrecision",
                      "width": "fit-content",
                    }
                  }
                  target="blank"
                >
                  seeCode
                </a>
              </div>
            </div>
          </div>
        </div>
        <div
          className="css-view-1dbjc4n"
          style={
            Object {
              "MozTransitionProperty": "opacity",
              "WebkitAlignItems": "center",
              "WebkitBoxAlign": "center",
              "WebkitBoxPack": "center",
              "WebkitJustifyContent": "center",
              "WebkitTransitionDuration": "100ms",
              "WebkitTransitionProperty": "opacity",
              "alignItems": "center",
              "justifyContent": "center",
              "msFlexAlign": "center",
              "msFlexPack": "center",
              "paddingBottom": "100px",
              "paddingTop": "100px",
              "transitionDuration": "100ms",
              "transitionProperty": "opacity",
            }
          }
        >
          <h4
            aria-level="4"
            className="css-reset-4rbku5 css-text-901oao"
            dir="auto"
            role="heading"
            style={
              Object {
                "color": "rgba(255,255,255,1.00)",
                "fontFamily": "EB Garamond, eb-garamond, Garamond, serif",
                "fontSize": "24px",
                "lineHeight": "32px",
                "textAlign": "center",
                "textRendering": "geometricPrecision",
                "textTransform": "none",
              }
            }
          >
            stackBrowseTitle
          </h4>
          <div
            className="css-text-901oao"
            dir="auto"
            style={
              Object {
                "color": "rgba(255,255,255,1.00)",
                "marginBottom": "20px",
                "textAlign": "center",
              }
            }
          >
            stackBrowseCopy
             
          </div>
          <div
            className="css-view-1dbjc4n"
            onClick={[Function]}
            onMouseDown={[Function]}
            onMouseEnter={[Function]}
            onMouseLeave={[Function]}
            onMouseUp={[Function]}
            onResponderGrant={[Function]}
            onResponderRelease={[Function]}
          >
            <a
              className="css-reset-4rbku5 css-cursor-18t94o4 css-text-901oao"
              data-focusable={true}
              dir="auto"
              href="https://github.com/celo-org"
              rel=" noopener noreferrer"
              role="link"
              style={
                Object {
                  "WebkitAlignItems": "center",
                  "WebkitBoxAlign": "center",
                  "WebkitBoxFlex": 0,
                  "WebkitBoxPack": "center",
                  "WebkitFlexGrow": 0,
                  "WebkitJustifyContent": "center",
                  "alignItems": "center",
                  "backgroundColor": "rgba(53,208,127,1.00)",
                  "borderBottomColor": "rgba(53,208,127,1.00)",
                  "borderBottomLeftRadius": "3px",
                  "borderBottomRightRadius": "3px",
                  "borderBottomWidth": "1px",
                  "borderLeftColor": "rgba(53,208,127,1.00)",
                  "borderLeftWidth": "1px",
                  "borderRightColor": "rgba(53,208,127,1.00)",
                  "borderRightWidth": "1px",
                  "borderTopColor": "rgba(53,208,127,1.00)",
                  "borderTopLeftRadius": "3px",
                  "borderTopRightRadius": "3px",
                  "borderTopWidth": "1px",
                  "color": "rgba(255,255,255,1.00)",
                  "cursor": "pointer",
                  "display": "inline-flex",
                  "flexGrow": 0,
                  "fontFamily": "Jost, futura-pt, futura, sans-serif",
                  "fontSize": "16px",
                  "fontWeight": "500",
                  "justifyContent": "center",
                  "lineHeight": "16px",
                  "minWidth": "150px",
                  "msFlexAlign": "center",
                  "msFlexPack": "center",
                  "msFlexPositive": 0,
                  "opacity": 1,
                  "paddingBottom": "10px",
                  "paddingLeft": "20px",
                  "paddingRight": "20px",
                  "paddingTop": "10px",
                  "textAlign": "center",
                  "textRendering": "geometricPrecision",
                  "width": "fit-content",
                }
              }
              target="_blank"
            >
              stackBrowseButton
              <div
                className="css-view-1dbjc4n"
                style={
                  Object {
                    "display": "inline-flex",
                    "paddingLeft": "8px",
                  }
                }
              >
                <svg
                  fill="none"
                  height={20}
                  style={Object {}}
                  viewBox="0 0 25 24"
                  width={20}
                >
                  <path
                    clipRule="evenodd"
                    d="M12.3019 0C5.50526 0 0 5.50526 0 12.3019C0 17.7392 3.52669 22.3458 8.4127 23.977C9.0244 24.0902 9.25095 23.7126 9.25095 23.3804C9.25095 23.0858 9.2434 22.3156 9.23585 21.2885C5.81488 22.0286 5.08991 19.6422 5.08991 19.6422C4.53108 18.2225 3.72304 17.8373 3.72304 17.8373C2.60537 17.0746 3.80611 17.0897 3.80611 17.0897C5.03705 17.1803 5.69405 18.3584 5.69405 18.3584C6.78906 20.2388 8.57129 19.6951 9.27361 19.3779C9.38688 18.585 9.70406 18.0412 10.0514 17.7316C7.32524 17.4295 4.45556 16.3723 4.45556 11.66C4.45556 10.3158 4.93132 9.22074 5.72426 8.35984C5.59588 8.04266 5.17298 6.79662 5.83754 5.10501C5.83754 5.10501 6.87213 4.77274 9.22074 6.36616C10.2025 6.0943 11.2522 5.95837 12.3019 5.95082C13.344 5.95837 14.4013 6.0943 15.383 6.36616C17.7316 4.77274 18.7662 5.10501 18.7662 5.10501C19.4383 6.79662 19.0154 8.05021 18.887 8.35984C19.6724 9.22074 20.1482 10.3158 20.1482 11.66C20.1482 16.3874 17.271 17.422 14.5297 17.7316C14.9677 18.1092 15.3679 18.8644 15.3679 20.0123C15.3679 21.6586 15.3528 22.9801 15.3528 23.3879C15.3528 23.7202 15.5718 24.0978 16.1986 23.977C21.0846 22.3458 24.6038 17.7392 24.6038 12.3094C24.6038 5.50526 19.0985 0 12.3019 0Z"
                    fill="#FFFFFF"
                    fillRule="evenodd"
                    style={Object {}}
                  />
                </svg>
              </div>
            </a>
          </div>
        </div>
      </div>
    </div>
  </div>
  <div
    className="css-view-1dbjc4n"
    style={
      Object {
        "backgroundColor": "rgba(46,51,56,1.00)",
      }
    }
  >
    <div
      className="react-reveal"
      style={
        Object {
          "opacity": undefined,
        }
      }
    >
      <div
        className="css-view-1dbjc4n"
        id="features"
      >
        <div
          className="css-view-1dbjc4n"
          style={
            Object {
              "WebkitAlignSelf": "center",
              "WebkitBoxDirection": "normal",
              "WebkitBoxOrient": "vertical",
              "WebkitFlexDirection": "column",
              "alignSelf": "center",
              "flexDirection": "column",
              "marginTop": "50px",
              "maxWidth": "100vw",
              "msFlexDirection": "column",
              "msFlexItemAlign": "center",
              "paddingLeft": "10px",
              "paddingRight": "10px",
              "width": "100%",
            }
          }
        >
          <div
            className="css-view-1dbjc4n"
            style={
              Object {
                "WebkitBoxFlex": 0,
                "WebkitFlexGrow": 0,
                "WebkitFlexShrink": 0,
                "flexGrow": 0,
                "flexShrink": 0,
                "msFlexNegative": 0,
                "msFlexPositive": 0,
                "paddingBottom": "10px",
                "paddingLeft": "10px",
                "paddingRight": "10px",
                "paddingTop": "10px",
                "width": "100%",
              }
            }
          >
            <h3
              aria-level="3"
              className="css-reset-4rbku5 css-text-901oao"
              dir="auto"
              role="heading"
              style={
                Object {
                  "color": "rgba(255,255,255,1.00)",
                  "fontFamily": "Jost, futura-pt, futura, sans-serif",
                  "fontSize": "24px",
                  "lineHeight": "32px",
                  "textRendering": "geometricPrecision",
                  "textTransform": "none",
                }
              }
            >
              featureTitle
            </h3>
          </div>
        </div>
        <div
          className="css-view-1dbjc4n"
          style={
            Object {
              "WebkitAlignSelf": "center",
              "WebkitBoxDirection": "normal",
              "WebkitBoxLines": "multiple",
              "WebkitBoxOrient": "horizontal",
              "WebkitFlexDirection": "row",
              "WebkitFlexWrap": "wrap",
              "alignSelf": "center",
              "flexDirection": "row",
              "flexWrap": "wrap",
              "maxWidth": "100vw",
              "msFlexDirection": "row",
              "msFlexItemAlign": "center",
              "msFlexWrap": "wrap",
              "paddingLeft": "10px",
              "paddingRight": "10px",
              "width": "100%",
            }
          }
        >
          <div
            className="css-view-1dbjc4n"
            style={
              Object {
                "WebkitBoxFlex": 0,
                "WebkitFlexGrow": 0,
                "WebkitFlexShrink": 0,
                "flexGrow": 0,
                "flexShrink": 0,
                "msFlexNegative": 0,
                "msFlexPositive": 0,
                "paddingBottom": "10px",
                "paddingLeft": "10px",
                "paddingRight": "10px",
                "paddingTop": "10px",
                "width": "50%",
              }
            }
          >
            <div
              className="css-view-1dbjc4n"
              style={
                Object {
                  "WebkitAlignItems": "center",
                  "WebkitBoxAlign": "center",
                  "WebkitBoxPack": "center",
                  "WebkitJustifyContent": "center",
                  "alignItems": "center",
                  "justifyContent": "center",
                  "marginBottom": "20px",
                  "marginLeft": "10px",
                  "marginRight": "10px",
                  "marginTop": "20px",
                  "msFlexAlign": "center",
                  "msFlexPack": "center",
                }
              }
            >
              <div
                className="css-view-1dbjc4n"
                style={
                  Object {
                    "WebkitFlexBasis": "auto",
                    "borderBottomColor": "rgba(46,51,56,1.00)",
                    "borderBottomWidth": "1px",
                    "borderLeftColor": "rgba(46,51,56,1.00)",
                    "borderLeftWidth": "1px",
                    "borderRightColor": "rgba(46,51,56,1.00)",
                    "borderRightWidth": "1px",
                    "borderTopColor": "rgba(46,51,56,1.00)",
                    "borderTopWidth": "1px",
                    "flexBasis": "auto",
                    "height": "80px",
                    "msFlexPreferredSize": "auto",
                    "overflowX": "hidden",
                    "overflowY": "hidden",
                    "width": "112px",
                    "zIndex": 0,
                  }
                }
              >
                <div
                  className="css-view-1dbjc4n"
                  style={
                    Object {
                      "backgroundColor": "rgba(0,0,0,0.00)",
                      "backgroundPosition": "center",
                      "backgroundRepeat": "no-repeat",
                      "backgroundSize": "contain",
                      "bottom": "0px",
                      "height": "100%",
                      "left": "0px",
                      "position": "absolute",
                      "right": "0px",
                      "top": "0px",
                      "width": "100%",
                      "zIndex": -1,
                    }
                  }
                />
              </div>
              <div
                className="css-text-901oao"
                dir="auto"
                style={
                  Object {
                    "color": "rgba(255,255,255,1.00)",
                    "fontFamily": "Jost, futura-pt, futura, sans-serif",
                    "fontSize": "16px",
                    "fontWeight": "500",
                    "lineHeight": "18px",
                    "marginBottom": "10px",
                    "marginTop": "10px",
                    "textAlign": "center",
                    "textRendering": "geometricPrecision",
                  }
                }
              >
                feat.stableValueCurrencies
              </div>
              <div
                className="css-text-901oao"
                dir="auto"
                style={
                  Object {
                    "color": "rgba(221,221,221,1.00)",
                    "fontFamily": "EB Garamond, eb-garamond, Garamond, serif",
                    "fontSize": "14px",
                    "lineHeight": "16px",
                    "textAlign": "center",
                    "textRendering": "geometricPrecision",
                  }
                }
              >
                feat.stableText
              </div>
            </div>
          </div>
          <div
            className="css-view-1dbjc4n"
            style={
              Object {
                "WebkitBoxFlex": 0,
                "WebkitFlexGrow": 0,
                "WebkitFlexShrink": 0,
                "flexGrow": 0,
                "flexShrink": 0,
                "msFlexNegative": 0,
                "msFlexPositive": 0,
                "paddingBottom": "10px",
                "paddingLeft": "10px",
                "paddingRight": "10px",
                "paddingTop": "10px",
                "width": "50%",
              }
            }
          >
            <div
              className="css-view-1dbjc4n"
              style={
                Object {
                  "WebkitAlignItems": "center",
                  "WebkitBoxAlign": "center",
                  "WebkitBoxPack": "center",
                  "WebkitJustifyContent": "center",
                  "alignItems": "center",
                  "justifyContent": "center",
                  "marginBottom": "20px",
                  "marginLeft": "10px",
                  "marginRight": "10px",
                  "marginTop": "20px",
                  "msFlexAlign": "center",
                  "msFlexPack": "center",
                }
              }
            >
              <div
                className="css-view-1dbjc4n"
                style={
                  Object {
                    "WebkitFlexBasis": "auto",
                    "borderBottomColor": "rgba(46,51,56,1.00)",
                    "borderBottomWidth": "1px",
                    "borderLeftColor": "rgba(46,51,56,1.00)",
                    "borderLeftWidth": "1px",
                    "borderRightColor": "rgba(46,51,56,1.00)",
                    "borderRightWidth": "1px",
                    "borderTopColor": "rgba(46,51,56,1.00)",
                    "borderTopWidth": "1px",
                    "flexBasis": "auto",
                    "height": "80px",
                    "msFlexPreferredSize": "auto",
                    "overflowX": "hidden",
                    "overflowY": "hidden",
                    "width": "112px",
                    "zIndex": 0,
                  }
                }
              >
                <div
                  className="css-view-1dbjc4n"
                  style={
                    Object {
                      "backgroundColor": "rgba(0,0,0,0.00)",
                      "backgroundPosition": "center",
                      "backgroundRepeat": "no-repeat",
                      "backgroundSize": "contain",
                      "bottom": "0px",
                      "height": "100%",
                      "left": "0px",
                      "position": "absolute",
                      "right": "0px",
                      "top": "0px",
                      "width": "100%",
                      "zIndex": -1,
                    }
                  }
                />
              </div>
              <div
                className="css-text-901oao"
                dir="auto"
                style={
                  Object {
                    "color": "rgba(255,255,255,1.00)",
                    "fontFamily": "Jost, futura-pt, futura, sans-serif",
                    "fontSize": "16px",
                    "fontWeight": "500",
                    "lineHeight": "18px",
                    "marginBottom": "10px",
                    "marginTop": "10px",
                    "textAlign": "center",
                    "textRendering": "geometricPrecision",
                  }
                }
              >
                feat.phonePKI
              </div>
              <div
                className="css-text-901oao"
                dir="auto"
                style={
                  Object {
                    "color": "rgba(221,221,221,1.00)",
                    "fontFamily": "EB Garamond, eb-garamond, Garamond, serif",
                    "fontSize": "14px",
                    "lineHeight": "16px",
                    "textAlign": "center",
                    "textRendering": "geometricPrecision",
                  }
                }
              >
                feat.pkiText
              </div>
            </div>
          </div>
          <div
            className="css-view-1dbjc4n"
            style={
              Object {
                "WebkitBoxFlex": 0,
                "WebkitFlexGrow": 0,
                "WebkitFlexShrink": 0,
                "flexGrow": 0,
                "flexShrink": 0,
                "msFlexNegative": 0,
                "msFlexPositive": 0,
                "paddingBottom": "10px",
                "paddingLeft": "10px",
                "paddingRight": "10px",
                "paddingTop": "10px",
                "width": "50%",
              }
            }
          >
            <div
              className="css-view-1dbjc4n"
              style={
                Object {
                  "WebkitAlignItems": "center",
                  "WebkitBoxAlign": "center",
                  "WebkitBoxPack": "center",
                  "WebkitJustifyContent": "center",
                  "alignItems": "center",
                  "justifyContent": "center",
                  "marginBottom": "20px",
                  "marginLeft": "10px",
                  "marginRight": "10px",
                  "marginTop": "20px",
                  "msFlexAlign": "center",
                  "msFlexPack": "center",
                }
              }
            >
              <div
                className="css-view-1dbjc4n"
                style={
                  Object {
                    "WebkitFlexBasis": "auto",
                    "borderBottomColor": "rgba(46,51,56,1.00)",
                    "borderBottomWidth": "1px",
                    "borderLeftColor": "rgba(46,51,56,1.00)",
                    "borderLeftWidth": "1px",
                    "borderRightColor": "rgba(46,51,56,1.00)",
                    "borderRightWidth": "1px",
                    "borderTopColor": "rgba(46,51,56,1.00)",
                    "borderTopWidth": "1px",
                    "flexBasis": "auto",
                    "height": "80px",
                    "msFlexPreferredSize": "auto",
                    "overflowX": "hidden",
                    "overflowY": "hidden",
                    "width": "112px",
                    "zIndex": 0,
                  }
                }
              >
                <div
                  className="css-view-1dbjc4n"
                  style={
                    Object {
                      "backgroundColor": "rgba(0,0,0,0.00)",
                      "backgroundPosition": "center",
                      "backgroundRepeat": "no-repeat",
                      "backgroundSize": "contain",
                      "bottom": "0px",
                      "height": "100%",
                      "left": "0px",
                      "position": "absolute",
                      "right": "0px",
                      "top": "0px",
                      "width": "100%",
                      "zIndex": -1,
                    }
                  }
                />
              </div>
              <div
                className="css-text-901oao"
                dir="auto"
                style={
                  Object {
                    "color": "rgba(255,255,255,1.00)",
                    "fontFamily": "Jost, futura-pt, futura, sans-serif",
                    "fontSize": "16px",
                    "fontWeight": "500",
                    "lineHeight": "18px",
                    "marginBottom": "10px",
                    "marginTop": "10px",
                    "textAlign": "center",
                    "textRendering": "geometricPrecision",
                  }
                }
              >
                feat.onChainGov
              </div>
              <div
                className="css-text-901oao"
                dir="auto"
                style={
                  Object {
                    "color": "rgba(221,221,221,1.00)",
                    "fontFamily": "EB Garamond, eb-garamond, Garamond, serif",
                    "fontSize": "14px",
                    "lineHeight": "16px",
                    "textAlign": "center",
                    "textRendering": "geometricPrecision",
                  }
                }
              >
                feat.govText
              </div>
            </div>
          </div>
          <div
            className="css-view-1dbjc4n"
            style={
              Object {
                "WebkitBoxFlex": 0,
                "WebkitFlexGrow": 0,
                "WebkitFlexShrink": 0,
                "flexGrow": 0,
                "flexShrink": 0,
                "msFlexNegative": 0,
                "msFlexPositive": 0,
                "paddingBottom": "10px",
                "paddingLeft": "10px",
                "paddingRight": "10px",
                "paddingTop": "10px",
                "width": "50%",
              }
            }
          >
            <div
              className="css-view-1dbjc4n"
              style={
                Object {
                  "WebkitAlignItems": "center",
                  "WebkitBoxAlign": "center",
                  "WebkitBoxPack": "center",
                  "WebkitJustifyContent": "center",
                  "alignItems": "center",
                  "justifyContent": "center",
                  "marginBottom": "20px",
                  "marginLeft": "10px",
                  "marginRight": "10px",
                  "marginTop": "20px",
                  "msFlexAlign": "center",
                  "msFlexPack": "center",
                }
              }
            >
              <div
                className="css-view-1dbjc4n"
                style={
                  Object {
                    "WebkitFlexBasis": "auto",
                    "borderBottomColor": "rgba(46,51,56,1.00)",
                    "borderBottomWidth": "1px",
                    "borderLeftColor": "rgba(46,51,56,1.00)",
                    "borderLeftWidth": "1px",
                    "borderRightColor": "rgba(46,51,56,1.00)",
                    "borderRightWidth": "1px",
                    "borderTopColor": "rgba(46,51,56,1.00)",
                    "borderTopWidth": "1px",
                    "flexBasis": "auto",
                    "height": "80px",
                    "msFlexPreferredSize": "auto",
                    "overflowX": "hidden",
                    "overflowY": "hidden",
                    "width": "112px",
                    "zIndex": 0,
                  }
                }
              >
                <div
                  className="css-view-1dbjc4n"
                  style={
                    Object {
                      "backgroundColor": "rgba(0,0,0,0.00)",
                      "backgroundPosition": "center",
                      "backgroundRepeat": "no-repeat",
                      "backgroundSize": "contain",
                      "bottom": "0px",
                      "height": "100%",
                      "left": "0px",
                      "position": "absolute",
                      "right": "0px",
                      "top": "0px",
                      "width": "100%",
                      "zIndex": -1,
                    }
                  }
                />
              </div>
              <div
                className="css-text-901oao"
                dir="auto"
                style={
                  Object {
                    "color": "rgba(255,255,255,1.00)",
                    "fontFamily": "Jost, futura-pt, futura, sans-serif",
                    "fontSize": "16px",
                    "fontWeight": "500",
                    "lineHeight": "18px",
                    "marginBottom": "10px",
                    "marginTop": "10px",
                    "textAlign": "center",
                    "textRendering": "geometricPrecision",
                  }
                }
              >
                feat.proofOfStake
              </div>
              <div
                className="css-text-901oao"
                dir="auto"
                style={
                  Object {
                    "color": "rgba(221,221,221,1.00)",
                    "fontFamily": "EB Garamond, eb-garamond, Garamond, serif",
                    "fontSize": "14px",
                    "lineHeight": "16px",
                    "textAlign": "center",
                    "textRendering": "geometricPrecision",
                  }
                }
              >
                feat.stakeText
              </div>
            </div>
          </div>
        </div>
        <div
          className="css-view-1dbjc4n"
          style={
            Object {
              "WebkitAlignSelf": "center",
              "WebkitBoxDirection": "normal",
              "WebkitBoxLines": "multiple",
              "WebkitBoxOrient": "horizontal",
              "WebkitFlexDirection": "row",
              "WebkitFlexWrap": "wrap",
              "alignSelf": "center",
              "flexDirection": "row",
              "flexWrap": "wrap",
              "marginBottom": "50px",
              "maxWidth": "100vw",
              "msFlexDirection": "row",
              "msFlexItemAlign": "center",
              "msFlexWrap": "wrap",
              "paddingLeft": "10px",
              "paddingRight": "10px",
              "width": "100%",
            }
          }
        >
          <div
            className="css-view-1dbjc4n"
            style={
              Object {
                "WebkitBoxFlex": 0,
                "WebkitFlexGrow": 0,
                "WebkitFlexShrink": 0,
                "flexGrow": 0,
                "flexShrink": 0,
                "msFlexNegative": 0,
                "msFlexPositive": 0,
                "paddingBottom": "10px",
                "paddingLeft": "10px",
                "paddingRight": "10px",
                "paddingTop": "10px",
                "width": "50%",
              }
            }
          >
            <div
              className="css-view-1dbjc4n"
              style={
                Object {
                  "WebkitAlignItems": "center",
                  "WebkitBoxAlign": "center",
                  "WebkitBoxPack": "center",
                  "WebkitJustifyContent": "center",
                  "alignItems": "center",
                  "justifyContent": "center",
                  "marginBottom": "20px",
                  "marginLeft": "10px",
                  "marginRight": "10px",
                  "marginTop": "20px",
                  "msFlexAlign": "center",
                  "msFlexPack": "center",
                }
              }
            >
              <div
                className="css-view-1dbjc4n"
                style={
                  Object {
                    "WebkitFlexBasis": "auto",
                    "borderBottomColor": "rgba(46,51,56,1.00)",
                    "borderBottomWidth": "1px",
                    "borderLeftColor": "rgba(46,51,56,1.00)",
                    "borderLeftWidth": "1px",
                    "borderRightColor": "rgba(46,51,56,1.00)",
                    "borderRightWidth": "1px",
                    "borderTopColor": "rgba(46,51,56,1.00)",
                    "borderTopWidth": "1px",
                    "flexBasis": "auto",
                    "height": "80px",
                    "msFlexPreferredSize": "auto",
                    "overflowX": "hidden",
                    "overflowY": "hidden",
                    "width": "112px",
                    "zIndex": 0,
                  }
                }
              >
                <div
                  className="css-view-1dbjc4n"
                  style={
                    Object {
                      "backgroundColor": "rgba(0,0,0,0.00)",
                      "backgroundPosition": "center",
                      "backgroundRepeat": "no-repeat",
                      "backgroundSize": "contain",
                      "bottom": "0px",
                      "height": "100%",
                      "left": "0px",
                      "position": "absolute",
                      "right": "0px",
                      "top": "0px",
                      "width": "100%",
                      "zIndex": -1,
                    }
                  }
                />
              </div>
              <div
                className="css-text-901oao"
                dir="auto"
                style={
                  Object {
                    "color": "rgba(255,255,255,1.00)",
                    "fontFamily": "Jost, futura-pt, futura, sans-serif",
                    "fontSize": "16px",
                    "fontWeight": "500",
                    "lineHeight": "18px",
                    "marginBottom": "10px",
                    "marginTop": "10px",
                    "textAlign": "center",
                    "textRendering": "geometricPrecision",
                  }
                }
              >
                feat.selfCustody
              </div>
              <div
                className="css-text-901oao"
                dir="auto"
                style={
                  Object {
                    "color": "rgba(221,221,221,1.00)",
                    "fontFamily": "EB Garamond, eb-garamond, Garamond, serif",
                    "fontSize": "14px",
                    "lineHeight": "16px",
                    "textAlign": "center",
                    "textRendering": "geometricPrecision",
                  }
                }
              >
                feat.custodyText
              </div>
            </div>
          </div>
          <div
            className="css-view-1dbjc4n"
            style={
              Object {
                "WebkitBoxFlex": 0,
                "WebkitFlexGrow": 0,
                "WebkitFlexShrink": 0,
                "flexGrow": 0,
                "flexShrink": 0,
                "msFlexNegative": 0,
                "msFlexPositive": 0,
                "paddingBottom": "10px",
                "paddingLeft": "10px",
                "paddingRight": "10px",
                "paddingTop": "10px",
                "width": "50%",
              }
            }
          >
            <div
              className="css-view-1dbjc4n"
              style={
                Object {
                  "WebkitAlignItems": "center",
                  "WebkitBoxAlign": "center",
                  "WebkitBoxPack": "center",
                  "WebkitJustifyContent": "center",
                  "alignItems": "center",
                  "justifyContent": "center",
                  "marginBottom": "20px",
                  "marginLeft": "10px",
                  "marginRight": "10px",
                  "marginTop": "20px",
                  "msFlexAlign": "center",
                  "msFlexPack": "center",
                }
              }
            >
              <div
                className="css-view-1dbjc4n"
                style={
                  Object {
                    "WebkitFlexBasis": "auto",
                    "borderBottomColor": "rgba(46,51,56,1.00)",
                    "borderBottomWidth": "1px",
                    "borderLeftColor": "rgba(46,51,56,1.00)",
                    "borderLeftWidth": "1px",
                    "borderRightColor": "rgba(46,51,56,1.00)",
                    "borderRightWidth": "1px",
                    "borderTopColor": "rgba(46,51,56,1.00)",
                    "borderTopWidth": "1px",
                    "flexBasis": "auto",
                    "height": "80px",
                    "msFlexPreferredSize": "auto",
                    "overflowX": "hidden",
                    "overflowY": "hidden",
                    "width": "112px",
                    "zIndex": 0,
                  }
                }
              >
                <div
                  className="css-view-1dbjc4n"
                  style={
                    Object {
                      "backgroundColor": "rgba(0,0,0,0.00)",
                      "backgroundPosition": "center",
                      "backgroundRepeat": "no-repeat",
                      "backgroundSize": "contain",
                      "bottom": "0px",
                      "height": "100%",
                      "left": "0px",
                      "position": "absolute",
                      "right": "0px",
                      "top": "0px",
                      "width": "100%",
                      "zIndex": -1,
                    }
                  }
                />
              </div>
              <div
                className="css-text-901oao"
                dir="auto"
                style={
                  Object {
                    "color": "rgba(255,255,255,1.00)",
                    "fontFamily": "Jost, futura-pt, futura, sans-serif",
                    "fontSize": "16px",
                    "fontWeight": "500",
                    "lineHeight": "18px",
                    "marginBottom": "10px",
                    "marginTop": "10px",
                    "textAlign": "center",
                    "textRendering": "geometricPrecision",
                  }
                }
              >
                feat.fastUltraLight
              </div>
              <div
                className="css-text-901oao"
                dir="auto"
                style={
                  Object {
                    "color": "rgba(221,221,221,1.00)",
                    "fontFamily": "EB Garamond, eb-garamond, Garamond, serif",
                    "fontSize": "14px",
                    "lineHeight": "16px",
                    "textAlign": "center",
                    "textRendering": "geometricPrecision",
                  }
                }
              >
                feat.ultraText
              </div>
            </div>
          </div>
          <div
            className="css-view-1dbjc4n"
            style={
              Object {
                "WebkitBoxFlex": 0,
                "WebkitFlexGrow": 0,
                "WebkitFlexShrink": 0,
                "flexGrow": 0,
                "flexShrink": 0,
                "msFlexNegative": 0,
                "msFlexPositive": 0,
                "paddingBottom": "10px",
                "paddingLeft": "10px",
                "paddingRight": "10px",
                "paddingTop": "10px",
                "width": "50%",
              }
            }
          >
            <div
              className="css-view-1dbjc4n"
              style={
                Object {
                  "WebkitAlignItems": "center",
                  "WebkitBoxAlign": "center",
                  "WebkitBoxPack": "center",
                  "WebkitJustifyContent": "center",
                  "alignItems": "center",
                  "justifyContent": "center",
                  "marginBottom": "20px",
                  "marginLeft": "10px",
                  "marginRight": "10px",
                  "marginTop": "20px",
                  "msFlexAlign": "center",
                  "msFlexPack": "center",
                }
              }
            >
              <div
                className="css-view-1dbjc4n"
                style={
                  Object {
                    "WebkitFlexBasis": "auto",
                    "borderBottomColor": "rgba(46,51,56,1.00)",
                    "borderBottomWidth": "1px",
                    "borderLeftColor": "rgba(46,51,56,1.00)",
                    "borderLeftWidth": "1px",
                    "borderRightColor": "rgba(46,51,56,1.00)",
                    "borderRightWidth": "1px",
                    "borderTopColor": "rgba(46,51,56,1.00)",
                    "borderTopWidth": "1px",
                    "flexBasis": "auto",
                    "height": "80px",
                    "msFlexPreferredSize": "auto",
                    "overflowX": "hidden",
                    "overflowY": "hidden",
                    "width": "112px",
                    "zIndex": 0,
                  }
                }
              >
                <div
                  className="css-view-1dbjc4n"
                  style={
                    Object {
                      "backgroundColor": "rgba(0,0,0,0.00)",
                      "backgroundPosition": "center",
                      "backgroundRepeat": "no-repeat",
                      "backgroundSize": "contain",
                      "bottom": "0px",
                      "height": "100%",
                      "left": "0px",
                      "position": "absolute",
                      "right": "0px",
                      "top": "0px",
                      "width": "100%",
                      "zIndex": -1,
                    }
                  }
                />
              </div>
              <div
                className="css-text-901oao"
                dir="auto"
                style={
                  Object {
                    "color": "rgba(255,255,255,1.00)",
                    "fontFamily": "Jost, futura-pt, futura, sans-serif",
                    "fontSize": "16px",
                    "fontWeight": "500",
                    "lineHeight": "18px",
                    "marginBottom": "10px",
                    "marginTop": "10px",
                    "textAlign": "center",
                    "textRendering": "geometricPrecision",
                  }
                }
              >
                feat.gasMultiCurrency
              </div>
              <div
                className="css-text-901oao"
                dir="auto"
                style={
                  Object {
                    "color": "rgba(221,221,221,1.00)",
                    "fontFamily": "EB Garamond, eb-garamond, Garamond, serif",
                    "fontSize": "14px",
                    "lineHeight": "16px",
                    "textAlign": "center",
                    "textRendering": "geometricPrecision",
                  }
                }
              >
                feat.gasText
              </div>
            </div>
          </div>
          <div
            className="css-view-1dbjc4n"
            style={
              Object {
                "WebkitBoxFlex": 0,
                "WebkitFlexGrow": 0,
                "WebkitFlexShrink": 0,
                "flexGrow": 0,
                "flexShrink": 0,
                "msFlexNegative": 0,
                "msFlexPositive": 0,
                "paddingBottom": "10px",
                "paddingLeft": "10px",
                "paddingRight": "10px",
                "paddingTop": "10px",
                "width": "50%",
              }
            }
          >
            <div
              className="css-view-1dbjc4n"
              style={
                Object {
                  "WebkitAlignItems": "center",
                  "WebkitBoxAlign": "center",
                  "WebkitBoxPack": "center",
                  "WebkitJustifyContent": "center",
                  "alignItems": "center",
                  "justifyContent": "center",
                  "marginBottom": "20px",
                  "marginLeft": "10px",
                  "marginRight": "10px",
                  "marginTop": "20px",
                  "msFlexAlign": "center",
                  "msFlexPack": "center",
                }
              }
            >
              <div
                className="css-view-1dbjc4n"
                style={
                  Object {
                    "WebkitFlexBasis": "auto",
                    "borderBottomColor": "rgba(46,51,56,1.00)",
                    "borderBottomWidth": "1px",
                    "borderLeftColor": "rgba(46,51,56,1.00)",
                    "borderLeftWidth": "1px",
                    "borderRightColor": "rgba(46,51,56,1.00)",
                    "borderRightWidth": "1px",
                    "borderTopColor": "rgba(46,51,56,1.00)",
                    "borderTopWidth": "1px",
                    "flexBasis": "auto",
                    "height": "80px",
                    "msFlexPreferredSize": "auto",
                    "overflowX": "hidden",
                    "overflowY": "hidden",
                    "width": "112px",
                    "zIndex": 0,
                  }
                }
              >
                <div
                  className="css-view-1dbjc4n"
                  style={
                    Object {
                      "backgroundColor": "rgba(0,0,0,0.00)",
                      "backgroundPosition": "center",
                      "backgroundRepeat": "no-repeat",
                      "backgroundSize": "contain",
                      "bottom": "0px",
                      "height": "100%",
                      "left": "0px",
                      "position": "absolute",
                      "right": "0px",
                      "top": "0px",
                      "width": "100%",
                      "zIndex": -1,
                    }
                  }
                />
              </div>
              <div
                className="css-text-901oao"
                dir="auto"
                style={
                  Object {
                    "color": "rgba(255,255,255,1.00)",
                    "fontFamily": "Jost, futura-pt, futura, sans-serif",
                    "fontSize": "16px",
                    "fontWeight": "500",
                    "lineHeight": "18px",
                    "marginBottom": "10px",
                    "marginTop": "10px",
                    "textAlign": "center",
                    "textRendering": "geometricPrecision",
                  }
                }
              >
                feat.programmable
              </div>
              <div
                className="css-text-901oao"
                dir="auto"
                style={
                  Object {
                    "color": "rgba(221,221,221,1.00)",
                    "fontFamily": "EB Garamond, eb-garamond, Garamond, serif",
                    "fontSize": "14px",
                    "lineHeight": "16px",
                    "textAlign": "center",
                    "textRendering": "geometricPrecision",
                  }
                }
              >
                feat.programmableText
              </div>
            </div>
          </div>
        </div>
      </div>
    </div>
  </div>
  <div
    className="css-view-1dbjc4n"
    style={
      Object {
        "WebkitAlignSelf": "center",
        "WebkitBoxDirection": "normal",
        "WebkitBoxOrient": "vertical",
        "WebkitBoxPack": "justify",
        "WebkitFlexDirection": "column",
        "WebkitJustifyContent": "space-between",
        "alignSelf": "center",
        "flexDirection": "column",
        "justifyContent": "space-between",
        "marginTop": "50px",
        "maxWidth": "100vw",
        "msFlexDirection": "column",
        "msFlexItemAlign": "center",
        "msFlexPack": "justify",
        "paddingLeft": "10px",
        "paddingRight": "10px",
        "width": "100%",
      }
    }
  >
    <div
      className="css-view-1dbjc4n"
      style={
        Object {
          "WebkitBoxFlex": 0,
          "WebkitFlexGrow": 0,
          "WebkitFlexShrink": 0,
          "flexGrow": 0,
          "flexShrink": 0,
          "msFlexNegative": 0,
          "msFlexPositive": 0,
          "paddingBottom": "10px",
          "paddingLeft": "10px",
          "paddingRight": "10px",
          "paddingTop": "10px",
          "width": "100%",
        }
      }
    >
      <h2
        aria-level="2"
        className="css-reset-4rbku5 css-text-901oao"
        dir="auto"
        role="heading"
        style={
          Object {
            "color": "rgba(46,51,56,1.00)",
            "fontFamily": "EB Garamond, eb-garamond, Garamond, serif",
            "fontSize": "28px",
            "lineHeight": "32px",
            "marginBottom": "20px",
            "textRendering": "geometricPrecision",
            "textTransform": "none",
          }
        }
      >
        engage.topTitle
      </h2>
      <div
        className="css-view-1dbjc4n"
        style={
          Object {
            "maxWidth": "430px",
          }
        }
      >
        <h3
          aria-level="3"
          className="css-reset-4rbku5 css-text-901oao"
          dir="auto"
          role="heading"
          style={
            Object {
              "color": "rgba(46,51,56,1.00)",
              "fontFamily": "Jost, futura-pt, futura, sans-serif",
              "fontSize": "24px",
              "lineHeight": "32px",
              "marginBottom": "20px",
              "textRendering": "geometricPrecision",
              "textTransform": "none",
            }
          }
        >
          engage.developers.noun
        </h3>
        <h4
          aria-level="4"
          className="css-reset-4rbku5 css-text-901oao"
          dir="auto"
          role="heading"
          style={
            Object {
              "color": "rgba(46,51,56,1.00)",
              "fontFamily": "EB Garamond, eb-garamond, Garamond, serif",
              "fontSize": "24px",
              "lineHeight": "32px",
              "marginBottom": "20px",
              "textRendering": "geometricPrecision",
              "textTransform": "none",
            }
          }
        >
          engage.developers.verb
        </h4>
        <div
          className="css-text-901oao"
          dir="auto"
          style={
            Object {
              "color": "rgba(46,51,56,1.00)",
              "fontFamily": "Jost, futura-pt, futura, sans-serif",
              "fontSize": "16px",
              "fontWeight": "500",
              "lineHeight": "18px",
              "textRendering": "geometricPrecision",
            }
          }
        >
          engage.developers.network
        </div>
        <div
          className="react-reveal"
          style={
            Object {
              "opacity": undefined,
            }
          }
        >
          <div
            className="css-view-1dbjc4n"
            style={
              Object {
                "display": "block",
                "maxWidth": "290px",
                "overflowX": "hidden",
                "overflowY": "hidden",
                "paddingBottom": "10px",
              }
            }
          >
            <div
              style={
                Object {
                  "display": "block",
                  "paddingBottom": "77.58620689655172%",
                  "width": "100%",
                }
              }
            />
            <div
              style={
                Object {
                  "bottom": "0px",
                  "height": "100%",
                  "left": "0px",
                  "position": "absolute",
                  "top": "0px",
                  "width": "100%",
                }
              }
            >
              <div
                className="css-view-1dbjc4n"
                style={
                  Object {
                    "WebkitFlexBasis": "auto",
                    "flexBasis": "auto",
                    "height": "100%",
                    "msFlexPreferredSize": "auto",
                    "overflowX": "hidden",
                    "overflowY": "hidden",
                    "width": "100%",
                    "zIndex": 0,
                  }
                }
              >
                <div
                  className="css-view-1dbjc4n"
                  style={
                    Object {
                      "backgroundColor": "rgba(0,0,0,0.00)",
                      "backgroundPosition": "center",
                      "backgroundRepeat": "no-repeat",
                      "backgroundSize": "contain",
                      "bottom": "0px",
                      "height": "100%",
                      "left": "0px",
                      "position": "absolute",
                      "right": "0px",
                      "top": "0px",
                      "width": "100%",
                      "zIndex": -1,
                    }
                  }
                />
              </div>
            </div>
          </div>
        </div>
        <div
          className="css-text-901oao"
          dir="auto"
          style={
            Object {
              "color": "rgba(46,51,56,1.00)",
              "fontFamily": "EB Garamond, eb-garamond, Garamond, serif",
              "fontSize": "20px",
              "lineHeight": "28px",
              "marginTop": "20px",
              "textRendering": "geometricPrecision",
            }
          }
        >
          engage.developers.caption
        </div>
        <div
          className="css-view-1dbjc4n"
          style={
            Object {
              "WebkitAlignItems": "center",
              "WebkitBoxAlign": "center",
              "WebkitBoxDirection": "normal",
              "WebkitBoxOrient": "horizontal",
              "WebkitFlexDirection": "row",
              "alignItems": "center",
              "flexDirection": "row",
              "marginTop": "20px",
              "msFlexAlign": "center",
              "msFlexDirection": "row",
            }
          }
        >
          <div
            className="css-view-1dbjc4n"
            style={
              Object {
                "marginRight": "20px",
              }
            }
          >
            <div
              className="css-view-1dbjc4n"
              onClick={[Function]}
              onMouseDown={[Function]}
              onMouseEnter={[Function]}
              onMouseLeave={[Function]}
              onMouseUp={[Function]}
              onResponderGrant={[Function]}
              onResponderRelease={[Function]}
            >
              <a
                className="css-reset-4rbku5 css-cursor-18t94o4 css-text-901oao"
                data-focusable={true}
                dir="auto"
                href="/build/wallet"
                role="link"
                style={
                  Object {
                    "WebkitAlignItems": "center",
                    "WebkitBoxAlign": "center",
                    "WebkitBoxFlex": 0,
                    "WebkitBoxPack": "center",
                    "WebkitFlexGrow": 0,
                    "WebkitJustifyContent": "center",
                    "alignItems": "center",
                    "backgroundColor": "rgba(53,208,127,1.00)",
                    "borderBottomColor": "rgba(53,208,127,1.00)",
                    "borderBottomLeftRadius": "3px",
                    "borderBottomRightRadius": "3px",
                    "borderBottomWidth": "1px",
                    "borderLeftColor": "rgba(53,208,127,1.00)",
                    "borderLeftWidth": "1px",
                    "borderRightColor": "rgba(53,208,127,1.00)",
                    "borderRightWidth": "1px",
                    "borderTopColor": "rgba(53,208,127,1.00)",
                    "borderTopLeftRadius": "3px",
                    "borderTopRightRadius": "3px",
                    "borderTopWidth": "1px",
                    "color": "rgba(255,255,255,1.00)",
                    "cursor": "pointer",
                    "display": "inline-flex",
                    "flexGrow": 0,
                    "fontFamily": "Jost, futura-pt, futura, sans-serif",
                    "fontSize": "16px",
                    "fontWeight": "500",
                    "justifyContent": "center",
                    "lineHeight": "16px",
                    "minWidth": "150px",
                    "msFlexAlign": "center",
                    "msFlexPack": "center",
                    "msFlexPositive": 0,
                    "opacity": 1,
                    "paddingBottom": "10px",
                    "paddingLeft": "20px",
                    "paddingRight": "20px",
                    "paddingTop": "10px",
                    "textAlign": "center",
                    "textRendering": "geometricPrecision",
                    "width": "fit-content",
                  }
                }
              >
                engage.developers.primaryAction
              </a>
            </div>
          </div>
        </div>
      </div>
    </div>
    <div
      className="css-view-1dbjc4n"
      style={
        Object {
          "WebkitBoxFlex": 0,
          "WebkitBoxPack": "center",
          "WebkitFlexGrow": 0,
          "WebkitFlexShrink": 0,
          "WebkitJustifyContent": "center",
          "flexGrow": 0,
          "flexShrink": 0,
          "justifyContent": "center",
          "msFlexNegative": 0,
          "msFlexPack": "center",
          "msFlexPositive": 0,
          "paddingBottom": "10px",
          "paddingLeft": "10px",
          "paddingRight": "10px",
          "paddingTop": "10px",
          "width": "100%",
        }
      }
    >
      <div
        className="css-view-1dbjc4n"
        style={
          Object {
            "WebkitBoxDirection": "normal",
            "WebkitBoxOrient": "horizontal",
            "WebkitFlexDirection": "row",
            "flexDirection": "row",
            "marginBottom": "20px",
            "marginTop": "20px",
            "maxWidth": "430px",
            "msFlexDirection": "row",
          }
        }
      >
        <div
          className="css-view-1dbjc4n"
          style={
            Object {
              "WebkitFlexBasis": "80px",
              "flexBasis": "80px",
              "msFlexPreferredSize": "80px",
            }
          }
        >
          <div
            className="react-reveal"
            style={
              Object {
                "opacity": undefined,
              }
            }
          >
            <div
              className="css-view-1dbjc4n"
              style={
                Object {
                  "display": "block",
                  "overflowX": "hidden",
                  "overflowY": "hidden",
                  "width": "60px",
                }
              }
            >
              <div
                style={
                  Object {
                    "display": "block",
                    "paddingBottom": "100%",
                    "width": "100%",
                  }
                }
              />
              <div
                style={
                  Object {
                    "bottom": "0px",
                    "height": "100%",
                    "left": "0px",
                    "position": "absolute",
                    "top": "0px",
                    "width": "100%",
                  }
                }
              >
                <div
                  className="css-view-1dbjc4n"
                  style={
                    Object {
                      "WebkitFlexBasis": "auto",
                      "flexBasis": "auto",
                      "height": "100%",
                      "msFlexPreferredSize": "auto",
                      "overflowX": "hidden",
                      "overflowY": "hidden",
                      "width": "100%",
                      "zIndex": 0,
                    }
                  }
                >
                  <div
                    className="css-view-1dbjc4n"
                    style={
                      Object {
                        "backgroundColor": "rgba(0,0,0,0.00)",
                        "backgroundPosition": "center",
                        "backgroundRepeat": "no-repeat",
                        "backgroundSize": "cover",
                        "bottom": "0px",
                        "height": "100%",
                        "left": "0px",
                        "position": "absolute",
                        "right": "0px",
                        "top": "0px",
                        "width": "100%",
                        "zIndex": -1,
                      }
                    }
                  />
                </div>
              </div>
            </div>
          </div>
        </div>
        <div
          className="css-view-1dbjc4n"
          style={
            Object {
              "WebkitBoxFlex": 1,
              "WebkitBoxLines": "multiple",
              "WebkitFlexBasis": "0%",
              "WebkitFlexGrow": 1,
              "WebkitFlexShrink": 1,
              "WebkitFlexWrap": "wrap",
              "flexBasis": "0%",
              "flexGrow": 1,
              "flexShrink": 1,
              "flexWrap": "wrap",
              "marginLeft": "10px",
              "marginRight": "10px",
              "msFlexNegative": 1,
              "msFlexPositive": 1,
              "msFlexPreferredSize": "0%",
              "msFlexWrap": "wrap",
            }
          }
        >
          <div
            className="css-text-901oao"
            dir="auto"
            style={
              Object {
                "color": "rgba(46,51,56,1.00)",
                "fontFamily": "Jost, futura-pt, futura, sans-serif",
                "fontSize": "16px",
                "fontWeight": "500",
                "lineHeight": "18px",
                "textRendering": "geometricPrecision",
              }
            }
          >
            engage.faucet.title
          </div>
          <div
            className="css-text-901oao"
            dir="auto"
            style={
              Object {
                "color": "rgba(46,51,56,1.00)",
                "fontFamily": "EB Garamond, eb-garamond, Garamond, serif",
                "fontSize": "20px",
                "lineHeight": "28px",
                "marginBottom": "20px",
                "textRendering": "geometricPrecision",
              }
            }
          >
            engage.faucet.copy
          </div>
          <div
            className="css-view-1dbjc4n"
            onClick={[Function]}
            onMouseDown={[Function]}
            onMouseEnter={[Function]}
            onMouseLeave={[Function]}
            onMouseUp={[Function]}
            onResponderGrant={[Function]}
            onResponderRelease={[Function]}
          >
            <div
              className="css-view-1dbjc4n"
              style={
                Object {
                  "WebkitBoxDirection": "normal",
                  "WebkitBoxFlex": 0,
                  "WebkitBoxOrient": "horizontal",
                  "WebkitBoxPack": "center",
                  "WebkitFlexDirection": "row",
                  "WebkitFlexGrow": 0,
                  "WebkitJustifyContent": "center",
                  "backgroundColor": "rgba(0,0,0,0.00)",
                  "borderBottomColor": "rgba(0,0,0,0.00)",
                  "borderLeftColor": "rgba(0,0,0,0.00)",
                  "borderRightColor": "rgba(0,0,0,0.00)",
                  "borderTopColor": "rgba(0,0,0,0.00)",
                  "flexDirection": "row",
                  "flexGrow": 0,
                  "justifyContent": "center",
                  "msFlexDirection": "row",
                  "msFlexPack": "center",
                  "msFlexPositive": 0,
                  "opacity": 1,
                  "outlineColor": "transparent",
                  "width": "fit-content",
                }
              }
            >
              <a
                className="css-reset-4rbku5 css-cursor-18t94o4 css-text-901oao"
                data-focusable={true}
                dir="auto"
                href="/build/faucet"
                role="link"
                style={
                  Object {
                    "WebkitAlignItems": "center",
                    "WebkitBoxAlign": "center",
                    "alignItems": "center",
                    "color": "rgba(53,208,127,1.00)",
                    "cursor": "pointer",
                    "display": "inline-flex",
                    "fontFamily": "Jost, futura-pt, futura, sans-serif",
                    "fontSize": "14px",
                    "fontWeight": "500",
                    "lineHeight": "16px",
                    "msFlexAlign": "center",
                    "textAlign": "center",
                    "textRendering": "geometricPrecision",
                  }
                }
              >
                engage.faucet.btnText
                <div
                  className="css-view-1dbjc4n"
                  style={
                    Object {
                      "display": "inline-flex",
                      "paddingLeft": "0.4em",
                      "paddingTop": "0.185em",
                    }
                  }
                >
                  <svg
                    fill="none"
                    height="0.75em"
                    style={Object {}}
                    transform="rotate(0)"
                    viewBox="0 0 8 12"
                    width="0.75em"
                  >
                    <path
                      clipRule="evenodd"
                      d="M1.19997 0L1.13249e-05 1.19996L4.80011 6.00006L0 10.8002L1.19996 12.0001L7.19977 6.00032L7.19953 6.00007L7.19979 5.99981L1.19997 0Z"
                      fill="#35D07F"
                      fillRule="evenodd"
                      opacity={1}
                      style={Object {}}
                    />
                  </svg>
                </div>
              </a>
            </div>
          </div>
        </div>
      </div>
      <div
        className="css-view-1dbjc4n"
        style={
          Object {
            "WebkitBoxDirection": "normal",
            "WebkitBoxOrient": "horizontal",
            "WebkitFlexDirection": "row",
            "flexDirection": "row",
            "marginBottom": "20px",
            "marginTop": "20px",
            "maxWidth": "430px",
            "msFlexDirection": "row",
          }
        }
      >
        <div
          className="css-view-1dbjc4n"
          style={
            Object {
              "WebkitFlexBasis": "80px",
              "flexBasis": "80px",
              "msFlexPreferredSize": "80px",
            }
          }
        >
          <div
            className="react-reveal"
            style={
              Object {
                "opacity": undefined,
              }
            }
          >
            <div
              className="css-view-1dbjc4n"
              style={
                Object {
                  "display": "block",
                  "overflowX": "hidden",
                  "overflowY": "hidden",
                  "width": "60px",
                }
              }
            >
              <div
                style={
                  Object {
                    "display": "block",
                    "paddingBottom": "100%",
                    "width": "100%",
                  }
                }
              />
              <div
                style={
                  Object {
                    "bottom": "0px",
                    "height": "100%",
                    "left": "0px",
                    "position": "absolute",
                    "top": "0px",
                    "width": "100%",
                  }
                }
              >
                <div
                  className="css-view-1dbjc4n"
                  style={
                    Object {
                      "WebkitFlexBasis": "auto",
                      "flexBasis": "auto",
                      "height": "100%",
                      "msFlexPreferredSize": "auto",
                      "overflowX": "hidden",
                      "overflowY": "hidden",
                      "width": "100%",
                      "zIndex": 0,
                    }
                  }
                >
                  <div
                    className="css-view-1dbjc4n"
                    style={
                      Object {
                        "backgroundColor": "rgba(0,0,0,0.00)",
                        "backgroundPosition": "center",
                        "backgroundRepeat": "no-repeat",
                        "backgroundSize": "cover",
                        "bottom": "0px",
                        "height": "100%",
                        "left": "0px",
                        "position": "absolute",
                        "right": "0px",
                        "top": "0px",
                        "width": "100%",
                        "zIndex": -1,
                      }
                    }
                  />
                </div>
              </div>
            </div>
          </div>
        </div>
        <div
          className="css-view-1dbjc4n"
          style={
            Object {
              "WebkitBoxFlex": 1,
              "WebkitBoxLines": "multiple",
              "WebkitFlexBasis": "0%",
              "WebkitFlexGrow": 1,
              "WebkitFlexShrink": 1,
              "WebkitFlexWrap": "wrap",
              "flexBasis": "0%",
              "flexGrow": 1,
              "flexShrink": 1,
              "flexWrap": "wrap",
              "marginLeft": "10px",
              "marginRight": "10px",
              "msFlexNegative": 1,
              "msFlexPositive": 1,
              "msFlexPreferredSize": "0%",
              "msFlexWrap": "wrap",
            }
          }
        >
          <div
            className="css-text-901oao"
            dir="auto"
            style={
              Object {
                "color": "rgba(46,51,56,1.00)",
                "fontFamily": "Jost, futura-pt, futura, sans-serif",
                "fontSize": "16px",
                "fontWeight": "500",
                "lineHeight": "18px",
                "textRendering": "geometricPrecision",
              }
            }
          >
            engage.docs.title
          </div>
          <div
            className="css-text-901oao"
            dir="auto"
            style={
              Object {
                "color": "rgba(46,51,56,1.00)",
                "fontFamily": "EB Garamond, eb-garamond, Garamond, serif",
                "fontSize": "20px",
                "lineHeight": "28px",
                "marginBottom": "20px",
                "textRendering": "geometricPrecision",
              }
            }
          >
            engage.docs.copy
          </div>
          <div
            className="css-view-1dbjc4n"
            onClick={[Function]}
            onMouseDown={[Function]}
            onMouseEnter={[Function]}
            onMouseLeave={[Function]}
            onMouseUp={[Function]}
            onResponderGrant={[Function]}
            onResponderRelease={[Function]}
          >
            <div
              className="css-view-1dbjc4n"
              style={
                Object {
                  "WebkitBoxDirection": "normal",
                  "WebkitBoxFlex": 0,
                  "WebkitBoxOrient": "horizontal",
                  "WebkitBoxPack": "center",
                  "WebkitFlexDirection": "row",
                  "WebkitFlexGrow": 0,
                  "WebkitJustifyContent": "center",
                  "backgroundColor": "rgba(0,0,0,0.00)",
                  "borderBottomColor": "rgba(0,0,0,0.00)",
                  "borderLeftColor": "rgba(0,0,0,0.00)",
                  "borderRightColor": "rgba(0,0,0,0.00)",
                  "borderTopColor": "rgba(0,0,0,0.00)",
                  "flexDirection": "row",
                  "flexGrow": 0,
                  "justifyContent": "center",
                  "msFlexDirection": "row",
                  "msFlexPack": "center",
                  "msFlexPositive": 0,
                  "opacity": 1,
                  "outlineColor": "transparent",
                  "width": "fit-content",
                }
              }
            >
              <a
                className="css-reset-4rbku5 css-cursor-18t94o4 css-text-901oao"
                data-focusable={true}
                dir="auto"
                href="https://docs.celo.org/"
                role="link"
                style={
                  Object {
                    "WebkitAlignItems": "center",
                    "WebkitBoxAlign": "center",
                    "alignItems": "center",
                    "color": "rgba(53,208,127,1.00)",
                    "cursor": "pointer",
                    "display": "inline-flex",
                    "fontFamily": "Jost, futura-pt, futura, sans-serif",
                    "fontSize": "14px",
                    "fontWeight": "500",
                    "lineHeight": "16px",
                    "msFlexAlign": "center",
                    "textAlign": "center",
                    "textRendering": "geometricPrecision",
                  }
                }
              >
                engage.docs.btnText
                <div
                  className="css-view-1dbjc4n"
                  style={
                    Object {
                      "display": "inline-flex",
                      "paddingLeft": "0.4em",
                      "paddingTop": "0.185em",
                    }
                  }
                >
                  <svg
                    fill="none"
                    height="0.75em"
                    style={Object {}}
                    transform="rotate(0)"
                    viewBox="0 0 8 12"
                    width="0.75em"
                  >
                    <path
                      clipRule="evenodd"
                      d="M1.19997 0L1.13249e-05 1.19996L4.80011 6.00006L0 10.8002L1.19996 12.0001L7.19977 6.00032L7.19953 6.00007L7.19979 5.99981L1.19997 0Z"
                      fill="#35D07F"
                      fillRule="evenodd"
                      opacity={1}
                      style={Object {}}
                    />
                  </svg>
                </div>
              </a>
            </div>
          </div>
        </div>
      </div>
    </div>
  </div>
  <div
    className="css-view-1dbjc4n"
    style={
      Object {
        "WebkitAlignSelf": "center",
        "WebkitBoxDirection": "normal",
        "WebkitBoxOrient": "vertical",
        "WebkitBoxPack": "justify",
        "WebkitFlexDirection": "column",
        "WebkitJustifyContent": "space-between",
        "alignSelf": "center",
        "flexDirection": "column",
        "justifyContent": "space-between",
        "marginTop": "30px",
        "maxWidth": "100vw",
        "msFlexDirection": "column",
        "msFlexItemAlign": "center",
        "msFlexPack": "justify",
        "paddingLeft": "10px",
        "paddingRight": "10px",
        "width": "100%",
      }
    }
  >
    <div
      className="css-view-1dbjc4n"
      style={
        Object {
          "WebkitBoxFlex": 0,
          "WebkitFlexGrow": 0,
          "WebkitFlexShrink": 0,
          "flexGrow": 0,
          "flexShrink": 0,
          "msFlexNegative": 0,
          "msFlexPositive": 0,
          "paddingBottom": "10px",
          "paddingLeft": "10px",
          "paddingRight": "10px",
          "paddingTop": "10px",
          "width": "100%",
        }
      }
    >
      <div
        className="css-view-1dbjc4n"
        style={
          Object {
            "maxWidth": "430px",
          }
        }
      >
        <h3
          aria-level="3"
          className="css-reset-4rbku5 css-text-901oao"
          dir="auto"
          role="heading"
          style={
            Object {
              "color": "rgba(46,51,56,1.00)",
              "fontFamily": "Jost, futura-pt, futura, sans-serif",
              "fontSize": "24px",
              "lineHeight": "32px",
              "marginBottom": "20px",
              "textRendering": "geometricPrecision",
              "textTransform": "none",
            }
          }
        >
          engage.validators.noun
        </h3>
        <h4
          aria-level="4"
          className="css-reset-4rbku5 css-text-901oao"
          dir="auto"
          role="heading"
          style={
            Object {
              "color": "rgba(46,51,56,1.00)",
              "fontFamily": "EB Garamond, eb-garamond, Garamond, serif",
              "fontSize": "24px",
              "lineHeight": "32px",
              "marginBottom": "20px",
              "textRendering": "geometricPrecision",
              "textTransform": "none",
            }
          }
        >
          engage.validators.verb
        </h4>
        <div
          className="css-text-901oao"
          dir="auto"
          style={
            Object {
              "color": "rgba(46,51,56,1.00)",
              "fontFamily": "Jost, futura-pt, futura, sans-serif",
              "fontSize": "16px",
              "fontWeight": "500",
              "lineHeight": "18px",
              "textRendering": "geometricPrecision",
            }
          }
        >
          engage.validators.network
        </div>
        <div
          className="react-reveal"
          style={
            Object {
              "opacity": undefined,
            }
          }
        >
          <div
            className="css-view-1dbjc4n"
            style={
              Object {
                "display": "block",
                "maxWidth": "290px",
                "overflowX": "hidden",
                "overflowY": "hidden",
                "paddingBottom": "10px",
              }
            }
          >
            <div
              style={
                Object {
                  "display": "block",
                  "paddingBottom": "77.58620689655172%",
                  "width": "100%",
                }
              }
            />
            <div
              style={
                Object {
                  "bottom": "0px",
                  "height": "100%",
                  "left": "0px",
                  "position": "absolute",
                  "top": "0px",
                  "width": "100%",
                }
              }
            >
              <div
                className="css-view-1dbjc4n"
                style={
                  Object {
                    "WebkitFlexBasis": "auto",
                    "flexBasis": "auto",
                    "height": "100%",
                    "msFlexPreferredSize": "auto",
                    "overflowX": "hidden",
                    "overflowY": "hidden",
                    "width": "100%",
                    "zIndex": 0,
                  }
                }
              >
                <div
                  className="css-view-1dbjc4n"
                  style={
                    Object {
                      "backgroundColor": "rgba(0,0,0,0.00)",
                      "backgroundPosition": "center",
                      "backgroundRepeat": "no-repeat",
                      "backgroundSize": "contain",
                      "bottom": "0px",
                      "height": "100%",
                      "left": "0px",
                      "position": "absolute",
                      "right": "0px",
                      "top": "0px",
                      "width": "100%",
                      "zIndex": -1,
                    }
                  }
                />
              </div>
            </div>
          </div>
        </div>
        <div
          className="css-text-901oao"
          dir="auto"
          style={
            Object {
              "color": "rgba(46,51,56,1.00)",
              "fontFamily": "EB Garamond, eb-garamond, Garamond, serif",
              "fontSize": "20px",
              "lineHeight": "28px",
              "marginTop": "20px",
              "textRendering": "geometricPrecision",
            }
          }
        >
          engage.validators.caption
        </div>
        <div
          className="css-view-1dbjc4n"
          style={
            Object {
              "WebkitAlignItems": "center",
              "WebkitBoxAlign": "center",
              "WebkitBoxDirection": "normal",
              "WebkitBoxOrient": "horizontal",
              "WebkitFlexDirection": "row",
              "alignItems": "center",
              "flexDirection": "row",
              "marginTop": "20px",
              "msFlexAlign": "center",
              "msFlexDirection": "row",
            }
          }
        >
          <div
            className="css-view-1dbjc4n"
            style={
              Object {
                "marginRight": "20px",
              }
            }
          >
            <div
              className="css-view-1dbjc4n"
              onClick={[Function]}
              onMouseDown={[Function]}
              onMouseEnter={[Function]}
              onMouseLeave={[Function]}
              onMouseUp={[Function]}
              onResponderGrant={[Function]}
              onResponderRelease={[Function]}
            >
              <a
                className="css-reset-4rbku5 css-cursor-18t94o4 css-text-901oao"
                data-focusable={true}
                dir="auto"
                href="https://medium.com/celohq/announcing-the-great-celo-stake-off-12eb15dd5eb0"
                role="link"
                style={
                  Object {
                    "WebkitAlignItems": "center",
                    "WebkitBoxAlign": "center",
                    "WebkitBoxFlex": 0,
                    "WebkitBoxPack": "center",
                    "WebkitFlexGrow": 0,
                    "WebkitJustifyContent": "center",
                    "alignItems": "center",
                    "backgroundColor": "rgba(53,208,127,1.00)",
                    "borderBottomColor": "rgba(53,208,127,1.00)",
                    "borderBottomLeftRadius": "3px",
                    "borderBottomRightRadius": "3px",
                    "borderBottomWidth": "1px",
                    "borderLeftColor": "rgba(53,208,127,1.00)",
                    "borderLeftWidth": "1px",
                    "borderRightColor": "rgba(53,208,127,1.00)",
                    "borderRightWidth": "1px",
                    "borderTopColor": "rgba(53,208,127,1.00)",
                    "borderTopLeftRadius": "3px",
                    "borderTopRightRadius": "3px",
                    "borderTopWidth": "1px",
                    "color": "rgba(255,255,255,1.00)",
                    "cursor": "pointer",
                    "display": "inline-flex",
                    "flexGrow": 0,
                    "fontFamily": "Jost, futura-pt, futura, sans-serif",
                    "fontSize": "16px",
                    "fontWeight": "500",
                    "justifyContent": "center",
                    "lineHeight": "16px",
                    "minWidth": "150px",
                    "msFlexAlign": "center",
                    "msFlexPack": "center",
                    "msFlexPositive": 0,
                    "opacity": 1,
                    "paddingBottom": "10px",
                    "paddingLeft": "20px",
                    "paddingRight": "20px",
                    "paddingTop": "10px",
                    "textAlign": "center",
                    "textRendering": "geometricPrecision",
                    "width": "fit-content",
                  }
                }
              >
                engage.validators.primaryAction
              </a>
            </div>
          </div>
        </div>
      </div>
    </div>
    <div
      className="css-view-1dbjc4n"
      style={
        Object {
          "WebkitBoxFlex": 0,
          "WebkitBoxPack": "center",
          "WebkitFlexGrow": 0,
          "WebkitFlexShrink": 0,
          "WebkitJustifyContent": "center",
          "flexGrow": 0,
          "flexShrink": 0,
          "justifyContent": "center",
          "msFlexNegative": 0,
          "msFlexPack": "center",
          "msFlexPositive": 0,
          "paddingBottom": "10px",
          "paddingLeft": "10px",
          "paddingRight": "10px",
          "paddingTop": "10px",
          "width": "100%",
        }
      }
    >
      <div
        className="css-view-1dbjc4n"
        style={
          Object {
            "WebkitBoxDirection": "normal",
            "WebkitBoxOrient": "horizontal",
            "WebkitFlexDirection": "row",
            "flexDirection": "row",
            "marginBottom": "20px",
            "marginTop": "20px",
            "maxWidth": "430px",
            "msFlexDirection": "row",
          }
        }
      >
        <div
          className="css-view-1dbjc4n"
          style={
            Object {
              "WebkitFlexBasis": "80px",
              "flexBasis": "80px",
              "msFlexPreferredSize": "80px",
            }
          }
        >
          <div
            className="react-reveal"
            style={
              Object {
                "opacity": undefined,
              }
            }
          >
            <div
              className="css-view-1dbjc4n"
              style={
                Object {
                  "display": "block",
                  "overflowX": "hidden",
                  "overflowY": "hidden",
                  "width": "60px",
                }
              }
            >
              <div
                style={
                  Object {
                    "display": "block",
                    "paddingBottom": "100%",
                    "width": "100%",
                  }
                }
              />
              <div
                style={
                  Object {
                    "bottom": "0px",
                    "height": "100%",
                    "left": "0px",
                    "position": "absolute",
                    "top": "0px",
                    "width": "100%",
                  }
                }
              >
                <div
                  className="css-view-1dbjc4n"
                  style={
                    Object {
                      "WebkitFlexBasis": "auto",
                      "flexBasis": "auto",
                      "height": "100%",
                      "msFlexPreferredSize": "auto",
                      "overflowX": "hidden",
                      "overflowY": "hidden",
                      "width": "100%",
                      "zIndex": 0,
                    }
                  }
                >
                  <div
                    className="css-view-1dbjc4n"
                    style={
                      Object {
                        "backgroundColor": "rgba(0,0,0,0.00)",
                        "backgroundPosition": "center",
                        "backgroundRepeat": "no-repeat",
                        "backgroundSize": "cover",
                        "bottom": "0px",
                        "height": "100%",
                        "left": "0px",
                        "position": "absolute",
                        "right": "0px",
                        "top": "0px",
                        "width": "100%",
                        "zIndex": -1,
                      }
                    }
                  />
                </div>
              </div>
            </div>
          </div>
        </div>
        <div
          className="css-view-1dbjc4n"
          style={
            Object {
              "WebkitBoxFlex": 1,
              "WebkitBoxLines": "multiple",
              "WebkitFlexBasis": "0%",
              "WebkitFlexGrow": 1,
              "WebkitFlexShrink": 1,
              "WebkitFlexWrap": "wrap",
              "flexBasis": "0%",
              "flexGrow": 1,
              "flexShrink": 1,
              "flexWrap": "wrap",
              "marginLeft": "10px",
              "marginRight": "10px",
              "msFlexNegative": 1,
              "msFlexPositive": 1,
              "msFlexPreferredSize": "0%",
              "msFlexWrap": "wrap",
            }
          }
        >
          <div
            className="css-text-901oao"
            dir="auto"
            style={
              Object {
                "color": "rgba(46,51,56,1.00)",
                "fontFamily": "Jost, futura-pt, futura, sans-serif",
                "fontSize": "16px",
                "fontWeight": "500",
                "lineHeight": "18px",
                "textRendering": "geometricPrecision",
              }
            }
          >
            engage.tutorial.title
          </div>
          <div
            className="css-text-901oao"
            dir="auto"
            style={
              Object {
                "color": "rgba(46,51,56,1.00)",
                "fontFamily": "EB Garamond, eb-garamond, Garamond, serif",
                "fontSize": "20px",
                "lineHeight": "28px",
                "marginBottom": "20px",
                "textRendering": "geometricPrecision",
              }
            }
          >
            engage.tutorial.copy
          </div>
          <div
            className="css-view-1dbjc4n"
            onClick={[Function]}
            onMouseDown={[Function]}
            onMouseEnter={[Function]}
            onMouseLeave={[Function]}
            onMouseUp={[Function]}
            onResponderGrant={[Function]}
            onResponderRelease={[Function]}
          >
            <div
              className="css-view-1dbjc4n"
              style={
                Object {
                  "WebkitBoxDirection": "normal",
                  "WebkitBoxFlex": 0,
                  "WebkitBoxOrient": "horizontal",
                  "WebkitBoxPack": "center",
                  "WebkitFlexDirection": "row",
                  "WebkitFlexGrow": 0,
                  "WebkitJustifyContent": "center",
                  "backgroundColor": "rgba(0,0,0,0.00)",
                  "borderBottomColor": "rgba(0,0,0,0.00)",
                  "borderLeftColor": "rgba(0,0,0,0.00)",
                  "borderRightColor": "rgba(0,0,0,0.00)",
                  "borderTopColor": "rgba(0,0,0,0.00)",
                  "flexDirection": "row",
                  "flexGrow": 0,
                  "justifyContent": "center",
                  "msFlexDirection": "row",
                  "msFlexPack": "center",
                  "msFlexPositive": 0,
                  "opacity": 1,
                  "outlineColor": "transparent",
                  "width": "fit-content",
                }
              }
            >
              <a
                className="css-reset-4rbku5 css-cursor-18t94o4 css-text-901oao"
                data-focusable={true}
                dir="auto"
                href="https://docs.celo.org/getting-started/running-a-validator"
                role="link"
                style={
                  Object {
                    "WebkitAlignItems": "center",
                    "WebkitBoxAlign": "center",
                    "alignItems": "center",
                    "color": "rgba(53,208,127,1.00)",
                    "cursor": "pointer",
                    "display": "inline-flex",
                    "fontFamily": "Jost, futura-pt, futura, sans-serif",
                    "fontSize": "14px",
                    "fontWeight": "500",
                    "lineHeight": "16px",
                    "msFlexAlign": "center",
                    "textAlign": "center",
                    "textRendering": "geometricPrecision",
                  }
                }
              >
                engage.tutorial.btnText
                <div
                  className="css-view-1dbjc4n"
                  style={
                    Object {
                      "display": "inline-flex",
                      "paddingLeft": "0.4em",
                      "paddingTop": "0.185em",
                    }
                  }
                >
                  <svg
                    fill="none"
                    height="0.75em"
                    style={Object {}}
                    transform="rotate(0)"
                    viewBox="0 0 8 12"
                    width="0.75em"
                  >
                    <path
                      clipRule="evenodd"
                      d="M1.19997 0L1.13249e-05 1.19996L4.80011 6.00006L0 10.8002L1.19996 12.0001L7.19977 6.00032L7.19953 6.00007L7.19979 5.99981L1.19997 0Z"
                      fill="#35D07F"
                      fillRule="evenodd"
                      opacity={1}
                      style={Object {}}
                    />
                  </svg>
                </div>
              </a>
            </div>
          </div>
        </div>
      </div>
      <div
        className="css-view-1dbjc4n"
        style={
          Object {
            "WebkitBoxDirection": "normal",
            "WebkitBoxOrient": "horizontal",
            "WebkitFlexDirection": "row",
            "flexDirection": "row",
            "marginBottom": "20px",
            "marginTop": "20px",
            "maxWidth": "430px",
            "msFlexDirection": "row",
          }
        }
      >
        <div
          className="css-view-1dbjc4n"
          style={
            Object {
              "WebkitFlexBasis": "80px",
              "flexBasis": "80px",
              "msFlexPreferredSize": "80px",
            }
          }
        >
          <div
            className="react-reveal"
            style={
              Object {
                "opacity": undefined,
              }
            }
          >
            <div
              className="css-view-1dbjc4n"
              style={
                Object {
                  "display": "block",
                  "overflowX": "hidden",
                  "overflowY": "hidden",
                  "width": "60px",
                }
              }
            >
              <div
                style={
                  Object {
                    "display": "block",
                    "paddingBottom": "100%",
                    "width": "100%",
                  }
                }
              />
              <div
                style={
                  Object {
                    "bottom": "0px",
                    "height": "100%",
                    "left": "0px",
                    "position": "absolute",
                    "top": "0px",
                    "width": "100%",
                  }
                }
              >
                <div
                  className="css-view-1dbjc4n"
                  style={
                    Object {
                      "WebkitFlexBasis": "auto",
                      "flexBasis": "auto",
                      "height": "100%",
                      "msFlexPreferredSize": "auto",
                      "overflowX": "hidden",
                      "overflowY": "hidden",
                      "width": "100%",
                      "zIndex": 0,
                    }
                  }
                >
                  <div
                    className="css-view-1dbjc4n"
                    style={
                      Object {
                        "backgroundColor": "rgba(0,0,0,0.00)",
                        "backgroundPosition": "center",
                        "backgroundRepeat": "no-repeat",
                        "backgroundSize": "cover",
                        "bottom": "0px",
                        "height": "100%",
                        "left": "0px",
                        "position": "absolute",
                        "right": "0px",
                        "top": "0px",
                        "width": "100%",
                        "zIndex": -1,
                      }
                    }
                  />
                </div>
              </div>
            </div>
          </div>
        </div>
        <div
          className="css-view-1dbjc4n"
          style={
            Object {
              "WebkitBoxFlex": 1,
              "WebkitBoxLines": "multiple",
              "WebkitFlexBasis": "0%",
              "WebkitFlexGrow": 1,
              "WebkitFlexShrink": 1,
              "WebkitFlexWrap": "wrap",
              "flexBasis": "0%",
              "flexGrow": 1,
              "flexShrink": 1,
              "flexWrap": "wrap",
              "marginLeft": "10px",
              "marginRight": "10px",
              "msFlexNegative": 1,
              "msFlexPositive": 1,
              "msFlexPreferredSize": "0%",
              "msFlexWrap": "wrap",
            }
          }
        >
          <div
            className="css-text-901oao"
            dir="auto"
            style={
              Object {
                "color": "rgba(46,51,56,1.00)",
                "fontFamily": "Jost, futura-pt, futura, sans-serif",
                "fontSize": "16px",
                "fontWeight": "500",
                "lineHeight": "18px",
                "textRendering": "geometricPrecision",
              }
            }
          >
            engage.blog.title
          </div>
          <div
            className="css-text-901oao"
            dir="auto"
            style={
              Object {
                "color": "rgba(46,51,56,1.00)",
                "fontFamily": "EB Garamond, eb-garamond, Garamond, serif",
                "fontSize": "20px",
                "lineHeight": "28px",
                "marginBottom": "20px",
                "textRendering": "geometricPrecision",
              }
            }
          >
            engage.blog.copy
          </div>
          <div
            className="css-view-1dbjc4n"
            onClick={[Function]}
            onMouseDown={[Function]}
            onMouseEnter={[Function]}
            onMouseLeave={[Function]}
            onMouseUp={[Function]}
            onResponderGrant={[Function]}
            onResponderRelease={[Function]}
          >
            <div
              className="css-view-1dbjc4n"
              style={
                Object {
                  "WebkitBoxDirection": "normal",
                  "WebkitBoxFlex": 0,
                  "WebkitBoxOrient": "horizontal",
                  "WebkitBoxPack": "center",
                  "WebkitFlexDirection": "row",
                  "WebkitFlexGrow": 0,
                  "WebkitJustifyContent": "center",
                  "backgroundColor": "rgba(0,0,0,0.00)",
                  "borderBottomColor": "rgba(0,0,0,0.00)",
                  "borderLeftColor": "rgba(0,0,0,0.00)",
                  "borderRightColor": "rgba(0,0,0,0.00)",
                  "borderTopColor": "rgba(0,0,0,0.00)",
                  "flexDirection": "row",
                  "flexGrow": 0,
                  "justifyContent": "center",
                  "msFlexDirection": "row",
                  "msFlexPack": "center",
                  "msFlexPositive": 0,
                  "opacity": 1,
                  "outlineColor": "transparent",
                  "width": "fit-content",
                }
              }
            >
              <a
                className="css-reset-4rbku5 css-cursor-18t94o4 css-text-901oao"
                data-focusable={true}
                dir="auto"
                href="https://medium.com/celohq/consensus-and-proof-of-stake-in-the-celo-protocol-3ff8eee331f6"
                role="link"
                style={
                  Object {
                    "WebkitAlignItems": "center",
                    "WebkitBoxAlign": "center",
                    "alignItems": "center",
                    "color": "rgba(53,208,127,1.00)",
                    "cursor": "pointer",
                    "display": "inline-flex",
                    "fontFamily": "Jost, futura-pt, futura, sans-serif",
                    "fontSize": "14px",
                    "fontWeight": "500",
                    "lineHeight": "16px",
                    "msFlexAlign": "center",
                    "textAlign": "center",
                    "textRendering": "geometricPrecision",
                  }
                }
              >
                engage.blog.btnText
                <div
                  className="css-view-1dbjc4n"
                  style={
                    Object {
                      "display": "inline-flex",
                      "paddingLeft": "0.4em",
                      "paddingTop": "0.185em",
                    }
                  }
                >
                  <svg
                    fill="none"
                    height="0.75em"
                    style={Object {}}
                    transform="rotate(0)"
                    viewBox="0 0 8 12"
                    width="0.75em"
                  >
                    <path
                      clipRule="evenodd"
                      d="M1.19997 0L1.13249e-05 1.19996L4.80011 6.00006L0 10.8002L1.19996 12.0001L7.19977 6.00032L7.19953 6.00007L7.19979 5.99981L1.19997 0Z"
                      fill="#35D07F"
                      fillRule="evenodd"
                      opacity={1}
                      style={Object {}}
                    />
                  </svg>
                </div>
              </a>
            </div>
          </div>
        </div>
      </div>
    </div>
  </div>
  <div
    className="css-view-1dbjc4n"
    style={
      Object {
        "WebkitAlignSelf": "center",
        "WebkitBoxDirection": "normal",
        "WebkitBoxOrient": "vertical",
        "WebkitBoxPack": "justify",
        "WebkitFlexDirection": "column",
        "WebkitJustifyContent": "space-between",
        "alignSelf": "center",
        "flexDirection": "column",
        "justifyContent": "space-between",
        "marginBottom": "20px",
        "marginTop": "30px",
        "maxWidth": "100vw",
        "msFlexDirection": "column",
        "msFlexItemAlign": "center",
        "msFlexPack": "justify",
        "paddingLeft": "10px",
        "paddingRight": "10px",
        "width": "100%",
      }
    }
  >
    <div
      className="css-view-1dbjc4n"
      style={
        Object {
          "WebkitBoxFlex": 0,
          "WebkitFlexGrow": 0,
          "WebkitFlexShrink": 0,
          "flexGrow": 0,
          "flexShrink": 0,
          "msFlexNegative": 0,
          "msFlexPositive": 0,
          "paddingBottom": "10px",
          "paddingLeft": "10px",
          "paddingRight": "10px",
          "paddingTop": "10px",
          "width": "100%",
        }
      }
    >
      <h3
        aria-level="3"
        className="css-reset-4rbku5 css-text-901oao"
        dir="auto"
        role="heading"
        style={
          Object {
            "color": "rgba(46,51,56,1.00)",
            "fontFamily": "Jost, futura-pt, futura, sans-serif",
            "fontSize": "24px",
            "lineHeight": "32px",
            "textRendering": "geometricPrecision",
            "textTransform": "none",
          }
        }
      >
        engage.contributeTitle
      </h3>
      <div
        className="css-text-901oao"
        dir="auto"
        style={
          Object {
            "color": "rgba(46,51,56,1.00)",
            "fontFamily": "EB Garamond, eb-garamond, Garamond, serif",
            "fontSize": "20px",
            "lineHeight": "28px",
            "marginBottom": "20px",
            "marginTop": "20px",
            "textRendering": "geometricPrecision",
          }
        }
      >
        engage.contributeText
      </div>
      <div
        className="css-view-1dbjc4n"
        onClick={[Function]}
        onMouseDown={[Function]}
        onMouseEnter={[Function]}
        onMouseLeave={[Function]}
        onMouseUp={[Function]}
        onResponderGrant={[Function]}
        onResponderRelease={[Function]}
      >
        <a
          className="css-reset-4rbku5 css-cursor-18t94o4 css-text-901oao"
          data-focusable={true}
          dir="auto"
          role="link"
          style={
            Object {
              "WebkitAlignItems": "center",
              "WebkitBoxAlign": "center",
              "WebkitBoxFlex": 0,
              "WebkitBoxPack": "center",
              "WebkitFlexGrow": 0,
              "WebkitJustifyContent": "center",
              "alignItems": "center",
              "backgroundColor": "rgba(69,214,138,0.70)",
              "borderBottomColor": "rgba(69,214,138,0.70)",
              "borderBottomLeftRadius": "3px",
              "borderBottomRightRadius": "3px",
              "borderBottomWidth": "1px",
              "borderLeftColor": "rgba(69,214,138,0.70)",
              "borderLeftWidth": "1px",
              "borderRightColor": "rgba(69,214,138,0.70)",
              "borderRightWidth": "1px",
              "borderTopColor": "rgba(69,214,138,0.70)",
              "borderTopLeftRadius": "3px",
              "borderTopRightRadius": "3px",
              "borderTopWidth": "1px",
              "color": "rgba(255,255,255,1.00)",
              "cursor": "not-allowed",
              "display": "inline-flex",
              "flexGrow": 0,
              "fontFamily": "Jost, futura-pt, futura, sans-serif",
              "fontSize": "16px",
              "fontWeight": "500",
              "justifyContent": "center",
              "lineHeight": "16px",
              "minWidth": "150px",
              "msFlexAlign": "center",
              "msFlexPack": "center",
              "msFlexPositive": 0,
              "opacity": 1,
              "paddingBottom": "10px",
              "paddingLeft": "20px",
              "paddingRight": "20px",
              "paddingTop": "10px",
              "textAlign": "center",
              "textRendering": "geometricPrecision",
              "width": "fit-content",
            }
          }
        >
          Coming Soon
        </a>
      </div>
    </div>
    <div
      className="css-view-1dbjc4n"
      style={
        Object {
          "WebkitAlignItems": "center",
          "WebkitBoxAlign": "center",
          "WebkitBoxFlex": 0,
          "WebkitBoxPack": "center",
          "WebkitFlexGrow": 0,
          "WebkitFlexShrink": 0,
          "WebkitJustifyContent": "center",
          "alignItems": "center",
          "flexGrow": 0,
          "flexShrink": 0,
          "justifyContent": "center",
          "msFlexAlign": "center",
          "msFlexNegative": 0,
          "msFlexPack": "center",
          "msFlexPositive": 0,
          "paddingBottom": "10px",
          "paddingLeft": "10px",
          "paddingRight": "10px",
          "paddingTop": "10px",
          "width": "100%",
        }
      }
    >
      <div
        className="css-view-1dbjc4n"
        style={
          Object {
            "display": "block",
            "height": "100%",
            "maxWidth": "309px",
            "overflowX": "hidden",
            "overflowY": "hidden",
            "width": "100%",
          }
        }
      >
        <div
          style={
            Object {
              "display": "block",
              "paddingBottom": "116.50485436893204%",
              "width": "100%",
            }
          }
        />
        <div
          style={
            Object {
              "bottom": "0px",
              "height": "100%",
              "left": "0px",
              "position": "absolute",
              "top": "0px",
              "width": "100%",
            }
          }
        >
          <div
            className="css-view-1dbjc4n"
            style={
              Object {
                "WebkitFlexBasis": "auto",
                "flexBasis": "auto",
                "height": "100%",
                "msFlexPreferredSize": "auto",
                "overflowX": "hidden",
                "overflowY": "hidden",
                "width": "100%",
                "zIndex": 0,
              }
            }
          >
            <div
              className="css-view-1dbjc4n"
              style={
                Object {
                  "backgroundColor": "rgba(0,0,0,0.00)",
                  "backgroundPosition": "center",
                  "backgroundRepeat": "no-repeat",
                  "backgroundSize": "contain",
                  "bottom": "0px",
                  "height": "100%",
                  "left": "0px",
                  "position": "absolute",
                  "right": "0px",
                  "top": "0px",
                  "width": "100%",
                  "zIndex": -1,
                }
              }
            />
          </div>
        </div>
      </div>
    </div>
  </div>
  <div
    className="css-view-1dbjc4n"
    style={
      Object {
        "WebkitAlignSelf": "center",
        "WebkitBoxDirection": "normal",
        "WebkitBoxOrient": "vertical",
        "WebkitFlexDirection": "column",
        "alignSelf": "center",
        "flexDirection": "column",
        "marginBottom": "30px",
        "marginTop": "30px",
        "maxWidth": "100vw",
        "msFlexDirection": "column",
        "msFlexItemAlign": "center",
        "paddingLeft": "10px",
        "paddingRight": "10px",
        "width": "100%",
      }
    }
  />
  <div
    className="css-view-1dbjc4n"
    style={
      Object {
        "WebkitAlignSelf": "center",
        "WebkitBoxDirection": "normal",
        "WebkitBoxOrient": "vertical",
        "WebkitFlexDirection": "column",
        "alignSelf": "center",
        "flexDirection": "column",
        "marginTop": "30px",
        "maxWidth": "100vw",
        "msFlexDirection": "column",
        "msFlexItemAlign": "center",
        "paddingLeft": "10px",
        "paddingRight": "10px",
        "width": "100%",
      }
    }
  >
    <div
      className="css-view-1dbjc4n"
      style={
        Object {
          "WebkitBoxFlex": 0,
          "WebkitFlexGrow": 0,
          "WebkitFlexShrink": 0,
          "flexGrow": 0,
          "flexShrink": 0,
          "msFlexNegative": 0,
          "msFlexPositive": 0,
          "paddingBottom": "10px",
          "paddingLeft": "10px",
          "paddingRight": "10px",
          "paddingTop": "10px",
          "width": "100%",
        }
      }
    >
      <h3
        aria-level="3"
        className="css-reset-4rbku5 css-text-901oao"
        dir="auto"
        role="heading"
        style={
          Object {
            "color": "rgba(46,51,56,1.00)",
            "fontFamily": "Jost, futura-pt, futura, sans-serif",
            "fontSize": "24px",
            "lineHeight": "32px",
            "textRendering": "geometricPrecision",
            "textTransform": "none",
          }
        }
      >
        conductLabel
      </h3>
    </div>
    <div
      className="css-view-1dbjc4n"
      style={
        Object {
          "WebkitBoxFlex": 0,
          "WebkitFlexGrow": 0,
          "WebkitFlexShrink": 0,
          "flexGrow": 0,
          "flexShrink": 0,
          "msFlexNegative": 0,
          "msFlexPositive": 0,
          "paddingBottom": "10px",
          "paddingLeft": "10px",
          "paddingRight": "10px",
          "paddingTop": "10px",
          "width": "100%",
        }
      }
    >
      <div
        className="css-text-901oao"
        dir="auto"
        style={
          Object {
            "color": "rgba(46,51,56,1.00)",
            "fontFamily": "EB Garamond, eb-garamond, Garamond, serif",
            "fontSize": "20px",
            "lineHeight": "28px",
            "marginBottom": "20px",
            "textRendering": "geometricPrecision",
          }
        }
      >
        conductText
      </div>
      <div
        className="css-view-1dbjc4n"
        onClick={[Function]}
        onMouseDown={[Function]}
        onMouseEnter={[Function]}
        onMouseLeave={[Function]}
        onMouseUp={[Function]}
        onResponderGrant={[Function]}
        onResponderRelease={[Function]}
      >
        <a
          className="css-reset-4rbku5 css-cursor-18t94o4 css-text-901oao"
          data-focusable={true}
          dir="auto"
          role="link"
          style={
            Object {
              "WebkitAlignItems": "center",
              "WebkitBoxAlign": "center",
              "WebkitBoxFlex": 0,
              "WebkitBoxPack": "center",
              "WebkitFlexGrow": 0,
              "WebkitJustifyContent": "center",
              "alignItems": "center",
              "backgroundColor": "rgba(53,208,127,1.00)",
              "borderBottomColor": "rgba(53,208,127,1.00)",
              "borderBottomLeftRadius": "3px",
              "borderBottomRightRadius": "3px",
              "borderBottomWidth": "1px",
              "borderLeftColor": "rgba(53,208,127,1.00)",
              "borderLeftWidth": "1px",
              "borderRightColor": "rgba(53,208,127,1.00)",
              "borderRightWidth": "1px",
              "borderTopColor": "rgba(53,208,127,1.00)",
              "borderTopLeftRadius": "3px",
              "borderTopRightRadius": "3px",
              "borderTopWidth": "1px",
              "color": "rgba(255,255,255,1.00)",
              "cursor": "pointer",
              "display": "inline-flex",
              "flexGrow": 0,
              "fontFamily": "Jost, futura-pt, futura, sans-serif",
              "fontSize": "16px",
              "fontWeight": "500",
              "justifyContent": "center",
              "lineHeight": "16px",
              "minWidth": "150px",
              "msFlexAlign": "center",
              "msFlexPack": "center",
              "msFlexPositive": 0,
              "opacity": 1,
              "paddingBottom": "10px",
              "paddingLeft": "20px",
              "paddingRight": "20px",
              "paddingTop": "10px",
              "textAlign": "center",
              "textRendering": "geometricPrecision",
              "width": "fit-content",
            }
          }
        >
          conductBtn
        </a>
      </div>
    </div>
  </div>
  <div
    className="css-view-1dbjc4n"
    style={
      Object {
        "WebkitAlignSelf": "center",
        "WebkitBoxDirection": "normal",
        "WebkitBoxOrient": "vertical",
        "WebkitFlexDirection": "column",
        "alignSelf": "center",
        "flexDirection": "column",
        "marginTop": "30px",
        "maxWidth": "100vw",
        "msFlexDirection": "column",
        "msFlexItemAlign": "center",
        "paddingLeft": "10px",
        "paddingRight": "10px",
        "width": "100%",
      }
    }
  >
    <div
      className="css-view-1dbjc4n"
      style={
        Object {
          "WebkitBoxFlex": 0,
          "WebkitFlexGrow": 0,
          "WebkitFlexShrink": 0,
          "flexGrow": 0,
          "flexShrink": 0,
          "msFlexNegative": 0,
          "msFlexPositive": 0,
          "paddingBottom": "10px",
          "paddingLeft": "10px",
          "paddingRight": "10px",
          "paddingTop": "10px",
          "width": "100%",
        }
      }
    >
      <h3
        aria-level="3"
        className="css-reset-4rbku5 css-text-901oao"
        dir="auto"
        role="heading"
        style={
          Object {
            "color": "rgba(46,51,56,1.00)",
            "fontFamily": "Jost, futura-pt, futura, sans-serif",
            "fontSize": "24px",
            "lineHeight": "32px",
            "textRendering": "geometricPrecision",
            "textTransform": "none",
          }
        }
      >
        experienceLabel
      </h3>
    </div>
    <div
      className="css-view-1dbjc4n"
      style={
        Object {
          "WebkitBoxFlex": 0,
          "WebkitFlexGrow": 0,
          "WebkitFlexShrink": 0,
          "flexGrow": 0,
          "flexShrink": 0,
          "msFlexNegative": 0,
          "msFlexPositive": 0,
          "paddingBottom": "10px",
          "paddingLeft": "10px",
          "paddingRight": "10px",
          "paddingTop": "10px",
          "width": "100%",
        }
      }
    >
      <div
        className="css-view-1dbjc4n"
        style={
          Object {
            "WebkitBoxDirection": "normal",
            "WebkitBoxLines": "multiple",
            "WebkitBoxOrient": "horizontal",
            "WebkitFlexDirection": "row",
            "WebkitFlexWrap": "wrap",
            "flexDirection": "row",
            "flexWrap": "wrap",
            "msFlexDirection": "row",
            "msFlexWrap": "wrap",
          }
        }
      >
        <div
          className="react-reveal"
          style={
            Object {
              "opacity": undefined,
            }
          }
        >
          <div
            className="css-view-1dbjc4n"
            style={
              Object {
                "marginBottom": "60px",
                "marginRight": "60px",
                "width": "180px",
              }
            }
          >
            <a
              href="/experience/brand"
            >
              <div
                className="css-view-1dbjc4n"
                style={
                  Object {
                    "marginBottom": "10px",
                  }
                }
              >
                <div
                  className="css-view-1dbjc4n"
                  style={
                    Object {
                      "WebkitFlexBasis": "auto",
                      "flexBasis": "auto",
                      "height": "45px",
                      "msFlexPreferredSize": "auto",
                      "overflowX": "hidden",
                      "overflowY": "hidden",
                      "width": "45px",
                      "zIndex": 0,
                    }
                  }
                >
                  <div
                    className="css-view-1dbjc4n"
                    style={
                      Object {
                        "backgroundColor": "rgba(0,0,0,0.00)",
                        "backgroundPosition": "center",
                        "backgroundRepeat": "no-repeat",
                        "backgroundSize": "contain",
                        "bottom": "0px",
                        "height": "100%",
                        "left": "0px",
                        "position": "absolute",
                        "right": "0px",
                        "top": "0px",
                        "width": "100%",
                        "zIndex": -1,
                      }
                    }
                  />
                </div>
              </div>
              <div
                className="css-text-901oao"
                dir="auto"
                style={
                  Object {
                    "color": "rgba(46,51,56,1.00)",
                    "fontFamily": "Jost, futura-pt, futura, sans-serif",
                    "fontSize": "16px",
                    "fontWeight": "500",
                    "lineHeight": "18px",
                    "marginBottom": "15px",
                    "marginTop": "15px",
                    "textRendering": "geometricPrecision",
                  }
                }
              >
                channels.brand.name
              </div>
            </a>
            <div
              className="css-text-901oao"
              dir="auto"
              style={
                Object {
                  "color": "rgba(46,51,56,1.00)",
                  "fontFamily": "EB Garamond, eb-garamond, Garamond, serif",
                  "fontSize": "16px",
                  "lineHeight": "20px",
                  "textRendering": "geometricPrecision",
                }
              }
            >
<<<<<<< HEAD
              Design with Celo
=======
              channels.brand.text
>>>>>>> e017726c
            </div>
          </div>
        </div>
      </div>
    </div>
  </div>
  <div
    className="css-view-1dbjc4n"
    style={
      Object {
        "WebkitAlignSelf": "center",
        "WebkitBoxDirection": "normal",
        "WebkitBoxOrient": "vertical",
        "WebkitFlexDirection": "column",
        "alignSelf": "center",
        "flexDirection": "column",
        "maxWidth": "100vw",
        "msFlexDirection": "column",
        "msFlexItemAlign": "center",
        "paddingLeft": "10px",
        "paddingRight": "10px",
        "width": "100%",
      }
    }
  >
    <div
      className="css-view-1dbjc4n"
      style={
        Object {
          "WebkitBoxFlex": 0,
          "WebkitFlexGrow": 0,
          "WebkitFlexShrink": 0,
          "flexGrow": 0,
          "flexShrink": 0,
          "msFlexNegative": 0,
          "msFlexPositive": 0,
          "paddingBottom": "10px",
          "paddingLeft": "10px",
          "paddingRight": "10px",
          "paddingTop": "10px",
          "width": "100%",
        }
      }
    >
      <h3
        aria-level="3"
        className="css-reset-4rbku5 css-text-901oao"
        dir="auto"
        role="heading"
        style={
          Object {
            "color": "rgba(46,51,56,1.00)",
            "fontFamily": "Jost, futura-pt, futura, sans-serif",
            "fontSize": "24px",
            "lineHeight": "32px",
            "textRendering": "geometricPrecision",
            "textTransform": "none",
          }
        }
      >
        socialLabel
      </h3>
    </div>
    <div
      className="css-view-1dbjc4n"
      style={
        Object {
          "WebkitBoxFlex": 0,
          "WebkitFlexGrow": 0,
          "WebkitFlexShrink": 0,
          "flexGrow": 0,
          "flexShrink": 0,
          "msFlexNegative": 0,
          "msFlexPositive": 0,
          "paddingBottom": "10px",
          "paddingLeft": "10px",
          "paddingRight": "10px",
          "paddingTop": "10px",
          "width": "100%",
        }
      }
    >
      <div
        className="css-view-1dbjc4n"
        style={
          Object {
            "WebkitBoxDirection": "normal",
            "WebkitBoxLines": "multiple",
            "WebkitBoxOrient": "horizontal",
            "WebkitFlexDirection": "row",
            "WebkitFlexWrap": "wrap",
            "flexDirection": "row",
            "flexWrap": "wrap",
            "msFlexDirection": "row",
            "msFlexWrap": "wrap",
          }
        }
      >
        <div
          className="react-reveal"
          style={
            Object {
              "opacity": undefined,
            }
          }
        >
          <div
            className="css-view-1dbjc4n"
            style={
              Object {
                "marginBottom": "60px",
                "marginRight": "60px",
                "width": "180px",
              }
            }
          >
            <a
              href="//twitter.com/@celoDevs"
              target="_blank"
            >
              <div
                className="css-view-1dbjc4n"
                style={
                  Object {
                    "marginBottom": "10px",
                  }
                }
              >
                <svg
                  fill="none"
                  height={40}
                  style={Object {}}
                  viewBox="0 0 28 24"
                  width={40}
                >
                  <title>
                    Twitter Logo
                  </title>
                  <path
                    d="M8.80544 24C19.3715 24 25.1507 14.7676 25.1507 6.7613C25.1507 6.49907 25.1451 6.23802 25.1339 5.97815C26.255 5.12295 27.2306 4.0563 28 2.84083C26.9707 3.32277 25.863 3.6476 24.7005 3.79407C25.8866 3.044 26.7971 1.85688 27.2261 0.442957C26.1162 1.13751 24.8864 1.64189 23.5782 1.91357C22.531 0.737081 21.0381 0 19.3861 0C16.2131 0 13.6405 2.71326 13.6405 6.05847C13.6405 6.5345 13.6909 6.99636 13.7894 7.43932C9.016 7.18653 4.78128 4.77567 1.9488 1.10916C1.45488 2.00453 1.1704 3.04518 1.1704 4.15435C1.1704 6.25692 2.18512 8.11143 3.72624 9.19697C2.78432 9.16626 1.8984 8.8934 1.12448 8.43863C1.12336 8.46343 1.12336 8.48942 1.12336 8.5154C1.12336 11.4496 3.10352 13.8994 5.73216 14.4546C5.24944 14.5928 4.74208 14.6672 4.21792 14.6672C3.84832 14.6672 3.48768 14.6282 3.13824 14.5573C3.8696 16.9647 5.98976 18.7164 8.50528 18.7648C6.53856 20.3902 4.06224 21.3588 1.37088 21.3588C0.9072 21.3588 0.45024 21.3304 0 21.2749C2.5424 22.9971 5.5608 24 8.80544 24Z"
                    fill="#2E3338"
                    style={Object {}}
                  />
                </svg>
              </div>
              <div
                className="css-text-901oao"
                dir="auto"
                style={
                  Object {
                    "color": "rgba(46,51,56,1.00)",
                    "fontFamily": "Jost, futura-pt, futura, sans-serif",
                    "fontSize": "16px",
                    "fontWeight": "500",
                    "lineHeight": "18px",
                    "marginBottom": "15px",
                    "marginTop": "15px",
                    "textRendering": "geometricPrecision",
                  }
                }
              >
                Twitter
              </div>
            </a>
            <div
              className="css-text-901oao"
              dir="auto"
              style={
                Object {
                  "color": "rgba(46,51,56,1.00)",
                  "fontFamily": "EB Garamond, eb-garamond, Garamond, serif",
                  "fontSize": "16px",
                  "lineHeight": "20px",
                  "textRendering": "geometricPrecision",
                }
              }
            >
              Follow
               
              <div
                className="css-view-1dbjc4n"
                onClick={[Function]}
                onMouseDown={[Function]}
                onMouseEnter={[Function]}
                onMouseLeave={[Function]}
                onMouseUp={[Function]}
                onResponderGrant={[Function]}
                onResponderRelease={[Function]}
                style={
                  Object {
                    "display": "inline",
                  }
                }
              >
                <a
                  className="css-reset-4rbku5 css-cursor-18t94o4 css-text-901oao css-textHasAncestor-16my406"
                  data-focusable={true}
                  dir="auto"
                  href="https://twitter.com/@celoDevs"
                  role="link"
                  style={
                    Object {
                      "color": "rgba(46,51,56,1.00)",
                      "cursor": "pointer",
                      "display": "inline",
                      "fontFamily": "EB Garamond, eb-garamond, Garamond, serif",
                      "fontSize": "16px",
                      "lineHeight": "20px",
                      "opacity": 1,
                      "textDecoration": "underline",
                      "textRendering": "geometricPrecision",
                    }
                  }
                >
                  @celoDevs
                </a>
              </div>
               
              &
               
              <div
                className="css-view-1dbjc4n"
                onClick={[Function]}
                onMouseDown={[Function]}
                onMouseEnter={[Function]}
                onMouseLeave={[Function]}
                onMouseUp={[Function]}
                onResponderGrant={[Function]}
                onResponderRelease={[Function]}
                style={
                  Object {
                    "display": "inline",
                  }
                }
              >
                <a
                  className="css-reset-4rbku5 css-cursor-18t94o4 css-text-901oao css-textHasAncestor-16my406"
                  data-focusable={true}
                  dir="auto"
                  href="https://twitter.com/@celoHQ"
                  role="link"
                  style={
                    Object {
                      "color": "rgba(46,51,56,1.00)",
                      "cursor": "pointer",
                      "display": "inline",
                      "fontFamily": "EB Garamond, eb-garamond, Garamond, serif",
                      "fontSize": "16px",
                      "lineHeight": "20px",
                      "opacity": 1,
                      "textDecoration": "underline",
                      "textRendering": "geometricPrecision",
                    }
                  }
                >
                  @celoHQ
                </a>
              </div>
            </div>
          </div>
        </div>
        <div
          className="react-reveal"
          style={
            Object {
              "opacity": undefined,
            }
          }
        >
          <div
            className="css-view-1dbjc4n"
            style={
              Object {
                "marginBottom": "60px",
                "marginRight": "60px",
                "width": "180px",
              }
            }
          >
            <a
              href="https://github.com/celo-org"
              target="_blank"
            >
              <div
                className="css-view-1dbjc4n"
                style={
                  Object {
                    "marginBottom": "10px",
                  }
                }
              >
                <svg
                  fill="none"
                  height={41}
                  style={Object {}}
                  viewBox="0 0 25 24"
                  width={41}
                >
                  <path
                    clipRule="evenodd"
                    d="M12.3019 0C5.50526 0 0 5.50526 0 12.3019C0 17.7392 3.52669 22.3458 8.4127 23.977C9.0244 24.0902 9.25095 23.7126 9.25095 23.3804C9.25095 23.0858 9.2434 22.3156 9.23585 21.2885C5.81488 22.0286 5.08991 19.6422 5.08991 19.6422C4.53108 18.2225 3.72304 17.8373 3.72304 17.8373C2.60537 17.0746 3.80611 17.0897 3.80611 17.0897C5.03705 17.1803 5.69405 18.3584 5.69405 18.3584C6.78906 20.2388 8.57129 19.6951 9.27361 19.3779C9.38688 18.585 9.70406 18.0412 10.0514 17.7316C7.32524 17.4295 4.45556 16.3723 4.45556 11.66C4.45556 10.3158 4.93132 9.22074 5.72426 8.35984C5.59588 8.04266 5.17298 6.79662 5.83754 5.10501C5.83754 5.10501 6.87213 4.77274 9.22074 6.36616C10.2025 6.0943 11.2522 5.95837 12.3019 5.95082C13.344 5.95837 14.4013 6.0943 15.383 6.36616C17.7316 4.77274 18.7662 5.10501 18.7662 5.10501C19.4383 6.79662 19.0154 8.05021 18.887 8.35984C19.6724 9.22074 20.1482 10.3158 20.1482 11.66C20.1482 16.3874 17.271 17.422 14.5297 17.7316C14.9677 18.1092 15.3679 18.8644 15.3679 20.0123C15.3679 21.6586 15.3528 22.9801 15.3528 23.3879C15.3528 23.7202 15.5718 24.0978 16.1986 23.977C21.0846 22.3458 24.6038 17.7392 24.6038 12.3094C24.6038 5.50526 19.0985 0 12.3019 0Z"
                    fill="#2E3338"
                    fillRule="evenodd"
                    style={Object {}}
                  />
                </svg>
              </div>
              <div
                className="css-text-901oao"
                dir="auto"
                style={
                  Object {
                    "color": "rgba(46,51,56,1.00)",
                    "fontFamily": "Jost, futura-pt, futura, sans-serif",
                    "fontSize": "16px",
                    "fontWeight": "500",
                    "lineHeight": "18px",
                    "marginBottom": "15px",
                    "marginTop": "15px",
                    "textRendering": "geometricPrecision",
                  }
                }
              >
                channels.github.name
              </div>
            </a>
            <div
              className="css-text-901oao"
              dir="auto"
              style={
                Object {
                  "color": "rgba(46,51,56,1.00)",
                  "fontFamily": "EB Garamond, eb-garamond, Garamond, serif",
                  "fontSize": "16px",
                  "lineHeight": "20px",
                  "textRendering": "geometricPrecision",
                }
              }
            >
              channels.github.text
            </div>
          </div>
        </div>
        <div
          className="react-reveal"
          style={
            Object {
              "opacity": undefined,
            }
          }
        >
          <div
            className="css-view-1dbjc4n"
            style={
              Object {
                "marginBottom": "60px",
                "marginRight": "60px",
                "width": "180px",
              }
            }
          >
            <a
              href="https://discord.gg/6yWMkgM"
              target="_blank"
            >
              <div
                className="css-view-1dbjc4n"
                style={
                  Object {
                    "marginBottom": "10px",
                  }
                }
              >
                <svg
                  fill="none"
                  height={40}
                  style={Object {}}
                  viewBox="0 0 40 46"
                  width={40}
                >
                  <path
                    clipRule="evenodd"
                    d="M4.68571 0H35.3143C37.8971 0 40 2.093 40 4.6865V45.5L35.0857 41.1775L32.32 38.6295L29.3943 35.9222L30.6057 40.131H4.68571C2.10286 40.131 0 38.038 0 35.4445V4.6865C0 2.093 2.10286 0 4.68571 0ZM24.9828 27.8687C25.6686 28.7332 26.4914 29.7115 26.4914 29.7115C31.5428 29.5522 33.4857 26.2535 33.4857 26.2535C33.4857 18.928 30.1943 12.9902 30.1943 12.9902C26.9028 10.5332 23.7714 10.6015 23.7714 10.6015L23.4514 10.9655C27.3371 12.1485 29.1428 13.8547 29.1428 13.8547C26.7657 12.558 24.4343 11.921 22.2628 11.6707C20.6171 11.4887 19.04 11.5342 17.6457 11.7162C17.526 11.7162 17.4237 11.7336 17.3084 11.7531C17.2916 11.756 17.2745 11.7589 17.2571 11.7617C16.4571 11.83 14.5143 12.1257 12.0686 13.195C11.2229 13.5817 10.72 13.8547 10.72 13.8547C10.72 13.8547 12.6171 12.0575 16.7314 10.8745L16.5028 10.6015C16.5028 10.6015 13.3714 10.5332 10.08 12.9902C10.08 12.9902 6.78857 18.928 6.78857 26.2535C6.78857 26.2535 8.70856 29.5522 13.76 29.7115C13.76 29.7115 14.6057 28.6877 15.2914 27.8232C12.3886 26.9587 11.2914 25.1387 11.2914 25.1387C11.2914 25.1387 11.52 25.298 11.9314 25.5255C11.9543 25.5482 11.9771 25.571 12.0228 25.5937C12.0571 25.6165 12.0914 25.6336 12.1257 25.6506C12.16 25.6677 12.1943 25.6847 12.2286 25.7075C12.8 26.026 13.3714 26.2762 13.8971 26.481C14.8343 26.845 15.9543 27.209 17.2571 27.4592C18.9714 27.7777 20.9828 27.8915 23.1771 27.482C24.2514 27.3 25.3486 26.9815 26.4914 26.5037C27.2914 26.208 28.1828 25.7757 29.12 25.1615C29.12 25.1615 27.9771 27.027 24.9828 27.8687ZM13.5312 21.6129C13.5312 20.2252 14.5598 19.0877 15.8627 19.0877C17.1655 19.0877 18.217 20.2252 18.1941 21.6129C18.1941 23.0007 17.1655 24.1382 15.8627 24.1382C14.5827 24.1382 13.5312 23.0007 13.5312 21.6129ZM21.8741 21.6129C21.8741 20.2252 22.9027 19.0877 24.2055 19.0877C25.5084 19.0877 26.537 20.2252 26.537 21.6129C26.537 23.0007 25.5084 24.1382 24.2055 24.1382C22.9255 24.1382 21.8741 23.0007 21.8741 21.6129Z"
                    fill="#2E3338"
                    fillRule="evenodd"
                    style={Object {}}
                  />
                </svg>
              </div>
              <div
                className="css-text-901oao"
                dir="auto"
                style={
                  Object {
                    "color": "rgba(46,51,56,1.00)",
                    "fontFamily": "Jost, futura-pt, futura, sans-serif",
                    "fontSize": "16px",
                    "fontWeight": "500",
                    "lineHeight": "18px",
                    "marginBottom": "15px",
                    "marginTop": "15px",
                    "textRendering": "geometricPrecision",
                  }
                }
              >
                channels.discord.name
              </div>
            </a>
            <div
              className="css-text-901oao"
              dir="auto"
              style={
                Object {
                  "color": "rgba(46,51,56,1.00)",
                  "fontFamily": "EB Garamond, eb-garamond, Garamond, serif",
                  "fontSize": "16px",
                  "lineHeight": "20px",
                  "textRendering": "geometricPrecision",
                }
              }
            >
              channels.discord.text
            </div>
          </div>
        </div>
        <div
          className="react-reveal"
          style={
            Object {
              "opacity": undefined,
            }
          }
        >
          <div
            className="css-view-1dbjc4n"
            style={
              Object {
                "marginBottom": "60px",
                "marginRight": "60px",
                "width": "180px",
              }
            }
          >
            <a
              href="https://forum.celo.org/"
              target="_blank"
            >
              <div
                className="css-view-1dbjc4n"
                style={
                  Object {
                    "marginBottom": "10px",
                  }
                }
              >
                <svg
                  fill="none"
                  height={40}
                  style={Object {}}
                  viewBox="0 0 41 40"
                  width={40}
                >
                  <path
                    d="M39.7038 16.5524C38.3862 8.49677 31.8162 1.81812 23.7535 0.329378C14.2427 -1.42664 4.5866 3.9899 1.21367 12.9724C0.414984 15.1004 0.00157366 17.3019 0.000792161 19.576C-0.00155232 26.2429 0.00235515 32.9099 0.00391814 39.5768V39.9886C0.294634 39.9886 0.539242 39.9894 0.783849 39.9886C7.35934 39.9824 13.9356 40.0363 20.5103 39.9511C26.3668 39.8745 31.2105 37.4699 35.0672 33.1006C37.7001 30.1168 39.2654 26.6165 39.8296 22.6739C39.8992 22.1862 39.9516 21.6962 40.0117 21.207V18.7844C39.9101 18.0404 39.825 17.2933 39.7038 16.5524ZM20.0031 31.5977C18.2127 31.5977 16.5185 31.189 15.007 30.4599L7.9103 32.1276L9.8359 25.4904C8.97782 23.8789 8.49095 22.0393 8.49095 20.0856C8.49095 13.7273 13.6449 8.57336 20.0031 8.57336C26.3614 8.57336 31.5161 13.7273 31.5161 20.0856C31.5161 26.4438 26.3614 31.5977 20.0031 31.5977Z"
                    fill="#2E3338"
                    style={Object {}}
                  />
                </svg>
              </div>
              <div
                className="css-text-901oao"
                dir="auto"
                style={
                  Object {
                    "color": "rgba(46,51,56,1.00)",
                    "fontFamily": "Jost, futura-pt, futura, sans-serif",
                    "fontSize": "16px",
                    "fontWeight": "500",
                    "lineHeight": "18px",
                    "marginBottom": "15px",
                    "marginTop": "15px",
                    "textRendering": "geometricPrecision",
                  }
                }
              >
                channels.forum.name
              </div>
            </a>
            <div
              className="css-text-901oao"
              dir="auto"
              style={
                Object {
                  "color": "rgba(46,51,56,1.00)",
                  "fontFamily": "EB Garamond, eb-garamond, Garamond, serif",
                  "fontSize": "16px",
                  "lineHeight": "20px",
                  "textRendering": "geometricPrecision",
                }
              }
            >
              channels.forum.text
            </div>
          </div>
        </div>
        <div
          className="react-reveal"
          style={
            Object {
              "opacity": undefined,
            }
          }
        >
          <div
            className="css-view-1dbjc4n"
            style={
              Object {
                "marginBottom": "60px",
                "marginRight": "60px",
                "width": "180px",
              }
            }
          >
            <a
              href="/community"
            >
              <div
                className="css-view-1dbjc4n"
                style={
                  Object {
                    "marginBottom": "10px",
                  }
                }
              >
                <div
                  className="css-view-1dbjc4n"
                  style={
                    Object {
                      "WebkitFlexBasis": "auto",
                      "flexBasis": "auto",
                      "height": "45px",
                      "msFlexPreferredSize": "auto",
                      "overflowX": "hidden",
                      "overflowY": "hidden",
                      "width": "45px",
                      "zIndex": 0,
                    }
                  }
                >
                  <div
                    className="css-view-1dbjc4n"
                    style={
                      Object {
                        "backgroundColor": "rgba(0,0,0,0.00)",
                        "backgroundPosition": "center",
                        "backgroundRepeat": "no-repeat",
                        "backgroundSize": "contain",
                        "bottom": "0px",
                        "height": "100%",
                        "left": "0px",
                        "position": "absolute",
                        "right": "0px",
                        "top": "0px",
                        "width": "100%",
                        "zIndex": -1,
                      }
                    }
                  />
                </div>
              </div>
              <div
                className="css-text-901oao"
                dir="auto"
                style={
                  Object {
                    "color": "rgba(46,51,56,1.00)",
                    "fontFamily": "Jost, futura-pt, futura, sans-serif",
                    "fontSize": "16px",
                    "fontWeight": "500",
                    "lineHeight": "18px",
                    "marginBottom": "15px",
                    "marginTop": "15px",
                    "textRendering": "geometricPrecision",
                  }
                }
              >
                channels.events.name
              </div>
            </a>
            <div
              className="css-text-901oao"
              dir="auto"
              style={
                Object {
                  "color": "rgba(46,51,56,1.00)",
                  "fontFamily": "EB Garamond, eb-garamond, Garamond, serif",
                  "fontSize": "16px",
                  "lineHeight": "20px",
                  "textRendering": "geometricPrecision",
                }
              }
            >
              channels.events.text
            </div>
          </div>
        </div>
      </div>
      <div
        className="css-view-1dbjc4n"
      >
        <div
          className="css-view-1dbjc4n"
          style={
            Object {
              "WebkitFlexBasis": "auto",
              "flexBasis": "auto",
              "height": "50px",
              "marginBottom": "10px",
              "marginTop": "10px",
              "msFlexPreferredSize": "auto",
              "overflowX": "hidden",
              "overflowY": "hidden",
              "width": "50px",
              "zIndex": 0,
            }
          }
        >
          <div
            className="css-view-1dbjc4n"
            style={
              Object {
                "backgroundColor": "rgba(0,0,0,0.00)",
                "backgroundPosition": "center",
                "backgroundRepeat": "no-repeat",
                "backgroundSize": "contain",
                "bottom": "0px",
                "height": "100%",
                "left": "0px",
                "position": "absolute",
                "right": "0px",
                "top": "0px",
                "width": "100%",
                "zIndex": -1,
              }
            }
          />
        </div>
        <div
          className="css-view-1dbjc4n"
          style={
            Object {
              "maxWidth": "475px",
            }
          }
        >
          <h3
            aria-level="3"
            className="css-reset-4rbku5 css-text-901oao"
            dir="auto"
            role="heading"
            style={
              Object {
                "color": "rgba(46,51,56,1.00)",
                "fontFamily": "Jost, futura-pt, futura, sans-serif",
                "fontSize": "24px",
                "lineHeight": "32px",
                "marginBottom": "10px",
                "textRendering": "geometricPrecision",
                "textTransform": "none",
              }
            }
          >
            stayConnected
          </h3>
          <div
            className="css-text-901oao"
            dir="auto"
            style={
              Object {
                "color": "rgba(46,51,56,1.00)",
                "fontFamily": "EB Garamond, eb-garamond, Garamond, serif",
                "fontSize": "20px",
                "lineHeight": "28px",
                "marginBottom": "20px",
                "textRendering": "geometricPrecision",
              }
            }
          >
            receiveUpdates
          </div>
          <div
            className="css-view-1dbjc4n"
            style={
              Object {
                "marginBottom": "5px",
                "marginTop": "5px",
                "paddingBottom": "15px",
                "width": "100%",
              }
            }
          >
            <input
              autoCapitalize="sentences"
              autoComplete="on"
              autoCorrect="on"
              className="css-textinput-1cwyjr8 r-placeholderTextColor-tf24u1"
              data-focusable={true}
              dir="auto"
              name="email"
              onBlur={[Function]}
              onChange={[Function]}
              onFocus={[Function]}
              onKeyDown={[Function]}
              onKeyPress={[Function]}
              onSelect={[Function]}
              placeholder="form.email*"
              readOnly={false}
              required={true}
              spellCheck={true}
              style={
                Object {
                  "WebkitBoxFlex": 1,
                  "WebkitFlexBasis": "0%",
                  "WebkitFlexGrow": 1,
                  "WebkitFlexShrink": 1,
                  "borderBottomColor": "rgba(221,221,221,1.00)",
                  "borderBottomLeftRadius": "3px",
                  "borderBottomRightRadius": "3px",
                  "borderBottomWidth": "1px",
                  "borderLeftColor": "rgba(221,221,221,1.00)",
                  "borderLeftWidth": "1px",
                  "borderRightColor": "rgba(221,221,221,1.00)",
                  "borderRightWidth": "1px",
                  "borderTopColor": "rgba(221,221,221,1.00)",
                  "borderTopLeftRadius": "3px",
                  "borderTopRightRadius": "3px",
                  "borderTopWidth": "1px",
                  "color": "rgba(46,51,56,1.00)",
                  "flexBasis": "0%",
                  "flexGrow": 1,
                  "flexShrink": 1,
                  "fontFamily": "EB Garamond, eb-garamond, Garamond, serif",
                  "fontSize": "20px",
                  "lineHeight": "28px",
                  "marginBottom": "5px",
                  "marginTop": "5px",
                  "msFlexNegative": 1,
                  "msFlexPositive": 1,
                  "msFlexPreferredSize": "0%",
                  "outlineStyle": "none",
                  "paddingBottom": "15px",
                  "paddingLeft": "10px",
                  "paddingRight": "10px",
                  "paddingTop": "13px",
                  "textRendering": "geometricPrecision",
                }
              }
              type="text"
              value=""
            />
            <div
              className="css-view-1dbjc4n"
              onClick={[Function]}
              onMouseDown={[Function]}
              onMouseEnter={[Function]}
              onMouseLeave={[Function]}
              onMouseUp={[Function]}
              onResponderGrant={[Function]}
              onResponderRelease={[Function]}
            >
              <a
                className="css-reset-4rbku5 css-cursor-18t94o4 css-text-901oao"
                data-focusable={true}
                dir="auto"
                role="link"
                style={
                  Object {
                    "WebkitAlignItems": "center",
                    "WebkitBoxAlign": "center",
                    "WebkitBoxFlex": 1,
                    "WebkitBoxPack": "center",
                    "WebkitFlexGrow": 1,
                    "WebkitJustifyContent": "center",
                    "alignItems": "center",
                    "backgroundColor": "rgba(53,208,127,1.00)",
                    "borderBottomColor": "rgba(53,208,127,1.00)",
                    "borderBottomLeftRadius": "3px",
                    "borderBottomRightRadius": "3px",
                    "borderBottomWidth": "1px",
                    "borderLeftColor": "rgba(53,208,127,1.00)",
                    "borderLeftWidth": "1px",
                    "borderRightColor": "rgba(53,208,127,1.00)",
                    "borderRightWidth": "1px",
                    "borderTopColor": "rgba(53,208,127,1.00)",
                    "borderTopLeftRadius": "3px",
                    "borderTopRightRadius": "3px",
                    "borderTopWidth": "1px",
                    "color": "rgba(255,255,255,1.00)",
                    "cursor": "pointer",
                    "display": "inline-flex",
                    "flexGrow": 1,
                    "fontFamily": "Jost, futura-pt, futura, sans-serif",
                    "fontSize": "16px",
                    "fontWeight": "500",
                    "justifyContent": "center",
                    "lineHeight": "16px",
                    "msFlexAlign": "center",
                    "msFlexPack": "center",
                    "msFlexPositive": 1,
                    "opacity": 1,
                    "paddingBottom": "15px",
                    "paddingLeft": "20px",
                    "paddingRight": "20px",
                    "paddingTop": "15px",
                    "textAlign": "center",
                    "textRendering": "geometricPrecision",
                    "width": "100%",
                  }
                }
              >
                signUp
              </a>
            </div>
            <div
              className="css-view-1dbjc4n"
              style={
                Object {
                  "paddingBottom": "10px",
                  "paddingTop": "10px",
                  "position": "absolute",
                  "top": "135px",
                }
              }
            />
          </div>
        </div>
      </div>
    </div>
  </div>
</div>
`;<|MERGE_RESOLUTION|>--- conflicted
+++ resolved
@@ -5149,11 +5149,15 @@
       style={
         Object {
           "WebkitBoxFlex": 0,
+          "WebkitBoxPack": "center",
           "WebkitFlexGrow": 0,
           "WebkitFlexShrink": 0,
+          "WebkitJustifyContent": "center",
           "flexGrow": 0,
           "flexShrink": 0,
+          "justifyContent": "center",
           "msFlexNegative": 0,
+          "msFlexPack": "center",
           "msFlexPositive": 0,
           "paddingBottom": "10px",
           "paddingLeft": "10px",
@@ -5212,6 +5216,7 @@
           className="css-reset-4rbku5 css-cursor-18t94o4 css-text-901oao"
           data-focusable={true}
           dir="auto"
+          href="https://c-labs.typeform.com/to/gj9aUp"
           role="link"
           style={
             Object {
@@ -5222,21 +5227,21 @@
               "WebkitFlexGrow": 0,
               "WebkitJustifyContent": "center",
               "alignItems": "center",
-              "backgroundColor": "rgba(69,214,138,0.70)",
-              "borderBottomColor": "rgba(69,214,138,0.70)",
+              "backgroundColor": "rgba(53,208,127,1.00)",
+              "borderBottomColor": "rgba(53,208,127,1.00)",
               "borderBottomLeftRadius": "3px",
               "borderBottomRightRadius": "3px",
               "borderBottomWidth": "1px",
-              "borderLeftColor": "rgba(69,214,138,0.70)",
+              "borderLeftColor": "rgba(53,208,127,1.00)",
               "borderLeftWidth": "1px",
-              "borderRightColor": "rgba(69,214,138,0.70)",
+              "borderRightColor": "rgba(53,208,127,1.00)",
               "borderRightWidth": "1px",
-              "borderTopColor": "rgba(69,214,138,0.70)",
+              "borderTopColor": "rgba(53,208,127,1.00)",
               "borderTopLeftRadius": "3px",
               "borderTopRightRadius": "3px",
               "borderTopWidth": "1px",
               "color": "rgba(255,255,255,1.00)",
-              "cursor": "not-allowed",
+              "cursor": "pointer",
               "display": "inline-flex",
               "flexGrow": 0,
               "fontFamily": "Jost, futura-pt, futura, sans-serif",
@@ -5259,7 +5264,7 @@
             }
           }
         >
-          Coming Soon
+          engage.contributeBtn
         </a>
       </div>
     </div>
@@ -5733,11 +5738,7 @@
                 }
               }
             >
-<<<<<<< HEAD
-              Design with Celo
-=======
               channels.brand.text
->>>>>>> e017726c
             </div>
           </div>
         </div>
