--- conflicted
+++ resolved
@@ -72,11 +72,7 @@
                     isDarkMode ? standardStyles.inputDarkFocused : standardStyles.inputFocused
                   }
                   onChange={onInput}
-<<<<<<< HEAD
-                  placeholder={'saluton@celo.org'}
-=======
                   placeholder={placeholder || t('common:email') + '*'}
->>>>>>> 6e6a9e51
                   placeholderTextColor={
                     isDarkMode ? colors.placeholderDarkMode : colors.placeholderGray
                   }
