import 'react-native'

declare module 'react-native' {
  interface TextStyle {
    textRendering?: string
    listStyle?: 'disc' | 'circle' | 'square' | 'decimal' | 'none' | 'lower-alpha'
    display?: 'list-item' | 'inline' | 'none' | 'inline-flex' | 'flex'
    transitionProperty?: string
    transitionDuration?: string
    gridArea?: string
  }

  interface ViewStyle {
    position?: 'absolute' | 'relative' | 'fixed' | 'static'
    isolation?: 'isolate'
    appearance?: string
    transformOrigin?: string | number
    animationDelay?: string
    animationDuration?: string
    animationFillMode?: 'both' | 'backwards' | 'forwards' | 'none'
    animationIterationCount?: 'infinite' | number
    animationKeyframes?: unknown[]
    animationTimingFunction?: string
    gridRowGap?: string | number
    gridColumnGap?: string | number
    gridTemplateColumns?: string
    cursor?: string
    display?: 'none' | 'flex' | 'inline' | 'inline-flex' | 'list-item' | 'block' | 'grid'
    fill?: string
    filter?: string
    mixBlendMode?: 'multiply' | 'screen'
<<<<<<< HEAD
    gridArea?: string
=======
    scrollPadding?: number
>>>>>>> 9319c377
  }

  interface ImageProps {
    className?: string
  }
  interface ScrollViewProps {
    className?: string
  }

  interface TextProps {
    accessibilityRole?: 'button' | 'heading' | 'label' | 'link' | 'listitem'
    tabIndex?: number
    href?: string
    target?: string
    id?: string
    onClick?: () => void
    style?: StyleProp<TextStyle>
  }

  interface ViewProps {
    onClick?: () => void
    accessibilityRole?: 'list' | 'link' | 'button'
    style?: StyleProp<ViewStyle>
  }

  interface TextInputProps {
    name?: string
    type?: string
    required?: boolean
  }

  interface PickerProps {
    name?: string
  }
}<|MERGE_RESOLUTION|>--- conflicted
+++ resolved
@@ -21,6 +21,7 @@
     animationIterationCount?: 'infinite' | number
     animationKeyframes?: unknown[]
     animationTimingFunction?: string
+    gridArea?: string
     gridRowGap?: string | number
     gridColumnGap?: string | number
     gridTemplateColumns?: string
@@ -29,11 +30,7 @@
     fill?: string
     filter?: string
     mixBlendMode?: 'multiply' | 'screen'
-<<<<<<< HEAD
-    gridArea?: string
-=======
     scrollPadding?: number
->>>>>>> 9319c377
   }
 
   interface ImageProps {
