const withImages = require('next-images')
const envConfig = require('./env-config')
const serverEnvConfig = require('./server-env-config')
const withBundleAnalyzer = require('@next/bundle-analyzer')

<<<<<<< HEAD
module.exports = withBundleAnalyzer(
  withImages(
    withSass({
      cssLoaderOptions: {
        importLoaders: 1,
        localIdentName: '[local]___[hash:base64:5]',
      },
      cssModules: true,
      publicRuntimeConfig: envConfig,
      serverRuntimeConfig: serverEnvConfig,
      enabled: process.env.ANALYZE === 'true',
      // options: {buildId, dev, isServer, defaultLoaders, webpack}   https://nextjs.org/docs#customizing-webpack-config
      webpack: (config, { dev, isServer }) => {
        config.node = {
          fs: 'empty',
        }
        config.resolve.alias = {
          ...config.resolve.alias,
          'react-native$': 'react-native-web',
        }

        if (!isServer) {
          config.resolve.alias['@sentry/node'] = '@sentry/browser'
        }

        config.module.rules.push({
          loader: 'ignore-loader',
          test: /\.test.ts$/,
        })

        return config
      },
    })
  )
)
=======
module.exports = withImages({
  experimental: {
    granularChunks: true,
  },
  publicRuntimeConfig: envConfig,
  serverRuntimeConfig: serverEnvConfig,

  // options: {buildId, dev, isServer, defaultLoaders, webpack}   https://nextjs.org/docs#customizing-webpack-config
  webpack: (config, { isServer }) => {
    config.node = {
      fs: 'empty',
    }
    config.resolve.alias = {
      ...config.resolve.alias,
      'react-native$': 'react-native-web',
    }

    if (!isServer) {
      config.resolve.alias['@sentry/node'] = '@sentry/browser'
    }

    config.module.rules.push({
      loader: 'ignore-loader',
      test: /\.test.ts$/,
    })

    return config
  },
})
>>>>>>> a021ca14
<|MERGE_RESOLUTION|>--- conflicted
+++ resolved
@@ -1,45 +1,7 @@
 const withImages = require('next-images')
 const envConfig = require('./env-config')
 const serverEnvConfig = require('./server-env-config')
-const withBundleAnalyzer = require('@next/bundle-analyzer')
 
-<<<<<<< HEAD
-module.exports = withBundleAnalyzer(
-  withImages(
-    withSass({
-      cssLoaderOptions: {
-        importLoaders: 1,
-        localIdentName: '[local]___[hash:base64:5]',
-      },
-      cssModules: true,
-      publicRuntimeConfig: envConfig,
-      serverRuntimeConfig: serverEnvConfig,
-      enabled: process.env.ANALYZE === 'true',
-      // options: {buildId, dev, isServer, defaultLoaders, webpack}   https://nextjs.org/docs#customizing-webpack-config
-      webpack: (config, { dev, isServer }) => {
-        config.node = {
-          fs: 'empty',
-        }
-        config.resolve.alias = {
-          ...config.resolve.alias,
-          'react-native$': 'react-native-web',
-        }
-
-        if (!isServer) {
-          config.resolve.alias['@sentry/node'] = '@sentry/browser'
-        }
-
-        config.module.rules.push({
-          loader: 'ignore-loader',
-          test: /\.test.ts$/,
-        })
-
-        return config
-      },
-    })
-  )
-)
-=======
 module.exports = withImages({
   experimental: {
     granularChunks: true,
@@ -68,5 +30,4 @@
 
     return config
   },
-})
->>>>>>> a021ca14
+})