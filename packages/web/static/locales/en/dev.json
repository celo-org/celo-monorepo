{
  "aboutTheChallenge": "About the Challenge",
  "aboutChallengeText":
    "We're looking for node operators and admins who can help develop the Celo menu. Spin up a validator or full node, build operational experience, and help the community prepare for opening night.",
  "aboutTheChallengeButton": "Get Involved",
  "expandLeaderboard": "Expand Leaderboard",

  "makeWithCelo": "Build Celo",
  "makeWithCeloSubtitle": "Get a taste of Baklava, Celo’s incentivized testnet",
  "greatStakeOff": "The Great Celo\nStake Off",
  "greatStakeOffSubtitle": "Win prizes by operating and hardening\nthe Baklava Testnet",
<<<<<<< HEAD
  "expandLeaderboard": "Expand Leaderboard",
=======
  "purposeTitle": "Purpose",
  "purposeText":
    "Learn how to run a node on Celo’s peer-to-peer network and win up to <0>2 million Celo Gold in rewards.</0>*",
  "purposeAsterisk": "* subject to Terms and Conditions",
  "challengeTitle": "The Challenge",
  "challengeText":
    "Let the staking season commence! Starting December 4th, all chefs, bakers, and validators are invited to compete for the ultimate glory: honor, food, and Celo Gold.",
  "whoTitle": "Who",
  "whoText":
    "If you have a technical background and you’re interested in open source, security, or building & operating infrastructure, you’d make a perfect Celo validator!",
  "challengeBtnText": "Join the Stake Off",
>>>>>>> db470265
  "buildCoverTitle": "Get a Taste of Alfajores",
  "buildCoverSubtitle": "Developer resources for the Celo Protocol and Celo Wallet",
  "viewGitHub": "View on Github",
  "getStarted": "Get Wallet",
  "seeTutorial": "See Tutorial",
  "featureTitle": "Platform Features",
  "techTitle": "Full Stack Approach",
  "learnMore": "Learn More",
  "readMore": "Read More",
  "installWallet": "Install Wallet",
  "seeCode": "See Code",
  "celoStack": "The Celo Stack",
  "stackSubtitle": "Full Stack Approach",
  "stackTitle": "Celo Layers of Technology",
  "stackDescription": "Each layer of the technical stack is designed to meet mobile user needs.",
  "exploreCLI": "Explore the Celo CLI",
  "fullStackText": "Each layer of the technical stack is designed to meet mobile user needs.",
  "engage": {
    "mainTitle": "Make Celo your own",
    "topTitle": "Engage with the Project",
    "contributeTitle": "Contribute To the Project",
    "validators": {
      "noun": "For Validators and Full Nodes",
      "verb": "Operate Celo",
      "network": "Baklava Testnet",
      "caption":
        "Participate in testing and hardening the Celo Protocol.\nDeploy a Full Node or Validator and win prizes.",
      "primaryAction": "Register",
      "secondaryAction": "Start Validating"
    },
    "developers": {
      "noun": "For Developers",
      "verb": "Extend & Enrich the Ecosystem",
      "network": "Alfajores Testnet",
      "caption": "Try out the Celo Protocol and Celo Wallet.\nBuild apps for the Celo platform.",
      "primaryAction": "Get Wallet",
      "secondaryAction": "Explore Celo CLI"
    },
    "secure": {
      "title": "Strengthen Celo",
      "copy": "Make Celo more secure and earn money by participating in Celo’s Bug Bounty Program",
      "btnText": "Learn More"
    },
    "improve": {
      "title": "Advance Celo",
      "copy": "Get funding to improve Celo through Celo Grants",
      "btnText": "View Grants"
    },
    "tutorial": {
      "title": "Tutorial",
      "copy": "Deploy Celo blockchain software and connect to Baklava",
      "btnText": "Read Tutorial"
    },
    "blog": {
      "title": "Technical Blog",
      "copy": "Learn about Proof of Stake, validating and incentives in the Celo Protocol",
      "btnText": "Read Blog"
    },
    "faucet": {
      "title": "Add Alfajores Funds",
      "copy": "Top up your wallet on an existing Testnet account",
      "btnText": "Get Funds"
    },
    "docs": {
      "title": "Documentation",
      "copy": "Learn about the technology behind the Celo Protocol & Celo Wallet",
      "btnText": "Read Documentation"
    }
  },
  "coverAction": {
    "docs": {
      "title": "Documentation",
      "text": "Learn about the technology behind the Celo Protocol and Celo Wallet",
      "link": "See Documentation"
    },
    "faucet": {
      "title": "Add Funds",
      "text": "Top up an existing Testnet account",
      "link": "Get Funds"
    },
    "code": {
      "title": "Browse the Code",
      "text": "Explore and contribute to the Celo codebase",
      "link": "View on GitHub"
    },
    "sdk": {
      "title": "SDK",
      "text": "Build on the Celo Platform",
      "link": "See Documentation"
    }
  },
  "levelLabel": {
    "mobile": "Applications",
    "mobileText":
      "Seamless experience enabled by stablecoins and mobile-friendly proof of stake protocol.",
    "protocol": "Core Contracts",
    "protocolText": "Stablecoins built on the underlying smart contract platform.",
    "proof": "Blockchain",
    "proofText": "Smart contract platform with fast finality and mobile client support. "
  },
  "feat": {
    "stableValueCurrencies": "Stable Value Currencies",
    "phonePKI": "Phone Number Public Key Infrastructure",
    "onChainGov": "On-chain Governance",
    "proofOfStake": "Proof of Stake",
    "selfCustody": "Self Custody",
    "fastUltraLight": "Very Fast Sync for Ultra-light Clients",
    "gasMultiCurrency": "Gas Payable in Multiple Currencies",
    "programmable": "Programmable (Full EVM Compatibility)",
    "programmableText":
      "Programmable smart contract platform compatible with Ethereum Virtual Machine.",
    "gasText": "Option to pay transaction fees in stable currency.",
    "ultraText": "Block headers optimized for fast mobile phone synchronization.",
    "custodyText": "Users have access to and control of their account secret keys.",
    "stakeText": "Permissionless consensus algorithm running on decentralized infrastructure.",
    "govText": "Protocol changes managed via on-chain governance.",
    "pkiText": "Mapping of phone numbers to addresses to facilitate user experience.",
    "stableText": "Native support for multiple ERC20-like stable currencies."
  },
  "mobile": {
    "title": "Applications",
    "text":
      "Send or Request Celo Dollar easily with anyone in your address book, powered by decentralized phone number verification",
    "nonCustodial": "Non-custodial wallet",
    "mobileUltra": "Mobile ultralight client",
    "exchange": "Exchange between Celo Dollar and Celo Gold",
    "qr": "QR Code Support"
  },
  "protocol": {
    "title": "Core Contracts",
    "text":
      "Designed to support an ecology of stable value currencies. The first stablecoin, cUSD, is pegged to the US Dollar.",
    "algoReserve": "Algorithmic reserve-backed stabilization mechanism",
    "cryptoCollat": "Crypto-asset collateralized",
    "native": "Native support for multiple stablecoins"
  },
  "proof": {
    "title": "Blockchain",
    "text": "Open source smart contract platform built on decentralized infrastructure.",
    "permissionless": "Permissionless BFT-based consensus algorithm",
    "rewardsWeighted": "Rewards weighted by stake size and stake release notice period",
    "onChain": "On-chain governance"
  },
  "updates": {
    "title": "Developer Updates",
    "devNews": "Developer News",
    "latestUpdates": "Receive the latest updates to your inbox",
    "signUp": "Sign Up",
    "signUpThanks": "Thank you for signing up"
  },
  "stackBrowseTitle": "Browse the Code",
  "stackBrowseCopy": "Explore and contribute to the Celo codebase",
  "stackBrowseButton": "View On Github"
}<|MERGE_RESOLUTION|>--- conflicted
+++ resolved
@@ -4,14 +4,10 @@
     "We're looking for node operators and admins who can help develop the Celo menu. Spin up a validator or full node, build operational experience, and help the community prepare for opening night.",
   "aboutTheChallengeButton": "Get Involved",
   "expandLeaderboard": "Expand Leaderboard",
-
   "makeWithCelo": "Build Celo",
   "makeWithCeloSubtitle": "Get a taste of Baklava, Celo’s incentivized testnet",
   "greatStakeOff": "The Great Celo\nStake Off",
   "greatStakeOffSubtitle": "Win prizes by operating and hardening\nthe Baklava Testnet",
-<<<<<<< HEAD
-  "expandLeaderboard": "Expand Leaderboard",
-=======
   "purposeTitle": "Purpose",
   "purposeText":
     "Learn how to run a node on Celo’s peer-to-peer network and win up to <0>2 million Celo Gold in rewards.</0>*",
@@ -23,7 +19,6 @@
   "whoText":
     "If you have a technical background and you’re interested in open source, security, or building & operating infrastructure, you’d make a perfect Celo validator!",
   "challengeBtnText": "Join the Stake Off",
->>>>>>> db470265
   "buildCoverTitle": "Get a Taste of Alfajores",
   "buildCoverSubtitle": "Developer resources for the Celo Protocol and Celo Wallet",
   "viewGitHub": "View on Github",
