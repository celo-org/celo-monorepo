--- conflicted
+++ resolved
@@ -9,9 +9,7 @@
   "makeWithCeloSubtitle": "Get a taste of Baklava, Celo’s incentivized testnet",
   "greatStakeOff": "The Great Celo\nStake Off",
   "greatStakeOffSubtitle": "Win prizes by operating and hardening\nthe Baklava Testnet",
-<<<<<<< HEAD
   "expandLeaderboard": "Expand Leaderboard",
-=======
   "purposeTitle": "Purpose",
   "purposeText":
     "Learn how to run a node on Celo’s peer-to-peer network and win up to <0>2 million Celo Gold in rewards.</0>*",
@@ -23,7 +21,6 @@
   "whoText":
     "If you have a technical background and you’re interested in open source, security, or building & operating infrastructure, you’d make a perfect Celo validator!",
   "challengeBtnText": "Join the Stake Off",
->>>>>>> db470265
   "buildCoverTitle": "Get a Taste of Alfajores",
   "buildCoverSubtitle": "Developer resources for the Celo Protocol and Celo Wallet",
   "viewGitHub": "View on Github",
