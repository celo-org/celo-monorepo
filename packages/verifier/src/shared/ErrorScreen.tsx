--- conflicted
+++ resolved
@@ -2,11 +2,7 @@
 import { componentStyles } from '@celo/react-components/styles/styles'
 import { Namespaces } from 'locales'
 import * as React from 'react'
-<<<<<<< HEAD
-import { WithTranslation, withTranslation } from 'react-i18next'
-=======
 import { WithTranslation } from 'react-i18next'
->>>>>>> 1fba584b
 import { Text, View } from 'react-native'
 import { RestartAndroid } from 'react-native-restart-android'
 import { withTranslation } from 'src/i18n'
@@ -39,8 +35,4 @@
   }
 }
 
-<<<<<<< HEAD
-export default withTranslation('global')(ErrorScreen)
-=======
-export default withTranslation(Namespaces.common)(ErrorScreen)
->>>>>>> 1fba584b
+export default withTranslation(Namespaces.common)(ErrorScreen)