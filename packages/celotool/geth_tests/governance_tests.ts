import {
  erc20Abi,
  getContractAddress,
  getEnode,
  getContext,
  importGenesis,
  initAndStartGeth,
  sleep,
  assertRevert,
} from '@celo/celotool/geth_tests/src/lib/utils'
import BigNumber from 'bignumber.js'
import { strip0x } from '../src/lib/utils'
const assert = require('chai').assert
const Web3 = require('web3')

// TODO(asa): Use the contract kit here instead
const lockedGoldAbi = [
  {
    constant: true,
    inputs: [
      {
        name: '',
        type: 'uint256',
      },
    ],
    name: 'cumulativeRewardWeights',
    outputs: [
      {
        name: 'numerator',
        type: 'uint256',
      },
      {
        name: 'denominator',
        type: 'uint256',
      },
    ],
    payable: false,
    stateMutability: 'view',
    type: 'function',
  },
  {
    constant: false,
    inputs: [],
    name: 'redeemRewards',
    outputs: [
      {
        name: '',
        type: 'uint256',
      },
    ],
    payable: false,
    stateMutability: 'nonpayable',
    type: 'function',
  },
  {
    constant: false,
    inputs: [
      {
        name: 'role',
        type: 'uint8',
      },
      {
        name: 'delegate',
        type: 'address',
      },
      {
        name: 'v',
        type: 'uint8',
      },
      {
        name: 'r',
        type: 'bytes32',
      },
      {
        name: 's',
        type: 'bytes32',
      },
    ],
    name: 'delegateRole',
    outputs: [],
    payable: false,
    stateMutability: 'nonpayable',
    type: 'function',
  },
]

const validatorsAbi = [
  {
    constant: true,
    inputs: [],
    name: 'getRegisteredValidatorGroups',
    outputs: [
      {
        name: '',
        type: 'address[]',
      },
    ],
    payable: false,
    stateMutability: 'view',
    type: 'function',
  },
  {
    constant: true,
    inputs: [
      {
        name: 'account',
        type: 'address',
      },
    ],
    name: 'getValidatorGroup',
    outputs: [
      {
        name: '',
        type: 'string',
      },
      {
        name: '',
        type: 'string',
      },
      {
        name: '',
        type: 'string',
      },
      {
        name: '',
        type: 'address[]',
      },
    ],
    payable: false,
    stateMutability: 'view',
    type: 'function',
  },
  {
    constant: false,
    inputs: [
      {
        name: 'validator',
        type: 'address',
      },
    ],
    name: 'addMember',
    outputs: [
      {
        name: '',
        type: 'bool',
      },
    ],
    payable: false,
    stateMutability: 'nonpayable',
    type: 'function',
  },
  {
    constant: false,
    inputs: [
      {
        name: 'validator',
        type: 'address',
      },
    ],
    name: 'removeMember',
    outputs: [
      {
        name: '',
        type: 'bool',
      },
    ],
    payable: false,
    stateMutability: 'nonpayable',
    type: 'function',
  },
  {
    constant: true,
    inputs: [
      {
        name: 'index',
        type: 'uint256',
      },
    ],
    name: 'validatorAddressFromCurrentSet',
    outputs: [
      {
        name: '',
        type: 'address',
      },
    ],
    payable: false,
    stateMutability: 'view',
    type: 'function',
  },
  {
    constant: true,
    inputs: [],
    name: 'numberValidatorsInCurrentSet',
    outputs: [
      {
        name: '',
        type: 'uint256',
      },
    ],
    payable: false,
    stateMutability: 'view',
    type: 'function',
  },
]

describe('governance tests', () => {
  const gethConfig = {
    migrate: true,
    instances: [
      { name: 'validator0', validating: true, syncmode: 'full', port: 30303, rpcport: 8545 },
      { name: 'validator1', validating: true, syncmode: 'full', port: 30305, rpcport: 8547 },
      { name: 'validator2', validating: true, syncmode: 'full', port: 30307, rpcport: 8549 },
      { name: 'validator3', validating: true, syncmode: 'full', port: 30309, rpcport: 8551 },
      { name: 'validator4', validating: true, syncmode: 'full', port: 30311, rpcport: 8553 },
    ],
  }

  const context: any = getContext(gethConfig)
  let web3: any
  let lockedGold: any
  let validators: any
  let goldToken: any

  before(async function(this: any) {
    this.timeout(0)
    // await context.hooks.before()
  })

  after(context.hooks.after)

  const restart = async () => {
    await context.hooks.restart()
    web3 = new Web3('http://localhost:8545')
    lockedGold = new web3.eth.Contract(lockedGoldAbi, await getContractAddress('LockedGoldProxy'))
    goldToken = new web3.eth.Contract(erc20Abi, await getContractAddress('GoldTokenProxy'))
    validators = new web3.eth.Contract(validatorsAbi, await getContractAddress('ValidatorsProxy'))
  }

  const unlockAccount = async (address: string, web3: any) => {
    // Assuming empty password
    await web3.eth.personal.unlockAccount(address, '', 1000)
  }

  const getParsedSignatureOfAddress = async (address: string, signer: string, signerWeb3: any) => {
    // @ts-ignore
    const hash = signerWeb3.utils.soliditySha3({ type: 'address', value: address })
    const signature = strip0x(await signerWeb3.eth.sign(hash, signer))
    return {
      r: `0x${signature.slice(0, 64)}`,
      s: `0x${signature.slice(64, 128)}`,
      v: signerWeb3.utils.hexToNumber(signature.slice(128, 130)),
    }
  }

  const getValidatorGroupMembers = async () => {
    const [groupAddress] = await validators.methods.getRegisteredValidatorGroups().call()
    const groupInfo = await validators.methods.getValidatorGroup(groupAddress).call()
    return groupInfo[3]
  }

  const getValidatorGroupKeys = async () => {
    const [groupAddress] = await validators.methods.getRegisteredValidatorGroups().call()
    const groupInfo = await validators.methods.getValidatorGroup(groupAddress).call()
    const encryptedKeystore = JSON.parse(Buffer.from(groupInfo[0], 'base64').toString())
    // The validator group ID is the validator group keystore encrypted with validator 0's
    // private key.
    // @ts-ignore
    const encryptionKey = `0x${gethConfig.instances[0].privateKey}`
    const decryptedKeystore = web3.eth.accounts.decrypt(encryptedKeystore, encryptionKey)
    return [groupAddress, decryptedKeystore.privateKey]
  }

  const removeMember = async (
    groupWeb3: any,
    group: string,
    member: string,
    txOptions: any = {}
  ) => {
    await unlockAccount(group, groupWeb3)
    const tx = validators.methods.removeMember(member)
    let gas = txOptions.gas
    if (!gas) {
      gas = await tx.estimateGas({ ...txOptions })
    }
    return await tx.send({ from: group, ...txOptions, gas })
  }

  const addMember = async (groupWeb3: any, group: string, member: string, txOptions: any = {}) => {
    await unlockAccount(group, groupWeb3)
    const tx = validators.methods.addMember(member)
    let gas = txOptions.gas
    if (!gas) {
      gas = await tx.estimateGas({ ...txOptions })
    }
    return await tx.send({ from: group, ...txOptions, gas })
  }

  const delegateRewards = async (account: string, delegate: string, txOptions: any = {}) => {
    const delegateWeb3 = new Web3('http://localhost:8567')
    await unlockAccount(delegate, delegateWeb3)
    const { r, s, v } = await getParsedSignatureOfAddress(account, delegate, delegateWeb3)
    await unlockAccount(account, web3)
    const rewardRole = 2
    const tx = lockedGold.methods.delegateRole(rewardRole, delegate, v, r, s)
    let gas = txOptions.gas
    // We overestimate to account for variations in the fraction reduction necessary to redeem
    // rewards.
    if (!gas) {
      gas = 2 * (await tx.estimateGas({ ...txOptions }))
    }
    return await tx.send({ from: account, ...txOptions, gas })
  }

  const redeemRewards = async (account: string, txOptions: any = {}) => {
    await unlockAccount(account, web3)
    const tx = lockedGold.methods.redeemRewards()
    let gas = txOptions.gas
    // We overestimate to account for variations in the fraction reduction necessary to redeem
    // rewards.
    if (!gas) {
      gas = 2 * (await tx.estimateGas({ ...txOptions }))
    }
    return await tx.send({ from: account, ...txOptions, gas })
  }

  describe('Validators.numberValidatorsInCurrentSet()', () => {
    before(async function() {
      this.timeout(0)
      await restart()
      validators = new web3.eth.Contract(validatorsAbi, await getContractAddress('ValidatorsProxy'))
    })

    it('should return the validator set size', async () => {
      const numberValidators = await validators.methods.numberValidatorsInCurrentSet().call()

      assert.equal(numberValidators, 5)
    })

    describe('after the validator set changes', () => {
      before(async function() {
        this.timeout(0)
        await restart()
        const [groupAddress, groupPrivateKey] = await getValidatorGroupKeys()
        const epoch = 10

        const groupInstance = {
          name: 'validatorGroup',
          validating: false,
          syncmode: 'full',
          port: 30325,
          wsport: 8567,
          privateKey: groupPrivateKey.slice(2),
          peers: [await getEnode(8545)],
        }
        await initAndStartGeth(context.hooks.gethBinaryPath, groupInstance)
        const groupWeb3 = new Web3('ws://localhost:8567')
        validators = new groupWeb3.eth.Contract(
          validatorsAbi,
          await getContractAddress('ValidatorsProxy')
        )
        // Give the node time to sync.
        await sleep(15)
        const members = await getValidatorGroupMembers()
        await removeMember(groupWeb3, groupAddress, members[0])
        await sleep(epoch * 2)
      })

      it('should return the reduced validator set size', async () => {
        const numberValidators = await validators.methods.numberValidatorsInCurrentSet().call()

        assert.equal(numberValidators, 4)
      })
    })
  })

  describe('Validators.validatorAddressFromCurrentSet()', () => {
    before(async function() {
      this.timeout(0)
      await restart()
      validators = new web3.eth.Contract(validatorsAbi, await getContractAddress('ValidatorsProxy'))
    })

    it('should return the first validator', async () => {
      const resultAddress = await validators.methods.validatorAddressFromCurrentSet(0).call()

      assert.equal(strip0x(resultAddress), context.validators[0].address)
    })

    it('should return the third validator', async () => {
      const resultAddress = await validators.methods.validatorAddressFromCurrentSet(2).call()

      assert.equal(strip0x(resultAddress), context.validators[2].address)
    })

    it('should return the fifth validator', async () => {
      const resultAddress = await validators.methods.validatorAddressFromCurrentSet(4).call()

      assert.equal(strip0x(resultAddress), context.validators[4].address)
    })

    it('should revert when asked for an out of bounds validator', async function(this: any) {
      this.timeout(0) // Disable test timeout
      await assertRevert(
        validators.methods.validatorAddressFromCurrentSet(5).send({
          from: `0x${context.validators[0].address}`,
        })
      )
    })

    describe('after the validator set changes', () => {
      before(async function() {
        this.timeout(0)
        await restart()
        const [groupAddress, groupPrivateKey] = await getValidatorGroupKeys()
        const epoch = 10

        const groupInstance = {
          name: 'validatorGroup',
          validating: false,
          syncmode: 'full',
          port: 30325,
          wsport: 8567,
          privateKey: groupPrivateKey.slice(2),
          peers: [await getEnode(8545)],
        }
        await initAndStartGeth(context.hooks.gethBinaryPath, groupInstance)
        const groupWeb3 = new Web3('ws://localhost:8567')
        validators = new groupWeb3.eth.Contract(
          validatorsAbi,
          await getContractAddress('ValidatorsProxy')
        )
        // Give the node time to sync.
        await sleep(15)
        const members = await getValidatorGroupMembers()
        await removeMember(groupWeb3, groupAddress, members[0])
        await sleep(epoch * 2)

        validators = new web3.eth.Contract(
          validatorsAbi,
          await getContractAddress('ValidatorsProxy')
        )
      })

      it('should return the second validator in the first place', async () => {
        const resultAddress = await validators.methods.validatorAddressFromCurrentSet(0).call()

        assert.equal(strip0x(resultAddress), context.validators[1].address)
      })

      it('should return the last validator in the fourth place', async () => {
        const resultAddress = await validators.methods.validatorAddressFromCurrentSet(3).call()

        assert.equal(strip0x(resultAddress), context.validators[4].address)
      })

      it('should revert when asked for an out of bounds validator', async function(this: any) {
        this.timeout(0)
        await assertRevert(
          validators.methods.validatorAddressFromCurrentSet(4).send({
            from: `0x${context.validators[0].address}`,
          })
        )
      })
    })
  })

  describe('when the validator set is changing', () => {
    const epoch = 10
    const expectedEpochMembership = new Map()
    before(async function() {
      this.timeout(0)
      await restart()
      const [groupAddress, groupPrivateKey] = await getValidatorGroupKeys()

      const groupInstance = {
        name: 'validatorGroup',
        validating: false,
        syncmode: 'full',
        port: 30325,
        wsport: 8567,
        privateKey: groupPrivateKey.slice(2),
        peers: [await getEnode(8545)],
      }
      await initAndStartGeth(context.hooks.gethBinaryPath, groupInstance)
      const groupWeb3 = new Web3('ws://localhost:8567')
      validators = new groupWeb3.eth.Contract(
        validatorsAbi,
        await getContractAddress('ValidatorsProxy')
      )
      // Give the node time to sync.
      await sleep(15)
      const members = await getValidatorGroupMembers()
      const membersToSwap = [members[0], members[1]]
      // Start with 10 nodes
      await removeMember(groupWeb3, groupAddress, membersToSwap[0])

      const changeValidatorSet = async (header: any) => {
        // At the start of epoch N, swap members so the validator set is different for epoch N + 1.
        if (header.number % epoch == 0) {
          const members = await getValidatorGroupMembers()
          const direction = members.includes(membersToSwap[0])
          const removedMember = direction ? membersToSwap[0] : membersToSwap[1]
          const addedMember = direction ? membersToSwap[1] : membersToSwap[0]
          expectedEpochMembership.set(header.number / epoch, [removedMember, addedMember])
          await removeMember(groupWeb3, groupAddress, removedMember)
          await addMember(groupWeb3, groupAddress, addedMember)
          const newMembers = await getValidatorGroupMembers()
          assert.include(newMembers, addedMember)
          assert.notInclude(newMembers, removedMember)
        }
      }

      const subscription = groupWeb3.eth.subscribe('newBlockHeaders').on('data', changeValidatorSet)
      // Wait for a few epochs while changing the validator set.
      await sleep(epoch * 3)
      subscription.unsubscribe()
      // Wait for the current epoch to complete.
      await sleep(epoch)
    })

    it('should have produced blocks with the correct validator set', async function(this: any) {
      this.timeout(0) // Disable test timeout
      assert.equal(expectedEpochMembership.size, 3)
      console.log(expectedEpochMembership)
      for (let [epochNumber, membership] of expectedEpochMembership) {
        let containsExpectedMember = false
        for (let i = epochNumber * epoch + 1; i < (epochNumber + 1) * epoch + 1; i++) {
          const block = await web3.eth.getBlock(i)
          assert.notEqual(block.miner.toLowerCase(), membership[1].toLowerCase())
          containsExpectedMember =
            containsExpectedMember || block.miner.toLowerCase() == membership[0].toLowerCase()
        }
        assert.isTrue(containsExpectedMember)
      }
    })
  })

  describe('when a Locked Gold account with weight exists', () => {
    const account = '0x47e172f6cfb6c7d01c1574fa3e2be7cc73269d95'
    const delegate = '0x5409ed021d9299bf6814279a6a1411a7e866a631'

    before(async function() {
      this.timeout(0)
      await restart()
      const delegateInstance = {
        name: 'delegate',
        validating: false,
        syncmode: 'full',
        port: 30325,
        rpcport: 8567,
        privateKey: 'f2f48ee19680706196e2e339e5da3491186e0c4c5030670656b0e0164837257d',
      }
<<<<<<< HEAD
      await initAndStartGeth(context.hooks.gethBinaryPath, delegateInstance)
      // Note that we don't need to create an account or make a deposit as this has already been
=======
      await initAndStartGeth(hooks.gethBinaryPath, delegateInstance)
      // Note that we don't need to create an account or make a commitment as this has already been
>>>>>>> e61af895
      // done in the migration.
      await delegateRewards(account, delegate)
    })

    it.skip('should be able to redeem block rewards', async function(this: any) {
      this.timeout(0) // Disable test timeout
      await sleep(1)
      await redeemRewards(account)
      assert.isAtLeast(await web3.eth.getBalance(delegate), 1)
    })
  })

  describe('when adding any block', () => {
    let goldGenesisSupply: any
    let addressesWithBalance: string[] = []
    beforeEach(async function(this: any) {
      this.timeout(0) // Disable test timeout
      await restart()
      const genesis = await importGenesis()
      goldGenesisSupply = new BigNumber(0)
      for (let validator in genesis.alloc) {
        addressesWithBalance.push(validator)
        goldGenesisSupply = goldGenesisSupply.plus(genesis.alloc[validator].balance)
      }
      // Block rewards are paid to governance and Locked Gold.
      // Governance also receives a portion of transaction fees.
      addressesWithBalance.push(await getContractAddress('GovernanceProxy'))
      addressesWithBalance.push(await getContractAddress('LockedGoldProxy'))
      // Some gold is sent to the reserve and exchange during migrations.
      addressesWithBalance.push(await getContractAddress('ReserveProxy'))
      addressesWithBalance.push(await getContractAddress('ExchangeProxy'))
    })

    it('should update the Celo Gold total supply correctly', async function(this: any) {
      // To register a validator group, we send gold to a new address not included in
      // `addressesWithBalance`. Therefore, we check the gold total supply at a block before
      // that gold is sent.
      // We don't set the total supply until block rewards are paid out, which can happen once
      // either LockedGold or Governance are registered.
      const blockNumber = 175
      const goldTotalSupply = await goldToken.methods.totalSupply().call({}, blockNumber)
      const balances = await Promise.all(
        addressesWithBalance.map(
          async (a: string) => new BigNumber(await web3.eth.getBalance(a, blockNumber))
        )
      )
      const expectedGoldTotalSupply = balances.reduce((total: BigNumber, b: BigNumber) =>
        b.plus(total)
      )
      assert.isAtLeast(expectedGoldTotalSupply, goldGenesisSupply)
      assert.equal(goldTotalSupply.toString(), expectedGoldTotalSupply.toString())
    })
  })
})<|MERGE_RESOLUTION|>--- conflicted
+++ resolved
@@ -550,13 +550,8 @@
         rpcport: 8567,
         privateKey: 'f2f48ee19680706196e2e339e5da3491186e0c4c5030670656b0e0164837257d',
       }
-<<<<<<< HEAD
       await initAndStartGeth(context.hooks.gethBinaryPath, delegateInstance)
-      // Note that we don't need to create an account or make a deposit as this has already been
-=======
-      await initAndStartGeth(hooks.gethBinaryPath, delegateInstance)
       // Note that we don't need to create an account or make a commitment as this has already been
->>>>>>> e61af895
       // done in the migration.
       await delegateRewards(account, delegate)
     })
