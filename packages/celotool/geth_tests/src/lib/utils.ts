--- conflicted
+++ resolved
@@ -7,16 +7,11 @@
   privateKeyToStrippedAddress,
 } from '@celo/celotool/src/lib/generate_utils'
 import { getEnodeAddress } from '@celo/celotool/src/lib/geth'
-<<<<<<< HEAD
-import { spawn, ChildProcess } from 'child_process'
-import path from 'path'
-=======
 import { ensure0x } from '@celo/celotool/src/lib/utils'
 import { assert } from 'chai'
 import { spawn, SpawnOptions } from 'child_process'
 import fs from 'fs'
 import { join as joinPath, resolve as resolvePath } from 'path'
->>>>>>> 99d60677
 import { Admin } from 'web3-eth-admin'
 
 export interface GethInstanceConfig {
@@ -42,28 +37,6 @@
 const GENESIS_PATH = `${TEST_DIR}/genesis.json`
 const networkid = 1101
 
-<<<<<<< HEAD
-export function execCmd(
-  cmd: string,
-  args: string[],
-  options: any = {},
-  logsFilepath: string = '',
-  callback?: (process: ChildProcess) => void
-) {
-  return new Promise(async (resolve, reject) => {
-    console.debug('$ ' + [cmd].concat(args).join(' '))
-    let process: ChildProcess
-    if (!logsFilepath) {
-      process = spawn(cmd, args, { ...options, stdio: 'inherit' })
-    } else {
-      try {
-        fs.unlinkSync(logsFilepath)
-      } catch (error) {}
-      const logStream = fs.createWriteStream(logsFilepath, { flags: 'a' })
-      process = spawn(cmd, args, { ...options })
-      process.stdout.pipe(logStream)
-      process.stderr.pipe(logStream)
-=======
 export function spawnWithLog(cmd: string, args: string[], logsFilepath: string) {
   try {
     fs.unlinkSync(logsFilepath)
@@ -86,7 +59,6 @@
     const { silent, ...spawnOptions } = options || { silent: false }
     if (!silent) {
       console.debug('$ ' + [cmd].concat(args).join(' '))
->>>>>>> 99d60677
     }
     const process = spawn(cmd, args, { ...spawnOptions, stdio: silent ? 'ignore' : 'inherit' })
     process.on('close', (code) => {
@@ -96,9 +68,6 @@
         reject(error)
       }
     })
-    if (callback) {
-      callback(process)
-    }
   })
 }
 
@@ -247,7 +216,6 @@
   await execCmd('pkill', ['-9', 'geth'], { silent: true })
 }
 
-<<<<<<< HEAD
 export async function killInstance(instance: GethInstanceConfig) {
   if (instance.pid) {
     await execCmd('kill', ['-9', instance.pid.toString()])
@@ -255,9 +223,6 @@
 }
 
 export async function addStaticPeers(datadir: string, enodes: string[]) {
-=======
-function addStaticPeers(datadir: string, enodes: string[]) {
->>>>>>> 99d60677
   fs.writeFileSync(`${datadir}/static-nodes.json`, JSON.stringify(enodes))
 }
 
@@ -332,16 +297,6 @@
   if (mine) {
     gethArgs.push('--mine', '--minerthreads=10', `--nodekeyhex=${privateKey}`)
   }
-<<<<<<< HEAD
-  let pid = 0
-  execCmd(gethBinaryPath, gethArgs, {}, `${datadir}/logs.txt`, (process: ChildProcess) => {
-    pid = process.pid
-  })
-  // Give some time for geth to come up
-  await sleep(1)
-  instance.pid = pid
-}
-=======
   const gethProcess = spawnWithLog(gethBinaryPath, gethArgs, `${datadir}/logs.txt`)
 
   // Give some time for geth to come up
@@ -352,7 +307,6 @@
   } else {
     console.info(`geth:${instance.name}: jsonRPC port open ${rpcport}`)
   }
->>>>>>> 99d60677
 
   return gethProcess.pid
 }
@@ -486,18 +440,12 @@
     }
   }
 
-<<<<<<< HEAD
   const restartInstance = async (instance: GethInstanceConfig) => {
     await killInstance(instance)
     await initAndStartGeth(gethBinaryPath, instance)
   }
 
-  const after = async () => {
-    await killGeth()
-  }
-=======
   const after = () => killGeth()
->>>>>>> 99d60677
 
   return { before, after, restart, restartInstance, gethBinaryPath }
 }
