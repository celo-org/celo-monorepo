/* tslint:disable: no-console */
<<<<<<< HEAD
import { addCeloGethMiddleware, strip0x } from 'src/lib/utils'
=======
import { readFileSync } from 'fs'
import { addCeloGethMiddleware } from 'src/lib/utils'
>>>>>>> f2650ded
import yargs from 'yargs'
import {
  AccountType,
  ConsensusType,
  getPrivateKeysFor,
  getValidatorsInformation,
  privateKeyToAddress,
  privateKeyToPublicKey,
} from '../../lib/generate_utils'
import {
  connectPeers,
  getEnodeAddress,
  migrateContracts,
  runGethNodes,
  startBootnode,
} from '../../lib/geth'
import { GethInstanceConfig } from '../../lib/interfaces/geth-instance-config'
import { GethRunConfig } from '../../lib/interfaces/geth-run-config'
import { GethArgv } from '../geth'

export const command = 'start'
export const describe = 'command for running geth'

interface StartArgv extends GethArgv {
  networkId: string
  syncMode: string
  mining: boolean
  blockTime: number
  port: number
  rpcport: number
  wsport: number
  verbosity: number
  verbose: boolean
  instances: number
  migrate: boolean
  migrateTo: number
  migrationOverrides: string
  monorepoDir: string
  purge: boolean
  withProxy: boolean
  ethstats: string
  mnemonic: string
  initialAccounts: string
}

export const builder = (argv: yargs.Argv) => {
  return addCeloGethMiddleware(argv)
    .option('network-id', {
      type: 'string',
      description: 'network id',
      default: '1101',
    })
    .option('sync-mode', {
      choices: ['full', 'fast', 'light', 'ultralight', 'lightest'],
      default: 'full',
    })
    .option('mining', {
      type: 'boolean',
      description: 'Is mining enabled',
      default: false,
    })
    .option('port', {
      type: 'number',
      description: 'Port',
      default: 30303,
    })
    .option('rpcport', {
      type: 'number',
      description: 'HTTP-RPC server listening port',
      default: 8545,
    })
    .option('wsport', {
      type: 'number',
      description: 'WS-RPC server listening port',
      default: 8546,
    })
    .option('instances', {
      type: 'number',
      description: 'Number of instances to run',
      default: 1,
    })
    .option('with-proxy', {
      type: 'boolean',
      description: 'Start with proxy in front',
      default: false,
    })
    .option('verbosity', {
      type: 'number',
      description: 'Geth Verbosity level',
      default: 5,
    })
    .option('verbose', {
      type: 'boolean',
      description: 'Command verbosity flag',
      default: false,
    })
    .option('purge', {
      type: 'boolean',
      description: 'This will purge the data directory before starting.',
      default: false,
    })
    .option('ethstats', {
      type: 'string',
      description: 'address of the ethstats server',
    })
    .option('mnemonic', {
      type: 'string',
      description: 'seed phrase to use for private key generation',
      default:
        'jazz ripple brown cloth door bridge pen danger deer thumb cable prepare negative library vast',
    })
    .option('blockTime', {
      type: 'number',
      description: 'Block Time',
      default: 1,
    })
    .option('migrate', {
      type: 'boolean',
      description: 'Migrate contracts',
      default: false,
      implies: 'monorepo-dir',
    })
    .option('migrateTo', {
      type: 'number',
      description: 'Migrate contracts to level x',
      implies: 'monorepo-dir',
    })
    .option('migration-overrides', {
      type: 'string',
      description: 'Path to JSON file containing migration overrides',
      implies: 'migrate',
    })
    .option('monorepo-dir', {
      type: 'string',
      description: 'Directory of the mono repo',
    })
    .option('initial-accounts', {
      type: 'string',
      description:
        'Path to JSON file containing accounts to place in the alloc property of the genesis.json file',
    })
}

export const handler = async (argv: StartArgv) => {
  const verbosity = argv.verbosity
  const verbose = argv.verbose

  const gethDir = argv.gethDir
  const datadir = argv.dataDir
  const networkId = parseInt(argv.networkId, 10)
  const syncMode = argv.syncMode
  const blockTime = argv.blockTime

  const port = argv.port
  const rpcport = argv.rpcport
  const wsport = argv.wsport

  const mining = argv.mining
  const network = 'local'
  const instances = argv.instances
  const mnemonic = argv.mnemonic
  const migrate = argv.migrate
  const migrateTo = argv.migrateTo
  const initialAccounts = argv.initialAccounts
    ? JSON.parse(readFileSync(argv.initialAccounts).toString())
    : {}
  const migrationOverrides = argv.migrationOverrides
    ? JSON.parse(readFileSync(argv.migrationOverrides).toString())
    : {}
  const monorepoDir = argv.monorepoDir

  const purge = argv.purge
  const withProxy = argv.withProxy

  const ethstats = argv.ethstats

  const gethConfig: GethRunConfig = {
    runPath: datadir,
    keepData: !purge,
    gethRepoPath: gethDir,
    verbosity,
    networkId,
    useBootnode: withProxy,
    migrate,
    migrateTo,
    migrationOverrides,
    network,
    instances: [],
    genesisConfig: {
      blockTime,
<<<<<<< HEAD
      epoch: 10,
      requestTimeout: 3000,
      chainId: networkId,
      consensusType: ConsensusType.ISTANBUL,
=======
      epoch: 17280,
      initialAccounts,
>>>>>>> f2650ded
    },
  }

  const validators = getValidatorsInformation(mnemonic, instances)

  const validatorPrivateKeys = getPrivateKeysFor(AccountType.VALIDATOR, mnemonic, instances)

  const proxyPrivateKeys = getPrivateKeysFor(AccountType.PROXY, mnemonic, instances)

  const bootnodePrivateKey = getPrivateKeysFor(AccountType.BOOTNODE, mnemonic, 1)[0]

  let bootnodeEnode = null

  const bootnodePort = 30300

  if (withProxy && gethConfig.useBootnode) {
    bootnodeEnode = getEnodeAddress(
      privateKeyToPublicKey(bootnodePrivateKey),
      '127.0.0.1',
      bootnodePort
    )
  }

  for (let x = 0; x < instances; x++) {
    const node: GethInstanceConfig = {
      name: `${x}-node`,
      validating: mining,
      isProxy: !mining,
      syncmode: syncMode,
      ethstats: withProxy ? 'proxy_override' : ethstats,
      privateKey: validatorPrivateKeys[x],
      etherbase: strip0x(privateKeyToAddress(validatorPrivateKeys[x])),
      port: port + x,
      rpcport: rpcport + x * 2,
      wsport: wsport + x * 2,
    }

    let proxy: GethInstanceConfig | null = null

    if (withProxy) {
      proxy = {
        name: `${x}-proxy`,
        validating: false,
        isProxy: true,
        isProxied: false,
        syncmode: syncMode,
        ethstats,
        privateKey: proxyPrivateKeys[x],
        proxiedValidatorAddress: node.etherbase,
        bootnodeEnode: bootnodeEnode ? bootnodeEnode : '',
        port: port + x * 3 + 1000,
        rpcport: port + x * 3 + 250,
        proxyport: port + x * 3 + 333,
      }

      node.isProxied = true
      node.proxyAllowPrivateIp = true
      node.proxies = [
        getEnodeAddress(privateKeyToPublicKey(proxyPrivateKeys[x]), '127.0.0.1', proxy.proxyport!),
        getEnodeAddress(privateKeyToPublicKey(proxyPrivateKeys[x]), '127.0.0.1', proxy.port),
      ]
    }

    if (proxy) {
      gethConfig.instances.push(proxy)
    }

    gethConfig.instances.push(node)
  }

  await runGethNodes({
    gethConfig,
    validators,
    verbose,
  })

  if (withProxy) {
    if (gethConfig.useBootnode) {
      await startBootnode(bootnodePrivateKey, gethConfig, bootnodePort, verbose)
    }

    await connectPeers(gethConfig.instances.filter((i) => i.isProxy))
  }

  if (gethConfig.migrate || gethConfig.migrateTo) {
    const attestationKeys = getPrivateKeysFor(AccountType.ATTESTATION, mnemonic, instances)

    console.log('Migrating contracts (this will take a long time) ...')

    await migrateContracts(
      monorepoDir,
      validatorPrivateKeys,
      attestationKeys,
      validators.map((x) => x.address),
      gethConfig.migrateTo,
      gethConfig.migrationOverrides,
      verbose
    )

    console.log('... done migrating contracts!')
  }
}<|MERGE_RESOLUTION|>--- conflicted
+++ resolved
@@ -1,10 +1,6 @@
 /* tslint:disable: no-console */
-<<<<<<< HEAD
+import { readFileSync } from 'fs'
 import { addCeloGethMiddleware, strip0x } from 'src/lib/utils'
-=======
-import { readFileSync } from 'fs'
-import { addCeloGethMiddleware } from 'src/lib/utils'
->>>>>>> f2650ded
 import yargs from 'yargs'
 import {
   AccountType,
@@ -195,15 +191,11 @@
     instances: [],
     genesisConfig: {
       blockTime,
-<<<<<<< HEAD
-      epoch: 10,
+      epoch: 17280,
+      initialAccounts,
       requestTimeout: 3000,
       chainId: networkId,
       consensusType: ConsensusType.ISTANBUL,
-=======
-      epoch: 17280,
-      initialAccounts,
->>>>>>> f2650ded
     },
   }
 
