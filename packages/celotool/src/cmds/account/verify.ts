--- conflicted
+++ resolved
@@ -110,49 +110,6 @@
   )
 }
 
-<<<<<<< HEAD
-async function requestMoreAttestations(
-  attestations: AttestationsWrapper,
-  phoneNumber: string,
-  attestationsRequested: number,
-  account: string
-) {
-  await attestations
-    .approveAttestationFee(attestationsRequested)
-    .then((txo) => txo.sendAndWaitForReceipt())
-  await attestations
-    .request(phoneNumber, attestationsRequested)
-    .then((txo) => txo.sendAndWaitForReceipt())
-  await attestations.waitForSelectingIssuers(phoneNumber, account)
-  await attestations.selectIssuers(phoneNumber).sendAndWaitForReceipt()
-}
-
-async function requestAttestationsFromIssuers(
-  attestationsToReveal: ActionableAttestation[],
-  attestations: AttestationsWrapper,
-  phoneNumber: string,
-  account: string
-) {
-  return concurrentMap(5, attestationsToReveal, async (attestation) => {
-    try {
-      const response = await attestations.revealPhoneNumberToIssuer(
-        phoneNumber,
-        account,
-        attestation.issuer,
-        attestation.attestationServiceURL
-      )
-      if (!response.ok) {
-        throw new Error(`Request failed with status ${response.status}: ${await response.text()}`)
-      }
-    } catch (error) {
-      console.error(`Error requesting attestations from issuer ${attestation.issuer}`)
-      console.error(error)
-    }
-  })
-}
-
-=======
->>>>>>> d67ce3c0
 async function verifyCode(
   attestations: AttestationsWrapper,
   base64Code: string,
