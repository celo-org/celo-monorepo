/* tslint:disable no-console */
<<<<<<< HEAD
import { AccountArgv } from '@celo/celotool/src/cmds/account'
import { portForwardAnd } from '@celo/celotool/src/lib/port_forward'
import { newKit } from '@celo/contractkit'
=======
>>>>>>> 0101b222
import { PhoneNumberUtils } from '@celo/utils'
import { switchToClusterFromEnv } from 'src/lib/cluster'
import { portForwardAnd } from 'src/lib/port_forward'
import { Argv } from 'yargs'
import { AccountArgv } from '../account'

export const command = 'lookup'

export const describe = 'command for lookup of accounts for a given identifier'

interface LookupArgv extends AccountArgv {
  phone: string
}

export const builder = (yargs: Argv) => {
  return yargs.option('phone', {
    type: 'string',
    description: 'Phone number to lookup,',
    demand: 'Please specify phone number to lookup',
  })
}

export const handler = async (argv: LookupArgv) => {
  await switchToClusterFromEnv(false)
  console.log(`Looking up addresses attested to ${argv.phone}`)
  const cb = async () => {
    const kit = newKit('http://localhost:8545')
    const phoneHash = PhoneNumberUtils.getPhoneHash(argv.phone)
    const attestations = await kit.contracts.getAttestations()
    const lookupResult = await attestations.lookupPhoneNumbers([phoneHash])

    const matchingAddresses = lookupResult[phoneHash]

    if (matchingAddresses === undefined) {
      console.info(`No addresses attested to ${argv.phone}`)
      return
    }

    Object.keys(matchingAddresses).map((address) => {
      const attestationsStats = matchingAddresses[address]
      console.info(
        `${address} is attested to ${argv.phone} with ${
          attestationsStats.completed
        } completed attestations out of ${attestationsStats.total} total`
      )
    })
  }
  try {
    await portForwardAnd(argv.celoEnv, cb)
  } catch (error) {
    console.error(`Unable to lookup addresses attested to ${argv.phone}`)
    console.error(error)
    process.exit(1)
  }
}<|MERGE_RESOLUTION|>--- conflicted
+++ resolved
@@ -1,10 +1,6 @@
 /* tslint:disable no-console */
-<<<<<<< HEAD
-import { AccountArgv } from '@celo/celotool/src/cmds/account'
-import { portForwardAnd } from '@celo/celotool/src/lib/port_forward'
+
 import { newKit } from '@celo/contractkit'
-=======
->>>>>>> 0101b222
 import { PhoneNumberUtils } from '@celo/utils'
 import { switchToClusterFromEnv } from 'src/lib/cluster'
 import { portForwardAnd } from 'src/lib/port_forward'
