<<<<<<< HEAD
import { execCmdWithExitOnFailure } from 'src/lib/cmd-utils'
import { isCelotoolHelmDryRun } from 'src/lib/helm_deploy'
import { outputIncludes, switchToGCPProject, switchToProjectFromEnv } from 'src/lib/utils'
=======
import { execCmdAndParseJson, execCmdWithExitOnFailure } from './cmd-utils'
import { switchToGCPProject, switchToProjectFromEnv } from './utils'
>>>>>>> 2ba17228

// createServiceAccountIfNotExists creates a service account with the given name
// if it does not exist. Returns if the account was created.
export async function createServiceAccountIfNotExists(
  name: string,
  gcloudProject?: string,
  description?: string
) {
  if (gcloudProject !== undefined) {
    await switchToGCPProject(gcloudProject)
  } else {
    await switchToProjectFromEnv()
  }
  // TODO: add permissions for cloudsql editor to service account
  const serviceAccounts = await execCmdAndParseJson(
    `gcloud iam service-accounts list --quiet --format json`
  )
  const serviceAccountExists = serviceAccounts.some((account: any) => account.displayName === name)
  if (!serviceAccountExists) {
    let cmd = `gcloud iam service-accounts create ${name} --display-name="${name}" `
    if (description) {
      cmd = cmd.concat(`--description="${description}"`)
    }
    if (isCelotoolHelmDryRun()) {
      console.info(`This would run the following command:\n${cmd}\n`)
    } else {
      await execCmdWithExitOnFailure(cmd)
    }
  }
  return !serviceAccountExists
}

// getServiceAccountEmail returns the email of the service account with the
// given name
export async function getServiceAccountEmail(serviceAccountName: string) {
  const [output] = await execCmdWithExitOnFailure(
    `gcloud iam service-accounts list --filter="displayName<=${serviceAccountName} AND displayName>=${serviceAccountName}" --format='value[terminator=""](email)'`
  )
  return output
}

export function getServiceAccountKey(serviceAccountEmail: string, keyPath: string) {
  return execCmdWithExitOnFailure(
    `gcloud iam service-accounts keys create ${keyPath} --iam-account ${serviceAccountEmail}`
  )
}

// Used for Prometheus and Promtail/Loki
// https://cloud.google.com/kubernetes-engine/docs/how-to/workload-identity
export async function setupGKEWorkloadIdentities(
  serviceAccountName: string,
  gcloudProjectName: string,
  kubeNamespace: string,
  kubeServiceAccountName: string
) {
  // Only grant access to GCE API to Prometheus or Promtail SA deployed in GKE
  if (!serviceAccountName.includes('gcp')) {
    return
  }

  const serviceAccountEmail = await getServiceAccountEmail(serviceAccountName)

  // Allow the Kubernetes service account to impersonate the Google service account
  const roleIamWorkloadIdentityUserCmd = `gcloud iam --project ${gcloudProjectName} service-accounts add-iam-policy-binding \
  --role roles/iam.workloadIdentityUser \
  --member "serviceAccount:${gcloudProjectName}.svc.id.goog[${kubeNamespace}/${kubeServiceAccountName}]" \
  ${serviceAccountEmail}`

  if (isCelotoolHelmDryRun()) {
    console.info(`This would run the following: ${roleIamWorkloadIdentityUserCmd}\n`)
  } else {
    await execCmdWithExitOnFailure(roleIamWorkloadIdentityUserCmd)
  }
}<|MERGE_RESOLUTION|>--- conflicted
+++ resolved
@@ -1,11 +1,6 @@
-<<<<<<< HEAD
-import { execCmdWithExitOnFailure } from 'src/lib/cmd-utils'
-import { isCelotoolHelmDryRun } from 'src/lib/helm_deploy'
-import { outputIncludes, switchToGCPProject, switchToProjectFromEnv } from 'src/lib/utils'
-=======
 import { execCmdAndParseJson, execCmdWithExitOnFailure } from './cmd-utils'
+import { isCelotoolHelmDryRun } from './helm_deploy'
 import { switchToGCPProject, switchToProjectFromEnv } from './utils'
->>>>>>> 2ba17228
 
 // createServiceAccountIfNotExists creates a service account with the given name
 // if it does not exist. Returns if the account was created.
