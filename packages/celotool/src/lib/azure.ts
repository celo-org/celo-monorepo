import { createNamespaceIfNotExists } from './cluster'
import { doCheckOrPromptIfStagingOrProduction, envVar, fetchEnv } from './env-utils'
import { installAndEnableMetricsDeps, redeployTiller } from './helm_deploy'
import { execCmd, execCmdWithExitOnFailure, outputIncludes } from './utils'

// switchToClusterFromEnv configures kubectl to connect to the AKS cluster
export async function switchToClusterFromEnv(
  celoEnv: string,
  checkOrPromptIfStagingOrProduction = true
) {
  if (checkOrPromptIfStagingOrProduction) {
    await doCheckOrPromptIfStagingOrProduction()
  }

  // Azure subscription switch
  const tenantId = fetchEnv(envVar.AZURE_TENANT_ID)
  let currentTenantId = null
  try {
    ;[currentTenantId] = await execCmd('az account show --query tenantId -o tsv')
  } catch (error) {
    console.info('No azure account subscription currently set')
  }
  if (currentTenantId === null || currentTenantId.trim() !== tenantId) {
    await execCmdWithExitOnFailure(`az account set --subscription ${tenantId}`)
  }

  let currentCluster = null
  try {
    ;[currentCluster] = await execCmd('kubectl config current-context')
  } catch (error) {
    console.info('No cluster currently set')
  }

  if (currentCluster === null || currentCluster.trim() !== clusterName()) {
    // If a context is edited for some reason (eg switching default namespace),
    // a warning and prompt is shown asking if the existing context should be
    // overwritten. To avoid this, --overwrite-existing force overwrites.
    await execCmdWithExitOnFailure(
      `az aks get-credentials --resource-group ${resourceGroup()} --name ${clusterName()} --subscription ${subscriptionId()} --overwrite-existing`
    )
  }
  await setupCluster(celoEnv)
}

// setupCluster is idempotent-- it will only make changes that have not been made
// before. Therefore, it's safe to be called for a cluster that's been fully set up before
async function setupCluster(celoEnv: string) {
  await createNamespaceIfNotExists(celoEnv)

  console.info('Performing any cluster setup that needs to be done...')

  await redeployTiller()
  await installAndEnableMetricsDeps(false)
<<<<<<< HEAD
}

export async function getAKSNodeResourceGroup() {
  const clusterName = fetchEnv(envVar.AZURE_KUBERNETES_CLUSTER_NAME)
  const resourceGroup = fetchEnv(envVar.AZURE_KUBERNETES_RESOURCE_GROUP)
  const [nodeResourceGroup] = await execCmdWithExitOnFailure(
    `az aks show --name ${clusterName} --resource-group ${resourceGroup} --query nodeResourceGroup -o tsv`
  )
  return nodeResourceGroup.trim()
}

export async function registerStaticIP(name: string, resourceGroup: string) {
  console.info(`Registering IP address ${name} on ${resourceGroup}`)
  const [address] = await execCmdWithExitOnFailure(
    `az network public-ip create --resource-group ${resourceGroup} --name ${name} --allocation-method Static --sku Standard --query publicIp.ipAddress -o tsv`
  )
  return address.trim()
}

export async function deallocateStaticIP(name: string, resourceGroup: string) {
  console.info(`Deallocating IP address ${name} on ${resourceGroup}`)
  return execCmdWithExitOnFailure(
    `az network public-ip delete --resource-group ${resourceGroup} --name ${name}`
  )
=======
  await installAADPodIdentity()
}

// installAADPodIdentity installs the resources necessary for AAD pod level identities
async function installAADPodIdentity() {
  // The helm chart maintained directly by AAD Pod Identity is not compatible with helm v2.
  // Until we upgrade to helm v3, we rely on our own helm chart adapted from:
  // https://raw.githubusercontent.com/Azure/aad-pod-identity/8a5f2ed5941496345592c42e1d6cbd12c32aeebf/deploy/infra/deployment-rbac.yaml
  const aadPodIdentityExists = await outputIncludes(
    `helm list`,
    `aad-pod-identity`,
    `aad-pod-identity exists, skipping install`
  )
  if (!aadPodIdentityExists) {
    console.info('Installing aad-pod-identity')
    await execCmdWithExitOnFailure(
      `helm install --name aad-pod-identity ../helm-charts/aad-pod-identity`
    )
  }
}

// createIdentityIfNotExists creates an identity if it doesn't already exist.
// Returns an object including basic info on the identity.
export async function createIdentityIfNotExists(identityName: string) {
  // This command is idempotent-- if the identity exists, the existing one is given
  const [results] = await execCmdWithExitOnFailure(
    `az identity create -n ${identityName} -g ${resourceGroup()} -o json`
  )
  return JSON.parse(results)
}

export function resourceGroup() {
  return fetchEnv(envVar.AZURE_KUBERNETES_RESOURCE_GROUP)
}

export function clusterName() {
  return fetchEnv(envVar.AZURE_KUBERNETES_CLUSTER_NAME)
}

export function subscriptionId() {
  return fetchEnv(envVar.AZURE_SUBSCRIPTION_ID)
>>>>>>> e528b544
}<|MERGE_RESOLUTION|>--- conflicted
+++ resolved
@@ -51,32 +51,6 @@
 
   await redeployTiller()
   await installAndEnableMetricsDeps(false)
-<<<<<<< HEAD
-}
-
-export async function getAKSNodeResourceGroup() {
-  const clusterName = fetchEnv(envVar.AZURE_KUBERNETES_CLUSTER_NAME)
-  const resourceGroup = fetchEnv(envVar.AZURE_KUBERNETES_RESOURCE_GROUP)
-  const [nodeResourceGroup] = await execCmdWithExitOnFailure(
-    `az aks show --name ${clusterName} --resource-group ${resourceGroup} --query nodeResourceGroup -o tsv`
-  )
-  return nodeResourceGroup.trim()
-}
-
-export async function registerStaticIP(name: string, resourceGroup: string) {
-  console.info(`Registering IP address ${name} on ${resourceGroup}`)
-  const [address] = await execCmdWithExitOnFailure(
-    `az network public-ip create --resource-group ${resourceGroup} --name ${name} --allocation-method Static --sku Standard --query publicIp.ipAddress -o tsv`
-  )
-  return address.trim()
-}
-
-export async function deallocateStaticIP(name: string, resourceGroup: string) {
-  console.info(`Deallocating IP address ${name} on ${resourceGroup}`)
-  return execCmdWithExitOnFailure(
-    `az network public-ip delete --resource-group ${resourceGroup} --name ${name}`
-  )
-=======
   await installAADPodIdentity()
 }
 
@@ -118,5 +92,28 @@
 
 export function subscriptionId() {
   return fetchEnv(envVar.AZURE_SUBSCRIPTION_ID)
->>>>>>> e528b544
+}
+
+export async function getAKSNodeResourceGroup() {
+  const clusterName = fetchEnv(envVar.AZURE_KUBERNETES_CLUSTER_NAME)
+  const resourceGroup = fetchEnv(envVar.AZURE_KUBERNETES_RESOURCE_GROUP)
+  const [nodeResourceGroup] = await execCmdWithExitOnFailure(
+    `az aks show --name ${clusterName} --resource-group ${resourceGroup} --query nodeResourceGroup -o tsv`
+  )
+  return nodeResourceGroup.trim()
+}
+
+export async function registerStaticIP(name: string, resourceGroup: string) {
+  console.info(`Registering IP address ${name} on ${resourceGroup}`)
+  const [address] = await execCmdWithExitOnFailure(
+    `az network public-ip create --resource-group ${resourceGroup} --name ${name} --allocation-method Static --sku Standard --query publicIp.ipAddress -o tsv`
+  )
+  return address.trim()
+}
+
+export async function deallocateStaticIP(name: string, resourceGroup: string) {
+  console.info(`Deallocating IP address ${name} on ${resourceGroup}`)
+  return execCmdWithExitOnFailure(
+    `az network public-ip delete --resource-group ${resourceGroup} --name ${name}`
+  )
 }