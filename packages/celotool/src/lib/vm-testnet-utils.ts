import sleep from 'sleep-promise'
import { execCmd } from './cmd-utils'
import { confirmAction, envVar, fetchEnv, fetchEnvOrFallback } from './env-utils'
import {
  AccountType,
  generateGenesisFromEnv,
  generatePrivateKey,
  generatePublicKey,
  getAddressFromEnv,
  privateKeyToAddress,
  privateKeyToPublicKey,
} from './generate_utils'
import {
  applyTerraformModule,
  destroyTerraformModule,
  getTerraformModuleOutputs,
  initTerraformModule,
  planTerraformModule,
  showTerraformModulePlan,
  taintTerraformModuleResource,
  TerraformVars,
  untaintTerraformModuleResource,
} from './terraform'
import {
<<<<<<< HEAD
  getGenesisBlockFromGoogleStorage,
  uploadDataToGoogleStorage,
  uploadTestnetInfoToGoogleStorage,
} from './testnet-utils'
=======
  getProxiesPerValidator,
  getProxyName,
  uploadDataToGoogleStorage,
  uploadTestnetInfoToGoogleStorage,
} from './testnet-utils'
import { execCmd } from './utils'
>>>>>>> bc3a0aca

export interface ProxyIndex {
  validatorIndex: number
  proxyIndex: number
}

// Keys = gcloud project name
const projectConfig = {
  'celo-testnet': {
    secretsBucketName: 'celo-testnet-secrets',
    stateBucketName: 'celo_tf_state',
  },
  'celo-testnet-production': {
    secretsBucketName: 'celo-testnet-secrets-prod',
    stateBucketName: 'celo_tf_state_prod',
  },
}

const testnetTerraformModule = 'testnet'
const testnetNetworkTerraformModule = 'testnet-network'

interface NodeSecrets {
  ACCOUNT_ADDRESS: string
  BOOTNODE_ENODE_ADDRESS: string
  PRIVATE_KEY: string
  PROXIED_VALIDATOR_ADDRESS?: string
  PROXY_ENODE_ADDRESSES?: string
  [envVar.GETH_ACCOUNT_SECRET]: string
  [envVar.MNEMONIC]: string
}

// The keys correspond to the variable names that Terraform expects and
// the values correspond to the names of the appropriate env variables
const testnetEnvVars: TerraformVars = {
  block_time: envVar.BLOCK_TIME,
  celo_env: envVar.CELOTOOL_CELOENV,
  gcloud_credentials_path: envVar.GOOGLE_APPLICATION_CREDENTIALS,
  gcloud_project: envVar.TESTNET_PROJECT_NAME,
  geth_verbosity: envVar.GETH_VERBOSITY,
  geth_bootnode_docker_image_repository: envVar.GETH_BOOTNODE_DOCKER_IMAGE_REPOSITORY,
  geth_bootnode_docker_image_tag: envVar.GETH_BOOTNODE_DOCKER_IMAGE_TAG,
  geth_exporter_docker_image_repository: envVar.GETH_EXPORTER_DOCKER_IMAGE_REPOSITORY,
  geth_exporter_docker_image_tag: envVar.GETH_EXPORTER_DOCKER_IMAGE_TAG,
  geth_node_docker_image_repository: envVar.GETH_NODE_DOCKER_IMAGE_REPOSITORY,
  geth_node_docker_image_tag: envVar.GETH_NODE_DOCKER_IMAGE_TAG,
  in_memory_discovery_table: envVar.IN_MEMORY_DISCOVERY_TABLE,
  istanbul_request_timeout_ms: envVar.ISTANBUL_REQUEST_TIMEOUT_MS,
  network_id: envVar.NETWORK_ID,
<<<<<<< HEAD
  private_tx_node_count: envVar.PRIVATE_TX_NODES,
  proxied_validator_count: envVar.PROXIED_VALIDATORS,
=======
  node_disk_size_gb: envVar.NODE_DISK_SIZE_GB,
>>>>>>> bc3a0aca
  tx_node_count: envVar.TX_NODES,
  validator_count: envVar.VALIDATORS,
}

const testnetNetworkEnvVars: TerraformVars = {
  celo_env: envVar.CELOTOOL_CELOENV,
  gcloud_credentials_path: envVar.GOOGLE_APPLICATION_CREDENTIALS,
  gcloud_project: envVar.TESTNET_PROJECT_NAME,
}

// Resources that are tainted when upgrade-resetting
const testnetResourcesToReset = [
  // bootnode
  'module.bootnode.google_compute_instance.bootnode',
  // validators
  'module.validator.google_compute_instance.validator.*',
  'module.validator.google_compute_disk.validator.*',
  // validator proxies
  'module.validator.module.proxy.random_id.full_node.*',
  'module.validator.module.proxy.google_compute_instance.full_node.*',
  'module.validator.module.proxy.random_id.full_node_disk.*',
  'module.validator.module.proxy.google_compute_disk.full_node.*',
  // tx-nodes
  'module.tx_node.random_id.full_node.*',
  'module.tx_node.google_compute_instance.full_node.*',
  'module.tx_node.random_id.full_node_disk.*',
  'module.tx_node.google_compute_disk.full_node.*',
  // private tx-nodes
  'module.tx_node_private.random_id.full_node.*',
  'module.tx_node_private.google_compute_instance.full_node.*',
  'module.tx_node_private.random_id.full_node_disk.*',
  'module.tx_node_private.google_compute_disk.full_node.*',
  // tx-node load balancer instance group
  'module.tx_node_lb.random_id.external',
  'module.tx_node_lb.google_compute_instance_group.external',
  'module.tx_node_lb.random_id.internal',
  'module.tx_node_lb.google_compute_instance_group.internal',
]

export async function deploy(
  celoEnv: string,
  generateSecrets: boolean,
  useExistingGenesis: boolean,
  onConfirmFailed?: () => Promise<void>
) {
  // If we are not using the default network, we want to create/upgrade our network
  if (!useDefaultNetwork()) {
    console.info('First deploying the testnet VPC network')

    const networkVars: TerraformVars = getTestnetNetworkVars(celoEnv)
    await deployModule(celoEnv, testnetNetworkTerraformModule, networkVars, onConfirmFailed)
  }

  const testnetVars: TerraformVars = await getTestnetVars(celoEnv, useExistingGenesis)
  await deployModule(celoEnv, testnetTerraformModule, testnetVars, onConfirmFailed, async () => {
    if (generateSecrets) {
      console.info('Generating and uploading secrets env files to Google Storage...')
      await generateAndUploadSecrets(celoEnv)
    }
  })
  // TODO change this true value
  await uploadTestnetInfoToGoogleStorage(celoEnv, !useExistingGenesis)
}

async function deployModule(
  celoEnv: string,
  terraformModule: string,
  vars: TerraformVars,
  onConfirmFailed?: () => Promise<void>,
  onConfirmSuccess?: () => Promise<void>
) {
  const backendConfigVars: TerraformVars = getTerraformBackendConfigVars(celoEnv, terraformModule)

  const envType = fetchEnv(envVar.ENV_TYPE)
  console.info(`
    Deploying:
    Terraform Module: ${terraformModule}
    Celo Env: ${celoEnv}
    Environment: ${envType}
  `)

  console.info('Initializing...')
  await initTerraformModule(terraformModule, vars, backendConfigVars)

  console.info('Planning...')
  await planTerraformModule(terraformModule, vars)

  // await showTerraformModulePlan(terraformModule)

  await confirmAction(
    `Are you sure you want to perform the above plan for Celo env ${celoEnv} in environment ${envType}?`,
    onConfirmFailed,
    onConfirmSuccess
  )

  console.info('Applying...')
  await applyTerraformModule(terraformModule)
}

export async function destroy(celoEnv: string) {
  const testnetVars: TerraformVars = await getTestnetVars(celoEnv, true)

  await destroyModule(celoEnv, testnetTerraformModule, testnetVars)

  // If we are not using the default network, we want to destroy our network
  if (!useDefaultNetwork()) {
    console.info('Destroying the testnet VPC network')

    const networkVars: TerraformVars = getTestnetNetworkVars(celoEnv)
    await destroyModule(celoEnv, testnetNetworkTerraformModule, networkVars)
  }
}

async function destroyModule(celoEnv: string, terraformModule: string, vars: TerraformVars = {}) {
  const backendConfigVars: TerraformVars = getTerraformBackendConfigVars(celoEnv, terraformModule)

  const envType = fetchEnv(envVar.ENV_TYPE)
  console.info(`
    Destroying:
    Terraform Module: ${terraformModule}
    Celo Env: ${celoEnv}
    Environment: ${envType}
  `)

  console.info('Initializing...')
  await initTerraformModule(terraformModule, vars, backendConfigVars)

  console.info('Planning...')
  await planTerraformModule(terraformModule, vars, true)

  await showTerraformModulePlan(terraformModule)

  await confirmAction(`Are you sure you want to destroy ${celoEnv} in environment ${envType}?`)

  await destroyTerraformModule(terraformModule, vars)
}

// force the recreation of various resources upon the next deployment
export async function taintTestnet(celoEnv: string) {
  console.info('Tainting testnet...')
  const vars: TerraformVars = await getTestnetVars(celoEnv, true)
  const backendConfigVars: TerraformVars = getTerraformBackendConfigVars(
    celoEnv,
    testnetTerraformModule
  )
  await initTerraformModule(testnetTerraformModule, vars, backendConfigVars)

  for (const resource of testnetResourcesToReset) {
    console.info(`Tainting ${resource}`)
    await taintTerraformModuleResource(testnetTerraformModule, resource)
    // To avoid getting errors for too many gcloud storage API requests
    await sleep(2000)
  }
}

export async function untaintTestnet(celoEnv: string) {
  console.info('Untainting testnet...')
  const vars: TerraformVars = await getTestnetVars(celoEnv, true)
  const backendConfigVars: TerraformVars = getTerraformBackendConfigVars(
    celoEnv,
    testnetTerraformModule
  )
  await initTerraformModule(testnetTerraformModule, vars, backendConfigVars)

  for (const resource of testnetResourcesToReset) {
    console.info(`Untainting ${resource}`)
    await untaintTerraformModuleResource(testnetTerraformModule, resource)
    // To avoid getting errors for too many gcloud storage API requests
    await sleep(2000)
  }
}

export async function getTestnetOutputs(celoEnv: string) {
  const vars: TerraformVars = await getTestnetVars(celoEnv, true)
  const backendConfigVars: TerraformVars = getTerraformBackendConfigVars(
    celoEnv,
    testnetTerraformModule
  )
  await initTerraformModule(testnetTerraformModule, vars, backendConfigVars)
  return getTerraformModuleOutputs(testnetTerraformModule, vars)
}

export async function getInternalTxNodeLoadBalancerIP(celoEnv: string) {
  const outputs = await getTestnetOutputs(celoEnv)
  return outputs.tx_node_lb_internal_ip_address.value
}

export async function getInternalValidatorIPs(celoEnv: string) {
  const outputs = await getTestnetOutputs(celoEnv)
  return outputs.validator_internal_ip_addresses.value
}

export async function getInternalProxyIPs(celoEnv: string) {
  const outputs = await getTestnetOutputs(celoEnv)
  return outputs.proxy_internal_ip_addresses.value
}

export async function getInternalTxNodeIPs(celoEnv: string) {
  const outputs = await getTestnetOutputs(celoEnv)
  return outputs.tx_node_internal_ip_addresses.value
}

function getTerraformBackendConfigVars(celoEnv: string, terraformModule: string) {
  return {
    bucket: stateBucketName(),
    prefix: `${celoEnv}/${terraformModule}`,
  }
}

async function getTestnetVars(celoEnv: string, useExistingGenesis: boolean) {
  const genesisContent = useExistingGenesis
    ? await getGenesisBlockFromGoogleStorage(celoEnv)
    : generateGenesisFromEnv()

  const genesisBuffer = Buffer.from(genesisContent)
  const domainName = fetchEnv(envVar.CLUSTER_DOMAIN_NAME)
  return {
    ...getEnvVarValues(testnetEnvVars),
    // Cloud DNS for our domains only lives in celo-testnet
    dns_gcloud_project: 'celo-testnet',
    dns_zone_name: dnsZoneName(domainName),
    ethstats_host: `${celoEnv}-ethstats.${domainName}.org`,
    forno_host: `${celoEnv}-forno.${domainName}.org`,
    gcloud_secrets_bucket: secretsBucketName(),
    gcloud_secrets_base_path: secretsBasePath(celoEnv),
    // only able to view objects for accessing secrets & modify ssl certs for forno setup
    gcloud_vm_service_account_email: `terraform-testnet@${fetchEnv(
      envVar.TESTNET_PROJECT_NAME
    )}.iam.gserviceaccount.com`,
    genesis_content_base64: genesisBuffer.toString('base64'),
    // forno is the name for our setup that has tx-nodes reachable via a domain name
    letsencrypt_email: 'n@celo.org',
    network_name: networkName(celoEnv),
    proxies_per_validator: JSON.stringify(getProxiesPerValidator()),
  }
}

function getTestnetNetworkVars(celoEnv: string): TerraformVars {
  return {
    ...getEnvVarValues(testnetNetworkEnvVars),
    network_name: networkName(celoEnv),
  }
}

function getEnvVarValues(terraformEnvVars: TerraformVars) {
  const vars: { [key: string]: string } = {}
  for (const key of Object.keys(terraformEnvVars)) {
    vars[key] = fetchEnv(terraformEnvVars[key])
  }
  return vars
}

export async function generateAndUploadSecrets(celoEnv: string) {
  // Bootnode
  const bootnodeSecrets = generateBootnodeSecretEnvVars()
  await uploadSecrets(celoEnv, bootnodeSecrets, 'bootnode')
  // Tx Nodes
  const txNodeCount = parseInt(fetchEnv(envVar.TX_NODES), 10)
  for (let i = 0; i < txNodeCount; i++) {
    const secrets = generateNodeSecretEnvVars(AccountType.TX_NODE, i)
    await uploadSecrets(celoEnv, secrets, `tx-node-${i}`)
  }
  // Private tx Nodes
  const privateTxNodeCount = parseInt(fetchEnv(envVar.PRIVATE_TX_NODES), 10)
  for (let i = 0; i < privateTxNodeCount; i++) {
    // Ensure there is no overlap with tx node keys
    const secrets = generateNodeSecretEnvVars(AccountType.TX_NODE, i, 1000 + i)
    await uploadSecrets(celoEnv, secrets, `tx-node-private-${i}`)
  }
  // Validators
  const validatorCount = parseInt(fetchEnv(envVar.VALIDATORS), 10)
  for (let i = 0; i < validatorCount; i++) {
    const secrets = generateNodeSecretEnvVars(AccountType.VALIDATOR, i)
    await uploadSecrets(celoEnv, secrets, `validator-${i}`)
  }
  // Proxies
  const proxiesPerValidator = getProxiesPerValidator()
  let validatorIndex = 0
  for (const proxyCount of proxiesPerValidator) {
    for (let i = 0; i < proxyCount; i++) {
      const secrets = generateProxySecretEnvVars(validatorIndex, i)
      await uploadSecrets(celoEnv, secrets, `validator-${validatorIndex}-proxy-${i}`)
    }
    validatorIndex++
  }
}

function uploadSecrets(celoEnv: string, secrets: string, resourceName: string) {
  const cloudStorageFileName = `${secretsBasePath(celoEnv)}/.env.${resourceName}`
  return uploadDataToGoogleStorage(
    secrets,
    secretsBucketName(),
    cloudStorageFileName,
    false,
    'text/plain'
  )
}

function generateBootnodeSecretEnvVars() {
  const mnemonic = fetchEnv(envVar.MNEMONIC)
  return formatEnvVars({
    NODE_KEY: generatePrivateKey(mnemonic, AccountType.BOOTNODE, 0),
  })
}

function generateNodeSecretEnvVars(
  accountType: AccountType,
  index: number,
  keyIndex: number = index
) {
  const mnemonic = fetchEnv(envVar.MNEMONIC)
<<<<<<< HEAD
  const privateKey = generatePrivateKey(mnemonic, accountType, keyIndex)
  const secrets: NodeSecrets = {
=======
  const privateKey = generatePrivateKey(mnemonic, accountType, index)
  const secrets = getNodeSecrets(privateKey)
  // If this is meant to be a proxied validator, also generate the enode of its proxy
  if (accountType === AccountType.VALIDATOR) {
    const proxiesPerValidator = getProxiesPerValidator()
    if (index < proxiesPerValidator.length) {
      const proxyEnodeAddresses = []
      for (let proxyIndex = 0; proxyIndex < proxiesPerValidator[index]; proxyIndex++) {
        proxyEnodeAddresses.push(privateKeyToPublicKey(generateProxyPrivateKey(index, proxyIndex)))
      }
      secrets.PROXY_ENODE_ADDRESSES = proxyEnodeAddresses.join(',')
    }
  }
  return formatEnvVars(secrets)
}

function generateProxySecretEnvVars(validatorIndex: number, proxyIndex: number) {
  const privateKey = generateProxyPrivateKey(validatorIndex, proxyIndex)
  const secrets = getNodeSecrets(privateKey)
  secrets.PROXIED_VALIDATOR_ADDRESS = getAddressFromEnv(AccountType.VALIDATOR, validatorIndex)
  return formatEnvVars(secrets)
}

function generateProxyPrivateKey(validatorIndex: number, proxyIndex: number) {
  const mnemonic = fetchEnv(envVar.MNEMONIC)
  // To allow a validator to have many proxies and to be able to easily
  // adjust the number of proxies it has, the following index is calculated
  const index = validatorIndex * 10000 + proxyIndex
  return generatePrivateKey(mnemonic, AccountType.PROXY, index)
}

function getNodeSecrets(privateKey: string): NodeSecrets {
  const mnemonic = fetchEnv(envVar.MNEMONIC)
  return {
>>>>>>> bc3a0aca
    ACCOUNT_ADDRESS: privateKeyToAddress(privateKey),
    BOOTNODE_ENODE_ADDRESS: generatePublicKey(mnemonic, AccountType.BOOTNODE, 0),
    PRIVATE_KEY: privateKey,
    [envVar.GETH_ACCOUNT_SECRET]: fetchEnv(envVar.GETH_ACCOUNT_SECRET),
    [envVar.MNEMONIC]: mnemonic,
  }
}

// Formats an object into a multi-line string with each line as KEY=VALUE
function formatEnvVars(envVars: { [key: string]: any }) {
  return Object.keys(envVars)
    .map((key) => `${key}='${envVars[key]}'`)
    .join('\n')
}

function secretsBasePath(celoEnv: string) {
  return `vm/${celoEnv}`
}

function useDefaultNetwork() {
  return (
    fetchEnvOrFallback(envVar.VM_BASED, 'false') !== 'true' ||
    fetchEnv(envVar.KUBERNETES_CLUSTER_NAME) === 'celo-networks-dev'
  )
}

export function networkName(celoEnv: string) {
  return useDefaultNetwork() ? 'default' : `${celoEnv}-network`
}

function secretsBucketName() {
  const config = configForProject()
  return config.secretsBucketName
}

function stateBucketName() {
  const config = configForProject()
  return config.stateBucketName
}

function configForProject() {
  const project = fetchEnv(envVar.TESTNET_PROJECT_NAME)
  if (!projectConfig.hasOwnProperty(project)) {
    throw new Error(`No config for project ${project}`)
  }
  // @ts-ignore - we check above to see if the property exists
  return projectConfig[project]
}

// name of the DNS zone in Google Cloud for a particular domain
function dnsZoneName(domain: string) {
  return `${domain}-org`
}

export function getVmSshCommand(instanceName: string) {
  const project = fetchEnv(envVar.TESTNET_PROJECT_NAME)
  const zone = fetchEnv(envVar.KUBERNETES_CLUSTER_ZONE)
  return `gcloud beta compute --project '${project}' ssh --zone '${zone}' ${instanceName} --tunnel-through-iap`
}

<<<<<<< HEAD
export async function getNodeVmName(celoEnv: string, nodeType: string, index?: number) {
  const nodeTypesWithRandomSuffixes = ['tx-node', 'tx-node-private', 'proxy']
=======
export async function getNodeVmName(
  celoEnv: string,
  nodeType: string,
  index?: number | ProxyIndex
) {
  const nodeTypesWithRandomSuffixes = ['tx-node', 'proxy']
>>>>>>> bc3a0aca
  const nodeTypesWithNoIndex = ['bootnode']
  let instanceName
  if (nodeTypesWithRandomSuffixes.includes(nodeType)) {
    instanceName = await getNodeVmNameWithRandomSuffix(celoEnv, nodeType, index || 0)
  } else {
    instanceName = `${celoEnv}-${nodeType}`
    if (!nodeTypesWithNoIndex.includes(nodeType) && index !== undefined) {
      instanceName += `-${index}`
    }
  }
  return instanceName
}

// Some VM names have a randomly generated suffix. This returns the full name
// of the instance given only the celoEnv and index.
async function getNodeVmNameWithRandomSuffix(
  celoEnv: string,
  nodeType: string,
  index: number | ProxyIndex
) {
  const project = fetchEnv(envVar.TESTNET_PROJECT_NAME)

  const baseName =
    typeof index === 'number'
      ? `${celoEnv}-${nodeType}-${index}`
      : getProxyName(celoEnv, index.validatorIndex, index.proxyIndex)

  const [nodeName] = await execCmd(
    `gcloud compute instances list --project '${project}' --filter="NAME ~ ${baseName}-.*" --format get\\(NAME\\)`
  )
  return nodeName.trim()
}

// indexCoercer is a yargs coercer that parses numeric indices and colon-separated
// indices (<validator index>:<proxy index>) into a ProxyIndex type.
export function indexCoercer(value: string) {
  if (!value) {
    return value
  }
  const splitValues = value.split(':').filter((v) => v)
  // Then it's just a single index number
  if (splitValues.length === 1) {
    return parseInt(value, 10)
  } else if (splitValues.length === 2) {
    const parsedValues = splitValues.map((v) => parseInt(v, 10))
    const proxyIndex: ProxyIndex = {
      validatorIndex: parsedValues[0],
      proxyIndex: parsedValues[1],
    }
    return proxyIndex
  } else {
    throw new Error('Incorrect index')
  }
}<|MERGE_RESOLUTION|>--- conflicted
+++ resolved
@@ -22,19 +22,12 @@
   untaintTerraformModuleResource,
 } from './terraform'
 import {
-<<<<<<< HEAD
   getGenesisBlockFromGoogleStorage,
-  uploadDataToGoogleStorage,
-  uploadTestnetInfoToGoogleStorage,
-} from './testnet-utils'
-=======
   getProxiesPerValidator,
   getProxyName,
   uploadDataToGoogleStorage,
   uploadTestnetInfoToGoogleStorage,
 } from './testnet-utils'
-import { execCmd } from './utils'
->>>>>>> bc3a0aca
 
 export interface ProxyIndex {
   validatorIndex: number
@@ -83,12 +76,8 @@
   in_memory_discovery_table: envVar.IN_MEMORY_DISCOVERY_TABLE,
   istanbul_request_timeout_ms: envVar.ISTANBUL_REQUEST_TIMEOUT_MS,
   network_id: envVar.NETWORK_ID,
-<<<<<<< HEAD
   private_tx_node_count: envVar.PRIVATE_TX_NODES,
-  proxied_validator_count: envVar.PROXIED_VALIDATORS,
-=======
   node_disk_size_gb: envVar.NODE_DISK_SIZE_GB,
->>>>>>> bc3a0aca
   tx_node_count: envVar.TX_NODES,
   validator_count: envVar.VALIDATORS,
 }
@@ -400,11 +389,7 @@
   keyIndex: number = index
 ) {
   const mnemonic = fetchEnv(envVar.MNEMONIC)
-<<<<<<< HEAD
   const privateKey = generatePrivateKey(mnemonic, accountType, keyIndex)
-  const secrets: NodeSecrets = {
-=======
-  const privateKey = generatePrivateKey(mnemonic, accountType, index)
   const secrets = getNodeSecrets(privateKey)
   // If this is meant to be a proxied validator, also generate the enode of its proxy
   if (accountType === AccountType.VALIDATOR) {
@@ -438,7 +423,6 @@
 function getNodeSecrets(privateKey: string): NodeSecrets {
   const mnemonic = fetchEnv(envVar.MNEMONIC)
   return {
->>>>>>> bc3a0aca
     ACCOUNT_ADDRESS: privateKeyToAddress(privateKey),
     BOOTNODE_ENODE_ADDRESS: generatePublicKey(mnemonic, AccountType.BOOTNODE, 0),
     PRIVATE_KEY: privateKey,
@@ -499,17 +483,12 @@
   return `gcloud beta compute --project '${project}' ssh --zone '${zone}' ${instanceName} --tunnel-through-iap`
 }
 
-<<<<<<< HEAD
-export async function getNodeVmName(celoEnv: string, nodeType: string, index?: number) {
-  const nodeTypesWithRandomSuffixes = ['tx-node', 'tx-node-private', 'proxy']
-=======
 export async function getNodeVmName(
   celoEnv: string,
   nodeType: string,
   index?: number | ProxyIndex
 ) {
-  const nodeTypesWithRandomSuffixes = ['tx-node', 'proxy']
->>>>>>> bc3a0aca
+  const nodeTypesWithRandomSuffixes = ['tx-node', 'tx-node-private', 'proxy']
   const nodeTypesWithNoIndex = ['bootnode']
   let instanceName
   if (nodeTypesWithRandomSuffixes.includes(nodeType)) {
