--- conflicted
+++ resolved
@@ -20,16 +20,11 @@
   untaintTerraformModuleResource,
 } from './terraform'
 import {
+  uploadStaticNodesToGoogleStorage,
   uploadEnvFileToGoogleStorage,
   uploadFileToGoogleStorage,
   uploadGenesisBlockToGoogleStorage,
-<<<<<<< HEAD
-  uploadStaticNodesToGoogleStorage,
-} from '@celo/celotool/src/lib/testnet-utils'
-import { writeFileSync } from 'fs'
-=======
 } from './testnet-utils'
->>>>>>> 555de6f6
 
 const secretsBucketName = 'celo-testnet-secrets'
 
@@ -76,11 +71,8 @@
   })
 
   await uploadGenesisBlockToGoogleStorage(celoEnv)
-<<<<<<< HEAD
   await uploadStaticNodesToGoogleStorage(celoEnv)
-=======
   await uploadEnvFileToGoogleStorage(celoEnv)
->>>>>>> 555de6f6
 }
 
 async function deployModule(
