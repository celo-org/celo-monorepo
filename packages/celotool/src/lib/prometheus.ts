import fs from 'fs'
import { createNamespaceIfNotExists } from './cluster'
import { execCmd, execCmdWithExitOnFailure } from './cmd-utils'
import { envVar, fetchEnv, fetchEnvOrFallback } from './env-utils'
import {
  installGenericHelmChart,
  removeGenericHelmChart,
  upgradeGenericHelmChart,
} from './helm_deploy'
import { BaseClusterConfig, CloudProvider } from './k8s-cluster/base'
import {
  createServiceAccountIfNotExists,
  getServiceAccountEmail,
  getServiceAccountKey,
} from './service-account-utils'
import { outputIncludes, switchToProjectFromEnv as switchToGCPProjectFromEnv } from './utils'
const yaml = require('js-yaml')

const helmChartPath = '../helm-charts/prometheus-stackdriver'
const releaseName = 'prometheus-stackdriver'
const kubeNamespace = 'prometheus'
const kubeServiceAccountName = releaseName
// stackdriver-prometheus-sidecar relevant links:
// GitHub: https://github.com/Stackdriver/stackdriver-prometheus-sidecar
// Container registry with latest tags: https://console.cloud.google.com/gcr/images/stackdriver-prometheus/GLOBAL/stackdriver-prometheus-sidecar?gcrImageListsize=30
const sidecarImageTag = '0.8.2'
// Prometheus container registry with latest tags: https://hub.docker.com/r/prom/prometheus/tags
const prometheusImageTag = 'v2.25.0'

const grafanaHelmChartPath = '../helm-charts/grafana'
const grafanaReleaseName = 'grafana'

export async function installPrometheusIfNotExists(clusterConfig?: BaseClusterConfig) {
  const prometheusExists = await outputIncludes(
    `helm list -n prometheus`,
    releaseName,
    `prometheus-stackdriver exists, skipping install`
  )
  if (!prometheusExists) {
    console.info('Installing prometheus-stackdriver')
    await installPrometheus(clusterConfig)
  }
}

async function installPrometheus(clusterConfig?: BaseClusterConfig) {
  await createNamespaceIfNotExists(kubeNamespace)
  return installGenericHelmChart(
    kubeNamespace,
    releaseName,
    helmChartPath,
    await helmParameters(clusterConfig)
  )
}

export async function removePrometheus() {
  await removeGenericHelmChart(releaseName, kubeNamespace)
}

export async function upgradePrometheus(clusterConfig?: BaseClusterConfig) {
  await createNamespaceIfNotExists(kubeNamespace)
  return upgradeGenericHelmChart(kubeNamespace, releaseName, helmChartPath, await helmParameters(clusterConfig))
}

async function helmParameters(clusterConfig?: BaseClusterConfig) {
  // To save $, don't send metrics to SD that probably won't be used
  // nginx metrics currently breaks sidecar
  const exclusions = [
    '__name__!~"kube_.+_labels"',
    '__name__!~"apiserver_.+"',
    '__name__!~"kube_certificatesigningrequest_.+"',
    '__name__!~"kube_configmap_.+"',
    '__name__!~"kube_cronjob_.+"',
    '__name__!~"kube_endpoint_.+"',
    '__name__!~"kube_horizontalpodautoscaler_.+"',
    '__name__!~"kube_ingress_.+"',
    '__name__!~"kube_job_.+"',
    '__name__!~"kube_lease_.+"',
    '__name__!~"kube_limitrange_.+"',
    '__name__!~"kube_mutatingwebhookconfiguration_.+"',
    '__name__!~"kube_namespace_.+"',
    '__name__!~"kube_networkpolicy_.+"',
    '__name__!~"kube_poddisruptionbudget_.+"',
    '__name__!~"kube_replicaset_.+"',
    '__name__!~"kube_replicationcontroller_.+"',
    '__name__!~"kube_resourcequota_.+"',
    '__name__!~"kube_secret_.+"',
    '__name__!~"kube_service_.+"',
    '__name__!~"kube_storageclass_.+"',
    '__name__!~"kube_service_.+"',
    '__name__!~"kube_validatingwebhookconfiguration_.+"',
    '__name__!~"kube_verticalpodautoscaler_.+"',
    '__name__!~"kube_volumeattachment_.+"',
    '__name__!~"kubelet_.+"',
    '__name__!~"phoenix_.+"',
    '__name__!~"workqueue_.+"',
    '__name__!~"nginx_.+"',
  ]
  const params = [
    `--set namespace=${kubeNamespace}`,
    `--set gcloud.project=${fetchEnv(envVar.TESTNET_PROJECT_NAME)}`,
    `--set cluster=${fetchEnv(envVar.KUBERNETES_CLUSTER_NAME)}`,
    `--set gcloud.region=${fetchEnv(envVar.KUBERNETES_CLUSTER_ZONE)}`,
    `--set sidecar.imageTag=${sidecarImageTag}`,
    `--set prometheus.imageTag=${prometheusImageTag}`,
    `--set stackdriver_metrics_prefix=${prometheusImageTag}`,
    `--set serviceAccount.name=${kubeServiceAccountName}`,
    // Stackdriver allows a maximum of 10 custom labels. kube-state-metrics
    // has some metrics of the form "kube_.+_labels" that provides the labels
    // of k8s resources as metric labels. If some k8s resources have too many labels,
    // this results in a bunch of errors when the sidecar tries to send metrics to Stackdriver.
    `--set-string includeFilter='\\{job=~".+"\\,${exclusions.join('\\,')}\\}'`,
  ]
  if (clusterConfig && clusterConfig.cloudProvider !== CloudProvider.GCP) {
    const clusterName = clusterConfig.clusterName
    const cloudProvider = getCloudProviderPrefix(clusterConfig)
    params.push(
      `--set cluster=${clusterConfig.clusterName}`,
      `--set stackdriver_metrics_prefix=external.googleapis.com/prometheus/${clusterConfig.clusterName}`,
      `--set gcloudServiceAccountKeyBase64=${await getPrometheusGcloudServiceAccountKeyBase64(
        clusterName,
        cloudProvider
      )}`
    )
  } else {
    // GCP
    const clusterName = fetchEnv(envVar.KUBERNETES_CLUSTER_NAME)
    const gcloudProjectName = fetchEnv(envVar.TESTNET_PROJECT_NAME)
    const cloudProvider = 'gcp'
    const serviceAccountName = getServiceAccountName(clusterName, cloudProvider)
    await createPrometheusGcloudServiceAccount(serviceAccountName, gcloudProjectName)
    console.info(serviceAccountName)
    const serviceAccountEmail = await getServiceAccountEmail(serviceAccountName)
    params.push(
      `--set cluster=${clusterName}`,
      `--set storageClassName=ssd`,
      `--set stackdriver_metrics_prefix=external.googleapis.com/prometheus/${clusterName}`,
      `--set serviceAccount.annotations.'iam\\\.gke\\\.io/gcp-service-account'=${serviceAccountEmail}`
    )
    if (fetchEnvOrFallback(envVar.PROMETHEUS_GCE_SCRAPE_REGIONS, '')) {
      params.push(`--set gcloud.gceScrapeZones={${fetchEnv(envVar.PROMETHEUS_GCE_SCRAPE_REGIONS)}}`)
    }
  }
  return params
}

<<<<<<< HEAD
async function getPrometheusGcloudServiceAccountKeyBase64(clusterName: string, cloudProvider: string) {
  // First check if value already exist in helm release. If so we pass the same value 
  // and we avoid creating a new key for the service account
  const gcloudServiceAccountKeyBase64 = await getPrometheusGcloudServiceAccountKeyBase64FromHelm()
  if (gcloudServiceAccountKeyBase64) {
    return gcloudServiceAccountKeyBase64
  } else {
    // We do not have the service account key in helm so we need to create the SA (if it does not exist)
    // and create a new key for the service account in any case
    await switchToGCPProjectFromEnv()
    const gcloudProjectName = fetchEnv(envVar.TESTNET_PROJECT_NAME)
    const serviceAccountName = getServiceAccountName(clusterName, cloudProvider)
=======
async function getPrometheusGcloudServiceAccountKeyBase64(
  clusterName: string,
  cloudProvider: string
) {
  await switchToGCPProjectFromEnv()
  const gcloudProjectName = fetchEnv(envVar.TESTNET_PROJECT_NAME)
  const serviceAccountName = getServiceAccountName(clusterName, cloudProvider)
>>>>>>> f1e13e14

    await createPrometheusGcloudServiceAccount(serviceAccountName, gcloudProjectName)

    const serviceAccountEmail = await getServiceAccountEmail(serviceAccountName)
    const serviceAccountKeyPath = `/tmp/gcloud-key-${serviceAccountName}.json`
    await getServiceAccountKey(serviceAccountEmail, serviceAccountKeyPath)
    return fs.readFileSync(serviceAccountKeyPath).toString('base64')
  }
}

async function getPrometheusGcloudServiceAccountKeyBase64FromHelm() {
  const prometheusInstalled = await outputIncludes(
    `helm list -n ${kubeNamespace}`,
    `${releaseName}`,
  )
  if (prometheusInstalled) {
    const [output] = await execCmd(`helm get values -n ${kubeNamespace} ${releaseName}`)
    const prometheusValues: any = yaml.safeLoad(output)
    return prometheusValues.gcloudServiceAccountKeyBase64
  }
}

// createPrometheusGcloudServiceAccount creates a gcloud service account with a given
// name and the proper permissions for writing metrics to stackdriver
async function createPrometheusGcloudServiceAccount(
  serviceAccountName: string,
  gcloudProjectName: string
) {
  await execCmdWithExitOnFailure(`gcloud config set project ${gcloudProjectName}`)
  const accountCreated = await createServiceAccountIfNotExists(serviceAccountName)
  if (accountCreated) {
    let serviceAccountEmail = await getServiceAccountEmail(serviceAccountName)
    while (!serviceAccountEmail) {
      serviceAccountEmail = await getServiceAccountEmail(serviceAccountName)
    }
    await execCmdWithExitOnFailure(
      `gcloud projects add-iam-policy-binding ${gcloudProjectName} --role roles/monitoring.metricWriter --member serviceAccount:${serviceAccountEmail}`
    )
    // Setup workload identity IAM permissions
    await setupWorkloadIdentities(serviceAccountName, gcloudProjectName)
  }
}

function getCloudProviderPrefix(clusterConfig: BaseClusterConfig) {
  const prefixByCloudProvider: { [key in CloudProvider]: string } = {
    [CloudProvider.AWS]: 'aws',
    [CloudProvider.AZURE]: 'aks',
    [CloudProvider.GCP]: 'gcp',
  }
  return prefixByCloudProvider[clusterConfig.cloudProvider]
}

function getServiceAccountName(clusterName: string, cloudProvider: string) {
  // Ensure the service account name is within the length restriction
  // and ends with an alphanumeric character
  return `prometheus-${cloudProvider}-${clusterName}`
    .substring(0, 30)
    .replace(/[^a-zA-Z0-9]+$/g, '')
}

export async function installGrafanaIfNotExists() {
  const grafanaExists = await outputIncludes(
    `helm list -A`,
    grafanaReleaseName,
    `grafana exists, skipping install`
  )
  if (!grafanaExists) {
    console.info('Installing grafana')
    await installGrafana()
  }
}

async function installGrafana() {
  await createNamespaceIfNotExists(kubeNamespace)
  return installGenericHelmChart(
    kubeNamespace,
    grafanaReleaseName,
    grafanaHelmChartPath,
    await grafanaHelmParameters()
  )
}

async function grafanaHelmParameters() {
  const k8sClusterName = fetchEnv(envVar.KUBERNETES_CLUSTER_NAME)
  const k8sDomainName = fetchEnv(envVar.CLUSTER_DOMAIN_NAME)
  const values = {
    annotations: {
      'prometheus.io/scrape': 'false',
      'prometheus.io/path': '/metrics',
      'prometheus.io/port': '3000',
    },
    sidecar: {
      dashboards: {
        enabled: true,
      },
      datasources: {
        enabled: false,
      },
      notifiers: {
        enabled: false,
      },
    },
    ingress: {
      enabled: true,
      annotations: {
        'kubernetes.io/ingress.class': 'nginx',
        'kubernetes.io/tls-acme': 'true',
      },
      hosts: [`${k8sClusterName}-grafana.${k8sDomainName}.org`],
      path: '/',
      tls: [
        {
          secretName: `${k8sClusterName}-grafana-tls`,
          hosts: [`${k8sClusterName}-grafana.${k8sDomainName}.org`],
        },
      ],
    },
    persistence: {
      enabled: true,
      size: '10Gi',
      storageClassName: 'ssd',
    },
    datasources: {
      'datasources.yaml': {
        apiVersion: 1,
        datasources: [
          {
            name: 'Prometheus',
            type: 'prometheus',
            url: 'http://prometheus-server.prometheus:9090',
            access: 'proxy',
            isDefault: true,
          },
        ],
      },
    },
  }

  const valuesFile = '/tmp/grafana-values.yaml'
  fs.writeFileSync(valuesFile, yaml.safeDump(values))

  const params = [`-f ${valuesFile}`]
  return params
}

export async function upgradeGrafana() {
  await createNamespaceIfNotExists(kubeNamespace)
  return upgradeGenericHelmChart(
    kubeNamespace,
    grafanaReleaseName,
    grafanaHelmChartPath,
    await grafanaHelmParameters()
  )
}

export async function removeGrafanaHelmRelease() {
  const grafanaExists = await outputIncludes(`helm list -A`, grafanaReleaseName)
  if (grafanaExists) {
    console.info('Removing grafana')
    await removeGenericHelmChart(grafanaReleaseName, kubeNamespace)
  }
}

async function setupWorkloadIdentities(serviceAccountName: string, gcloudProjectName: string) {
  // https://cloud.google.com/kubernetes-engine/docs/how-to/workload-identity
  // Only grant access to GCE API to Prometheus SA deployed in GKE
  if (!serviceAccountName.includes('gcp')) {
    return
  }

  // Prometheus needs roles/compute.viewer to discover the VMs asking GCE API
  const serviceAccountEmail = await getServiceAccountEmail(serviceAccountName)
  await execCmdWithExitOnFailure(
    `gcloud projects add-iam-policy-binding ${gcloudProjectName} --role roles/compute.viewer --member serviceAccount:${serviceAccountEmail}`
  )

  // Allow the Kubernetes service account to impersonate the Google service account
  await execCmdWithExitOnFailure(
    `gcloud iam --project ${gcloudProjectName} service-accounts add-iam-policy-binding \
    --role roles/iam.workloadIdentityUser \
    --member "serviceAccount:${gcloudProjectName}.svc.id.goog[${kubeNamespace}/${kubeServiceAccountName}]" \
    ${serviceAccountEmail}`
  )
}<|MERGE_RESOLUTION|>--- conflicted
+++ resolved
@@ -58,7 +58,12 @@
 
 export async function upgradePrometheus(clusterConfig?: BaseClusterConfig) {
   await createNamespaceIfNotExists(kubeNamespace)
-  return upgradeGenericHelmChart(kubeNamespace, releaseName, helmChartPath, await helmParameters(clusterConfig))
+  return upgradeGenericHelmChart(
+    kubeNamespace,
+    releaseName,
+    helmChartPath,
+    await helmParameters(clusterConfig)
+  )
 }
 
 async function helmParameters(clusterConfig?: BaseClusterConfig) {
@@ -143,9 +148,11 @@
   return params
 }
 
-<<<<<<< HEAD
-async function getPrometheusGcloudServiceAccountKeyBase64(clusterName: string, cloudProvider: string) {
-  // First check if value already exist in helm release. If so we pass the same value 
+async function getPrometheusGcloudServiceAccountKeyBase64(
+  clusterName: string,
+  cloudProvider: string
+) {
+  // First check if value already exist in helm release. If so we pass the same value
   // and we avoid creating a new key for the service account
   const gcloudServiceAccountKeyBase64 = await getPrometheusGcloudServiceAccountKeyBase64FromHelm()
   if (gcloudServiceAccountKeyBase64) {
@@ -156,15 +163,6 @@
     await switchToGCPProjectFromEnv()
     const gcloudProjectName = fetchEnv(envVar.TESTNET_PROJECT_NAME)
     const serviceAccountName = getServiceAccountName(clusterName, cloudProvider)
-=======
-async function getPrometheusGcloudServiceAccountKeyBase64(
-  clusterName: string,
-  cloudProvider: string
-) {
-  await switchToGCPProjectFromEnv()
-  const gcloudProjectName = fetchEnv(envVar.TESTNET_PROJECT_NAME)
-  const serviceAccountName = getServiceAccountName(clusterName, cloudProvider)
->>>>>>> f1e13e14
 
     await createPrometheusGcloudServiceAccount(serviceAccountName, gcloudProjectName)
 
@@ -178,7 +176,7 @@
 async function getPrometheusGcloudServiceAccountKeyBase64FromHelm() {
   const prometheusInstalled = await outputIncludes(
     `helm list -n ${kubeNamespace}`,
-    `${releaseName}`,
+    `${releaseName}`
   )
   if (prometheusInstalled) {
     const [output] = await execCmd(`helm get values -n ${kubeNamespace} ${releaseName}`)
