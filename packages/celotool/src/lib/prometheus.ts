import fs from 'fs'
import { createNamespaceIfNotExists } from './cluster'
import { execCmdWithExitOnFailure } from './cmd-utils'
import { envVar, fetchEnv, fetchEnvOrFallback, isProduction } from './env-utils'
import {
  installGenericHelmChart,
  removeGenericHelmChart,
  upgradeGenericHelmChart,
} from './helm_deploy'
import { BaseClusterConfig, CloudProvider } from './k8s-cluster/base'
import {
  createServiceAccountIfNotExists,
  getServiceAccountEmail,
  getServiceAccountKey,
} from './service-account-utils'
import { outputIncludes, switchToProjectFromEnv as switchToGCPProjectFromEnv } from './utils'
const yaml = require('js-yaml')

const helmChartPath = '../helm-charts/prometheus-stackdriver'
const releaseName = 'prometheus-stackdriver'
const kubeNamespace = 'prometheus'
const kubeServiceAccountName = releaseName
// stackdriver-prometheus-sidecar relevant links:
// GitHub: https://github.com/Stackdriver/stackdriver-prometheus-sidecar
// Container registry with latest tags: https://console.cloud.google.com/gcr/images/stackdriver-prometheus/GLOBAL/stackdriver-prometheus-sidecar?gcrImageListsize=30
const sidecarImageTag = '0.8.0'
// Prometheus container registry with latest tags: https://hub.docker.com/r/prom/prometheus/tags
const prometheusImageTag = 'v2.22.2'

const grafanaHelmChartPath = '../helm-charts/grafana'
const grafanaReleaseName = 'grafana'

export async function installPrometheusIfNotExists(clusterConfig?: BaseClusterConfig) {
  const prometheusExists = await outputIncludes(
    `helm list -n prometheus`,
    releaseName,
    `prometheus-stackdriver exists, skipping install`
  )
  if (!prometheusExists) {
    console.info('Installing prometheus-stackdriver')
    await installPrometheus(clusterConfig)
  }
}

async function installPrometheus(clusterConfig?: BaseClusterConfig) {
  await createNamespaceIfNotExists(kubeNamespace)
  return installGenericHelmChart(
    kubeNamespace,
    releaseName,
    helmChartPath,
    await helmParameters(clusterConfig)
  )
}

export async function removeHelmRelease() {
  await removeGenericHelmChart(releaseName, kubeNamespace)
}

export async function upgradePrometheus() {
  await createNamespaceIfNotExists(kubeNamespace)
  return upgradeGenericHelmChart(kubeNamespace, releaseName, helmChartPath, await helmParameters())
}

async function helmParameters(clusterConfig?: BaseClusterConfig) {
  // To save $, don't send metrics to SD that probably won't be used
  // nginx metrics currently breaks sidecar
  const exclusions = [
    '__name__!~"kube_.+_labels"',
    '__name__!~"apiserver_.+"',
    '__name__!~"kube_certificatesigningrequest_.+"',
    '__name__!~"kube_configmap_.+"',
    '__name__!~"kube_cronjob_.+"',
    '__name__!~"kube_endpoint_.+"',
    '__name__!~"kube_horizontalpodautoscaler_.+"',
    '__name__!~"kube_ingress_.+"',
    '__name__!~"kube_job_.+"',
    '__name__!~"kube_lease_.+"',
    '__name__!~"kube_limitrange_.+"',
    '__name__!~"kube_mutatingwebhookconfiguration_.+"',
    '__name__!~"kube_namespace_.+"',
    '__name__!~"kube_networkpolicy_.+"',
    '__name__!~"kube_poddisruptionbudget_.+"',
    '__name__!~"kube_replicaset_.+"',
    '__name__!~"kube_replicationcontroller_.+"',
    '__name__!~"kube_resourcequota_.+"',
    '__name__!~"kube_secret_.+"',
    '__name__!~"kube_service_.+"',
    '__name__!~"kube_storageclass_.+"',
    '__name__!~"kube_service_.+"',
    '__name__!~"kube_validatingwebhookconfiguration_.+"',
    '__name__!~"kube_verticalpodautoscaler_.+"',
    '__name__!~"kube_volumeattachment_.+"',
    '__name__!~"kubelet_.+"',
    '__name__!~"phoenix_.+"',
    '__name__!~"workqueue_.+"',
    '__name__!~"nginx_.+"',
  ]

  const params = [
    `--set namespace=${kubeNamespace}`,
    `--set gcloud.project=${fetchEnv(envVar.TESTNET_PROJECT_NAME)}`,
    `--set cluster=${fetchEnv(envVar.KUBERNETES_CLUSTER_NAME)}`,
    `--set gcloud.region=${fetchEnv(envVar.KUBERNETES_CLUSTER_ZONE)}`,
    `--set sidecar.imageTag=${sidecarImageTag}`,
    `--set prometheus.imageTag=${prometheusImageTag}`,
    `--set stackdriver_metrics_prefix=${prometheusImageTag}`,
    `--set serviceAccount.name=${kubeServiceAccountName}`,
    // Stackdriver allows a maximum of 10 custom labels. kube-state-metrics
    // has some metrics of the form "kube_.+_labels" that provides the labels
    // of k8s resources as metric labels. If some k8s resources have too many labels,
    // this results in a bunch of errors when the sidecar tries to send metrics to Stackdriver.
    `--set-string includeFilter='\\{job=~".+"\\,${exclusions.join('\\,')}\\}'`,
  ]
<<<<<<< HEAD
  
  if (fetchEnvOrFallback(envVar.PROMETHEUS_REMOTE_WRITE_URL, '') !== '') {
    params.push(
      `--set remote_write[0].url=${fetchEnv(envVar.PROMETHEUS_REMOTE_WRITE_URL)}`,
      `--set remote_write[0].basic_auth.username=${fetchEnv(
        envVar.PROMETHEUS_REMOTE_WRITE_USERNAME
      )}`,
      `--set remote_write[0].basic_auth.password=${fetchEnv(
        envVar.PROMETHEUS_REMOTE_WRITE_PASSWORD
      )}`,
      `--set enable_alerts="${isProduction()}"`
    )
  }

  if ((clusterConfig) && (clusterConfig.cloudProvider) !== CloudProvider.GCP ) {
=======
  if (clusterConfig && clusterConfig.cloudProvider !== CloudProvider.GCP) {
>>>>>>> 9bbb0d1e
    const clusterName = clusterConfig.clusterName
    const cloudProvider = getCloudProviderPrefix(clusterConfig)
    params.push(
      `--set cluster=${clusterConfig.clusterName}`,
      `--set stackdriver_metrics_prefix=external.googleapis.com/prometheus/${clusterConfig.clusterName}`,
      `--set gcloudServiceAccountKeyBase64=${await getPrometheusGcloudServiceAccountKeyBase64(
        clusterName,
        cloudProvider
      )}`
    )
  } else {
    // GCP
    const clusterName = fetchEnv(envVar.KUBERNETES_CLUSTER_NAME)
    const gcloudProjectName = fetchEnv(envVar.TESTNET_PROJECT_NAME)
    const cloudProvider = 'gcp'
    const serviceAccountName = getServiceAccountName(clusterName, cloudProvider)
    await createPrometheusGcloudServiceAccount(serviceAccountName, gcloudProjectName)
    console.info(serviceAccountName)
    const serviceAccountEmail = await getServiceAccountEmail(serviceAccountName)
    params.push(
      `--set cluster=${clusterName}`,
      `--set storageClassName=ssd`,
      `--set stackdriver_metrics_prefix=external.googleapis.com/prometheus/${clusterName}`,
      `--set serviceAccount.annotations.'iam\\\.gke\\\.io/gcp-service-account'=${serviceAccountEmail}`
    )
    if (fetchEnvOrFallback(envVar.PROMETHEUS_GCE_SCRAPE_REGIONS, '')) {
      params.push(`--set gcloud.gceScrapeZones={${fetchEnv(envVar.PROMETHEUS_GCE_SCRAPE_REGIONS)}}`)
    }
  }
  return params
}

async function getPrometheusGcloudServiceAccountKeyBase64(
  clusterName: string,
  cloudProvider: string
) {
  await switchToGCPProjectFromEnv()
  const gcloudProjectName = fetchEnv(envVar.TESTNET_PROJECT_NAME)
  const serviceAccountName = getServiceAccountName(clusterName, cloudProvider)

  await createPrometheusGcloudServiceAccount(serviceAccountName, gcloudProjectName)

  const serviceAccountEmail = await getServiceAccountEmail(serviceAccountName)
  const serviceAccountKeyPath = `/tmp/gcloud-key-${serviceAccountName}.json`
  await getServiceAccountKey(serviceAccountEmail, serviceAccountKeyPath)
  return fs.readFileSync(serviceAccountKeyPath).toString('base64')
}

// createPrometheusGcloudServiceAccount creates a gcloud service account with a given
// name and the proper permissions for writing metrics to stackdriver
async function createPrometheusGcloudServiceAccount(
  serviceAccountName: string,
  gcloudProjectName: string
) {
  await execCmdWithExitOnFailure(`gcloud config set project ${gcloudProjectName}`)
  const accountCreated = await createServiceAccountIfNotExists(serviceAccountName)
  if (accountCreated) {
    let serviceAccountEmail = await getServiceAccountEmail(serviceAccountName)
    while (!serviceAccountEmail) {
      serviceAccountEmail = await getServiceAccountEmail(serviceAccountName)
    }
    await execCmdWithExitOnFailure(
      `gcloud projects add-iam-policy-binding ${gcloudProjectName} --role roles/monitoring.metricWriter --member serviceAccount:${serviceAccountEmail}`
    )
    // Setup workload identity IAM permissions
    await setupWorkloadIdentities(serviceAccountName, gcloudProjectName)
  }
}

function getCloudProviderPrefix(clusterConfig: BaseClusterConfig) {
  const prefixByCloudProvider: { [key in CloudProvider]: string } = {
    [CloudProvider.AWS]: 'aws',
    [CloudProvider.AZURE]: 'aks',
    [CloudProvider.GCP]: 'gcp',
  }
  return prefixByCloudProvider[clusterConfig.cloudProvider]
}

function getServiceAccountName(clusterName: string, cloudProvider: string) {
  // Ensure the service account name is within the length restriction
  // and ends with an alphanumeric character
  return `prometheus-${cloudProvider}-${clusterName}`
    .substring(0, 30)
    .replace(/[^a-zA-Z0-9]+$/g, '')
}

export async function installGrafanaIfNotExists() {
  const grafanaExists = await outputIncludes(
    `helm list -A`,
    grafanaReleaseName,
    `grafana exists, skipping install`
  )
  if (!grafanaExists) {
    console.info('Installing grafana')
    await installGrafana()
  }
}

async function installGrafana() {
  await createNamespaceIfNotExists(kubeNamespace)
  return installGenericHelmChart(
    kubeNamespace,
    grafanaReleaseName,
    grafanaHelmChartPath,
    await grafanaHelmParameters()
  )
}

async function grafanaHelmParameters() {
  const k8sClusterName = fetchEnv(envVar.KUBERNETES_CLUSTER_NAME)
  const k8sDomainName = fetchEnv(envVar.CLUSTER_DOMAIN_NAME)
  const values = {
    annotations: {
      'prometheus.io/scrape': 'false',
      'prometheus.io/path': '/metrics',
      'prometheus.io/port': '3000',
    },
    sidecar: {
      dashboards: {
        enabled: true,
      },
      datasources: {
        enabled: false,
      },
      notifiers: {
        enabled: false,
      },
    },
    ingress: {
      enabled: true,
      annotations: {
        'kubernetes.io/ingress.class': 'nginx',
        'kubernetes.io/tls-acme': 'true',
      },
      hosts: [`${k8sClusterName}-grafana.${k8sDomainName}.org`],
      path: '/',
      tls: [
        {
          secretName: `${k8sClusterName}-grafana-tls`,
          hosts: [`${k8sClusterName}-grafana.${k8sDomainName}.org`],
        },
      ],
    },
    persistence: {
      enabled: true,
      size: '10Gi',
      storageClassName: 'ssd',
    },
    datasources: {
      'datasources.yaml': {
        apiVersion: 1,
        datasources: [
          {
            name: 'Prometheus',
            type: 'prometheus',
            url: 'http://prometheus-server.prometheus:9090',
            access: 'proxy',
            isDefault: true,
          },
        ],
      },
    },
  }

  const valuesFile = '/tmp/grafana-values.yaml'
  fs.writeFileSync(valuesFile, yaml.safeDump(values))

  const params = [`-f ${valuesFile}`]
  return params
}

export async function upgradeGrafana() {
  await createNamespaceIfNotExists(kubeNamespace)
  return upgradeGenericHelmChart(
    kubeNamespace,
    grafanaReleaseName,
    grafanaHelmChartPath,
    await grafanaHelmParameters()
  )
}

export async function removeGrafanaHelmRelease() {
  const grafanaExists = await outputIncludes(`helm list -A`, grafanaReleaseName)
  if (grafanaExists) {
    console.info('Removing grafana')
    await removeGenericHelmChart(grafanaReleaseName, kubeNamespace)
  }
}

async function setupWorkloadIdentities(serviceAccountName: string, gcloudProjectName: string) {
  // https://cloud.google.com/kubernetes-engine/docs/how-to/workload-identity
  // Only grant access to GCE API to Prometheus SA deployed in GKE
  if (!serviceAccountName.includes('gcp')) {
    return
  }

  // Prometheus needs roles/compute.viewer to discover the VMs asking GCE API
  const serviceAccountEmail = await getServiceAccountEmail(serviceAccountName)
  await execCmdWithExitOnFailure(
    `gcloud projects add-iam-policy-binding ${gcloudProjectName} --role roles/compute.viewer --member serviceAccount:${serviceAccountEmail}`
  )

  // Allow the Kubernetes service account to impersonate the Google service account
  await execCmdWithExitOnFailure(
    `gcloud iam --project ${gcloudProjectName} service-accounts add-iam-policy-binding \
    --role roles/iam.workloadIdentityUser \
    --member "serviceAccount:${gcloudProjectName}.svc.id.goog[${kubeNamespace}/${kubeServiceAccountName}]" \
    ${serviceAccountEmail}`
  )
}<|MERGE_RESOLUTION|>--- conflicted
+++ resolved
@@ -111,8 +111,7 @@
     // this results in a bunch of errors when the sidecar tries to send metrics to Stackdriver.
     `--set-string includeFilter='\\{job=~".+"\\,${exclusions.join('\\,')}\\}'`,
   ]
-<<<<<<< HEAD
-  
+
   if (fetchEnvOrFallback(envVar.PROMETHEUS_REMOTE_WRITE_URL, '') !== '') {
     params.push(
       `--set remote_write[0].url=${fetchEnv(envVar.PROMETHEUS_REMOTE_WRITE_URL)}`,
@@ -126,10 +125,7 @@
     )
   }
 
-  if ((clusterConfig) && (clusterConfig.cloudProvider) !== CloudProvider.GCP ) {
-=======
   if (clusterConfig && clusterConfig.cloudProvider !== CloudProvider.GCP) {
->>>>>>> 9bbb0d1e
     const clusterName = clusterConfig.clusterName
     const cloudProvider = getCloudProviderPrefix(clusterConfig)
     params.push(
