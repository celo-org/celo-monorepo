--- conflicted
+++ resolved
@@ -27,11 +27,8 @@
   TX_NODE = 2,
   BOOTNODE = 3,
   FAUCET = 4,
-<<<<<<< HEAD
-  PRICE_ORACLE = 5,
-=======
   ATTESTATION = 5,
->>>>>>> 8fb3ff57
+  PRICE_ORACLE = 6,
 }
 
 export enum ConsensusType {
@@ -50,11 +47,8 @@
   'tx_node',
   'bootnode',
   'faucet',
-<<<<<<< HEAD
+  'attestation',
   'price_oracle',
-=======
-  'attestation',
->>>>>>> 8fb3ff57
 ]
 
 export const add0x = (str: string) => {
