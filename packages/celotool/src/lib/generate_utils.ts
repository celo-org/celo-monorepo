import { blsPrivateKeyToProcessedPrivateKey } from '@celo/utils/lib/bls'
import * as bls12377js from 'bls12377js'
import { ec as EC } from 'elliptic'
import fs from 'fs'
import { range, repeat } from 'lodash'
import path from 'path'
import * as rlp from 'rlp'
import Web3 from 'web3'
import { envVar, fetchEnv, fetchEnvOrFallback, monorepoRoot } from './env-utils'
import {
  CONTRACT_OWNER_STORAGE_LOCATION,
  GETH_CONFIG_OLD,
  ISTANBUL_MIX_HASH,
  REGISTRY_ADDRESS,
  TEMPLATE,
} from './genesis_constants'
import { ensure0x, strip0x } from './utils'

import bip32 = require('bip32')
import bip39 = require('bip39')
const ec = new EC('secp256k1')

export enum AccountType {
  VALIDATOR = 0,
  LOAD_TESTING_ACCOUNT = 1,
  TX_NODE = 2,
  BOOTNODE = 3,
  FAUCET = 4,
<<<<<<< HEAD
  PROXY = 5,
  ATTESTATION = 6,
  PRICE_ORACLE = 7,
=======
  ATTESTATION = 5,
  PRICE_ORACLE = 6,
  ATTESTATION_BOT = 7,
>>>>>>> a596cbc3
}

export enum ConsensusType {
  CLIQUE = 'clique',
  ISTANBUL = 'istanbul',
}

export interface Validator {
  address: string
  blsPublicKey: string
  balance: string
}
export interface AccountAndBalance {
  address: string
  balance: string
}

export const MNEMONIC_ACCOUNT_TYPE_CHOICES = [
  'validator',
  'load_testing',
  'tx_node',
  'bootnode',
  'faucet',
  'attestation',
  'price_oracle',
  'attestation_bot',
]

export const add0x = (str: string) => {
  return '0x' + str
}

export const coerceMnemonicAccountType = (raw: string): AccountType => {
  const index = MNEMONIC_ACCOUNT_TYPE_CHOICES.indexOf(raw)
  if (index === -1) {
    throw new Error('Invalid mnemonic account type')
  }
  return index
}

export const generatePrivateKey = (mnemonic: string, accountType: AccountType, index: number) => {
  const seed = bip39.mnemonicToSeed(mnemonic)
  const node = bip32.fromSeed(seed)
  const newNode = node.derive(accountType).derive(index)

  return newNode.privateKey.toString('hex')
}

export const privateKeyToPublicKey = (privateKey: string) => {
  const ecPrivateKey = ec.keyFromPrivate(Buffer.from(privateKey, 'hex'))
  const ecPublicKey: string = ecPrivateKey.getPublic('hex')
  return ecPublicKey.slice(2)
}

export const privateKeyToAddress = (privateKey: string) => {
  // @ts-ignore
  return new Web3.modules.Eth().accounts.privateKeyToAccount(ensure0x(privateKey)).address
}

export const privateKeyToStrippedAddress = (privateKey: string) =>
  strip0x(privateKeyToAddress(privateKey))

const validatorZeroBalance = fetchEnvOrFallback(
  envVar.VALIDATOR_ZERO_GENESIS_BALANCE,
  '103010030000000000000000000'
) // 103,010,030 CG
const validatorBalance = fetchEnvOrFallback(
  envVar.VALIDATOR_GENESIS_BALANCE,
  '10011000000000000000000'
) // 10,011 CG
const faucetBalance = fetchEnvOrFallback(envVar.FAUCET_GENESIS_BALANCE, '10011000000000000000000') // 10,000 CG

export const getPrivateKeysFor = (accountType: AccountType, mnemonic: string, n: number) =>
  range(0, n).map((i) => generatePrivateKey(mnemonic, accountType, i))

export const getAddressesFor = (accountType: AccountType, mnemonic: string, n: number) =>
  getPrivateKeysFor(accountType, mnemonic, n).map(privateKeyToAddress)

export const getStrippedAddressesFor = (accountType: AccountType, mnemonic: string, n: number) =>
  getAddressesFor(accountType, mnemonic, n).map(strip0x)

export const getValidatorsInformation = (mnemonic: string, n: number) => {
  return getPrivateKeysFor(AccountType.VALIDATOR, mnemonic, n).map((key, i) => {
    const blsKeyBytes = blsPrivateKeyToProcessedPrivateKey(key)
    return {
      address: strip0x(privateKeyToAddress(key)),
      blsPublicKey: bls12377js.BLS.privateToPublicBytes(blsKeyBytes).toString('hex'),
      balance: i === 0 ? validatorZeroBalance : validatorBalance,
    }
  })
}

export const getAddressFromEnv = (accountType: AccountType, n: number) => {
  const mnemonic = fetchEnv(envVar.MNEMONIC)
  const privateKey = generatePrivateKey(mnemonic, accountType, n)
  return privateKeyToAddress(privateKey)
}

export const generateGenesisFromEnv = (enablePetersburg: boolean = true) => {
  const mnemonic = fetchEnv(envVar.MNEMONIC)
  const validatorEnv = fetchEnv(envVar.VALIDATORS)
  const validators = getValidatorsInformation(mnemonic, parseInt(validatorEnv, 10))

  const consensusType = fetchEnv(envVar.CONSENSUS_TYPE) as ConsensusType

  if (![ConsensusType.CLIQUE, ConsensusType.ISTANBUL].includes(consensusType)) {
    console.error('Unsupported CONSENSUS_TYPE')
    process.exit(1)
  }

  const blockTime = parseInt(fetchEnv(envVar.BLOCK_TIME), 10)
  const requestTimeout = parseInt(
    fetchEnvOrFallback(envVar.ISTANBUL_REQUEST_TIMEOUT_MS, '3000'),
    10
  )
  const epoch = parseInt(fetchEnvOrFallback(envVar.EPOCH, '30000'), 10)
  // allow 12 blocks in prod for the uptime metric
  const lookbackwindow = parseInt(fetchEnvOrFallback(envVar.LOOKBACK, '12'), 10)
  const chainId = parseInt(fetchEnv(envVar.NETWORK_ID), 10)

  // Allocate faucet accounts
  const numFaucetAccounts = parseInt(fetchEnvOrFallback(envVar.FAUCET_GENESIS_ACCOUNTS, '0'), 10)
  const initialAccounts = getStrippedAddressesFor(
    AccountType.FAUCET,
    mnemonic,
    numFaucetAccounts
  ).map((addr) => {
    return {
      address: addr,
      balance: fetchEnvOrFallback(envVar.FAUCET_GENESIS_BALANCE, faucetBalance),
    }
  })

  // Allocate oracle account(s)
  initialAccounts.concat(
    getStrippedAddressesFor(AccountType.PRICE_ORACLE, mnemonic, 1).map((addr) => {
      return {
        address: addr,
        balance: fetchEnvOrFallback(envVar.ORACLE_GENESIS_BALANCE, '100000000000000000000'),
      }
    })
  )

  return generateGenesis({
    validators,
    consensusType,
    blockTime,
    initialAccounts,
    epoch,
    lookbackwindow,
    chainId,
    requestTimeout,
    enablePetersburg,
  })
}

const generateIstanbulExtraData = (validators: Validator[]) => {
  const istanbulVanity = 32
  const blsSignatureVanity = 96
  const ecdsaSignatureVanity = 65
  return (
    '0x' +
    repeat('0', istanbulVanity * 2) +
    rlp
      // @ts-ignore
      .encode([
        // Added validators
        validators.map((validator) => Buffer.from(validator.address, 'hex')),
        validators.map((validator) => Buffer.from(validator.blsPublicKey, 'hex')),
        // Removed validators
        new Buffer(0),
        // Seal
        Buffer.from(repeat('0', ecdsaSignatureVanity * 2), 'hex'),
        [
          // AggregatedSeal.Bitmap
          new Buffer(0),
          // AggregatedSeal.Signature
          Buffer.from(repeat('0', blsSignatureVanity * 2), 'hex'),
          // AggregatedSeal.Round
          new Buffer(0),
        ],
        [
          // ParentAggregatedSeal.Bitmap
          new Buffer(0),
          // ParentAggregatedSeal.Signature
          Buffer.from(repeat('0', blsSignatureVanity * 2), 'hex'),
          // ParentAggregatedSeal.Round
          new Buffer(0),
        ],
        // EpochData
        new Buffer(0),
      ])
      .toString('hex')
  )
}

export const generateGenesis = ({
  validators,
  consensusType = ConsensusType.ISTANBUL,
  initialAccounts: otherAccounts = [],
  blockTime,
  epoch,
  lookbackwindow,
  chainId,
  requestTimeout,
  enablePetersburg = true,
}: {
  validators: Validator[]
  consensusType?: ConsensusType
  initialAccounts?: AccountAndBalance[]
  blockTime: number
  epoch: number
  lookbackwindow: number
  chainId: number
  requestTimeout: number
  enablePetersburg?: boolean
}) => {
  const genesis: any = { ...TEMPLATE }

  if (!enablePetersburg) {
    genesis.config = GETH_CONFIG_OLD
  }

  genesis.config.chainId = chainId

  if (consensusType === ConsensusType.CLIQUE) {
    genesis.config.clique = {
      period: blockTime,
      epoch,
    }
  } else if (consensusType === ConsensusType.ISTANBUL) {
    genesis.mixHash = ISTANBUL_MIX_HASH
    genesis.difficulty = '0x1'
    genesis.extraData = generateIstanbulExtraData(validators)
    genesis.config.istanbul = {
      // see github.com/celo-org/celo-blockchain/blob/master/consensus/istanbul/config.go#L21-L25
      // 0 = RoundRobin, 1 = Sticky, 2 = ShuffledRoundRobin
      policy: 2,
      period: blockTime,
      requesttimeout: requestTimeout,
      epoch,
      lookbackwindow,
    }
  }

  for (const validator of validators) {
    genesis.alloc[validator.address] = {
      balance: validator.balance,
    }
  }

  for (const account of otherAccounts) {
    genesis.alloc[account.address] = {
      balance: account.balance,
    }
  }

  const contracts = [REGISTRY_ADDRESS]
  const contractBuildPath = path.resolve(
    monorepoRoot,
    'packages/protocol/build/contracts/Proxy.json'
  )
  for (const contract of contracts) {
    genesis.alloc[contract] = {
      code: JSON.parse(fs.readFileSync(contractBuildPath).toString()).deployedBytecode,
      storage: {
        [CONTRACT_OWNER_STORAGE_LOCATION]: validators[0].address,
      },
      balance: '0',
    }
  }

  return JSON.stringify(genesis)
}<|MERGE_RESOLUTION|>--- conflicted
+++ resolved
@@ -26,15 +26,10 @@
   TX_NODE = 2,
   BOOTNODE = 3,
   FAUCET = 4,
-<<<<<<< HEAD
-  PROXY = 5,
-  ATTESTATION = 6,
-  PRICE_ORACLE = 7,
-=======
   ATTESTATION = 5,
   PRICE_ORACLE = 6,
   ATTESTATION_BOT = 7,
->>>>>>> a596cbc3
+  PROXY = 8,
 }
 
 export enum ConsensusType {
