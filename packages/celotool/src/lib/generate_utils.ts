--- conflicted
+++ resolved
@@ -157,13 +157,8 @@
 
 const generateIstanbulExtraData = (validators: Validator[]) => {
   const istanbulVanity = 32
-<<<<<<< HEAD
   const blsSignatureVanity = 96
   const ecdsaSignatureVanity = 65
-
-=======
-  const blsSignatureVanity = 192
->>>>>>> dc510872
   return (
     '0x' +
     repeat('0', istanbulVanity * 2) +
@@ -175,13 +170,8 @@
         validators.map((validator) => Buffer.from(validator.blsPublicKey, 'hex')),
         // Removed validators
         new Buffer(0),
-<<<<<<< HEAD
+        // Seal
         Buffer.from(repeat('0', ecdsaSignatureVanity * 2), 'hex'),
-        new Buffer(0),
-        Buffer.from(repeat('0', blsSignatureVanity * 2), 'hex'),
-=======
-        // Seal
-        Buffer.from(repeat('0', blsSignatureVanity * 2), 'hex'),
         [
           // AggregatedSeal.Bitmap
           new Buffer(0),
@@ -199,7 +189,6 @@
           new Buffer(0),
         ],
         // EpochData
->>>>>>> dc510872
         new Buffer(0),
       ])
       .toString('hex')
