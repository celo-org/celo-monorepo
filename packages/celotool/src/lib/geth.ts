// tslint:disable:no-console
// tslint:disable-next-line:no-reference (Required to make this work w/ ts-node)
/// <reference path="../../../contractkit/types/web3-celo.d.ts" />
import { CeloContract, ContractKit, newKit } from '@celo/contractkit'
import { TransactionResult } from '@celo/contractkit/lib/utils/tx-result'
import { GoldTokenWrapper } from '@celo/contractkit/lib/wrappers/GoldTokenWrapper'
import { StableTokenWrapper } from '@celo/contractkit/lib/wrappers/StableTokenWrapper'
import { waitForPortOpen } from '@celo/dev-utils/lib/network'
import BigNumber from 'bignumber.js'
import { spawn } from 'child_process'
import fs from 'fs'
import { merge, range } from 'lodash'
import fetch from 'node-fetch'
import path from 'path'
import sleep from 'sleep-promise'
import Web3 from 'web3'
import { TransactionReceipt } from 'web3-core'
import { Admin } from 'web3-eth-admin'
import { convertToContractDecimals } from './contract-utils'
import { envVar, fetchEnv, isVmBased } from './env-utils'
import {
  AccountType,
  generateGenesis,
  generatePrivateKey,
  privateKeyToPublicKey,
  Validator,
} from './generate_utils'
import { retrieveClusterIPAddress, retrieveIPAddress } from './helm_deploy'
import { GethInstanceConfig } from './interfaces/geth-instance-config'
import { GethRunConfig } from './interfaces/geth-run-config'
import { ensure0x, spawnCmd, spawnCmdWithExitOnFailure } from './utils'
import { getTestnetOutputs } from './vm-testnet-utils'

export async function unlockAccount(
  web3: Web3,
  duration: number,
  password: string,
  accountAddress: string | null = null
) {
  if (accountAddress === null) {
    const accounts = await web3.eth.getAccounts()
    accountAddress = accounts[0]
  }
  await web3.eth.personal.unlockAccount(accountAddress!, password, duration)
  return accountAddress!
}

type HandleErrorCallback = (isError: boolean, data: { location: string; error: string }) => void

const DEFAULT_TRANSFER_AMOUNT = new BigNumber('0.00000000000001')
const LOAD_TEST_TRANSFER_WEI = new BigNumber(10000)

const GETH_IPC = 'geth.ipc'
const DISCOVERY_PORT = 30303
const BOOTNODE_DISCOVERY_PORT = 30301

const BLOCKSCOUT_TIMEOUT = 12000 // ~ 12 seconds needed to see the transaction in the blockscout

// for log messages which indicate that blockscout where not able to provide
// information about transaction in a "timely" (15s for now) manner
export const LOG_TAG_BLOCKSCOUT_TIMEOUT = 'blockscout_timeout'
// for log messages which show time (+- 150-200ms) needed for blockscout to
// fetch and publish information about transaction
export const LOG_TAG_BLOCKSCOUT_TIME_MEASUREMENT = 'blockscout_time_measurement'
// for log messages which show the error about validating transaction receipt
export const LOG_TAG_BLOCKSCOUT_VALIDATION_ERROR = 'validate_blockscout_error'
// for log messages which show the error occurred when fetching a contract address
export const LOG_TAG_CONTRACT_ADDRESS_ERROR = 'contract_address_error'
// for log messages which show the error while validating geth rpc response
export const LOG_TAG_GETH_RPC_ERROR = 'geth_rpc_error'
// for log messages which show the error occurred when the transaction has
// been sent
export const LOG_TAG_TRANSACTION_ERROR = 'transaction_error'
// message indicating that the tx hash has been received in callback within sendTransaction
export const LOG_TAG_TRANSACTION_HASH_RECEIVED = 'tx_hash_received'
// for log messages which show the error about validating transaction receipt
export const LOG_TAG_TRANSACTION_VALIDATION_ERROR = 'validate_transaction_error'
// for log messages which show time needed to receive the receipt after
// the transaction has been sent
export const LOG_TAG_TX_TIME_MEASUREMENT = 'tx_time_measurement'

export const getEnodeAddress = (nodeId: string, ipAddress: string, port: number) => {
  return `enode://${nodeId}@${ipAddress}:${port}`
}

export const getBootnodeEnode = async (namespace: string) => {
  const ip = await retrieveBootnodeIPAddress(namespace)
  const privateKey = generatePrivateKey(fetchEnv(envVar.MNEMONIC), AccountType.BOOTNODE, 0)
  const nodeId = privateKeyToPublicKey(privateKey)
  return [getEnodeAddress(nodeId, ip, BOOTNODE_DISCOVERY_PORT)]
}

const retrieveBootnodeIPAddress = async (namespace: string) => {
  if (isVmBased()) {
    const outputs = await getTestnetOutputs(namespace)
    return outputs.bootnode_ip_address.value
  } else {
    const resourceName = `${namespace}-bootnode`
    if (fetchEnv(envVar.STATIC_IPS_FOR_GETH_NODES) === 'true') {
      return retrieveIPAddress(resourceName)
    } else {
      return retrieveClusterIPAddress('service', resourceName, namespace)
    }
  }
}

const retrieveTxNodeAddresses = async (namespace: string, txNodesNum: number) => {
  if (isVmBased()) {
    const outputs = await getTestnetOutputs(namespace)
    return outputs.tx_node_ip_addresses.value
  } else {
    const txNodesRange = range(0, txNodesNum)
    return Promise.all(txNodesRange.map((i) => retrieveIPAddress(`${namespace}-tx-nodes-${i}`)))
  }
}

const getEnodesWithIpAddresses = async (namespace: string, getExternalIP: boolean) => {
  const txNodesNum = parseInt(fetchEnv(envVar.TX_NODES), 10)
  const txAddresses = await retrieveTxNodeAddresses(namespace, txNodesNum)
  const txNodesRange = range(0, txNodesNum)
  return Promise.all(
    txNodesRange.map(async (index) => {
      const privateKey = generatePrivateKey(fetchEnv(envVar.MNEMONIC), AccountType.TX_NODE, index)
      const nodeId = privateKeyToPublicKey(privateKey)
      let address: string
      if (getExternalIP) {
        address = txAddresses[index]
      } else {
        address = await retrieveClusterIPAddress(
          'service',
          `${namespace}-service-${index}`,
          namespace
        )
        if (address.length === 0) {
          console.error('IP address is empty for transaction node')
          throw new Error('IP address is empty for transaction node')
        }
      }
      return getEnodeAddress(nodeId, address, DISCOVERY_PORT)
    })
  )
}

export const getEnodesAddresses = async (namespace: string) => {
  return getEnodesWithIpAddresses(namespace, false)
}

export const getEnodesWithExternalIPAddresses = async (namespace: string) => {
  return getEnodesWithIpAddresses(namespace, true)
}

export function getPrivateTxNodeClusterIP(celoEnv: string) {
  return retrieveClusterIPAddress('service', 'tx-nodes-private', celoEnv)
}

export const fetchPassword = (passwordFile: string) => {
  if (!fs.existsSync(passwordFile)) {
    console.error(`Password file at ${passwordFile} does not exists!`)
    process.exit(1)
  }
  return fs.readFileSync(passwordFile).toString()
}

export const writeStaticNodes = (
  enodes: string[],
  outputDirPath: string,
  outputFileName: string,
  spacing: number = 2
) => {
  const encodedJSON = JSON.stringify(enodes, null, spacing)

  fs.writeFile(path.join(outputDirPath, outputFileName), encodedJSON, (err) => {
    if (err) {
      console.error(err)
      process.exit(1)
    }
  })
}

export const checkGethStarted = (dataDir: string) => {
  if (!fs.existsSync(path.resolve(dataDir, GETH_IPC))) {
    console.error(`Looks like there are no local geth nodes running in ${dataDir}`)
    console.info(
      `Please, make sure you specified correct data directory, you could also run the geth node by "celotooljs geth run"`
    )
    process.exit(1)
  }
}

export const getWeb3AndTokensContracts = async () => {
  const kit = newKit('http://localhost:8545')
  const [goldToken, stableToken] = await Promise.all([
    kit.contracts.getGoldToken(),
    kit.contracts.getStableToken(),
  ])

  return {
    kit,
    goldToken,
    stableToken,
  }
}

export const getRandomInt = (from: number, to: number) => {
  return Math.floor(Math.random() * (to - from)) + from
}

const getRandomToken = (goldToken: GoldTokenWrapper, stableToken: StableTokenWrapper) => {
  const tokenType = getRandomInt(0, 2)
  if (tokenType === 0) {
    return goldToken
  } else {
    return stableToken
  }
}

const validateGethRPC = async (
  kit: ContractKit,
  txHash: string,
  from: string,
  handleError: HandleErrorCallback
) => {
  const transaction = await kit.web3.eth.getTransaction(txHash)
  const txFrom = transaction.from.toLowerCase()
  const expectedFrom = from.toLowerCase()
  handleError(!transaction.from || expectedFrom !== txFrom, {
    location: '[GethRPC]',
    error: `Expected "from" to equal ${expectedFrom}, but found ${txFrom}`,
  })
}

const checkBlockscoutResponse = (
  json: any /* response */,
  txHash: string,
  from: string,
  handleError: HandleErrorCallback
) => {
  const location = '[Blockscout]'

  handleError(json.status !== '1', { location, error: `Invalid status: expected '1', received` })
  handleError(!json.result, { location, error: `No result found: receive ${json.status.result}` })
  const resultFrom = json.result.from.toLowerCase()
  const expectedFrom = from.toLowerCase()
  handleError(resultFrom !== expectedFrom, {
    location,
    error: `Expected "from" to equal ${expectedFrom}, but found ${resultFrom}`,
  })
  handleError(json.result.hash !== txHash, {
    location,
    error: `Expected "hash" to equal ${txHash}, but found ${json.result.hash}`,
  })
}

const fetchBlockscoutTxInfo = async (url: string, txHash: string) => {
  const response = await fetch(`${url}/api?module=transaction&action=gettxinfo&txhash=${txHash}`)
  return response.json()
}

const validateBlockscout = async (
  url: string,
  txHash: string,
  from: string,
  handleError: HandleErrorCallback
) => {
  const json = await fetchBlockscoutTxInfo(url, txHash)

  checkBlockscoutResponse(json, txHash, from, handleError)
}

// Maximal time given for blockscout to provide info about tx
// If the transaction does not appear in blockscout within 15 seconds,
// blockscout is considered to be not working in a timely manner
const MAXIMAL_BLOCKSCOUT_TIMEOUT = 15000

// Try to fetch info about transaction every 150 ms
const BLOCKSCOUT_FETCH_RETRY_TIME = 150

// within MAXIMAL_BLOCKSCOUT_TIMEOUT ms
const getFirstValidBlockscoutResponse = async (url: string, txHash: string) => {
  const attempts = MAXIMAL_BLOCKSCOUT_TIMEOUT / BLOCKSCOUT_FETCH_RETRY_TIME
  for (let attemptId = 0; attemptId < attempts; attemptId++) {
    const json = await fetchBlockscoutTxInfo(url, txHash)
    if (json.status !== '1') {
      await sleep(BLOCKSCOUT_FETCH_RETRY_TIME)
    } else {
      return [json, Date.now()]
    }
  }
  return [null, null]
}

const validateTransactionAndReceipt = (
  from: string,
  txReceipt: any,
  handleError: HandleErrorCallback
) => {
  const location = '[TX & Receipt]'

  handleError(!txReceipt, { location, error: 'No transaction receipt received!' })
  handleError(txReceipt.status !== true, {
    location,
    error: `Transaction receipt status (${txReceipt.status}) is not true!`,
  })
  handleError(txReceipt.from.toLowerCase() !== from.toLowerCase(), {
    location,
    error: `Transaction receipt from (${txReceipt.from}) is not equal to sender address (${from}).`,
  })
}

const tracerLog = (logMessage: any) => {
  console.log(JSON.stringify(logMessage))
}

const exitTracerTool = (logMessage: any) => {
  tracerLog(logMessage)
  process.exit(1)
}

const transferAndTrace = async (
  kit: ContractKit,
  goldToken: GoldTokenWrapper,
  stableToken: StableTokenWrapper,
  from: string,
  to: string,
  password: string,
  blockscoutUrl: string
) => {
  console.info('Transfer')

  const token = getRandomToken(goldToken, stableToken)
  const feeCurrencyToken = getRandomToken(goldToken, stableToken)

  const [tokenName, feeCurrencySymbol] = await Promise.all([
    token.symbol(),
    feeCurrencyToken.symbol(),
  ])

  const logMessage: any = {
    severity: 'CRITICAL',
    senderAddress: from,
    receiverAddress: to,
    blockscout: blockscoutUrl,
    token: tokenName,
    error: '',
    location: '',
    txHash: '',
  }

  const txParams: any = {}
  // Fill txParams below
  if (getRandomInt(0, 2) === 3) {
    txParams.feeCurrency = feeCurrencyToken.address
    logMessage.feeCurrency = feeCurrencySymbol
  }

  const transferToken = new Promise(async (resolve) => {
    await transferERC20Token(
      kit,
      token,
      from,
      to,
      DEFAULT_TRANSFER_AMOUNT,
      password,
      txParams,
      undefined,
      (receipt: any) => {
        resolve(receipt)
      },
      (error: any) => {
        logMessage.error = error
        exitTracerTool(logMessage)
      }
    )
  })

  const txReceipt: any = await transferToken
  const txHash = txReceipt ? txReceipt.transactionHash : ''

  // Need to wait for a bit to make sure that blockscout had enough time
  // to see the transaction and display it
  await sleep(BLOCKSCOUT_TIMEOUT)

  logMessage.txHash = txHash

  const handleError = (isError: boolean, data: { location: string; error: string }) => {
    if (isError) {
      exitTracerTool({ ...logMessage, ...data })
    }
  }

  validateTransactionAndReceipt(from, txReceipt!, handleError)
  await validateBlockscout(blockscoutUrl, txHash, from, handleError)
  await validateGethRPC(kit, txHash, from, handleError)
}

export const traceTransactions = async (
  kit: ContractKit,
  goldToken: GoldTokenWrapper,
  stableToken: StableTokenWrapper,
  addresses: string[],
  blockscoutUrl: string
) => {
  console.info('Starting simulation')

  await transferAndTrace(kit, goldToken, stableToken, addresses[0], addresses[1], '', blockscoutUrl)

  await transferAndTrace(kit, goldToken, stableToken, addresses[1], addresses[0], '', blockscoutUrl)

  console.info('Simulation finished successully!')
}

const measureBlockscout = async (
  blockscoutUrl: string,
  txHash: string,
  from: string,
  obtainReceiptTime: number,
  baseLogMessage: any
) => {
  const [json, receivedTime] = await getFirstValidBlockscoutResponse(blockscoutUrl, txHash)
  if (receivedTime === null) {
    tracerLog({
      tag: LOG_TAG_BLOCKSCOUT_TIMEOUT,
      ...baseLogMessage,
    })
  } else {
    tracerLog({
      tag: LOG_TAG_BLOCKSCOUT_TIME_MEASUREMENT,
      p_time: receivedTime - obtainReceiptTime,
      ...baseLogMessage,
    })
    checkBlockscoutResponse(json, txHash, from, (isError, data) => {
      if (isError) {
        tracerLog({
          tag: LOG_TAG_BLOCKSCOUT_VALIDATION_ERROR,
          ...data,
          ...baseLogMessage,
        })
      }
    })
  }
}

export const transferCeloGold = async (
  kit: ContractKit,
  fromAddress: string,
  toAddress: string,
  amount: BigNumber,
  txOptions: {
    gas?: number
    gasPrice?: string
    feeCurrency?: string
    gatewayFeeRecipient?: string
    gatewayFee?: string
  } = {}
) => {
  const kitGoldToken = await kit.contracts.getGoldToken()
  return kitGoldToken.transfer(toAddress, amount.toString()).send({
    from: fromAddress,
    gas: txOptions.gas,
    gasPrice: txOptions.gasPrice,
    feeCurrency: txOptions.feeCurrency,
    gatewayFeeRecipient: txOptions.gatewayFeeRecipient,
    gatewayFee: txOptions.gatewayFee,
  })
}

export const transferCeloDollars = async (
  kit: ContractKit,
  fromAddress: string,
  toAddress: string,
  amount: BigNumber,
  txOptions: {
    gas?: number
    gasPrice?: string
    feeCurrency?: string
    gatewayFeeRecipient?: string
    gatewayFee?: string
  } = {}
) => {
  const kitStableToken = await kit.contracts.getStableToken()
  return kitStableToken.transfer(toAddress, amount.toString()).send({
    from: fromAddress,
    gas: txOptions.gas,
    gasPrice: txOptions.gasPrice,
    feeCurrency: txOptions.feeCurrency,
    gatewayFeeRecipient: txOptions.gatewayFeeRecipient,
    gatewayFee: txOptions.gatewayFee,
  })
}

export const simulateClient = async (
  senderAddress: string,
  recipientAddress: string,
  txPeriodMs: number, // time between new transactions in ms
  blockscoutUrl: string,
  blockscoutMeasurePercent: number, // percent of time in range [0, 100] to measure blockscout for a tx
  index: number
) => {
  // Assume the node is accessible via localhost with senderAddress unlocked
  const kit = newKit('http://localhost:8545')
  kit.defaultAccount = senderAddress

  const baseLogMessage: any = {
    loadTestID: index,
    sender: senderAddress,
    recipient: recipientAddress,
    feeCurrency: '',
    txHash: '',
  }

  while (true) {
    const sendTransactionTime = Date.now()

    // randomly choose which token to use
    const transferGold = Boolean(Math.round(Math.random()))
    const transferFn = transferGold ? transferCeloGold : transferCeloDollars
    baseLogMessage.tokenName = transferGold ? 'cGLD' : 'cUSD'

    // randomly choose which gas currency to use
    const feeCurrencyGold = Boolean(Math.round(Math.random()))

    let feeCurrency
    if (!feeCurrencyGold) {
      try {
        feeCurrency = await kit.registry.addressFor(CeloContract.StableToken)
      } catch (error) {
        tracerLog({
          tag: LOG_TAG_CONTRACT_ADDRESS_ERROR,
          error: error.toString(),
          ...baseLogMessage,
        })
      }
    }
    baseLogMessage.feeCurrency = feeCurrency || ''

    // We purposely do not use await syntax so we sleep after sending the transaction,
    // not after processing a transaction's result
    transferFn(kit, senderAddress, recipientAddress, LOAD_TEST_TRANSFER_WEI, {
      feeCurrency,
    })
      .then(async (txResult: TransactionResult) => {
        await onLoadTestTxResult(
          kit,
          senderAddress,
          txResult,
          sendTransactionTime,
          baseLogMessage,
          blockscoutUrl,
          blockscoutMeasurePercent
        )
      })
      .catch((error: any) => {
        console.error('Load test transaction failed with error:', JSON.stringify(error))
        tracerLog({
          tag: LOG_TAG_TRANSACTION_ERROR,
          error: error.toString(),
          ...baseLogMessage,
        })
      })
    await sleep(txPeriodMs)
  }
}

export const onLoadTestTxResult = async (
  kit: ContractKit,
  senderAddress: string,
  txResult: TransactionResult,
  sendTransactionTime: number,
  baseLogMessage: any,
  blockscoutUrl: string,
  blockscoutMeasurePercent: number
) => {
  const txReceipt = await txResult.waitReceipt()
  const txHash = txReceipt.transactionHash
  baseLogMessage.txHash = txHash

  const receiptTime = Date.now()

  tracerLog({
    tag: LOG_TAG_TX_TIME_MEASUREMENT,
    p_time: receiptTime - sendTransactionTime,
    ...baseLogMessage,
  })

  // Continuing only with receipt received
  validateTransactionAndReceipt(senderAddress, txReceipt, (isError, data) => {
    if (isError) {
      tracerLog({
        tag: LOG_TAG_TRANSACTION_VALIDATION_ERROR,
        ...baseLogMessage,
        ...data,
      })
    }
  })

  if (Math.random() * 100 < blockscoutMeasurePercent) {
    await measureBlockscout(
      blockscoutUrl,
      txReceipt.transactionHash,
      senderAddress,
      receiptTime,
      baseLogMessage
    )
  }

  await validateGethRPC(kit, txHash, senderAddress, (isError, data) => {
    if (isError) {
      tracerLog({
        tag: LOG_TAG_GETH_RPC_ERROR,
        ...data,
        ...baseLogMessage,
      })
    }
  })
}

/**
 * This method sends ERC20 tokens
 *
 * @param kit instance of the contract kit
 * @param token the token contract to use
 * @param from sender to send the token from
 * @param to receiver that gets the tokens
 * @param amount the amount of tokens to be sent
 * @param password the password of the account to use
 * @param txParams additional transaction parameters
 * @param onTransactionHash callback, fired when the transaction has is generated
 * @param onReceipt callback, fired when the receipt is returned
 * @param onError callback, fired in case of an error, containing the error
 */
export const transferERC20Token = async (
  kit: ContractKit,
  token: GoldTokenWrapper | StableTokenWrapper,
  from: string,
  to: string,
  amount: BigNumber,
  password: string,
  txParams: any = {},
  onTransactionHash?: (hash: string) => void,
  onReceipt?: (receipt: TransactionReceipt) => void,
  onError?: (error: any) => void
) => {
  txParams.from = from
  await unlockAccount(kit.web3, 0, password, from)

  const convertedAmount = await convertToContractDecimals(amount, token)

  try {
    const result = await token.transfer(to, convertedAmount.toString()).send()
    if (onTransactionHash) {
      onTransactionHash(await result.getHash())
    }
    if (onReceipt) {
      const receipt = await result.waitReceipt()
      onReceipt(receipt)
    }
  } catch (error) {
    if (onError) {
      onError(error)
    }
  }
}

export const runGethNodes = async ({
  gethConfig,
  validators,
  verbose,
}: {
  gethConfig: GethRunConfig
  validators: Validator[]
  verbose: boolean
}) => {
  const gethBinaryPath = path.join(gethConfig.gethRepoPath!, '/build/bin/geth')

  if (!fs.existsSync(gethBinaryPath)) {
    console.error(`Geth binary at ${gethBinaryPath} not found!`)
    return
  }

  if (!gethConfig.keepData && fs.existsSync(gethConfig.runPath)) {
    await resetDataDir(gethConfig.runPath, verbose)
  }

  if (!fs.existsSync(gethConfig.runPath)) {
    // @ts-ignore
    fs.mkdirSync(gethConfig.runPath, { recursive: true })
  }

  writeGenesis(gethConfig, validators, verbose)

  if (verbose) {
    const validatorAddresses = validators.map((validator) => validator.address)
    console.log('Validators', JSON.stringify(validatorAddresses, null, 2))
  }

  for (const instance of gethConfig.instances) {
    await initAndStartGeth(gethConfig, gethBinaryPath, instance, verbose)
  }

  await connectValidatorPeers(gethConfig.instances)
}

function getInstanceDir(runPath: string, instance: GethInstanceConfig) {
  return path.join(runPath, instance.name)
}

function getSnapshotdir(runPath: string, instance: GethInstanceConfig) {
  return path.join(getInstanceDir(runPath, instance), 'snapshot')
}

export function importGenesis(genesisPath: string) {
  return JSON.parse(fs.readFileSync(genesisPath).toString())
}

<<<<<<< HEAD
export function getDatadir(runPath: string, instance: GethInstanceConfig) {
=======
export function getLogFilename(runPath: string, instance: GethInstanceConfig) {
  return path.join(getDatadir(runPath, instance), 'logs.txt')
}

function getDatadir(runPath: string, instance: GethInstanceConfig) {
>>>>>>> db23b9f1
  const dir = path.join(getInstanceDir(runPath, instance), 'datadir')
  // @ts-ignore
  fs.mkdirSync(dir, { recursive: true })
  return dir
}

/**
 * @returns Promise<number> the geth pid number
 */
export async function initAndStartGeth(
  gethConfig: GethRunConfig,
  gethBinaryPath: string,
  instance: GethInstanceConfig,
  verbose: boolean
) {
  const datadir = getDatadir(gethConfig.runPath, instance)

  if (verbose) {
    console.info(`geth:${instance.name}: init datadir ${datadir}`)
  }

  const genesisPath = path.join(gethConfig.runPath, 'genesis.json')
  await init(gethBinaryPath, datadir, genesisPath, verbose)

  if (instance.privateKey) {
    await importPrivateKey(gethConfig, gethBinaryPath, instance, verbose)
  }

  return startGeth(gethConfig, gethBinaryPath, instance, verbose)
}

export async function init(
  gethBinaryPath: string,
  datadir: string,
  genesisPath: string,
  verbose: boolean
) {
  if (verbose) {
    console.log(`init geth with genesis at ${genesisPath}`)
  }

  await spawnCmdWithExitOnFailure('rm', ['-rf', datadir], { silent: !verbose })
  await spawnCmdWithExitOnFailure(gethBinaryPath, ['--datadir', datadir, 'init', genesisPath], {
    silent: !verbose,
  })
}

export async function importPrivateKey(
  gethConfig: GethRunConfig,
  gethBinaryPath: string,
  instance: GethInstanceConfig,
  verbose: boolean
) {
  const keyFile = path.join(getDatadir(gethConfig.runPath, instance), 'key.txt')

  fs.writeFileSync(keyFile, instance.privateKey, { flag: 'a' })

  if (verbose) {
    console.info(`geth:${instance.name}: import account`)
  }

  const args = [
    'account',
    'import',
    '--datadir',
    getDatadir(gethConfig.runPath, instance),
    '--password',
    '/dev/null',
    keyFile,
  ]

  if (verbose) {
    console.log(gethBinaryPath, ...args)
  }

  await spawnCmdWithExitOnFailure(gethBinaryPath, args, { silent: true })
}

export async function getEnode(peer: string, ws: boolean = false) {
  // do we have already an enode?
  if (peer.toLowerCase().startsWith('enode')) {
    // yes return peer
    return peer
  }

  // no, try to build it
  const p = ws ? 'ws' : 'http'
  const enodeRpcUrl = `${p}://localhost:${peer}`
  const admin = new Admin(enodeRpcUrl)

  let nodeInfo: any = {
    enode: null,
  }

  try {
    nodeInfo = await admin.getNodeInfo()
  } catch {
    console.error(`Unable to get node info from ${enodeRpcUrl}`)
  }

  return nodeInfo.enode
}

export async function addStaticPeers(datadir: string, peers: string[], verbose: boolean) {
  const staticPeersPath = path.join(datadir, 'static-nodes.json')
  if (verbose) {
    console.log(`Writing static peers to ${staticPeersPath}`)
  }

  const enodes = await Promise.all(peers.map((peer) => getEnode(peer)))
  const enodesString = JSON.stringify(enodes, null, 2)

  if (verbose) {
    console.log('eNodes', enodesString)
  }

  fs.writeFileSync(staticPeersPath, enodesString)
}

export async function addProxyPeer(
  runPath: string,
  gethBinaryPath: string,
  instance: GethInstanceConfig
) {
  if (instance.proxies) {
    await spawnCmdWithExitOnFailure(gethBinaryPath, [
      '--datadir',
      getDatadir(runPath, instance),
      'attach',
      '--exec',
      `istanbul.addProxy('${instance.proxies[0]!}', '${instance.proxies[1]!}')`,
    ])
  }
}

export async function startGeth(
  gethConfig: GethRunConfig,
  gethBinaryPath: string,
  instance: GethInstanceConfig,
  verbose: boolean
) {
  if (verbose) {
    console.log('starting geth with config', JSON.stringify(instance, null, 2))
  } else {
    console.log(`${instance.name}: starting.`)
  }

  const datadir = getDatadir(gethConfig.runPath, instance)

  const {
    syncmode,
    port,
    rpcport,
    wsport,
    validating,
    validatingGasPrice,
    bootnodeEnode,
    isProxy,
    proxyAllowPrivateIp,
    isProxied,
    proxyport,
    ethstats,
<<<<<<< HEAD
    setNodeKey,
    maxPeers,
=======
    gatewayFee,
>>>>>>> db23b9f1
  } = instance

  const privateKey = instance.privateKey || ''
  const lightserv = instance.lightserv || false
  const etherbase = instance.etherbase || ''
  const verbosity = gethConfig.verbosity ? gethConfig.verbosity : '3'
  let blocktime: number = 1

  if (
    gethConfig.genesisConfig &&
    gethConfig.genesisConfig.blockTime !== undefined &&
    gethConfig.genesisConfig.blockTime >= 0
  ) {
    blocktime = gethConfig.genesisConfig.blockTime
  }

  const gethArgs = [
    '--datadir',
    datadir,
    '--syncmode',
    syncmode,
    '--debug',
    '--port',
    port.toString(),
    '--rpcvhosts=*',
    '--networkid',
    gethConfig.networkId.toString(),
    `--verbosity=${verbosity}`,
    '--consoleoutput=stdout', // Send all logs to stdout
    '--consoleformat=term',
    '--nat',
    'extip:127.0.0.1',
    '--allow-insecure-unlock', // geth1.9 to use http w/unlocking
    '--gcmode=archive', // Needed to retrieve historical state
  ]

  if (rpcport) {
    gethArgs.push(
      '--rpc',
      '--rpcport',
      rpcport.toString(),
      '--rpccorsdomain=*',
      '--rpcapi=eth,net,web3,debug,admin,personal,txpool,istanbul'
    )
  }

  if (wsport) {
    gethArgs.push(
      '--wsorigins=*',
      '--ws',
      '--wsport',
      wsport.toString(),
      '--wsapi=eth,net,web3,debug,admin,personal,txpool,istanbul'
    )
  }

  if (etherbase) {
    gethArgs.push('--etherbase', etherbase)
  }

  if (lightserv) {
    gethArgs.push('--light.serve=90')
    gethArgs.push('--light.maxpeers=10')
  } else if (syncmode === 'full' || syncmode === 'fast') {
    gethArgs.push('--light.serve=0')
  }

<<<<<<< HEAD
  if (isProxy || setNodeKey) {
    gethArgs.push(`--nodekeyhex=${privateKey}`)
=======
  if (gatewayFee) {
    gethArgs.push(`--light.gatewayfee=${gatewayFee.toString()}`)
>>>>>>> db23b9f1
  }

  if (validating) {
    gethArgs.push('--mine', '--minerthreads=10')

    if (validatingGasPrice) {
      gethArgs.push(`--miner.gasprice=${validatingGasPrice}`)
    }

    gethArgs.push(`--istanbul.blockperiod`, blocktime.toString())

    if (isProxied) {
      gethArgs.push('--proxy.proxied')
      gethArgs.push('--proxy.allowprivateip')
    }
  } else if (isProxy) {
    gethArgs.push('--proxy.proxy')
    if (proxyport) {
      gethArgs.push(`--proxy.internalendpoint=:${proxyport.toString()}`)
    }
    gethArgs.push(`--proxy.proxiedvalidatoraddress=${instance.proxiedValidatorAddress}`)
  }

  if (bootnodeEnode) {
    gethArgs.push(`--bootnodes=${bootnodeEnode}`)
  } else {
    gethArgs.push('--nodiscover')
  }

  if (isProxied && instance.proxies) {
    if (proxyAllowPrivateIp) {
      gethArgs.push('--proxy.allowprivateip=true')
    }
    gethArgs.push(`--proxy.proxyenodeurlpair=${instance.proxies[0]!};${instance.proxies[1]!}`)
  }

  if (privateKey || ethstats) {
    gethArgs.push('--password=/dev/null', `--unlock=0`)
  }

  if (ethstats) {
    gethArgs.push(`--ethstats=${instance.name}@${ethstats}`, '--etherbase=0')
  }

  if (maxPeers != null) {
    gethArgs.push(`--maxpeers=${maxPeers}`)
  }

  const gethProcess = spawnWithLog(gethBinaryPath, gethArgs, `${datadir}/logs.txt`, verbose)
  instance.pid = gethProcess.pid

  gethProcess.on('error', (err) => {
    throw new Error(`Geth crashed! Error: ${err}`)
  })

  const secondsToWait = 30

  // Give some time for geth to come up
  if (rpcport) {
    const isOpen = await waitForPortOpen('localhost', rpcport, secondsToWait)
    if (!isOpen) {
      console.error(
        `geth:${instance.name}: jsonRPC port ${rpcport} didn't open after ${secondsToWait} seconds`
      )
      process.exit(1)
    } else if (verbose) {
      console.info(`geth:${instance.name}: jsonRPC port open ${rpcport}`)
    }
  }

  if (wsport) {
    const isOpen = await waitForPortOpen('localhost', wsport, secondsToWait)
    if (!isOpen) {
      console.error(
        `geth:${instance.name}: ws port ${wsport} didn't open after ${secondsToWait} seconds`
      )
      process.exit(1)
    } else if (verbose) {
      console.info(`geth:${instance.name}: ws port open ${wsport}`)
    }
  }

  console.log(
    `${instance.name}: running.`,
    rpcport ? `RPC: ${rpcport}` : '',
    wsport ? `WS: ${wsport}` : '',
    proxyport ? `PROXY: ${proxyport}` : ''
  )

  return instance
}

export function writeGenesis(gethConfig: GethRunConfig, validators: Validator[], verbose: boolean) {
  const genesis: string = generateGenesis({
    validators,
    epoch: 10,
    lookbackwindow: 2,
    requestTimeout: 3000,
    chainId: gethConfig.networkId,
    ...gethConfig.genesisConfig,
  })

  const genesisPath = path.join(gethConfig.runPath, 'genesis.json')

  if (verbose) {
    console.log('writing genesis')
  }

  fs.writeFileSync(genesisPath, genesis)

  if (verbose) {
    console.log(`wrote   genesis to ${genesisPath}`)
  }
}

export async function snapshotDatadir(
  runPath: string,
  instance: GethInstanceConfig,
  verbose: boolean
) {
  if (verbose) {
    console.log('snapshotting data dir')
  }

  // Sometimes the socket is still present, preventing us from snapshotting.
  await spawnCmd('rm', [`${getDatadir(runPath, instance)}/geth.ipc`], { silent: true })
  await spawnCmdWithExitOnFailure('cp', [
    '-r',
    getDatadir(runPath, instance),
    getSnapshotdir(runPath, instance),
  ])
}

export async function restoreDatadir(runPath: string, instance: GethInstanceConfig) {
  const datadir = getDatadir(runPath, instance)
  const snapshotdir = getSnapshotdir(runPath, instance)

  console.info(`geth:${instance.name}: restore datadir: ${datadir}`)

  await spawnCmdWithExitOnFailure('rm', ['-rf', datadir], { silent: true })
  await spawnCmdWithExitOnFailure('cp', ['-r', snapshotdir, datadir], { silent: true })
}

export async function buildGeth(gethPath: string) {
  await spawnCmdWithExitOnFailure('make', ['geth'], { cwd: gethPath })
}

export async function resetDataDir(dataDir: string, verbose: boolean) {
  await spawnCmd('rm', ['-rf', dataDir], { silent: !verbose })
  await spawnCmd('mkdir', [dataDir], { silent: !verbose })
}

export async function checkoutGethRepo(branch: string, gethPath: string) {
  await spawnCmdWithExitOnFailure('rm', ['-rf', gethPath])
  await spawnCmdWithExitOnFailure('git', [
    'clone',
    '--depth',
    '1',
    'https://github.com/celo-org/celo-blockchain.git',
    gethPath,
    '-b',
    branch,
  ])
  await spawnCmdWithExitOnFailure('git', ['checkout', branch], { cwd: gethPath })
}

export function spawnWithLog(cmd: string, args: string[], logsFilepath: string, verbose: boolean) {
  try {
    fs.unlinkSync(logsFilepath)
  } catch (error) {
    // nothing to do
  }

  const logStream = fs.createWriteStream(logsFilepath, { flags: 'a' })

  if (verbose) {
    console.log(cmd, ...args)
  }

  const p = spawn(cmd, args)

  p.stdout.pipe(logStream)
  p.stderr.pipe(logStream)

  if (verbose) {
    p.stdout.pipe(process.stdout)
    p.stderr.pipe(process.stderr)
  }

  return p
}

export async function connectPeers(instances: GethInstanceConfig[], verbose: boolean = false) {
  const admins = instances.map(({ wsport, rpcport }) => {
    return new Admin(`${rpcport ? 'http' : 'ws'}://localhost:${rpcport || wsport}`)
  })

  await Promise.all(
    admins.map(async (admin, i) => {
      const enodes = await Promise.all(admins.map(async (a) => (await a.getNodeInfo()).enode))
      await Promise.all(
        enodes.map(async (enode, j) => {
          if (i === j) {
            return
          }
          if (verbose) {
            console.log(
              `connecting ${instances[i].name} with ${instances[j].name} using enode ${enode}`
            )
          }
          const success = await admin.addPeer(enode)
          if (!success) {
            throw new Error('Connecting validators failed!')
          }
        })
      )
    })
  )
}

// Peer every validator so they are fully connected
export async function connectValidatorPeers(instances: GethInstanceConfig[]) {
  await connectPeers(
    instances.filter(
      ({ wsport, rpcport, validating, isProxy, isProxied }) =>
        (isProxy || (validating && !isProxied)) && (wsport || rpcport)
    )
  )
}

export async function migrateContracts(
  monorepoRoot: string,
  validatorPrivateKeys: string[],
  attestationKeys: string[],
  validators: string[],
  to: number = 1000,
  overrides: any = {},
  verbose: boolean = true
) {
  const migrationOverrides = merge(
    {
      stableToken: {
        initialBalances: {
          addresses: validators.map(ensure0x),
          values: validators.map(() => '10000000000000000000000'),
        },
        oracles: validators.map(ensure0x),
      },
      validators: {
        validatorKeys: validatorPrivateKeys.map(ensure0x),
        attestationKeys: attestationKeys.map(ensure0x),
      },
    },
    overrides
  )

  const args = [
    '--cwd',
    `${monorepoRoot}/packages/protocol`,
    'init-network',
    '-n',
    'testing',
    '-m',
    JSON.stringify(migrationOverrides),
    '-t',
    to.toString(),
  ]

  await spawnCmdWithExitOnFailure('yarn', args, { silent: !verbose })
}<|MERGE_RESOLUTION|>--- conflicted
+++ resolved
@@ -712,15 +712,11 @@
   return JSON.parse(fs.readFileSync(genesisPath).toString())
 }
 
-<<<<<<< HEAD
-export function getDatadir(runPath: string, instance: GethInstanceConfig) {
-=======
 export function getLogFilename(runPath: string, instance: GethInstanceConfig) {
   return path.join(getDatadir(runPath, instance), 'logs.txt')
 }
 
 function getDatadir(runPath: string, instance: GethInstanceConfig) {
->>>>>>> db23b9f1
   const dir = path.join(getInstanceDir(runPath, instance), 'datadir')
   // @ts-ignore
   fs.mkdirSync(dir, { recursive: true })
@@ -883,12 +879,9 @@
     isProxied,
     proxyport,
     ethstats,
-<<<<<<< HEAD
     setNodeKey,
     maxPeers,
-=======
     gatewayFee,
->>>>>>> db23b9f1
   } = instance
 
   const privateKey = instance.privateKey || ''
@@ -956,13 +949,12 @@
     gethArgs.push('--light.serve=0')
   }
 
-<<<<<<< HEAD
   if (isProxy || setNodeKey) {
     gethArgs.push(`--nodekeyhex=${privateKey}`)
-=======
+  }
+
   if (gatewayFee) {
     gethArgs.push(`--light.gatewayfee=${gatewayFee.toString()}`)
->>>>>>> db23b9f1
   }
 
   if (validating) {
