// tslint:disable:no-console
import { CeloTxReceipt, TransactionResult } from '@celo/connect'
import { CeloContract, ContractKit, newKitFromWeb3 } from '@celo/contractkit'
import { GoldTokenWrapper } from '@celo/contractkit/lib/wrappers/GoldTokenWrapper'
import { StableTokenWrapper } from '@celo/contractkit/lib/wrappers/StableTokenWrapper'
import { waitForPortOpen } from '@celo/dev-utils/lib/network'
import BigNumber from 'bignumber.js'
import { spawn } from 'child_process'
import { randomBytes } from 'crypto'
import fs from 'fs'
import { merge, range } from 'lodash'
import fetch from 'node-fetch'
import path from 'path'
import sleep from 'sleep-promise'
import Web3 from 'web3'
import { Admin } from 'web3-eth-admin'
import { spawnCmd, spawnCmdWithExitOnFailure } from './cmd-utils'
import { convertToContractDecimals } from './contract-utils'
import { envVar, fetchEnv, isVmBased } from './env-utils'
import {
  AccountType,
  Validator,
  generateGenesis,
  generateGenesisWithMigrations,
  generatePrivateKey,
  privateKeyToPublicKey,
} from './generate_utils'
import { retrieveClusterIPAddress, retrieveIPAddress } from './helm_deploy'
import { GethInstanceConfig } from './interfaces/geth-instance-config'
import { GethRunConfig } from './interfaces/geth-run-config'
import { ensure0x } from './utils'
import { getTestnetOutputs } from './vm-testnet-utils'

export async function unlockAccount(
  web3: Web3,
  duration: number,
  password: string,
  accountAddress: string | null = null
) {
  if (accountAddress === null) {
    const accounts = await web3.eth.getAccounts()
    accountAddress = accounts[0]
  }
  await web3.eth.personal.unlockAccount(accountAddress!, password, duration)
  return accountAddress!
}

type HandleErrorCallback = (isError: boolean, data: { location: string; error: string }) => void

const DEFAULT_TRANSFER_AMOUNT = new BigNumber('0.00000000000001')
const LOAD_TEST_TRANSFER_WEI = new BigNumber(10000)

const GETH_IPC = 'geth.ipc'
const DISCOVERY_PORT = 30303
const BOOTNODE_DISCOVERY_PORT = 30301

const BLOCKSCOUT_TIMEOUT = 12000 // ~ 12 seconds needed to see the transaction in the blockscout

// for log messages which indicate that blockscout where not able to provide
// information about transaction in a "timely" (15s for now) manner
export const LOG_TAG_BLOCKSCOUT_TIMEOUT = 'blockscout_timeout'
// for log messages which show time (+- 150-200ms) needed for blockscout to
// fetch and publish information about transaction
export const LOG_TAG_BLOCKSCOUT_TIME_MEASUREMENT = 'blockscout_time_measurement'
// for log messages which show the error about validating transaction receipt
export const LOG_TAG_BLOCKSCOUT_VALIDATION_ERROR = 'validate_blockscout_error'
// for log messages which show the error occurred when fetching a contract address
export const LOG_TAG_CONTRACT_ADDRESS_ERROR = 'contract_address_error'
// for log messages which show the error while validating geth rpc response
export const LOG_TAG_GETH_RPC_ERROR = 'geth_rpc_error'
// for log messages which show the error occurred when the transaction has
// been sent
export const LOG_TAG_TRANSACTION_ERROR = 'transaction_error'
// message indicating that the tx hash has been received in callback within sendTransaction
export const LOG_TAG_TRANSACTION_HASH_RECEIVED = 'tx_hash_received'
// for log messages which show the error about validating transaction receipt
export const LOG_TAG_TRANSACTION_VALIDATION_ERROR = 'validate_transaction_error'
// for log messages which show time needed to receive the receipt after
// the transaction has been sent
export const LOG_TAG_TX_TIME_MEASUREMENT = 'tx_time_measurement'

export const getEnodeAddress = (nodeId: string, ipAddress: string, port: number) => {
  return `enode://${nodeId}@${ipAddress}:${port}`
}

export const getBootnodeEnode = async (namespace: string) => {
  const ip = await retrieveBootnodeIPAddress(namespace)
  const privateKey = generatePrivateKey(fetchEnv(envVar.MNEMONIC), AccountType.BOOTNODE, 0)
  const nodeId = privateKeyToPublicKey(privateKey)
  return [getEnodeAddress(nodeId, ip, BOOTNODE_DISCOVERY_PORT)]
}

export const retrieveBootnodeIPAddress = async (namespace: string) => {
  if (isVmBased()) {
    const outputs = await getTestnetOutputs(namespace)
    return outputs.bootnode_ip_address.value
  } else {
    // Baklava bootnode address comes from VM and has an different name (not possible to update name after creation)
    const resourceName =
      namespace === 'baklava' ? `${namespace}-bootnode-address` : `${namespace}-bootnode`
    if (fetchEnv(envVar.STATIC_IPS_FOR_GETH_NODES) === 'true') {
      return retrieveIPAddress(resourceName)
    } else {
      return retrieveClusterIPAddress('service', resourceName, namespace)
    }
  }
}

const retrieveTxNodeAddresses = async (namespace: string, txNodesNum: number) => {
  if (isVmBased()) {
    const outputs = await getTestnetOutputs(namespace)
    return outputs.tx_node_ip_addresses.value
  } else {
    const txNodesRange = range(0, txNodesNum)
    return Promise.all(txNodesRange.map((i) => retrieveIPAddress(`${namespace}-tx-nodes-${i}`)))
  }
}

const getEnodesWithIpAddresses = async (namespace: string, getExternalIP: boolean) => {
  const txNodesNum = parseInt(fetchEnv(envVar.TX_NODES), 10)
  const txAddresses = await retrieveTxNodeAddresses(namespace, txNodesNum)
  const txNodesRange = range(0, txNodesNum)
  return Promise.all(
    txNodesRange.map(async (index) => {
      const privateKey = generatePrivateKey(fetchEnv(envVar.MNEMONIC), AccountType.TX_NODE, index)
      const nodeId = privateKeyToPublicKey(privateKey)
      let address: string
      if (getExternalIP) {
        address = txAddresses[index]
      } else {
        address = await retrieveClusterIPAddress(
          'service',
          `${namespace}-service-${index}`,
          namespace
        )
        if (address.length === 0) {
          console.error('IP address is empty for transaction node')
          throw new Error('IP address is empty for transaction node')
        }
      }
      return getEnodeAddress(nodeId, address, DISCOVERY_PORT)
    })
  )
}

export const getEnodesAddresses = async (namespace: string) => {
  return getEnodesWithIpAddresses(namespace, false)
}

export const getEnodesWithExternalIPAddresses = async (namespace: string) => {
  return getEnodesWithIpAddresses(namespace, true)
}

export function getPrivateTxNodeClusterIP(celoEnv: string) {
  return retrieveClusterIPAddress('service', 'tx-nodes-private', celoEnv)
}

export const fetchPassword = (passwordFile: string) => {
  if (!fs.existsSync(passwordFile)) {
    console.error(`Password file at ${passwordFile} does not exists!`)
    process.exit(1)
  }
  return fs.readFileSync(passwordFile).toString()
}

export const writeStaticNodes = (
  enodes: string[],
  outputDirPath: string,
  outputFileName: string,
  spacing: number = 2
) => {
  const encodedJSON = JSON.stringify(enodes, null, spacing)

  fs.writeFile(path.join(outputDirPath, outputFileName), encodedJSON, (err) => {
    if (err) {
      console.error(err)
      process.exit(1)
    }
  })
}

export const checkGethStarted = (dataDir: string) => {
  if (!fs.existsSync(path.resolve(dataDir, GETH_IPC))) {
    console.error(`Looks like there are no local geth nodes running in ${dataDir}`)
    console.info(
      `Please, make sure you specified correct data directory, you could also run the geth node by "celotooljs geth run"`
    )
    process.exit(1)
  }
}

export const getWeb3AndTokensContracts = async () => {
  const kit = newKitFromWeb3(new Web3('http://localhost:8545'))
  const [goldToken, stableToken] = await Promise.all([
    kit.contracts.getGoldToken(),
    kit.contracts.getStableToken(),
  ])

  return {
    kit,
    goldToken,
    stableToken,
  }
}

export const getRandomInt = (from: number, to: number) => {
  return Math.floor(Math.random() * (to - from)) + from
}

const getRandomToken = (goldToken: GoldTokenWrapper, stableToken: StableTokenWrapper) => {
  const tokenType = getRandomInt(0, 2)
  if (tokenType === 0) {
    return goldToken
  } else {
    return stableToken
  }
}

const validateGethRPC = async (
  kit: ContractKit,
  txHash: string,
  from: string,
  handleError: HandleErrorCallback
) => {
  const transaction = await kit.connection.getTransaction(txHash)
  handleError(!transaction || !transaction.from, {
    location: '[GethRPC]',
    error: `Contractkit did not return a valid transaction`,
  })
  if (transaction == null) {
    return
  }
  const txFrom = transaction.from.toLowerCase()
  const expectedFrom = from.toLowerCase()
  handleError(!transaction.from || expectedFrom !== txFrom, {
    location: '[GethRPC]',
    error: `Expected "from" to equal ${expectedFrom}, but found ${txFrom}`,
  })
}

const checkBlockscoutResponse = (
  json: any /* response */,
  txHash: string,
  from: string,
  handleError: HandleErrorCallback
) => {
  const location = '[Blockscout]'

  handleError(json.status !== '1', { location, error: `Invalid status: expected '1', received` })
  handleError(!json.result, { location, error: `No result found: receive ${json.status.result}` })
  const resultFrom = json.result.from.toLowerCase()
  const expectedFrom = from.toLowerCase()
  handleError(resultFrom !== expectedFrom, {
    location,
    error: `Expected "from" to equal ${expectedFrom}, but found ${resultFrom}`,
  })
  handleError(json.result.hash !== txHash, {
    location,
    error: `Expected "hash" to equal ${txHash}, but found ${json.result.hash}`,
  })
}

const fetchBlockscoutTxInfo = async (url: string, txHash: string) => {
  const response = await fetch(`${url}/api?module=transaction&action=gettxinfo&txhash=${txHash}`)
  return response.json()
}

const validateBlockscout = async (
  url: string,
  txHash: string,
  from: string,
  handleError: HandleErrorCallback
) => {
  const json = await fetchBlockscoutTxInfo(url, txHash)

  checkBlockscoutResponse(json, txHash, from, handleError)
}

// Maximal time given for blockscout to provide info about tx
// If the transaction does not appear in blockscout within 15 seconds,
// blockscout is considered to be not working in a timely manner
const MAXIMAL_BLOCKSCOUT_TIMEOUT = 15000

// Try to fetch info about transaction every 150 ms
const BLOCKSCOUT_FETCH_RETRY_TIME = 150

// within MAXIMAL_BLOCKSCOUT_TIMEOUT ms
const getFirstValidBlockscoutResponse = async (url: string, txHash: string) => {
  const attempts = MAXIMAL_BLOCKSCOUT_TIMEOUT / BLOCKSCOUT_FETCH_RETRY_TIME
  for (let attemptId = 0; attemptId < attempts; attemptId++) {
    const json = await fetchBlockscoutTxInfo(url, txHash)
    if (json.status !== '1') {
      await sleep(BLOCKSCOUT_FETCH_RETRY_TIME)
    } else {
      return [json, Date.now()]
    }
  }
  return [null, null]
}

const validateTransactionAndReceipt = (
  from: string,
  txReceipt: any,
  handleError: HandleErrorCallback
) => {
  const location = '[TX & Receipt]'

  handleError(!txReceipt, { location, error: 'No transaction receipt received!' })
  handleError(txReceipt.status !== true, {
    location,
    error: `Transaction receipt status (${txReceipt.status}) is not true!`,
  })
  handleError(txReceipt.from.toLowerCase() !== from.toLowerCase(), {
    location,
    error: `Transaction receipt from (${txReceipt.from}) is not equal to sender address (${from}).`,
  })
}

const tracerLog = (logMessage: any) => {
  console.log(JSON.stringify(logMessage))
}

const exitTracerTool = (logMessage: any) => {
  tracerLog(logMessage)
  process.exit(1)
}

const transferAndTrace = async (
  kit: ContractKit,
  goldToken: GoldTokenWrapper,
  stableToken: StableTokenWrapper,
  from: string,
  to: string,
  password: string,
  blockscoutUrl: string
) => {
  console.info('Transfer')

  const token = getRandomToken(goldToken, stableToken)
  const feeCurrencyToken = getRandomToken(goldToken, stableToken)

  const [tokenName, feeCurrencySymbol] = await Promise.all([
    token.symbol(),
    feeCurrencyToken.symbol(),
  ])

  const logMessage: any = {
    severity: 'CRITICAL',
    senderAddress: from,
    receiverAddress: to,
    blockscout: blockscoutUrl,
    token: tokenName,
    error: '',
    location: '',
    txHash: '',
  }

  const txParams: any = {}
  // Fill txParams below
  if (getRandomInt(0, 2) === 3) {
    txParams.feeCurrency = feeCurrencyToken.address
    logMessage.feeCurrency = feeCurrencySymbol
  }

  const transferToken = new Promise(async (resolve) => {
    await transferERC20Token(
      kit,
      token,
      from,
      to,
      DEFAULT_TRANSFER_AMOUNT,
      password,
      txParams,
      undefined,
      (receipt: any) => {
        resolve(receipt)
      },
      (error: any) => {
        logMessage.error = error
        exitTracerTool(logMessage)
      }
    )
  })

  const txReceipt: any = await transferToken
  const txHash = txReceipt ? txReceipt.transactionHash : ''

  // Need to wait for a bit to make sure that blockscout had enough time
  // to see the transaction and display it
  await sleep(BLOCKSCOUT_TIMEOUT)

  logMessage.txHash = txHash

  const handleError = (isError: boolean, data: { location: string; error: string }) => {
    if (isError) {
      exitTracerTool({ ...logMessage, ...data })
    }
  }

  validateTransactionAndReceipt(from, txReceipt!, handleError)
  await validateBlockscout(blockscoutUrl, txHash, from, handleError)
  await validateGethRPC(kit, txHash, from, handleError)
}

export const traceTransactions = async (
  kit: ContractKit,
  goldToken: GoldTokenWrapper,
  stableToken: StableTokenWrapper,
  addresses: string[],
  blockscoutUrl: string
) => {
  console.info('Starting simulation')

  await transferAndTrace(kit, goldToken, stableToken, addresses[0], addresses[1], '', blockscoutUrl)

  await transferAndTrace(kit, goldToken, stableToken, addresses[1], addresses[0], '', blockscoutUrl)

  console.info('Simulation finished successully!')
}

const measureBlockscout = async (
  blockscoutUrl: string,
  txHash: string,
  from: string,
  obtainReceiptTime: number,
  baseLogMessage: any
) => {
  const [json, receivedTime] = await getFirstValidBlockscoutResponse(blockscoutUrl, txHash)
  if (receivedTime === null) {
    tracerLog({
      tag: LOG_TAG_BLOCKSCOUT_TIMEOUT,
      ...baseLogMessage,
    })
  } else {
    tracerLog({
      tag: LOG_TAG_BLOCKSCOUT_TIME_MEASUREMENT,
      p_time: receivedTime - obtainReceiptTime,
      ...baseLogMessage,
    })
    checkBlockscoutResponse(json, txHash, from, (isError, data) => {
      if (isError) {
        tracerLog({
          tag: LOG_TAG_BLOCKSCOUT_VALIDATION_ERROR,
          ...data,
          ...baseLogMessage,
        })
      }
    })
  }
}

export const transferCalldata = async (
  kit: ContractKit,
  fromAddress: string,
  toAddress: string,
  amount: BigNumber,
  dataStr?: string,
  txOptions: {
    gas?: number
    gasPrice?: string
    feeCurrency?: string
    gatewayFeeRecipient?: string
    gatewayFee?: string
    nonce?: number
  } = {}
) => {
  return kit.sendTransaction({
    from: fromAddress,
    to: toAddress,
    value: amount.toString(),
    data: dataStr,
    gas: txOptions.gas,
    gasPrice: txOptions.gasPrice,
    gatewayFeeRecipient: txOptions.gatewayFeeRecipient,
    gatewayFee: txOptions.gatewayFee,
    nonce: txOptions.nonce,
  })
}

export const transferCeloGold = async (
  kit: ContractKit,
  fromAddress: string,
  toAddress: string,
  amount: BigNumber,
  _?: string,
  txOptions: {
    gas?: number
    gasPrice?: string
    feeCurrency?: string
    gatewayFeeRecipient?: string
    gatewayFee?: string
    nonce?: number
  } = {}
) => {
  const kitGoldToken = await kit.contracts.getGoldToken()
  return kitGoldToken.transfer(toAddress, amount.toString()).send({
    from: fromAddress,
    gas: txOptions.gas,
    gasPrice: txOptions.gasPrice,
    feeCurrency: txOptions.feeCurrency || undefined,
    gatewayFeeRecipient: txOptions.gatewayFeeRecipient,
    gatewayFee: txOptions.gatewayFee,
    nonce: txOptions.nonce,
  })
}

export const transferCeloDollars = async (
  kit: ContractKit,
  fromAddress: string,
  toAddress: string,
  amount: BigNumber,
  _?: string,
  txOptions: {
    gas?: number
    gasPrice?: string
    feeCurrency?: string
    gatewayFeeRecipient?: string
    gatewayFee?: string
    nonce?: number
  } = {}
) => {
  const kitStableToken = await kit.contracts.getStableToken()
  return kitStableToken.transfer(toAddress, amount.toString()).send({
    from: fromAddress,
    gas: txOptions.gas,
    gasPrice: txOptions.gasPrice,
    feeCurrency: txOptions.feeCurrency || undefined,
    gatewayFeeRecipient: txOptions.gatewayFeeRecipient,
    gatewayFee: txOptions.gatewayFee,
    nonce: txOptions.nonce,
  })
}

export const unlock = async (
  kit: ContractKit,
  address: string,
  password: string,
  unlockPeriod: number
) => {
  try {
    await kit.web3.eth.personal.unlockAccount(address, password, unlockPeriod)
  } catch (error) {
    console.error(`Unlock account ${address} failed:`, error)
  }
}

export enum TestMode {
  Mixed = 'mixed',
  Data = 'data',
  Transfer = 'transfer',
  ContractCall = 'contract-call',
}

export const simulateClient = async (
  senderAddress: string,
  recipientAddress: string,
  contractAddress: string,
  contractData: string,
  txPeriodMs: number, // time between new transactions in ms
  blockscoutUrl: string,
  blockscoutMeasurePercent: number, // percent of time in range [0, 100] to measure blockscout for a tx
  index: number,
  testMode: TestMode,
  thread: number,
  maxGasPrice: BigNumber = new BigNumber(0),
  totalTxGas: number = 500000, // aim for half million gas txs
  web3Provider: string = 'http://localhost:8545'
) => {
  // Assume the node is accessible via localhost with senderAddress unlocked
  const kit = newKitFromWeb3(new Web3(web3Provider))
  const password = fetchEnv('PASSWORD')

  let lastNonce: number = -1
  let lastTx: string = ''
  let lastGasPriceMinimum: BigNumber = new BigNumber(0)
  let nonce: number = 0
  let unlockNeeded: boolean = true
  let recipientAddressFinal: string = recipientAddress
  const useRandomRecipient = fetchEnv(envVar.LOAD_TEST_USE_RANDOM_RECIPIENT)

  const sleepTime = 5000
  while (await kit.connection.isSyncing()) {
    console.info(
      `LoadTestId ${index} waiting for web3Provider to be synced. Sleeping ${sleepTime}ms`
    )
    await sleep(sleepTime)
  }
  kit.defaultAccount = senderAddress

  // sleep a random amount of time in the range [0, txPeriodMs) before starting so
  // that if multiple simulations are started at the same time, they don't all
  // submit transactions at the same time
  const randomSleep = Math.random() * txPeriodMs
  console.info(`Sleeping for ${randomSleep} ms`)
  await sleep(randomSleep)

  const intrinsicGas = 21000
  const totalTxGas = 500000 // aim for half million gas txs
  const calldataGas = totalTxGas - intrinsicGas
  const calldataSize = calldataGas / 4 // 119750 < tx pool size limit (128k)
  let dataStr = testMode === TestMode.Data ? getBigData(calldataSize) : undefined // aim for half million gas txs
  // Also running below the 128kb limit from the tx pool
  let transferAmount = LOAD_TEST_TRANSFER_WEI

  if (testMode === TestMode.ContractCall) {
    if (!contractData || !contractAddress) {
      throw new Error('Contract address and data must be provided for TestMode.ContractCall')
    }
    dataStr = contractData
    recipientAddressFinal = contractAddress
    transferAmount = new BigNumber(0)
  }

  const baseLogMessage: any = {
    loadTestID: index,
    threadID: thread,
    sender: senderAddress,
    recipient: recipientAddressFinal,
    feeCurrency: '',
    txHash: '',
  }

  while (true) {
    const sendTransactionTime = Date.now()
    if (unlockNeeded) {
      await unlock(kit, kit.defaultAccount, password, 9223372036)
      unlockNeeded = false
    }
    const txConf = await getTxConf(testMode)
    baseLogMessage.tokenName = txConf.tokenName

    // randomly choose the recipientAddress if configured
    if (useRandomRecipient === 'true') {
      recipientAddressFinal = `0x${randomBytes(20).toString('hex')}`
      baseLogMessage.recipient = recipientAddressFinal
    }

    let txOptions
    const feeCurrency = await getFeeCurrency(kit, txConf.feeCurrencyGold, baseLogMessage)

    baseLogMessage.feeCurrency = feeCurrency
    try {
      let gasPrice = await getGasPrice(kit, feeCurrency)

      // Check if last tx was mined. If not, reuse the same nonce
      const nonceResult = await getNonce(
        kit,
        kit.defaultAccount,
        lastTx,
        lastNonce,
        gasPrice,
        lastGasPriceMinimum
      )
      nonce = nonceResult.nonce
      gasPrice = nonceResult.newPrice
      if (maxGasPrice.isGreaterThan(0)) {
        gasPrice = BigNumber.min(gasPrice, maxGasPrice)
      }
      lastGasPriceMinimum = gasPrice
      txOptions = {
        gasPrice: gasPrice.toString(),
        feeCurrency,
        nonce,
      }
    } catch (error: any) {
      tracerLog({
        tag: LOG_TAG_CONTRACT_ADDRESS_ERROR,
        error: error.toString(),
        ...baseLogMessage,
      })
    }
<<<<<<< HEAD
    const intrinsicGas = 21000
    // const totalTxGas = 500000 // aim for half million gas txs
    const calldataGas = totalTxGas - intrinsicGas
    const calldataSize = calldataGas / 4 // 119750 < tx pool size limit (128k)
    let dataStr = testMode === TestMode.Data ? getBigData(calldataSize) : undefined // aim for half million gas txs
    // Also running below the 128kb limit from the tx pool

    if (testMode === TestMode.ContractCall) {
      if (!contractData || !contractAddress) {
        throw new Error('Contract address and data must be provided for TestMode.ContractCall')
      }
      dataStr = contractData
      recipientAddressFinal = contractAddress
    }
=======
>>>>>>> 97f71d66

    await txConf
      .transferFn(kit, senderAddress, recipientAddressFinal, transferAmount, dataStr, txOptions)
      .then(async (txResult: TransactionResult) => {
        lastTx = await txResult.getHash()
        lastNonce = (await kit.web3.eth.getTransaction(lastTx)).nonce
        await onLoadTestTxResult(
          kit,
          senderAddress,
          txResult,
          sendTransactionTime,
          baseLogMessage,
          blockscoutUrl,
          blockscoutMeasurePercent
        )
      })
      .catch((error: any) => {
        if (catchNeedUnlock(error, baseLogMessage)) {
          unlockNeeded = true
        }
      })
    if (sendTransactionTime + txPeriodMs > Date.now()) {
      await sleep(sendTransactionTime + txPeriodMs - Date.now())
    }
  }
}

const getBigData = (size: number) => {
  return '0x' + '00'.repeat(size)
}

const getTxConf = async (testMode: TestMode) => {
  switch (testMode) {
    case TestMode.Data:
      return {
        feeCurrencyGold: true,
        tokenName: 'cGLD.L',
        transferFn: transferCalldata,
      }
    case TestMode.Transfer:
      return {
        feeCurrencyGold: true,
        tokenName: 'cGLD',
        transferFn: transferCeloGold,
      }
    case TestMode.Mixed:
      // randomly choose which token to use
      const useGold = Boolean(Math.round(Math.random()))
      const _transferFn = useGold ? transferCeloGold : transferCeloDollars
      const _tokenName = useGold ? 'cGLD' : 'cUSD'

      // randomly choose which gas currency to use
      const _feeCurrencyGold = Boolean(Math.round(Math.random()))
      return {
        feeCurrencyGold: _feeCurrencyGold,
        tokenName: _tokenName,
        transferFn: _transferFn,
      }
    case TestMode.ContractCall:
      return {
        feeCurrencyGold: true,
        tokenName: 'contract', // For logging
        transferFn: transferCalldata,
      }
    default:
      throw new Error(`Unimplemented TestMode: ${testMode}`)
  }
}

const getNonce = async (
  kit: ContractKit,
  senderAddress: string,
  lastTx: any,
  lastNonce: any,
  gasPrice: BigNumber,
  lastGasPriceMinimum: BigNumber
) => {
  let _nonce, _newPrice
  _newPrice = gasPrice
  if (lastTx === '' || lastNonce === -1) {
    _nonce = await kit.web3.eth.getTransactionCount(senderAddress, 'latest')
  } else if ((await kit.connection.getTransactionReceipt(lastTx))?.blockNumber) {
    _nonce = await kit.web3.eth.getTransactionCount(senderAddress, 'latest')
  } else {
    _nonce = (await kit.web3.eth.getTransactionCount(senderAddress, 'latest')) - 1
    _newPrice = BigNumber.max(gasPrice.toNumber(), lastGasPriceMinimum.times(1.02)).dp(0)
    console.warn(
      `TX ${lastTx} was not mined. Replacing tx reusing nonce ${_nonce} and gasPrice ${_newPrice}`
    )
  }
  return {
    newPrice: _newPrice,
    nonce: _nonce,
  }
}

// Catch errors from the transfer Fn, and returns if an account unlock
// is needed.
const catchNeedUnlock = (error: any, baseLogMessage: any) => {
  let unlockNeeded = false
  if (
    typeof error === 'string' &&
    error.includes('Error: authentication needed: password or unlock')
  ) {
    console.warn('Load test transaction failed with locked account:', error)
    unlockNeeded = true
  } else {
    console.error('Load test transaction failed with error:', error)
    tracerLog({
      tag: LOG_TAG_TRANSACTION_ERROR,
      error: error.toString(),
      ...baseLogMessage,
    })
  }
  return unlockNeeded
}

const getFeeCurrency = async (kit: ContractKit, feeCurrencyGold: boolean, baseLogMessage: any) => {
  try {
    return feeCurrencyGold ? '' : await kit.registry.addressFor(CeloContract.StableToken)
  } catch (error: any) {
    tracerLog({
      tag: LOG_TAG_CONTRACT_ADDRESS_ERROR,
      error: error.toString(),
      ...baseLogMessage,
    })
  }
}

const getGasPrice = async (kit: ContractKit, feeCurrency?: string) => {
  const gasPriceMinimum = await kit.contracts.getGasPriceMinimum()
  const gasPriceBase = feeCurrency
    ? await gasPriceMinimum.getGasPriceMinimum(feeCurrency)
    : await gasPriceMinimum.gasPriceMinimum()
  return new BigNumber(gasPriceBase).times(2).dp(0)
}

export const onLoadTestTxResult = async (
  kit: ContractKit,
  senderAddress: string,
  txResult: TransactionResult,
  sendTransactionTime: number,
  baseLogMessage: any,
  blockscoutUrl: string,
  blockscoutMeasurePercent: number
) => {
  const txReceipt = await txResult.waitReceipt()
  const txHash = txReceipt.transactionHash
  baseLogMessage.txHash = txHash

  const receiptTime = Date.now()

  tracerLog({
    tag: LOG_TAG_TX_TIME_MEASUREMENT,
    p_time: receiptTime - sendTransactionTime,
    ...baseLogMessage,
  })
  // Continuing only with receipt received
  validateTransactionAndReceipt(senderAddress, txReceipt, (isError, data) => {
    if (isError) {
      tracerLog({
        tag: LOG_TAG_TRANSACTION_VALIDATION_ERROR,
        ...baseLogMessage,
        ...data,
      })
    }
  })

  if (Math.random() * 100 < blockscoutMeasurePercent) {
    await measureBlockscout(
      blockscoutUrl,
      txReceipt.transactionHash,
      senderAddress,
      receiptTime,
      baseLogMessage
    )
  }

  await validateGethRPC(kit, txHash, senderAddress, (isError, data) => {
    if (isError) {
      tracerLog({
        tag: LOG_TAG_GETH_RPC_ERROR,
        ...data,
        ...baseLogMessage,
      })
    }
  })
}

/**
 * This method generates key derivation index for loadtest clients and threads
 *
 * @param pod the pod replica number
 * @param thread the thread number inside the pod
 */
export function getIndexForLoadTestThread(pod: number, thread: number) {
  // max number of threads to avoid overlap is [0, base)
  const base = 10000
  return pod * base + thread
}

/**
 * This method sends ERC20 tokens
 *
 * @param kit instance of the contract kit
 * @param token the token contract to use
 * @param from sender to send the token from
 * @param to receiver that gets the tokens
 * @param amount the amount of tokens to be sent
 * @param password the password of the account to use
 * @param txParams additional transaction parameters
 * @param onTransactionHash callback, fired when the transaction has is generated
 * @param onReceipt callback, fired when the receipt is returned
 * @param onError callback, fired in case of an error, containing the error
 */
export const transferERC20Token = async (
  kit: ContractKit,
  token: GoldTokenWrapper | StableTokenWrapper,
  from: string,
  to: string,
  amount: BigNumber,
  password: string,
  txParams: any = {},
  onTransactionHash?: (hash: string) => void,
  onReceipt?: (receipt: CeloTxReceipt) => void,
  onError?: (error: any) => void
) => {
  txParams.from = from
  await unlockAccount(kit.connection.web3, 0, password, from)

  const convertedAmount = await convertToContractDecimals(amount, token)

  try {
    const result = await token.transfer(to, convertedAmount.toString()).send()
    if (onTransactionHash) {
      onTransactionHash(await result.getHash())
    }
    if (onReceipt) {
      const receipt = await result.waitReceipt()
      onReceipt(receipt)
    }
  } catch (error) {
    if (onError) {
      onError(error)
    }
  }
}

export const runGethNodes = async ({
  gethConfig,
  validators,
  verbose,
}: {
  gethConfig: GethRunConfig
  validators: Validator[]
  verbose: boolean
}) => {
  const gethBinaryPath = path.join(
    (gethConfig.repository && gethConfig.repository.path) || '',
    'build/bin/geth'
  )

  if (!fs.existsSync(gethBinaryPath)) {
    console.error(`Geth binary at ${gethBinaryPath} not found!`)
    return
  }

  if (!gethConfig.keepData && fs.existsSync(gethConfig.runPath)) {
    await resetDataDir(gethConfig.runPath, verbose)
  }

  if (!fs.existsSync(gethConfig.runPath)) {
    // @ts-ignore
    fs.mkdirSync(gethConfig.runPath, { recursive: true })
  }

  await writeGenesis(gethConfig, validators, verbose)

  if (verbose) {
    const validatorAddresses = validators.map((validator) => validator.address)
    console.log('Validators', JSON.stringify(validatorAddresses, null, 2))
  }

  for (const instance of gethConfig.instances) {
    await initAndStartGeth(gethConfig, gethBinaryPath, instance, verbose)
  }

  await connectValidatorPeers(gethConfig.instances)
}

function getInstanceDir(runPath: string, instance: GethInstanceConfig) {
  return path.join(runPath, instance.name)
}

function getSnapshotdir(runPath: string, instance: GethInstanceConfig) {
  return path.join(getInstanceDir(runPath, instance), 'snapshot')
}

export function importGenesis(genesisPath: string) {
  return JSON.parse(fs.readFileSync(genesisPath).toString())
}

export function getLogFilename(runPath: string, instance: GethInstanceConfig) {
  return path.join(getDatadir(runPath, instance), 'logs.txt')
}

function getDatadir(runPath: string, instance: GethInstanceConfig) {
  const dir = path.join(getInstanceDir(runPath, instance), 'datadir')
  // @ts-ignore
  fs.mkdirSync(dir, { recursive: true })
  return dir
}

/**
 * @returns Promise<number> the geth pid number
 */
export async function initAndStartGeth(
  gethConfig: GethRunConfig,
  gethBinaryPath: string,
  instance: GethInstanceConfig,
  verbose: boolean
) {
  await initGeth(gethConfig, gethBinaryPath, instance, verbose)
  return startGeth(gethConfig, gethBinaryPath, instance, verbose)
}

export async function initGeth(
  gethConfig: GethRunConfig,
  gethBinaryPath: string,
  instance: GethInstanceConfig,
  verbose: boolean
) {
  const datadir = getDatadir(gethConfig.runPath, instance)
  const genesisPath = path.join(gethConfig.runPath, 'genesis.json')
  if (verbose) {
    console.info(`geth:${instance.name}: init datadir ${datadir}`)
    console.log(`init geth with genesis at ${genesisPath}`)
  }

  await spawnCmdWithExitOnFailure('rm', ['-rf', datadir], { silent: !verbose })
  await spawnCmdWithExitOnFailure(gethBinaryPath, ['--datadir', datadir, 'init', genesisPath], {
    silent: !verbose,
  })
  if (instance.privateKey) {
    await importPrivateKey(gethConfig, gethBinaryPath, instance, verbose)
  }
}

export async function importPrivateKey(
  getConfig: GethRunConfig,
  gethBinaryPath: string,
  instance: GethInstanceConfig,
  verbose: boolean
) {
  const keyFile = path.join(getDatadir(getConfig.runPath, instance), 'key.txt')
  if (!instance.privateKey) {
    throw new Error('Unexpected empty private key')
  }
  fs.writeFileSync(keyFile, instance.privateKey, { flag: 'a' })

  if (verbose) {
    console.info(`geth:${instance.name}: import account`)
  }

  const args = [
    'account',
    'import',
    '--datadir',
    getDatadir(getConfig.runPath, instance),
    '--password',
    '/dev/null',
    keyFile,
  ]

  if (verbose) {
    console.log(gethBinaryPath, ...args)
  }

  await spawnCmdWithExitOnFailure(gethBinaryPath, args, { silent: true })
}

export async function getEnode(peer: string, ws: boolean = false) {
  // do we have already an enode?
  if (peer.toLowerCase().startsWith('enode')) {
    // yes return peer
    return peer
  }

  // no, try to build it
  const p = ws ? 'ws' : 'http'
  const enodeRpcUrl = `${p}://localhost:${peer}`
  const admin = new Admin(enodeRpcUrl)

  let nodeInfo: any = {
    enode: null,
  }

  try {
    nodeInfo = await admin.getNodeInfo()
  } catch {
    console.error(`Unable to get node info from ${enodeRpcUrl}`)
  }

  return nodeInfo.enode
}

export async function addStaticPeers(datadir: string, peers: string[], verbose: boolean) {
  const staticPeersPath = path.join(datadir, 'static-nodes.json')
  if (verbose) {
    console.log(`Writing static peers to ${staticPeersPath}`)
  }

  const enodes = await Promise.all(peers.map((peer) => getEnode(peer)))
  const enodesString = JSON.stringify(enodes, null, 2)

  if (verbose) {
    console.log('eNodes', enodesString)
  }

  fs.writeFileSync(staticPeersPath, enodesString)
}

export async function addProxyPeer(
  runPath: string,
  gethBinaryPath: string,
  instance: GethInstanceConfig
) {
  if (instance.proxies) {
    await spawnCmdWithExitOnFailure(gethBinaryPath, [
      '--datadir',
      getDatadir(runPath, instance),
      'attach',
      '--exec',
      `istanbul.addProxy('${instance.proxies[0]!}', '${instance.proxies[1]!}')`,
    ])
  }
}

export async function startGeth(
  gethConfig: GethRunConfig,
  gethBinaryPath: string,
  instance: GethInstanceConfig,
  verbose: boolean
) {
  if (verbose) {
    console.log('starting geth with config', JSON.stringify(instance, null, 2))
  } else {
    console.log(`${instance.name}: starting.`)
  }

  const datadir = getDatadir(gethConfig.runPath, instance)

  const {
    syncmode,
    port,
    rpcport,
    wsport,
    validating,
    replica,
    validatingGasPrice,
    bootnodeEnode,
    isProxy,
    proxyAllowPrivateIp,
    isProxied,
    proxyport,
    ethstats,
    gatewayFee,
  } = instance

  const privateKey = instance.privateKey || ''
  const lightserv = instance.lightserv || false
  const minerValidator = instance.minerValidator
  if (instance.validating && !minerValidator) {
    throw new Error('miner.validator address from the instance is required')
  }
  const verbosity = gethConfig.verbosity ? gethConfig.verbosity : '3'

  instance.args = [
    '--datadir',
    datadir,
    '--syncmode',
    syncmode,
    '--log.debug',
    '--metrics',
    '--port',
    port.toString(),
    '--networkid',
    gethConfig.networkId.toString(),
    `--verbosity=${verbosity}`,
    '--consoleoutput=stdout', // Send all logs to stdout
    '--consoleformat=term',
    '--nat',
    'extip:127.0.0.1',
    '--allow-insecure-unlock', // geth1.9 to use http w/unlocking
    '--gcmode=archive', // Needed to retrieve historical state
    '--rpc.gasinflationrate=1', // InflationRate=1 (no inflation)
  ]

  if (minerValidator) {
    const txFeeRecipient = instance.txFeeRecipient || minerValidator
    instance.args.push('--miner.validator', minerValidator, '--tx-fee-recipient', txFeeRecipient)
  }

  if (rpcport) {
    instance.args.push(
      '--http',
      '--http.port',
      rpcport.toString(),
      '--http.corsdomain=*',
      '--http.vhosts=*',
      '--http.api=eth,net,web3,debug,admin,personal,txpool,istanbul'
    )
  }

  if (wsport) {
    instance.args.push(
      '--ws',
      '--ws.origins=*',
      '--ws.port',
      wsport.toString(),
      '--ws.api=eth,net,web3,debug,admin,personal,txpool,istanbul'
    )
  }

  if (lightserv) {
    instance.args.push('--light.serve=90')
    instance.args.push('--light.maxpeers=10')
  } else if (syncmode === 'full' || syncmode === 'fast') {
    instance.args.push('--light.serve=0')
  }

  if (instance.nodekey) {
    instance.args.push(`--nodekeyhex=${instance.nodekey}`)
  } else if (!validating || !replica) {
    instance.args.push(`--nodekeyhex=${privateKey}`)
  }

  if (gatewayFee) {
    instance.args.push(`--light.gatewayfee=${gatewayFee.toString()}`)
  }

  if (validating) {
    instance.args.push('--mine')

    if (validatingGasPrice) {
      instance.args.push(`--miner.gasprice=${validatingGasPrice}`)
    }

    if (isProxied) {
      instance.args.push('--proxy.proxied')
    }
    if (replica) {
      instance.args.push('--istanbul.replica')
    }
  } else if (isProxy) {
    instance.args.push('--proxy.proxy')
    if (proxyport) {
      instance.args.push(`--proxy.internalendpoint=:${proxyport.toString()}`)
    }
    instance.args.push(`--proxy.proxiedvalidatoraddress=${instance.proxiedValidatorAddress}`)
  }

  if (bootnodeEnode) {
    instance.args.push(`--bootnodes=${bootnodeEnode}`)
  } else {
    instance.args.push('--nodiscover')
  }

  if (isProxied && instance.proxies) {
    if (proxyAllowPrivateIp) {
      instance.args.push('--proxy.allowprivateip=true')
    }
    instance.args.push(`--proxy.proxyenodeurlpairs=${instance.proxies[0]!};${instance.proxies[1]!}`)
  }

  if (privateKey || ethstats) {
    instance.args.push('--password=/dev/null', `--unlock=0`)
  }

  if (ethstats) {
    instance.args.push(`--ethstats=${instance.name}@${ethstats}`, '--etherbase=0')
  }

  const gethProcess = spawnWithLog(gethBinaryPath, instance.args, `${datadir}/logs.txt`, verbose)
  instance.pid = gethProcess.pid

  gethProcess.on('error', (err: Error) => {
    throw new Error(`geth:${instance.name} failed to start! ${err}`)
  })

  gethProcess.on('exit', (code: number) => {
    if (code === 0) {
      console.info(`geth:${instance.name} exited`)
    } else {
      console.error(`geth:${instance.name} exited with code ${code}`)
    }
    instance.pid = undefined
  })

  // Give some time for geth to come up
  const secondsToWait = 30
  if (rpcport) {
    const isOpen = await waitForPortOpen('localhost', rpcport, secondsToWait)
    if (!isOpen) {
      console.error(
        `geth:${instance.name}: jsonRPC port ${rpcport} didn't open after ${secondsToWait} seconds`
      )
      process.exit(1)
    } else if (verbose) {
      console.info(`geth:${instance.name}: jsonRPC port open ${rpcport}`)
    }
  }

  if (wsport) {
    const isOpen = await waitForPortOpen('localhost', wsport, secondsToWait)
    if (!isOpen) {
      console.error(
        `geth:${instance.name}: ws port ${wsport} didn't open after ${secondsToWait} seconds`
      )
      process.exit(1)
    } else if (verbose) {
      console.info(`geth:${instance.name}: ws port open ${wsport}`)
    }
  }

  // Geth startup isn't fully done even when the port is open, so give it another second
  await sleep(1000)

  console.log(
    `${instance.name}: running.`,
    rpcport ? `RPC: ${rpcport}` : '',
    wsport ? `WS: ${wsport}` : '',
    proxyport ? `PROXY: ${proxyport}` : ''
  )

  return instance
}

export function writeGenesis(gethConfig: GethRunConfig, validators: Validator[], verbose: boolean) {
  const genesis: string = generateGenesis({
    validators,
    blockTime: 1,
    epoch: 10,
    lookbackwindow: 3,
    requestTimeout: 3000,
    chainId: gethConfig.networkId,
    ...gethConfig.genesisConfig,
  })

  const genesisPath = path.join(gethConfig.runPath, 'genesis.json')

  if (verbose) {
    console.log('writing genesis')
  }

  fs.writeFileSync(genesisPath, genesis)

  if (verbose) {
    console.log(`wrote genesis to ${genesisPath}`)
  }
}

export async function writeGenesisWithMigrations(
  gethConfig: GethRunConfig,
  gethRepoPath: string,
  mnemonic: string,
  numValidators: number,
  verbose: boolean = false
) {
  const genesis: string = await generateGenesisWithMigrations({
    gethRepoPath,
    mnemonic,
    numValidators,
    verbose,
    genesisConfig: {
      blockTime: 1,
      epoch: 10,
      lookbackwindow: 3,
      requestTimeout: 3000,
      chainId: gethConfig.networkId,
      ...gethConfig.genesisConfig,
    },
  })

  const genesisPath = path.join(gethConfig.runPath, 'genesis.json')

  if (verbose) {
    console.log('writing genesis')
  }

  fs.writeFileSync(genesisPath, genesis)

  if (verbose) {
    console.log(`wrote genesis to ${genesisPath}`)
  }
}

export async function snapshotDatadir(
  runPath: string,
  instance: GethInstanceConfig,
  verbose: boolean
) {
  if (verbose) {
    console.log('snapshotting data dir')
  }

  // Sometimes the socket is still present, preventing us from snapshotting.
  await spawnCmd('rm', [`${getDatadir(runPath, instance)}/geth.ipc`], { silent: true })
  await spawnCmdWithExitOnFailure('cp', [
    '-r',
    getDatadir(runPath, instance),
    getSnapshotdir(runPath, instance),
  ])
}

export async function restoreDatadir(runPath: string, instance: GethInstanceConfig) {
  const datadir = getDatadir(runPath, instance)
  const snapshotdir = getSnapshotdir(runPath, instance)

  console.info(`geth:${instance.name}: restore datadir: ${datadir}`)

  await spawnCmdWithExitOnFailure('rm', ['-rf', datadir], { silent: true })
  await spawnCmdWithExitOnFailure('cp', ['-r', snapshotdir, datadir], { silent: true })
}

export async function buildGeth(gethPath: string) {
  await spawnCmdWithExitOnFailure('make', ['geth'], { cwd: gethPath })
}

export async function buildGethAll(gethPath: string) {
  await spawnCmdWithExitOnFailure('make', ['all'], { cwd: gethPath })
}

export async function resetDataDir(dataDir: string, verbose: boolean) {
  await spawnCmd('rm', ['-rf', dataDir], { silent: !verbose })
  await spawnCmd('mkdir', [dataDir], { silent: !verbose })
}

export async function checkoutGethRepo(branch: string, gethPath: string) {
  await spawnCmdWithExitOnFailure('rm', ['-rf', gethPath])
  await spawnCmdWithExitOnFailure('git', [
    'clone',
    '--depth',
    '1',
    'https://github.com/celo-org/celo-blockchain.git',
    gethPath,
    '-b',
    branch,
  ])
  await spawnCmdWithExitOnFailure('git', ['checkout', branch], { cwd: gethPath })
}

export function spawnWithLog(cmd: string, args: string[], logsFilepath: string, verbose: boolean) {
  try {
    fs.unlinkSync(logsFilepath)
  } catch (error) {
    // nothing to do
  }

  const logStream = fs.createWriteStream(logsFilepath, { flags: 'a' })

  if (verbose) {
    console.log(cmd, ...args)
  }

  const p = spawn(cmd, args)

  p.stdout.pipe(logStream)
  p.stderr.pipe(logStream)

  if (verbose) {
    p.stdout.pipe(process.stdout)
    p.stderr.pipe(process.stderr)
  }

  return p
}

// Create a fully connected clique of peer connections with the given instances.
export async function connectPeers(instances: GethInstanceConfig[], verbose: boolean = false) {
  await connectBipartiteClique(instances, instances, verbose)
}

// Fully connect all peers in the "left" set to all peers in the "right" set, forming a bipartite clique.
export async function connectBipartiteClique(
  left: GethInstanceConfig[],
  right: GethInstanceConfig[],
  verbose: boolean = false
) {
  const admins = (instances: GethInstanceConfig[]) =>
    instances.map(
      ({ wsport, rpcport }) =>
        new Admin(`${rpcport ? 'http' : 'ws'}://localhost:${rpcport || wsport}`)
    )

  const connect = async (sources: GethInstanceConfig[], targets: GethInstanceConfig[]) => {
    const targetEnodes = await Promise.all(
      admins(targets).map(async (a) => (await a.getNodeInfo()).enode)
    )

    await Promise.all(
      admins(sources).map(async (admin) => {
        const sourceEnode = (await admin.getNodeInfo()).enode
        await Promise.all(
          targetEnodes.map(async (enode) => {
            if (sourceEnode === enode) {
              return
            }
            if (verbose) {
              console.log(`connecting ${sourceEnode} with ${enode}`)
            }
            const success = await admin.addPeer(enode)
            if (!success) {
              throw new Error('Connecting geth peers failed!')
            }
          })
        )
      })
    )
  }

  await connect(left, right)
  await connect(right, left)
}

// Add validator 0 as a peer of each other validator.
export async function connectValidatorPeers(instances: GethInstanceConfig[]) {
  const validators = instances.filter(
    (node) => (node.validating && !node.isProxied) || node.isProxy
  )
  // Determine which validators are isolated (i.e. currently just that they are not using a bootnode)
  const isolated = validators.filter((node) => !node.bootnodeEnode)
  if (isolated.length <= 0) {
    return
  }

  // Determine the root node to connect other validators to. It should be able to join the whole network of validators.
  const root = validators.find((node) => node.bootnodeEnode) ?? validators[0]
  await connectBipartiteClique([root], isolated)
}

export async function migrateContracts(
  monorepoRoot: string,
  validatorPrivateKeys: string[],
  attestationKeys: string[],
  validators: string[],
  to: number = 1000,
  overrides: any = {},
  verbose: boolean = true
) {
  const migrationOverrides = merge(
    {
      stableToken: {
        initialBalances: {
          addresses: validators.map(ensure0x),
          values: validators.map(() => '10000000000000000000000'),
        },
        oracles: validators.map(ensure0x),
      },
      validators: {
        validatorKeys: validatorPrivateKeys.map(ensure0x),
        attestationKeys: attestationKeys.map(ensure0x),
      },
      blockchainParameters: {
        uptimeLookbackWindow: 3, // same as our default in `writeGenesis()`
      },
    },
    overrides
  )

  const args = [
    '--cwd',
    `${monorepoRoot}/packages/protocol`,
    'init-network',
    '-n',
    'testing',
    '-m',
    JSON.stringify(migrationOverrides),
    '-t',
    to.toString(),
  ]

  await spawnCmdWithExitOnFailure('yarn', args, { silent: !verbose })
}<|MERGE_RESOLUTION|>--- conflicted
+++ resolved
@@ -669,7 +669,6 @@
         ...baseLogMessage,
       })
     }
-<<<<<<< HEAD
     const intrinsicGas = 21000
     // const totalTxGas = 500000 // aim for half million gas txs
     const calldataGas = totalTxGas - intrinsicGas
@@ -684,8 +683,6 @@
       dataStr = contractData
       recipientAddressFinal = contractAddress
     }
-=======
->>>>>>> 97f71d66
 
     await txConf
       .transferFn(kit, senderAddress, recipientAddressFinal, transferAmount, dataStr, txOptions)
