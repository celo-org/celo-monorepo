--- conflicted
+++ resolved
@@ -1210,16 +1210,8 @@
 
 // Add validator 0 as a peer of each other validator.
 export async function connectValidatorPeers(instances: GethInstanceConfig[]) {
-<<<<<<< HEAD
   const validators = instances.filter(
-    (node) => ((node.validating && !node.isProxied) || node.isProxy)
-=======
-  await connectPeers(
-    instances.filter(
-      ({ wsport, rpcport, validating, isProxy, isProxied }) =>
-        ((validating && !isProxied) || isProxy) && (wsport || rpcport)
-    )
->>>>>>> ae8e6ac5
+    (node) => (node.validating && !node.isProxied) || node.isProxy
   )
   // Determine which validators are isolated (i.e. currently just that they are not using a bootnode)
   const isolated = validators.filter((node) => !node.bootnodeEnode)
