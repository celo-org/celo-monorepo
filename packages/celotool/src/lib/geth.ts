/* tslint:disable: no-console */
import { CeloContract, ContractKit, newKit } from '@celo/contractkit'
import { TransactionResult } from '@celo/contractkit/lib/utils/tx-result'
import { GoldTokenWrapper } from '@celo/contractkit/lib/wrappers/GoldTokenWrapper'
import { StableTokenWrapper } from '@celo/contractkit/lib/wrappers/StableTokenWrapper'
import { unlockAccount } from '@celo/walletkit'
import BigNumber from 'bignumber.js'
import fs from 'fs'
import { range } from 'lodash'
import fetch from 'node-fetch'
import path from 'path'
import sleep from 'sleep-promise'
import { TransactionReceipt } from 'web3/types'
import { convertToContractDecimals } from './contract-utils'
import { envVar, fetchEnv, isVmBased } from './env-utils'
import { AccountType, generatePrivateKey, privateKeyToPublicKey } from './generate_utils'
<<<<<<< HEAD
import { retrieveClusterIPAddress, retrieveIPAddress } from './helm_deploy'
import { execCmdWithExitOnFailure } from './utils'
=======
import { retrieveIPAddress } from './helm_deploy'
import { execCmd } from './utils'
>>>>>>> 23a904e9
import { getTestnetOutputs } from './vm-testnet-utils'

type HandleErrorCallback = (isError: boolean, data: { location: string; error: string }) => void

const DEFAULT_TRANSFER_AMOUNT = new BigNumber('0.00000000000001')
const LOAD_TEST_TRANSFER_WEI = new BigNumber(10000)

const GETH_IPC = 'geth.ipc'
const DISCOVERY_PORT = 30303

const BLOCKSCOUT_TIMEOUT = 12000 // ~ 12 seconds needed to see the transaction in the blockscout

// for log messages which indicate that blockscout where not able to provide
// information about transaction in a "timely" (15s for now) manner
export const LOG_TAG_BLOCKSCOUT_TIMEOUT = 'blockscout_timeout'
// for log messages which show time (+- 150-200ms) needed for blockscout to
// fetch and publish information about transaction
export const LOG_TAG_BLOCKSCOUT_TIME_MEASUREMENT = 'blockscout_time_measurement'
// for log messages which show the error about validating transaction receipt
export const LOG_TAG_BLOCKSCOUT_VALIDATION_ERROR = 'validate_blockscout_error'
// for log messages which show the error occurred when fetching a contract address
export const LOG_TAG_CONTRACT_ADDRESS_ERROR = 'contract_address_error'
// for log messages which show the error while validating geth rpc response
export const LOG_TAG_GETH_RPC_ERROR = 'geth_rpc_error'
// for log messages which show the error occurred when the transaction has
// been sent
export const LOG_TAG_TRANSACTION_ERROR = 'transaction_error'
// message indicating that the tx hash has been received in callback within sendTransaction
export const LOG_TAG_TRANSACTION_HASH_RECEIVED = 'tx_hash_received'
// for log messages which show the error about validating transaction receipt
export const LOG_TAG_TRANSACTION_VALIDATION_ERROR = 'validate_transaction_error'
// for log messages which show time needed to receive the receipt after
// the transaction has been sent
export const LOG_TAG_TX_TIME_MEASUREMENT = 'tx_time_measurement'

export const getEnodeAddress = (nodeId: string, ipAddress: string, port: number) => {
  return `enode://${nodeId}@${ipAddress}:${port}`
}

export const getBootnodeEnode = async (namespace: string) => {
  const ip = await retrieveBootnodeIPAddress(namespace)
  const privateKey = generatePrivateKey(fetchEnv(envVar.MNEMONIC), AccountType.BOOTNODE, 0)
  const nodeId = privateKeyToPublicKey(privateKey)
  return [getEnodeAddress(nodeId, ip, DISCOVERY_PORT)]
}

const retrieveBootnodeIPAddress = async (namespace: string) => {
  if (isVmBased()) {
    const outputs = await getTestnetOutputs(namespace)
    return outputs.bootnode_ip_address.value
  } else {
    const resourceName = `${namespace}-bootnode`
    if (fetchEnv(envVar.STATIC_IPS_FOR_GETH_NODES) === 'true') {
      return retrieveIPAddress(resourceName)
    } else {
      return retrieveClusterIPAddress('service', resourceName, namespace)
    }
  }
}

const retrieveTxNodeAddresses = async (namespace: string, txNodesNum: number) => {
  if (isVmBased()) {
    const outputs = await getTestnetOutputs(namespace)
    return outputs.tx_node_ip_addresses.value
  } else {
    const txNodesRange = range(0, txNodesNum)
    return Promise.all(txNodesRange.map((i) => retrieveIPAddress(`${namespace}-tx-nodes-${i}`)))
  }
}

const getEnodesWithIpAddresses = async (namespace: string, getExternalIP: boolean) => {
  const txNodesNum = parseInt(fetchEnv(envVar.TX_NODES), 10)
  const txAddresses = await retrieveTxNodeAddresses(namespace, txNodesNum)
  const txNodesRange = range(0, txNodesNum)
  const enodes = Promise.all(
    txNodesRange.map(async (index) => {
      const privateKey = generatePrivateKey(fetchEnv(envVar.MNEMONIC), AccountType.TX_NODE, index)
      const nodeId = privateKeyToPublicKey(privateKey)
      let address: string
      if (getExternalIP) {
        address = txAddresses[index]
      } else {
        address = await retrieveClusterIPAddress(
          'service',
          `${namespace}-service-${index}`,
          namespace
        )
        if (address.length === 0) {
          console.error('IP address is empty for transaction node')
          throw new Error('IP address is empty for transaction node')
        }
      }
      return getEnodeAddress(nodeId, address, DISCOVERY_PORT)
    })
  )
  return enodes
}

export const getEnodesAddresses = async (namespace: string) => {
  return getEnodesWithIpAddresses(namespace, false)
}

export const getEnodesWithExternalIPAddresses = async (namespace: string) => {
  return getEnodesWithIpAddresses(namespace, true)
}

export const fetchPassword = (passwordFile: string) => {
  if (!fs.existsSync(passwordFile)) {
    console.error(`Password file at ${passwordFile} does not exists!`)
    process.exit(1)
  }
  return fs.readFileSync(passwordFile).toString()
}

export const writeStaticNodes = (
  enodes: string[],
  outputDirPath: string,
  outputFileName: string,
  spacing: number = 2
) => {
  const encodedJSON = JSON.stringify(enodes, null, spacing)

  fs.writeFile(path.join(outputDirPath, outputFileName), encodedJSON, (err) => {
    if (err) {
      console.error(err)
      process.exit(1)
    }
  })
}

export const checkGethStarted = (dataDir: string) => {
  if (!fs.existsSync(path.resolve(dataDir, GETH_IPC))) {
    console.error(`Looks like there are no local geth nodes running in ${dataDir}`)
    console.info(
      `Please, make sure you specified correct data directory, you could also run the geth node by "celotooljs geth run"`
    )
    process.exit(1)
  }
}

export const getWeb3AndTokensContracts = async () => {
  const kit = newKit('http://localhost:8545')
  const [goldToken, stableToken] = await Promise.all([
    kit.contracts.getGoldToken(),
    kit.contracts.getStableToken(),
  ])

  return {
    kit,
    goldToken,
    stableToken,
  }
}

export const getRandomInt = (from: number, to: number) => {
  return Math.floor(Math.random() * (to - from)) + from
}

const getRandomToken = (goldToken: GoldTokenWrapper, stableToken: StableTokenWrapper) => {
  const tokenType = getRandomInt(0, 2)
  if (tokenType === 0) {
    return goldToken
  } else {
    return stableToken
  }
}

const validateGethRPC = async (
  kit: ContractKit,
  txHash: string,
  from: string,
  handleError: HandleErrorCallback
) => {
  const transaction = await kit.web3.eth.getTransaction(txHash)
  const txFrom = transaction.from.toLowerCase()
  const expectedFrom = from.toLowerCase()
  handleError(!transaction.from || expectedFrom !== txFrom, {
    location: '[GethRPC]',
    error: `Expected "from" to equal ${expectedFrom}, but found ${txFrom}`,
  })
}

const checkBlockscoutResponse = (
  json: any /* response */,
  txHash: string,
  from: string,
  handleError: HandleErrorCallback
) => {
  const location = '[Blockscout]'

  handleError(json.status !== '1', { location, error: `Invalid status: expected '1', received` })
  handleError(!json.result, { location, error: `No result found: receive ${json.status.result}` })
  const resultFrom = json.result.from.toLowerCase()
  const expectedFrom = from.toLowerCase()
  handleError(resultFrom !== expectedFrom, {
    location,
    error: `Expected "from" to equal ${expectedFrom}, but found ${resultFrom}`,
  })
  handleError(json.result.hash !== txHash, {
    location,
    error: `Expected "hash" to equal ${txHash}, but found ${json.result.hash}`,
  })
}

const fetchBlockscoutTxInfo = async (url: string, txHash: string) => {
  const response = await fetch(`${url}/api?module=transaction&action=gettxinfo&txhash=${txHash}`)
  return response.json()
}

const validateBlockscout = async (
  url: string,
  txHash: string,
  from: string,
  handleError: HandleErrorCallback
) => {
  const json = await fetchBlockscoutTxInfo(url, txHash)

  checkBlockscoutResponse(json, txHash, from, handleError)
}

// Maximal time given for blockscout to provide info about tx
// If the transaction does not appear in blockscout within 15 seconds,
// blockscout is considered to be not working in a timely manner
const MAXIMAL_BLOCKSCOUT_TIMEOUT = 15000

// Try to fetch info about transaction every 150 ms
const BLOCKSCOUT_FETCH_RETRY_TIME = 150

// within MAXIMAL_BLOCKSCOUT_TIMEOUT ms
const getFirstValidBlockscoutResponse = async (url: string, txHash: string) => {
  const attempts = MAXIMAL_BLOCKSCOUT_TIMEOUT / BLOCKSCOUT_FETCH_RETRY_TIME
  for (let attemptId = 0; attemptId < attempts; attemptId++) {
    const json = await fetchBlockscoutTxInfo(url, txHash)
    if (json.status !== '1') {
      await sleep(BLOCKSCOUT_FETCH_RETRY_TIME)
    } else {
      return [json, Date.now()]
    }
  }
  return [null, null]
}

const validateTransactionAndReceipt = (
  from: string,
  txReceipt: any,
  handleError: HandleErrorCallback
) => {
  const location = '[TX & Receipt]'

  handleError(!txReceipt, { location, error: 'No transaction receipt received!' })
  handleError(txReceipt.status !== true, {
    location,
    error: `Transaction receipt status (${txReceipt.status}) is not true!`,
  })
  handleError(txReceipt.from.toLowerCase() !== from.toLowerCase(), {
    location,
    error: `Transaction receipt from (${txReceipt.from}) is not equal to sender address (${from}).`,
  })
}

const tracerLog = (logMessage: any) => {
  console.log(JSON.stringify(logMessage))
}

const exitTracerTool = (logMessage: any) => {
  tracerLog(logMessage)
  process.exit(1)
}

const transferAndTrace = async (
  kit: ContractKit,
  goldToken: GoldTokenWrapper,
  stableToken: StableTokenWrapper,
  from: string,
  to: string,
  password: string,
  blockscoutUrl: string
) => {
  console.info('Transfer')

  const token = getRandomToken(goldToken, stableToken)
  const feeCurrencyToken = getRandomToken(goldToken, stableToken)

  const [tokenName, feeCurrencySymbol] = await Promise.all([
    token.symbol(),
    feeCurrencyToken.symbol(),
  ])

  const logMessage: any = {
    severity: 'CRITICAL',
    senderAddress: from,
    receiverAddress: to,
    blockscout: blockscoutUrl,
    token: tokenName,
    error: '',
    location: '',
    txHash: '',
  }

  const txParams: any = {}
  // Fill txParams below
  if (getRandomInt(0, 2) === 3) {
    txParams.feeCurrency = feeCurrencyToken.address
    logMessage.feeCurrency = feeCurrencySymbol
  }

  const transferToken = new Promise(async (resolve) => {
    await transferERC20Token(
      kit,
      token,
      from,
      to,
      DEFAULT_TRANSFER_AMOUNT,
      password,
      txParams,
      undefined,
      (receipt: any) => {
        resolve(receipt)
      },
      (error: any) => {
        logMessage.error = error
        exitTracerTool(logMessage)
      }
    )
  })

  const txReceipt: any = await transferToken
  const txHash = txReceipt ? txReceipt.transactionHash : ''

  // Need to wait for a bit to make sure that blockscout had enough time
  // to see the transaction and display it
  await sleep(BLOCKSCOUT_TIMEOUT)

  logMessage.txHash = txHash

  const handleError = (isError: boolean, data: { location: string; error: string }) => {
    if (isError) {
      exitTracerTool({ ...logMessage, ...data })
    }
  }

  validateTransactionAndReceipt(from, txReceipt!, handleError)
  await validateBlockscout(blockscoutUrl, txHash, from, handleError)
  await validateGethRPC(kit, txHash, from, handleError)
}

export const traceTransactions = async (
  kit: ContractKit,
  goldToken: GoldTokenWrapper,
  stableToken: StableTokenWrapper,
  addresses: string[],
  blockscoutUrl: string
) => {
  console.info('Starting simulation')

  await transferAndTrace(kit, goldToken, stableToken, addresses[0], addresses[1], '', blockscoutUrl)

  await transferAndTrace(kit, goldToken, stableToken, addresses[1], addresses[0], '', blockscoutUrl)

  console.info('Simulation finished successully!')
}

const measureBlockscout = async (
  blockscoutUrl: string,
  txHash: string,
  from: string,
  obtainReceiptTime: number,
  baseLogMessage: any
) => {
  const [json, receivedTime] = await getFirstValidBlockscoutResponse(blockscoutUrl, txHash)
  if (receivedTime === null) {
    tracerLog({
      tag: LOG_TAG_BLOCKSCOUT_TIMEOUT,
      ...baseLogMessage,
    })
  } else {
    tracerLog({
      tag: LOG_TAG_BLOCKSCOUT_TIME_MEASUREMENT,
      p_time: receivedTime - obtainReceiptTime,
      ...baseLogMessage,
    })
    checkBlockscoutResponse(json, txHash, from, (isError, data) => {
      if (isError) {
        tracerLog({
          tag: LOG_TAG_BLOCKSCOUT_VALIDATION_ERROR,
          ...data,
          ...baseLogMessage,
        })
      }
    })
  }
}

export const transferCeloGold = async (
  kit: ContractKit,
  fromAddress: string,
  toAddress: string,
  amount: BigNumber,
  txOptions: {
    gas?: number
    gasPrice?: string
    feeCurrency?: string
    gatewayFeeRecipient?: string
    gatewayFee?: string
  } = {}
) => {
  const kitGoldToken = await kit.contracts.getGoldToken()
  return kitGoldToken.transfer(toAddress, amount.toString()).send({
    from: fromAddress,
    gas: txOptions.gas,
    gasPrice: txOptions.gasPrice,
    feeCurrency: txOptions.feeCurrency,
    gatewayFeeRecipient: txOptions.gatewayFeeRecipient,
    gatewayFee: txOptions.gatewayFee,
  })
}

export const transferCeloDollars = async (
  kit: ContractKit,
  fromAddress: string,
  toAddress: string,
  amount: BigNumber,
  txOptions: {
    gas?: number
    gasPrice?: string
    feeCurrency?: string
    gatewayFeeRecipient?: string
    gatewayFee?: string
  } = {}
) => {
  const kitStableToken = await kit.contracts.getStableToken()
  return kitStableToken.transfer(toAddress, amount.toString()).send({
    from: fromAddress,
    gas: txOptions.gas,
    gasPrice: txOptions.gasPrice,
    feeCurrency: txOptions.feeCurrency,
    gatewayFeeRecipient: txOptions.gatewayFeeRecipient,
    gatewayFee: txOptions.gatewayFee,
  })
}

export const simulateClient = async (
  senderAddress: string,
  recipientAddress: string,
  txPeriodMs: number, // time between new transactions in ms
  blockscoutUrl: string,
  blockscoutMeasurePercent: number, // percent of time in range [0, 100] to measure blockscout for a tx
  index: number
) => {
  // Assume the node is accessible via localhost with senderAddress unlocked
  const kit = newKit('http://localhost:8545')
  kit.defaultAccount = senderAddress

  const baseLogMessage: any = {
    loadTestID: index,
    sender: senderAddress,
    recipient: recipientAddress,
    feeCurrency: '',
    txHash: '',
  }

  while (true) {
    const sendTransactionTime = Date.now()

    // randomly choose which token to use
    const transferGold = Boolean(Math.round(Math.random()))
    const transferFn = transferGold ? transferCeloGold : transferCeloDollars
    baseLogMessage.tokenName = transferGold ? 'cGLD' : 'cUSD'

    // randomly choose which gas currency to use
    const feeCurrencyGold = Boolean(Math.round(Math.random()))

    let feeCurrency
    if (!feeCurrencyGold) {
      try {
        feeCurrency = await kit.registry.addressFor(CeloContract.StableToken)
      } catch (error) {
        tracerLog({
          tag: LOG_TAG_CONTRACT_ADDRESS_ERROR,
          error: error.toString(),
          ...baseLogMessage,
        })
      }
    }
    baseLogMessage.feeCurrency = feeCurrency || ''

    // We purposely do not use await syntax so we sleep after sending the transaction,
    // not after processing a transaction's result
    transferFn(kit, senderAddress, recipientAddress, LOAD_TEST_TRANSFER_WEI, {
      feeCurrency,
    })
      .then(async (txResult: TransactionResult) => {
        await onLoadTestTxResult(
          kit,
          senderAddress,
          txResult,
          sendTransactionTime,
          baseLogMessage,
          blockscoutUrl,
          blockscoutMeasurePercent
        )
      })
      .catch((error: any) => {
        console.error('Load test transaction failed with error:', JSON.stringify(error))
        tracerLog({
          tag: LOG_TAG_TRANSACTION_ERROR,
          error: error.toString(),
          ...baseLogMessage,
        })
      })
    await sleep(txPeriodMs)
  }
}

export const onLoadTestTxResult = async (
  kit: ContractKit,
  senderAddress: string,
  txResult: TransactionResult,
  sendTransactionTime: number,
  baseLogMessage: any,
  blockscoutUrl: string,
  blockscoutMeasurePercent: number
) => {
  const txReceipt = await txResult.waitReceipt()
  const txHash = txReceipt.transactionHash
  baseLogMessage.txHash = txHash

  const receiptTime = Date.now()

  tracerLog({
    tag: LOG_TAG_TX_TIME_MEASUREMENT,
    p_time: receiptTime - sendTransactionTime,
    ...baseLogMessage,
  })

  // Continuing only with receipt received
  validateTransactionAndReceipt(senderAddress, txReceipt, (isError, data) => {
    if (isError) {
      tracerLog({
        tag: LOG_TAG_TRANSACTION_VALIDATION_ERROR,
        ...baseLogMessage,
        ...data,
      })
    }
  })

  if (Math.random() * 100 < blockscoutMeasurePercent) {
    await measureBlockscout(
      blockscoutUrl,
      txReceipt.transactionHash,
      senderAddress,
      receiptTime,
      baseLogMessage
    )
  }

  await validateGethRPC(kit, txHash, senderAddress, (isError, data) => {
    if (isError) {
      tracerLog({
        tag: LOG_TAG_GETH_RPC_ERROR,
        ...data,
        ...baseLogMessage,
      })
    }
  })
}

export const transferERC20Token = async (
  kit: ContractKit,
  token: GoldTokenWrapper | StableTokenWrapper,
  from: string,
  to: string,
  amount: BigNumber,
  password: string,
  txParams: any = {},
  onTransactionHash?: (hash: string) => void,
  onReceipt?: (receipt: TransactionReceipt) => void,
  onError?: (error: any) => void
) => {
  txParams.from = from
  await unlockAccount(kit.web3, 0, password, from)

  const convertedAmount = await convertToContractDecimals(amount, token)

  try {
    const result = await token.transfer(to, convertedAmount.toString()).send()
    if (onTransactionHash) {
      onTransactionHash(await result.getHash())
    }
    if (onReceipt) {
      const receipt = await result.waitReceipt()
      onReceipt(receipt)
    }
  } catch (error) {
    if (onError) {
      onError(error)
    }
  }
}<|MERGE_RESOLUTION|>--- conflicted
+++ resolved
@@ -14,13 +14,7 @@
 import { convertToContractDecimals } from './contract-utils'
 import { envVar, fetchEnv, isVmBased } from './env-utils'
 import { AccountType, generatePrivateKey, privateKeyToPublicKey } from './generate_utils'
-<<<<<<< HEAD
 import { retrieveClusterIPAddress, retrieveIPAddress } from './helm_deploy'
-import { execCmdWithExitOnFailure } from './utils'
-=======
-import { retrieveIPAddress } from './helm_deploy'
-import { execCmd } from './utils'
->>>>>>> 23a904e9
 import { getTestnetOutputs } from './vm-testnet-utils'
 
 type HandleErrorCallback = (isError: boolean, data: { location: string; error: string }) => void
