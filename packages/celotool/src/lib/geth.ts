/* tslint:disable: no-console */
import { CeloContract, ContractKit, newKit } from '@celo/contractkit'
import { TransactionResult } from '@celo/contractkit/lib/utils/tx-result'
import {
  convertToContractDecimals,
  GoldToken,
  sendTransaction,
  StableToken,
  unlockAccount,
} from '@celo/walletkit'
import { GoldToken as GoldTokenType } from '@celo/walletkit/types/GoldToken'
import { StableToken as StableTokenType } from '@celo/walletkit/types/StableToken'
import BigNumber from 'bignumber.js'
import fs from 'fs'
import { range } from 'lodash'
import fetch from 'node-fetch'
import path from 'path'
import sleep from 'sleep-promise'
import Web3Type from 'web3'
import { TransactionReceipt } from 'web3/types'
import { envVar, fetchEnv, isVmBased } from './env-utils'
import { AccountType, generatePrivateKey, privateKeyToPublicKey } from './generate_utils'
import { retrieveIPAddress } from './helm_deploy'
import { execCmd, execCmdWithExitOnFailure } from './utils'
import { getTestnetOutputs } from './vm-testnet-utils'

type HandleErrorCallback = (isError: boolean, data: { location: string; error: string }) => void

const Web3 = require('web3')

const DEFAULT_TRANSFER_AMOUNT = new BigNumber('0.00000000000001')
const LOAD_TEST_TRANSFER_WEI = new BigNumber(10000)

const GETH_IPC = 'geth.ipc'
const DISCOVERY_PORT = 30303

const BLOCKSCOUT_TIMEOUT = 12000 // ~ 12 seconds needed to see the transaction in the blockscout

// for log messages which indicate that blockscout where not able to provide
// information about transaction in a "timely" (15s for now) manner
export const LOG_TAG_BLOCKSCOUT_TIMEOUT = 'blockscout_timeout'
// for log messages which show time (+- 150-200ms) needed for blockscout to
// fetch and publish information about transaction
export const LOG_TAG_BLOCKSCOUT_TIME_MEASUREMENT = 'blockscout_time_measurement'
// for log messages which show the error about validating transaction receipt
export const LOG_TAG_BLOCKSCOUT_VALIDATION_ERROR = 'validate_blockscout_error'
// for log messages which show the error occurred when fetching a contract address
export const LOG_TAG_CONTRACT_ADDRESS_ERROR = 'contract_address_error'
// for log messages which show the error while validating geth rpc response
export const LOG_TAG_GETH_RPC_ERROR = 'geth_rpc_error'
// for log messages which show the error occurred when the transaction has
// been sent
export const LOG_TAG_TRANSACTION_ERROR = 'transaction_error'
// message indicating that the tx hash has been received in callback within sendTransaction
export const LOG_TAG_TRANSACTION_HASH_RECEIVED = 'tx_hash_received'
// for log messages which show the error about validating transaction receipt
export const LOG_TAG_TRANSACTION_VALIDATION_ERROR = 'validate_transaction_error'
// for log messages which show time needed to receive the receipt after
// the transaction has been sent
export const LOG_TAG_TX_TIME_MEASUREMENT = 'tx_time_measurement'

const getTxNodeName = (namespace: string, id: number) => {
  return `${namespace}-gethtx${id}`
}

export const getEnodeAddress = (nodeId: string, ipAddress: string, port: number) => {
  return `enode://${nodeId}@${ipAddress}:${port}`
}

const getOGEnodesAddresses = async (namespace: string) => {
  const txNodesIds = [
    fetchEnv(envVar.GETHTX1_NODE_ID),
    fetchEnv(envVar.GETHTX2_NODE_ID),
    fetchEnv(envVar.GETHTX3_NODE_ID),
    fetchEnv(envVar.GETHTX4_NODE_ID),
  ]

  const enodes = []
  for (let id = 0; id < txNodesIds.length; id++) {
    const [ipAddress] = await execCmdWithExitOnFailure(
      `kubectl get service/${getTxNodeName(
        namespace,
        id + 1
      )} --namespace ${namespace} -o jsonpath='{.status.loadBalancer.ingress[0].ip}'`
    )

    enodes.push(getEnodeAddress(txNodesIds[id], ipAddress, DISCOVERY_PORT))
  }

  return enodes
}

const getClusterNativeEnodes = async (namespace: string) => {
  return getEnodesWithIpAddresses(namespace, false)
}

const getExternalEnodeAddresses = async (namespace: string) => {
  // const usingStaticIps = fetchEnv(envVar.STATIC_IPS_FOR_GETH_NODES)
  // if (usingStaticIps === 'true') {
  //   return getBootnodeEnode(namespace)
  // }
  return getEnodesWithIpAddresses(namespace, true)
}

export const getBootnodeEnode = async (namespace: string) => {
  const ip = await retrieveIPAddress(`${namespace}-bootnode`)
  const privateKey = generatePrivateKey(fetchEnv(envVar.MNEMONIC), AccountType.BOOTNODE, 0)
  const nodeId = privateKeyToPublicKey(privateKey)
  return [getEnodeAddress(nodeId, ip, DISCOVERY_PORT)]
}

const retrieveTxNodeAddresses = async (namespace: string, txNodesNum: number) => {
  if (isVmBased()) {
    const outputs = await getTestnetOutputs(namespace)
    return outputs.tx_node_ip_addresses.value
  } else {
    const txNodesRange = range(0, txNodesNum)
    return Promise.all(txNodesRange.map((i) => retrieveIPAddress(`${namespace}-tx-nodes-${i}`)))
  }
}

const getEnodesWithIpAddresses = async (namespace: string, getExternalIP: boolean) => {
  const txNodesNum = parseInt(fetchEnv(envVar.TX_NODES), 10)
  const txAddresses = await retrieveTxNodeAddresses(namespace, txNodesNum)
  const txNodesRange = range(0, txNodesNum)
  const enodes = Promise.all(
    txNodesRange.map(async (index) => {
      const privateKey = generatePrivateKey(fetchEnv(envVar.MNEMONIC), AccountType.TX_NODE, index)
      const nodeId = privateKeyToPublicKey(privateKey)
      let address: string
      if (getExternalIP) {
        address = txAddresses[index]
      } else {
        address = (await execCmd(
          `kubectl get service/${namespace}-service-${index} --namespace ${namespace} -o jsonpath='{.spec.clusterIP}'`
        ))[0]
        if (address.length === 0) {
          console.error('IP address is empty for transaction node')
          throw new Error('IP address is empty for transaction node')
        }
      }
      return getEnodeAddress(nodeId, address, DISCOVERY_PORT)
    })
  )
  return enodes
}

export const getEnodesAddresses = async (namespace: string) => {
  const txNodes = fetchEnv(envVar.TX_NODES)
  if (txNodes === 'og') {
    return getOGEnodesAddresses(namespace)
  } else {
    return getClusterNativeEnodes(namespace)
  }
}

export const getEnodesWithExternalIPAddresses = async (namespace: string) => {
  const txNodes = fetchEnv(envVar.TX_NODES)
  if (txNodes === 'og') {
    return getOGEnodesAddresses(namespace)
  } else {
    return getExternalEnodeAddresses(namespace)
  }
}

export const fetchPassword = (passwordFile: string) => {
  if (!fs.existsSync(passwordFile)) {
    console.error(`Password file at ${passwordFile} does not exists!`)
    process.exit(1)
  }
  return fs.readFileSync(passwordFile).toString()
}

export const writeStaticNodes = (
  enodes: string[],
  outputDirPath: string,
  outputFileName: string,
  spacing: number = 2
) => {
  const encodedJSON = JSON.stringify(enodes, null, spacing)

  fs.writeFile(path.join(outputDirPath, outputFileName), encodedJSON, (err) => {
    if (err) {
      console.error(err)
      process.exit(1)
    }
  })
}

export const checkGethStarted = (dataDir: string) => {
  if (!fs.existsSync(path.resolve(dataDir, GETH_IPC))) {
    console.error(`Looks like there are no local geth nodes running in ${dataDir}`)
    console.info(
      `Please, make sure you specified correct data directory, you could also run the geth node by "celotooljs geth run"`
    )
    process.exit(1)
  }
}

export const getWeb3AndTokensContracts = async () => {
  const web3Instance = new Web3('http://localhost:8545')
  const [goldTokenContact, stableTokenContact] = await Promise.all([
    GoldToken(web3Instance),
    StableToken(web3Instance),
  ])

  return {
    web3: web3Instance,
    goldToken: goldTokenContact,
    stableToken: stableTokenContact,
  }
}

export const getRandomInt = (from: number, to: number) => {
  return Math.floor(Math.random() * (to - from)) + from
}

const getRandomToken = (goldToken: GoldTokenType, stableToken: StableTokenType) => {
  const tokenType = getRandomInt(0, 2)
  if (tokenType === 0) {
    return goldToken
  } else {
    return stableToken
  }
}

const validateGethRPC = async (
  web3: Web3Type,
  txHash: string,
  from: string,
  handleError: HandleErrorCallback
) => {
  const transaction = await web3.eth.getTransaction(txHash)
  const txFrom = transaction.from.toLowerCase()
  const expectedFrom = from.toLowerCase()
  handleError(!transaction.from || expectedFrom !== txFrom, {
    location: '[GethRPC]',
    error: `Expected "from" to equal ${expectedFrom}, but found ${txFrom}`,
  })
}

const checkBlockscoutResponse = (
  json: any /* response */,
  txHash: string,
  from: string,
  handleError: HandleErrorCallback
) => {
  const location = '[Blockscout]'

  handleError(json.status !== '1', { location, error: `Invalid status: expected '1', received` })
  handleError(!json.result, { location, error: `No result found: receive ${json.status.result}` })
  const resultFrom = json.result.from.toLowerCase()
  const expectedFrom = from.toLowerCase()
  handleError(resultFrom !== expectedFrom, {
    location,
    error: `Expected "from" to equal ${expectedFrom}, but found ${resultFrom}`,
  })
  handleError(json.result.hash !== txHash, {
    location,
    error: `Expected "hash" to equal ${txHash}, but found ${json.result.hash}`,
  })
}

const fetchBlockscoutTxInfo = async (url: string, txHash: string) => {
  const response = await fetch(`${url}/api?module=transaction&action=gettxinfo&txhash=${txHash}`)
  return response.json()
}

const validateBlockscout = async (
  url: string,
  txHash: string,
  from: string,
  handleError: HandleErrorCallback
) => {
  const json = await fetchBlockscoutTxInfo(url, txHash)

  checkBlockscoutResponse(json, txHash, from, handleError)
}

// Maximal time given for blockscout to provide info about tx
// If the transaction does not appear in blockscout within 15 seconds,
// blockscout is considered to be not working in a timely manner
const MAXIMAL_BLOCKSCOUT_TIMEOUT = 15000

// Try to fetch info about transaction every 150 ms
const BLOCKSCOUT_FETCH_RETRY_TIME = 150

// within MAXIMAL_BLOCKSCOUT_TIMEOUT ms
const getFirstValidBlockscoutResponse = async (url: string, txHash: string) => {
  const attempts = MAXIMAL_BLOCKSCOUT_TIMEOUT / BLOCKSCOUT_FETCH_RETRY_TIME
  for (let attemptId = 0; attemptId < attempts; attemptId++) {
    const json = await fetchBlockscoutTxInfo(url, txHash)
    if (json.status !== '1') {
      await sleep(BLOCKSCOUT_FETCH_RETRY_TIME)
    } else {
      return [json, Date.now()]
    }
  }
  return [null, null]
}

const validateTransactionAndReceipt = (
  from: string,
  txReceipt: any,
  handleError: HandleErrorCallback
) => {
  const location = '[TX & Receipt]'

  handleError(!txReceipt, { location, error: 'No transaction receipt received!' })
  handleError(txReceipt.status !== true, {
    location,
    error: `Transaction receipt status (${txReceipt.status}) is not true!`,
  })
  handleError(txReceipt.from.toLowerCase() !== from.toLowerCase(), {
    location,
    error: `Transaction receipt from (${txReceipt.from}) is not equal to sender address (${from}).`,
  })
}

const tracerLog = (logMessage: any) => {
  console.log(JSON.stringify(logMessage))
}

const exitTracerTool = (logMessage: any) => {
  tracerLog(logMessage)
  process.exit(1)
}

const transferAndTrace = async (
  web3: Web3Type,
  goldToken: GoldTokenType,
  stableToken: StableTokenType,
  from: string,
  to: string,
  password: string,
  blockscoutUrl: string
) => {
  console.info('Transfer')

<<<<<<< HEAD
  const token = getRandomToken(goldToken, stableToken)
  const gasCurrencyToken = getRandomToken(goldToken, stableToken)
=======
  const token = getRandomlyChoseToken(goldToken, stableToken)
  const feeCurrencyToken = getRandomlyChoseToken(goldToken, stableToken)
>>>>>>> 26702ed6

  const [tokenName, feeCurrencySymbol] = await Promise.all([
    token.methods.symbol().call(),
    feeCurrencyToken.methods.symbol().call(),
  ])

  const logMessage: any = {
    severity: 'CRITICAL',
    senderAddress: from,
    receiverAddress: to,
    blockscout: blockscoutUrl,
    token: tokenName,
    error: '',
    location: '',
    txHash: '',
  }

  const txParams: any = {}
  // Fill txParams below
  if (getRandomInt(0, 2) === 3) {
    txParams.feeCurrency = feeCurrencyToken._address
    logMessage.feeCurrency = feeCurrencySymbol
  }

  const transferToken = new Promise(async (resolve) => {
    await transferERC20Token(
      web3,
      token,
      from,
      to,
      DEFAULT_TRANSFER_AMOUNT,
      password,
      txParams,
      undefined,
      (receipt: any) => {
        resolve(receipt)
      },
      undefined,
      (error: any) => {
        logMessage.error = error
        exitTracerTool(logMessage)
      }
    )
  })

  const txReceipt: any = await transferToken
  const txHash = txReceipt ? txReceipt.transactionHash : ''

  // Need to wait for a bit to make sure that blockscout had enough time
  // to see the transaction and display it
  await sleep(BLOCKSCOUT_TIMEOUT)

  logMessage.txHash = txHash

  const handleError = (isError: boolean, data: { location: string; error: string }) => {
    if (isError) {
      exitTracerTool({ ...logMessage, ...data })
    }
  }

  validateTransactionAndReceipt(from, txReceipt!, handleError)
  await validateBlockscout(blockscoutUrl, txHash, from, handleError)
  await validateGethRPC(web3, txHash, from, handleError)
}

export const traceTransactions = async (
  web3: Web3Type,
  goldToken: GoldTokenType,
  stableToken: StableTokenType,
  addresses: string[],
  blockscoutUrl: string
) => {
  console.info('Starting simulation')

  await transferAndTrace(
    web3,
    goldToken,
    stableToken,
    addresses[0],
    addresses[1],
    '',
    blockscoutUrl
  )

  await transferAndTrace(
    web3,
    goldToken,
    stableToken,
    addresses[1],
    addresses[0],
    '',
    blockscoutUrl
  )

  console.info('Simulation finished successully!')
}

const measureBlockscout = async (
  blockscoutUrl: string,
  txHash: string,
  from: string,
  obtainReceiptTime: number,
  baseLogMessage: any
) => {
  const [json, receivedTime] = await getFirstValidBlockscoutResponse(blockscoutUrl, txHash)
  if (receivedTime === null) {
    tracerLog({
      tag: LOG_TAG_BLOCKSCOUT_TIMEOUT,
      ...baseLogMessage,
    })
  } else {
    tracerLog({
      tag: LOG_TAG_BLOCKSCOUT_TIME_MEASUREMENT,
      p_time: receivedTime - obtainReceiptTime,
      ...baseLogMessage,
    })
    checkBlockscoutResponse(json, txHash, from, (isError, data) => {
      if (isError) {
        tracerLog({
          tag: LOG_TAG_BLOCKSCOUT_VALIDATION_ERROR,
          ...data,
          ...baseLogMessage,
        })
      }
    })
  }
}

export const transferCeloGold = async (
  kit: ContractKit,
  fromAddress: string,
  toAddress: string,
  amount: BigNumber,
  txOptions: {
    gas?: number
    gasPrice?: string
    gasCurrency?: string
    gasFeeRecipient?: string
  } = {}
) => {
  const kitGoldToken = await kit.contracts.getGoldToken()
  return kitGoldToken.transfer(toAddress, amount.toString()).send({
    from: fromAddress,
    ...txOptions,
  })
}

export const transferCeloDollars = async (
  kit: ContractKit,
  fromAddress: string,
  toAddress: string,
  amount: BigNumber,
  txOptions: {
    gas?: number
    gasPrice?: string
    gasCurrency?: string
    gasFeeRecipient?: string
  } = {}
) => {
  const kitStableToken = await kit.contracts.getStableToken()
  return kitStableToken.transfer(toAddress, amount.toString()).send({
    from: fromAddress,
    ...txOptions,
  })
}

export const simulateClient = async (
  senderAddress: string,
  recipientAddress: string,
  txPeriodMs: number, // time between new transactions in ms
  blockscoutUrl: string,
  blockscoutMeasurePercent: number, // percent of time in range [0, 100] to measure blockscout for a tx
  index: number
) => {
  // Assume the node is accessible via localhost with senderAddress unlocked
  const kit = newKit('http://localhost:8545')
  kit.defaultAccount = senderAddress

  const baseLogMessage: any = {
    loadTestID: index,
    sender: senderAddress,
    recipient: recipientAddress,
    gasCurrency: '',
    txHash: '',
  }

<<<<<<< HEAD
  while (true) {
    const sendTransactionTime = Date.now()

    // randomly choose which token to use
    const transferGold = Boolean(Math.round(Math.random()))
    const transferFn = transferGold ? transferCeloGold : transferCeloDollars
    baseLogMessage.tokenName = transferGold ? 'cGLD' : 'cUSD'
=======
    try {
      const token = getRandomlyChoseToken(goldToken, stableToken)
      const feeCurrencyToken = getRandomlyChoseToken(goldToken, stableToken)

      const [tokenSymbol] = await Promise.all([
        token.methods.symbol().call(),
        feeCurrencyToken.methods.symbol().call(),
      ])
>>>>>>> 26702ed6

    // randomly choose which gas currency to use
    const gasCurrencyGold = Boolean(Math.round(Math.random()))

    let gasCurrency
    if (!gasCurrencyGold) {
      try {
        gasCurrency = await kit.registry.addressFor(CeloContract.StableToken)
      } catch (error) {
        tracerLog({
          tag: LOG_TAG_CONTRACT_ADDRESS_ERROR,
          error: error.toString(),
          ...baseLogMessage,
        })
      }
    }
    baseLogMessage.gasCurrency = gasCurrency || ''

    // We purposely do not use await syntax so we sleep after sending the transaction,
    // not after processing a transaction's result
    transferFn(kit, senderAddress, recipientAddress, LOAD_TEST_TRANSFER_WEI, {
      gasCurrency,
    })
      .then(async (txResult: TransactionResult) => {
        await onLoadTestTxResult(
          kit,
          senderAddress,
          txResult,
          sendTransactionTime,
          baseLogMessage,
          blockscoutUrl,
          blockscoutMeasurePercent
        )
      })
      .catch((error: any) => {
        console.error('Load test transaction failed with error:', JSON.stringify(error))
        tracerLog({
          tag: LOG_TAG_TRANSACTION_ERROR,
          error: error.toString(),
          ...baseLogMessage,
        })
      })
    await sleep(txPeriodMs)
  }
}

export const onLoadTestTxResult = async (
  kit: ContractKit,
  senderAddress: string,
  txResult: TransactionResult,
  sendTransactionTime: number,
  baseLogMessage: any,
  blockscoutUrl: string,
  blockscoutMeasurePercent: number
) => {
  const txReceipt = await txResult.waitReceipt()
  const txHash = txReceipt.transactionHash
  baseLogMessage.txHash = txHash

  const receiptTime = Date.now()

  tracerLog({
    tag: LOG_TAG_TX_TIME_MEASUREMENT,
    p_time: receiptTime - sendTransactionTime,
    ...baseLogMessage,
  })

  // Continuing only with receipt received
  validateTransactionAndReceipt(senderAddress, txReceipt, (isError, data) => {
    if (isError) {
      tracerLog({
        tag: LOG_TAG_TRANSACTION_VALIDATION_ERROR,
        ...baseLogMessage,
        ...data,
      })
    }
  })

  if (Math.random() * 100 < blockscoutMeasurePercent) {
    await measureBlockscout(
      blockscoutUrl,
      txReceipt.transactionHash,
      senderAddress,
      receiptTime,
      baseLogMessage
    )
  }

  await validateGethRPC(kit.web3, txHash, senderAddress, (isError, data) => {
    if (isError) {
      tracerLog({
        tag: LOG_TAG_GETH_RPC_ERROR,
        ...data,
        ...baseLogMessage,
      })
    }
  })
}

export const transferERC20Token = async (
  web3: Web3Type,
  token: GoldTokenType | StableTokenType,
  from: string,
  to: string,
  amount: BigNumber,
  password: string,
  txParams: any = {},
  onTransactionHash?: (hash: string) => void,
  onReceipt?: (receipt: TransactionReceipt) => void,
  onConfirmation?: (confirmationNumber: number, receipt: TransactionReceipt) => void,
  onError?: (error: any) => void
) => {
  txParams.from = from
  await unlockAccount(web3, 0, password, from)

  const [convertedAmount, symbol] = await Promise.all([
    convertToContractDecimals(amount, token),
    token.methods.symbol().call(),
  ])

  await sendTransaction(
    `celotool/transfer-${symbol}`,
    `transfer ${symbol}`,
    token.methods.transfer(to, convertedAmount.toString()),
    txParams,
    onTransactionHash,
    onReceipt,
    onConfirmation,
    onError
  )
}<|MERGE_RESOLUTION|>--- conflicted
+++ resolved
@@ -337,13 +337,8 @@
 ) => {
   console.info('Transfer')
 
-<<<<<<< HEAD
-  const token = getRandomToken(goldToken, stableToken)
-  const gasCurrencyToken = getRandomToken(goldToken, stableToken)
-=======
   const token = getRandomlyChoseToken(goldToken, stableToken)
   const feeCurrencyToken = getRandomlyChoseToken(goldToken, stableToken)
->>>>>>> 26702ed6
 
   const [tokenName, feeCurrencySymbol] = await Promise.all([
     token.methods.symbol().call(),
@@ -530,7 +525,6 @@
     txHash: '',
   }
 
-<<<<<<< HEAD
   while (true) {
     const sendTransactionTime = Date.now()
 
@@ -538,16 +532,6 @@
     const transferGold = Boolean(Math.round(Math.random()))
     const transferFn = transferGold ? transferCeloGold : transferCeloDollars
     baseLogMessage.tokenName = transferGold ? 'cGLD' : 'cUSD'
-=======
-    try {
-      const token = getRandomlyChoseToken(goldToken, stableToken)
-      const feeCurrencyToken = getRandomlyChoseToken(goldToken, stableToken)
-
-      const [tokenSymbol] = await Promise.all([
-        token.methods.symbol().call(),
-        feeCurrencyToken.methods.symbol().call(),
-      ])
->>>>>>> 26702ed6
 
     // randomly choose which gas currency to use
     const gasCurrencyGold = Boolean(Math.round(Math.random()))
