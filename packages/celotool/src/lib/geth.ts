--- conflicted
+++ resolved
@@ -769,15 +769,10 @@
   verbose: boolean
 ) {
   const keyFile = path.join(getDatadir(getConfig.runPath, instance), 'key.txt')
-
-<<<<<<< HEAD
-  fs.writeFileSync(keyFile, instance.privateKey!, { flag: 'a' })
-=======
   if (!instance.privateKey) {
     throw new Error('Unexpected empty private key')
   }
   fs.writeFileSync(keyFile, instance.privateKey, { flag: 'a' })
->>>>>>> 7ac9dd62
 
   if (verbose) {
     console.info(`geth:${instance.name}: import account`)
