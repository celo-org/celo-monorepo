/* tslint:disable: no-console */
<<<<<<< HEAD
import { envVar, fetchEnv, isVmBased } from '@celo/celotool/src/lib/env-utils'
import {
  AccountType,
  generatePrivateKey,
  privateKeyToPublicKey,
} from '@celo/celotool/src/lib/generate_utils'
import { retrieveIPAddress } from '@celo/celotool/src/lib/helm_deploy'
import { execCmd, execCmdWithExitOnFailure } from '@celo/celotool/src/lib/utils'
import { getTestnetOutputs } from '@celo/celotool/src/lib/vm-testnet-utils'
=======
>>>>>>> 8dacf1eb
import {
  convertToContractDecimals,
  GoldToken,
  sendTransaction,
  StableToken,
  unlockAccount,
} from '@celo/walletkit'
import { GoldToken as GoldTokenType } from '@celo/walletkit/types/GoldToken'
import { StableToken as StableTokenType } from '@celo/walletkit/types/StableToken'
import BigNumber from 'bignumber.js'
import fs from 'fs'
import { range } from 'lodash'
import fetch from 'node-fetch'
import path from 'path'
import Web3Type from 'web3'
import { TransactionReceipt } from 'web3/types'
import { envVar, fetchEnv } from './env-utils'
import { AccountType, generatePrivateKey, privateKeyToPublicKey } from './generate_utils'
import { retrieveIPAddress } from './helm_deploy'
import { execCmd, execCmdWithExitOnFailure } from './utils'

type HandleErrorCallback = (isError: boolean, data: { location: string; error: string }) => void

const Web3 = require('web3')

const DEFAULT_TRANSFER_AMOUNT = new BigNumber('0.00000000000001')

const GETH_IPC = 'geth.ipc'
const DISCOVERY_PORT = 30303
const BOOTNODE_DISCOVERY_PORT = 30301

const BLOCKSCOUT_TIMEOUT = 12000 // ~ 12 seconds needed to see the transaction in the blockscout

const getTxNodeName = (namespace: string, id: number) => {
  return `${namespace}-gethtx${id}`
}

export const getEnodeAddress = (nodeId: string, ipAddress: string, port: number) => {
  return `enode://${nodeId}@${ipAddress}:${port}`
}

const getOGEnodesAddresses = async (namespace: string) => {
  const txNodesIds = [
    fetchEnv(envVar.GETHTX1_NODE_ID),
    fetchEnv(envVar.GETHTX2_NODE_ID),
    fetchEnv(envVar.GETHTX3_NODE_ID),
    fetchEnv(envVar.GETHTX4_NODE_ID),
  ]

  const enodes = []
  for (let id = 0; id < txNodesIds.length; id++) {
    const [ipAddress] = await execCmdWithExitOnFailure(
      `kubectl get service/${getTxNodeName(
        namespace,
        id + 1
      )} --namespace ${namespace} -o jsonpath='{.status.loadBalancer.ingress[0].ip}'`
    )

    enodes.push(getEnodeAddress(txNodesIds[id], ipAddress, DISCOVERY_PORT))
  }

  return enodes
}

const getClusterNativeEnodes = async (namespace: string) => {
  return getEnodesWithIpAddresses(namespace, false)
}

const getExternalEnodeAddresses = async (namespace: string) => {
  // const usingStaticIps = fetchEnv(envVar.STATIC_IPS_FOR_GETH_NODES)
  // if (usingStaticIps === 'true') {
  //   return getBootnodeEnode(namespace)
  // }
  return getEnodesWithIpAddresses(namespace, true)
}

export const getBootnodeEnodes = async (namespace: string) => {
  const ip = await getBootnodeIPAddress(namespace)
  // We couldn't use our updated docker image, so for now the bootnodes id is based upon the load_testing account
  const privateKey = generatePrivateKey(
    fetchEnv(envVar.MNEMONIC),
    AccountType.LOAD_TESTING_ACCOUNT,
    0
  )
  const nodeId = privateKeyToPublicKey(privateKey)
  return [getEnodeAddress(nodeId, ip, BOOTNODE_DISCOVERY_PORT)]
}

export const getBootnodeIPAddress = async (celoEnv: string) => {
  if (isVmBased()) {
    const outputs = await getTestnetOutputs(celoEnv)
    return outputs.bootnode_ip_address.value
  } else {
    return retrieveIPAddress(`${celoEnv}-bootnode`)
  }
}

const retrieveTxNodeAddresses = async (namespace: string, txNodesNum: number) => {
  if (isVmBased()) {
    const outputs = await getTestnetOutputs(namespace)
    return outputs.tx_node_ip_addresses.value
  } else {
    const txNodesRange = range(0, txNodesNum)
    return Promise.all(txNodesRange.map((i) => retrieveIPAddress(`${namespace}-tx-nodes-${i}`)))
  }
}

const getEnodesWithIpAddresses = async (namespace: string, getExternalIP: boolean) => {
  const txNodesNum = parseInt(fetchEnv(envVar.TX_NODES), 10)
  const txAddresses = await retrieveTxNodeAddresses(namespace, txNodesNum)
  const txNodesRange = range(0, txNodesNum)
  const enodes = Promise.all(
    txNodesRange.map(async (index) => {
      const privateKey = generatePrivateKey(fetchEnv(envVar.MNEMONIC), AccountType.TX_NODE, index)
      const nodeId = privateKeyToPublicKey(privateKey)
      let address: string
      if (getExternalIP) {
        address = txAddresses[index]
      } else {
        address = (await execCmd(
          `kubectl get service/${namespace}-service-${index} --namespace ${namespace} -o jsonpath='{.spec.clusterIP}'`
        ))[0]
        if (address.length === 0) {
          console.error('IP address is empty for transaction node')
          throw new Error('IP address is empty for transaction node')
        }
      }
      return getEnodeAddress(nodeId, address, DISCOVERY_PORT)
    })
  )
  return enodes
}

export const getEnodesAddresses = async (namespace: string) => {
  const txNodes = fetchEnv(envVar.TX_NODES)
  if (txNodes === 'og') {
    return getOGEnodesAddresses(namespace)
  } else {
    return getClusterNativeEnodes(namespace)
  }
}

export const getEnodesWithExternalIPAddresses = async (namespace: string) => {
  const txNodes = fetchEnv(envVar.TX_NODES)
  if (txNodes === 'og') {
    return getOGEnodesAddresses(namespace)
  } else {
    return getExternalEnodeAddresses(namespace)
  }
}

export const fetchPassword = (passwordFile: string) => {
  if (!fs.existsSync(passwordFile)) {
    console.error(`Password file at ${passwordFile} does not exists!`)
    process.exit(1)
  }
  return fs.readFileSync(passwordFile).toString()
}

export const writeStaticNodes = (
  enodes: string[],
  outputDirPath: string,
  outputFileName: string,
  spacing: number = 2
) => {
  const encodedJSON = JSON.stringify(enodes, null, spacing)

  fs.writeFile(path.join(outputDirPath, outputFileName), encodedJSON, (err) => {
    if (err) {
      console.error(err)
      process.exit(1)
    }
  })
}

export const checkGethStarted = (dataDir: string) => {
  if (!fs.existsSync(path.resolve(dataDir, GETH_IPC))) {
    console.error(`Looks like there are no local geth nodes running in ${dataDir}`)
    console.info(
      `Please, make sure you specified correct data directory, you could also run the geth node by "celotooljs geth run"`
    )
    process.exit(1)
  }
}

export const getWeb3AndTokensContracts = async () => {
  const web3Instance = new Web3('http://localhost:8545')
  const [goldTokenContact, stableTokenContact] = await Promise.all([
    GoldToken(web3Instance),
    StableToken(web3Instance),
  ])

  return {
    web3: web3Instance,
    goldToken: goldTokenContact,
    stableToken: stableTokenContact,
  }
}

export const getRandomInt = (from: number, to: number) => {
  return Math.floor(Math.random() * (to - from)) + from
}

const getRandomlyChoseToken = (goldToken: GoldTokenType, stableToken: StableTokenType) => {
  const tokenType = getRandomInt(0, 2)
  if (tokenType === 0) {
    return goldToken
  } else {
    return stableToken
  }
}

const validateGethRPC = async (
  web3: Web3Type,
  txHash: string,
  from: string,
  handleError: HandleErrorCallback
) => {
  const transaction = await web3.eth.getTransaction(txHash)
  if (!transaction.from || transaction.from.toLowerCase() !== from.toLowerCase()) {
    handleError(!transaction.from || transaction.from.toLowerCase() !== from.toLowerCase(), {
      location: '[GethRPC]',
      error: `Expected "from" to equal ${from}, but found ${transaction.from}`,
    })
  }
}

const checkBlockscoutResponse = (
  json: any /* response */,
  txHash: string,
  from: string,
  handleError: HandleErrorCallback
) => {
  const location = '[Blockscout]'

  handleError(json.status !== '1', { location, error: `Invalid status: expected '1', received` })
  handleError(!json.result, { location, error: `No result found: receive ${json.status.result}` })
  handleError(json.result.from !== from, {
    location,
    error: `Expected "from" to equal ${from}, but found ${json.result.from}`,
  })
  handleError(json.result.hash !== txHash, {
    location,
    error: `Expected "hash" to equal ${txHash}, but found ${json.result.hash}`,
  })
}

const fetchBlockscoutTxInfo = async (url: string, txHash: string) => {
  const response = await fetch(`${url}/api?module=transaction&action=gettxinfo&txhash=${txHash}`)
  return response.json()
}

const validateBlockscout = async (
  url: string,
  txHash: string,
  from: string,
  handleError: HandleErrorCallback
) => {
  const json = await fetchBlockscoutTxInfo(url, txHash)

  checkBlockscoutResponse(json, txHash, from, handleError)
}

// Maximal time given for blockscout to provide info about tx
// If the transaction does not appear in blockscout within 15 seconds,
// blockscout is considered to be not working in a timely manner
const MAXIMAL_BLOCKSCOUT_TIMEOUT = 15000

// Try to fetch info about transaction every 150 ms
const BLOCKSCOUT_FETCH_RETRY_TIME = 150

// within MAXIMAL_BLOCKSCOUT_TIMEOUT ms
const getFirstValidBlockscoutResponse = async (url: string, txHash: string) => {
  const attempts = MAXIMAL_BLOCKSCOUT_TIMEOUT / BLOCKSCOUT_FETCH_RETRY_TIME
  for (let attemptId = 0; attemptId < attempts; attemptId++) {
    const json = await fetchBlockscoutTxInfo(url, txHash)
    if (json.status !== '1') {
      await sleep(BLOCKSCOUT_FETCH_RETRY_TIME)
    } else {
      return [json, Date.now()]
    }
  }
  return [null, null]
}

const validateTransactionAndReceipt = (
  from: string,
  txReceipt: any,
  handleError: HandleErrorCallback
) => {
  const location = '[TX & Receipt]'

  handleError(!txReceipt, { location, error: 'No transaction receipt received!' })
  handleError(txReceipt.status !== true, {
    location,
    error: `Transaction receipt status (${txReceipt.status}) is not true!`,
  })
  handleError(txReceipt.from !== from, {
    location,
    error: `Transaction receipt from (${txReceipt.from}) is not equal to sender address (${from}).`,
  })
}

const tracerLog = (logMessage: any) => {
  console.log(JSON.stringify(logMessage))
}

const exitTracerTool = (logMessage: any) => {
  tracerLog(logMessage)
  process.exit(1)
}

export const sleep = (ms: number) => {
  return new Promise((resolve) => setTimeout(resolve, ms))
}

const transferAndTrace = async (
  web3: Web3Type,
  goldToken: GoldTokenType,
  stableToken: StableTokenType,
  from: string,
  to: string,
  password: string,
  blockscoutUrl: string
) => {
  console.info('Transfer')

  const token = getRandomlyChoseToken(goldToken, stableToken)
  const gasCurrencyToken = getRandomlyChoseToken(goldToken, stableToken)

  const [tokenName, gasCurrencySymbol] = await Promise.all([
    token.methods.symbol().call(),
    gasCurrencyToken.methods.symbol().call(),
  ])

  const logMessage: any = {
    severity: 'CRITICAL',
    senderAddress: from,
    receiverAddress: to,
    blockscout: blockscoutUrl,
    token: tokenName,
    error: '',
    location: '',
    txHash: '',
  }

  const txParams: any = {}
  // Fill txParams below
  if (getRandomInt(0, 2) === 3) {
    txParams.gasCurrency = gasCurrencyToken._address
    logMessage.gasCurrency = gasCurrencySymbol
  }

  const transferToken = new Promise(async (resolve) => {
    await transferERC20Token(
      web3,
      token,
      from,
      to,
      DEFAULT_TRANSFER_AMOUNT,
      password,
      txParams,
      undefined,
      (receipt: any) => {
        resolve(receipt)
      },
      undefined,
      (error: any) => {
        logMessage.error = error
        exitTracerTool(logMessage)
      }
    )
  })

  const txReceipt: any = await transferToken
  const txHash = txReceipt ? txReceipt.transactionHash : ''

  // Need to wait for a bit to make sure that blockscout had enough time
  // to see the transaction and display it
  await sleep(BLOCKSCOUT_TIMEOUT)

  logMessage.txHash = txHash

  const handleError = (isError: boolean, data: { location: string; error: string }) => {
    if (isError) {
      exitTracerTool({ ...logMessage, ...data })
    }
  }

  validateTransactionAndReceipt(from, txReceipt!, handleError)
  await validateBlockscout(blockscoutUrl, txHash, from, handleError)
  await validateGethRPC(web3, txHash, from, handleError)
}

export const traceTransactions = async (
  web3: Web3Type,
  goldToken: GoldTokenType,
  stableToken: StableTokenType,
  addresses: string[],
  blockscoutUrl: string
) => {
  console.info('Starting simulation')

  await transferAndTrace(
    web3,
    goldToken,
    stableToken,
    addresses[0],
    addresses[1],
    '',
    blockscoutUrl
  )

  await transferAndTrace(
    web3,
    goldToken,
    stableToken,
    addresses[1],
    addresses[0],
    '',
    blockscoutUrl
  )

  console.info('Simulation finished successully!')
}

// for log messages which show time needed to receive the receipt after
// the transaction has been sent
export const LOG_TAG_TX_TIME_MEASUREMENT = 'tx_time_measurement'
// for log messages which show time (+- 150-200ms) needed for blockscout to
// fetch and publish information about transaction
export const LOG_TAG_BLOCKSCOUT_TIME_MEASUREMENT = 'blockscout_time_measurement'
// for log messages which show the error occurred when the transaction has
// been sent
export const LOG_TAG_TRANSACTION_ERROR = 'transaction_error'
// for log messages which show the error about validating transaction receipt
export const LOG_TAG_TRANSACTION_VALIDATION_ERROR = 'validate_transaction_error'
// for log messages which indicate that blockscout where not able to provide
// information about transaction in a "timely" (15s for now) manner
export const LOG_TAG_BLOCKSCOUT_TIMEOUT = 'blockscout_timeout'
// for log messages which show the error about validating transaction receipt
export const LOG_TAG_BLOCKSCOUT_VALIDATION_ERROR = 'validate_blockscout_error'
// for log messages which show the error while validating geth rpc response
export const LOG_TAG_GETH_RPC_ERROR = 'geth_rpc_error'
// message indicating that the tx hash has been received in callback within sendTransaction
export const LOG_TAG_TRANSACTION_HASH_RECEIVED = 'tx_hash_received'

const measureBlockscout = async (
  blockscoutUrl: string,
  txHash: string,
  from: string,
  obtainReceiptTime: number,
  baseLogMessage: any
) => {
  const [json, receivedTime] = await getFirstValidBlockscoutResponse(blockscoutUrl, txHash)
  if (receivedTime === null) {
    tracerLog({
      tag: LOG_TAG_BLOCKSCOUT_TIMEOUT,
      ...baseLogMessage,
    })
  } else {
    tracerLog({
      tag: LOG_TAG_BLOCKSCOUT_TIME_MEASUREMENT,
      p_time: receivedTime - obtainReceiptTime,
      ...baseLogMessage,
    })
    checkBlockscoutResponse(json, txHash, from, (isError, data) => {
      if (isError) {
        tracerLog({
          tag: LOG_TAG_BLOCKSCOUT_VALIDATION_ERROR,
          ...data,
          ...baseLogMessage,
        })
      }
    })
  }
}

export const simulateClient = async (
  web3: Web3Type,
  goldToken: GoldTokenType,
  stableToken: StableTokenType,
  senderAddress: string,
  recipientAddress: string,
  blockscoutUrl: string,
  delay: number,
  blockscoutProbability: number,
  loadTestID: string,
  password: string = ''
) => {
  while (true) {
    const baseLogMessage: any = {
      loadTestID,
      sender: senderAddress,
      recipient: recipientAddress,
      txHash: '',
    }

    try {
      const token = getRandomlyChoseToken(goldToken, stableToken)
      const gasCurrencyToken = getRandomlyChoseToken(goldToken, stableToken)

      const [tokenSymbol] = await Promise.all([
        token.methods.symbol().call(),
        gasCurrencyToken.methods.symbol().call(),
      ])

      const txParams: any = {}
      // Fill txParams below
      baseLogMessage.token = tokenSymbol

      const sendTransactionTime = Date.now()

      const transferToken = new Promise(async (resolve: (data: any) => void) => {
        await transferERC20Token(
          web3,
          token,
          senderAddress,
          recipientAddress,
          DEFAULT_TRANSFER_AMOUNT,
          password,
          txParams,
          (txHash: any) => {
            tracerLog({
              txHash,
              tag: LOG_TAG_TRANSACTION_HASH_RECEIVED,
              ...baseLogMessage,
            })
            console.warn('tx hash from trasnfer', txHash)
          },
          (receipt2: any) => {
            resolve([receipt2, Date.now()])
          },
          undefined,
          (error: any) => {
            resolve([null, error])
          }
        )
      })

      const [receipt, obtainReceiptTimeOrError] = await transferToken
      if (receipt === null) {
        tracerLog({
          tag: LOG_TAG_TRANSACTION_ERROR,
          error: obtainReceiptTimeOrError,
          ...baseLogMessage,
        })
        process.exit(1)
      }

      baseLogMessage.txHash = receipt.transactionHash
      tracerLog({
        tag: LOG_TAG_TX_TIME_MEASUREMENT,
        p_time: obtainReceiptTimeOrError - sendTransactionTime,
        ...baseLogMessage,
      })

      // Continuing only with receipt received
      validateTransactionAndReceipt(senderAddress, receipt, (isError, data) => {
        if (isError) {
          tracerLog({
            tag: LOG_TAG_TRANSACTION_VALIDATION_ERROR,
            ...baseLogMessage,
            ...data,
          })
        }
      })

      if (getRandomInt(0, 99) < blockscoutProbability) {
        await measureBlockscout(
          blockscoutUrl,
          receipt.transactionHash,
          senderAddress,
          obtainReceiptTimeOrError,
          baseLogMessage
        )
      }

      await validateGethRPC(web3, receipt.transactionHash, senderAddress, (isError, data) => {
        if (isError) {
          tracerLog({
            tag: LOG_TAG_GETH_RPC_ERROR,
            ...data,
            ...baseLogMessage,
          })
        }
      })
    } catch (error) {
      tracerLog({
        tag: LOG_TAG_TRANSACTION_ERROR,
        error: error.toString(),
        ...baseLogMessage,
      })
      process.exit(1)
    }

    await sleep(delay * 1000 /* turning delay in seconds into delay in ms */)
  }
}

export const transferERC20Token = async (
  web3: Web3Type,
  token: GoldTokenType | StableTokenType,
  from: string,
  to: string,
  amount: BigNumber,
  password: string,
  txParams: any = {},
  onTransactionHash?: (hash: string) => void,
  onReceipt?: (receipt: TransactionReceipt) => void,
  onConfirmation?: (confirmationNumber: number, receipt: TransactionReceipt) => void,
  onError?: (error: any) => void
) => {
  txParams.from = from
  await unlockAccount(web3, 0, password, from)

  const [convertedAmount, symbol] = await Promise.all([
    convertToContractDecimals(amount, token),
    token.methods.symbol().call(),
  ])

  await sendTransaction(
    `celotool/transfer-${symbol}`,
    `transfer ${symbol}`,
    token.methods.transfer(to, convertedAmount.toString()),
    txParams,
    onTransactionHash,
    onReceipt,
    onConfirmation,
    onError
  )
}<|MERGE_RESOLUTION|>--- conflicted
+++ resolved
@@ -1,16 +1,4 @@
 /* tslint:disable: no-console */
-<<<<<<< HEAD
-import { envVar, fetchEnv, isVmBased } from '@celo/celotool/src/lib/env-utils'
-import {
-  AccountType,
-  generatePrivateKey,
-  privateKeyToPublicKey,
-} from '@celo/celotool/src/lib/generate_utils'
-import { retrieveIPAddress } from '@celo/celotool/src/lib/helm_deploy'
-import { execCmd, execCmdWithExitOnFailure } from '@celo/celotool/src/lib/utils'
-import { getTestnetOutputs } from '@celo/celotool/src/lib/vm-testnet-utils'
-=======
->>>>>>> 8dacf1eb
 import {
   convertToContractDecimals,
   GoldToken,
@@ -27,10 +15,11 @@
 import path from 'path'
 import Web3Type from 'web3'
 import { TransactionReceipt } from 'web3/types'
-import { envVar, fetchEnv } from './env-utils'
+import { envVar, fetchEnv, isVmBased } from './env-utils'
 import { AccountType, generatePrivateKey, privateKeyToPublicKey } from './generate_utils'
 import { retrieveIPAddress } from './helm_deploy'
 import { execCmd, execCmdWithExitOnFailure } from './utils'
+import { getTestnetOutputs } from './vm-testnet-utils'
 
 type HandleErrorCallback = (isError: boolean, data: { location: string; error: string }) => void
 
