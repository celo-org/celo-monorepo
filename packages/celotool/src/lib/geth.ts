// tslint:disable:no-console
// tslint:disable-next-line:no-reference (Required to make this work w/ ts-node)
/// <reference path="../../../contractkit/types/web3-celo.d.ts" />
import { CeloContract, ContractKit, newKit } from '@celo/contractkit'
import { TransactionResult } from '@celo/contractkit/lib/utils/tx-result'
import { GoldTokenWrapper } from '@celo/contractkit/lib/wrappers/GoldTokenWrapper'
import { StableTokenWrapper } from '@celo/contractkit/lib/wrappers/StableTokenWrapper'
import { waitForPortOpen } from '@celo/dev-utils/lib/network'
import BigNumber from 'bignumber.js'
import { spawn } from 'child_process'
import fs from 'fs'
import { merge, range } from 'lodash'
import fetch from 'node-fetch'
import path from 'path'
import sleep from 'sleep-promise'
import Web3 from 'web3'
import { TransactionReceipt } from 'web3-core'
import { Admin } from 'web3-eth-admin'
import { spawnCmd, spawnCmdWithExitOnFailure } from './cmd-utils'
import { convertToContractDecimals } from './contract-utils'
import { envVar, fetchEnv, isVmBased } from './env-utils'
import {
  AccountType,
  generateGenesis,
  generatePrivateKey,
  privateKeyToPublicKey,
  Validator,
} from './generate_utils'
import { retrieveClusterIPAddress, retrieveIPAddress } from './helm_deploy'
import { GethInstanceConfig } from './interfaces/geth-instance-config'
import { GethRunConfig } from './interfaces/geth-run-config'
import { ensure0x } from './utils'
import { getTestnetOutputs } from './vm-testnet-utils'

export async function unlockAccount(
  web3: Web3,
  duration: number,
  password: string,
  accountAddress: string | null = null
) {
  if (accountAddress === null) {
    const accounts = await web3.eth.getAccounts()
    accountAddress = accounts[0]
  }
  await web3.eth.personal.unlockAccount(accountAddress!, password, duration)
  return accountAddress!
}

type HandleErrorCallback = (isError: boolean, data: { location: string; error: string }) => void

const DEFAULT_TRANSFER_AMOUNT = new BigNumber('0.00000000000001')
const LOAD_TEST_TRANSFER_WEI = new BigNumber(10000)

const GETH_IPC = 'geth.ipc'
const DISCOVERY_PORT = 30303
const BOOTNODE_DISCOVERY_PORT = 30301

const BLOCKSCOUT_TIMEOUT = 12000 // ~ 12 seconds needed to see the transaction in the blockscout

// for log messages which indicate that blockscout where not able to provide
// information about transaction in a "timely" (15s for now) manner
export const LOG_TAG_BLOCKSCOUT_TIMEOUT = 'blockscout_timeout'
// for log messages which show time (+- 150-200ms) needed for blockscout to
// fetch and publish information about transaction
export const LOG_TAG_BLOCKSCOUT_TIME_MEASUREMENT = 'blockscout_time_measurement'
// for log messages which show the error about validating transaction receipt
export const LOG_TAG_BLOCKSCOUT_VALIDATION_ERROR = 'validate_blockscout_error'
// for log messages which show the error occurred when fetching a contract address
export const LOG_TAG_CONTRACT_ADDRESS_ERROR = 'contract_address_error'
// for log messages which show the error while validating geth rpc response
export const LOG_TAG_GETH_RPC_ERROR = 'geth_rpc_error'
// for log messages which show the error occurred when the transaction has
// been sent
export const LOG_TAG_TRANSACTION_ERROR = 'transaction_error'
// message indicating that the tx hash has been received in callback within sendTransaction
export const LOG_TAG_TRANSACTION_HASH_RECEIVED = 'tx_hash_received'
// for log messages which show the error about validating transaction receipt
export const LOG_TAG_TRANSACTION_VALIDATION_ERROR = 'validate_transaction_error'
// for log messages which show time needed to receive the receipt after
// the transaction has been sent
export const LOG_TAG_TX_TIME_MEASUREMENT = 'tx_time_measurement'

export const getEnodeAddress = (nodeId: string, ipAddress: string, port: number) => {
  return `enode://${nodeId}@${ipAddress}:${port}`
}

export const getBootnodeEnode = async (namespace: string) => {
  const ip = await retrieveBootnodeIPAddress(namespace)
  const privateKey = generatePrivateKey(fetchEnv(envVar.MNEMONIC), AccountType.BOOTNODE, 0)
  const nodeId = privateKeyToPublicKey(privateKey)
  return [getEnodeAddress(nodeId, ip, BOOTNODE_DISCOVERY_PORT)]
}

const retrieveBootnodeIPAddress = async (namespace: string) => {
  if (isVmBased()) {
    const outputs = await getTestnetOutputs(namespace)
    return outputs.bootnode_ip_address.value
  } else {
    const resourceName = `${namespace}-bootnode`
    if (fetchEnv(envVar.STATIC_IPS_FOR_GETH_NODES) === 'true') {
      return retrieveIPAddress(resourceName)
    } else {
      return retrieveClusterIPAddress('service', resourceName, namespace)
    }
  }
}

const retrieveTxNodeAddresses = async (namespace: string, txNodesNum: number) => {
  if (isVmBased()) {
    const outputs = await getTestnetOutputs(namespace)
    return outputs.tx_node_ip_addresses.value
  } else {
    const txNodesRange = range(0, txNodesNum)
    return Promise.all(txNodesRange.map((i) => retrieveIPAddress(`${namespace}-tx-nodes-${i}`)))
  }
}

const getEnodesWithIpAddresses = async (namespace: string, getExternalIP: boolean) => {
  const txNodesNum = parseInt(fetchEnv(envVar.TX_NODES), 10)
  const txAddresses = await retrieveTxNodeAddresses(namespace, txNodesNum)
  const txNodesRange = range(0, txNodesNum)
  return Promise.all(
    txNodesRange.map(async (index) => {
      const privateKey = generatePrivateKey(fetchEnv(envVar.MNEMONIC), AccountType.TX_NODE, index)
      const nodeId = privateKeyToPublicKey(privateKey)
      let address: string
      if (getExternalIP) {
        address = txAddresses[index]
      } else {
        address = await retrieveClusterIPAddress(
          'service',
          `${namespace}-service-${index}`,
          namespace
        )
        if (address.length === 0) {
          console.error('IP address is empty for transaction node')
          throw new Error('IP address is empty for transaction node')
        }
      }
      return getEnodeAddress(nodeId, address, DISCOVERY_PORT)
    })
  )
}

export const getEnodesAddresses = async (namespace: string) => {
  return getEnodesWithIpAddresses(namespace, false)
}

export const getEnodesWithExternalIPAddresses = async (namespace: string) => {
  return getEnodesWithIpAddresses(namespace, true)
}

export function getPrivateTxNodeClusterIP(celoEnv: string) {
  return retrieveClusterIPAddress('service', 'tx-nodes-private', celoEnv)
}

export const fetchPassword = (passwordFile: string) => {
  if (!fs.existsSync(passwordFile)) {
    console.error(`Password file at ${passwordFile} does not exists!`)
    process.exit(1)
  }
  return fs.readFileSync(passwordFile).toString()
}

export const writeStaticNodes = (
  enodes: string[],
  outputDirPath: string,
  outputFileName: string,
  spacing: number = 2
) => {
  const encodedJSON = JSON.stringify(enodes, null, spacing)

  fs.writeFile(path.join(outputDirPath, outputFileName), encodedJSON, (err) => {
    if (err) {
      console.error(err)
      process.exit(1)
    }
  })
}

export const checkGethStarted = (dataDir: string) => {
  if (!fs.existsSync(path.resolve(dataDir, GETH_IPC))) {
    console.error(`Looks like there are no local geth nodes running in ${dataDir}`)
    console.info(
      `Please, make sure you specified correct data directory, you could also run the geth node by "celotooljs geth run"`
    )
    process.exit(1)
  }
}

export const getWeb3AndTokensContracts = async () => {
  const kit = newKit('http://localhost:8545')
  const [goldToken, stableToken] = await Promise.all([
    kit.contracts.getGoldToken(),
    kit.contracts.getStableToken(),
  ])

  return {
    kit,
    goldToken,
    stableToken,
  }
}

export const getRandomInt = (from: number, to: number) => {
  return Math.floor(Math.random() * (to - from)) + from
}

const getRandomToken = (goldToken: GoldTokenWrapper, stableToken: StableTokenWrapper) => {
  const tokenType = getRandomInt(0, 2)
  if (tokenType === 0) {
    return goldToken
  } else {
    return stableToken
  }
}

const validateGethRPC = async (
  kit: ContractKit,
  txHash: string,
  from: string,
  handleError: HandleErrorCallback
) => {
  const transaction = await kit.web3.eth.getTransaction(txHash)
  const txFrom = transaction.from.toLowerCase()
  const expectedFrom = from.toLowerCase()
  handleError(!transaction.from || expectedFrom !== txFrom, {
    location: '[GethRPC]',
    error: `Expected "from" to equal ${expectedFrom}, but found ${txFrom}`,
  })
}

const checkBlockscoutResponse = (
  json: any /* response */,
  txHash: string,
  from: string,
  handleError: HandleErrorCallback
) => {
  const location = '[Blockscout]'

  handleError(json.status !== '1', { location, error: `Invalid status: expected '1', received` })
  handleError(!json.result, { location, error: `No result found: receive ${json.status.result}` })
  const resultFrom = json.result.from.toLowerCase()
  const expectedFrom = from.toLowerCase()
  handleError(resultFrom !== expectedFrom, {
    location,
    error: `Expected "from" to equal ${expectedFrom}, but found ${resultFrom}`,
  })
  handleError(json.result.hash !== txHash, {
    location,
    error: `Expected "hash" to equal ${txHash}, but found ${json.result.hash}`,
  })
}

const fetchBlockscoutTxInfo = async (url: string, txHash: string) => {
  const response = await fetch(`${url}/api?module=transaction&action=gettxinfo&txhash=${txHash}`)
  return response.json()
}

const validateBlockscout = async (
  url: string,
  txHash: string,
  from: string,
  handleError: HandleErrorCallback
) => {
  const json = await fetchBlockscoutTxInfo(url, txHash)

  checkBlockscoutResponse(json, txHash, from, handleError)
}

// Maximal time given for blockscout to provide info about tx
// If the transaction does not appear in blockscout within 15 seconds,
// blockscout is considered to be not working in a timely manner
const MAXIMAL_BLOCKSCOUT_TIMEOUT = 15000

// Try to fetch info about transaction every 150 ms
const BLOCKSCOUT_FETCH_RETRY_TIME = 150

// within MAXIMAL_BLOCKSCOUT_TIMEOUT ms
const getFirstValidBlockscoutResponse = async (url: string, txHash: string) => {
  const attempts = MAXIMAL_BLOCKSCOUT_TIMEOUT / BLOCKSCOUT_FETCH_RETRY_TIME
  for (let attemptId = 0; attemptId < attempts; attemptId++) {
    const json = await fetchBlockscoutTxInfo(url, txHash)
    if (json.status !== '1') {
      await sleep(BLOCKSCOUT_FETCH_RETRY_TIME)
    } else {
      return [json, Date.now()]
    }
  }
  return [null, null]
}

const validateTransactionAndReceipt = (
  from: string,
  txReceipt: any,
  handleError: HandleErrorCallback
) => {
  const location = '[TX & Receipt]'

  handleError(!txReceipt, { location, error: 'No transaction receipt received!' })
  handleError(txReceipt.status !== true, {
    location,
    error: `Transaction receipt status (${txReceipt.status}) is not true!`,
  })
  handleError(txReceipt.from.toLowerCase() !== from.toLowerCase(), {
    location,
    error: `Transaction receipt from (${txReceipt.from}) is not equal to sender address (${from}).`,
  })
}

const tracerLog = (logMessage: any) => {
  console.log(JSON.stringify(logMessage))
}

const exitTracerTool = (logMessage: any) => {
  tracerLog(logMessage)
  process.exit(1)
}

const transferAndTrace = async (
  kit: ContractKit,
  goldToken: GoldTokenWrapper,
  stableToken: StableTokenWrapper,
  from: string,
  to: string,
  password: string,
  blockscoutUrl: string
) => {
  console.info('Transfer')

  const token = getRandomToken(goldToken, stableToken)
  const feeCurrencyToken = getRandomToken(goldToken, stableToken)

  const [tokenName, feeCurrencySymbol] = await Promise.all([
    token.symbol(),
    feeCurrencyToken.symbol(),
  ])

  const logMessage: any = {
    severity: 'CRITICAL',
    senderAddress: from,
    receiverAddress: to,
    blockscout: blockscoutUrl,
    token: tokenName,
    error: '',
    location: '',
    txHash: '',
  }

  const txParams: any = {}
  // Fill txParams below
  if (getRandomInt(0, 2) === 3) {
    txParams.feeCurrency = feeCurrencyToken.address
    logMessage.feeCurrency = feeCurrencySymbol
  }

  const transferToken = new Promise(async (resolve) => {
    await transferERC20Token(
      kit,
      token,
      from,
      to,
      DEFAULT_TRANSFER_AMOUNT,
      password,
      txParams,
      undefined,
      (receipt: any) => {
        resolve(receipt)
      },
      (error: any) => {
        logMessage.error = error
        exitTracerTool(logMessage)
      }
    )
  })

  const txReceipt: any = await transferToken
  const txHash = txReceipt ? txReceipt.transactionHash : ''

  // Need to wait for a bit to make sure that blockscout had enough time
  // to see the transaction and display it
  await sleep(BLOCKSCOUT_TIMEOUT)

  logMessage.txHash = txHash

  const handleError = (isError: boolean, data: { location: string; error: string }) => {
    if (isError) {
      exitTracerTool({ ...logMessage, ...data })
    }
  }

  validateTransactionAndReceipt(from, txReceipt!, handleError)
  await validateBlockscout(blockscoutUrl, txHash, from, handleError)
  await validateGethRPC(kit, txHash, from, handleError)
}

export const traceTransactions = async (
  kit: ContractKit,
  goldToken: GoldTokenWrapper,
  stableToken: StableTokenWrapper,
  addresses: string[],
  blockscoutUrl: string
) => {
  console.info('Starting simulation')

  await transferAndTrace(kit, goldToken, stableToken, addresses[0], addresses[1], '', blockscoutUrl)

  await transferAndTrace(kit, goldToken, stableToken, addresses[1], addresses[0], '', blockscoutUrl)

  console.info('Simulation finished successully!')
}

const measureBlockscout = async (
  blockscoutUrl: string,
  txHash: string,
  from: string,
  obtainReceiptTime: number,
  baseLogMessage: any
) => {
  const [json, receivedTime] = await getFirstValidBlockscoutResponse(blockscoutUrl, txHash)
  if (receivedTime === null) {
    tracerLog({
      tag: LOG_TAG_BLOCKSCOUT_TIMEOUT,
      ...baseLogMessage,
    })
  } else {
    tracerLog({
      tag: LOG_TAG_BLOCKSCOUT_TIME_MEASUREMENT,
      p_time: receivedTime - obtainReceiptTime,
      ...baseLogMessage,
    })
    checkBlockscoutResponse(json, txHash, from, (isError, data) => {
      if (isError) {
        tracerLog({
          tag: LOG_TAG_BLOCKSCOUT_VALIDATION_ERROR,
          ...data,
          ...baseLogMessage,
        })
      }
    })
  }
}

export const transferCeloGold = async (
  kit: ContractKit,
  fromAddress: string,
  toAddress: string,
  amount: BigNumber,
  txOptions: {
    gas?: number
    gasPrice?: string
    feeCurrency?: string
    gatewayFeeRecipient?: string
    gatewayFee?: string
  } = {}
) => {
  const kitGoldToken = await kit.contracts.getGoldToken()
  return kitGoldToken.transfer(toAddress, amount.toString()).send({
    from: fromAddress,
    gas: txOptions.gas,
    gasPrice: txOptions.gasPrice,
    feeCurrency: txOptions.feeCurrency,
    gatewayFeeRecipient: txOptions.gatewayFeeRecipient,
    gatewayFee: txOptions.gatewayFee,
  })
}

export const transferCeloDollars = async (
  kit: ContractKit,
  fromAddress: string,
  toAddress: string,
  amount: BigNumber,
  txOptions: {
    gas?: number
    gasPrice?: string
    feeCurrency?: string
    gatewayFeeRecipient?: string
    gatewayFee?: string
  } = {}
) => {
  const kitStableToken = await kit.contracts.getStableToken()
  return kitStableToken.transfer(toAddress, amount.toString()).send({
    from: fromAddress,
    gas: txOptions.gas,
    gasPrice: txOptions.gasPrice,
    feeCurrency: txOptions.feeCurrency,
    gatewayFeeRecipient: txOptions.gatewayFeeRecipient,
    gatewayFee: txOptions.gatewayFee,
  })
}

export const simulateClient = async (
  senderAddress: string,
  recipientAddress: string,
  txPeriodMs: number, // time between new transactions in ms
  blockscoutUrl: string,
  blockscoutMeasurePercent: number, // percent of time in range [0, 100] to measure blockscout for a tx
  index: number
) => {
  // Assume the node is accessible via localhost with senderAddress unlocked
  const kit = newKit('http://localhost:8545')
  kit.defaultAccount = senderAddress

  const baseLogMessage: any = {
    loadTestID: index,
    sender: senderAddress,
    recipient: recipientAddress,
    feeCurrency: '',
    txHash: '',
  }

  while (true) {
    const sendTransactionTime = Date.now()

    // randomly choose which token to use
    const transferGold = Boolean(Math.round(Math.random()))
    const transferFn = transferGold ? transferCeloGold : transferCeloDollars
    baseLogMessage.tokenName = transferGold ? 'cGLD' : 'cUSD'

    // randomly choose which gas currency to use
    const feeCurrencyGold = Boolean(Math.round(Math.random()))

    let feeCurrency
    if (!feeCurrencyGold) {
      try {
        feeCurrency = await kit.registry.addressFor(CeloContract.StableToken)
      } catch (error) {
        tracerLog({
          tag: LOG_TAG_CONTRACT_ADDRESS_ERROR,
          error: error.toString(),
          ...baseLogMessage,
        })
      }
    }
    baseLogMessage.feeCurrency = feeCurrency || ''

    // We purposely do not use await syntax so we sleep after sending the transaction,
    // not after processing a transaction's result
    transferFn(kit, senderAddress, recipientAddress, LOAD_TEST_TRANSFER_WEI, {
      feeCurrency,
    })
      .then(async (txResult: TransactionResult) => {
        await onLoadTestTxResult(
          kit,
          senderAddress,
          txResult,
          sendTransactionTime,
          baseLogMessage,
          blockscoutUrl,
          blockscoutMeasurePercent
        )
      })
      .catch((error: any) => {
        console.error('Load test transaction failed with error:', JSON.stringify(error))
        tracerLog({
          tag: LOG_TAG_TRANSACTION_ERROR,
          error: error.toString(),
          ...baseLogMessage,
        })
      })
    await sleep(txPeriodMs)
  }
}

export const onLoadTestTxResult = async (
  kit: ContractKit,
  senderAddress: string,
  txResult: TransactionResult,
  sendTransactionTime: number,
  baseLogMessage: any,
  blockscoutUrl: string,
  blockscoutMeasurePercent: number
) => {
  const txReceipt = await txResult.waitReceipt()
  const txHash = txReceipt.transactionHash
  baseLogMessage.txHash = txHash

  const receiptTime = Date.now()

  tracerLog({
    tag: LOG_TAG_TX_TIME_MEASUREMENT,
    p_time: receiptTime - sendTransactionTime,
    ...baseLogMessage,
  })

  // Continuing only with receipt received
  validateTransactionAndReceipt(senderAddress, txReceipt, (isError, data) => {
    if (isError) {
      tracerLog({
        tag: LOG_TAG_TRANSACTION_VALIDATION_ERROR,
        ...baseLogMessage,
        ...data,
      })
    }
  })

  if (Math.random() * 100 < blockscoutMeasurePercent) {
    await measureBlockscout(
      blockscoutUrl,
      txReceipt.transactionHash,
      senderAddress,
      receiptTime,
      baseLogMessage
    )
  }

  await validateGethRPC(kit, txHash, senderAddress, (isError, data) => {
    if (isError) {
      tracerLog({
        tag: LOG_TAG_GETH_RPC_ERROR,
        ...data,
        ...baseLogMessage,
      })
    }
  })
}

/**
 * This method sends ERC20 tokens
 *
 * @param kit instance of the contract kit
 * @param token the token contract to use
 * @param from sender to send the token from
 * @param to receiver that gets the tokens
 * @param amount the amount of tokens to be sent
 * @param password the password of the account to use
 * @param txParams additional transaction parameters
 * @param onTransactionHash callback, fired when the transaction has is generated
 * @param onReceipt callback, fired when the receipt is returned
 * @param onError callback, fired in case of an error, containing the error
 */
export const transferERC20Token = async (
  kit: ContractKit,
  token: GoldTokenWrapper | StableTokenWrapper,
  from: string,
  to: string,
  amount: BigNumber,
  password: string,
  txParams: any = {},
  onTransactionHash?: (hash: string) => void,
  onReceipt?: (receipt: TransactionReceipt) => void,
  onError?: (error: any) => void
) => {
  txParams.from = from
  await unlockAccount(kit.web3, 0, password, from)

  const convertedAmount = await convertToContractDecimals(amount, token)

  try {
    const result = await token.transfer(to, convertedAmount.toString()).send()
    if (onTransactionHash) {
      onTransactionHash(await result.getHash())
    }
    if (onReceipt) {
      const receipt = await result.waitReceipt()
      onReceipt(receipt)
    }
  } catch (error) {
    if (onError) {
      onError(error)
    }
  }
}

export const runGethNodes = async ({
  gethConfig,
  validators,
  verbose,
}: {
  gethConfig: GethRunConfig
  validators: Validator[]
  verbose: boolean
}) => {
  const gethBinaryPath = path.join(
    (gethConfig.repository && gethConfig.repository.path) || '',
    'build/bin/geth'
  )

  if (!fs.existsSync(gethBinaryPath)) {
    console.error(`Geth binary at ${gethBinaryPath} not found!`)
    return
  }

  if (!gethConfig.keepData && fs.existsSync(gethConfig.runPath)) {
    await resetDataDir(gethConfig.runPath, verbose)
  }

  if (!fs.existsSync(gethConfig.runPath)) {
    // @ts-ignore
    fs.mkdirSync(gethConfig.runPath, { recursive: true })
  }

  await writeGenesis(gethConfig, validators, verbose)

  if (verbose) {
    const validatorAddresses = validators.map((validator) => validator.address)
    console.log('Validators', JSON.stringify(validatorAddresses, null, 2))
  }

  for (const instance of gethConfig.instances) {
    await initAndStartGeth(gethConfig, gethBinaryPath, instance, verbose)
  }

  await connectValidatorPeers(gethConfig.instances)
}

function getInstanceDir(runPath: string, instance: GethInstanceConfig) {
  return path.join(runPath, instance.name)
}

function getSnapshotdir(runPath: string, instance: GethInstanceConfig) {
  return path.join(getInstanceDir(runPath, instance), 'snapshot')
}

export function importGenesis(genesisPath: string) {
  return JSON.parse(fs.readFileSync(genesisPath).toString())
}

export function getLogFilename(runPath: string, instance: GethInstanceConfig) {
  return path.join(getDatadir(runPath, instance), 'logs.txt')
}

function getDatadir(runPath: string, instance: GethInstanceConfig) {
  const dir = path.join(getInstanceDir(runPath, instance), 'datadir')
  // @ts-ignore
  fs.mkdirSync(dir, { recursive: true })
  return dir
}

/**
 * @returns Promise<number> the geth pid number
 */
export async function initAndStartGeth(
  gethConfig: GethRunConfig,
  gethBinaryPath: string,
  instance: GethInstanceConfig,
  verbose: boolean
) {
  const datadir = getDatadir(gethConfig.runPath, instance)

  if (verbose) {
    console.info(`geth:${instance.name}: init datadir ${datadir}`)
  }

  const genesisPath = path.join(gethConfig.runPath, 'genesis.json')
  await init(gethBinaryPath, datadir, genesisPath, verbose)

  if (instance.privateKey) {
    await importPrivateKey(gethConfig, gethBinaryPath, instance, verbose)
  }

  return startGeth(gethConfig, gethBinaryPath, instance, verbose)
}

export async function init(
  gethBinaryPath: string,
  datadir: string,
  genesisPath: string,
  verbose: boolean
) {
  if (verbose) {
    console.log(`init geth with genesis at ${genesisPath}`)
  }

  await spawnCmdWithExitOnFailure('rm', ['-rf', datadir], { silent: !verbose })
  await spawnCmdWithExitOnFailure(gethBinaryPath, ['--datadir', datadir, 'init', genesisPath], {
    silent: !verbose,
  })
}

export async function importPrivateKey(
  getConfig: GethRunConfig,
  gethBinaryPath: string,
  instance: GethInstanceConfig,
  verbose: boolean
) {
  const keyFile = path.join(getDatadir(getConfig.runPath, instance), 'key.txt')

  fs.writeFileSync(keyFile, instance.privateKey, { flag: 'a' })

  if (verbose) {
    console.info(`geth:${instance.name}: import account`)
  }

  const args = [
    'account',
    'import',
    '--datadir',
    getDatadir(getConfig.runPath, instance),
    '--password',
    '/dev/null',
    keyFile,
  ]

  if (verbose) {
    console.log(gethBinaryPath, ...args)
  }

  await spawnCmdWithExitOnFailure(gethBinaryPath, args, { silent: true })
}

export async function getEnode(peer: string, ws: boolean = false) {
  // do we have already an enode?
  if (peer.toLowerCase().startsWith('enode')) {
    // yes return peer
    return peer
  }

  // no, try to build it
  const p = ws ? 'ws' : 'http'
  const enodeRpcUrl = `${p}://localhost:${peer}`
  const admin = new Admin(enodeRpcUrl)

  let nodeInfo: any = {
    enode: null,
  }

  try {
    nodeInfo = await admin.getNodeInfo()
  } catch {
    console.error(`Unable to get node info from ${enodeRpcUrl}`)
  }

  return nodeInfo.enode
}

export async function addStaticPeers(datadir: string, peers: string[], verbose: boolean) {
  const staticPeersPath = path.join(datadir, 'static-nodes.json')
  if (verbose) {
    console.log(`Writing static peers to ${staticPeersPath}`)
  }

  const enodes = await Promise.all(peers.map((peer) => getEnode(peer)))
  const enodesString = JSON.stringify(enodes, null, 2)

  if (verbose) {
    console.log('eNodes', enodesString)
  }

  fs.writeFileSync(staticPeersPath, enodesString)
}

export async function addProxyPeer(
  runPath: string,
  gethBinaryPath: string,
  instance: GethInstanceConfig
) {
  if (instance.proxies) {
    await spawnCmdWithExitOnFailure(gethBinaryPath, [
      '--datadir',
      getDatadir(runPath, instance),
      'attach',
      '--exec',
      `istanbul.addProxy('${instance.proxies[0]!}', '${instance.proxies[1]!}')`,
    ])
  }
}

export async function startGeth(
  gethConfig: GethRunConfig,
  gethBinaryPath: string,
  instance: GethInstanceConfig,
  verbose: boolean
) {
  if (verbose) {
    console.log('starting geth with config', JSON.stringify(instance, null, 2))
  } else {
    console.log(`${instance.name}: starting.`)
  }

  const datadir = getDatadir(gethConfig.runPath, instance)

  const {
    syncmode,
    port,
    rpcport,
    wsport,
    validating,
    validatingGasPrice,
    bootnodeEnode,
    isProxy,
    proxyAllowPrivateIp,
    isProxied,
    proxyport,
    ethstats,
    gatewayFee,
  } = instance

  const privateKey = instance.privateKey || ''
  const lightserv = instance.lightserv || false
  const etherbase = instance.etherbase || ''
  const verbosity = gethConfig.verbosity ? gethConfig.verbosity : '3'
  let blocktime: number = 1

  if (
    gethConfig.genesisConfig &&
    gethConfig.genesisConfig.blockTime !== undefined &&
    gethConfig.genesisConfig.blockTime >= 0
  ) {
    blocktime = gethConfig.genesisConfig.blockTime
  }

  instance.args = [
    '--datadir',
    datadir,
    '--syncmode',
    syncmode,
    '--debug',
    '--metrics',
    '--port',
    port.toString(),
    '--rpcvhosts=*',
    '--networkid',
    gethConfig.networkId.toString(),
    `--verbosity=${verbosity}`,
    '--consoleoutput=stdout', // Send all logs to stdout
    '--consoleformat=term',
    '--nat',
    'extip:127.0.0.1',
    '--allow-insecure-unlock', // geth1.9 to use http w/unlocking
<<<<<<< HEAD
=======
    '--gcmode=archive', // Needed to retrieve historical state
    '--istanbul.blockperiod',
    blocktime.toString(),
>>>>>>> d05c324a
  ]

  if (rpcport) {
    instance.args.push(
      '--rpc',
      '--rpcport',
      rpcport.toString(),
      '--rpccorsdomain=*',
      '--rpcapi=eth,net,web3,debug,admin,personal,txpool,istanbul'
    )
  }

  if (wsport) {
    instance.args.push(
      '--wsorigins=*',
      '--ws',
      '--wsport',
      wsport.toString(),
      '--wsapi=eth,net,web3,debug,admin,personal,txpool,istanbul'
    )
  }

  if (etherbase) {
    instance.args.push('--etherbase', etherbase)
  }

  if (lightserv) {
    instance.args.push('--light.serve=90')
    instance.args.push('--light.maxpeers=10')
  } else if (syncmode === 'full' || syncmode === 'fast') {
    instance.args.push('--light.serve=0')
  }

  if (instance.nodekey) {
    instance.args.push(`--nodekeyhex=${instance.nodekey}`)
  }

  if (gatewayFee) {
    instance.args.push(`--light.gatewayfee=${gatewayFee.toString()}`)
  }

  if (validating) {
    instance.args.push('--mine')

    if (validatingGasPrice) {
      instance.args.push(`--miner.gasprice=${validatingGasPrice}`)
    }

<<<<<<< HEAD
    instance.args.push(`--istanbul.blockperiod`, blocktime.toString())

=======
>>>>>>> d05c324a
    if (isProxied) {
      instance.args.push('--proxy.proxied')
    }
  } else if (isProxy) {
    instance.args.push('--proxy.proxy')
    if (proxyport) {
      instance.args.push(`--proxy.internalendpoint=:${proxyport.toString()}`)
    }
    instance.args.push(`--proxy.proxiedvalidatoraddress=${instance.proxiedValidatorAddress}`)
  }

  if (bootnodeEnode) {
    instance.args.push(`--bootnodes=${bootnodeEnode}`)
  } else {
    instance.args.push('--nodiscover')
  }

  if (isProxied && instance.proxies) {
    if (proxyAllowPrivateIp) {
      instance.args.push('--proxy.allowprivateip=true')
    }
    instance.args.push(`--proxy.proxyenodeurlpair=${instance.proxies[0]!};${instance.proxies[1]!}`)
  }

  if (privateKey || ethstats) {
    instance.args.push('--password=/dev/null', `--unlock=0`)
  }

  if (ethstats) {
    instance.args.push(`--ethstats=${instance.name}@${ethstats}`, '--etherbase=0')
  }

  const gethProcess = spawnWithLog(gethBinaryPath, instance.args, `${datadir}/logs.txt`, verbose)
  instance.pid = gethProcess.pid

  gethProcess.on('error', (err: Error) => {
    throw new Error(`geth:${instance.name} failed to start! ${err}`)
  })

  gethProcess.on('exit', (code: number) => {
    if (code === 0) {
      console.info(`geth:${instance.name} exited`)
    } else {
      console.error(`geth:${instance.name} exited with code ${code}`)
    }
    instance.pid = undefined
  })

  // Give some time for geth to come up
  const secondsToWait = 30
  if (rpcport) {
    const isOpen = await waitForPortOpen('localhost', rpcport, secondsToWait)
    if (!isOpen) {
      console.error(
        `geth:${instance.name}: jsonRPC port ${rpcport} didn't open after ${secondsToWait} seconds`
      )
      process.exit(1)
    } else if (verbose) {
      console.info(`geth:${instance.name}: jsonRPC port open ${rpcport}`)
    }
  }

  if (wsport) {
    const isOpen = await waitForPortOpen('localhost', wsport, secondsToWait)
    if (!isOpen) {
      console.error(
        `geth:${instance.name}: ws port ${wsport} didn't open after ${secondsToWait} seconds`
      )
      process.exit(1)
    } else if (verbose) {
      console.info(`geth:${instance.name}: ws port open ${wsport}`)
    }
  }

  console.log(
    `${instance.name}: running.`,
    rpcport ? `RPC: ${rpcport}` : '',
    wsport ? `WS: ${wsport}` : '',
    proxyport ? `PROXY: ${proxyport}` : ''
  )

  return instance
}

export function writeGenesis(gethConfig: GethRunConfig, validators: Validator[], verbose: boolean) {
  const genesis: string = generateGenesis({
    validators,
    epoch: 10,
    lookbackwindow: 2,
    requestTimeout: 3000,
    chainId: gethConfig.networkId,
    ...gethConfig.genesisConfig,
  })

  const genesisPath = path.join(gethConfig.runPath, 'genesis.json')

  if (verbose) {
    console.log('writing genesis')
  }

  fs.writeFileSync(genesisPath, genesis)

  if (verbose) {
    console.log(`wrote   genesis to ${genesisPath}`)
  }
}

export async function snapshotDatadir(
  runPath: string,
  instance: GethInstanceConfig,
  verbose: boolean
) {
  if (verbose) {
    console.log('snapshotting data dir')
  }

  // Sometimes the socket is still present, preventing us from snapshotting.
  await spawnCmd('rm', [`${getDatadir(runPath, instance)}/geth.ipc`], { silent: true })
  await spawnCmdWithExitOnFailure('cp', [
    '-r',
    getDatadir(runPath, instance),
    getSnapshotdir(runPath, instance),
  ])
}

export async function restoreDatadir(runPath: string, instance: GethInstanceConfig) {
  const datadir = getDatadir(runPath, instance)
  const snapshotdir = getSnapshotdir(runPath, instance)

  console.info(`geth:${instance.name}: restore datadir: ${datadir}`)

  await spawnCmdWithExitOnFailure('rm', ['-rf', datadir], { silent: true })
  await spawnCmdWithExitOnFailure('cp', ['-r', snapshotdir, datadir], { silent: true })
}

export async function buildGeth(gethPath: string) {
  await spawnCmdWithExitOnFailure('make', ['geth'], { cwd: gethPath })
}

export async function resetDataDir(dataDir: string, verbose: boolean) {
  await spawnCmd('rm', ['-rf', dataDir], { silent: !verbose })
  await spawnCmd('mkdir', [dataDir], { silent: !verbose })
}

export async function checkoutGethRepo(branch: string, gethPath: string) {
  await spawnCmdWithExitOnFailure('rm', ['-rf', gethPath])
  await spawnCmdWithExitOnFailure('git', [
    'clone',
    '--depth',
    '1',
    'https://github.com/celo-org/celo-blockchain.git',
    gethPath,
    '-b',
    branch,
  ])
  await spawnCmdWithExitOnFailure('git', ['checkout', branch], { cwd: gethPath })
}

export function spawnWithLog(cmd: string, args: string[], logsFilepath: string, verbose: boolean) {
  try {
    fs.unlinkSync(logsFilepath)
  } catch (error) {
    // nothing to do
  }

  const logStream = fs.createWriteStream(logsFilepath, { flags: 'a' })

  if (verbose) {
    console.log(cmd, ...args)
  }

  const p = spawn(cmd, args)

  p.stdout.pipe(logStream)
  p.stderr.pipe(logStream)

  if (verbose) {
    p.stdout.pipe(process.stdout)
    p.stderr.pipe(process.stderr)
  }

  return p
}

// Create a fully connected clique of peer connections with the given instances.
export async function connectPeers(instances: GethInstanceConfig[], verbose: boolean = false) {
  await connectBipartiteClique(instances, instances, verbose)
}

// Fully connect all peers in the "left" set to all peers in the "right" set, forming a bipartite clique.
export async function connectBipartiteClique(
  left: GethInstanceConfig[],
  right: GethInstanceConfig[],
  verbose: boolean = false
) {
  const admins = (instances: GethInstanceConfig[]) =>
    instances.map(
      ({ wsport, rpcport }) =>
        new Admin(`${rpcport ? 'http' : 'ws'}://localhost:${rpcport || wsport}`)
    )

  const connect = async (sources: GethInstanceConfig[], targets: GethInstanceConfig[]) => {
    const targetEnodes = await Promise.all(
      admins(targets).map(async (a) => (await a.getNodeInfo()).enode)
    )

    await Promise.all(
      admins(sources).map(async (admin) => {
        const sourceEnode = (await admin.getNodeInfo()).enode
        await Promise.all(
          targetEnodes.map(async (enode) => {
            if (sourceEnode === enode) {
              return
            }
            if (verbose) {
              console.log(`connecting ${sourceEnode} with ${enode}`)
            }
            const success = await admin.addPeer(enode)
            if (!success) {
              throw new Error('Connecting validators failed!')
            }
          })
        )
      })
    )
  }

  await connect(left, right)
  await connect(right, left)
}

// Add validator 0 as a peer of each other validator.
export async function connectValidatorPeers(instances: GethInstanceConfig[]) {
  const validators = instances.filter(
    (node) =>
      ((node.validating && !node.isProxied) || node.isProxy) && (node.wsport || node.rpcport)
  )
  // Determine which validators are isolated (i.e. currently just that they are not using a bootnode)
  const isolated = validators.filter((node) => !node.bootnodeEnode)
  if (isolated.length <= 0) {
    return
  }

  // Determine the root node to connect other validators to. It should be able to join the whole network of validators.
  const root = validators.find((node) => node.bootnodeEnode) ?? validators[0]
  await connectBipartiteClique([root], isolated)
}

export async function migrateContracts(
  monorepoRoot: string,
  validatorPrivateKeys: string[],
  attestationKeys: string[],
  validators: string[],
  to: number = 1000,
  overrides: any = {},
  verbose: boolean = true
) {
  const migrationOverrides = merge(
    {
      stableToken: {
        initialBalances: {
          addresses: validators.map(ensure0x),
          values: validators.map(() => '10000000000000000000000'),
        },
        oracles: validators.map(ensure0x),
      },
      validators: {
        validatorKeys: validatorPrivateKeys.map(ensure0x),
        attestationKeys: attestationKeys.map(ensure0x),
      },
    },
    overrides
  )

  const args = [
    '--cwd',
    `${monorepoRoot}/packages/protocol`,
    'init-network',
    '-n',
    'testing',
    '-m',
    JSON.stringify(migrationOverrides),
    '-t',
    to.toString(),
  ]

  await spawnCmdWithExitOnFailure('yarn', args, { silent: !verbose })
}<|MERGE_RESOLUTION|>--- conflicted
+++ resolved
@@ -918,12 +918,9 @@
     '--nat',
     'extip:127.0.0.1',
     '--allow-insecure-unlock', // geth1.9 to use http w/unlocking
-<<<<<<< HEAD
-=======
     '--gcmode=archive', // Needed to retrieve historical state
     '--istanbul.blockperiod',
     blocktime.toString(),
->>>>>>> d05c324a
   ]
 
   if (rpcport) {
@@ -972,11 +969,6 @@
       instance.args.push(`--miner.gasprice=${validatingGasPrice}`)
     }
 
-<<<<<<< HEAD
-    instance.args.push(`--istanbul.blockperiod`, blocktime.toString())
-
-=======
->>>>>>> d05c324a
     if (isProxied) {
       instance.args.push('--proxy.proxied')
     }
