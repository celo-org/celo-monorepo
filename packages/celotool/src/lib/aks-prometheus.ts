--- conflicted
+++ resolved
@@ -5,22 +5,12 @@
 import { envVar, fetchEnv } from './env-utils'
 import { installGenericHelmChart, removeGenericHelmChart } from './helm_deploy'
 import {
-  helmChartPath,
-  kubeNamespace,
-  prometheusImageTag,
-  releaseName,
-  sidecarImageTag,
-} from './prometheus'
-import {
   createServiceAccountIfNotExists,
   getServiceAccountEmail,
   getServiceAccountKey,
 } from './service-account-utils'
 import { outputIncludes, switchToProjectFromEnv as switchToGCPProjectFromEnv } from './utils'
 
-<<<<<<< HEAD
-export async function installPrometheus() {
-=======
 const helmChartPath = '../helm-charts/prometheus-stackdriver'
 const releaseName = 'prometheus-stackdriver'
 const kubeNamespace = 'prometheus'
@@ -44,7 +34,6 @@
 }
 
 export async function installPrometheus(clusterConfig: AzureClusterConfig) {
->>>>>>> 0d1b334c
   await createNamespaceIfNotExists('prometheus')
   return installGenericHelmChart(
     kubeNamespace,
