import { range } from 'lodash'
import {
  deallocateStaticIP,
  getAKSNodeResourceGroup,
  registerStaticIPIfNotRegistered,
  waitForStaticIPDetachment,
} from '../azure'
import { execCmdWithExitOnFailure } from '../cmd-utils'
import { AksClusterConfig } from '../k8s-cluster/aks'
import { deleteResource } from '../kubernetes'
import { BaseFullNodeDeployer, BaseFullNodeDeploymentConfig } from './base'

export interface AksFullNodeDeploymentConfig extends BaseFullNodeDeploymentConfig {
  clusterConfig: AksClusterConfig
}

export class AksFullNodeDeployer extends BaseFullNodeDeployer {
  async additionalHelmParameters() {
    const staticIps = (await this.allocateStaticIPs()).join(',')
    return [
      `--set azure=true`,
      `--set geth.public_ip_per_node='{${staticIps}}'`,
      // Azure has a special annotation to expose TCP and UDP on the same service.
      // Only TCP needs to be specified in that case.
      `--set geth.service_protocols='{TCP}'`,
      // Fix for LES server panic-- don't serve any LES clients!
      `--set geth.maxpeers=150`,
      `--set geth.light.maxpeers=0`,
      `--set geth.light.serve=0`,
<<<<<<< HEAD
      `--set geth.use_gstorage_data=false`,
      `--set geth.resources.requests.cpu=1`,
      `--set geth.resources.requests.memory=1Gi`,
=======
>>>>>>> 80a04736
    ]
  }

  async allocateStaticIPs() {
    console.info(`Creating static IPs on Azure for ${this.celoEnv}`)
    const resourceGroup = await getAKSNodeResourceGroup(this.deploymentConfig.clusterConfig)
    const { replicas } = this.deploymentConfig
    // Deallocate static ip if we are scaling down the replica count
    const existingStaticIPsCount = await this.getAzureStaticIPsCount(resourceGroup)
    for (let i = existingStaticIPsCount - 1; i > replicas - 1; i--) {
      await deleteResource(this.celoEnv, 'service', `${this.celoEnv}-fullnodes-${i}`, false)
      await waitForStaticIPDetachment(`${this.staticIPNamePrefix}-${i}`, resourceGroup)
      await deallocateStaticIP(`${this.staticIPNamePrefix}-${i}`, resourceGroup)
    }

    const addresses = await Promise.all(
      range(replicas).map((i) =>
        registerStaticIPIfNotRegistered(`${this.staticIPNamePrefix}-${i}`, resourceGroup)
      )
    )

    return addresses
  }

  async getAzureStaticIPsCount(resourceGroup: string) {
    const [staticIPsCount] = await execCmdWithExitOnFailure(
      `az network public-ip list --resource-group ${resourceGroup} --query "[?contains(name,'${this.staticIPNamePrefix}')].{Name:name, IPAddress:ipAddress}" -o tsv | wc -l`
    )
    return parseInt(staticIPsCount.trim(), 10)
  }

  async deallocateAllIPs() {
    console.info(`Deallocating static IPs on Azure for ${this.celoEnv}`)

    const resourceGroup = await getAKSNodeResourceGroup(this.deploymentConfig.clusterConfig)
    const replicaCount = await this.getAzureStaticIPsCount(resourceGroup)

    await this.waitForAllStaticIPDetachment()

    await Promise.all(
      range(replicaCount).map((i) =>
        deallocateStaticIP(`${this.staticIPNamePrefix}-${i}`, resourceGroup)
      )
    )
  }

  async waitForAllStaticIPDetachment() {
    const resourceGroup = await getAKSNodeResourceGroup(this.deploymentConfig.clusterConfig)

    await Promise.all(
      range(this.deploymentConfig.replicas).map((i) =>
        waitForStaticIPDetachment(`${this.staticIPNamePrefix}-${i}`, resourceGroup)
      )
    )
  }

  async getFullNodeIP(index: number, resourceGroup?: string): Promise<string> {
    resourceGroup =
      resourceGroup || (await getAKSNodeResourceGroup(this.deploymentConfig.clusterConfig))
    return registerStaticIPIfNotRegistered(`${this.staticIPNamePrefix}-${index}`, resourceGroup)
  }

  get deploymentConfig(): AksFullNodeDeploymentConfig {
    return this._deploymentConfig as AksFullNodeDeploymentConfig
  }
}<|MERGE_RESOLUTION|>--- conflicted
+++ resolved
@@ -27,12 +27,9 @@
       `--set geth.maxpeers=150`,
       `--set geth.light.maxpeers=0`,
       `--set geth.light.serve=0`,
-<<<<<<< HEAD
       `--set geth.use_gstorage_data=false`,
       `--set geth.resources.requests.cpu=1`,
       `--set geth.resources.requests.memory=1Gi`,
-=======
->>>>>>> 80a04736
     ]
   }
 
