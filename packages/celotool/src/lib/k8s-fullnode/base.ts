import { range } from 'lodash'
import { createNamespaceIfNotExists } from '../cluster'
import { envVar, fetchEnv, fetchEnvOrFallback } from '../env-utils'
import { generatePrivateKeyWithDerivations, privateKeyToPublicKey } from '../generate_utils'
import {
  deletePersistentVolumeClaims,
  installGenericHelmChart,
  removeGenericHelmChart,
  upgradeGenericHelmChart
} from '../helm_deploy'
import { scaleResource } from '../kubernetes'

const helmChartPath = '../helm-charts/celo-fullnode'

export interface NodeKeyGenerationInfo {
  mnemonic: string
  // A derivation index to apply to the mnemonic.
  // Each full node will then have its node key derived like:
  // mnemonic.derive(derivationIndex).derive(fullNodeIndex)
  derivationIndex: number
}

export interface BaseFullNodeDeploymentConfig {
  diskSizeGb: number
  replicas: number
  // If undefined, node keys will not be predetermined and will be random
  nodeKeyGenerationInfo?: NodeKeyGenerationInfo
}

export abstract class BaseFullNodeDeployer {
  protected _deploymentConfig: BaseFullNodeDeploymentConfig
  private _celoEnv: string

  constructor(deploymentConfig: BaseFullNodeDeploymentConfig, celoEnv: string) {
    this._deploymentConfig = deploymentConfig
    this._celoEnv = celoEnv
  }

  // If the node key is generated, then a promise containing the enodes is returned.
  // Otherwise, the enode cannot be calculated deterministically so a Promise<void> is returned.
  async installChart(): Promise<string[] | void> {
    await createNamespaceIfNotExists(this.kubeNamespace)

    await installGenericHelmChart(
      this.kubeNamespace,
      this.releaseName,
      helmChartPath,
      await this.helmParameters()
    )

    if (this._deploymentConfig.nodeKeyGenerationInfo) {
      return this.getEnodes()
    }
  }

  // If the node key is generated, then a promise containing the enodes is returned.
  // Otherwise, the enode cannot be calculated deterministically so a Promise<void> is returned.
  async upgradeChart(reset: boolean): Promise<string[] | void> {
    if (reset) {
      await scaleResource(this.celoEnv, 'StatefulSet', `${this.celoEnv}-fullnodes`, 0)
      await deletePersistentVolumeClaims(this.celoEnv, ['celo-fullnode'])
    }

    await upgradeGenericHelmChart(
      this.kubeNamespace,
      this.releaseName,
      helmChartPath,
      await this.helmParameters(),
    )

    await scaleResource(this.celoEnv, 'StatefulSet', `${this.celoEnv}-fullnodes`, this._deploymentConfig.replicas)
    if (this._deploymentConfig.nodeKeyGenerationInfo) {
      return this.getEnodes()
    }
  }

  async removeChart() {
    await removeGenericHelmChart(this.releaseName, this.kubeNamespace)
    await deletePersistentVolumeClaims(this.celoEnv, ['celo-fullnode'])
    await this.deallocateAllIPs()
  }

  async helmParameters() {
    let nodeKeys: string[] | undefined
    if (this._deploymentConfig.nodeKeyGenerationInfo) {
      nodeKeys = range(this._deploymentConfig.replicas)
        .map((index: number) =>
          this.getPrivateKey(index)
        )
    }

    const rpcApis = 'eth,net,rpc,web3'
    return [
      `--set namespace=${this.kubeNamespace}`,
      `--set replicaCount=${this._deploymentConfig.replicas}`,
      `--set storage.size=${this._deploymentConfig.diskSizeGb}Gi`,
      `--set geth.expose_rpc_externally=false`,
      `--set geth.image.repository=${fetchEnv(envVar.GETH_NODE_DOCKER_IMAGE_REPOSITORY)}`,
      `--set geth.image.tag=${fetchEnv(envVar.GETH_NODE_DOCKER_IMAGE_TAG)}`,
      `--set-string geth.rpc_apis='${rpcApis.split(',').join('\\\,')}'`,
      `--set geth.metrics=${fetchEnvOrFallback(envVar.GETH_ENABLE_METRICS, 'false')}`,
      `--set genesis.networkId=${fetchEnv(envVar.NETWORK_ID)}`,
      `--set genesis.network=${this.celoEnv}`,
<<<<<<< HEAD
      `--set geth.flags=${this.celoEnv === 'baklava' ? '--baklava' : ''}`,
=======
      `--set geth.use_gstorage_data=${fetchEnvOrFallback("USE_GSTORAGE_DATA", "false")}`,
      `--set geth.gstorage_data_bucket=${fetchEnvOrFallback("GSTORAGE_DATA_BUCKET", "")}`,
>>>>>>> dd4ab63a
      ...(await this.additionalHelmParameters()),
      (nodeKeys ? `--set geth.node_keys='{${nodeKeys.join(',')}}'` : '')
    ]
  }

  async getEnodes() {
    return Promise.all(
      range(this._deploymentConfig.replicas)
        .map(async (index: number) => {
          const publicKey = privateKeyToPublicKey(this.getPrivateKey(index))
          const ip = await this.getFullNodeIP(index)
          // Assumes 30303 is the port
          return `enode://${publicKey}@${ip}:30303`
        })
    )
  }

  getPrivateKey(index: number) {
    if (!this._deploymentConfig.nodeKeyGenerationInfo) {
      throw Error('The deployment config property nodeKeyGenerationInfo must be defined to get a full node private key')
    }
    return generatePrivateKeyWithDerivations(
      this._deploymentConfig.nodeKeyGenerationInfo!.mnemonic,
      [
        this._deploymentConfig.nodeKeyGenerationInfo!.derivationIndex,
        index
      ]
    )
  }

  abstract async additionalHelmParameters(): Promise<string[]>
  abstract async deallocateAllIPs(): Promise<void>
  abstract async getFullNodeIP(index: number): Promise<string>

  get releaseName() {
    return `${this.celoEnv}-fullnodes`
  }

  get kubeNamespace() {
    return this.celoEnv
  }

  get staticIPNamePrefix() {
    return `${this.celoEnv}-fullnodes`
  }

  get celoEnv(): string {
    return this._celoEnv
  }
}<|MERGE_RESOLUTION|>--- conflicted
+++ resolved
@@ -101,12 +101,9 @@
       `--set geth.metrics=${fetchEnvOrFallback(envVar.GETH_ENABLE_METRICS, 'false')}`,
       `--set genesis.networkId=${fetchEnv(envVar.NETWORK_ID)}`,
       `--set genesis.network=${this.celoEnv}`,
-<<<<<<< HEAD
       `--set geth.flags=${this.celoEnv === 'baklava' ? '--baklava' : ''}`,
-=======
       `--set geth.use_gstorage_data=${fetchEnvOrFallback("USE_GSTORAGE_DATA", "false")}`,
       `--set geth.gstorage_data_bucket=${fetchEnvOrFallback("GSTORAGE_DATA_BUCKET", "")}`,
->>>>>>> dd4ab63a
       ...(await this.additionalHelmParameters()),
       (nodeKeys ? `--set geth.node_keys='{${nodeKeys.join(',')}}'` : '')
     ]
