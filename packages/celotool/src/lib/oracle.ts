import { ensureLeading0x } from '@celo/utils/src/address'
import { DynamicEnvVar, envVar, fetchEnv } from 'src/lib/env-utils'
import yargs from 'yargs'
import { getCloudProviderFromContext, getDynamicEnvVarValues } from './context-utils'
import { getOraclePrivateKeysFor, privateKeyToAddress } from './generate_utils'
import { AksClusterConfig } from './k8s-cluster/aks'
import { AwsClusterConfig } from './k8s-cluster/aws'
import { BaseClusterManager, CloudProvider } from './k8s-cluster/base'
import {
  AksHsmOracleDeployer,
  AksHsmOracleDeploymentConfig,
  AksHsmOracleIdentity,
} from './k8s-oracle/aks-hsm'
import {
  AwsHsmOracleDeployer,
  AwsHsmOracleDeploymentConfig,
  AwsHsmOracleIdentity,
} from './k8s-oracle/aws-hsm'
import { BaseOracleDeployer, CurrencyPair } from './k8s-oracle/base'
import {
  PrivateKeyOracleDeployer,
  PrivateKeyOracleDeploymentConfig,
  PrivateKeyOracleIdentity,
} from './k8s-oracle/pkey'

/**
 * Maps each cloud provider to the correct function to get the appropriate
 * HSM-based oracle deployer.
 */
const hsmOracleDeployerGetterByCloudProvider: {
  [key in CloudProvider]?: (
    celoEnv: string,
    context: string,
    currencyPair: CurrencyPair,
    useForno: boolean,
    clusterManager: BaseClusterManager
  ) => BaseOracleDeployer
} = {
  [CloudProvider.AWS]: getAwsHsmOracleDeployer,
  [CloudProvider.AZURE]: getAksHsmOracleDeployer,
}

/**
 * Gets the appropriate oracle deployer for the given context. If the env vars
 * specify that the oracle addresses should be generated from the mnemonic,
 * then the cloud-provider agnostic deployer PrivateKeyOracleDeployer is used.
 */
export function getOracleDeployerForContext(
  celoEnv: string,
  context: string,
  currencyPair: CurrencyPair,
  useForno: boolean,
  clusterManager: BaseClusterManager
) {
  // If the mnemonic-based oracle address env var has a value, we should be using
  // the private key oracle deployer
  const { addressesFromMnemonicCount } = getDynamicEnvVarValues(
    mnemonicBasedOracleIdentityConfigDynamicEnvVars,
    { context, currencyPair },
    {
      addressesFromMnemonicCount: '',
    }
  )

  if (addressesFromMnemonicCount) {
    const addressesFromMnemonicCountNum = parseInt(addressesFromMnemonicCount, 10)
    // This is a cloud-provider agnostic deployer because it doesn't rely
    // on cloud-specific HSMs
    return getPrivateKeyOracleDeployer(
      celoEnv,
      context,
      currencyPair,
      useForno,
      addressesFromMnemonicCountNum
    )
  }
  // If we've gotten this far, we should be using an HSM-based oracle deployer
  const cloudProvider: CloudProvider = getCloudProviderFromContext(context)
  const getDeployer = hsmOracleDeployerGetterByCloudProvider[cloudProvider]
  if (getDeployer === undefined) {
    throw new Error(
      `Deployer not defined for CloudProvider: ${cloudProvider}. ` +
        `Expecting one of: ${Object.keys(hsmOracleDeployerGetterByCloudProvider)}`
    )
  }
  return getDeployer(celoEnv, context, currencyPair, useForno, clusterManager)
}

/**
 * ----------- AksHsmOracleDeployer helpers -----------
 */

/**
 * Gets an AksHsmOracleDeployer by looking at env var values
 */
function getAksHsmOracleDeployer(
  celoEnv: string,
  context: string,
  currencyPair: CurrencyPair,
  useForno: boolean,
  clusterManager: BaseClusterManager
) {
  const { addressKeyVaults } = getDynamicEnvVarValues(
    aksHsmOracleIdentityConfigDynamicEnvVars,
    { context, currencyPair },
    {
      addressKeyVaults: '',
    }
  )
  const aksClusterConfig = clusterManager.clusterConfig as AksClusterConfig
  const identities = getAksHsmOracleIdentities(
    addressKeyVaults,
    aksClusterConfig.resourceGroup,
    currencyPair
  )
  const deploymentConfig: AksHsmOracleDeploymentConfig = {
    context,
    clusterConfig: aksClusterConfig,
    currencyPair,
    identities,
    useForno,
  }
  return new AksHsmOracleDeployer(deploymentConfig, celoEnv)
}

/**
 * Given a string addressAzureKeyVaults containing comma separated info of the form:
 * <address>:<keyVaultName>:<resourceGroup (optional)>
 * eg: 0x0000000000000000000000000000000000000000:keyVault0,0x0000000000000000000000000000000000000001:keyVault1:resourceGroup1
 * returns an array of AksHsmOracleIdentity in the same order
 */
export function getAksHsmOracleIdentities(
  addressAzureKeyVaults: string,
  defaultResourceGroup: string,
  currencyPair: CurrencyPair
): AksHsmOracleIdentity[] {
  const identityStrings = addressAzureKeyVaults.split(',')
  const identities = []
  for (const identityStr of identityStrings) {
    const [address, keyVaultName, resourceGroup] = identityStr.split(':')
    // resourceGroup can be undefined
    if (!address || !keyVaultName) {
      throw Error(
        `Address or key vault name is invalid. Address: ${address} Key Vault Name: ${keyVaultName}`
      )
    }
    identities.push({
      address,
      currencyPair,
      keyVaultName,
      resourceGroup: resourceGroup || defaultResourceGroup,
    })
  }
  return identities
}

/**
 * Config values pulled from env vars used for generating an AksHsmOracleIdentity
 */
interface AksHsmOracleIdentityConfig {
  addressKeyVaults: string
}

/**
 * Env vars corresponding to each value for the AksHsmOracleIdentityConfig for a particular context
 */
const aksHsmOracleIdentityConfigDynamicEnvVars: {
  [k in keyof AksHsmOracleIdentityConfig]: DynamicEnvVar
} = {
  addressKeyVaults: DynamicEnvVar.ORACLE_ADDRESS_AZURE_KEY_VAULTS,
}

/**
 * ----------- AwsHsmOracleDeployer helpers -----------
 */

/**
 * Gets an AwsHsmOracleDeployer by looking at env var values
 */
function getAwsHsmOracleDeployer(
  celoEnv: string,
  context: string,
  currencyPair: CurrencyPair,
  useForno: boolean,
  clusterManager: BaseClusterManager
) {
  const { addressKeyAliases } = getDynamicEnvVarValues(
    awsHsmOracleIdentityConfigDynamicEnvVars,
    { context, currencyPair },
    {
      addressKeyAliases: '',
    }
  )

  const identities = getAwsHsmOracleIdentities(addressKeyAliases, currencyPair)
  const deploymentConfig: AwsHsmOracleDeploymentConfig = {
    context,
    clusterConfig: clusterManager.clusterConfig as AwsClusterConfig,
    currencyPair,
    identities,
    useForno,
  }
  return new AwsHsmOracleDeployer(deploymentConfig, celoEnv)
}

/**
 * Given a string addressKeyAliases containing comma separated info of the form:
 * <address>:<keyAlias>:<region (optional)>
 * eg: 0x0000000000000000000000000000000000000000:keyAlias0,0x0000000000000000000000000000000000000001:keyAlias1:region1
 * returns an array of AwsHsmOracleIdentity in the same order
 */
export function getAwsHsmOracleIdentities(
  addressKeyAliases: string,
  currencyPair: CurrencyPair
): AwsHsmOracleIdentity[] {
  const identityStrings = addressKeyAliases.split(',')
  const identities = []
  for (const identityStr of identityStrings) {
    const [address, keyAlias, region] = identityStr.split(':')
    // region can be undefined
    if (!address || !keyAlias) {
      throw Error(`Address or key alias is invalid. Address: ${address} Key Alias: ${keyAlias}`)
    }
    identities.push({
      address,
      currencyPair,
      keyAlias,
      region,
    })
  }
  return identities
}

/**
 * Config values pulled from env vars used for generating an AwsHsmOracleIdentity
 */
interface AwsHsmOracleIdentityConfig {
  addressKeyAliases: string
}

/**
 * Env vars corresponding to each value for the AwsHsmOracleIdentityConfig for a particular context
 */
const awsHsmOracleIdentityConfigDynamicEnvVars: {
  [k in keyof AwsHsmOracleIdentityConfig]: DynamicEnvVar
} = {
  addressKeyAliases: DynamicEnvVar.ORACLE_ADDRESS_AWS_KEY_ALIASES,
}

/**
 * ----------- PrivateKeyOracleDeployer helpers -----------
 */

/**
 * Gets an AwsHsmOracleDeployer by looking at env var values and generating private keys
 * from the mnemonic
 */
function getPrivateKeyOracleDeployer(
  celoEnv: string,
  context: string,
  currencyPair: CurrencyPair,
  useForno: boolean,
  count: number
): PrivateKeyOracleDeployer {
  const identities: PrivateKeyOracleIdentity[] = getOraclePrivateKeysFor(
    currencyPair,
    fetchEnv(envVar.MNEMONIC),
    count
  ).map((pkey) => ({
    address: privateKeyToAddress(pkey),
    currencyPair,
    privateKey: ensureLeading0x(pkey),
  }))
  const deploymentConfig: PrivateKeyOracleDeploymentConfig = {
    context,
    currencyPair,
    identities,
    useForno,
  }
  return new PrivateKeyOracleDeployer(deploymentConfig, celoEnv)
}

/**
 * Config values pulled from env vars used for generating a PrivateKeyOracleIdentity
 * from a mnemonic
 */
interface MnemonicBasedOracleIdentityConfig {
  addressesFromMnemonicCount: string
}

/**
 * Env vars corresponding to each value for the MnemonicBasedOracleIdentityConfig for a particular context
 */
const mnemonicBasedOracleIdentityConfigDynamicEnvVars: {
  [k in keyof MnemonicBasedOracleIdentityConfig]: DynamicEnvVar
} = {
  addressesFromMnemonicCount: DynamicEnvVar.ORACLE_ADDRESSES_FROM_MNEMONIC_COUNT,
}

/**
 * Add currencyPair to command arguments
 * @param argv the yargs arguments list to add to
 */
export function addCurrencyPairMiddleware(argv: yargs.Argv) {
  return argv.option('currencyPair', {
<<<<<<< HEAD
    choices: ['CELOUSD', 'CELOEUR', 'CELOBRL', 'CELOBTC', 'USDCUSD'],
=======
    choices: ['CELOUSD', 'CELOEUR', 'CELOBRL', 'USDCUSD'],
>>>>>>> d71fe5b3
    description: 'Oracle deployment to target based on currency pair',
    demandOption: true,
    type: 'string',
  })
}

/**
 * Add useForno to command arguments
 * @param argv the yargs arguments list to add to
 */
export function addUseFornoMiddleware(argv: yargs.Argv) {
  return argv.option('useForno', {
    description: 'Uses forno for RPCs from the oracle clients',
    default: false,
    type: 'boolean',
  })
}<|MERGE_RESOLUTION|>--- conflicted
+++ resolved
@@ -303,11 +303,7 @@
  */
 export function addCurrencyPairMiddleware(argv: yargs.Argv) {
   return argv.option('currencyPair', {
-<<<<<<< HEAD
-    choices: ['CELOUSD', 'CELOEUR', 'CELOBRL', 'CELOBTC', 'USDCUSD'],
-=======
     choices: ['CELOUSD', 'CELOEUR', 'CELOBRL', 'USDCUSD'],
->>>>>>> d71fe5b3
     description: 'Oracle deployment to target based on currency pair',
     demandOption: true,
     type: 'string',
