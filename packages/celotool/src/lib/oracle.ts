--- conflicted
+++ resolved
@@ -1,8 +1,4 @@
-<<<<<<< HEAD
 import { clusterName, createIdentityIfNotExists, resourceGroup } from 'src/lib/azure'
-=======
-import { ensureLeading0x } from '@celo/utils/src/address'
->>>>>>> 27e27b5a
 import { getFornoUrl } from 'src/lib/endpoints'
 import { envVar, fetchEnv } from 'src/lib/env-utils'
 import { AccountType, getPrivateKeysFor } from 'src/lib/generate_utils'
@@ -26,23 +22,13 @@
 }
 
 async function helmParameters(celoEnv: string) {
-<<<<<<< HEAD
   // const identity = await createOracleIdentityIfNotExists(celoEnv)
   const tokenName = await createRBACResources(celoEnv)
   const addresses = oracleAddresses()
-=======
-  const replicas = parseInt(fetchEnv(envVar.ORACLES), 10)
-  const oraclePrivateKeys = getPrivateKeysFor(
-    AccountType.PRICE_ORACLE,
-    fetchEnv(envVar.MNEMONIC),
-    replicas
-  ).map((pkey) => ensureLeading0x(pkey))
->>>>>>> 27e27b5a
   return [
     `--set environmentName=${celoEnv}`,
     `--set image.repository=${fetchEnv(envVar.ORACLE_DOCKER_IMAGE_REPOSITORY)}`,
     `--set image.tag=${fetchEnv(envVar.ORACLE_DOCKER_IMAGE_TAG)}`,
-<<<<<<< HEAD
     // `--set oracle.addresses='{${addresses.join(',')}}'`,
     `--set oracle.replicas=${addresses.length}`,
     `--set oracle.token_name=${tokenName}`,
@@ -67,11 +53,6 @@
     ])
   }
   return params
-=======
-    `--set oracle.web3ProviderUrl=${getFornoUrl(celoEnv)}`,
-    `--set oracle.privateKeys=\\{${oraclePrivateKeys.join(',')}\\}`,
-  ]
->>>>>>> 27e27b5a
 }
 
 function releaseName(celoEnv: string) {
