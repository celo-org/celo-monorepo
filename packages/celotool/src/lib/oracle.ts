--- conflicted
+++ resolved
@@ -8,16 +8,12 @@
 import { execCmdWithExitOnFailure } from 'src/lib/cmd-utils'
 import { getFornoUrl, getFullNodeRpcInternalUrl } from 'src/lib/endpoints'
 import { addCeloEnvMiddleware, envVar, fetchEnv } from 'src/lib/env-utils'
-<<<<<<< HEAD
-import { installGenericHelmChart, removeGenericHelmChart } from 'src/lib/helm_deploy'
-import { retryCmd } from 'src/lib/utils'
-=======
 import {
   installGenericHelmChart,
   removeGenericHelmChart,
   upgradeGenericHelmChart,
 } from 'src/lib/helm_deploy'
->>>>>>> d97f0217
+import { retryCmd } from 'src/lib/utils'
 import yargs from 'yargs'
 
 const helmChartPath = '../helm-charts/oracle'
