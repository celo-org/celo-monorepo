import { entries, flatMap, range } from 'lodash'
import sleep from 'sleep-promise'
import { getKubernetesClusterRegion, switchToClusterFromEnv } from './cluster'
import { EnvTypes, envVar, fetchEnv, fetchEnvOrFallback, isProduction } from './env-utils'
import { ensureAuthenticatedGcloudAccount } from './gcloud_utils'
import { generateGenesisFromEnv } from './generate_utils'
import { OG_ACCOUNTS } from './genesis_constants'
import { getStatefulSetReplicas, scaleResource } from './kubernetes'
<<<<<<< HEAD
import {
  execCmd,
  execCmdWithExitOnFailure,
  getVerificationPoolRewardsURL,
  outputIncludes,
  switchToProjectFromEnv,
} from './utils'
=======
import { execCmd, execCmdWithExitOnFailure, outputIncludes, switchToProjectFromEnv } from './utils'
>>>>>>> 18ac3b43

const CLOUDSQL_SECRET_NAME = 'blockscout-cloudsql-credentials'
const BACKUP_GCS_SECRET_NAME = 'backup-blockchain-credentials'
const TIMEOUT_FOR_LOAD_BALANCER_POLL = 1000 * 60 * 25 // 25 minutes
const LOAD_BALANCER_POLL_INTERVAL = 1000 * 10 // 10 seconds

async function validateExistingCloudSQLInstance(instanceName: string) {
  await ensureAuthenticatedGcloudAccount()
  try {
    await execCmd(`gcloud sql instances describe ${instanceName}`)
  } catch (error) {
    console.error(`Cloud SQL DB ${instanceName} does not exist, bailing`)
    console.error(error)
    process.exit(1)
  }
}

async function failIfSecretMissing(secretName: string, namespace: string) {
  try {
    await execCmd(`kubectl get secret ${secretName} --namespace ${namespace}`)
  } catch (error) {
    console.error(
      `Couldn't retrieve service account secret, cluster is likely not setup correctly for deployment`
    )
    console.error(error)
    process.exit(1)
  }
}

async function copySecret(secretName: string, srcNamespace: string, destNamespace: string) {
  console.info(`Copying secret ${secretName} from namespace ${srcNamespace} to ${destNamespace}`)
  await execCmdWithExitOnFailure(`kubectl get secret ${secretName} --namespace ${srcNamespace} --export -o yaml |\
  kubectl apply --namespace=${destNamespace} -f -`)
}

export async function createCloudSQLInstance(celoEnv: string, instanceName: string) {
  await ensureAuthenticatedGcloudAccount()
  console.info('Creating Cloud SQL database, this might take a minute or two ...')

  await failIfSecretMissing(CLOUDSQL_SECRET_NAME, 'default')

  try {
    await execCmd(`gcloud sql instances describe ${instanceName}`)
    // if we get to here, that means the instance already exists
    console.warn(
      `A Cloud SQL instance named ${instanceName} already exists, so in all likelihood you cannot deploy initial with ${instanceName}`
    )
  } catch (error) {
    if (
      error.message.trim() !==
      `Command failed: gcloud sql instances describe ${instanceName}\nERROR: (gcloud.sql.instances.describe) HTTPError 404: The Cloud SQL instance does not exist.`
    ) {
      console.error(error.message.trim())
      process.exit(1)
    }
  }

  // Quite often these commands timeout, but actually succeed anyway. By ignoring errors we allow them to be re-run.

  try {
    await execCmd(
      `gcloud sql instances create ${instanceName} --gce-zone ${fetchEnv(
        envVar.KUBERNETES_CLUSTER_ZONE
      )} --database-version POSTGRES_9_6 --cpu 1 --memory 4G`
    )
  } catch (error) {
    console.error(error.message.trim())
  }

  const envType = fetchEnv(envVar.ENV_TYPE)
  if (envType !== EnvTypes.DEVELOPMENT) {
    try {
      await execCmdWithExitOnFailure(
        `gcloud sql instances create ${instanceName}-replica --master-instance-name=${instanceName} --gce-zone ${fetchEnv(
          envVar.KUBERNETES_CLUSTER_ZONE
        )}`
      )
    } catch (error) {
      console.error(error.message.trim())
    }
  }

  await execCmdWithExitOnFailure(
    `gcloud sql instances patch ${instanceName} --backup-start-time 17:00`
  )

  const blockscoutDBUsername = Math.random()
    .toString(36)
    .slice(-8)
  const blockscoutDBPassword = Math.random()
    .toString(36)
    .slice(-8)

  console.info('Creating SQL user')
  await execCmdWithExitOnFailure(
    `gcloud sql users create ${blockscoutDBUsername} -i ${instanceName} --password ${blockscoutDBPassword}`
  )

  console.info('Creating blockscout database')
  await execCmdWithExitOnFailure(`gcloud sql databases create blockscout -i ${instanceName}`)

  console.info('Copying blockscout service account secret to namespace')
  await copySecret(CLOUDSQL_SECRET_NAME, 'default', celoEnv)

  const [blockscoutDBConnectionName] = await execCmdWithExitOnFailure(
    `gcloud sql instances describe ${instanceName} --format="value(connectionName)"`
  )

  return [blockscoutDBUsername, blockscoutDBPassword, blockscoutDBConnectionName.trim()]
}

async function createAndUploadKubernetesSecretIfNotExists(
  secretName: string,
  serviceAccountName: string
) {
  await switchToClusterFromEnv()
  const keyfilePath = `/tmp/${serviceAccountName}_key.json`
  const secretExists = await outputIncludes(
    `kubectl get secrets`,
    secretName,
    `secret exists, skipping creation: ${secretName}`
  )
  if (!secretExists) {
    console.info(`Creating secret ${secretName}`)
    await execCmdWithExitOnFailure(
      `gcloud iam service-accounts keys create ${keyfilePath} --iam-account ${serviceAccountName}@${fetchEnv(
        envVar.TESTNET_PROJECT_NAME
      )}.iam.gserviceaccount.com`
    )
    await execCmdWithExitOnFailure(
      `kubectl create secret generic ${secretName} --from-file=credentials.json=${keyfilePath}`
    )
  }
}

export async function createAndUploadCloudSQLSecretIfNotExists(serviceAccountName: string) {
  return createAndUploadKubernetesSecretIfNotExists(CLOUDSQL_SECRET_NAME, serviceAccountName)
}

export async function createAndUploadBackupSecretIfNotExists(serviceAccountName: string) {
  return createAndUploadKubernetesSecretIfNotExists(BACKUP_GCS_SECRET_NAME, serviceAccountName)
}

export async function createServiceAccountIfNotExists(name: string) {
  await switchToProjectFromEnv()
  // TODO: add permissions for cloudsql editor to service account
  const serviceAccountExists = await outputIncludes(
    `gcloud iam service-accounts list`,
    name,
    `Service account ${name} exists, skipping creation`
  )
  if (!serviceAccountExists) {
    await execCmdWithExitOnFailure(
      `gcloud iam service-accounts create ${name} --display-name="${name}"`
    )
  }
}

export function getServiceAccountName(prefix: string) {
  // NOTE: trim to meet the max size requirements of service account names
  return `${prefix}-${fetchEnv(envVar.KUBERNETES_CLUSTER_NAME)}`.slice(0, 30)
}

export async function uploadStorageClass() {
  // TODO: allow this to run from anywhere
  await execCmdWithExitOnFailure(`kubectl apply -f ../helm-charts/testnet/ssdstorageclass.yaml`)
}

export async function redeployTiller() {
  const tillerServiceAccountExists = await outputIncludes(
    `kubectl get serviceaccounts --namespace=kube-system`,
    `tiller`,
    `Tiller service account exists, skipping creation`
  )
  if (!tillerServiceAccountExists) {
    await execCmdWithExitOnFailure(
      `kubectl create serviceaccount tiller --namespace=kube-system && kubectl create clusterrolebinding tiller --clusterrole cluster-admin --serviceaccount=kube-system:tiller && helm init --service-account=tiller`
    )
    await sleep(20000)
  }
}

export async function installLegoAndNginx() {
  const legoReleaseExists = await outputIncludes(
    `helm list`,
    `kube-lego-release`,
    `kube-lego-release exists, skipping install`
  )
  if (!legoReleaseExists) {
    await execCmdWithExitOnFailure(
      `helm install --name kube-lego-release stable/kube-lego --set config.LEGO_EMAIL=n@celo.org --set rbac.create=true --set rbac.serviceAccountName=kube-lego --set config.LEGO_URL=https://acme-v01.api.letsencrypt.org/directory`
    )
  }
  const nginxIngressReleaseExists = await outputIncludes(
    `helm list`,
    `nginx-ingress-release`,
    `nginx-ingress-release exists, skipping install`
  )
  if (!nginxIngressReleaseExists) {
    await execCmdWithExitOnFailure(`helm install --name nginx-ingress-release stable/nginx-ingress`)
  }
}

export async function installAndEnableMetricsDeps() {
  const kubeStateMetricsReleaseExists = await outputIncludes(
    `helm list`,
    `kube-state-metrics`,
    `kube-state-metrics exists, skipping install`
  )
  if (!kubeStateMetricsReleaseExists) {
    await execCmdWithExitOnFailure(
      `helm install --name kube-state-metrics stable/kube-state-metrics --set rbac.create=true`
    )
  }
  const kubeStateMetricsPrometheusReleaseExists = await outputIncludes(
    `helm list`,
    `kube-state-metrics-prometheus-to-sd`,
    `kube-state-metrics-prometheus-to-sd exists, skipping install`
  )
  if (!kubeStateMetricsPrometheusReleaseExists) {
    const promToSdParams = [
      `--set "metricsSources.kube-state-metrics=http://kube-state-metrics.default.svc.cluster.local:8080"`,
      `--set promtosd.scrape_interval=${fetchEnv('PROMTOSD_SCRAPE_INTERVAL')}`,
      `--set promtosd.export_interval=${fetchEnv('PROMTOSD_EXPORT_INTERVAL')}`,
    ]
    await execCmdWithExitOnFailure(
      `helm install --name kube-state-metrics-prometheus-to-sd ../helm-charts/prometheus-to-sd ${promToSdParams.join(
        ' '
      )}`
    )
  }
}

export async function grantRoles(
  serviceAccountName: string,
  role: string
): Promise<[string, string]> {
  const projectName = fetchEnv(envVar.TESTNET_PROJECT_NAME)

  const serviceAccountFullName = `${serviceAccountName}@${projectName}.iam.gserviceaccount.com`
  const cmd =
    `gcloud projects add-iam-policy-binding ${projectName} ` +
    `--role=${role} ` +
    `--member=serviceAccount:${serviceAccountFullName}`
  return execCmd(cmd)
}

export async function retrieveCloudSQLConnectionInfo(celoEnv: string, instanceName: string) {
  await validateExistingCloudSQLInstance(instanceName)
  const [blockscoutDBUsername] = await execCmdWithExitOnFailure(
    `kubectl get secret ${celoEnv}-blockscout --export -o jsonpath='{.data.DATABASE_USER}' -n ${celoEnv} | base64 --decode`
  )
  const [blockscoutDBPassword] = await execCmdWithExitOnFailure(
    `kubectl get secret ${celoEnv}-blockscout --export -o jsonpath='{.data.DATABASE_PASSWORD}' -n ${celoEnv} | base64 --decode`
  )
  const [blockscoutDBConnectionName] = await execCmdWithExitOnFailure(
    `gcloud sql instances describe ${instanceName} --format="value(connectionName)"`
  )

  return [blockscoutDBUsername, blockscoutDBPassword, blockscoutDBConnectionName.trim()]
}

export async function deleteCloudSQLInstance(
  instanceName: string
): Promise<[string, string, string]> {
  console.info(`Deleting Cloud SQL instance ${instanceName}, this might take a minute or two ...`)
  try {
    await execCmd(`gcloud sql instances delete ${instanceName} --quiet`)
  } catch {
    console.info(`Couldn't delete Cloud SQL instance ${instanceName} -- skipping`)
  }
  return ['', '', '']
}

export async function resetCloudSQLInstance(instanceName: string) {
  await validateExistingCloudSQLInstance(instanceName)

  console.info('Deleting blockscout database from instance')
  await execCmdWithExitOnFailure(
    `gcloud sql databases delete blockscout -i ${instanceName} --quiet`
  )

  console.info('Creating blockscout database')
  await execCmdWithExitOnFailure(`gcloud sql databases create blockscout -i ${instanceName}`)
}

async function registerIPAddress(name: string) {
  console.info(`Registering IP address ${name}`)
  try {
    await execCmd(
      `gcloud compute addresses create ${name} --region ${getKubernetesClusterRegion()}`
    )
  } catch (error) {
    if (!error.toString().includes('already exists')) {
      console.error(error)
      process.exit(1)
    }
  }
}

async function deleteIPAddress(name: string) {
  console.info(`Deleting IP address ${name}`)
  try {
    await execCmd(
      `gcloud compute addresses delete ${name} --region ${getKubernetesClusterRegion()} -q`
    )
  } catch (error) {
    if (!error.toString().includes('was not found')) {
      console.error(error)
      process.exit(1)
    }
  }
}

export async function retrieveIPAddress(name: string) {
  const [address] = await execCmdWithExitOnFailure(
    `gcloud compute addresses describe ${name}  --region ${getKubernetesClusterRegion()} --format="value(address)"`
  )
  return address.replace(/\n*$/, '')
}

export async function createStaticIPs(celoEnv: string) {
  console.info(`Creating static IPs for ${celoEnv}`)

  const numTxNodes = parseInt(fetchEnv(envVar.TX_NODES), 10)
  await Promise.all(range(numTxNodes).map((i) => registerIPAddress(`${celoEnv}-tx-nodes-${i}`)))

  if (useStaticIPsForGethNodes()) {
    await registerIPAddress(`${celoEnv}-bootnode`)

    const numValdiators = parseInt(fetchEnv(envVar.VALIDATORS), 10)
    await Promise.all(
      range(numValdiators).map((i) => registerIPAddress(`${celoEnv}-validators-${i}`))
    )
  }

  return
}

export async function upgradeStaticIPs(celoEnv: string) {
  const prevTxNodeCount = await getStatefulSetReplicas(celoEnv, `${celoEnv}-tx-nodes`)
  const newTxNodeCount = parseInt(fetchEnv(envVar.TX_NODES), 10)
  await upgradeNodeTypeStaticIPs(celoEnv, 'tx-nodes', prevTxNodeCount, newTxNodeCount)

  if (useStaticIPsForGethNodes()) {
    const prevValidatorNodeCount = await getStatefulSetReplicas(celoEnv, `${celoEnv}-validators`)
    const newValidatorNodeCount = parseInt(fetchEnv(envVar.VALIDATORS), 10)
    await upgradeNodeTypeStaticIPs(
      celoEnv,
      'validators',
      prevValidatorNodeCount,
      newValidatorNodeCount
    )
  }
}

async function upgradeNodeTypeStaticIPs(
  celoEnv: string,
  nodeType: string,
  previousNodeCount: number,
  newNodeCount: number
) {
  if (previousNodeCount < newNodeCount) {
    console.info(`Scaling up ${nodeType} node count from ${previousNodeCount} to ${newNodeCount}`)
    await Promise.all(
      range(previousNodeCount, newNodeCount).map((i) =>
        registerIPAddress(`${celoEnv}-${nodeType}-${i}`)
      )
    )
  } else if (previousNodeCount > newNodeCount) {
    console.info(`Scaling down ${nodeType} node count from ${previousNodeCount} to ${newNodeCount}`)
    await Promise.all(
      range(newNodeCount, previousNodeCount).map((i) =>
        deleteIPAddress(`${celoEnv}-${nodeType}-${i}`)
      )
    )
  }
}

export async function pollForBootnodeLoadBalancer(celoEnv: string) {
  if (!useStaticIPsForGethNodes()) {
    return
  }
  console.info(`Poll for bootnode load balancer`)
  let totalTime = 0

  while (true) {
    const [rules] = await execCmdWithExitOnFailure(
      `gcloud compute addresses describe ${celoEnv}-bootnode --region ${getKubernetesClusterRegion()} --format="value(users.len())"`
    )

    if (parseInt(rules, 10) > 0) {
      break
    }

    totalTime += LOAD_BALANCER_POLL_INTERVAL
    if (totalTime > TIMEOUT_FOR_LOAD_BALANCER_POLL) {
      console.error(
        `\nCould not detect the bootnode's load balancer provisioning, which will likely cause the peers on the network unable to connect`
      )
      process.exit(1)
    }

    process.stdout.write('.')
    await sleep(LOAD_BALANCER_POLL_INTERVAL)
  }

  await sleep(1000 * 60 * 5)

  console.info(`\nReset all pods now that the bootnode load balancer has provisioned`)
  await execCmdWithExitOnFailure(`kubectl delete pod -n ${celoEnv} --selector=component=validators`)
  await execCmdWithExitOnFailure(`kubectl delete pod -n ${celoEnv} --selector=component=tx_nodes`)
  return
}

export async function deleteStaticIPs(celoEnv: string) {
  console.info(`Deleting static IPs for ${celoEnv}`)

  const numTxNodes = parseInt(fetchEnv(envVar.TX_NODES), 10)
  await Promise.all(range(numTxNodes).map((i) => deleteIPAddress(`${celoEnv}-tx-nodes-${i}`)))

  await deleteIPAddress(`${celoEnv}-bootnode`)

  const numValdiators = parseInt(fetchEnv(envVar.VALIDATORS), 10)
  await Promise.all(range(numValdiators).map((i) => deleteIPAddress(`${celoEnv}-validators-${i}`)))
  return
}

export async function deletePersistentVolumeClaims(celoEnv: string) {
  console.info(`Deleting persistent volume claims for ${celoEnv}`)
  try {
    const [output] = await execCmd(
      `kubectl delete pvc --selector='component=validators' --namespace ${celoEnv}`
    )
    console.info(output)

    const [outputTx] = await execCmd(
      `kubectl delete pvc --selector='component=tx_nodes' --namespace ${celoEnv}`
    )
    console.info(outputTx)
  } catch (error) {
    console.error(error)
    if (!error.toString().includes('not found')) {
      process.exit(1)
    }
  }
}

async function helmIPParameters(celoEnv: string) {
  const ipAddressParameters: string[] = [
    `--set geth.static_ips=${fetchEnv(envVar.STATIC_IPS_FOR_GETH_NODES)}`,
  ]

  const numTxNodes = parseInt(fetchEnv(envVar.TX_NODES), 10)

  const txAddresses = await Promise.all(
    range(numTxNodes).map((i) => retrieveIPAddress(`${celoEnv}-tx-nodes-${i}`))
  )

  const singleAddressParameters = txAddresses.map(
    (address, i) => `--set geth.tx_nodes_${i}IpAddress=${address}`
  )

  ipAddressParameters.push(...singleAddressParameters)

  const listOfAddresses = txAddresses.join('/')
  ipAddressParameters.push(`--set geth.tx_node_ip_addresses=${listOfAddresses}`)

  if (useStaticIPsForGethNodes()) {
    ipAddressParameters.push(
      `--set geth.bootnodeIpAddress=${await retrieveIPAddress(`${celoEnv}-bootnode`)}`
    )

    const numValidators = parseInt(fetchEnv(envVar.VALIDATORS), 10)

    const validatorsAddresses = await Promise.all(
      range(numValidators).map((i) => retrieveIPAddress(`${celoEnv}-validators-${i}`))
    )

    const singleValidatorAddressParameters = validatorsAddresses.map(
      (address, i) => `--set geth.validators_${i}IpAddress=${address}`
    )

    ipAddressParameters.push(...singleValidatorAddressParameters)
    const listOfValidatorAddresses = validatorsAddresses.join('/')
    ipAddressParameters.push(`--set geth.validator_ip_addresses=${listOfValidatorAddresses}`)
  }

  return ipAddressParameters
}

async function helmParameters(celoEnv: string) {
  const bucketName = isProduction(celoEnv) ? 'contract_artifacts_production' : 'contract_artifacts'
  const productionTagOverrides = isProduction(celoEnv)
    ? [
        `--set gethexporter.image.repository=${fetchEnv('GETH_EXPORTER_DOCKER_IMAGE_REPOSITORY')}`,
        `--set gethexporter.image.tag=${fetchEnv('GETH_EXPORTER_DOCKER_IMAGE_TAG')}`,
      ]
    : []

  const gethAccountParameters = flatMap(OG_ACCOUNTS, (account) => [
    `--set geth.account.${account.name}.name=${account.name}`,
    `--set geth.account.${account.name}.privateKey=${account.privateKey}`,
    `--set geth.account.${account.name}.address=${account.address}`,
  ])

  return [
    `--set domain.name=${fetchEnv('CLUSTER_DOMAIN_NAME')}`,
    `--set geth.verbosity=${fetchEnvOrFallback('GETH_VERBOSITY', '4')}`,
    `--set geth.node.cpu_request=${fetchEnv('GETH_NODE_CPU_REQUEST')}`,
    `--set geth.node.memory_request=${fetchEnv('GETH_NODE_MEMORY_REQUEST')}`,
    `--set geth.genesisFile=${Buffer.from(generateGenesisFromEnv()).toString('base64')}`,
    `--set geth.genesis.networkId=${fetchEnv('NETWORK_ID')}`,
    `--set geth.image.repository=${fetchEnv('GETH_NODE_DOCKER_IMAGE_REPOSITORY')}`,
    `--set geth.image.tag=${fetchEnv('GETH_NODE_DOCKER_IMAGE_TAG')}`,
    `--set geth.backup.enabled=${fetchEnv(envVar.GETH_NODES_BACKUP_CRONJOB_ENABLED)}`,
    `--set bootnode.image.repository=${fetchEnv('GETH_BOOTNODE_DOCKER_IMAGE_REPOSITORY')}`,
    `--set bootnode.image.tag=${fetchEnv('GETH_BOOTNODE_DOCKER_IMAGE_TAG')}`,
    `--set cluster.zone=${fetchEnv('KUBERNETES_CLUSTER_ZONE')}`,
    `--set cluster.name=${fetchEnv('KUBERNETES_CLUSTER_NAME')}`,
    `--set bucket=${bucketName}`,
    `--set project.name=${fetchEnv('TESTNET_PROJECT_NAME')}`,
    `--set celotool.image.repository=${fetchEnv('CELOTOOL_DOCKER_IMAGE_REPOSITORY')}`,
    `--set celotool.image.tag=${fetchEnv('CELOTOOL_DOCKER_IMAGE_TAG')}`,
    `--set promtosd.scrape_interval=${fetchEnv('PROMTOSD_SCRAPE_INTERVAL')}`,
    `--set promtosd.export_interval=${fetchEnv('PROMTOSD_EXPORT_INTERVAL')}`,
    `--set geth.consensus_type=${fetchEnv('CONSENSUS_TYPE')}`,
    `--set geth.blocktime=${fetchEnv('BLOCK_TIME')}`,
    `--set geth.validators="${fetchEnv('VALIDATORS')}"`,
    `--set geth.istanbulrequesttimeout=${fetchEnvOrFallback(
      'ISTANBUL_REQUEST_TIMEOUT_MS',
      '3000'
    )}`,
    `--set geth.faultyValidators="${fetchEnvOrFallback('FAULTY_VALIDATORS', '0')}"`,
    `--set geth.faultyValidatorType="${fetchEnvOrFallback('FAULTY_VALIDATOR_TYPE', '0')}"`,
    `--set geth.tx_nodes="${fetchEnv('TX_NODES')}"`,
    `--set geth.ssd_disks="${fetchEnvOrFallback(envVar.GETH_NODES_SSD_DISKS, 'true')}"`,
    `--set mnemonic="${fetchEnv('MNEMONIC')}"`,
    `--set contracts.cron_jobs.enabled=${fetchEnv('CONTRACT_CRONJOBS_ENABLED')}`,
    `--set geth.account.secret="${fetchEnv('GETH_ACCOUNT_SECRET')}"`,
    `--set geth.ping_ip_from_packet=${fetchEnvOrFallback('PING_IP_FROM_PACKET', 'false')}`,
    `--set geth.in_memory_discovery_table=${fetchEnvOrFallback(
      'IN_MEMORY_DISCOVERY_TABLE',
      'false'
    )}`,
    ...productionTagOverrides,
    ...(await helmIPParameters(celoEnv)),
    ...gethAccountParameters,
  ]
}

async function helmCommand(command: string) {
  if (isCelotoolVerbose()) {
    await execCmdWithExitOnFailure(command + ' --dry-run --debug')
  }

  await execCmdWithExitOnFailure(command)
}

export async function installGenericHelmChart(
  celoEnv: string,
  releaseName: string,
  chartDir: string,
  parameters: string[]
) {
  console.info(`Installing helm release ${releaseName}`)
  await helmCommand(
    `helm install ${chartDir} --name ${releaseName} --namespace ${celoEnv} ${parameters.join(' ')}`
  )
}

export async function upgradeGenericHelmChart(
  celoEnv: string,
  releaseName: string,
  chartDir: string,
  parameters: string[]
) {
  console.info(`Upgrading helm release ${releaseName}`)

  await helmCommand(
    `helm upgrade ${releaseName} ${chartDir} --namespace ${celoEnv} ${parameters.join(' ')}`
  )
  console.info(`Upgraded helm release ${releaseName}`)
}

export function isCelotoolVerbose() {
  return process.env.CELOTOOL_VERBOSE === 'true'
}

export async function removeGenericHelmChart(releaseName: string) {
  console.info(`Deleting helm chart ${releaseName}`)
  try {
    await execCmd(`helm del --purge ${releaseName}`)
  } catch (error) {
    console.error(error)
  }
}

export async function installHelmChart(celoEnv: string) {
  await failIfSecretMissing(BACKUP_GCS_SECRET_NAME, 'default')
  await copySecret(BACKUP_GCS_SECRET_NAME, 'default', celoEnv)
  return installGenericHelmChart(
    celoEnv,
    celoEnv,
    '../helm-charts/testnet',
    await helmParameters(celoEnv)
  )
}

export async function upgradeHelmChart(celoEnv: string) {
  console.info(`Upgrading helm release ${celoEnv}`)
  const parameters = (await helmParameters(celoEnv)).join(' ')
  if (process.env.CELOTOOL_VERBOSE === 'true') {
    await execCmdWithExitOnFailure(
      `helm upgrade --debug --dry-run ${celoEnv} ../helm-charts/testnet --namespace ${celoEnv} ${parameters}`
    )
  }
  await execCmdWithExitOnFailure(
    `helm upgrade ${celoEnv} ../helm-charts/testnet --namespace ${celoEnv} ${parameters}`
  )
  console.info(`Helm release ${celoEnv} upgrade successful`)
}

export async function resetAndUpgradeHelmChart(celoEnv: string) {
  const txNodesSetName = `${celoEnv}-tx-nodes`
  const validatorsSetName = `${celoEnv}-validators`
  const bootnodeName = `${celoEnv}-bootnode`

  // scale down nodes
  await scaleResource(celoEnv, 'StatefulSet', txNodesSetName, 0)
  await scaleResource(celoEnv, 'StatefulSet', validatorsSetName, 0)
  await scaleResource(celoEnv, 'Deployment', bootnodeName, 0)

  await deletePersistentVolumeClaims(celoEnv)
  await sleep(10000)

  await upgradeHelmChart(celoEnv)
  await sleep(10000)

  const numValdiators = parseInt(fetchEnv(envVar.VALIDATORS), 10)
  const numTxNodes = parseInt(fetchEnv(envVar.TX_NODES), 10)

  // Note(trevor): helm upgrade only compares the current chart to the
  // previously deployed chart when deciding what needs changing, so we need
  // to manually scale up to account for when a node count is the same
  await scaleResource(celoEnv, 'StatefulSet', txNodesSetName, numTxNodes)
  await scaleResource(celoEnv, 'StatefulSet', validatorsSetName, numValdiators)
  await scaleResource(celoEnv, 'Deployment', bootnodeName, 1)
}

export async function removeHelmRelease(celoEnv: string) {
  return removeGenericHelmChart(celoEnv)
}

export function makeHelmParameters(map: { [key: string]: string }) {
  return entries(map).map(([key, value]) => `--set ${key}=${value}`)
}

export async function deleteFromCluster(celoEnv: string) {
  await removeHelmRelease(celoEnv)
  console.info(`Deleting namespace ${celoEnv}`)
  await execCmdWithExitOnFailure(`kubectl delete namespace ${celoEnv}`)
}

function useStaticIPsForGethNodes() {
  return fetchEnv(envVar.STATIC_IPS_FOR_GETH_NODES) === 'true'
}<|MERGE_RESOLUTION|>--- conflicted
+++ resolved
@@ -6,17 +6,7 @@
 import { generateGenesisFromEnv } from './generate_utils'
 import { OG_ACCOUNTS } from './genesis_constants'
 import { getStatefulSetReplicas, scaleResource } from './kubernetes'
-<<<<<<< HEAD
-import {
-  execCmd,
-  execCmdWithExitOnFailure,
-  getVerificationPoolRewardsURL,
-  outputIncludes,
-  switchToProjectFromEnv,
-} from './utils'
-=======
 import { execCmd, execCmdWithExitOnFailure, outputIncludes, switchToProjectFromEnv } from './utils'
->>>>>>> 18ac3b43
 
 const CLOUDSQL_SECRET_NAME = 'blockscout-cloudsql-credentials'
 const BACKUP_GCS_SECRET_NAME = 'backup-blockchain-credentials'
