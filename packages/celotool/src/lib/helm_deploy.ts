import fs from 'fs'
import { entries, range } from 'lodash'
import sleep from 'sleep-promise'
import { AzureClusterConfig } from './azure'
import { getKubernetesClusterRegion, switchToClusterFromEnv } from './cluster'
import { execCmd, execCmdWithExitOnFailure } from './cmd-utils'
import { EnvTypes, envVar, fetchEnv, fetchEnvOrFallback, isProduction } from './env-utils'
import { ensureAuthenticatedGcloudAccount } from './gcloud_utils'
import { generateGenesisFromEnv } from './generate_utils'
import { getStatefulSetReplicas, scaleResource } from './kubernetes'
import { installPrometheusIfNotExists } from './prometheus'
import {
  getGenesisBlockFromGoogleStorage,
  getProxiesPerValidator,
  getProxyName
} from './testnet-utils'
import { outputIncludes } from './utils'

const CLOUDSQL_SECRET_NAME = 'blockscout-cloudsql-credentials'
const BACKUP_GCS_SECRET_NAME = 'backup-blockchain-credentials'
const TIMEOUT_FOR_LOAD_BALANCER_POLL = 1000 * 60 * 25 // 25 minutes
const LOAD_BALANCER_POLL_INTERVAL = 1000 * 10 // 10 seconds

async function validateExistingCloudSQLInstance(instanceName: string) {
  await ensureAuthenticatedGcloudAccount()
  try {
    await execCmd(`gcloud sql instances describe ${instanceName}`)
  } catch (error) {
    console.error(`Cloud SQL DB ${instanceName} does not exist, bailing`)
    console.error(error)
    process.exit(1)
  }
}

async function failIfSecretMissing(secretName: string, namespace: string) {
  try {
    await execCmd(`kubectl get secret ${secretName} --namespace ${namespace}`)
  } catch (error) {
    console.error(
      `Couldn't retrieve service account secret, cluster is likely not setup correctly for deployment`
    )
    console.error(error)
    process.exit(1)
  }
}

async function copySecret(secretName: string, srcNamespace: string, destNamespace: string) {
  console.info(`Copying secret ${secretName} from namespace ${srcNamespace} to ${destNamespace}`)
  await execCmdWithExitOnFailure(`kubectl get secret ${secretName} --namespace ${srcNamespace} -o yaml |\
  grep -v creationTimestamp | grep -v resourceVersion | grep -v selfLink | grep -v uid |\
  sed 's/default/${destNamespace}/' | kubectl apply --namespace=${destNamespace} -f -`)
}

export async function createCloudSQLInstanceIfNotExists(celoEnv: string, instanceName: string, dbSuffix: string) {
  await ensureAuthenticatedGcloudAccount()
  console.info('Creating Cloud SQL database, this might take a minute or two ...')

  await failIfSecretMissing(CLOUDSQL_SECRET_NAME, 'default')

  const DBExists = await outputIncludes(
    `gcloud sql instances list`,
    `${instanceName} `,
    `DB exists, skipping creation: ${instanceName}`
  )

  if (DBExists) {
    console.info(
      `A Cloud SQL instance named ${instanceName} already exists, so we skip the database ${instanceName} creation`
    )
    return retrieveCloudSQLConnectionInfo(celoEnv, instanceName, dbSuffix)
  }

  // Quite often these commands timeout, but actually succeed anyway. By ignoring errors we allow them to be re-run.
  try {
    await execCmd(
      `gcloud sql instances create ${instanceName} --zone ${fetchEnv(
        envVar.KUBERNETES_CLUSTER_ZONE
      )} --database-version POSTGRES_9_6 --cpu 1 --memory 4G`
    )
  } catch (error) {
    console.error(error.message.trim())
  }

  const envType = fetchEnv(envVar.ENV_TYPE)
  if (envType !== EnvTypes.DEVELOPMENT) {
    try {
      await execCmdWithExitOnFailure(
        `gcloud sql instances create ${instanceName}-replica --master-instance-name=${instanceName} --zone ${fetchEnv(
          envVar.KUBERNETES_CLUSTER_ZONE
        )}`
      )
    } catch (error) {
      console.error(error.message.trim())
    }
  }

  await execCmdWithExitOnFailure(
    `gcloud sql instances patch ${instanceName} --backup-start-time 17:00`
  )

  const blockscoutDBUsername = Math.random()
    .toString(36)
    .slice(-8)
  const blockscoutDBPassword = Math.random()
    .toString(36)
    .slice(-8)

  console.info('Creating SQL user')
  await execCmdWithExitOnFailure(
    `gcloud sql users create ${blockscoutDBUsername} -i ${instanceName} --password ${blockscoutDBPassword}`
  )

  console.info('Creating blockscout database')
  await execCmdWithExitOnFailure(`gcloud sql databases create blockscout -i ${instanceName}`)

  console.info('Copying blockscout service account secret to namespace')
  await copySecret(CLOUDSQL_SECRET_NAME, 'default', celoEnv)

  const [blockscoutDBConnectionName] = await execCmdWithExitOnFailure(
    `gcloud sql instances describe ${instanceName} --format="value(connectionName)"`
  )

  return [blockscoutDBUsername, blockscoutDBPassword, blockscoutDBConnectionName.trim()]
}

async function createAndUploadKubernetesSecretIfNotExists(
  secretName: string,
  serviceAccountName: string
) {
  await switchToClusterFromEnv()
  const keyfilePath = `/tmp/${serviceAccountName}_key.json`
  const secretExists = await outputIncludes(
    `kubectl get secrets`,
    secretName,
    `secret exists, skipping creation: ${secretName}`
  )
  if (!secretExists) {
    console.info(`Creating secret ${secretName}`)
    await execCmdWithExitOnFailure(
      `gcloud iam service-accounts keys create ${keyfilePath} --iam-account ${serviceAccountName}@${fetchEnv(
        envVar.TESTNET_PROJECT_NAME
      )}.iam.gserviceaccount.com`
    )
    await execCmdWithExitOnFailure(
      `kubectl create secret generic ${secretName} --from-file=credentials.json=${keyfilePath}`
    )
  }
}

export async function createAndUploadCloudSQLSecretIfNotExists(serviceAccountName: string) {
  return createAndUploadKubernetesSecretIfNotExists(CLOUDSQL_SECRET_NAME, serviceAccountName)
}

export async function createAndUploadBackupSecretIfNotExists(serviceAccountName: string) {
  return createAndUploadKubernetesSecretIfNotExists(BACKUP_GCS_SECRET_NAME, serviceAccountName)
}

export function getServiceAccountName(prefix: string) {
  // NOTE: trim to meet the max size requirements of service account names
  return `${prefix}-${fetchEnv(envVar.KUBERNETES_CLUSTER_NAME)}`.slice(0, 30)
}

export async function uploadStorageClass() {
  // TODO: allow this to run from anywhere
  await execCmdWithExitOnFailure(`kubectl apply -f ../helm-charts/testnet/ssdstorageclass.yaml`)
}

export async function redeployTiller() {
  const tillerServiceAccountExists = await outputIncludes(
    `kubectl get serviceaccounts --namespace=kube-system`,
    `tiller`,
    `Tiller service account exists, skipping creation`
  )
  if (!tillerServiceAccountExists) {
    await execCmdWithExitOnFailure(
      `kubectl create serviceaccount tiller --namespace=kube-system && kubectl create clusterrolebinding tiller --clusterrole cluster-admin --serviceaccount=kube-system:tiller && helm init --service-account=tiller`
    )
    await sleep(20000)
  }
}

export async function installCertManagerAndNginx() {
  // Cert Manager is the newer version of lego
  const certManagerExists = await outputIncludes(
    `helm list`,
    `cert-manager-cluster-issuers`,
    `cert-manager-cluster-issuers exists, skipping install`
  )
  if (!certManagerExists) {
    await installCertManager()
  }
  const nginxIngressReleaseExists = await outputIncludes(
    `helm list`,
    `nginx-ingress-release`,
    `nginx-ingress-release exists, skipping install`
  )
  if (!nginxIngressReleaseExists) {
    await execCmdWithExitOnFailure(`helm install --name nginx-ingress-release stable/nginx-ingress`)
  }
}

export async function installCertManager() {
  const clusterIssuersHelmChartPath = `../helm-charts/cert-manager-cluster-issuers`

  console.info('Installing cert-manager CustomResourceDefinitions')
  await execCmdWithExitOnFailure(
    `kubectl apply --validate=false -f https://raw.githubusercontent.com/jetstack/cert-manager/release-0.11/deploy/manifests/00-crds.yaml`
  )
  console.info('Updating cert-manager-cluster-issuers dependencies')
  await execCmdWithExitOnFailure(`helm dependency update ${clusterIssuersHelmChartPath}`)
  console.info('Installing cert-manager-cluster-issuers')
  await execCmdWithExitOnFailure(
    `helm install --name cert-manager-cluster-issuers ${clusterIssuersHelmChartPath}`
  )
}

export async function installAndEnableMetricsDeps(
  installPrometheus: boolean,
  clusterConfig?: AzureClusterConfig
) {
  const kubeStateMetricsReleaseExists = await outputIncludes(
    `helm list`,
    `kube-state-metrics`,
    `kube-state-metrics exists, skipping install`
  )
  if (!kubeStateMetricsReleaseExists) {
    await execCmdWithExitOnFailure(
      `helm install --name kube-state-metrics stable/kube-state-metrics --set rbac.create=true`
    )
  }
  if (installPrometheus) {
    await installPrometheusIfNotExists(clusterConfig)
  }
}

export async function grantRoles(serviceAccountName: string, role: string) {
  const projectName = fetchEnv(envVar.TESTNET_PROJECT_NAME)

  const serviceAccountFullName = `${serviceAccountName}@${projectName}.iam.gserviceaccount.com`
  const commandRolesAlreadyGranted = `gcloud projects get-iam-policy ${projectName}  \
  --flatten="bindings[].members" \
  --format='table(bindings.role)' \
  --filter="bindings.members:serviceAccount:${serviceAccountFullName}"`
  const rolesAlreadyGranted = await outputIncludes(
    commandRolesAlreadyGranted,
    role,
    `Role ${role} already granted for account ${serviceAccountFullName}, skipping binding`
  )
  if (!rolesAlreadyGranted) {
    const cmd =
      `gcloud projects add-iam-policy-binding ${projectName} ` +
      `--role=${role} ` +
      `--member=serviceAccount:${serviceAccountFullName}`
    await execCmd(cmd)
  }
  return
}

export async function retrieveCloudSQLConnectionInfo(
  celoEnv: string,
  instanceName: string,
  dbSuffix: string
) {
  await validateExistingCloudSQLInstance(instanceName)
  const secretName = `${celoEnv}-blockscout${dbSuffix}`
  const [blockscoutDBUsername] = await execCmdWithExitOnFailure(
    `kubectl get secret ${secretName} --namespace ${celoEnv} -o jsonpath='{.data.DATABASE_USER}' -n ${celoEnv} | base64 --decode`
  )
  const [blockscoutDBPassword] = await execCmdWithExitOnFailure(
    `kubectl get secret ${secretName} --namespace ${celoEnv} -o jsonpath='{.data.DATABASE_PASSWORD}' -n ${celoEnv} | base64 --decode`
  )
  const [blockscoutDBConnectionName] = await execCmdWithExitOnFailure(
    `gcloud sql instances describe ${instanceName} --format="value(connectionName)"`
  )

  return [blockscoutDBUsername, blockscoutDBPassword, blockscoutDBConnectionName.trim()]
}

export async function deleteCloudSQLInstance(
  instanceName: string
): Promise<[string, string, string]> {
  console.info(`Deleting Cloud SQL instance ${instanceName}, this might take a minute or two ...`)
  try {
    await execCmd(`gcloud sql instances delete ${instanceName} --quiet`)
  } catch {
    console.info(`Couldn't delete Cloud SQL instance ${instanceName} -- skipping`)
  }
  return ['', '', '']
}

export async function resetCloudSQLInstance(instanceName: string) {
  await validateExistingCloudSQLInstance(instanceName)

  console.info('Deleting blockscout database from instance')
  await execCmdWithExitOnFailure(
    `gcloud sql databases delete blockscout -i ${instanceName} --quiet`
  )

  console.info('Creating blockscout database')
  await execCmdWithExitOnFailure(`gcloud sql databases create blockscout -i ${instanceName}`)

}

async function registerIPAddress(name: string) {
  console.info(`Registering IP address ${name}`)
  try {
    await execCmd(
      `gcloud compute addresses create ${name} --region ${getKubernetesClusterRegion()}`
    )
  } catch (error) {
    if (!error.toString().includes('already exists')) {
      console.error(error)
      process.exit(1)
    }
  }
}

async function deleteIPAddress(name: string) {
  console.info(`Deleting IP address ${name}`)
  try {
    await execCmd(
      `gcloud compute addresses delete ${name} --region ${getKubernetesClusterRegion()} -q`
    )
  } catch (error) {
    if (!error.toString().includes('was not found')) {
      console.error(error)
      process.exit(1)
    }
  }
}

export async function retrieveIPAddress(name: string) {
  const [address] = await execCmdWithExitOnFailure(
    `gcloud compute addresses describe ${name}  --region ${getKubernetesClusterRegion()} --format="value(address)"`
  )
  return address.replace(/\n*$/, '')
}

// returns the IP address of a resource internal to the cluster (ie 10.X.X.X)
export async function retrieveClusterIPAddress(
  resourceType: string,
  resourceName: string,
  namespace: string
) {
  const [address] = await execCmdWithExitOnFailure(
    `kubectl get ${resourceType} ${resourceName} -n ${namespace} -o jsonpath={.spec.clusterIP}`
  )
  return address
}

export async function createStaticIPs(celoEnv: string) {
  console.info(`Creating static IPs for ${celoEnv}`)

  const numTxNodes = parseInt(fetchEnv(envVar.TX_NODES), 10)
  await Promise.all(range(numTxNodes).map((i) => registerIPAddress(`${celoEnv}-tx-nodes-${i}`)))

  if (useStaticIPsForGethNodes()) {
    await registerIPAddress(`${celoEnv}-bootnode`)

    const validatorCount = parseInt(fetchEnv(envVar.VALIDATORS), 10)
    const proxiesPerValidator = getProxiesPerValidator()
    // only create IPs for validators that are not proxied
    for (let i = proxiesPerValidator.length; i < validatorCount; i++) {
      await registerIPAddress(`${celoEnv}-validators-${i}`)
    }

    // and create IPs for all the proxies
    let validatorIndex = 0
    for (const proxyCount of proxiesPerValidator) {
      for (let i = 0; i < proxyCount; i++) {
        await registerIPAddress(getProxyName(celoEnv, validatorIndex, i))
      }
      validatorIndex++
    }

    // Create IPs for the private tx nodes
    const numPrivateTxNodes = parseInt(fetchEnv(envVar.PRIVATE_TX_NODES), 10)
    await Promise.all(
      range(numPrivateTxNodes).map((i) => registerIPAddress(`${celoEnv}-tx-nodes-private-${i}`))
    )
  }
}

export async function upgradeStaticIPs(celoEnv: string) {
  const prevTxNodeCount = await getStatefulSetReplicas(celoEnv, `${celoEnv}-tx-nodes`)
  const newTxNodeCount = parseInt(fetchEnv(envVar.TX_NODES), 10)
  await upgradeNodeTypeStaticIPs(celoEnv, 'tx-nodes', prevTxNodeCount, newTxNodeCount)

  if (useStaticIPsForGethNodes()) {
    const prevValidatorNodeCount = await getStatefulSetReplicas(celoEnv, `${celoEnv}-validators`)
    const newValidatorNodeCount = parseInt(fetchEnv(envVar.VALIDATORS), 10)
    await upgradeValidatorStaticIPs(celoEnv, prevValidatorNodeCount, newValidatorNodeCount)

    const proxiesPerValidator = getProxiesPerValidator()
    // Iterate through all validators and check to see if there are changes in proxies
    const higherValidatorCount = Math.max(prevValidatorNodeCount, newValidatorNodeCount)
    for (let i = 0; i < higherValidatorCount; i++) {
      const proxyCount = i < proxiesPerValidator.length ? proxiesPerValidator[i] : 0
      let prevProxyCount = 0
      try {
        prevProxyCount = await getStatefulSetReplicas(celoEnv, `${celoEnv}-validators-${i}-proxy`)
      } catch (e) {
        console.info(`Unable to find any previous proxies for validator ${i}`)
      }
      await upgradeNodeTypeStaticIPs(celoEnv, `validators-${i}-proxy`, prevProxyCount, proxyCount)
    }

    const prevPrivateTxNodeCount = await getStatefulSetReplicas(
      celoEnv,
      `${celoEnv}-tx-nodes-private`
    )
    const newPrivateTxNodeCount = parseInt(fetchEnv(envVar.PRIVATE_TX_NODES), 10)
    await upgradeNodeTypeStaticIPs(
      celoEnv,
      'tx-nodes-private',
      prevPrivateTxNodeCount,
      newPrivateTxNodeCount
    )
  }
}

async function upgradeValidatorStaticIPs(
  celoEnv: string,
  prevValidatorNodeCount: number,
  newValidatorNodeCount: number
) {
  const proxiesPerValidator = getProxiesPerValidator()

  // Iterate through each validator & create or destroy
  // IP addresses as necessary. If n validators are to be proxied,
  // indices 0 through n - 1 will not have public IP addresses.
  const higherValidatorCount = Math.max(prevValidatorNodeCount, newValidatorNodeCount)
  for (let i = 0; i < higherValidatorCount; i++) {
    const ipName = `${celoEnv}-validators-${i}`
    let ipExists
    try {
      await retrieveIPAddress(ipName)
      ipExists = true
    } catch (e) {
      ipExists = false
    }
    if (ipExists && (i < proxiesPerValidator.length || i >= newValidatorNodeCount)) {
      await deleteIPAddress(ipName)
    } else if (!ipExists && i >= proxiesPerValidator.length && i < newValidatorNodeCount) {
      await registerIPAddress(ipName)
    }
  }
}

async function upgradeNodeTypeStaticIPs(
  celoEnv: string,
  nodeType: string,
  previousNodeCount: number,
  newNodeCount: number
) {
  if (previousNodeCount < newNodeCount) {
    console.info(`Scaling up ${nodeType} node count from ${previousNodeCount} to ${newNodeCount}`)
    await Promise.all(
      range(previousNodeCount, newNodeCount).map((i) =>
        registerIPAddress(`${celoEnv}-${nodeType}-${i}`)
      )
    )
  } else if (previousNodeCount > newNodeCount) {
    console.info(`Scaling down ${nodeType} node count from ${previousNodeCount} to ${newNodeCount}`)
    await Promise.all(
      range(newNodeCount, previousNodeCount).map((i) =>
        deleteIPAddress(`${celoEnv}-${nodeType}-${i}`)
      )
    )
  }
}

export async function pollForBootnodeLoadBalancer(celoEnv: string) {
  if (!useStaticIPsForGethNodes()) {
    return
  }
  console.info(`Poll for bootnode load balancer`)
  let totalTime = 0

  while (true) {
    const [rules] = await execCmdWithExitOnFailure(
      `gcloud compute addresses describe ${celoEnv}-bootnode --region ${getKubernetesClusterRegion()} --format="value(users.len())"`
    )

    if (parseInt(rules, 10) > 0) {
      break
    }

    totalTime += LOAD_BALANCER_POLL_INTERVAL
    if (totalTime > TIMEOUT_FOR_LOAD_BALANCER_POLL) {
      console.error(
        `\nCould not detect the bootnode's load balancer provisioning, which will likely cause the peers on the network unable to connect`
      )
      process.exit(1)
    }

    process.stdout.write('.')
    await sleep(LOAD_BALANCER_POLL_INTERVAL)
  }

  console.info('Sleeping 1 minute...')
  await sleep(1000 * 60) // 1 minute

  console.info(`\nReset all pods now that the bootnode load balancer has provisioned`)
  await execCmdWithExitOnFailure(`kubectl delete pod -n ${celoEnv} --selector=component=validators`)
  await execCmdWithExitOnFailure(`kubectl delete pod -n ${celoEnv} --selector=component=tx_nodes`)
  await execCmdWithExitOnFailure(`kubectl delete pod -n ${celoEnv} --selector=component=proxy`)
  return
}

export async function deleteStaticIPs(celoEnv: string) {
  console.info(`Deleting static IPs for ${celoEnv}`)

  const numTxNodes = parseInt(fetchEnv(envVar.TX_NODES), 10)
  await Promise.all(range(numTxNodes).map((i) => deleteIPAddress(`${celoEnv}-tx-nodes-${i}`)))

  await deleteIPAddress(`${celoEnv}-bootnode`)

  const numValidators = parseInt(fetchEnv(envVar.VALIDATORS), 10)
  await Promise.all(range(numValidators).map((i) => deleteIPAddress(`${celoEnv}-validators-${i}`)))

  const proxiesPerValidator = getProxiesPerValidator()
  for (let valIndex = 0; valIndex < proxiesPerValidator.length; valIndex++) {
    for (let proxyIndex = 0; proxyIndex < proxiesPerValidator[valIndex]; proxyIndex++) {
      await deleteIPAddress(getProxyName(celoEnv, valIndex, proxyIndex))
    }
  }

  const numPrivateTxNodes = parseInt(fetchEnv(envVar.PRIVATE_TX_NODES), 10)
  await Promise.all(
    range(numPrivateTxNodes).map((i) => deleteIPAddress(`${celoEnv}-tx-nodes-private-${i}`))
  )
}

export async function deletePersistentVolumeClaims(celoEnv: string, componentLabels: string[]) {
  console.info(`Deleting persistent volume claims for ${celoEnv}`)
  for (const component of componentLabels) {
    await deletePersistentVolumeClaimsCustomLabels(celoEnv, 'component', component)
  }
}

export async function deletePersistentVolumeClaimsCustomLabels(
  namespace: string,
  label: string,
  value: string
) {
  console.info(`Deleting persistent volume claims for ${namespace}`)
  try {
    const [output] = await execCmd(
      `kubectl delete pvc --selector='${label}=${value}' --namespace ${namespace}`
    )
    console.info(output)
  } catch (error) {
    console.error(error)
    if (!error.toString().includes('not found')) {
      process.exit(1)
    }
  }
}

async function helmIPParameters(celoEnv: string) {
  const ipAddressParameters: string[] = [
    `--set geth.static_ips=${fetchEnv(envVar.STATIC_IPS_FOR_GETH_NODES)}`,
  ]

  const numTxNodes = parseInt(fetchEnv(envVar.TX_NODES), 10)

  const txAddresses = await Promise.all(
    range(numTxNodes).map((i) => retrieveIPAddress(`${celoEnv}-tx-nodes-${i}`))
  )

  // Tx-node IPs
  const txNodeIpParams = setHelmArray('geth.txNodesIPAddressArray', txAddresses)
  ipAddressParameters.push(...txNodeIpParams)

  if (useStaticIPsForGethNodes()) {
    ipAddressParameters.push(
      `--set geth.bootnodeIpAddress=${await retrieveIPAddress(`${celoEnv}-bootnode`)}`
    )

    // Validator IPs
    const numValidators = parseInt(fetchEnv(envVar.VALIDATORS), 10)
    const proxiesPerValidator = getProxiesPerValidator()
    // This tracks validator IP addresses for each corresponding validator. If the validator
    // is proxied, there is no public IP address, so it's set as an empty string
    const validatorIpAddresses = []
    for (let i = 0; i < numValidators; i++) {
      if (i < proxiesPerValidator.length) {
        // Then this validator is proxied
        validatorIpAddresses.push('')
      } else {
        validatorIpAddresses.push(await retrieveIPAddress(`${celoEnv}-validators-${i}`))
      }
    }
    const validatorIpParams = setHelmArray('geth.validatorsIPAddressArray', validatorIpAddresses)
    ipAddressParameters.push(...validatorIpParams)

    // Proxy IPs
    // Helm ran into issues when dealing with 2-d lists,
    // so each index corresponds to a particular validator.
    // Multiple proxy IPs for a single validator are separated by '/'
    const proxyIpAddressesPerValidator = []
    let validatorIndex = 0
    for (const proxyCount of proxiesPerValidator) {
      const proxyIpAddresses = []
      for (let i = 0; i < proxyCount; i++) {
        proxyIpAddresses.push(await retrieveIPAddress(getProxyName(celoEnv, validatorIndex, i)))
      }
      const listOfProxyIpAddresses = proxyIpAddresses.join('/')
      proxyIpAddressesPerValidator.push(listOfProxyIpAddresses)

      validatorIndex++
    }

    const proxyIpAddressesParams = setHelmArray(
      'geth.proxyIPAddressesPerValidatorArray',
      proxyIpAddressesPerValidator
    )
    ipAddressParameters.push(...proxyIpAddressesParams)

    const numPrivateTxNodes = parseInt(fetchEnv(envVar.PRIVATE_TX_NODES), 10)
    const privateTxAddresses = await Promise.all(
      range(numPrivateTxNodes).map((i) => retrieveIPAddress(`${celoEnv}-tx-nodes-private-${i}`))
    )
    const privateTxAddressParameters = privateTxAddresses.map(
      (address, i) => `--set geth.private_tx_nodes_${i}IpAddress=${address}`
    )
    ipAddressParameters.push(...privateTxAddressParameters)
    const listOfPrivateTxNodeAddresses = privateTxAddresses.join(',')
    ipAddressParameters.push(
      `--set geth.private_tx_node_ip_addresses='{${listOfPrivateTxNodeAddresses}}'`
    )
  }

  return ipAddressParameters
}

// async function helmParametersFile(celoEnv: string, useExistingGenesis: boolean) {
//   const parameters: any = {}
//   if (isProduction()) {
//     parameters.bucket = `contract_artifacts_production`
//     parameters.gethexporter.image.repository=fetchEnv('GETH_EXPORTER_DOCKER_IMAGE_REPOSITORY')
//     parameters.gethexporter.image.tag=fetchEnv('GETH_EXPORTER_DOCKER_IMAGE_TAG')
//   } else {
//     parameters.bucket = `contract_artifacts`
//   }
//   parameters.domain.name=fetchEnv('CLUSTER_DOMAIN_NAME')
//   parameters.genesis.networkId=fetchEnv(envVar.NETWORK_ID)
//   parameters.geth.verbosity=fetchEnvOrFallback('GETH_VERBOSITY', '4')
//   parameters.geth.vmodule=fetchEnvOrFallback('GETH_VMODULE', '')
//   parameters.geth.resources.requests.cpu=fetchEnv('GETH_NODE_CPU_REQUEST')
//   parameters.geth.resources.requests.memory=fetchEnv('GETH_NODE_MEMORY_REQUEST')
//   parameters.geth.image.repository=fetchEnv('GETH_NODE_DOCKER_IMAGE_REPOSITORY')
//   parameters.geth.image.tag=fetchEnv('GETH_NODE_DOCKER_IMAGE_TAG')
//   parameters.bootnode.image.repository=fetchEnv('GETH_BOOTNODE_DOCKER_IMAGE_REPOSITORY')
//   parameters.bootnode.image.tag=fetchEnv('GETH_BOOTNODE_DOCKER_IMAGE_TAG')
//   parameters.cluster.zone=fetchEnv('KUBERNETES_CLUSTER_ZONE')
//   parameters.cluster.name=fetchEnv('KUBERNETES_CLUSTER_NAME')
//   parameters.project.name=fetchEnv('TESTNET_PROJECT_NAME')
//   parameters.celotool.image.repository=fetchEnv('CELOTOOL_DOCKER_IMAGE_REPOSITORY')
//   parameters.celotool.image.tag=fetchEnv('CELOTOOL_DOCKER_IMAGE_TAG')
//   parameters.promtosd.scrape_interval=fetchEnv('PROMTOSD_SCRAPE_INTERVAL')
//   parameters.promtosd.export_interval=fetchEnv('PROMTOSD_EXPORT_INTERVAL')
//   parameters.geth.consensus_type=fetchEnv('CONSENSUS_TYPE')
//   parameters.geth.blocktime=fetchEnv('BLOCK_TIME')
//   parameters.geth.validators=fetchEnv('VALIDATORS')
//   parameters.geth.istanbulrequesttimeout=fetchEnvOrFallback('ISTANBUL_REQUEST_TIMEOUT_MS', '3000')
//   parameters.geth.faultyValidators=fetchEnvOrFallback('FAULTY_VALIDATORS', '0')
//   parameters.geth.faultyValidatorType=fetchEnvOrFallback('FAULTY_VALIDATOR_TYPE', '0')
//   parameters.geth.tx_nodes=fetchEnv('TX_NODES')
//   parameters.geth.private_tx_nodes=fetchEnv(envVar.PRIVATE_TX_NODES)
//   parameters.geth.ssd_disks=fetchEnvOrFallback(envVar.GETH_NODES_SSD_DISKS, 'true')
//   parameters.mnemonic=fetchEnv('MNEMONIC')
//   parameters.geth.account.secret=fetchEnv('GETH_ACCOUNT_SECRET')
//   parameters.geth.ping_ip_from_packet=fetchEnvOrFallback('PING_IP_FROM_PACKET', 'false')
//   parameters.geth.in_memory_discovery_table=fetchEnvOrFallback('IN_MEMORY_DISCOVERY_TABLE', 'false')
//   parameters.geth.clean_validator_rountstate_folder=fetchEnvOrFallback('CLEAN_VALIDATOR_ROUNTSTATE_FOLDER', 'false')
//   parameters.geth.proxiedValidators=fetchEnvOrFallback(envVar.PROXIED_VALIDATORS, '0')
// }

async function helmParameters(celoEnv: string, useExistingGenesis: boolean) {
<<<<<<< HEAD
  const valueFilePath = `/tmp/${celoEnv}-testnet-values.yaml`
  await saveHelmValuesFile(celoEnv, valueFilePath, useExistingGenesis)
=======
>>>>>>> 24a6a654
  const productionTagOverrides = isProduction()
    ? [
        `--set gethexporter.image.repository=${fetchEnv('GETH_EXPORTER_DOCKER_IMAGE_REPOSITORY')}`,
        `--set gethexporter.image.tag=${fetchEnv('GETH_EXPORTER_DOCKER_IMAGE_TAG')}`,
      ]
    : []

  const gethMetricsOverrides = fetchEnvOrFallback('GETH_ENABLE_METRICS', 'false') === "true"
    ? [
        `--set metrics="true"`,
        `--set pprof.enabled="true"`,
        `--set pprof.path="/debug/metrics/prometheus"`,
        `--set pprof.port="6060"`,
      ]
    : [
        `--set metrics="false"`,
        `--set pprof.enabled="false"`,
      ]
<<<<<<< HEAD
=======

  const genesisContent = useExistingGenesis
    ? await getGenesisBlockFromGoogleStorage(celoEnv)
    : generateGenesisFromEnv()
>>>>>>> 24a6a654

  return [
    `-f ${valueFilePath}`,
    `--set domain.name=${fetchEnv('CLUSTER_DOMAIN_NAME')}`,
    `--set genesis.networkId=${fetchEnv(envVar.NETWORK_ID)}`,
    `--set geth.verbosity=${fetchEnvOrFallback('GETH_VERBOSITY', '4')}`,
    `--set geth.vmodule=${fetchEnvOrFallback('GETH_VMODULE', '')}`,
    `--set geth.resources.requests.cpu=${fetchEnv('GETH_NODE_CPU_REQUEST')}`,
    `--set geth.resources.requests.memory=${fetchEnv('GETH_NODE_MEMORY_REQUEST')}`,
    `--set geth.image.repository=${fetchEnv('GETH_NODE_DOCKER_IMAGE_REPOSITORY')}`,
    `--set geth.image.tag=${fetchEnv('GETH_NODE_DOCKER_IMAGE_TAG')}`,
    `--set bootnode.image.repository=${fetchEnv('GETH_BOOTNODE_DOCKER_IMAGE_REPOSITORY')}`,
    `--set bootnode.image.tag=${fetchEnv('GETH_BOOTNODE_DOCKER_IMAGE_TAG')}`,
    `--set celotool.image.repository=${fetchEnv('CELOTOOL_DOCKER_IMAGE_REPOSITORY')}`,
    `--set celotool.image.tag=${fetchEnv('CELOTOOL_DOCKER_IMAGE_TAG')}`,
    `--set promtosd.scrape_interval=${fetchEnv('PROMTOSD_SCRAPE_INTERVAL')}`,
    `--set promtosd.export_interval=${fetchEnv('PROMTOSD_EXPORT_INTERVAL')}`,
    `--set geth.blocktime=${fetchEnv('BLOCK_TIME')}`,
    `--set geth.validators="${fetchEnv('VALIDATORS')}"`,
    `--set geth.istanbulrequesttimeout=${fetchEnvOrFallback(
      'ISTANBUL_REQUEST_TIMEOUT_MS',
      '3000'
    )}`,
    `--set geth.faultyValidators="${fetchEnvOrFallback('FAULTY_VALIDATORS', '0')}"`,
    `--set geth.faultyValidatorType="${fetchEnvOrFallback('FAULTY_VALIDATOR_TYPE', '0')}"`,
    `--set geth.tx_nodes="${fetchEnv('TX_NODES')}"`,
    `--set geth.private_tx_nodes="${fetchEnv(envVar.PRIVATE_TX_NODES)}"`,
    `--set geth.ssd_disks="${fetchEnvOrFallback(envVar.GETH_NODES_SSD_DISKS, 'true')}"`,
    `--set mnemonic="${fetchEnv('MNEMONIC')}"`,
    `--set geth.account.secret="${fetchEnv('GETH_ACCOUNT_SECRET')}"`,
    `--set geth.ping_ip_from_packet=${fetchEnvOrFallback('PING_IP_FROM_PACKET', 'false')}`,
    `--set geth.in_memory_discovery_table=${fetchEnvOrFallback(
      'IN_MEMORY_DISCOVERY_TABLE',
      'false'
    )}`,
    `--set geth.diskSizeGB=${fetchEnvOrFallback(envVar.NODE_DISK_SIZE_GB, '10')}`,
    ...setHelmArray('geth.proxiesPerValidator', getProxiesPerValidator()),
    ...productionTagOverrides,
    ...gethMetricsOverrides,
    ...(await helmIPParameters(celoEnv)),
  ]
}

async function helmCommand(command: string) {
  if (isCelotoolVerbose() && !command.includes(' dep build ')) {
    await execCmdWithExitOnFailure(command + ' --dry-run --debug')
  } else if (isCelotoolVerbose()) {
    await execCmdWithExitOnFailure(command + ' --debug')
  }

  await execCmdWithExitOnFailure(command)
}

function buildHelmChartDependencies(chartDir: string) {
  console.info(`Building any chart dependencies...`)
  console.info(`helm dep build ${chartDir}`)
  // return helmCommand(`helm dep build ${chartDir}`)
}

export async function installGenericHelmChart(
  celoEnv: string,
  releaseName: string,
  chartDir: string,
  parameters: string[]
) {
  // if (chartDir != 'stable/chaoskube') {
  //   await buildHelmChartDependencies(chartDir)
  // }
  console.info(`Installing helm release ${releaseName}`)
  await helmCommand(
    `helm install ${chartDir} --name ${releaseName} --namespace ${celoEnv} ${parameters.join(' ')}`
  )
}

export async function upgradeGenericHelmChart(
  celoEnv: string,
  releaseName: string,
  chartDir: string,
  parameters: string[]
) {
  await buildHelmChartDependencies(chartDir)

  console.info(`Upgrading helm release ${releaseName}`)
  await helmCommand(
    `helm upgrade ${releaseName} ${chartDir} --namespace ${celoEnv} ${parameters.join(' ')}`
  )
  console.info(`Upgraded helm release ${releaseName}`)
}

export async function installUpgradeGenericChart(
  celoEnv: string,
  releaseName: string,
  chartDir: string,
  parameters: string[]
) {
  await buildHelmChartDependencies(chartDir)

  console.info(`Installing or Upgrading helm release ${releaseName}`)
  await helmCommand(
    `helm upgrade ${releaseName} --install ${chartDir} --namespace ${celoEnv} ${parameters.join(' ')}`
  )
  console.info(`Installed or Upgraded helm release ${releaseName}`)
}

export function isCelotoolVerbose() {
  return process.env.CELOTOOL_VERBOSE === 'true'
}

export async function removeGenericHelmChart(releaseName: string) {
  console.info(`Deleting helm chart ${releaseName}`)
  try {
    await execCmd(`helm del --purge ${releaseName}`)
  } catch (error) {
    console.error(error)
  }
}

export async function installHelmChart(celoEnv: string, useExistingGenesis: boolean) {
  await failIfSecretMissing(BACKUP_GCS_SECRET_NAME, 'default')
  await copySecret(BACKUP_GCS_SECRET_NAME, 'default', celoEnv)
  return installGenericHelmChart(
    celoEnv,
    celoEnv,
    '../helm-charts/testnet',
    await helmParameters(celoEnv, useExistingGenesis)
  )
}

export async function upgradeHelmChart(celoEnv: string, useExistingGenesis: boolean) {
  console.info(`Upgrading helm release ${celoEnv}`)
  const parameters = await helmParameters(celoEnv, useExistingGenesis)
  await upgradeGenericHelmChart(celoEnv, celoEnv, '../helm-charts/testnet', parameters)
  console.info(`Helm release ${celoEnv} upgrade successful`)
}

export async function resetAndUpgradeHelmChart(celoEnv: string, useExistingGenesis: boolean) {
  const txNodesSetName = `${celoEnv}-tx-nodes`
  const validatorsSetName = `${celoEnv}-validators`
  const bootnodeName = `${celoEnv}-bootnode`
  const privateTxNodesSetname = `${celoEnv}-tx-nodes-private`
  const persistentVolumeClaimsLabels = ['validators', 'tx_nodes', 'proxy', 'tx_nodes_private']

  // scale down nodes
  await scaleResource(celoEnv, 'StatefulSet', txNodesSetName, 0)
  await scaleResource(celoEnv, 'StatefulSet', validatorsSetName, 0)
  // allow to fail for the cases where a testnet does not include the privatetxnode statefulset yet
  await scaleResource(celoEnv, 'StatefulSet', privateTxNodesSetname, 0, true)
  await scaleProxies(celoEnv, 0)
  await scaleResource(celoEnv, 'Deployment', bootnodeName, 0)

  await deletePersistentVolumeClaims(celoEnv, persistentVolumeClaimsLabels)
  await sleep(10000)

  await upgradeHelmChart(celoEnv, useExistingGenesis)
  await sleep(10000)

  const numValdiators = parseInt(fetchEnv(envVar.VALIDATORS), 10)
  const numTxNodes = parseInt(fetchEnv(envVar.TX_NODES), 10)
  const numPrivateTxNodes = parseInt(fetchEnv(envVar.PRIVATE_TX_NODES), 10)

  // Note(trevor): helm upgrade only compares the current chart to the
  // previously deployed chart when deciding what needs changing, so we need
  // to manually scale up to account for when a node count is the same
  await scaleResource(celoEnv, 'StatefulSet', txNodesSetName, numTxNodes)
  await scaleResource(celoEnv, 'StatefulSet', validatorsSetName, numValdiators)
  await scaleResource(celoEnv, 'StatefulSet', privateTxNodesSetname, numPrivateTxNodes)
  await scaleProxies(celoEnv)
  await scaleResource(celoEnv, 'Deployment', bootnodeName, 1)
}

// scaleProxies scales all proxy statefulsets to have `replicas` replicas.
// If `replicas` is undefined, proxies will be scaled to their intended
// replica counts
async function scaleProxies(celoEnv: string, replicas?: number) {
  if (replicas !== undefined) {
    const statefulsetNames = await getProxyStatefulsets(celoEnv)
    for (const name of statefulsetNames) {
      await scaleResource(celoEnv, 'StatefulSet', name, replicas)
    }
  } else {
    const proxiesPerValidator = getProxiesPerValidator()
    let validatorIndex = 0
    for (const proxyCount of proxiesPerValidator) {
      // allow to fail for the cases where a testnet does not include the proxy statefulset yet
      await scaleResource(
        celoEnv,
        'StatefulSet',
        `${celoEnv}-validators-${validatorIndex}-proxy`,
        proxyCount,
        true
      )
      validatorIndex++
    }
  }
}

async function getProxyStatefulsets(celoEnv: string) {
  const [output] = await execCmd(
    `kubectl get statefulsets --selector=component=proxy --no-headers -o custom-columns=":metadata.name" -n ${celoEnv}`
  )
  if (!output) {
    return []
  }
  return output.split('\n').filter((name) => name)
}

export async function removeHelmRelease(celoEnv: string) {
  return removeGenericHelmChart(celoEnv)
}

export function makeHelmParameters(map: { [key: string]: string }) {
  return entries(map).map(([key, value]) => `--set ${key}=${value}`)
}

function setHelmArray(paramName: string, arr: any[]) {
  return arr.map((value, i) => `--set ${paramName}[${i}]="${value}"`)
}

export async function deleteFromCluster(celoEnv: string) {
  await removeHelmRelease(celoEnv)
  console.info(`Deleting namespace ${celoEnv}`)
  // Todo: Clean the testnet resources (pvc) and do not delete the namespace if there is any other resource on it
  await execCmdWithExitOnFailure(`kubectl delete namespace ${celoEnv}`)
}

function useStaticIPsForGethNodes() {
  return fetchEnv(envVar.STATIC_IPS_FOR_GETH_NODES) === 'true'
}

export async function saveHelmValuesFile(celoEnv:string, valueFilePath: string, useExistingGenesis: boolean) {
  const genesisContent = useExistingGenesis
  ? await getGenesisBlockFromGoogleStorage(celoEnv)
  : generateGenesisFromEnv()

  const valueFileContent = `
genesis:
  genesisFileBase64: ${Buffer.from(genesisContent).toString('base64')}
`
  fs.writeFileSync(valueFilePath, valueFileContent)
}<|MERGE_RESOLUTION|>--- conflicted
+++ resolved
@@ -679,11 +679,8 @@
 // }
 
 async function helmParameters(celoEnv: string, useExistingGenesis: boolean) {
-<<<<<<< HEAD
   const valueFilePath = `/tmp/${celoEnv}-testnet-values.yaml`
   await saveHelmValuesFile(celoEnv, valueFilePath, useExistingGenesis)
-=======
->>>>>>> 24a6a654
   const productionTagOverrides = isProduction()
     ? [
         `--set gethexporter.image.repository=${fetchEnv('GETH_EXPORTER_DOCKER_IMAGE_REPOSITORY')}`,
@@ -702,13 +699,6 @@
         `--set metrics="false"`,
         `--set pprof.enabled="false"`,
       ]
-<<<<<<< HEAD
-=======
-
-  const genesisContent = useExistingGenesis
-    ? await getGenesisBlockFromGoogleStorage(celoEnv)
-    : generateGenesisFromEnv()
->>>>>>> 24a6a654
 
   return [
     `-f ${valueFilePath}`,
@@ -765,7 +755,7 @@
 function buildHelmChartDependencies(chartDir: string) {
   console.info(`Building any chart dependencies...`)
   console.info(`helm dep build ${chartDir}`)
-  // return helmCommand(`helm dep build ${chartDir}`)
+  return helmCommand(`helm dep build ${chartDir}`)
 }
 
 export async function installGenericHelmChart(
