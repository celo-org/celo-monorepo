--- conflicted
+++ resolved
@@ -445,11 +445,7 @@
   console.info(`Deleting IP address ${name}`)
   try {
     if (isCelotoolVerbose()) {
-<<<<<<< HEAD
-      console.log(`IP Address ${name} would be deleted`)
-=======
       console.info(`IP Address ${name} would be deleted`)
->>>>>>> 4cd08630
     } else {
       await execCmd(
         `gcloud compute addresses delete ${name} --region ${getKubernetesClusterRegion(zone)} -q`
