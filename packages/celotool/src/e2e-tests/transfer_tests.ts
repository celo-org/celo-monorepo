--- conflicted
+++ resolved
@@ -479,13 +479,8 @@
         before(`start geth on sync: ${syncMode}`, () => startSyncNode(syncMode))
 
         describe('Transfer CeloGold >', () => {
-<<<<<<< HEAD
-          const GOLD_TRANSACTION_GAS_COST = 30005
+          const GOLD_TRANSACTION_GAS_COST = 21000
           describe('with feeCurrency = CeloGold >', () => {
-=======
-          const GOLD_TRANSACTION_GAS_COST = 21000
-          describe('with gasCurrency = CeloGold >', () => {
->>>>>>> 17c3d325
             if (syncMode === 'light' || syncMode === 'ultralight') {
               describe('when running in light/ultralight sync mode', () => {
                 describe('when not explicitly specifying a gateway fee recipient', () =>
@@ -553,14 +548,9 @@
             }
           })
 
-<<<<<<< HEAD
           describe('feeCurrency = CeloDollars >', () => {
-            const intrinsicGas = 155000
-=======
-          describe('gasCurrency = CeloDollars >', () => {
             const intrinsicGas = INTRINSIC_GAS_FOR_TX + ADDITIONAL_INTRINSIC_TX_GAS_COST
 
->>>>>>> 17c3d325
             describe('when there is no demurrage', () => {
               describe('when setting a gas amount greater than the amount of gas necessary', () =>
                 testTransferToken({
@@ -569,22 +559,6 @@
                   feeToken: CeloContract.StableToken,
                 }))
 
-<<<<<<< HEAD
-              describe('when setting a gas amount less than the amount of gas necessary but more than the intrinsic gas amount', () => {
-                const gas = intrinsicGas + 1000
-                testTransferToken({
-                  expectedGas: gas,
-                  transferToken: CeloContract.GoldToken,
-                  feeToken: CeloContract.StableToken,
-                  expectSuccess: false,
-                  txOptions: {
-                    gas,
-                  },
-                })
-              })
-
-=======
->>>>>>> 17c3d325
               describe('when setting a gas amount less than the intrinsic gas amount', () => {
                 it('should not add the transaction to the pool', async () => {
                   const gas = intrinsicGas - 1
@@ -627,11 +601,7 @@
   })
 
   describe('Transfer with changed intrinsic gas cost >', () => {
-<<<<<<< HEAD
-    const intrinsicGasForAlternativeFeeCurrency = 34000
-=======
-    const changedIntrinsicGasForAlternativeGasCurrency = 34000
->>>>>>> 17c3d325
+    const changedIntrinsicGasForAlternativeFeeCurrency = 34000
 
     before(restartWithCleanNodes)
 
@@ -643,7 +613,7 @@
             await setIntrinsicGas(
               'http://localhost:8545',
               validatorAddress,
-              changedIntrinsicGasForAlternativeGasCurrency
+              changedIntrinsicGasForAlternativeFeeCurrency
             )
           } catch (err) {
             console.debug('some error', err)
@@ -651,13 +621,8 @@
         })
 
         describe('Transfer CeloGold >', () => {
-<<<<<<< HEAD
           describe('feeCurrency = CeloDollars >', () => {
-            const intrinsicGas = intrinsicGasForAlternativeFeeCurrency + 21000
-=======
-          describe('gasCurrency = CeloDollars >', () => {
-            const intrinsicGas = changedIntrinsicGasForAlternativeGasCurrency + INTRINSIC_GAS_FOR_TX
->>>>>>> 17c3d325
+            const intrinsicGas = changedIntrinsicGasForAlternativeFeeCurrency + INTRINSIC_GAS_FOR_TX
             describe('when there is no demurrage', () => {
               describe('when setting a gas amount greater than the amount of gas necessary', () =>
                 testTransferToken({
@@ -666,22 +631,6 @@
                   feeToken: CeloContract.StableToken,
                 }))
 
-<<<<<<< HEAD
-              describe('when setting a gas amount less than the amount of gas necessary but more than the intrinsic gas amount', () => {
-                const gas = intrinsicGas + 1000
-                testTransferToken({
-                  expectedGas: gas,
-                  transferToken: CeloContract.GoldToken,
-                  feeToken: CeloContract.StableToken,
-                  expectSuccess: false,
-                  txOptions: {
-                    gas,
-                  },
-                })
-              })
-
-=======
->>>>>>> 17c3d325
               describe('when setting a gas amount less than the intrinsic gas amount', () => {
                 it('should not add the transaction to the pool', async () => {
                   const gas = intrinsicGas - 1
@@ -799,88 +748,6 @@
               )
             })
           })
-<<<<<<< HEAD
-
-          describe('when setting a gas amount less than the amount of gas necessary but more than the intrinsic gas amount', () => {
-            let balances: BalanceWatcher
-            let expectedFees: Fees
-            let txRes: TestTxResults
-
-            before(async () => {
-              balances = await newBalanceWatcher(kit, [
-                FromAddress,
-                ToAddress,
-                validatorAddress,
-                FeeRecipientAddress,
-                governanceAddress,
-              ])
-
-              await inflationManager.setInflationRateForNextTransfer(new BigNumber(2))
-
-              const intrinsicGas = 155000
-              const gas = intrinsicGas + 1000
-              txRes = await runTestTransaction(
-                await transferCeloGold(FromAddress, ToAddress, TransferAmount, {
-                  gas,
-                  feeCurrency: await kit.registry.addressFor(CeloContract.StableToken),
-                }),
-                gas,
-                await kit.registry.addressFor(CeloContract.StableToken)
-              )
-
-              await balances.update()
-              expectedFees = txRes.fees
-            })
-
-            it('should fail', () => assert.isFalse(txRes.ok))
-
-            it("should not change the sender's Celo Gold balance", () => {
-              assertEqualBN(balances.delta(FromAddress, CeloContract.GoldToken), new BigNumber(0))
-            })
-
-            it("should not change the receiver's Celo Gold balance", () => {
-              assertEqualBN(balances.delta(ToAddress, CeloContract.GoldToken), new BigNumber(0))
-            })
-
-            it("should halve the sender's Celo Dollar balance due to demurrage and decrement it by the total fees", () => {
-              assertEqualBN(
-                balances
-                  .initial(FromAddress, CeloContract.StableToken)
-                  .idiv(2)
-                  .minus(balances.current(FromAddress, CeloContract.StableToken)),
-                expectedFees.total
-              )
-            })
-
-            it("should halve the gateway fee recipient's Celo Dollar balance then increment it by the gateway fee", () => {
-              assertEqualBN(
-                balances
-                  .current(FeeRecipientAddress, CeloContract.StableToken)
-                  .minus(balances.initial(FeeRecipientAddress, CeloContract.StableToken).idiv(2)),
-                expectedFees.gateway
-              )
-            })
-
-            it(`should halve the infrastructure fund's Celo Dollar balance then increment it by the base portion of the gas fee`, () => {
-              assertEqualBN(
-                balances
-                  .current(governanceAddress, CeloContract.StableToken)
-                  .minus(balances.initial(governanceAddress, CeloContract.StableToken).idiv(2)),
-                expectedFees.base
-              )
-            })
-
-            it('should halve the proposers Celo Dollar balance the increment it by the rest of the gas fee', () => {
-              assertEqualBN(
-                balances
-                  .current(validatorAddress, CeloContract.StableToken)
-                  .minus(balances.initial(validatorAddress, CeloContract.StableToken).idiv(2)),
-                expectedFees.tip
-              )
-            })
-          })
-=======
->>>>>>> 17c3d325
         })
       })
     }
