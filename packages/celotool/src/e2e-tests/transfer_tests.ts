--- conflicted
+++ resolved
@@ -660,12 +660,8 @@
         describe('Transfer CeloDollars', () => {
           describe('feeCurrency = CeloDollars >', () => {
             testTransferToken({
-<<<<<<< HEAD
               expectedGas:
                 20303 + changedIntrinsicGasForAlternativeFeeCurrency + INTRINSIC_TX_GAS_COST,
-=======
-              expectedGas: 75325,
->>>>>>> ed2e29c2
               transferToken: CeloContract.StableToken,
               feeToken: CeloContract.StableToken,
             })
