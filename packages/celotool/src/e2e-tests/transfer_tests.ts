--- conflicted
+++ resolved
@@ -168,18 +168,12 @@
   const ToAddress = '0xbBae99F0E1EE565404465638d40827b54D343638'
   const FeeRecipientAddress = '0x4f5f8a3f45d179553e7b95119ce296010f50f6f1'
 
-<<<<<<< HEAD
-  const syncModes = ['full', 'fast', 'light', 'lightest']
-  const gethConfig: GethTestConfig = {
-    migrateTo: 18,
-=======
   const syncModes = ['full', 'fast', 'light', 'ultralight']
   const gethConfig: GethRunConfig = {
     migrateTo: 19,
     networkId: 1101,
     network: 'local',
     runPath: TMP_PATH,
->>>>>>> e017726c
     instances: [
       {
         name: 'validator',
