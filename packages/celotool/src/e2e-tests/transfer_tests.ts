--- conflicted
+++ resolved
@@ -184,14 +184,8 @@
   const FeeRecipientAddress = '0x4f5f8a3f45d179553e7b95119ce296010f50f6f1'
 
   const syncModes = ['full', 'fast', 'light', 'ultralight']
-<<<<<<< HEAD
-  const gethConfig = {
+  const gethConfig: GethTestConfig = {
     migrateTo: 15,
-    migrateGovernance: false,
-=======
-  const gethConfig: GethTestConfig = {
-    migrateTo: 8,
->>>>>>> 3fb33e15
     instances: [
       { name: 'validator', validating: true, syncmode: 'full', port: 30303, rpcport: 8545 },
     ],
