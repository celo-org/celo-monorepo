--- conflicted
+++ resolved
@@ -3,27 +3,21 @@
 import { newKitFromWeb3 } from '@celo/contractkit'
 import { assert } from 'chai'
 import Web3 from 'web3'
-<<<<<<< HEAD
+import { connectPeers, initAndStartGeth } from '../lib/geth'
+import { GethInstanceConfig } from '../lib/interfaces/geth-instance-config'
+import { GethRunConfig } from '../lib/interfaces/geth-run-config'
 import {
-  EPOCH,
-  GethInstanceConfig,
   getHooks,
   getValidatorGroupPrivateKey,
-  initAndStartGeth,
   killInstance,
   newMemberSwapper,
   sleep,
-  waitToFinishSyncing,
+  waitToFinishInstanceSyncing,
 } from './utils'
-=======
-import { connectPeers, initAndStartGeth } from '../lib/geth'
-import { GethInstanceConfig } from '../lib/interfaces/geth-instance-config'
-import { GethRunConfig } from '../lib/interfaces/geth-run-config'
-import { getHooks, killInstance, sleep, waitToFinishInstanceSyncing } from './utils'
 
+const EPOCH = 10
 const TMP_PATH = '/tmp/e2e'
 const verbose = false
->>>>>>> fe77a833
 
 describe('sync tests', function(this: any) {
   this.timeout(0)
@@ -35,83 +29,42 @@
     migrate: true,
     verbosity: 1,
     instances: [
-<<<<<<< HEAD
       { name: 'validator0', validating: true, syncmode: 'full', port: 30303, rpcport: 8545 },
       { name: 'validator1', validating: true, syncmode: 'full', port: 30305, rpcport: 8547 },
       { name: 'validator2', validating: true, syncmode: 'full', port: 30307, rpcport: 8549 },
       { name: 'validator3', validating: true, syncmode: 'full', port: 30309, rpcport: 8551 },
       { name: 'validator4', validating: true, syncmode: 'full', port: 30311, rpcport: 8553 },
       { name: 'validator5', validating: true, syncmode: 'full', port: 30313, rpcport: 8555 },
-=======
-      {
-        name: 'validator0',
-        validating: true,
-        syncmode: 'full',
-        port: 30303,
-        rpcport: 8545,
-      },
-      {
-        name: 'validator1',
-        validating: true,
-        syncmode: 'full',
-        port: 30305,
-        rpcport: 8547,
-      },
-      {
-        name: 'validator2',
-        validating: true,
-        syncmode: 'full',
-        port: 30307,
-        rpcport: 8549,
-      },
-      {
-        name: 'validator3',
-        validating: true,
-        syncmode: 'full',
-        port: 30309,
-        rpcport: 8551,
-      },
->>>>>>> fe77a833
     ],
   }
 
+  const hooks = getHooks(gethConfig)
   const fullNode: GethInstanceConfig = {
     name: 'txfull',
     validating: false,
     syncmode: 'full',
     lightserv: true,
-    port: 30311,
-    rpcport: 8553,
+    port: 30315,
+    wsport: 8557,
+    rpcport: 8559,
   }
-
-  const hooks = getHooks(gethConfig)
 
   before(async () => {
     // Start validator nodes and migrate contracts.
     await hooks.before()
     // Restart validator nodes.
     await hooks.restart()
-<<<<<<< HEAD
     const validatorKit = newKitFromWeb3(new Web3('http://localhost:8545'))
     const groupPrivateKey = await getValidatorGroupPrivateKey(validatorKit, gethConfig.instances[0])
-    const fullInstance = {
-      name: 'full',
-      validating: false,
-      syncmode: 'full',
-      lightserv: true,
-      port: 30315,
-      wsport: 8557,
-      rpcport: 8559,
-      privateKey: groupPrivateKey.slice(2),
-      peers: [8545],
-    }
-    await initAndStartGeth(hooks.gethBinaryPath, fullInstance)
+    fullNode['privateKey'] = groupPrivateKey.slice(2)
+    await initAndStartGeth(gethConfig, hooks.gethBinaryPath, fullNode, verbose)
+    await connectPeers([...gethConfig.instances, fullNode], verbose)
     const validators = await (await validatorKit._web3Contracts.getValidators()).methods
       .getRegisteredValidators()
       .call()
     const web3 = new Web3('ws://localhost:8557')
     await sleep(10)
-    await waitToFinishSyncing(web3)
+    await waitToFinishInstanceSyncing(fullNode)
     const kit = newKitFromWeb3(web3)
     // The validator set size at any one time will be 4, and we rotate two validators per epoch.
     // This means that if a node were to have a static view of the validator set, we guarantee that
@@ -140,12 +93,6 @@
     await sleep(30)
     ;(subscription as any).unsubscribe()
     assert.equal(errorWhileChangingValidatorSet, '')
-=======
-
-    await initAndStartGeth(gethConfig, hooks.gethBinaryPath, fullNode, verbose)
-    await connectPeers([...gethConfig.instances, fullNode], verbose)
-    await waitToFinishInstanceSyncing(fullNode)
->>>>>>> fe77a833
   })
 
   after(hooks.after)
@@ -160,17 +107,9 @@
           name: syncmode,
           validating: false,
           syncmode,
-<<<<<<< HEAD
           port: 30317,
           wsport: 8561,
           lightserv: syncmode !== 'light' && syncmode !== 'ultralight',
-          peers: [8559],
-=======
-          port: 30313,
-          wsport: 9555,
-          rpcport: 8555,
-          lightserv: syncmode !== 'light' && syncmode !== 'ultralight',
->>>>>>> fe77a833
         }
         await initAndStartGeth(gethConfig, hooks.gethBinaryPath, syncNode, verbose)
         await connectPeers([fullNode, syncNode], verbose)
