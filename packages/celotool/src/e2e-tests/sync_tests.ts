--- conflicted
+++ resolved
@@ -1,11 +1,5 @@
 import { assert } from 'chai'
 import Web3 from 'web3'
-<<<<<<< HEAD
-import { getEnode, getHooks, killInstance, sleep, waitToFinishSyncing } from './utils'
-import { GethInstanceConfig, GethRunConfig, initAndStartGeth } from '../lib/geth'
-
-const TMP_PATH = '/tmp/e2e'
-=======
 import {
   GethInstanceConfig,
   getHooks,
@@ -14,7 +8,8 @@
   sleep,
   waitToFinishSyncing,
 } from './utils'
->>>>>>> c41f84e8
+
+const TMP_PATH = '/tmp/e2e'
 
 describe('sync tests', function(this: any) {
   this.timeout(0)
