--- conflicted
+++ resolved
@@ -70,13 +70,9 @@
         const syncWeb3 = new Web3(`http://localhost:8555`)
         await waitToFinishSyncing(syncWeb3)
         // Give the validators time to create more blocks.
-<<<<<<< HEAD
-        await sleep(4)
-=======
         await sleep(10)
->>>>>>> 0ea0bfc6
         const validatingLatestBlock = await validatingWeb3.eth.getBlockNumber()
-        await sleep(2)
+        await sleep(1)
         const syncLatestBlock = await syncWeb3.eth.getBlockNumber()
         assert.isAbove(validatingLatestBlock, 1)
         // Assert that the validator is still producing blocks.
