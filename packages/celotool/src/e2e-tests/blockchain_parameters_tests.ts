--- conflicted
+++ resolved
@@ -17,18 +17,13 @@
   let kit: ContractKit
   let parameters: BlockchainParametersWrapper
 
-<<<<<<< HEAD
   const gethConfig: GethRunConfig = {
-    migrateTo: 18,
+    migrateTo: 19,
     migrate: true,
     runPath: TMP_PATH,
     keepData: false,
     networkId: 1101,
     network: 'local',
-=======
-  const gethConfig: GethTestConfig = {
-    migrateTo: 19,
->>>>>>> 05090a58
     instances: [
       {
         name: 'validator',
