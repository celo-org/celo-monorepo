--- conflicted
+++ resolved
@@ -1,10 +1,7 @@
-<<<<<<< HEAD
 // tslint:disable-next-line: no-reference (Required to make this work w/ ts-node)
 /// <reference path="../../../contractkit/types/web3.d.ts" />
 import { ContractKit } from '@celo/contractkit'
-=======
 import { waitForPortOpen } from '@celo/dev-utils/lib/network'
->>>>>>> 028ee167
 import BigNumber from 'bignumber.js'
 import { assert } from 'chai'
 import { spawn, SpawnOptions } from 'child_process'
@@ -49,27 +46,16 @@
 const NetworkId = 1101
 const MonorepoRoot = resolvePath(joinPath(__dirname, '../..', '../..'))
 
-<<<<<<< HEAD
+export async function waitToFinishSyncing(web3: any) {
+  while ((await web3.eth.isSyncing()) || (await web3.eth.getBlockNumber()) === 0) {
+    await sleep(0.1)
+  }
+}
+
 export interface MemberSwapper {
   swap(): Promise<void>
 }
 
-export async function waitToStartAndFinishSyncing(web3: any) {
-  // Wait for the node to start syncing.
-  while (!(await web3.eth.isSyncing())) {
-    await sleep(0.1)
-  }
-  // Wait for the node to finish syncing.
-  while (await web3.eth.isSyncing()) {
-=======
-export async function waitToFinishSyncing(web3: any) {
-  while ((await web3.eth.isSyncing()) || (await web3.eth.getBlockNumber()) === 0) {
->>>>>>> 028ee167
-    await sleep(0.1)
-  }
-}
-
-<<<<<<< HEAD
 export async function newMemberSwapper(
   kit: ContractKit,
   members: string[]
@@ -85,10 +71,9 @@
   }
 
   async function addMember(member: string) {
-    return (await (await kit.contracts.getValidators()).addMember(
-      group,
-      member
-    )).sendAndWaitForReceipt({ from: group })
+    return (
+      await (await kit.contracts.getValidators()).addMember(group, member)
+    ).sendAndWaitForReceipt({ from: group })
   }
 
   async function getGroupMembers() {
@@ -130,8 +115,6 @@
   return decryptedKeystore.privateKey
 }
 
-=======
->>>>>>> 028ee167
 export function assertAlmostEqual(
   actual: BigNumber,
   expected: BigNumber,
@@ -224,14 +207,9 @@
 function writeGenesis(validators: Validator[], path: string, configOverrides: any = {}) {
   const genesis = generateGenesis({
     validators,
-<<<<<<< HEAD
-    blockTime: 0,
+    blockTime: 2, // Slow down block times to improve reliability.
     epoch: EPOCH,
-=======
-    blockTime: 2, // Slow down block times to improve reliability.
-    epoch: 10,
     lookbackwindow: 2,
->>>>>>> 028ee167
     requestTimeout: 3000,
     chainId: NetworkId,
     ...configOverrides,
