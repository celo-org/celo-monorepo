/* tslint:disable: no-console */
import BigNumber from 'bignumber.js'
import { assert } from 'chai'
import fs from 'fs'
import _ from 'lodash'
import { join as joinPath, resolve as resolvePath } from 'path'
import Web3 from 'web3'
import {
  AccountType,
  getPrivateKeysFor,
  getValidatorsInformation,
  privateKeyToAddress,
  privateKeyToPublicKey,
} from '../lib/generate_utils'
import {
  buildGeth,
  checkoutGethRepo,
  connectValidatorPeers,
  getEnodeAddress,
  initAndStartGeth,
  migrateContracts,
  resetDataDir,
  restoreDatadir,
  snapshotDatadir,
  spawnWithLog,
  startGeth,
  writeGenesis,
} from '../lib/geth'
import { GethInstanceConfig } from '../lib/interfaces/geth-instance-config'
import { GethRunConfig } from '../lib/interfaces/geth-run-config'
import { spawnCmd } from '../lib/utils'

const MonorepoRoot = resolvePath(joinPath(__dirname, '../..', '../..'))
const verboseOutput = false

export async function waitToFinishInstanceSyncing(instance: GethInstanceConfig) {
  const { wsport, rpcport } = instance
  await waitToFinishSyncing(new Web3(`${rpcport ? 'http' : 'ws'}://localhost:${rpcport || wsport}`))
}

export async function waitToFinishSyncing(web3: any) {
  while ((await web3.eth.isSyncing()) || (await web3.eth.getBlockNumber()) === 0) {
    await sleep(0.1)
  }
}

export function assertAlmostEqual(
  actual: BigNumber,
  expected: BigNumber,
  delta: BigNumber = new BigNumber(10).pow(12).times(5)
) {
  if (expected.isZero()) {
    assert.equal(actual.toFixed(), expected.toFixed())
  } else {
    const isCloseTo = actual
      .minus(expected)
      .abs()
      .lte(delta)
    assert(
      isCloseTo,
      `expected ${actual.toString()} to almost equal ${expected.toString()} +/- ${delta.toString()}`
    )
  }
}

export async function killBootnode() {
  console.info(`Killing the bootnode`)
  await spawnCmd('pkill', ['-SIGINT', 'bootnode'], { silent: true })
}

export async function killGeth() {
  console.info(`Killing ALL geth instances`)
  await spawnCmd('pkill', ['-SIGINT', 'geth'], { silent: true })
}

export async function killInstance(instance: GethInstanceConfig) {
  if (instance.pid) {
    await spawnCmd('kill', ['-9', instance.pid.toString()])
  }
}

export function sleep(seconds: number, verbose = false) {
  if (verbose) {
    console.log(`Sleeping for ${seconds} seconds. Stay tuned!`)
  }
  return new Promise<void>((resolve) => setTimeout(resolve, seconds * 1000))
}

<<<<<<< HEAD
=======
export async function migrateContracts(
  validatorPrivateKeys: string[],
  attestationKeys: string[],
  validators: string[],
  to: number = 1000,
  overrides: any = {}
) {
  const migrationOverrides = _.merge(
    {
      downtimeSlasher: {
        slashableDowntime: 6,
      },
      election: {
        minElectableValidators: '1',
      },
      epochRewards: {
        frozen: false,
      },
      exchange: {
        frozen: false,
      },
      goldToken: {
        frozen: false,
      },
      reserve: {
        goldBalance: 100000000,
      },
      stableToken: {
        initialBalances: {
          addresses: validators.map(ensure0x),
          values: validators.map(() => '10000000000000000000000'),
        },
        oracles: validators.map(ensure0x),
        goldPrice: 10,
        frozen: false,
      },
      validators: {
        validatorKeys: validatorPrivateKeys.map(ensure0x),
        attestationKeys: attestationKeys.map(ensure0x),
      },
    },
    overrides
  )

  const args = [
    '--cwd',
    `${MonorepoRoot}/packages/protocol`,
    'init-network',
    '-n',
    'testing',
    '-m',
    JSON.stringify(migrationOverrides),
    '-t',
    to.toString(),
  ]
  await spawnCmdWithExitOnFailure('yarn', args)
}

>>>>>>> a8f6b866
export async function startBootnode(
  bootnodeBinaryPath: string,
  mnemonic: string,
  gethConfig: GethRunConfig,
  verbose: boolean
) {
  const bootnodePrivateKey = getPrivateKeysFor(AccountType.BOOTNODE, mnemonic, 1)[0]
  const bootnodeLog = joinPath(gethConfig.runPath, 'bootnode.log')
  const bootnodeArgs = [
    '--verbosity=4',
    `--nodekeyhex=${bootnodePrivateKey}`,
    `--networkid=${gethConfig.networkId}`,
  ]

  spawnWithLog(bootnodeBinaryPath, bootnodeArgs, bootnodeLog, verbose)
  return getEnodeAddress(privateKeyToPublicKey(bootnodePrivateKey), '127.0.0.1', 30301)
}

export async function assertRevert(promise: any, errorMessage: string = ''): Promise<void> {
  try {
    await promise
    assert.fail('Expected revert not received')
  } catch (error) {
    const revertFound = error.message.search('revert') >= 0
    if (errorMessage === '') {
      assert(revertFound, `Expected "revert", got ${error} instead`)
    } else {
      assert(revertFound, errorMessage)
    }
  }
}

export function getHooks(gethConfig: GethRunConfig) {
  return getContext(gethConfig).hooks
}

export function getContext(gethConfig: GethRunConfig, verbose: boolean = verboseOutput) {
  const mnemonic =
    'jazz ripple brown cloth door bridge pen danger deer thumb cable prepare negative library vast'
  const validatorInstances = gethConfig.instances.filter((x: any) => x.validating)

  const numValidators = validatorInstances.length

  const validatorPrivateKeys = getPrivateKeysFor(AccountType.VALIDATOR, mnemonic, numValidators)
  const attestationKeys = getPrivateKeysFor(AccountType.ATTESTATION, mnemonic, numValidators)
  const validators = getValidatorsInformation(mnemonic, numValidators)

  const proxyInstances = gethConfig.instances.filter((x: any) => x.isProxy)
  const numProxies = proxyInstances.length

  const proxyPrivateKeys = getPrivateKeysFor(AccountType.PROXY, mnemonic, numProxies)
  const proxyEnodes = proxyPrivateKeys.map((x: string, i: number) => [
    proxyInstances[i].name,
    getEnodeAddress(privateKeyToPublicKey(x), '127.0.0.1', proxyInstances[i].proxyport!),
    getEnodeAddress(privateKeyToPublicKey(x), '127.0.0.1', proxyInstances[i].port),
  ])

  const argv = require('minimist')(process.argv.slice(2))
  const branch = argv.branch || 'master'

  gethConfig.gethRepoPath = argv.localgeth || '/tmp/geth'
  const gethBinaryPath = `${gethConfig.gethRepoPath}/build/bin/geth`
  const bootnodeBinaryPath = `${gethConfig.gethRepoPath}/build/bin/bootnode`

  const before = async () => {
    if (!argv.localgeth) {
      await checkoutGethRepo(branch, gethConfig.gethRepoPath!)
    }

    await buildGeth(gethConfig.gethRepoPath!)

    if (!gethConfig.keepData && fs.existsSync(gethConfig.runPath)) {
      await resetDataDir(gethConfig.runPath, verbose)
    }

    if (!fs.existsSync(gethConfig.runPath)) {
      // @ts-ignore
      fs.mkdirSync(gethConfig.runPath, { recursive: true })
    }

    await writeGenesis(gethConfig, validators, verbose)

    let bootnodeEnode: string = ''

    if (gethConfig.useBootnode) {
      bootnodeEnode = await startBootnode(bootnodeBinaryPath, mnemonic, gethConfig, verbose)
    }

    let validatorIndex = 0
    let proxyIndex = 0

    for (const instance of gethConfig.instances) {
      // Non proxied validators and proxies should connect to the bootnode
      if (!instance.isProxied) {
        if (gethConfig.useBootnode) {
          instance.bootnodeEnode = bootnodeEnode
        }
      } else {
        // Proxied validators should connect to only the proxy
        // Find this proxied validator's proxy
        const proxyEnode = proxyEnodes.filter((x: any) => x[0] === instance.proxy)

        if (proxyEnode.length !== 1) {
          throw new Error('proxied validator must have exactly one proxy')
        }

        instance.proxies = [proxyEnode[0][1]!, proxyEnode[0][2]!]
      }

      // Set the private key for the validator or proxy instance
      if (instance.validating) {
        instance.privateKey = instance.privateKey || validatorPrivateKeys[validatorIndex]
        validatorIndex++
      } else if (instance.isProxy) {
        instance.privateKey = instance.privateKey || proxyPrivateKeys[proxyIndex]
        proxyIndex++
      }
    }

    // The proxies will need to know their proxied validator's address
    for (const instance of gethConfig.instances) {
      if (instance.isProxy) {
        const proxiedValidator = gethConfig.instances.filter(
          (x: GethInstanceConfig) => x.proxy === instance.name
        )

        if (proxiedValidator.length !== 1) {
          throw new Error('proxied validator must have exactly one proxy')
        }

        instance.proxiedValidatorAddress = privateKeyToAddress(proxiedValidator[0].privateKey!)
      }
    }

    // Start all the instances
    for (const instance of gethConfig.instances) {
      await initAndStartGeth(gethConfig, gethBinaryPath, instance, verbose)
    }

    await connectValidatorPeers(gethConfig.instances)

    await Promise.all(
      gethConfig.instances.filter((i) => i.validating).map((i) => waitToFinishInstanceSyncing(i))
    )

    if (gethConfig.migrate || gethConfig.migrateTo) {
      await migrateContracts(
        MonorepoRoot,
        validatorPrivateKeys,
        attestationKeys,
        validators.map((x) => x.address),
        gethConfig.migrateTo,
        gethConfig.migrationOverrides
      )
    }

    await killGeth()
    await sleep(2)

    // Snapshot the datadir after the contract migrations so we can start from a "clean slate"
    // for every test.
    for (const instance of gethConfig.instances) {
      await snapshotDatadir(gethConfig.runPath, instance, verbose)
    }
  }

  const restart = async () => {
    await killGeth()

    if (gethConfig.useBootnode) {
      await killBootnode()
      await startBootnode(bootnodeBinaryPath, mnemonic, gethConfig, verbose)
    }

    // just in case
    gethConfig.keepData = true

    let validatorIndex = 0
    const validatorIndices: number[] = []

    for (const instance of gethConfig.instances) {
      validatorIndices.push(validatorIndex)
      if (instance.validating) {
        validatorIndex++
      }
    }

    await Promise.all(
      gethConfig.instances.map(async (instance, i) => {
        await restoreDatadir(gethConfig.runPath, instance)
        if (!instance.privateKey && instance.validating) {
          instance.privateKey = validatorPrivateKeys[validatorIndices[i]]
        }
        return startGeth(gethConfig, gethBinaryPath, instance, verbose)
      })
    )
    await connectValidatorPeers(gethConfig.instances)
  }

  const after = () => killGeth()

  return {
    validators,
    hooks: { before, after, restart, gethBinaryPath },
  }
}<|MERGE_RESOLUTION|>--- conflicted
+++ resolved
@@ -86,67 +86,6 @@
   return new Promise<void>((resolve) => setTimeout(resolve, seconds * 1000))
 }
 
-<<<<<<< HEAD
-=======
-export async function migrateContracts(
-  validatorPrivateKeys: string[],
-  attestationKeys: string[],
-  validators: string[],
-  to: number = 1000,
-  overrides: any = {}
-) {
-  const migrationOverrides = _.merge(
-    {
-      downtimeSlasher: {
-        slashableDowntime: 6,
-      },
-      election: {
-        minElectableValidators: '1',
-      },
-      epochRewards: {
-        frozen: false,
-      },
-      exchange: {
-        frozen: false,
-      },
-      goldToken: {
-        frozen: false,
-      },
-      reserve: {
-        goldBalance: 100000000,
-      },
-      stableToken: {
-        initialBalances: {
-          addresses: validators.map(ensure0x),
-          values: validators.map(() => '10000000000000000000000'),
-        },
-        oracles: validators.map(ensure0x),
-        goldPrice: 10,
-        frozen: false,
-      },
-      validators: {
-        validatorKeys: validatorPrivateKeys.map(ensure0x),
-        attestationKeys: attestationKeys.map(ensure0x),
-      },
-    },
-    overrides
-  )
-
-  const args = [
-    '--cwd',
-    `${MonorepoRoot}/packages/protocol`,
-    'init-network',
-    '-n',
-    'testing',
-    '-m',
-    JSON.stringify(migrationOverrides),
-    '-t',
-    to.toString(),
-  ]
-  await spawnCmdWithExitOnFailure('yarn', args)
-}
-
->>>>>>> a8f6b866
 export async function startBootnode(
   bootnodeBinaryPath: string,
   mnemonic: string,
