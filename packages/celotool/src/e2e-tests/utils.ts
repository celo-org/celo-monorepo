/* tslint:disable: no-console */
import BigNumber from 'bignumber.js'
import { assert } from 'chai'
import fs from 'fs'
import _ from 'lodash'
import { join as joinPath, resolve as resolvePath } from 'path'
import Web3 from 'web3'
import {
  AccountType,
  getPrivateKeysFor,
  getValidatorsInformation,
  privateKeyToAddress,
  privateKeyToPublicKey,
} from '../lib/generate_utils'
<<<<<<< HEAD
import { ensure0x } from '../lib/utils'

export interface GethInstanceConfig {
  name: string
  validating: boolean
  syncmode: string
  port: number
  rpcport?: number
  wsport?: number
  lightserv?: boolean
  privateKey?: string
  etherbase?: string
  peers?: number[]
  pid?: number
}

export interface GethRepository {
  path: string
  remote?: boolean
  branch?: string
}

export interface GethTestConfig {
  migrate?: boolean
  migrateTo?: number
  instances: GethInstanceConfig[]
  genesisConfig?: any
  migrationOverrides?: any
  repository?: GethRepository
}
=======
import {
  buildGeth,
  checkoutGethRepo,
  connectValidatorPeers,
  getEnodeAddress,
  initAndStartGeth,
  resetDataDir,
  restoreDatadir,
  snapshotDatadir,
  spawnWithLog,
  startGeth,
  writeGenesis,
} from '../lib/geth'
import { GethInstanceConfig } from '../lib/interfaces/geth-instance-config'
import { GethRunConfig } from '../lib/interfaces/geth-run-config'
import { ensure0x, spawnCmd, spawnCmdWithExitOnFailure } from '../lib/utils'
>>>>>>> 54231190

const MonorepoRoot = resolvePath(joinPath(__dirname, '../..', '../..'))
const verboseOutput = false

export async function waitToFinishInstanceSyncing(instance: GethInstanceConfig) {
  const { wsport, rpcport } = instance
  await waitToFinishSyncing(new Web3(`${rpcport ? 'http' : 'ws'}://localhost:${rpcport || wsport}`))
}

export async function waitToFinishSyncing(web3: any) {
  while ((await web3.eth.isSyncing()) || (await web3.eth.getBlockNumber()) === 0) {
    await sleep(0.1)
  }
}

export function assertAlmostEqual(
  actual: BigNumber,
  expected: BigNumber,
  delta: BigNumber = new BigNumber(10).pow(12).times(5)
) {
  if (expected.isZero()) {
    assert.equal(actual.toFixed(), expected.toFixed())
  } else {
    const isCloseTo = actual
      .minus(expected)
      .abs()
      .lte(delta)
    assert(
      isCloseTo,
      `expected ${actual.toString()} to almost equal ${expected.toString()} +/- ${delta.toString()}`
    )
  }
}

export async function killBootnode() {
  console.info(`Killing the bootnode`)
  await spawnCmd('pkill', ['-SIGINT', 'bootnode'], { silent: true })
}

export async function killGeth() {
  console.info(`Killing ALL geth instances`)
  await spawnCmd('pkill', ['-SIGINT', 'geth'], { silent: true })
}

export async function killInstance(instance: GethInstanceConfig) {
  if (instance.pid) {
    await spawnCmd('kill', ['-9', instance.pid.toString()])
  }
}

<<<<<<< HEAD
export async function addStaticPeers(datadir: string, ports: number[]) {
  const enodes = await Promise.all(ports.map((port) => getEnode(port)))
  fs.writeFileSync(`${datadir}/static-nodes.json`, JSON.stringify(enodes))
}

export function sleep(seconds: number) {
  return new Promise<void>((resolve) => setTimeout(resolve, seconds * 1000))
}

export async function getEnode(port: number, ws: boolean = false) {
  const p = ws ? 'ws' : 'http'
  const admin = new Admin(`${p}://localhost:${port}`)
  return (await admin.getNodeInfo()).enode
}

export async function startGeth(gethBinaryPath: string, instance: GethInstanceConfig) {
  const datadir = getDatadir(instance)
  const { syncmode, port, rpcport, wsport, validating } = instance
  const privateKey = instance.privateKey || ''
  const lightserv = instance.lightserv || false
  const etherbase = instance.etherbase || ''
  const gethArgs = [
    '--datadir',
    datadir,
    '--syncmode',
    syncmode,
    '--debug',
    '--metrics',
    '--port',
    port.toString(),
    '--nodiscover',
    '--rpcvhosts=*',
    '--networkid',
    NetworkId.toString(),
    '--verbosity',
    '4',
    '--consoleoutput=stdout', // Send all logs to stdout
    '--consoleformat=term',
    '--nat',
    'extip:127.0.0.1',
  ]

  if (rpcport) {
    gethArgs.push(
      '--rpc',
      '--rpcport',
      rpcport.toString(),
      '--rpcapi=eth,net,web3,debug,admin,personal,istanbul'
    )
  }

  if (wsport) {
    gethArgs.push(
      '--wsorigins=*',
      '--ws',
      '--wsport',
      wsport.toString(),
      '--wsapi=eth,net,web3,debug,admin,personal,istanbul'
    )
  }

  if (etherbase) {
    gethArgs.push('--etherbase', etherbase)
  }

  if (lightserv) {
    gethArgs.push('--lightserv=90')
  }

  if (validating) {
    gethArgs.push('--mine')
=======
export function sleep(seconds: number, verbose: boolean = false) {
  if (verbose) {
    console.log(`Sleeping for ${seconds} seconds. Stay tuned!`)
>>>>>>> 54231190
  }
  return new Promise<void>((resolve) => setTimeout(resolve, seconds * 1000))
}

export async function migrateContracts(
  validatorPrivateKeys: string[],
  attestationKeys: string[],
  validators: string[],
  to: number = 1000,
  overrides: any = {}
) {
  const migrationOverrides = _.merge(
    {
      downtimeSlasher: {
        slashableDowntime: 6,
      },
      election: {
        minElectableValidators: '1',
      },
      epochRewards: {
        frozen: false,
      },
      exchange: {
        frozen: false,
      },
      stableToken: {
        initialBalances: {
          addresses: validators.map(ensure0x),
          values: validators.map(() => '10000000000000000000000'),
        },
      },
      validators: {
        validatorKeys: validatorPrivateKeys.map(ensure0x),
        attestationKeys: attestationKeys.map(ensure0x),
      },
    },
    overrides
  )

  const args = [
    '--cwd',
    `${MonorepoRoot}/packages/protocol`,
    'init-network',
    '-n',
    'testing',
    '-m',
    JSON.stringify(migrationOverrides),
    '-t',
    to.toString(),
  ]
  await spawnCmdWithExitOnFailure('yarn', args)
}

export async function startBootnode(
  bootnodeBinaryPath: string,
  mnemonic: string,
  gethConfig: GethRunConfig,
  verbose: boolean
) {
  const bootnodePrivateKey = getPrivateKeysFor(AccountType.BOOTNODE, mnemonic, 1)[0]
  const bootnodeLog = joinPath(gethConfig.runPath, 'bootnode.log')
  const bootnodeArgs = [
    '--verbosity=4',
    `--nodekeyhex=${bootnodePrivateKey}`,
    `--networkid=${gethConfig.networkId}`,
  ]

  spawnWithLog(bootnodeBinaryPath, bootnodeArgs, bootnodeLog, verbose)
  return getEnodeAddress(privateKeyToPublicKey(bootnodePrivateKey), '127.0.0.1', 30301)
}

<<<<<<< HEAD
function gethRepositoryFromFlags() {
  const argv = require('minimist')(process.argv.slice(2))
  return {
    path: argv.localgeth || '/tmp/geth',
    remote: !argv.localgeth,
    branch: argv.branch,
  }
}

/**
 * @returns Promise<number> the geth pid number
 */
export async function initAndStartGeth(gethBinaryPath: string, instance: GethInstanceConfig) {
  const datadir = getDatadir(instance)
  console.info(`geth:${instance.name}: init datadir ${datadir}`)
  await init(gethBinaryPath, datadir, GENESIS_PATH)
  if (instance.privateKey) {
    await importPrivateKey(gethBinaryPath, instance)
  }
  if (instance.peers) {
    await addStaticPeers(datadir, instance.peers)
=======
export async function assertRevert(promise: any, errorMessage: string = ''): Promise<void> {
  try {
    await promise
    assert.fail('Expected revert not received')
  } catch (error) {
    const revertFound = error.message.search('revert') >= 0
    if (errorMessage === '') {
      assert(revertFound, `Expected "revert", got ${error} instead`)
    } else {
      assert(revertFound, errorMessage)
    }
>>>>>>> 54231190
  }
}

export function getHooks(gethConfig: GethRunConfig) {
  return getContext(gethConfig).hooks
}

export function getContext(gethConfig: GethRunConfig, verbose: boolean = verboseOutput) {
  const mnemonic =
    'jazz ripple brown cloth door bridge pen danger deer thumb cable prepare negative library vast'
  const validatorInstances = gethConfig.instances.filter((x: any) => x.validating)

  const numValidators = validatorInstances.length

  const validatorPrivateKeys = getPrivateKeysFor(AccountType.VALIDATOR, mnemonic, numValidators)
  const attestationKeys = getPrivateKeysFor(AccountType.ATTESTATION, mnemonic, numValidators)
<<<<<<< HEAD
  const validators = getValidators(mnemonic, numValidators)
  const repo: GethRepository = gethConfig.repository || gethRepositoryFromFlags()
  const gethBinaryPath = `${repo.path}/build/bin/geth`

  const initialize = async () => {
    if (repo.remote) {
      await checkoutGethRepo(repo.branch || 'master', repo.path)
    }
    await buildGeth(repo.path)
    await setupTestDir(TEST_DIR)
    await writeGenesis(validators, GENESIS_PATH, gethConfig.genesisConfig)
=======
  const validators = getValidatorsInformation(mnemonic, numValidators)

  const proxyInstances = gethConfig.instances.filter((x: any) => x.isProxy)
  const numProxies = proxyInstances.length

  const proxyPrivateKeys = getPrivateKeysFor(AccountType.PROXY, mnemonic, numProxies)
  const proxyEnodes = proxyPrivateKeys.map((x: string, i: number) => [
    proxyInstances[i].name,
    getEnodeAddress(privateKeyToPublicKey(x), '127.0.0.1', proxyInstances[i].proxyport!),
    getEnodeAddress(privateKeyToPublicKey(x), '127.0.0.1', proxyInstances[i].port),
  ])

  const argv = require('minimist')(process.argv.slice(2))
  const branch = argv.branch || 'master'

  gethConfig.gethRepoPath = argv.localgeth || '/tmp/geth'
  const gethBinaryPath = `${gethConfig.gethRepoPath}/build/bin/geth`
  const bootnodeBinaryPath = `${gethConfig.gethRepoPath}/build/bin/bootnode`

  const before = async () => {
    if (!argv.localgeth) {
      await checkoutGethRepo(branch, gethConfig.gethRepoPath!)
    }

    await buildGeth(gethConfig.gethRepoPath!)

    if (!gethConfig.keepData && fs.existsSync(gethConfig.runPath)) {
      await resetDataDir(gethConfig.runPath, verbose)
    }

    if (!fs.existsSync(gethConfig.runPath)) {
      // @ts-ignore
      fs.mkdirSync(gethConfig.runPath, { recursive: true })
    }

    await writeGenesis(gethConfig, validators, verbose)

    let bootnodeEnode: string = ''

    if (gethConfig.useBootnode) {
      bootnodeEnode = await startBootnode(bootnodeBinaryPath, mnemonic, gethConfig, verbose)
    }

>>>>>>> 54231190
    let validatorIndex = 0
    let proxyIndex = 0

    for (const instance of gethConfig.instances) {
      // Non proxied validators and proxies should connect to the bootnode
      if (!instance.isProxied) {
        if (gethConfig.useBootnode) {
          instance.bootnodeEnode = bootnodeEnode
        }
      } else {
        // Proxied validators should connect to only the proxy
        // Find this proxied validator's proxy
        const proxyEnode = proxyEnodes.filter((x: any) => x[0] === instance.proxy)

        if (proxyEnode.length !== 1) {
          throw new Error('proxied validator must have exactly one proxy')
        }

        instance.proxies = [proxyEnode[0][1]!, proxyEnode[0][2]!]
      }

      // Set the private key for the validator or proxy instance
      if (instance.validating) {
        instance.privateKey = instance.privateKey || validatorPrivateKeys[validatorIndex]
        validatorIndex++
      } else if (instance.isProxy) {
        instance.privateKey = instance.privateKey || proxyPrivateKeys[proxyIndex]
        proxyIndex++
      }
    }

    // The proxies will need to know their proxied validator's address
    for (const instance of gethConfig.instances) {
      if (instance.isProxy) {
        const proxiedValidator = gethConfig.instances.filter(
          (x: GethInstanceConfig) => x.proxy === instance.name
        )

        if (proxiedValidator.length !== 1) {
          throw new Error('proxied validator must have exactly one proxy')
        }

        instance.proxiedValidatorAddress = privateKeyToAddress(proxiedValidator[0].privateKey!)
      }
    }

    // Start all the instances
    for (const instance of gethConfig.instances) {
      await initAndStartGeth(gethConfig, gethBinaryPath, instance, verbose)
    }

    await connectValidatorPeers(gethConfig.instances)

    await Promise.all(
      gethConfig.instances.filter((i) => i.validating).map((i) => waitToFinishInstanceSyncing(i))
    )

    if (gethConfig.migrate || gethConfig.migrateTo) {
      await migrateContracts(
        validatorPrivateKeys,
        attestationKeys,
        validators.map((x) => x.address),
        gethConfig.migrateTo,
        gethConfig.migrationOverrides
      )
    }
<<<<<<< HEAD
  }

  const before = async () => {
    await initialize()
=======

>>>>>>> 54231190
    await killGeth()
    await sleep(2)

    // Snapshot the datadir after the contract migrations so we can start from a "clean slate"
    // for every test.
    for (const instance of gethConfig.instances) {
      await snapshotDatadir(gethConfig.runPath, instance, verbose)
    }
  }

  const restart = async () => {
    await killGeth()

    if (gethConfig.useBootnode) {
      await killBootnode()
      await startBootnode(bootnodeBinaryPath, mnemonic, gethConfig, verbose)
    }

    // just in case
    gethConfig.keepData = true

    let validatorIndex = 0
    const validatorIndices: number[] = []

    for (const instance of gethConfig.instances) {
      validatorIndices.push(validatorIndex)
      if (instance.validating) {
        validatorIndex++
      }
    }

    await Promise.all(
      gethConfig.instances.map(async (instance, i) => {
        await restoreDatadir(gethConfig.runPath, instance)
        if (!instance.privateKey && instance.validating) {
          instance.privateKey = validatorPrivateKeys[validatorIndices[i]]
        }
        return startGeth(gethConfig, gethBinaryPath, instance, verbose)
      })
    )
    await connectValidatorPeers(gethConfig.instances)
  }

  const after = () => killGeth()

  return {
    validators,
    hooks: { initialize, before, after, restart, gethBinaryPath },
  }
}<|MERGE_RESOLUTION|>--- conflicted
+++ resolved
@@ -12,38 +12,6 @@
   privateKeyToAddress,
   privateKeyToPublicKey,
 } from '../lib/generate_utils'
-<<<<<<< HEAD
-import { ensure0x } from '../lib/utils'
-
-export interface GethInstanceConfig {
-  name: string
-  validating: boolean
-  syncmode: string
-  port: number
-  rpcport?: number
-  wsport?: number
-  lightserv?: boolean
-  privateKey?: string
-  etherbase?: string
-  peers?: number[]
-  pid?: number
-}
-
-export interface GethRepository {
-  path: string
-  remote?: boolean
-  branch?: string
-}
-
-export interface GethTestConfig {
-  migrate?: boolean
-  migrateTo?: number
-  instances: GethInstanceConfig[]
-  genesisConfig?: any
-  migrationOverrides?: any
-  repository?: GethRepository
-}
-=======
 import {
   buildGeth,
   checkoutGethRepo,
@@ -59,8 +27,8 @@
 } from '../lib/geth'
 import { GethInstanceConfig } from '../lib/interfaces/geth-instance-config'
 import { GethRunConfig } from '../lib/interfaces/geth-run-config'
+import { GethRepository } from '../lib/interfaces/geth-repository'
 import { ensure0x, spawnCmd, spawnCmdWithExitOnFailure } from '../lib/utils'
->>>>>>> 54231190
 
 const MonorepoRoot = resolvePath(joinPath(__dirname, '../..', '../..'))
 const verboseOutput = false
@@ -111,83 +79,9 @@
   }
 }
 
-<<<<<<< HEAD
-export async function addStaticPeers(datadir: string, ports: number[]) {
-  const enodes = await Promise.all(ports.map((port) => getEnode(port)))
-  fs.writeFileSync(`${datadir}/static-nodes.json`, JSON.stringify(enodes))
-}
-
-export function sleep(seconds: number) {
-  return new Promise<void>((resolve) => setTimeout(resolve, seconds * 1000))
-}
-
-export async function getEnode(port: number, ws: boolean = false) {
-  const p = ws ? 'ws' : 'http'
-  const admin = new Admin(`${p}://localhost:${port}`)
-  return (await admin.getNodeInfo()).enode
-}
-
-export async function startGeth(gethBinaryPath: string, instance: GethInstanceConfig) {
-  const datadir = getDatadir(instance)
-  const { syncmode, port, rpcport, wsport, validating } = instance
-  const privateKey = instance.privateKey || ''
-  const lightserv = instance.lightserv || false
-  const etherbase = instance.etherbase || ''
-  const gethArgs = [
-    '--datadir',
-    datadir,
-    '--syncmode',
-    syncmode,
-    '--debug',
-    '--metrics',
-    '--port',
-    port.toString(),
-    '--nodiscover',
-    '--rpcvhosts=*',
-    '--networkid',
-    NetworkId.toString(),
-    '--verbosity',
-    '4',
-    '--consoleoutput=stdout', // Send all logs to stdout
-    '--consoleformat=term',
-    '--nat',
-    'extip:127.0.0.1',
-  ]
-
-  if (rpcport) {
-    gethArgs.push(
-      '--rpc',
-      '--rpcport',
-      rpcport.toString(),
-      '--rpcapi=eth,net,web3,debug,admin,personal,istanbul'
-    )
-  }
-
-  if (wsport) {
-    gethArgs.push(
-      '--wsorigins=*',
-      '--ws',
-      '--wsport',
-      wsport.toString(),
-      '--wsapi=eth,net,web3,debug,admin,personal,istanbul'
-    )
-  }
-
-  if (etherbase) {
-    gethArgs.push('--etherbase', etherbase)
-  }
-
-  if (lightserv) {
-    gethArgs.push('--lightserv=90')
-  }
-
-  if (validating) {
-    gethArgs.push('--mine')
-=======
 export function sleep(seconds: number, verbose: boolean = false) {
   if (verbose) {
     console.log(`Sleeping for ${seconds} seconds. Stay tuned!`)
->>>>>>> 54231190
   }
   return new Promise<void>((resolve) => setTimeout(resolve, seconds * 1000))
 }
@@ -259,29 +153,6 @@
   return getEnodeAddress(privateKeyToPublicKey(bootnodePrivateKey), '127.0.0.1', 30301)
 }
 
-<<<<<<< HEAD
-function gethRepositoryFromFlags() {
-  const argv = require('minimist')(process.argv.slice(2))
-  return {
-    path: argv.localgeth || '/tmp/geth',
-    remote: !argv.localgeth,
-    branch: argv.branch,
-  }
-}
-
-/**
- * @returns Promise<number> the geth pid number
- */
-export async function initAndStartGeth(gethBinaryPath: string, instance: GethInstanceConfig) {
-  const datadir = getDatadir(instance)
-  console.info(`geth:${instance.name}: init datadir ${datadir}`)
-  await init(gethBinaryPath, datadir, GENESIS_PATH)
-  if (instance.privateKey) {
-    await importPrivateKey(gethBinaryPath, instance)
-  }
-  if (instance.peers) {
-    await addStaticPeers(datadir, instance.peers)
-=======
 export async function assertRevert(promise: any, errorMessage: string = ''): Promise<void> {
   try {
     await promise
@@ -293,7 +164,15 @@
     } else {
       assert(revertFound, errorMessage)
     }
->>>>>>> 54231190
+  }
+}
+
+function gethRepositoryFromFlags() {
+  const argv = require('minimist')(process.argv.slice(2))
+  return {
+    path: argv.localgeth || '/tmp/geth',
+    remote: !argv.localgeth,
+    branch: argv.branch,
   }
 }
 
@@ -310,19 +189,6 @@
 
   const validatorPrivateKeys = getPrivateKeysFor(AccountType.VALIDATOR, mnemonic, numValidators)
   const attestationKeys = getPrivateKeysFor(AccountType.ATTESTATION, mnemonic, numValidators)
-<<<<<<< HEAD
-  const validators = getValidators(mnemonic, numValidators)
-  const repo: GethRepository = gethConfig.repository || gethRepositoryFromFlags()
-  const gethBinaryPath = `${repo.path}/build/bin/geth`
-
-  const initialize = async () => {
-    if (repo.remote) {
-      await checkoutGethRepo(repo.branch || 'master', repo.path)
-    }
-    await buildGeth(repo.path)
-    await setupTestDir(TEST_DIR)
-    await writeGenesis(validators, GENESIS_PATH, gethConfig.genesisConfig)
-=======
   const validators = getValidatorsInformation(mnemonic, numValidators)
 
   const proxyInstances = gethConfig.instances.filter((x: any) => x.isProxy)
@@ -335,19 +201,16 @@
     getEnodeAddress(privateKeyToPublicKey(x), '127.0.0.1', proxyInstances[i].port),
   ])
 
-  const argv = require('minimist')(process.argv.slice(2))
-  const branch = argv.branch || 'master'
-
-  gethConfig.gethRepoPath = argv.localgeth || '/tmp/geth'
-  const gethBinaryPath = `${gethConfig.gethRepoPath}/build/bin/geth`
-  const bootnodeBinaryPath = `${gethConfig.gethRepoPath}/build/bin/bootnode`
-
-  const before = async () => {
-    if (!argv.localgeth) {
-      await checkoutGethRepo(branch, gethConfig.gethRepoPath!)
-    }
-
-    await buildGeth(gethConfig.gethRepoPath!)
+  const repo: GethRepository = gethConfig.repository || gethRepositoryFromFlags()
+  const gethBinaryPath = `${repo.path}/build/bin/geth`
+  const bootnodeBinaryPath = `${repo.path}/build/bin/bootnode`
+
+  const initialize = async () => {
+    if (repo.remote) {
+      await checkoutGethRepo(repo.branch || 'master', repo.path)
+    }
+
+    await buildGeth(repo.path)
 
     if (!gethConfig.keepData && fs.existsSync(gethConfig.runPath)) {
       await resetDataDir(gethConfig.runPath, verbose)
@@ -366,7 +229,6 @@
       bootnodeEnode = await startBootnode(bootnodeBinaryPath, mnemonic, gethConfig, verbose)
     }
 
->>>>>>> 54231190
     let validatorIndex = 0
     let proxyIndex = 0
 
@@ -433,14 +295,10 @@
         gethConfig.migrationOverrides
       )
     }
-<<<<<<< HEAD
   }
 
   const before = async () => {
     await initialize()
-=======
-
->>>>>>> 54231190
     await killGeth()
     await sleep(2)
 
