--- conflicted
+++ resolved
@@ -345,11 +345,7 @@
     gethArgs.push('--sentry')
     if (sentryport) {
       gethArgs.push('--proxiedvalidatorendpoint')
-<<<<<<< HEAD
-      gethArgs.push('127.0.0.1:' + sentryport.toString())
-=======
       gethArgs.push(`127.0.0.1:${sentryport.toString()}`)
->>>>>>> 28ca582d
     }
     gethArgs.push(`--nodekeyhex=${privateKey}`)
   }
