--- conflicted
+++ resolved
@@ -78,89 +78,9 @@
   }
 }
 
-<<<<<<< HEAD
-export async function addStaticPeers(datadir: string, ports: number[]) {
-  const enodes = await Promise.all(ports.map((port) => getEnode(port)))
-  fs.writeFileSync(`${datadir}/static-nodes.json`, JSON.stringify(enodes))
-}
-
-export function sleep(seconds: number) {
-  return new Promise<void>((resolve) => setTimeout(resolve, seconds * 1000))
-}
-
-export async function getEnode(port: number, ws: boolean = false) {
-  const p = ws ? 'ws' : 'http'
-  const admin = new Admin(`${p}://localhost:${port}`)
-  return (await admin.getNodeInfo()).enode
-}
-
-export async function startGeth(gethBinaryPath: string, instance: GethInstanceConfig) {
-  const datadir = getDatadir(instance)
-  const { syncmode, port, rpcport, wsport, validating } = instance
-  const privateKey = instance.privateKey || ''
-  const lightserv = instance.lightserv || false
-  const etherbase = instance.etherbase || ''
-  const gethArgs = [
-    '--datadir',
-    datadir,
-    '--syncmode',
-    syncmode,
-    '--debug',
-    '--port',
-    port.toString(),
-    '--nodiscover',
-    '--rpcvhosts=*',
-    '--networkid',
-    NetworkId.toString(),
-    '--gcmode=archive', // Needed to retrieve historical state
-    '--verbosity',
-    '4',
-    '--consoleoutput=stdout', // Send all logs to stdout
-    '--consoleformat=term',
-    '--nat',
-    'extip:127.0.0.1',
-    '--allow-insecure-unlock', // geth1.9 to use http w/unlocking
-    '--vmodule',
-    'eth/*=5,p2p=4,consensus/*=5',
-  ]
-
-  if (rpcport) {
-    gethArgs.push(
-      '--rpc',
-      '--rpcport',
-      rpcport.toString(),
-      '--rpcapi=eth,net,web3,debug,admin,personal'
-    )
-  }
-
-  if (wsport) {
-    gethArgs.push(
-      '--wsorigins=*',
-      '--ws',
-      '--wsport',
-      wsport.toString(),
-      '--wsapi=eth,net,web3,debug,admin,personal'
-    )
-  }
-
-  if (etherbase) {
-    gethArgs.push('--etherbase', etherbase)
-  }
-
-  if (lightserv) {
-    gethArgs.push('--light.serve=90')
-    gethArgs.push('--light.maxpeers=10')
-  } else if (syncmode === 'full' || syncmode === 'fast') {
-    gethArgs.push('--light.serve=0')
-  }
-
-  if (validating) {
-    gethArgs.push('--mine')
-=======
-export function sleep(seconds: number, verbose: boolean = false) {
+export function sleep(seconds: number, verbose = false) {
   if (verbose) {
     console.log(`Sleeping for ${seconds} seconds. Stay tuned!`)
->>>>>>> 54231190
   }
   return new Promise<void>((resolve) => setTimeout(resolve, seconds * 1000))
 }
