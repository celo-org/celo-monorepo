--- conflicted
+++ resolved
@@ -1,11 +1,5 @@
-<<<<<<< HEAD
-// tslint:disable-next-line: no-reference (Required to make this work w/ ts-node)
-/// <reference path="../../../contractkit/types/web3.d.ts" />
+/* tslint:disable: no-console */
 import { ContractKit } from '@celo/contractkit'
-import { waitForPortOpen } from '@celo/dev-utils/lib/network'
-=======
-/* tslint:disable: no-console */
->>>>>>> fe77a833
 import BigNumber from 'bignumber.js'
 import { assert } from 'chai'
 import fs from 'fs'
@@ -36,13 +30,6 @@
 import { GethRunConfig } from '../lib/interfaces/geth-run-config'
 import { ensure0x, spawnCmd, spawnCmdWithExitOnFailure } from '../lib/utils'
 
-<<<<<<< HEAD
-export const EPOCH = 10
-const TEST_DIR = '/tmp/e2e'
-const GENESIS_PATH = `${TEST_DIR}/genesis.json`
-const NetworkId = 1101
-=======
->>>>>>> fe77a833
 const MonorepoRoot = resolvePath(joinPath(__dirname, '../..', '../..'))
 const verboseOutput = false
 
@@ -139,115 +126,9 @@
   }
 }
 
-<<<<<<< HEAD
-export function spawnWithLog(cmd: string, args: string[], logsFilepath: string) {
-  try {
-    fs.unlinkSync(logsFilepath)
-  } catch (error) {
-    // nothing to do
-  }
-  const logStream = fs.createWriteStream(logsFilepath, { flags: 'a' })
-  const process = spawn(cmd, args)
-  process.stdout.pipe(logStream)
-  process.stderr.pipe(logStream)
-  return process
-}
-
-export function execCmd(
-  cmd: string,
-  args: string[],
-  options?: SpawnOptions & { silent?: boolean }
-) {
-  return new Promise<number>(async (resolve, reject) => {
-    const { silent, ...spawnOptions } = options || { silent: false }
-    if (!silent) {
-      console.debug('$ ' + [cmd].concat(args).join(' '))
-    }
-    const process = spawn(cmd, args, { ...spawnOptions, stdio: silent ? 'ignore' : 'inherit' })
-    process.on('close', (code) => {
-      try {
-        resolve(code)
-      } catch (error) {
-        reject(error)
-      }
-    })
-  })
-}
-
-// Returns a Promise which resolves to [stdout, stderr] array
-export async function execCmdWithExitOnFailure(
-  cmd: string,
-  args: string[],
-  options?: SpawnOptions & { silent?: boolean }
-) {
-  const code = await execCmd(cmd, args, options)
-  if (code !== 0) {
-    console.error('execCmd failed for: ' + [cmd].concat(args).join(' '))
-    process.exit(1)
-  }
-}
-
-async function checkoutGethRepo(branch: string, path: string) {
-  await execCmdWithExitOnFailure('rm', ['-rf', path])
-  await execCmdWithExitOnFailure('git', [
-    'clone',
-    '--depth',
-    '1',
-    'https://github.com/celo-org/celo-blockchain.git',
-    path,
-    '-b',
-    branch,
-  ])
-  await execCmdWithExitOnFailure('git', ['checkout', branch], { cwd: path })
-}
-
-async function buildGeth(path: string) {
-  await execCmdWithExitOnFailure('make', ['geth'], { cwd: path })
-}
-
-async function setupTestDir(testDir: string) {
-  await execCmd('rm', ['-rf', testDir])
-  await execCmd('mkdir', [testDir])
-}
-
-function writeGenesis(validators: Validator[], path: string, configOverrides: any = {}) {
-  const genesis = generateGenesis({
-    validators,
-    blockTime: 2, // Slow down block times to improve reliability.
-    epoch: EPOCH,
-    lookbackwindow: 2,
-    requestTimeout: 3000,
-    chainId: NetworkId,
-    ...configOverrides,
-  })
-  fs.writeFileSync(path, genesis)
-}
-
-export function importGenesis() {
-  return JSON.parse(fs.readFileSync(GENESIS_PATH).toString())
-}
-
-export async function init(gethBinaryPath: string, datadir: string, genesisPath: string) {
-  await execCmdWithExitOnFailure('rm', ['-rf', datadir], { silent: true })
-  await execCmdWithExitOnFailure(gethBinaryPath, ['--datadir', datadir, 'init', genesisPath], {
-    silent: true,
-  })
-}
-
-export async function importPrivateKey(gethBinaryPath: string, instance: GethInstanceConfig) {
-  const keyFile = `/${getDatadir(instance)}/key.txt`
-  fs.writeFileSync(keyFile, instance.privateKey)
-  console.info(`geth:${instance.name}: import account`)
-  await execCmdWithExitOnFailure(
-    gethBinaryPath,
-    ['account', 'import', '--datadir', getDatadir(instance), '--password', '/dev/null', keyFile],
-    { silent: true }
-  )
-=======
 export async function killBootnode() {
   console.info(`Killing the bootnode`)
   await spawnCmd('pkill', ['-SIGINT', 'bootnode'], { silent: true })
->>>>>>> fe77a833
 }
 
 export async function killGeth() {
