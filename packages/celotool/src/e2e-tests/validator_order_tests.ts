import { assert } from 'chai'
import _ from 'lodash'
import Web3 from 'web3'
import { GethRunConfig } from '../lib/interfaces/geth-run-config'
import { getContext, sleep } from './utils'

const VALIDATORS = 10
const EPOCH = 20
const EPOCHS_TO_WAIT = 3
const BLOCK_COUNT = EPOCH * EPOCHS_TO_WAIT

const TMP_PATH = '/tmp/e2e'

describe('governance tests', () => {
<<<<<<< HEAD
  const gethConfig: GethRunConfig = {
    networkId: 1101,
    network: 'local',
    runPath: TMP_PATH,
    migrateTo: 15,
    instances: [],
=======
  const gethConfig: GethTestConfig = {
    migrateTo: 16,
    instances: _.range(VALIDATORS).map((i) => ({
      name: `validator${i}`,
      validating: true,
      syncmode: 'full',
      port: 30303 + 2 * i,
      rpcport: 8545 + 2 * i,
    })),
>>>>>>> 05090a58
    genesisConfig: {
      epoch: EPOCH,
    },
  }

  gethConfig.instances = _.range(VALIDATORS).map((i) => ({
    name: `validator${i}`,
    validating: true,
    syncmode: 'full',
    port: 30303 + 2 * i,
    rpcport: 8545 + 2 * i,
  }))

  const context: any = getContext(gethConfig)
  let web3: Web3

  before(async function(this: any) {
    this.timeout(0)
    await context.hooks.before()
  })

  after(context.hooks.after)

  describe('Validator ordering', () => {
    before(async function() {
      this.timeout(0)
      web3 = new Web3('http://localhost:8545')
      await context.hooks.restart()
    })

    it('properly orders validators randomly', async function(this: any) {
      this.timeout(160000 /* 160 seconds */)
      // If a consensus round fails during this test, the results are inconclusive.
      // Retry up to two times to mitigate this issue. Restarting the nodes is not needed.
      this.retries(2)

      const latestBlockNumber = (await web3.eth.getBlock('latest')).number
      const indexInEpoch = ((latestBlockNumber % EPOCH) + EPOCH - 1) % EPOCH
      const nextEpoch = latestBlockNumber + (EPOCH - indexInEpoch)

      // Wait for enough blocks.
      while ((await web3.eth.getBlock('latest')).number < nextEpoch + BLOCK_COUNT) {
        await sleep(2)
      }

      // Fetch the validator for each block.
      const blocks = await Promise.all(
        _.range(BLOCK_COUNT).map(async (i) => web3.eth.getBlock(i + nextEpoch))
      )
      const validators = blocks.map((block) => block.miner)

      // Ensure each validator has an equal number of blocks.
      const expectedCount = BLOCK_COUNT / VALIDATORS
      for (const [validator, count] of Object.entries(_.countBy(validators))) {
        assert.equal(count, expectedCount, `${validator} should have mined ${expectedCount} blocks`)
      }

      const orderings: string[][] = []
      for (let i = 0; i < EPOCHS_TO_WAIT; i++) {
        const epochValidators = validators.slice(i * EPOCH, (i + 1) * EPOCH)
        const ordering = epochValidators.slice(0, VALIDATORS)

        // Ensure within an epoch, ordering is consistent.
        for (const [index, validator] of ordering.entries()) {
          assert.equal(validator, epochValidators[VALIDATORS + index])
        }

        // Ensure each epoch has a unique ordering.
        // Note: This has a 1/(VALIDATORS!) chance of failing. With 10 validators, this is negligible.
        for (const prevOrdering of orderings) {
          assert(!_.isEqual(prevOrdering, ordering), 'ordering is not unique')
        }
        orderings.push(ordering)
      }
    })
  })
})<|MERGE_RESOLUTION|>--- conflicted
+++ resolved
@@ -12,15 +12,10 @@
 const TMP_PATH = '/tmp/e2e'
 
 describe('governance tests', () => {
-<<<<<<< HEAD
   const gethConfig: GethRunConfig = {
     networkId: 1101,
     network: 'local',
     runPath: TMP_PATH,
-    migrateTo: 15,
-    instances: [],
-=======
-  const gethConfig: GethTestConfig = {
     migrateTo: 16,
     instances: _.range(VALIDATORS).map((i) => ({
       name: `validator${i}`,
@@ -29,19 +24,10 @@
       port: 30303 + 2 * i,
       rpcport: 8545 + 2 * i,
     })),
->>>>>>> 05090a58
     genesisConfig: {
       epoch: EPOCH,
     },
   }
-
-  gethConfig.instances = _.range(VALIDATORS).map((i) => ({
-    name: `validator${i}`,
-    validating: true,
-    syncmode: 'full',
-    port: 30303 + 2 * i,
-    rpcport: 8545 + 2 * i,
-  }))
 
   const context: any = getContext(gethConfig)
   let web3: Web3
