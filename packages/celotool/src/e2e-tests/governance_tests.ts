// tslint:disable-next-line: no-reference (Required to make this work w/ ts-node)
/// <reference path="../../../contractkit/types/web3.d.ts" />
import { ContractKit, newKitFromWeb3 } from '@celo/contractkit'
import { getBlsPoP, getBlsPublicKey } from '@celo/utils/lib/bls'
import { fromFixed, toFixed } from '@celo/utils/lib/fixidity'
import BigNumber from 'bignumber.js'
import { assert } from 'chai'
import Web3 from 'web3'
import {
  assertAlmostEqual,
  getContext,
  getEnode,
  GethInstanceConfig,
  importGenesis,
  initAndStartGeth,
  sleep,
} from './utils'

// TODO(asa): Test independent rotation of ecdsa, bls keys.
describe('governance tests', () => {
  const gethConfig = {
    migrate: true,
    instances: [
      // Validators 0 and 1 are swapped in and out of the group.
      { name: 'validator0', validating: true, syncmode: 'full', port: 30303, rpcport: 8545 },
      { name: 'validator1', validating: true, syncmode: 'full', port: 30305, rpcport: 8547 },
      // Validator 2 will authorize a validating key every other epoch.
      { name: 'validator2', validating: true, syncmode: 'full', port: 30307, rpcport: 8549 },
      { name: 'validator3', validating: true, syncmode: 'full', port: 30309, rpcport: 8551 },
      { name: 'validator4', validating: true, syncmode: 'full', port: 30311, rpcport: 8553 },
    ],
  }

  const context: any = getContext(gethConfig)
  let web3: any
  let election: any
  let stableToken: any
  let sortedOracles: any
  let epochRewards: any
  let goldToken: any
  let registry: any
  let validators: any
  let accounts: any
  let kit: ContractKit

  before(async function(this: any) {
    this.timeout(0)
    await context.hooks.before()
  })

  after(context.hooks.after)

  const restart = async () => {
    await context.hooks.restart()
    web3 = new Web3('http://localhost:8545')
    kit = newKitFromWeb3(web3)
    goldToken = await kit._web3Contracts.getGoldToken()
    stableToken = await kit._web3Contracts.getStableToken()
    sortedOracles = await kit._web3Contracts.getSortedOracles()
    validators = await kit._web3Contracts.getValidators()
    registry = await kit._web3Contracts.getRegistry()
    election = await kit._web3Contracts.getElection()
    epochRewards = await kit._web3Contracts.getEpochRewards()
    accounts = await kit._web3Contracts.getAccounts()
  }

  const unlockAccount = async (address: string, theWeb3: any) => {
    // Assuming empty password
    await theWeb3.eth.personal.unlockAccount(address, '', 1000)
  }

  const getValidatorGroupMembers = async (blockNumber?: number) => {
    if (blockNumber) {
      const [groupAddress] = await validators.methods
        .getRegisteredValidatorGroups()
        .call({}, blockNumber)
      const groupInfo = await validators.methods
        .getValidatorGroup(groupAddress)
        .call({}, blockNumber)
      return groupInfo[0]
    } else {
      const [groupAddress] = await validators.methods.getRegisteredValidatorGroups().call()
      const groupInfo = await validators.methods.getValidatorGroup(groupAddress).call()
      return groupInfo[0]
    }
  }

  const getValidatorSigner = (address: string, blockNumber?: number) => {
    if (blockNumber) {
      return accounts.methods.getValidatorSigner(address).call({}, blockNumber)
    } else {
      return accounts.methods.getValidatorSigner(address).call()
    }
  }

  const getValidatorGroupPrivateKey = async () => {
    const [groupAddress] = await validators.methods.getRegisteredValidatorGroups().call()
    const name = await accounts.methods.getName(groupAddress).call()
    const encryptedKeystore64 = name.split(' ')[1]
    const encryptedKeystore = JSON.parse(Buffer.from(encryptedKeystore64, 'base64').toString())
    // The validator group ID is the validator group keystore encrypted with validator 0's
    // private key.
    // @ts-ignore
    const encryptionKey = `0x${gethConfig.instances[0].privateKey}`
    const decryptedKeystore = web3.eth.accounts.decrypt(encryptedKeystore, encryptionKey)
    return decryptedKeystore.privateKey
  }

  const activate = async (account: string, txOptions: any = {}) => {
    await unlockAccount(account, web3)
    const [group] = await validators.methods.getRegisteredValidatorGroups().call()
    const tx = election.methods.activate(group)
    let gas = txOptions.gas
    if (!gas) {
      gas = await tx.estimateGas({ ...txOptions })
    }
    return tx.send({ from: account, ...txOptions, gas })
  }

  const removeMember = async (groupWeb3: any, member: string, txOptions: any = {}) => {
    const group = (await groupWeb3.eth.getAccounts())[0]
    await unlockAccount(group, groupWeb3)
    const tx = validators.methods.removeMember(member)
    let gas = txOptions.gas
    if (!gas) {
      gas = await tx.estimateGas({ ...txOptions })
    }
    return tx.send({ from: group, ...txOptions, gas })
  }

  const addMember = async (groupWeb3: any, member: string, txOptions: any = {}) => {
    const group = (await groupWeb3.eth.getAccounts())[0]
    await unlockAccount(group, groupWeb3)
    const tx = validators.methods.addMember(member)
    let gas = txOptions.gas
    if (!gas) {
      gas = await tx.estimateGas({ ...txOptions })
    }
    return tx.send({ from: group, ...txOptions, gas })
  }

  const authorizeValidatorSigner = async (validatorWeb3: any, signerWeb3: any) => {
    const validator: string = (await validatorWeb3.eth.getAccounts())[0]
    const signer: string = (await signerWeb3.eth.getAccounts())[0]
    await unlockAccount(validator, validatorWeb3)
    await unlockAccount(signer, signerWeb3)
    const pop = await (await newKitFromWeb3(
      signerWeb3
    ).contracts.getAccounts()).generateProofOfSigningKeyPossession(validator, signer)
    const accountsWrapper = await newKitFromWeb3(validatorWeb3).contracts.getAccounts()
    return (await accountsWrapper.authorizeValidatorSigner(signer, pop)).sendAndWaitForReceipt({
      from: validator,
    })
  }

  const updateValidatorBlsKey = async (
    validatorWeb3: any,
    signerWeb3: any,
    signerPrivateKey: string
  ) => {
    const validator: string = (await validatorWeb3.eth.getAccounts())[0]
    const signer: string = (await signerWeb3.eth.getAccounts())[0]
    await unlockAccount(signer, signerWeb3)
    const blsPublicKey = getBlsPublicKey(signerPrivateKey)
    const blsPop = getBlsPoP(validator, signerPrivateKey)
    // TODO(asa): Send this from the signer instead.
    const validatorsWrapper = await newKitFromWeb3(validatorWeb3).contracts.getValidators()
    return validatorsWrapper
      .updateBlsPublicKey(blsPublicKey, blsPop)
      .sendAndWaitForReceipt({ from: validator })
  }

  const isLastBlockOfEpoch = (blockNumber: number, epochSize: number) => {
    return blockNumber % epochSize === 0
  }

  const assertBalanceChanged = async (
    address: string,
    blockNumber: number,
    expected: BigNumber,
    token: any
  ) => {
    const currentBalance = new BigNumber(
      await token.methods.balanceOf(address).call({}, blockNumber)
    )
    const previousBalance = new BigNumber(
      await token.methods.balanceOf(address).call({}, blockNumber - 1)
    )
    assert.isFalse(currentBalance.isNaN())
    assert.isFalse(previousBalance.isNaN())
    assertAlmostEqual(currentBalance.minus(previousBalance), expected)
  }

  describe('when the validator set is changing', () => {
    let epoch: number
    const blockNumbers: number[] = []
    let validatorAccounts: string[]
    before(async function(this: any) {
      this.timeout(0) // Disable test timeout
      await restart()
      const groupPrivateKey = await getValidatorGroupPrivateKey()
      const rotation0PrivateKey =
        '0xa42ac9c99f6ab2c96ee6cae1b40d36187f65cd878737f6623cd363fb94ba7087'
      const rotation1PrivateKey =
        '0x4519cae145fb9499358be484ca60c80d8f5b7f9c13ff82c88ec9e13283e9de1a'
      const additionalNodes: GethInstanceConfig[] = [
        {
          name: 'validatorGroup',
          validating: false,
          syncmode: 'full',
          port: 30313,
          wsport: 8555,
          rpcport: 8557,
          privateKey: groupPrivateKey.slice(2),
          peers: [await getEnode(8545)],
        },
      ]
      await Promise.all(
        additionalNodes.map((nodeConfig) =>
          initAndStartGeth(context.hooks.gethBinaryPath, nodeConfig)
        )
      )
      // Connect the validating nodes to the non-validating nodes, to test that announce messages
      // are properly gossiped.
      const additionalValidatingNodes = [
        {
          name: 'validator2KeyRotation0',
          validating: true,
          syncmode: 'full',
          lightserv: false,
          port: 30315,
          wsport: 8559,
          privateKey: rotation0PrivateKey.slice(2),
          peers: [await getEnode(8557)],
        },
        {
          name: 'validator2KeyRotation1',
          validating: true,
          syncmode: 'full',
          lightserv: false,
          port: 30317,
          wsport: 8561,
          privateKey: rotation1PrivateKey.slice(2),
          peers: [await getEnode(8557)],
        },
      ]
      await Promise.all(
        additionalValidatingNodes.map((nodeConfig) =>
          initAndStartGeth(context.hooks.gethBinaryPath, nodeConfig)
        )
      )

      validatorAccounts = await getValidatorGroupMembers()
      assert.equal(validatorAccounts.length, 5)
      epoch = new BigNumber(await validators.methods.getEpochSize().call()).toNumber()
      assert.equal(epoch, 10)

      // Give the nodes time to sync, and time for an epoch transition so we can activate our vote.
      let blockNumber: number
      do {
        blockNumber = await web3.eth.getBlockNumber()
        await sleep(0.1)
      } while (blockNumber % epoch !== 1)

      await activate(validatorAccounts[0])

      // Prepare for member swapping.
      const groupWeb3 = new Web3('ws://localhost:8555')
      const groupKit = newKitFromWeb3(groupWeb3)
      validators = await groupKit._web3Contracts.getValidators()
      const membersToSwap = [validatorAccounts[0], validatorAccounts[1]]
      await removeMember(groupWeb3, membersToSwap[1])

      // Prepare for key rotation.
      const validatorWeb3 = new Web3('http://localhost:8549')
      const authorizedWeb3s = [new Web3('ws://localhost:8559'), new Web3('ws://localhost:8561')]
      const authorizedPrivateKeys = [rotation0PrivateKey, rotation1PrivateKey]

      let index = 0
      let errorWhileChangingValidatorSet = ''
      // Can't recycle signing keys.
      let doneAuthorizing = false

      const changeValidatorSet = async (header: any) => {
        try {
          blockNumbers.push(header.number)
          // At the start of epoch N, perform actions so the validator set is different for epoch N + 1.
          if (header.number % epoch === 1) {
            // 1. Swap validator0 and validator1 so one is a member of the group and the other is not.
            const memberToRemove = membersToSwap[index]
            const memberToAdd = membersToSwap[(index + 1) % 2]
            await removeMember(groupWeb3, memberToRemove)
            await addMember(groupWeb3, memberToAdd)
            const newMembers = await getValidatorGroupMembers()
            assert.include(newMembers, memberToAdd)
            assert.notInclude(newMembers, memberToRemove)
            // 2. Rotate keys for validator 2 by authorizing a new validating key.
            if (!doneAuthorizing) {
              await authorizeValidatorSigner(validatorWeb3, authorizedWeb3s[index])
              await updateValidatorBlsKey(
                validatorWeb3,
                authorizedWeb3s[index],
                authorizedPrivateKeys[index]
              )
            }
            doneAuthorizing = doneAuthorizing || index === 1
            const signingKeys = await Promise.all(
              newMembers.map((v: string) => getValidatorSigner(v))
            )
            // Confirm that authorizing signing keys worked.
            // @ts-ignore Type does not include `notSameMembers`
            assert.notSameMembers(newMembers, signingKeys)
            index = (index + 1) % 2
          }
        } catch (e) {
          console.error(e)
          errorWhileChangingValidatorSet = e
        }
      }

      const subscription = await groupWeb3.eth.subscribe('newBlockHeaders')
      subscription.on('data', changeValidatorSet)
      // Wait for a few epochs while changing the validator set.
      await sleep(epoch * 4)
      ;(subscription as any).unsubscribe()
      // Wait for the current epoch to complete.
      await sleep(epoch)
      assert.equal(errorWhileChangingValidatorSet, '')
    })

<<<<<<< HEAD
    const getValidatorSetSignersAtBlock = async (blockNumber: number) => {
      const validatorSetSize = await election.methods
        .numberValidatorsInCurrentSet()
        .call({}, blockNumber)
      const validatorSet = []
      for (let i = 0; i < validatorSetSize; i++) {
        validatorSet.push(
          await election.methods.validatorAddressFromCurrentSet(i).call({}, blockNumber)
        )
      }
      return validatorSet
=======
    const getValidatorSetAtBlock = async (blockNumber: number): Promise<string[]> => {
      return election.methods.currentValidators().call({}, blockNumber)
>>>>>>> 05c3f967
    }

    const getValidatorSetAccountsAtBlock = async (blockNumber: number) => {
      const signingKeys = await getValidatorSetSignersAtBlock(blockNumber)
      return Promise.all(
        signingKeys.map((address: string) =>
          accounts.methods.signerToAccount(address).call({}, blockNumber)
        )
      )
    }

    const getLastEpochBlock = (blockNumber: number) => {
      const epochNumber = Math.floor((blockNumber - 1) / epoch)
      return epochNumber * epoch
    }

    it('should always return a validator set size equal to the number of group members at the end of the last epoch', async () => {
      for (const blockNumber of blockNumbers) {
        const lastEpochBlock = getLastEpochBlock(blockNumber)
        const validatorSetSize = await election.methods
          .numberValidatorsInCurrentSet()
          .call({}, blockNumber)
        const groupMembership = await getValidatorGroupMembers(lastEpochBlock)
        assert.equal(validatorSetSize, groupMembership.length)
      }
    })

    it('should always return a validator set equal to the signing keys of the group members at the end of the last epoch', async function(this: any) {
      this.timeout(0)
      for (const blockNumber of blockNumbers) {
        const lastEpochBlock = getLastEpochBlock(blockNumber)
        const memberAccounts = await getValidatorGroupMembers(lastEpochBlock)
        const memberSigners = await Promise.all(
          memberAccounts.map((v: string) => getValidatorSigner(v, lastEpochBlock))
        )
        const validatorSetSigners = await getValidatorSetSignersAtBlock(blockNumber)
        const validatorSetAccounts = await getValidatorSetAccountsAtBlock(blockNumber)
        assert.sameMembers(memberSigners, validatorSetSigners)
        assert.sameMembers(memberAccounts, validatorSetAccounts)
      }
    })

    it('should block propose in a round robin fashion', async () => {
      let roundRobinOrder: string[] = []
      for (const blockNumber of blockNumbers) {
        const lastEpochBlock = getLastEpochBlock(blockNumber)
        // Fetch the round robin order if it hasn't already been set for this epoch.
        if (roundRobinOrder.length === 0 || blockNumber === lastEpochBlock + 1) {
          const validatorSet = await getValidatorSetSignersAtBlock(blockNumber)
          roundRobinOrder = await Promise.all(
            validatorSet.map(
              async (_, i) => (await web3.eth.getBlock(lastEpochBlock + i + 1)).miner
            )
          )
          assert.sameMembers(roundRobinOrder, validatorSet)
        }
        const indexInEpoch = blockNumber - lastEpochBlock - 1
        const expectedProposer = roundRobinOrder[indexInEpoch % roundRobinOrder.length]
        const block = await web3.eth.getBlock(blockNumber)
        assert.equal(block.miner.toLowerCase(), expectedProposer.toLowerCase())
      }
    })

    it('should update the validator scores at the end of each epoch', async () => {
      const adjustmentSpeed = fromFixed(
        new BigNumber((await validators.methods.getValidatorScoreParameters().call())[1])
      )
      const uptime = 1

      const assertScoreUnchanged = async (validator: string, blockNumber: number) => {
        const score = new BigNumber(
          (await validators.methods.getValidator(validator).call({}, blockNumber)).score
        )
        const previousScore = new BigNumber(
          (await validators.methods.getValidator(validator).call({}, blockNumber - 1)).score
        )
        assert.isFalse(score.isNaN())
        assert.isFalse(previousScore.isNaN())
        assert.equal(score.toFixed(), previousScore.toFixed())
      }

      const assertScoreChanged = async (validator: string, blockNumber: number) => {
        const score = new BigNumber(
          (await validators.methods.getValidator(validator).call({}, blockNumber)).score
        )
        const previousScore = new BigNumber(
          (await validators.methods.getValidator(validator).call({}, blockNumber - 1)).score
        )
        assert.isFalse(score.isNaN())
        assert.isFalse(previousScore.isNaN())
        const expectedScore = adjustmentSpeed
          .times(uptime)
          .plus(new BigNumber(1).minus(adjustmentSpeed).times(fromFixed(previousScore)))
        assert.equal(score.toFixed(), toFixed(expectedScore).toFixed())
      }

      for (const blockNumber of blockNumbers) {
        let expectUnchangedScores: string[]
        let expectChangedScores: string[]
        if (isLastBlockOfEpoch(blockNumber, epoch)) {
          expectChangedScores = await getValidatorSetAccountsAtBlock(blockNumber)
          expectUnchangedScores = validatorAccounts.filter((x) => !expectChangedScores.includes(x))
        } else {
          expectUnchangedScores = validatorAccounts
          expectChangedScores = []
        }

        for (const validator of expectUnchangedScores) {
          await assertScoreUnchanged(validator, blockNumber)
        }

        for (const validator of expectChangedScores) {
          await assertScoreChanged(validator, blockNumber)
        }
      }
    })

    it('should distribute epoch payments at the end of each epoch', async () => {
      const commission = 0.1
      const targetValidatorEpochPayment = new BigNumber(
        await epochRewards.methods.targetValidatorEpochPayment().call()
      )
      const [group] = await validators.methods.getRegisteredValidatorGroups().call()

      const assertBalanceUnchanged = async (validator: string, blockNumber: number) => {
        await assertBalanceChanged(validator, blockNumber, new BigNumber(0), stableToken)
      }

      const getExpectedTotalPayment = async (validator: string, blockNumber: number) => {
        const score = new BigNumber(
          (await validators.methods.getValidator(validator).call({}, blockNumber)).score
        )
        assert.isFalse(score.isNaN())
        // We need to calculate the rewards multiplier for the previous block, before
        // the rewards actually are awarded.
        const rewardsMultiplier = new BigNumber(
          await epochRewards.methods.getRewardsMultiplier().call({}, blockNumber - 1)
        )
        return targetValidatorEpochPayment
          .times(fromFixed(score))
          .times(fromFixed(rewardsMultiplier))
      }

      for (const blockNumber of blockNumbers) {
        let expectUnchangedBalances: string[]
        let expectChangedBalances: string[]
        if (isLastBlockOfEpoch(blockNumber, epoch)) {
          expectChangedBalances = await getValidatorSetAccountsAtBlock(blockNumber)
          expectUnchangedBalances = validatorAccounts.filter(
            (x) => !expectChangedBalances.includes(x)
          )
        } else {
          expectUnchangedBalances = validatorAccounts
          expectChangedBalances = []
        }

        for (const validator of expectUnchangedBalances) {
          await assertBalanceUnchanged(validator, blockNumber)
        }

        let expectedGroupPayment = new BigNumber(0)
        for (const validator of expectChangedBalances) {
          const expectedTotalPayment = await getExpectedTotalPayment(validator, blockNumber)
          const groupPayment = expectedTotalPayment.times(commission)
          await assertBalanceChanged(
            validator,
            blockNumber,
            expectedTotalPayment.minus(groupPayment),
            stableToken
          )
          expectedGroupPayment = expectedGroupPayment.plus(groupPayment)
        }
        await assertBalanceChanged(group, blockNumber, expectedGroupPayment, stableToken)
      }
    })

    it('should distribute epoch rewards at the end of each epoch', async () => {
      const lockedGold = await kit._web3Contracts.getLockedGold()
      const governance = await kit._web3Contracts.getGovernance()
      const gasPriceMinimum = await kit._web3Contracts.getGasPriceMinimum()
      const [group] = await validators.methods.getRegisteredValidatorGroups().call()

      const assertVotesChanged = async (blockNumber: number, expected: BigNumber) => {
        const currentVotes = new BigNumber(
          await election.methods.getTotalVotesForGroup(group).call({}, blockNumber)
        )
        const previousVotes = new BigNumber(
          await election.methods.getTotalVotesForGroup(group).call({}, blockNumber - 1)
        )
        assertAlmostEqual(currentVotes.minus(previousVotes), expected)
      }

      // Returns the gas fee base for a given block, which is distributed to the governance contract.
      const blockBaseGasFee = async (blockNumber: number): Promise<BigNumber> => {
        const gas = (await web3.eth.getBlock(blockNumber)).gasUsed
        const gpm = await gasPriceMinimum.methods.gasPriceMinimum().call({}, blockNumber)
        return new BigNumber(gpm).times(new BigNumber(gas))
      }

      const assertGoldTokenTotalSupplyChanged = async (
        blockNumber: number,
        expected: BigNumber
      ) => {
        const currentSupply = new BigNumber(
          await goldToken.methods.totalSupply().call({}, blockNumber)
        )
        const previousSupply = new BigNumber(
          await goldToken.methods.totalSupply().call({}, blockNumber - 1)
        )
        assertAlmostEqual(currentSupply.minus(previousSupply), expected)
      }

      const assertLockedGoldBalanceChanged = async (blockNumber: number, expected: BigNumber) => {
        await assertBalanceChanged(lockedGold.options.address, blockNumber, expected, goldToken)
      }

      const assertGovernanceBalanceChanged = async (blockNumber: number, expected: BigNumber) => {
        await assertBalanceChanged(governance.options.address, blockNumber, expected, goldToken)
      }

      const assertVotesUnchanged = async (blockNumber: number) => {
        await assertVotesChanged(blockNumber, new BigNumber(0))
      }

      const assertGoldTokenTotalSupplyUnchanged = async (blockNumber: number) => {
        await assertGoldTokenTotalSupplyChanged(blockNumber, new BigNumber(0))
      }

      const assertLockedGoldBalanceUnchanged = async (blockNumber: number) => {
        await assertLockedGoldBalanceChanged(blockNumber, new BigNumber(0))
      }

      const getStableTokenSupplyChange = async (blockNumber: number) => {
        const currentSupply = new BigNumber(
          await stableToken.methods.totalSupply().call({}, blockNumber)
        )
        const previousSupply = new BigNumber(
          await stableToken.methods.totalSupply().call({}, blockNumber - 1)
        )
        return currentSupply.minus(previousSupply)
      }

      const getStableTokenExchangeRate = async (blockNumber: number) => {
        const rate = await sortedOracles.methods
          .medianRate(stableToken.options.address)
          .call({}, blockNumber)
        return new BigNumber(rate[0]).div(rate[1])
      }

      for (const blockNumber of blockNumbers) {
        if (isLastBlockOfEpoch(blockNumber, epoch)) {
          // We use the number of active votes from the previous block to calculate the expected
          // epoch reward as the number of active votes for the current block will include the
          // epoch reward.
          const activeVotes = new BigNumber(
            await election.methods.getActiveVotes().call({}, blockNumber - 1)
          )
          const targetVotingYield = new BigNumber(
            (await epochRewards.methods.getTargetVotingYieldParameters().call({}, blockNumber))[0]
          )
          // We need to calculate the rewards multiplier for the previous block, before
          // the rewards actually are awarded.
          const rewardsMultiplier = new BigNumber(
            await epochRewards.methods.getRewardsMultiplier().call({}, blockNumber - 1)
          )
          const expectedEpochReward = activeVotes
            .times(fromFixed(targetVotingYield))
            .times(fromFixed(rewardsMultiplier))
          const expectedInfraReward = new BigNumber(10).pow(18)
          const stableTokenSupplyChange = await getStableTokenSupplyChange(blockNumber)
          const exchangeRate = await getStableTokenExchangeRate(blockNumber)
          const expectedGoldTotalSupplyChange = expectedInfraReward
            .plus(expectedEpochReward)
            .plus(stableTokenSupplyChange.div(exchangeRate))
          await assertVotesChanged(blockNumber, expectedEpochReward)
          await assertLockedGoldBalanceChanged(blockNumber, expectedEpochReward)
          await assertGovernanceBalanceChanged(
            blockNumber,
            expectedInfraReward.plus(await blockBaseGasFee(blockNumber))
          )
          await assertGoldTokenTotalSupplyChanged(blockNumber, expectedGoldTotalSupplyChange)
        } else {
          await assertVotesUnchanged(blockNumber)
          await assertGoldTokenTotalSupplyUnchanged(blockNumber)
          await assertLockedGoldBalanceUnchanged(blockNumber)
          await assertGovernanceBalanceChanged(blockNumber, await blockBaseGasFee(blockNumber))
        }
      }
    })

    it('should update the target voting yield', async () => {
      const assertTargetVotingYieldChanged = async (blockNumber: number, expected: BigNumber) => {
        const currentTarget = new BigNumber(
          (await epochRewards.methods.getTargetVotingYieldParameters().call({}, blockNumber))[0]
        )
        const previousTarget = new BigNumber(
          (await epochRewards.methods.getTargetVotingYieldParameters().call({}, blockNumber - 1))[0]
        )
        const difference = currentTarget.minus(previousTarget)

        // Assert equal to 9 decimal places due to rounding errors.
        assert.equal(
          fromFixed(difference)
            .dp(9)
            .toFixed(),
          fromFixed(expected)
            .dp(9)
            .toFixed()
        )
      }

      const assertTargetVotingYieldUnchanged = async (blockNumber: number) => {
        await assertTargetVotingYieldChanged(blockNumber, new BigNumber(0))
      }

      for (const blockNumber of blockNumbers) {
        if (isLastBlockOfEpoch(blockNumber, epoch)) {
          // We use the voting gold fraction from before the rewards are granted.
          const votingGoldFraction = new BigNumber(
            await epochRewards.methods.getVotingGoldFraction().call({}, blockNumber - 1)
          )
          const targetVotingGoldFraction = new BigNumber(
            await epochRewards.methods.getTargetVotingGoldFraction().call({}, blockNumber)
          )
          const difference = targetVotingGoldFraction.minus(votingGoldFraction)
          const adjustmentFactor = fromFixed(
            new BigNumber(
              (await epochRewards.methods.getTargetVotingYieldParameters().call({}, blockNumber))[2]
            )
          )
          const delta = difference.times(adjustmentFactor)
          await assertTargetVotingYieldChanged(blockNumber, delta)
        } else {
          await assertTargetVotingYieldUnchanged(blockNumber)
        }
      }
    })
  })

  describe('after the gold token smart contract is registered', () => {
    let goldGenesisSupply = new BigNumber(0)
    beforeEach(async function(this: any) {
      this.timeout(0) // Disable test timeout
      await restart()
      const genesis = await importGenesis()
      Object.keys(genesis.alloc).forEach((address) => {
        goldGenesisSupply = goldGenesisSupply.plus(genesis.alloc[address].balance)
      })
    })

    it('should initialize the Celo Gold total supply correctly', async function(this: any) {
      const events = await registry.getPastEvents('RegistryUpdated', { fromBlock: 0 })
      let blockNumber = 0
      for (const e of events) {
        if (e.returnValues.identifier === 'GoldToken') {
          blockNumber = e.blockNumber
          break
        }
      }
      assert.isAtLeast(blockNumber, 1)
      const goldTotalSupply = await goldToken.methods.totalSupply().call({}, blockNumber)
      assert.equal(goldTotalSupply, goldGenesisSupply.toFixed())
    })
  })
})<|MERGE_RESOLUTION|>--- conflicted
+++ resolved
@@ -328,22 +328,8 @@
       assert.equal(errorWhileChangingValidatorSet, '')
     })
 
-<<<<<<< HEAD
-    const getValidatorSetSignersAtBlock = async (blockNumber: number) => {
-      const validatorSetSize = await election.methods
-        .numberValidatorsInCurrentSet()
-        .call({}, blockNumber)
-      const validatorSet = []
-      for (let i = 0; i < validatorSetSize; i++) {
-        validatorSet.push(
-          await election.methods.validatorAddressFromCurrentSet(i).call({}, blockNumber)
-        )
-      }
-      return validatorSet
-=======
-    const getValidatorSetAtBlock = async (blockNumber: number): Promise<string[]> => {
+    const getValidatorSetSignersAtBlock = async (blockNumber: number): Promise<string[]> => {
       return election.methods.currentValidators().call({}, blockNumber)
->>>>>>> 05c3f967
     }
 
     const getValidatorSetAccountsAtBlock = async (blockNumber: number) => {
