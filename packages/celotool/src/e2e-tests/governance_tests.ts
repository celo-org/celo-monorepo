--- conflicted
+++ resolved
@@ -8,72 +8,22 @@
 import { assert } from 'chai'
 import path from 'path'
 import Web3 from 'web3'
-<<<<<<< HEAD
-import {
-  assertAlmostEqual,
-  EPOCH,
-  getContext,
-  GethInstanceConfig,
-  getValidatorGroupPrivateKey,
-  importGenesis,
-  initAndStartGeth,
-  newMemberSwapper,
-  sleep,
-  waitToFinishSyncing,
-} from './utils'
-
-=======
 import { connectPeers, connectValidatorPeers, importGenesis, initAndStartGeth } from '../lib/geth'
 import { GethInstanceConfig } from '../lib/interfaces/geth-instance-config'
 import { GethRunConfig } from '../lib/interfaces/geth-run-config'
-import { assertAlmostEqual, getHooks, sleep, waitToFinishInstanceSyncing } from './utils'
-
-interface MemberSwapper {
-  swap(): Promise<void>
-}
-
+import {
+  assertAlmostEqual,
+  getHooks,
+  getValidatorGroupPrivateKey,
+  newMemberSwapper,
+  sleep,
+  waitToFinishInstanceSyncing,
+} from './utils'
+
+const EPOCH = 10
 const TMP_PATH = '/tmp/e2e'
 const verbose = false
 
-async function newMemberSwapper(kit: ContractKit, members: string[]): Promise<MemberSwapper> {
-  let index = 0
-  const group = (await kit.web3.eth.getAccounts())[0]
-  await Promise.all(members.slice(1).map((member) => removeMember(member)))
-
-  async function removeMember(member: string) {
-    return (await kit.contracts.getValidators())
-      .removeMember(member)
-      .sendAndWaitForReceipt({ from: group })
-  }
-
-  async function addMember(member: string) {
-    return (
-      await (await kit.contracts.getValidators()).addMember(group, member)
-    ).sendAndWaitForReceipt({ from: group })
-  }
-
-  async function getGroupMembers() {
-    const groupInfo = await (await kit._web3Contracts.getValidators()).methods
-      .getValidatorGroup(group)
-      .call()
-    return groupInfo[0]
-  }
-
-  return {
-    async swap() {
-      const removedMember = members[index % members.length]
-      await removeMember(members[index % members.length])
-      index = index + 1
-      const addedMember = members[index % members.length]
-      await addMember(members[index % members.length])
-      const groupMembers = await getGroupMembers()
-      assert.include(groupMembers, addedMember)
-      assert.notInclude(groupMembers, removedMember)
-    },
-  }
-}
-
->>>>>>> fe77a833
 interface KeyRotator {
   rotate(): Promise<void>
 }
@@ -235,21 +185,6 @@
     }
   }
 
-<<<<<<< HEAD
-=======
-  const getValidatorGroupPrivateKey = async () => {
-    const [groupAddress] = await validators.methods.getRegisteredValidatorGroups().call()
-    const name = await accounts.methods.getName(groupAddress).call()
-    const encryptedKeystore64 = name.split(' ')[1]
-    const encryptedKeystore = JSON.parse(Buffer.from(encryptedKeystore64, 'base64').toString())
-    // The validator group ID is the validator group keystore encrypted with validator 0's
-    // private key.
-    const encryptionKey = `0x${gethConfig.instances[0].privateKey}`
-    const decryptedKeystore = web3.eth.accounts.decrypt(encryptedKeystore, encryptionKey)
-    return decryptedKeystore.privateKey
-  }
-
->>>>>>> fe77a833
   const isLastBlockOfEpoch = (blockNumber: number, epochSize: number) => {
     return blockNumber % epochSize === 0
   }
@@ -349,13 +284,7 @@
       this.timeout(0) // Disable test timeout
 
       await restart()
-<<<<<<< HEAD
       const groupPrivateKey = await getValidatorGroupPrivateKey(kit, gethConfig.instances[0])
-=======
-
-      const groupPrivateKey = await getValidatorGroupPrivateKey()
-
->>>>>>> fe77a833
       const rotation0PrivateKey =
         '0xa42ac9c99f6ab2c96ee6cae1b40d36187f65cd878737f6623cd363fb94ba7087'
       const rotation1PrivateKey =
