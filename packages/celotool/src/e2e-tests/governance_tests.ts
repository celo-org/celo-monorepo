import { ContractKit, newKitFromWeb3 } from '@celo/contractkit'
import { getBlsPoP, getBlsPublicKey } from '@celo/utils/lib/bls'
import { fromFixed, toFixed } from '@celo/utils/lib/fixidity'
import BigNumber from 'bignumber.js'
import { assert } from 'chai'
import Web3 from 'web3'
import {
  assertAlmostEqual,
  getContext,
  getEnode,
  GethInstanceConfig,
  importGenesis,
  initAndStartGeth,
  sleep,
} from './utils'

// TODO(asa): Test independent rotation of ecdsa, bls keys.
describe('governance tests', () => {
  const gethConfig = {
    migrate: true,
    instances: [
      // Validators 0 and 1 are swapped in and out of the group.
      { name: 'validator0', validating: true, syncmode: 'full', port: 30303, rpcport: 8545 },
      { name: 'validator1', validating: true, syncmode: 'full', port: 30305, rpcport: 8547 },
      // Validator 2 will authorize a validating key every other epoch.
      { name: 'validator2', validating: true, syncmode: 'full', port: 30307, rpcport: 8549 },
      { name: 'validator3', validating: true, syncmode: 'full', port: 30309, rpcport: 8551 },
      { name: 'validator4', validating: true, syncmode: 'full', port: 30311, rpcport: 8553 },
    ],
  }

  const context: any = getContext(gethConfig)
  let web3: any
  let election: any
  let stableToken: any
  let sortedOracles: any
  let epochRewards: any
  let goldToken: any
  let registry: any
  let validators: any
  let accounts: any
  let kit: ContractKit

  before(async function(this: any) {
    this.timeout(0)
    await context.hooks.before()
  })

  after(context.hooks.after)

  const restart = async () => {
    await context.hooks.restart()
    web3 = new Web3('http://localhost:8545')
    kit = newKitFromWeb3(web3)
    goldToken = await kit._web3Contracts.getGoldToken()
    stableToken = await kit._web3Contracts.getStableToken()
    sortedOracles = await kit._web3Contracts.getSortedOracles()
    validators = await kit._web3Contracts.getValidators()
    registry = await kit._web3Contracts.getRegistry()
    election = await kit._web3Contracts.getElection()
    epochRewards = await kit._web3Contracts.getEpochRewards()
    accounts = await kit._web3Contracts.getAccounts()
  }

  const unlockAccount = async (address: string, theWeb3: any) => {
    // Assuming empty password
    await theWeb3.eth.personal.unlockAccount(address, '', 1000)
  }

  const getValidatorGroupMembers = async (blockNumber?: number) => {
    if (blockNumber) {
      const [groupAddress] = await validators.methods
        .getRegisteredValidatorGroups()
        .call({}, blockNumber)
      const groupInfo = await validators.methods
        .getValidatorGroup(groupAddress)
        .call({}, blockNumber)
      return groupInfo[0]
    } else {
      const [groupAddress] = await validators.methods.getRegisteredValidatorGroups().call()
      const groupInfo = await validators.methods.getValidatorGroup(groupAddress).call()
      return groupInfo[0]
    }
  }

  const getValidatorSigner = (address: string, blockNumber?: number) => {
    if (blockNumber) {
      return accounts.methods.getValidatorSigner(address).call({}, blockNumber)
    } else {
      return accounts.methods.getValidatorSigner(address).call()
    }
  }

  const getValidatorGroupPrivateKey = async () => {
    const [groupAddress] = await validators.methods.getRegisteredValidatorGroups().call()
    const name = await accounts.methods.getName(groupAddress).call()
    const encryptedKeystore64 = name.split(' ')[1]
    const encryptedKeystore = JSON.parse(Buffer.from(encryptedKeystore64, 'base64').toString())
    // The validator group ID is the validator group keystore encrypted with validator 0's
    // private key.
    // @ts-ignore
    const encryptionKey = `0x${gethConfig.instances[0].privateKey}`
    const decryptedKeystore = web3.eth.accounts.decrypt(encryptedKeystore, encryptionKey)
    return decryptedKeystore.privateKey
  }

  const activate = async (account: string, txOptions: any = {}) => {
    await unlockAccount(account, web3)
    const [group] = await validators.methods.getRegisteredValidatorGroups().call()
    const tx = election.methods.activate(group)
    let gas = txOptions.gas
    if (!gas) {
      gas = await tx.estimateGas({ ...txOptions })
    }
    return tx.send({ from: account, ...txOptions, gas })
  }

  const removeMember = async (groupWeb3: any, member: string, txOptions: any = {}) => {
    const group = (await groupWeb3.eth.getAccounts())[0]
    await unlockAccount(group, groupWeb3)
    const tx = validators.methods.removeMember(member)
    let gas = txOptions.gas
    if (!gas) {
      gas = await tx.estimateGas({ ...txOptions })
    }
    return tx.send({ from: group, ...txOptions, gas })
  }

  const addMember = async (groupWeb3: any, member: string, txOptions: any = {}) => {
    const group = (await groupWeb3.eth.getAccounts())[0]
    await unlockAccount(group, groupWeb3)
    const tx = validators.methods.addMember(member)
    let gas = txOptions.gas
    if (!gas) {
      gas = await tx.estimateGas({ ...txOptions })
    }
    return tx.send({ from: group, ...txOptions, gas })
  }

  const authorizeValidatorSigner = async (validatorWeb3: any, signerWeb3: any) => {
    const validator = (await validatorWeb3.eth.getAccounts())[0]
    const signer = (await signerWeb3.eth.getAccounts())[0]
    await unlockAccount(validator, validatorWeb3)
    await unlockAccount(signer, signerWeb3)
    const pop = await (await newKitFromWeb3(
      signerWeb3
    ).contracts.getAccounts()).generateProofOfSigningKeyPossession(validator, signer)
    const accountsWrapper = await newKitFromWeb3(validatorWeb3).contracts.getAccounts()
    await accountsWrapper.authorizeValidatorSigner(signer, pop)
  }

  const updateValidatorBlsKey = async (
    validatorWeb3: any,
    signerWeb3: any,
    signerPrivateKey: string
  ) => {
    const validator = (await validatorWeb3.eth.getAccounts())[0]
    const signer = (await signerWeb3.eth.getAccounts())[0]
    await unlockAccount(signer, signerWeb3)
    const blsPublicKey = getBlsPublicKey(signerPrivateKey)
    const blsPop = getBlsPoP(validator, signerPrivateKey)
    // TODO(asa): Send this from the signer instead.
    const validatorsWrapper = await newKitFromWeb3(validatorWeb3).contracts.getValidators()
    await validatorsWrapper.updateBlsPublicKey(blsPublicKey, blsPop)
  }

  const isLastBlockOfEpoch = (blockNumber: number, epochSize: number) => {
    return blockNumber % epochSize === 0
  }

  const assertBalanceChanged = async (
    address: string,
    blockNumber: number,
    expected: BigNumber,
    token: any
  ) => {
    const currentBalance = new BigNumber(
      await token.methods.balanceOf(address).call({}, blockNumber)
    )
    const previousBalance = new BigNumber(
      await token.methods.balanceOf(address).call({}, blockNumber - 1)
    )
    assert.isFalse(currentBalance.isNaN())
    assert.isFalse(previousBalance.isNaN())
    assertAlmostEqual(currentBalance.minus(previousBalance), expected)
  }

  describe('when the validator set is changing', () => {
    let epoch: number
    const blockNumbers: number[] = []
    let validatorAccounts: string[]
    before(async function(this: any) {
      this.timeout(0) // Disable test timeout
      await restart()
      const groupPrivateKey = await getValidatorGroupPrivateKey()
      const rotation0PrivateKey =
        '0xa42ac9c99f6ab2c96ee6cae1b40d36187f65cd878737f6623cd363fb94ba7087'
      const rotation1PrivateKey =
        '0x4519cae145fb9499358be484ca60c80d8f5b7f9c13ff82c88ec9e13283e9de1a'
      const additionalNodes: GethInstanceConfig[] = [
        {
          name: 'validatorGroup',
          validating: false,
          syncmode: 'full',
          port: 30313,
          wsport: 8555,
          rpcport: 8557,
          privateKey: groupPrivateKey.slice(2),
          peers: [await getEnode(8545)],
        },
      ]
      await Promise.all(
        additionalNodes.map((nodeConfig) =>
          initAndStartGeth(context.hooks.gethBinaryPath, nodeConfig)
        )
      )
      // Connect the validating nodes to the non-validating nodes, to test that announce messages
      // are properly gossiped.
      const additionalValidatingNodes = [
        {
          name: 'validator2KeyRotation0',
          validating: true,
          syncmode: 'full',
          lightserv: false,
          port: 30315,
          wsport: 8559,
          privateKey: rotation0PrivateKey.slice(2),
          peers: [await getEnode(8557)],
        },
        {
          name: 'validator2KeyRotation1',
          validating: true,
          syncmode: 'full',
          lightserv: false,
          port: 30317,
          wsport: 8561,
          privateKey: rotation1PrivateKey.slice(2),
          peers: [await getEnode(8557)],
        },
      ]
      await Promise.all(
        additionalValidatingNodes.map((nodeConfig) =>
          initAndStartGeth(context.hooks.gethBinaryPath, nodeConfig)
        )
      )

      validatorAccounts = await getValidatorGroupMembers()
      assert.equal(validatorAccounts.length, 5)
      epoch = new BigNumber(await validators.methods.getEpochSize().call()).toNumber()
      assert.equal(epoch, 10)

      // Give the nodes time to sync, and time for an epoch transition so we can activate our vote.
      let blockNumber: number
      do {
        blockNumber = await web3.eth.getBlockNumber()
        await sleep(0.1)
      } while (blockNumber % epoch !== 1)

      await activate(validatorAccounts[0])

      // Prepare for member swapping.
      const groupWeb3 = new Web3('ws://localhost:8555')
      const groupKit = newKitFromWeb3(groupWeb3)
      validators = await groupKit._web3Contracts.getValidators()
      const membersToSwap = [validatorAccounts[0], validatorAccounts[1]]
      await removeMember(groupWeb3, membersToSwap[1])

      // Prepare for key rotation.
      const validatorWeb3 = new Web3('http://localhost:8549')
      const authorizedWeb3s = [new Web3('ws://localhost:8559'), new Web3('ws://localhost:8561')]
      const authorizedPrivateKeys = [rotation0PrivateKey, rotation1PrivateKey]

      let index = 0
      let errorWhileChangingValidatorSet = ''
      // Can't recycle signing keys.
      let doneAuthorizing = false

      const changeValidatorSet = async (header: any) => {
        try {
          blockNumbers.push(header.number)
          // At the start of epoch N, perform actions so the validator set is different for epoch N + 1.
          if (header.number % epoch === 1) {
            // 1. Swap validator0 and validator1 so one is a member of the group and the other is not.
            const memberToRemove = membersToSwap[index]
            const memberToAdd = membersToSwap[(index + 1) % 2]
            await removeMember(groupWeb3, memberToRemove)
            await addMember(groupWeb3, memberToAdd)
            const newMembers = await getValidatorGroupMembers()
            assert.include(newMembers, memberToAdd)
            assert.notInclude(newMembers, memberToRemove)
            // 2. Rotate keys for validator 2 by authorizing a new validating key.
            if (!doneAuthorizing) {
              await authorizeValidatorSigner(validatorWeb3, authorizedWeb3s[index])
              await updateValidatorBlsKey(
                validatorWeb3,
                authorizedWeb3s[index],
                authorizedPrivateKeys[index]
              )
            }
            doneAuthorizing = doneAuthorizing || index === 1
            const signingKeys = await Promise.all(
              newMembers.map((v: string) => getValidatorSigner(v))
            )
            // Confirm that authorizing signing keys worked.
            // @ts-ignore Type does not include `notSameMembers`
            assert.notSameMembers(newMembers, signingKeys)
            index = (index + 1) % 2
          }
        } catch (e) {
          console.error(e)
          errorWhileChangingValidatorSet = e
        }
      }

      const subscription = await groupWeb3.eth.subscribe('newBlockHeaders')
      subscription.on('data', changeValidatorSet)
      // Wait for a few epochs while changing the validator set.
      await sleep(epoch * 4)
      ;(subscription as any).unsubscribe()
      // Wait for the current epoch to complete.
      await sleep(epoch)
      assert.equal(errorWhileChangingValidatorSet, '')
    })

    const getValidatorSetSignersAtBlock = async (blockNumber: number) => {
      const validatorSetSize = await election.methods
        .numberValidatorsInCurrentSet()
        .call({}, blockNumber)
      const validatorSet = []
      for (let i = 0; i < validatorSetSize; i++) {
        validatorSet.push(
          await election.methods.validatorAddressFromCurrentSet(i).call({}, blockNumber)
        )
      }
      return validatorSet
    }

    const getValidatorSetAccountsAtBlock = async (blockNumber: number) => {
      const signingKeys = await getValidatorSetSignersAtBlock(blockNumber)
      return Promise.all(
        signingKeys.map((address: string) =>
          accounts.methods.validatorSignerToAccount(address).call({}, blockNumber)
        )
      )
    }

    const getLastEpochBlock = (blockNumber: number) => {
      const epochNumber = Math.floor((blockNumber - 1) / epoch)
      return epochNumber * epoch
    }

    it('should always return a validator set size equal to the number of group members at the end of the last epoch', async () => {
      for (const blockNumber of blockNumbers) {
        const lastEpochBlock = getLastEpochBlock(blockNumber)
        const validatorSetSize = await election.methods
          .numberValidatorsInCurrentSet()
          .call({}, blockNumber)
        const groupMembership = await getValidatorGroupMembers(lastEpochBlock)
        assert.equal(validatorSetSize, groupMembership.length)
      }
    })

    it('should always return a validator set equal to the signing keys of the group members at the end of the last epoch', async function(this: any) {
      this.timeout(0)
      for (const blockNumber of blockNumbers) {
        const lastEpochBlock = getLastEpochBlock(blockNumber)
        const memberAccounts = await getValidatorGroupMembers(lastEpochBlock)
        const memberSigners = await Promise.all(
          memberAccounts.map((v: string) => getValidatorSigner(v, lastEpochBlock))
        )
        const validatorSetSigners = await getValidatorSetSignersAtBlock(blockNumber)
        const validatorSetAccounts = await getValidatorSetAccountsAtBlock(blockNumber)
        assert.sameMembers(memberSigners, validatorSetSigners)
        assert.sameMembers(memberAccounts, validatorSetAccounts)
      }
    })

    it('should block propose in a round robin fashion', async () => {
      let roundRobinOrder: string[] = []
      for (const blockNumber of blockNumbers) {
        const lastEpochBlock = getLastEpochBlock(blockNumber)
        // Fetch the round robin order if it hasn't already been set for this epoch.
        if (roundRobinOrder.length === 0 || blockNumber === lastEpochBlock + 1) {
          const validatorSet = await getValidatorSetSignersAtBlock(blockNumber)
          roundRobinOrder = await Promise.all(
            validatorSet.map(
              async (_, i) => (await web3.eth.getBlock(lastEpochBlock + i + 1)).miner
            )
          )
          assert.sameMembers(validatorSet, roundRobinOrder)
        }
        const indexInEpoch = blockNumber - lastEpochBlock - 1
        const expectedProposer = roundRobinOrder[indexInEpoch % roundRobinOrder.length]
        const block = await web3.eth.getBlock(blockNumber)
        assert.equal(block.miner.toLowerCase(), expectedProposer.toLowerCase())
      }
    })

    it('should update the validator scores at the end of each epoch', async () => {
      const adjustmentSpeed = fromFixed(
        new BigNumber((await validators.methods.getValidatorScoreParameters().call())[1])
      )
      const uptime = 1

      const assertScoreUnchanged = async (validator: string, blockNumber: number) => {
        const score = new BigNumber(
<<<<<<< HEAD
          (await validators.methods.getValidator(validator).call({}, blockNumber)).score
        )
        const previousScore = new BigNumber(
          (await validators.methods.getValidator(validator).call({}, blockNumber - 1)).score
=======
          (await validators.methods.getValidator(validator).call({}, blockNumber))[2]
        )
        const previousScore = new BigNumber(
          (await validators.methods.getValidator(validator).call({}, blockNumber - 1))[2]
>>>>>>> f11571db
        )
        assert.isFalse(score.isNaN())
        assert.isFalse(previousScore.isNaN())
        assert.equal(score.toFixed(), previousScore.toFixed())
      }

      const assertScoreChanged = async (validator: string, blockNumber: number) => {
        const score = new BigNumber(
<<<<<<< HEAD
          (await validators.methods.getValidator(validator).call({}, blockNumber)).score
        )
        const previousScore = new BigNumber(
          (await validators.methods.getValidator(validator).call({}, blockNumber - 1)).score
=======
          (await validators.methods.getValidator(validator).call({}, blockNumber))[2]
        )
        const previousScore = new BigNumber(
          (await validators.methods.getValidator(validator).call({}, blockNumber - 1))[2]
>>>>>>> f11571db
        )
        assert.isFalse(score.isNaN())
        assert.isFalse(previousScore.isNaN())
        const expectedScore = adjustmentSpeed
          .times(uptime)
          .plus(new BigNumber(1).minus(adjustmentSpeed).times(fromFixed(previousScore)))
<<<<<<< HEAD
        assert.isFalse(score.isNaN())
        assert.isFalse(previousScore.isNaN())
=======
>>>>>>> f11571db
        assert.equal(score.toFixed(), toFixed(expectedScore).toFixed())
      }

      for (const blockNumber of blockNumbers) {
        let expectUnchangedScores: string[]
        let expectChangedScores: string[]
        if (isLastBlockOfEpoch(blockNumber, epoch)) {
          expectChangedScores = await getValidatorSetAccountsAtBlock(blockNumber)
          expectUnchangedScores = validatorAccounts.filter((x) => !expectChangedScores.includes(x))
        } else {
          expectUnchangedScores = validatorAccounts
          expectChangedScores = []
        }

        for (const validator of expectUnchangedScores) {
          await assertScoreUnchanged(validator, blockNumber)
        }

        for (const validator of expectChangedScores) {
          await assertScoreChanged(validator, blockNumber)
        }
      }
    })

    it('should distribute epoch payments at the end of each epoch', async () => {
      const commission = 0.1
      const targetValidatorEpochPayment = new BigNumber(
        await epochRewards.methods.targetValidatorEpochPayment().call()
      )
      const [group] = await validators.methods.getRegisteredValidatorGroups().call()

      const assertBalanceUnchanged = async (validator: string, blockNumber: number) => {
        await assertBalanceChanged(validator, blockNumber, new BigNumber(0), stableToken)
      }

      const getExpectedTotalPayment = async (validator: string, blockNumber: number) => {
        const score = new BigNumber(
          (await validators.methods.getValidator(validator).call({}, blockNumber)).score
        )
        assert.isFalse(score.isNaN())
        // We need to calculate the rewards multiplier for the previous block, before
        // the rewards actually are awarded.
        const rewardsMultiplier = new BigNumber(
          await epochRewards.methods.getRewardsMultiplier().call({}, blockNumber - 1)
        )
        return targetValidatorEpochPayment
          .times(fromFixed(score))
          .times(fromFixed(rewardsMultiplier))
      }

      for (const blockNumber of blockNumbers) {
        let expectUnchangedBalances: string[]
        let expectChangedBalances: string[]
        if (isLastBlockOfEpoch(blockNumber, epoch)) {
          expectChangedBalances = await getValidatorSetAccountsAtBlock(blockNumber)
          expectUnchangedBalances = validatorAccounts.filter(
            (x) => !expectChangedBalances.includes(x)
          )
        } else {
          expectUnchangedBalances = validatorAccounts
          expectChangedBalances = []
        }

        for (const validator of expectUnchangedBalances) {
          await assertBalanceUnchanged(validator, blockNumber)
        }

        let expectedGroupPayment = new BigNumber(0)
        for (const validator of expectChangedBalances) {
          const expectedTotalPayment = await getExpectedTotalPayment(validator, blockNumber)
          const groupPayment = expectedTotalPayment.times(commission)
          await assertBalanceChanged(
            validator,
            blockNumber,
            expectedTotalPayment.minus(groupPayment),
            stableToken
          )
          expectedGroupPayment = expectedGroupPayment.plus(groupPayment)
        }
        await assertBalanceChanged(group, blockNumber, expectedGroupPayment, stableToken)
      }
    })

    it('should distribute epoch rewards at the end of each epoch', async () => {
      const lockedGold = await kit._web3Contracts.getLockedGold()
      const governance = await kit._web3Contracts.getGovernance()
      const gasPriceMinimum = await kit._web3Contracts.getGasPriceMinimum()
      const [group] = await validators.methods.getRegisteredValidatorGroups().call()

      const assertVotesChanged = async (blockNumber: number, expected: BigNumber) => {
        const currentVotes = new BigNumber(
          await election.methods.getTotalVotesForGroup(group).call({}, blockNumber)
        )
        const previousVotes = new BigNumber(
          await election.methods.getTotalVotesForGroup(group).call({}, blockNumber - 1)
        )
        assertAlmostEqual(currentVotes.minus(previousVotes), expected)
      }

      // Returns the gas fee base for a given block, which is distributed to the governance contract.
      const blockBaseGasFee = async (blockNumber: number): Promise<BigNumber> => {
        const gas = (await web3.eth.getBlock(blockNumber)).gasUsed
        const gpm = await gasPriceMinimum.methods.gasPriceMinimum().call({}, blockNumber)
        return new BigNumber(gpm).times(new BigNumber(gas))
      }

      const assertGoldTokenTotalSupplyChanged = async (
        blockNumber: number,
        expected: BigNumber
      ) => {
        const currentSupply = new BigNumber(
          await goldToken.methods.totalSupply().call({}, blockNumber)
        )
        const previousSupply = new BigNumber(
          await goldToken.methods.totalSupply().call({}, blockNumber - 1)
        )
        assertAlmostEqual(currentSupply.minus(previousSupply), expected)
      }

      const assertLockedGoldBalanceChanged = async (blockNumber: number, expected: BigNumber) => {
        await assertBalanceChanged(lockedGold.options.address, blockNumber, expected, goldToken)
      }

      const assertGovernanceBalanceChanged = async (blockNumber: number, expected: BigNumber) => {
        await assertBalanceChanged(governance.options.address, blockNumber, expected, goldToken)
      }

      const assertVotesUnchanged = async (blockNumber: number) => {
        await assertVotesChanged(blockNumber, new BigNumber(0))
      }

      const assertGoldTokenTotalSupplyUnchanged = async (blockNumber: number) => {
        await assertGoldTokenTotalSupplyChanged(blockNumber, new BigNumber(0))
      }

      const assertLockedGoldBalanceUnchanged = async (blockNumber: number) => {
        await assertLockedGoldBalanceChanged(blockNumber, new BigNumber(0))
      }

      const getStableTokenSupplyChange = async (blockNumber: number) => {
        const currentSupply = new BigNumber(
          await stableToken.methods.totalSupply().call({}, blockNumber)
        )
        const previousSupply = new BigNumber(
          await stableToken.methods.totalSupply().call({}, blockNumber - 1)
        )
        return currentSupply.minus(previousSupply)
      }

      const getStableTokenExchangeRate = async (blockNumber: number) => {
        const rate = await sortedOracles.methods
          .medianRate(stableToken.options.address)
          .call({}, blockNumber)
        return new BigNumber(rate[0]).div(rate[1])
      }

      for (const blockNumber of blockNumbers) {
        if (isLastBlockOfEpoch(blockNumber, epoch)) {
          // We use the number of active votes from the previous block to calculate the expected
          // epoch reward as the number of active votes for the current block will include the
          // epoch reward.
          const activeVotes = new BigNumber(
            await election.methods.getActiveVotes().call({}, blockNumber - 1)
          )
          const targetVotingYield = new BigNumber(
            (await epochRewards.methods.getTargetVotingYieldParameters().call({}, blockNumber))[0]
          )
          // We need to calculate the rewards multiplier for the previous block, before
          // the rewards actually are awarded.
          const rewardsMultiplier = new BigNumber(
            await epochRewards.methods.getRewardsMultiplier().call({}, blockNumber - 1)
          )
          const expectedEpochReward = activeVotes
            .times(fromFixed(targetVotingYield))
            .times(fromFixed(rewardsMultiplier))
          const expectedInfraReward = new BigNumber(10).pow(18)
          const stableTokenSupplyChange = await getStableTokenSupplyChange(blockNumber)
          const exchangeRate = await getStableTokenExchangeRate(blockNumber)
          const expectedGoldTotalSupplyChange = expectedInfraReward
            .plus(expectedEpochReward)
            .plus(stableTokenSupplyChange.div(exchangeRate))
          await assertVotesChanged(blockNumber, expectedEpochReward)
          await assertLockedGoldBalanceChanged(blockNumber, expectedEpochReward)
          await assertGovernanceBalanceChanged(
            blockNumber,
            expectedInfraReward.plus(await blockBaseGasFee(blockNumber))
          )
          await assertGoldTokenTotalSupplyChanged(blockNumber, expectedGoldTotalSupplyChange)
        } else {
          await assertVotesUnchanged(blockNumber)
          await assertGoldTokenTotalSupplyUnchanged(blockNumber)
          await assertLockedGoldBalanceUnchanged(blockNumber)
          await assertGovernanceBalanceChanged(blockNumber, await blockBaseGasFee(blockNumber))
        }
      }
    })

    it('should update the target voting yield', async () => {
      const assertTargetVotingYieldChanged = async (blockNumber: number, expected: BigNumber) => {
        const currentTarget = new BigNumber(
          (await epochRewards.methods.getTargetVotingYieldParameters().call({}, blockNumber))[0]
        )
        const previousTarget = new BigNumber(
          (await epochRewards.methods.getTargetVotingYieldParameters().call({}, blockNumber - 1))[0]
        )
        const difference = currentTarget.minus(previousTarget)

        // Assert equal to 9 decimal places due to rounding errors.
        assert.equal(
          fromFixed(difference)
            .dp(9)
            .toFixed(),
          fromFixed(expected)
            .dp(9)
            .toFixed()
        )
      }

      const assertTargetVotingYieldUnchanged = async (blockNumber: number) => {
        await assertTargetVotingYieldChanged(blockNumber, new BigNumber(0))
      }

      for (const blockNumber of blockNumbers) {
        if (isLastBlockOfEpoch(blockNumber, epoch)) {
          // We use the voting gold fraction from before the rewards are granted.
          const votingGoldFraction = new BigNumber(
            await epochRewards.methods.getVotingGoldFraction().call({}, blockNumber - 1)
          )
          const targetVotingGoldFraction = new BigNumber(
            await epochRewards.methods.getTargetVotingGoldFraction().call({}, blockNumber)
          )
          const difference = targetVotingGoldFraction.minus(votingGoldFraction)
          const adjustmentFactor = fromFixed(
            new BigNumber(
              (await epochRewards.methods.getTargetVotingYieldParameters().call({}, blockNumber))[2]
            )
          )
          const delta = difference.times(adjustmentFactor)
          await assertTargetVotingYieldChanged(blockNumber, delta)
        } else {
          await assertTargetVotingYieldUnchanged(blockNumber)
        }
      }
    })
  })

  describe('after the gold token smart contract is registered', () => {
    let goldGenesisSupply = new BigNumber(0)
    beforeEach(async function(this: any) {
      this.timeout(0) // Disable test timeout
      await restart()
      const genesis = await importGenesis()
      Object.keys(genesis.alloc).forEach((address) => {
        goldGenesisSupply = goldGenesisSupply.plus(genesis.alloc[address].balance)
      })
    })

    it('should initialize the Celo Gold total supply correctly', async function(this: any) {
      const events = await registry.getPastEvents('RegistryUpdated', { fromBlock: 0 })
      let blockNumber = 0
      for (const e of events) {
        if (e.returnValues.identifier === 'GoldToken') {
          blockNumber = e.blockNumber
          break
        }
      }
      assert.isAtLeast(blockNumber, 1)
      const goldTotalSupply = await goldToken.methods.totalSupply().call({}, blockNumber)
      assert.equal(goldTotalSupply, goldGenesisSupply.toFixed())
    })
  })
})<|MERGE_RESOLUTION|>--- conflicted
+++ resolved
@@ -404,17 +404,10 @@
 
       const assertScoreUnchanged = async (validator: string, blockNumber: number) => {
         const score = new BigNumber(
-<<<<<<< HEAD
           (await validators.methods.getValidator(validator).call({}, blockNumber)).score
         )
         const previousScore = new BigNumber(
           (await validators.methods.getValidator(validator).call({}, blockNumber - 1)).score
-=======
-          (await validators.methods.getValidator(validator).call({}, blockNumber))[2]
-        )
-        const previousScore = new BigNumber(
-          (await validators.methods.getValidator(validator).call({}, blockNumber - 1))[2]
->>>>>>> f11571db
         )
         assert.isFalse(score.isNaN())
         assert.isFalse(previousScore.isNaN())
@@ -423,28 +416,16 @@
 
       const assertScoreChanged = async (validator: string, blockNumber: number) => {
         const score = new BigNumber(
-<<<<<<< HEAD
           (await validators.methods.getValidator(validator).call({}, blockNumber)).score
         )
         const previousScore = new BigNumber(
           (await validators.methods.getValidator(validator).call({}, blockNumber - 1)).score
-=======
-          (await validators.methods.getValidator(validator).call({}, blockNumber))[2]
-        )
-        const previousScore = new BigNumber(
-          (await validators.methods.getValidator(validator).call({}, blockNumber - 1))[2]
->>>>>>> f11571db
         )
         assert.isFalse(score.isNaN())
         assert.isFalse(previousScore.isNaN())
         const expectedScore = adjustmentSpeed
           .times(uptime)
           .plus(new BigNumber(1).minus(adjustmentSpeed).times(fromFixed(previousScore)))
-<<<<<<< HEAD
-        assert.isFalse(score.isNaN())
-        assert.isFalse(previousScore.isNaN())
-=======
->>>>>>> f11571db
         assert.equal(score.toFixed(), toFixed(expectedScore).toFixed())
       }
 
