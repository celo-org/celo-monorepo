--- conflicted
+++ resolved
@@ -152,8 +152,6 @@
     stateMutability: 'nonpayable',
     type: 'function',
   },
-<<<<<<< HEAD
-=======
   {
     constant: true,
     inputs: [
@@ -204,7 +202,6 @@
     name: 'OwnershipTransferred',
     type: 'event',
   },
->>>>>>> ce7f384e
 ]
 
 describe('governance tests', () => {
@@ -528,21 +525,6 @@
       // `addressesWithBalance`. Therefore, we check the gold total supply at a block before
       // that gold is sent.
       // We don't set the total supply until block rewards are paid out, which can happen once
-<<<<<<< HEAD
-      // Governance is registered.
-      let blockNumber = 150
-      while (true) {
-        // This will fail if Governance is not registered.
-        const governanceAddress = await registry.methods
-          .getAddressForString('Governance')
-          .call({}, blockNumber)
-        if (new BigNumber(governanceAddress).isZero()) {
-          blockNumber += 1
-        } else {
-          break
-        }
-      }
-=======
       // either LockedGold or Governance are registered.
       const _validators = new web3.eth.Contract(
         validatorsAbi,
@@ -551,7 +533,6 @@
       const events = await _validators.getPastEvents('OwnershipTransferred', { fromBlock: 0 })
 
       const blockNumber = events[events.length - 1].blockNumber + 1
->>>>>>> ce7f384e
       const goldTotalSupply = await goldToken.methods.totalSupply().call({}, blockNumber)
       const balances = await Promise.all(
         addressesWithBalance.map(
@@ -562,7 +543,6 @@
         b.plus(total)
       )
       assert.isAtLeast(expectedGoldTotalSupply.toNumber(), goldGenesisSupply.toNumber())
-      //
       assert.equal(goldTotalSupply.toString(), expectedGoldTotalSupply.toString())
     })
   })
