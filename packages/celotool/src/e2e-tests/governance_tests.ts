import BigNumber from 'bignumber.js'
import { ContractKit, newKitFromWeb3 } from '@celo/contractkit'
import { fromFixed, toFixed } from '@celo/utils/lib/fixidity'
import { assert } from 'chai'
import Web3 from 'web3'
<<<<<<< HEAD
import { getContext, getEnode, importGenesis, initAndStartGeth, sleep } from './utils'
=======
import { strip0x } from '../lib/utils'
import {
  assertRevert,
  erc20Abi,
  getContext,
  getContractAddress,
  getEnode,
  importGenesis,
  initAndStartGeth,
  sleep,
} from './utils'

// TODO(asa): Use the contract kit here instead
const lockedGoldAbi = [
  {
    constant: true,
    inputs: [
      {
        name: '',
        type: 'uint256',
      },
    ],
    name: 'cumulativeRewardWeights',
    outputs: [
      {
        name: 'numerator',
        type: 'uint256',
      },
      {
        name: 'denominator',
        type: 'uint256',
      },
    ],
    payable: false,
    stateMutability: 'view',
    type: 'function',
  },
  {
    constant: false,
    inputs: [],
    name: 'redeemRewards',
    outputs: [
      {
        name: '',
        type: 'uint256',
      },
    ],
    payable: false,
    stateMutability: 'nonpayable',
    type: 'function',
  },
  {
    constant: false,
    inputs: [
      {
        name: 'role',
        type: 'uint8',
      },
      {
        name: 'delegate',
        type: 'address',
      },
      {
        name: 'v',
        type: 'uint8',
      },
      {
        name: 'r',
        type: 'bytes32',
      },
      {
        name: 's',
        type: 'bytes32',
      },
    ],
    name: 'delegateRole',
    outputs: [],
    payable: false,
    stateMutability: 'nonpayable',
    type: 'function',
  },
]

const validatorsAbi = [
  {
    constant: true,
    inputs: [],
    name: 'getRegisteredValidatorGroups',
    outputs: [
      {
        name: '',
        type: 'address[]',
      },
    ],
    payable: false,
    stateMutability: 'view',
    type: 'function',
  },
  {
    constant: true,
    inputs: [
      {
        name: 'account',
        type: 'address',
      },
    ],
    name: 'getValidatorGroup',
    outputs: [
      {
        name: '',
        type: 'string',
      },
      {
        name: '',
        type: 'string',
      },
      {
        name: '',
        type: 'string',
      },
      {
        name: '',
        type: 'address[]',
      },
    ],
    payable: false,
    stateMutability: 'view',
    type: 'function',
  },
  {
    constant: false,
    inputs: [
      {
        name: 'validator',
        type: 'address',
      },
    ],
    name: 'addMember',
    outputs: [
      {
        name: '',
        type: 'bool',
      },
    ],
    payable: false,
    stateMutability: 'nonpayable',
    type: 'function',
  },
  {
    constant: false,
    inputs: [
      {
        name: 'validator',
        type: 'address',
      },
    ],
    name: 'removeMember',
    outputs: [
      {
        name: '',
        type: 'bool',
      },
    ],
    payable: false,
    stateMutability: 'nonpayable',
    type: 'function',
  },
  {
    constant: true,
    inputs: [
      {
        name: 'index',
        type: 'uint256',
      },
    ],
    name: 'validatorAddressFromCurrentSet',
    outputs: [
      {
        name: '',
        type: 'address',
      },
    ],
    payable: false,
    stateMutability: 'view',
    type: 'function',
  },
  {
    constant: true,
    inputs: [],
    name: 'numberValidatorsInCurrentSet',
    outputs: [
      {
        name: '',
        type: 'uint256',
      },
    ],
    payable: false,
    stateMutability: 'view',
    type: 'function',
  },
  {
    anonymous: false,
    inputs: [
      {
        indexed: true,
        name: 'previousOwner',
        type: 'address',
      },
      {
        indexed: true,
        name: 'newOwner',
        type: 'address',
      },
    ],
    name: 'OwnershipTransferred',
    type: 'event',
  },
]
>>>>>>> 9a50adf5

describe('governance tests', () => {
  const gethConfig = {
    migrate: true,
    instances: [
      { name: 'validator0', validating: true, syncmode: 'full', port: 30303, rpcport: 8545 },
      { name: 'validator1', validating: true, syncmode: 'full', port: 30305, rpcport: 8547 },
      { name: 'validator2', validating: true, syncmode: 'full', port: 30307, rpcport: 8549 },
      { name: 'validator3', validating: true, syncmode: 'full', port: 30309, rpcport: 8551 },
      { name: 'validator4', validating: true, syncmode: 'full', port: 30311, rpcport: 8553 },
    ],
  }

  const context: any = getContext(gethConfig)
  let web3: any
  let election: any
  let validators: any
  let goldToken: any
  let registry: any
  let kit: ContractKit

  before(async function(this: any) {
    this.timeout(0)
    await context.hooks.before()
  })

  after(context.hooks.after)

  const restart = async () => {
    await context.hooks.restart()
    web3 = new Web3('http://localhost:8545')
    kit = newKitFromWeb3(web3)
    goldToken = await kit._web3Contracts.getGoldToken()
    validators = await kit._web3Contracts.getValidators()
    registry = await kit._web3Contracts.getRegistry()
    election = await kit._web3Contracts.getElection()
  }

  const unlockAccount = async (address: string, theWeb3: any) => {
    // Assuming empty password
    await theWeb3.eth.personal.unlockAccount(address, '', 1000)
  }

  const getValidatorGroupMembers = async (blockNumber?: number) => {
    if (blockNumber) {
      const [groupAddress] = await validators.methods
        .getRegisteredValidatorGroups()
        .call({}, blockNumber)
      const groupInfo = await validators.methods
        .getValidatorGroup(groupAddress)
        .call({}, blockNumber)
      return groupInfo[2]
    } else {
      const [groupAddress] = await validators.methods.getRegisteredValidatorGroups().call()
      const groupInfo = await validators.methods.getValidatorGroup(groupAddress).call()
      return groupInfo[2]
    }
  }

  const getValidatorGroupKeys = async () => {
    const [groupAddress] = await validators.methods.getRegisteredValidatorGroups().call()
    const groupInfo = await validators.methods.getValidatorGroup(groupAddress).call()
    const encryptedKeystore64 = groupInfo[0].split(' ')[1]
    const encryptedKeystore = JSON.parse(Buffer.from(encryptedKeystore64, 'base64').toString())
    // The validator group ID is the validator group keystore encrypted with validator 0's
    // private key.
    // @ts-ignore
    const encryptionKey = `0x${gethConfig.instances[0].privateKey}`
    const decryptedKeystore = web3.eth.accounts.decrypt(encryptedKeystore, encryptionKey)
    return [groupAddress, decryptedKeystore.privateKey]
  }

  const removeMember = async (
    groupWeb3: any,
    group: string,
    member: string,
    txOptions: any = {}
  ) => {
    await unlockAccount(group, groupWeb3)
    const tx = validators.methods.removeMember(member)
    let gas = txOptions.gas
    if (!gas) {
      gas = await tx.estimateGas({ ...txOptions })
    }
    return tx.send({ from: group, ...txOptions, gas })
  }

  const addMember = async (groupWeb3: any, group: string, member: string, txOptions: any = {}) => {
    await unlockAccount(group, groupWeb3)
    const tx = validators.methods.addMember(member)
    let gas = txOptions.gas
    if (!gas) {
      gas = await tx.estimateGas({ ...txOptions })
    }
    return tx.send({ from: group, ...txOptions, gas })
  }

  const isLastBlockOfEpoch = (blockNumber: number, epochSize: number) => {
    return blockNumber % epochSize == 0
  }

  describe('when the validator set is changing', () => {
    const epoch = 10
    const blockNumbers: number[] = []
    let allValidators: string[]
    before(async function(this: any) {
      this.timeout(0) // Disable test timeout
      await restart()
      const [groupAddress, groupPrivateKey] = await getValidatorGroupKeys()

      const groupInstance = {
        name: 'validatorGroup',
        validating: false,
        syncmode: 'full',
        port: 30325,
        wsport: 8567,
        privateKey: groupPrivateKey.slice(2),
        peers: [await getEnode(8545)],
      }
      await initAndStartGeth(context.hooks.gethBinaryPath, groupInstance)
      allValidators = await getValidatorGroupMembers()
      assert.equal(allValidators.length, 5)

      // Give the node time to sync.
      await sleep(15)
      const groupWeb3 = new Web3('ws://localhost:8567')
      const groupKit = newKitFromWeb3(groupWeb3)
      validators = await groupKit._web3Contracts.getValidators()
      const membersToSwap = [allValidators[0], allValidators[1]]
      let includedMemberIndex = 1
      await removeMember(groupWeb3, groupAddress, membersToSwap[0])

      const changeValidatorSet = async (header: any) => {
        blockNumbers.push(header.number)
        // At the start of epoch N, swap members so the validator set is different for epoch N + 1.
        if (header.number % epoch === 1) {
          const memberToRemove = membersToSwap[includedMemberIndex]
          const memberToAdd = membersToSwap[(includedMemberIndex + 1) % 2]
          await removeMember(groupWeb3, groupAddress, memberToRemove)
          await addMember(groupWeb3, groupAddress, memberToAdd)
          includedMemberIndex = (includedMemberIndex + 1) % 2
          const newMembers = await getValidatorGroupMembers()
          assert.include(newMembers, memberToAdd)
          assert.notInclude(newMembers, memberToRemove)
        }
      }

      const subscription = await groupWeb3.eth.subscribe('newBlockHeaders')
      subscription.on('data', changeValidatorSet)
      // Wait for a few epochs while changing the validator set.
      await sleep(epoch * 4)
      ;(subscription as any).unsubscribe()
      // Wait for the current epoch to complete.
      await sleep(epoch)
    })

    // Note that this returns the validator set at the END of `blockNumber`, i.e. the validator set
    // that will validate the next block, and NOT necessarily the validator set that validated this
    // block.
    const getValidatorSetAtBlock = async (blockNumber: number) => {
      const validatorSetSize = await election.methods
        .numberValidatorsInCurrentSet()
        .call({}, blockNumber)
      const validatorSet = []
      for (let i = 0; i < validatorSetSize; i++) {
        validatorSet.push(
          await election.methods.validatorAddressFromCurrentSet(i).call({}, blockNumber)
        )
      }
      return validatorSet
    }

    it('should always return a validator set size equal to the number of group members at the end of the last epoch', async () => {
      for (const blockNumber of blockNumbers) {
        const lastEpochBlock = blockNumber - (blockNumber % epoch)
        const validatorSetSize = await election.methods
          .numberValidatorsInCurrentSet()
          .call({}, blockNumber)
        const groupMembership = await getValidatorGroupMembers(lastEpochBlock)
        assert.equal(validatorSetSize, groupMembership.length)
      }
    })

    it('should always return a validator set equal to the group members at the end of the last epoch', async () => {
      for (const blockNumber of blockNumbers) {
        const lastEpochBlock = blockNumber - (blockNumber % epoch)
        const groupMembership = await getValidatorGroupMembers(lastEpochBlock)
        const validatorSet = await getValidatorSetAtBlock(blockNumber)
        assert.sameMembers(groupMembership, validatorSet)
      }
    })

    it('should only have created blocks whose miner was in the current validator set', async () => {
      for (const blockNumber of blockNumbers) {
        // The validators responsible for creating `blockNumber` were those in the validator set at
        // `blockNumber-1`.
        const validatorSet = await getValidatorSetAtBlock(blockNumber - 1)
        const block = await web3.eth.getBlock(blockNumber)
        assert.include(validatorSet.map((x) => x.toLowerCase()), block.miner.toLowerCase())
      }
    })

    it('should update the validator scores at the end of each epoch', async () => {
      const validators = await kit._web3Contracts.getValidators()
      const adjustmentSpeed = fromFixed(
        new BigNumber((await validators.methods.getValidatorScoreParameters().call())[1])
      )
      const uptime = 1

      const assertScoreUnchanged = async (validator: string, blockNumber: number) => {
        const score = new BigNumber(
          (await validators.methods.getValidator(validator).call({}, blockNumber))[4]
        )
        const previousScore = new BigNumber(
          (await validators.methods.getValidator(validator).call({}, blockNumber - 1))[4]
        )
        assert.equal(score.toFixed(), previousScore.toFixed())
      }

      const assertScoreChanged = async (validator: string, blockNumber: number) => {
        const score = new BigNumber(
          (await validators.methods.getValidator(validator).call({}, blockNumber))[4]
        )
        const previousScore = new BigNumber(
          (await validators.methods.getValidator(validator).call({}, blockNumber - 1))[4]
        )
        const expectedScore = adjustmentSpeed
          .times(uptime)
          .plus(new BigNumber(1).minus(adjustmentSpeed).times(fromFixed(previousScore)))
        assert.equal(score.toFixed(), toFixed(expectedScore).toFixed())
      }

      for (const blockNumber of blockNumbers) {
        let expectUnchangedScores: string[]
        let expectChangedScores: string[]
        if (isLastBlockOfEpoch(blockNumber, epoch)) {
          expectChangedScores = await getValidatorSetAtBlock(blockNumber - 1)
          expectUnchangedScores = allValidators.filter((x) => !expectChangedScores.includes(x))
        } else {
          expectUnchangedScores = allValidators
          expectChangedScores = []
        }

        for (const validator of expectUnchangedScores) {
          await assertScoreUnchanged(validator, blockNumber)
        }

        for (const validator of expectChangedScores) {
          await assertScoreChanged(validator, blockNumber)
        }
      }
    })

    it('should distribute epoch payments at the end of each epoch', async () => {
      const validators = await kit._web3Contracts.getValidators()
      const stableToken = await kit._web3Contracts.getStableToken()
      const commission = 0.1
      const validatorEpochPayment = new BigNumber(
        await validators.methods.validatorEpochPayment().call()
      )
      const [group] = await validators.methods.getRegisteredValidatorGroups().call()

      const assertBalanceChanged = async (
        validator: string,
        blockNumber: number,
        expected: BigNumber
      ) => {
        const currentBalance = new BigNumber(
          await stableToken.methods.balanceOf(validator).call({}, blockNumber)
        )
        const previousBalance = new BigNumber(
          await stableToken.methods.balanceOf(validator).call({}, blockNumber - 1)
        )
        assert.equal(expected.toFixed(), currentBalance.minus(previousBalance).toFixed())
      }

      const assertBalanceUnchanged = async (validator: string, blockNumber: number) => {
        await assertBalanceChanged(validator, blockNumber, new BigNumber(0))
      }

      const getExpectedTotalPayment = async (validator: string, blockNumber: number) => {
        const score = new BigNumber(
          (await validators.methods.getValidator(validator).call({}, blockNumber))[4]
        )
        return validatorEpochPayment.times(fromFixed(score))
      }

      for (const blockNumber of blockNumbers) {
        let expectUnchangedBalances: string[]
        let expectChangedBalances: string[]
        if (isLastBlockOfEpoch(blockNumber, epoch)) {
          expectChangedBalances = await getValidatorSetAtBlock(blockNumber - 1)
          expectUnchangedBalances = allValidators.filter((x) => !expectChangedBalances.includes(x))
        } else {
          expectUnchangedBalances = allValidators
          expectChangedBalances = []
        }

        for (const validator of expectUnchangedBalances) {
          await assertBalanceUnchanged(validator, blockNumber)
        }

        let expectedGroupPayment = new BigNumber(0)
        for (const validator of expectChangedBalances) {
          const expectedTotalPayment = await getExpectedTotalPayment(validator, blockNumber)
          const groupPayment = expectedTotalPayment.times(commission)
          await assertBalanceChanged(
            validator,
            blockNumber,
            expectedTotalPayment.minus(groupPayment)
          )
          expectedGroupPayment = expectedGroupPayment.plus(groupPayment)
        }
        await assertBalanceChanged(group, blockNumber, expectedGroupPayment)
      }
    })

    it('should distribute epoch rewards at the end of each epoch', async () => {
      const validators = await kit._web3Contracts.getValidators()
      const election = await kit._web3Contracts.getElection()
      const lockedGold = await kit._web3Contracts.getLockedGold()
      const governance = await kit._web3Contracts.getGovernance()
      const epochReward = new BigNumber(10).pow(18)
      const infraReward = new BigNumber(10).pow(18)
      const [group] = await validators.methods.getRegisteredValidatorGroups().call()

      const assertVotesChanged = async (
        group: string,
        blockNumber: number,
        expected: BigNumber
      ) => {
        const currentVotes = new BigNumber(
          await election.methods.getGroupTotalVotes(group).call({}, blockNumber)
        )
        const previousVotes = new BigNumber(
          await election.methods.getGroupTotalVotes(group).call({}, blockNumber - 1)
        )
        assert.equal(expected.toFixed(), currentVotes.minus(previousVotes).toFixed())
      }

      const assertGoldTokenTotalSupplyChanged = async (
        blockNumber: number,
        expected: BigNumber
      ) => {
        const currentSupply = new BigNumber(
          await goldToken.methods.totalSupply().call({}, blockNumber)
        )
        const previousSupply = new BigNumber(
          await goldToken.methods.totalSupply().call({}, blockNumber - 1)
        )
        assert.equal(expected.toFixed(), currentSupply.minus(previousSupply).toFixed())
      }

      const assertBalanceChanged = async (
        address: string,
        blockNumber: number,
        expected: BigNumber
      ) => {
        const currentBalance = new BigNumber(
          await goldToken.methods.balanceOf(address).call({}, blockNumber)
        )
        const previousBalance = new BigNumber(
          await goldToken.methods.balanceOf(address).call({}, blockNumber - 1)
        )
        assert.equal(expected.toFixed(), currentBalance.minus(previousBalance).toFixed())
      }

      const assertLockedGoldBalanceChanged = async (blockNumber: number, expected: BigNumber) => {
        await assertBalanceChanged(lockedGold.options.address, blockNumber, expected)
      }

      const assertGovernanceBalanceChanged = async (blockNumber: number, expected: BigNumber) => {
        await assertBalanceChanged(governance.options.address, blockNumber, expected)
      }

      const assertVotesUnchanged = async (group: string, blockNumber: number) => {
        await assertVotesChanged(group, blockNumber, new BigNumber(0))
      }

      const assertGoldTokenTotalSupplyUnchanged = async (blockNumber: number) => {
        await assertGoldTokenTotalSupplyChanged(blockNumber, new BigNumber(0))
      }

      const assertLockedGoldBalanceUnchanged = async (blockNumber: number) => {
        await assertLockedGoldBalanceChanged(blockNumber, new BigNumber(0))
      }

      const assertGovernanceBalanceUnchanged = async (blockNumber: number) => {
        await assertGovernanceBalanceChanged(blockNumber, new BigNumber(0))
      }

      for (const blockNumber of blockNumbers) {
        if (isLastBlockOfEpoch(blockNumber, epoch)) {
          await assertVotesChanged(group, blockNumber, epochReward)
          await assertGoldTokenTotalSupplyChanged(blockNumber, epochReward.plus(infraReward))
          await assertLockedGoldBalanceChanged(blockNumber, epochReward)
          await assertGovernanceBalanceChanged(blockNumber, infraReward)
        } else {
          await assertVotesUnchanged(group, blockNumber)
          await assertGoldTokenTotalSupplyUnchanged(blockNumber)
          await assertLockedGoldBalanceUnchanged(blockNumber)
          await assertGovernanceBalanceUnchanged(blockNumber)
        }
      }
    })
  })

  describe('after the gold token smart contract is registered', () => {
    let goldGenesisSupply = new BigNumber(0)
    beforeEach(async function(this: any) {
      this.timeout(0) // Disable test timeout
      await restart()
      const genesis = await importGenesis()
      Object.keys(genesis.alloc).forEach((address) => {
        goldGenesisSupply = goldGenesisSupply.plus(genesis.alloc[address].balance)
      })
    })

<<<<<<< HEAD
    it('should initialize the Celo Gold total supply correctly', async function(this: any) {
      const events = await registry.getPastEvents('RegistryUpdated', { fromBlock: 0 })
      let blockNumber = 0
      for (const e of events) {
        if (e.returnValues.identifier === 'GoldToken') {
          blockNumber = e.blockNumber
          break
        }
      }
      assert.isAtLeast(blockNumber, 1)

=======
    it('should update the Celo Gold total supply correctly', async function(this: any) {
      // To register a validator group, we send gold to a new address not included in
      // `addressesWithBalance`. Therefore, we check the gold total supply at a block before
      // that gold is sent.
      // We don't set the total supply until block rewards are paid out, which can happen once
      // either LockedGold or Governance are registered.
      const _validators = new web3.eth.Contract(
        validatorsAbi,
        await getContractAddress('ValidatorsProxy')
      )
      const events = await _validators.getPastEvents('OwnershipTransferred', { fromBlock: 0 })

      const blockNumber = events[events.length - 1].blockNumber + 1
>>>>>>> 9a50adf5
      const goldTotalSupply = await goldToken.methods.totalSupply().call({}, blockNumber)
      assert.equal(goldTotalSupply, goldGenesisSupply.toFixed())
    })
  })
})<|MERGE_RESOLUTION|>--- conflicted
+++ resolved
@@ -3,228 +3,7 @@
 import { fromFixed, toFixed } from '@celo/utils/lib/fixidity'
 import { assert } from 'chai'
 import Web3 from 'web3'
-<<<<<<< HEAD
 import { getContext, getEnode, importGenesis, initAndStartGeth, sleep } from './utils'
-=======
-import { strip0x } from '../lib/utils'
-import {
-  assertRevert,
-  erc20Abi,
-  getContext,
-  getContractAddress,
-  getEnode,
-  importGenesis,
-  initAndStartGeth,
-  sleep,
-} from './utils'
-
-// TODO(asa): Use the contract kit here instead
-const lockedGoldAbi = [
-  {
-    constant: true,
-    inputs: [
-      {
-        name: '',
-        type: 'uint256',
-      },
-    ],
-    name: 'cumulativeRewardWeights',
-    outputs: [
-      {
-        name: 'numerator',
-        type: 'uint256',
-      },
-      {
-        name: 'denominator',
-        type: 'uint256',
-      },
-    ],
-    payable: false,
-    stateMutability: 'view',
-    type: 'function',
-  },
-  {
-    constant: false,
-    inputs: [],
-    name: 'redeemRewards',
-    outputs: [
-      {
-        name: '',
-        type: 'uint256',
-      },
-    ],
-    payable: false,
-    stateMutability: 'nonpayable',
-    type: 'function',
-  },
-  {
-    constant: false,
-    inputs: [
-      {
-        name: 'role',
-        type: 'uint8',
-      },
-      {
-        name: 'delegate',
-        type: 'address',
-      },
-      {
-        name: 'v',
-        type: 'uint8',
-      },
-      {
-        name: 'r',
-        type: 'bytes32',
-      },
-      {
-        name: 's',
-        type: 'bytes32',
-      },
-    ],
-    name: 'delegateRole',
-    outputs: [],
-    payable: false,
-    stateMutability: 'nonpayable',
-    type: 'function',
-  },
-]
-
-const validatorsAbi = [
-  {
-    constant: true,
-    inputs: [],
-    name: 'getRegisteredValidatorGroups',
-    outputs: [
-      {
-        name: '',
-        type: 'address[]',
-      },
-    ],
-    payable: false,
-    stateMutability: 'view',
-    type: 'function',
-  },
-  {
-    constant: true,
-    inputs: [
-      {
-        name: 'account',
-        type: 'address',
-      },
-    ],
-    name: 'getValidatorGroup',
-    outputs: [
-      {
-        name: '',
-        type: 'string',
-      },
-      {
-        name: '',
-        type: 'string',
-      },
-      {
-        name: '',
-        type: 'string',
-      },
-      {
-        name: '',
-        type: 'address[]',
-      },
-    ],
-    payable: false,
-    stateMutability: 'view',
-    type: 'function',
-  },
-  {
-    constant: false,
-    inputs: [
-      {
-        name: 'validator',
-        type: 'address',
-      },
-    ],
-    name: 'addMember',
-    outputs: [
-      {
-        name: '',
-        type: 'bool',
-      },
-    ],
-    payable: false,
-    stateMutability: 'nonpayable',
-    type: 'function',
-  },
-  {
-    constant: false,
-    inputs: [
-      {
-        name: 'validator',
-        type: 'address',
-      },
-    ],
-    name: 'removeMember',
-    outputs: [
-      {
-        name: '',
-        type: 'bool',
-      },
-    ],
-    payable: false,
-    stateMutability: 'nonpayable',
-    type: 'function',
-  },
-  {
-    constant: true,
-    inputs: [
-      {
-        name: 'index',
-        type: 'uint256',
-      },
-    ],
-    name: 'validatorAddressFromCurrentSet',
-    outputs: [
-      {
-        name: '',
-        type: 'address',
-      },
-    ],
-    payable: false,
-    stateMutability: 'view',
-    type: 'function',
-  },
-  {
-    constant: true,
-    inputs: [],
-    name: 'numberValidatorsInCurrentSet',
-    outputs: [
-      {
-        name: '',
-        type: 'uint256',
-      },
-    ],
-    payable: false,
-    stateMutability: 'view',
-    type: 'function',
-  },
-  {
-    anonymous: false,
-    inputs: [
-      {
-        indexed: true,
-        name: 'previousOwner',
-        type: 'address',
-      },
-      {
-        indexed: true,
-        name: 'newOwner',
-        type: 'address',
-      },
-    ],
-    name: 'OwnershipTransferred',
-    type: 'event',
-  },
-]
->>>>>>> 9a50adf5
 
 describe('governance tests', () => {
   const gethConfig = {
@@ -643,7 +422,6 @@
       })
     })
 
-<<<<<<< HEAD
     it('should initialize the Celo Gold total supply correctly', async function(this: any) {
       const events = await registry.getPastEvents('RegistryUpdated', { fromBlock: 0 })
       let blockNumber = 0
@@ -654,22 +432,6 @@
         }
       }
       assert.isAtLeast(blockNumber, 1)
-
-=======
-    it('should update the Celo Gold total supply correctly', async function(this: any) {
-      // To register a validator group, we send gold to a new address not included in
-      // `addressesWithBalance`. Therefore, we check the gold total supply at a block before
-      // that gold is sent.
-      // We don't set the total supply until block rewards are paid out, which can happen once
-      // either LockedGold or Governance are registered.
-      const _validators = new web3.eth.Contract(
-        validatorsAbi,
-        await getContractAddress('ValidatorsProxy')
-      )
-      const events = await _validators.getPastEvents('OwnershipTransferred', { fromBlock: 0 })
-
-      const blockNumber = events[events.length - 1].blockNumber + 1
->>>>>>> 9a50adf5
       const goldTotalSupply = await goldToken.methods.totalSupply().call({}, blockNumber)
       assert.equal(goldTotalSupply, goldGenesisSupply.toFixed())
     })
