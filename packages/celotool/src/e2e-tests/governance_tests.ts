import { ContractKit, newKitFromWeb3 } from '@celo/contractkit'
import { getPublicKeysData } from '@celo/utils/lib/bls'
import { fromFixed, toFixed } from '@celo/utils/lib/fixidity'
import BigNumber from 'bignumber.js'
import { assert } from 'chai'
import Web3 from 'web3'
import {
  assertAlmostEqual,
  getContext,
  getEnode,
  importGenesis,
  initAndStartGeth,
  sleep,
} from './utils'

describe('governance tests', () => {
  const gethConfig = {
    migrate: true,
    instances: [
      // Validators 0 and 1 are swapped in and out of the group.
      { name: 'validator0', validating: true, syncmode: 'full', port: 30303, rpcport: 8545 },
      { name: 'validator1', validating: true, syncmode: 'full', port: 30305, rpcport: 8547 },
      // Validator 2 will authorize a validating key every other epoch.
      { name: 'validator2', validating: true, syncmode: 'full', port: 30307, rpcport: 8549 },
      { name: 'validator3', validating: true, syncmode: 'full', port: 30309, rpcport: 8551 },
      { name: 'validator4', validating: true, syncmode: 'full', port: 30311, rpcport: 8553 },
    ],
  }

  const context: any = getContext(gethConfig)
  let web3: any
  let election: any
  let stableToken: any
  let sortedOracles: any
  let epochRewards: any
  let goldToken: any
  let registry: any
  let validators: any
<<<<<<< HEAD
  let accounts: any
=======
  let accounts: AccountsWrapper
>>>>>>> cca1e4d2
  let kit: ContractKit

  before(async function(this: any) {
    this.timeout(0)
    await context.hooks.before()
  })

  after(context.hooks.after)

  const restart = async () => {
    await context.hooks.restart()
    web3 = new Web3('http://localhost:8545')
    kit = newKitFromWeb3(web3)
    goldToken = await kit._web3Contracts.getGoldToken()
    stableToken = await kit._web3Contracts.getStableToken()
    sortedOracles = await kit._web3Contracts.getSortedOracles()
    validators = await kit._web3Contracts.getValidators()
    registry = await kit._web3Contracts.getRegistry()
    election = await kit._web3Contracts.getElection()
    epochRewards = await kit._web3Contracts.getEpochRewards()
<<<<<<< HEAD
    accounts = await kit._web3Contracts.getAccounts()
=======
    accounts = await kit.contracts.getAccounts()
>>>>>>> cca1e4d2
  }

  const unlockAccount = async (address: string, theWeb3: any) => {
    // Assuming empty password
    await theWeb3.eth.personal.unlockAccount(address, '', 1000)
  }

  const getValidatorGroupMembers = async (blockNumber?: number) => {
    if (blockNumber) {
      const [groupAddress] = await validators.methods
        .getRegisteredValidatorGroups()
        .call({}, blockNumber)
      const groupInfo = await validators.methods
        .getValidatorGroup(groupAddress)
        .call({}, blockNumber)
      return groupInfo[0]
    } else {
      const [groupAddress] = await validators.methods.getRegisteredValidatorGroups().call()
      const groupInfo = await validators.methods.getValidatorGroup(groupAddress).call()
      return groupInfo[0]
    }
  }

  const getValidatorSigner = async (address: string, blockNumber?: number) => {
    if (blockNumber) {
      return await accounts.methods.getValidatorSigner(address).call({}, blockNumber)
    } else {
      return await accounts.methods.getValidatorSigner(address).call()
    }
  }

  const getValidatorGroupPrivateKey = async () => {
    const [groupAddress] = await validators.methods.getRegisteredValidatorGroups().call()
    const name = await accounts.methods.getName(groupAddress).call()
    const encryptedKeystore64 = name.split(' ')[1]
    const encryptedKeystore = JSON.parse(Buffer.from(encryptedKeystore64, 'base64').toString())
    // The validator group ID is the validator group keystore encrypted with validator 0's
    // private key.
    // @ts-ignore
    const encryptionKey = `0x${gethConfig.instances[0].privateKey}`
    const decryptedKeystore = web3.eth.accounts.decrypt(encryptedKeystore, encryptionKey)
    return decryptedKeystore.privateKey
  }

  const activate = async (account: string, txOptions: any = {}) => {
    await unlockAccount(account, web3)
    const [group] = await validators.methods.getRegisteredValidatorGroups().call()
    const tx = election.methods.activate(group)
    let gas = txOptions.gas
    if (!gas) {
      gas = await tx.estimateGas({ ...txOptions })
    }
    return tx.send({ from: account, ...txOptions, gas })
  }

  const removeMember = async (groupWeb3: any, member: string, txOptions: any = {}) => {
    const group = (await groupWeb3.eth.getAccounts())[0]
    await unlockAccount(group, groupWeb3)
    const tx = validators.methods.removeMember(member)
    let gas = txOptions.gas
    if (!gas) {
      gas = await tx.estimateGas({ ...txOptions })
    }
    return tx.send({ from: group, ...txOptions, gas })
  }

  const addMember = async (groupWeb3: any, member: string, txOptions: any = {}) => {
    const group = (await groupWeb3.eth.getAccounts())[0]
    await unlockAccount(group, groupWeb3)
    const tx = validators.methods.addMember(member)
    let gas = txOptions.gas
    if (!gas) {
      gas = await tx.estimateGas({ ...txOptions })
    }
    return tx.send({ from: group, ...txOptions, gas })
  }

  const authorizeValidatorSigner = async (
    validatorWeb3: any,
    signerWeb3: any,
    publicKeysData: string,
    txOptions: any = {}
  ) => {
    const validator = (await validatorWeb3.eth.getAccounts())[0]
    const signer = (await signerWeb3.eth.getAccounts())[0]
    await unlockAccount(validator, validatorWeb3)
    await unlockAccount(signer, signerWeb3)
    const pop = await (await newKitFromWeb3(
      signerWeb3
    ).contracts.getAccounts()).generateProofOfSigningKeyPossession(validator, signer)
    const validatorKit = newKitFromWeb3(validatorWeb3)
    const validatorAccounts = await validatorKit._web3Contracts.getAccounts()
    const tx = validatorAccounts.methods.authorizeValidatorSigner(
      signer,
      publicKeysData,
      pop.v,
      pop.r,
      pop.s
    )
    let gas = txOptions.gas
    if (!gas) {
      gas = await tx.estimateGas({ ...txOptions })
    }
    return tx.send({ from: validator, ...txOptions, gas })
  }

  const isLastBlockOfEpoch = (blockNumber: number, epochSize: number) => {
    return blockNumber % epochSize === 0
  }

  const assertAlmostEqual = (
    actual: BigNumber,
    expected: BigNumber,
    delta: BigNumber = new BigNumber(10).pow(12).times(5)
  ) => {
    if (expected.isZero()) {
      assert.equal(actual.toFixed(), expected.toFixed())
    } else {
      const isCloseTo = actual.plus(delta).gte(expected) || actual.minus(delta).lte(expected)
      assert(
        isCloseTo,
        `expected ${actual.toString()} to almost equal ${expected.toString()} +/- ${delta.toString()}`
      )
    }
  }

  describe('when the validator set is changing', () => {
    let epoch: number
    const blockNumbers: number[] = []
    let validatorAccounts: string[]
    before(async function(this: any) {
      this.timeout(0) // Disable test timeout
      await restart()
      const groupPrivateKey = await getValidatorGroupPrivateKey()
      const rotation0PrivateKey =
        '0xa42ac9c99f6ab2c96ee6cae1b40d36187f65cd878737f6623cd363fb94ba7087'
      const rotation1PrivateKey =
        '0x4519cae145fb9499358be484ca60c80d8f5b7f9c13ff82c88ec9e13283e9de1a'
      const additionalNodes: any[] = [
        {
          name: 'validatorGroup',
          validating: false,
          syncmode: 'full',
          port: 30313,
          wsport: 8555,
          privateKey: groupPrivateKey.slice(2),
          peers: [await getEnode(8545)],
        },
        {
          name: 'validator2KeyRotation0',
          validating: true,
          syncmode: 'full',
          lightserv: false,
          port: 30315,
          wsport: 8557,
          privateKey: rotation0PrivateKey.slice(2),
          peers: [await getEnode(8545)],
        },
        {
          name: 'validator2KeyRotation1',
          validating: true,
          syncmode: 'full',
          lightserv: false,
          port: 30317,
          wsport: 8559,
          privateKey: rotation1PrivateKey.slice(2),
          peers: [await getEnode(8545)],
        },
      ]
      await Promise.all(
        additionalNodes.map((nodeConfig) =>
          initAndStartGeth(context.hooks.gethBinaryPath, nodeConfig)
        )
      )

      validatorAccounts = await getValidatorGroupMembers()
      assert.equal(validatorAccounts.length, 5)
      epoch = new BigNumber(await validators.methods.getEpochSize().call()).toNumber()
      assert.equal(epoch, 10)

      // Give the nodes time to sync, and time for an epoch transition so we can activate our vote.
      let blockNumber: number
      do {
        blockNumber = await web3.eth.getBlockNumber()
        await sleep(0.1)
      } while (blockNumber % epoch != 1)

      await activate(validatorAccounts[0])

      // Prepare for member swapping.
      const groupWeb3 = new Web3('ws://localhost:8555')
      const groupKit = newKitFromWeb3(groupWeb3)
      validators = await groupKit._web3Contracts.getValidators()
      const membersToSwap = [validatorAccounts[0], validatorAccounts[1]]
      await removeMember(groupWeb3, membersToSwap[1])

      // Prepare for key rotation.
      const validatorWeb3 = new Web3('http://localhost:8549')
      const authorizedWeb3s = [new Web3('ws://localhost:8557'), new Web3('ws://localhost:8559')]
      const authorizedPublicKeysData = [
        getPublicKeysData(rotation0PrivateKey),
        getPublicKeysData(rotation1PrivateKey),
      ]

      let index = 0
      let errorWhileChangingValidatorSet = ''
      // Can't recycle signing keys.
      let doneAuthorizing = false

      const changeValidatorSet = async (header: any) => {
        try {
          blockNumbers.push(header.number)
          // At the start of epoch N, perform actions so the validator set is different for epoch N + 1.
          if (header.number % epoch === 1) {
            // 1. Swap validator0 and validator1 so one is a member of the group and the other is not.
            const memberToRemove = membersToSwap[index]
            const memberToAdd = membersToSwap[(index + 1) % 2]
            await removeMember(groupWeb3, memberToRemove)
            await addMember(groupWeb3, memberToAdd)
            const newMembers = await getValidatorGroupMembers()
            assert.include(newMembers, memberToAdd)
            assert.notInclude(newMembers, memberToRemove)
            // 2. Rotate keys for validator 2 by authorizing a new validating key.
            if (!doneAuthorizing) {
              await authorizeValidatorSigner(
                validatorWeb3,
                authorizedWeb3s[index],
                authorizedPublicKeysData[index]
              )
            }
            doneAuthorizing = doneAuthorizing || index === 1
            const signingKeys = await Promise.all(
              newMembers.map((v: string) => getValidatorSigner(v))
            )
            // Confirm that authorizing signing keys worked.
            // @ts-ignore Type does not include `notSameMembers`
            assert.notSameMembers(newMembers, signingKeys)
            index = (index + 1) % 2
          }
        } catch (e) {
          console.error(e)
          errorWhileChangingValidatorSet = e
        }
      }

      const subscription = await groupWeb3.eth.subscribe('newBlockHeaders')
      subscription.on('data', changeValidatorSet)
      // Wait for a few epochs while changing the validator set.
      await sleep(epoch * 4)
      ;(subscription as any).unsubscribe()
      // Wait for the current epoch to complete.
      await sleep(epoch)
      assert.equal(errorWhileChangingValidatorSet, '')
    })

    const getValidatorSetSignersAtBlock = async (blockNumber: number) => {
      const validatorSetSize = await election.methods
        .numberValidatorsInCurrentSet()
        .call({}, blockNumber)
      const validatorSet = []
      for (let i = 0; i < validatorSetSize; i++) {
        validatorSet.push(
          await election.methods.validatorAddressFromCurrentSet(i).call({}, blockNumber)
        )
      }
      return validatorSet
    }

    const getValidatorSetAccountsAtBlock = async (blockNumber: number) => {
      const signingKeys = await getValidatorSetSignersAtBlock(blockNumber)
      return await Promise.all(
        signingKeys.map((address: string) =>
          accounts.methods.validatorSignerToAccount(address).call({}, blockNumber)
        )
      )
    }

    const getLastEpochBlock = (blockNumber: number) => {
      const epochNumber = Math.floor((blockNumber - 1) / epoch)
      return epochNumber * epoch
    }

    it('should always return a validator set size equal to the number of group members at the end of the last epoch', async () => {
      for (const blockNumber of blockNumbers) {
        const lastEpochBlock = getLastEpochBlock(blockNumber)
        const validatorSetSize = await election.methods
          .numberValidatorsInCurrentSet()
          .call({}, blockNumber)
        const groupMembership = await getValidatorGroupMembers(lastEpochBlock)
        assert.equal(validatorSetSize, groupMembership.length)
      }
    })

    it('should always return a validator set equal to the signing keys of the group members at the end of the last epoch', async function(this: any) {
      this.timeout(0)
      for (const blockNumber of blockNumbers) {
        const lastEpochBlock = getLastEpochBlock(blockNumber)
        const memberAccounts = await getValidatorGroupMembers(lastEpochBlock)
        const memberSigners = await Promise.all(
          memberAccounts.map((v: string) => getValidatorSigner(v, lastEpochBlock))
        )
        const validatorSetSigners = await getValidatorSetSignersAtBlock(blockNumber)
        const validatorSetAccounts = await getValidatorSetAccountsAtBlock(blockNumber)
        assert.sameMembers(memberSigners, validatorSetSigners)
        assert.sameMembers(memberAccounts, validatorSetAccounts)
      }
    })

    it('should block propose in a round robin fashion', async () => {
      let roundRobinOrder: string[] = []
      for (const blockNumber of blockNumbers) {
        const lastEpochBlock = getLastEpochBlock(blockNumber)
        // Fetch the round robin order if it hasn't already been set for this epoch.
        if (roundRobinOrder.length == 0 || blockNumber == lastEpochBlock + 1) {
          const validatorSet = await getValidatorSetSignersAtBlock(blockNumber)
          roundRobinOrder = await Promise.all(
            validatorSet.map(
              async (_, i) => (await web3.eth.getBlock(lastEpochBlock + i + 1)).miner
            )
          )
          assert.sameMembers(validatorSet, roundRobinOrder)
        }
        const indexInEpoch = blockNumber - lastEpochBlock - 1
        const expectedProposer = roundRobinOrder[indexInEpoch % roundRobinOrder.length]
        const block = await web3.eth.getBlock(blockNumber)
        assert.equal(block.miner.toLowerCase(), expectedProposer.toLowerCase())
      }
    })

    it('should update the validator scores at the end of each epoch', async () => {
      const adjustmentSpeed = fromFixed(
        new BigNumber((await validators.methods.getValidatorScoreParameters().call())[1])
      )
      const uptime = 1

      const assertScoreUnchanged = async (validator: string, blockNumber: number) => {
        const score = new BigNumber(
          (await validators.methods.getValidator(validator).call({}, blockNumber))[3]
        )
        const previousScore = new BigNumber(
          (await validators.methods.getValidator(validator).call({}, blockNumber - 1))[3]
        )
        assert.isNotNaN(score)
        assert.isNotNaN(previousScore)
        assert.equal(score.toFixed(), previousScore.toFixed())
      }

      const assertScoreChanged = async (validator: string, blockNumber: number) => {
        const score = new BigNumber(
          (await validators.methods.getValidator(validator).call({}, blockNumber))[2]
        )
        const previousScore = new BigNumber(
          (await validators.methods.getValidator(validator).call({}, blockNumber - 1))[2]
        )
        const expectedScore = adjustmentSpeed
          .times(uptime)
          .plus(new BigNumber(1).minus(adjustmentSpeed).times(fromFixed(previousScore)))
        assert.isFalse(score.isNaN())
        assert.isFalse(previousScore.isNaN())
        assert.equal(score.toFixed(), toFixed(expectedScore).toFixed())
      }

      for (const blockNumber of blockNumbers) {
        let expectUnchangedScores: string[]
        let expectChangedScores: string[]
        if (isLastBlockOfEpoch(blockNumber, epoch)) {
          expectChangedScores = await getValidatorSetAccountsAtBlock(blockNumber)
          expectUnchangedScores = validatorAccounts.filter((x) => !expectChangedScores.includes(x))
        } else {
          expectUnchangedScores = validatorAccounts
          expectChangedScores = []
        }

        for (const validator of expectUnchangedScores) {
          await assertScoreUnchanged(validator, blockNumber)
        }

        for (const validator of expectChangedScores) {
          await assertScoreChanged(validator, blockNumber)
        }
      }
    })

    it('should distribute epoch payments at the end of each epoch', async () => {
      const commission = 0.1
<<<<<<< HEAD
      const targetValidatorEpochPayment = new BigNumber(
        await epochRewards.methods.targetValidatorEpochPayment().call()
=======
      const maxValidatorEpochPayment = new BigNumber(
        await epochRewards.methods.maxValidatorEpochPayment().call()
>>>>>>> cca1e4d2
      )
      const [group] = await validators.methods.getRegisteredValidatorGroups().call()

      const assertBalanceChanged = async (
        validator: string,
        blockNumber: number,
        expected: BigNumber
      ) => {
        const currentBalance = new BigNumber(
          await stableToken.methods.balanceOf(validator).call({}, blockNumber)
        )
        const previousBalance = new BigNumber(
          await stableToken.methods.balanceOf(validator).call({}, blockNumber - 1)
        )
        assert.isNotNaN(currentBalance)
        assert.isNotNaN(previousBalance)
        assertAlmostEqual(currentBalance.minus(previousBalance), expected)
      }

      const assertBalanceUnchanged = async (validator: string, blockNumber: number) => {
        await assertBalanceChanged(validator, blockNumber, new BigNumber(0))
      }

      const getExpectedTotalPayment = async (validator: string, blockNumber: number) => {
        const score = new BigNumber(
          (await validators.methods.getValidator(validator).call({}, blockNumber))[2]
        )
        assert.isNotNaN(score)
        // We need to calculate the rewards multiplier for the previous block, before
        // the rewards actually are awarded.
        const rewardsMultiplier = new BigNumber(
          await epochRewards.methods.getRewardsMultiplier().call({}, blockNumber - 1)
        )
<<<<<<< HEAD
        return targetValidatorEpochPayment
          .times(fromFixed(score))
          .times(fromFixed(rewardsMultiplier))
=======
        return maxValidatorEpochPayment.times(fromFixed(score)).times(fromFixed(rewardsMultiplier))
>>>>>>> cca1e4d2
      }

      for (const blockNumber of blockNumbers) {
        let expectUnchangedBalances: string[]
        let expectChangedBalances: string[]
        if (isLastBlockOfEpoch(blockNumber, epoch)) {
          expectChangedBalances = await getValidatorSetAccountsAtBlock(blockNumber)
          expectUnchangedBalances = validatorAccounts.filter(
            (x) => !expectChangedBalances.includes(x)
          )
        } else {
          expectUnchangedBalances = validatorAccounts
          expectChangedBalances = []
        }

        for (const validator of expectUnchangedBalances) {
          await assertBalanceUnchanged(validator, blockNumber)
        }

        let expectedGroupPayment = new BigNumber(0)
        for (const validator of expectChangedBalances) {
          const expectedTotalPayment = await getExpectedTotalPayment(validator, blockNumber)
          const groupPayment = expectedTotalPayment.times(commission)
          await assertBalanceChanged(
            validator,
            blockNumber,
            expectedTotalPayment.minus(groupPayment)
          )
          expectedGroupPayment = expectedGroupPayment.plus(groupPayment)
        }
        await assertBalanceChanged(group, blockNumber, expectedGroupPayment)
      }
    })

    it('should distribute epoch rewards at the end of each epoch', async () => {
      const lockedGold = await kit._web3Contracts.getLockedGold()
      const governance = await kit._web3Contracts.getGovernance()
      const [group] = await validators.methods.getRegisteredValidatorGroups().call()

      const assertVotesChanged = async (blockNumber: number, expected: BigNumber) => {
        const currentVotes = new BigNumber(
          await election.methods.getTotalVotesForGroup(group).call({}, blockNumber)
        )
        const previousVotes = new BigNumber(
          await election.methods.getTotalVotesForGroup(group).call({}, blockNumber - 1)
        )
        assertAlmostEqual(currentVotes.minus(previousVotes), expected)
      }

      const assertGoldTokenTotalSupplyChanged = async (
        blockNumber: number,
        expected: BigNumber
      ) => {
        const currentSupply = new BigNumber(
          await goldToken.methods.totalSupply().call({}, blockNumber)
        )
        const previousSupply = new BigNumber(
          await goldToken.methods.totalSupply().call({}, blockNumber - 1)
        )
        assertAlmostEqual(currentSupply.minus(previousSupply), expected)
      }

      const assertBalanceChanged = async (
        address: string,
        blockNumber: number,
        expected: BigNumber
      ) => {
        const currentBalance = new BigNumber(
          await goldToken.methods.balanceOf(address).call({}, blockNumber)
        )
        const previousBalance = new BigNumber(
          await goldToken.methods.balanceOf(address).call({}, blockNumber - 1)
        )
        assertAlmostEqual(currentBalance.minus(previousBalance), expected)
      }

      const assertLockedGoldBalanceChanged = async (blockNumber: number, expected: BigNumber) => {
        await assertBalanceChanged(lockedGold.options.address, blockNumber, expected)
      }

      const assertGovernanceBalanceChanged = async (blockNumber: number, expected: BigNumber) => {
        await assertBalanceChanged(governance.options.address, blockNumber, expected)
      }

      const assertVotesUnchanged = async (blockNumber: number) => {
        await assertVotesChanged(blockNumber, new BigNumber(0))
      }

      const assertGoldTokenTotalSupplyUnchanged = async (blockNumber: number) => {
        await assertGoldTokenTotalSupplyChanged(blockNumber, new BigNumber(0))
      }

      const assertLockedGoldBalanceUnchanged = async (blockNumber: number) => {
        await assertLockedGoldBalanceChanged(blockNumber, new BigNumber(0))
      }

      const assertGovernanceBalanceUnchanged = async (blockNumber: number) => {
        await assertGovernanceBalanceChanged(blockNumber, new BigNumber(0))
      }

      const getStableTokenSupplyChange = async (blockNumber: number) => {
        const currentSupply = new BigNumber(
          await stableToken.methods.totalSupply().call({}, blockNumber)
        )
        const previousSupply = new BigNumber(
          await stableToken.methods.totalSupply().call({}, blockNumber - 1)
        )
        return currentSupply.minus(previousSupply)
      }

      const getStableTokenExchangeRate = async (blockNumber: number) => {
        const rate = await sortedOracles.methods
          .medianRate(stableToken.options.address)
          .call({}, blockNumber)
        return new BigNumber(rate[0]).div(rate[1])
      }

      for (const blockNumber of blockNumbers) {
        if (isLastBlockOfEpoch(blockNumber, epoch)) {
          // We use the number of active votes from the previous block to calculate the expected
          // epoch reward as the number of active votes for the current block will include the
          // epoch reward.
          const activeVotes = new BigNumber(
            await election.methods.getActiveVotes().call({}, blockNumber - 1)
          )
          const targetVotingYield = new BigNumber(
            (await epochRewards.methods.getTargetVotingYieldParameters().call({}, blockNumber))[0]
          )
          // We need to calculate the rewards multiplier for the previous block, before
          // the rewards actually are awarded.
          const rewardsMultiplier = new BigNumber(
            await epochRewards.methods.getRewardsMultiplier().call({}, blockNumber - 1)
          )
          const expectedEpochReward = activeVotes
            .times(fromFixed(targetVotingYield))
            .times(fromFixed(rewardsMultiplier))
          const expectedInfraReward = new BigNumber(10).pow(18)
          const stableTokenSupplyChange = await getStableTokenSupplyChange(blockNumber)
          const exchangeRate = await getStableTokenExchangeRate(blockNumber)
          const expectedGoldTotalSupplyChange = expectedInfraReward
            .plus(expectedEpochReward)
            .plus(stableTokenSupplyChange.div(exchangeRate))
          await assertVotesChanged(blockNumber, expectedEpochReward)
          await assertLockedGoldBalanceChanged(blockNumber, expectedEpochReward)
          await assertGovernanceBalanceChanged(blockNumber, expectedInfraReward)
          await assertGoldTokenTotalSupplyChanged(blockNumber, expectedGoldTotalSupplyChange)
        } else {
          await assertVotesUnchanged(blockNumber)
          await assertGoldTokenTotalSupplyUnchanged(blockNumber)
          await assertLockedGoldBalanceUnchanged(blockNumber)
          await assertGovernanceBalanceUnchanged(blockNumber)
        }
      }
    })

    it('should update the target voting yield', async () => {
      const assertTargetVotingYieldChanged = async (blockNumber: number, expected: BigNumber) => {
        const currentTarget = new BigNumber(
          (await epochRewards.methods.getTargetVotingYieldParameters().call({}, blockNumber))[0]
        )
        const previousTarget = new BigNumber(
          (await epochRewards.methods.getTargetVotingYieldParameters().call({}, blockNumber - 1))[0]
        )
        const difference = currentTarget.minus(previousTarget)

        // Assert equal to 10 decimal places due to rounding errors.
        assert.equal(
          fromFixed(difference)
<<<<<<< HEAD
            .dp(9)
            .toFixed(),
          fromFixed(expected)
            .dp(9)
=======
            .dp(10)
            .toFixed(),
          fromFixed(expected)
            .dp(10)
>>>>>>> cca1e4d2
            .toFixed()
        )
      }

      const assertTargetVotingYieldUnchanged = async (blockNumber: number) => {
        await assertTargetVotingYieldChanged(blockNumber, new BigNumber(0))
      }

      for (const blockNumber of blockNumbers) {
        if (isLastBlockOfEpoch(blockNumber, epoch)) {
          // We use the voting gold fraction from before the rewards are granted.
          const votingGoldFraction = new BigNumber(
            await epochRewards.methods.getVotingGoldFraction().call({}, blockNumber - 1)
          )
          const targetVotingGoldFraction = new BigNumber(
            await epochRewards.methods.getTargetVotingGoldFraction().call({}, blockNumber)
          )
          const difference = targetVotingGoldFraction.minus(votingGoldFraction)
          const adjustmentFactor = fromFixed(
            new BigNumber(
              (await epochRewards.methods.getTargetVotingYieldParameters().call({}, blockNumber))[2]
            )
          )
          const delta = difference.times(adjustmentFactor)
          await assertTargetVotingYieldChanged(blockNumber, delta)
        } else {
          await assertTargetVotingYieldUnchanged(blockNumber)
        }
      }
    })
  })

  describe('after the gold token smart contract is registered', () => {
    let goldGenesisSupply = new BigNumber(0)
    beforeEach(async function(this: any) {
      this.timeout(0) // Disable test timeout
      await restart()
      const genesis = await importGenesis()
      Object.keys(genesis.alloc).forEach((address) => {
        goldGenesisSupply = goldGenesisSupply.plus(genesis.alloc[address].balance)
      })
    })

    it('should initialize the Celo Gold total supply correctly', async function(this: any) {
      const events = await registry.getPastEvents('RegistryUpdated', { fromBlock: 0 })
      let blockNumber = 0
      for (const e of events) {
        if (e.returnValues.identifier === 'GoldToken') {
          blockNumber = e.blockNumber
          break
        }
      }
      assert.isAtLeast(blockNumber, 1)
      const goldTotalSupply = await goldToken.methods.totalSupply().call({}, blockNumber)
      assert.equal(goldTotalSupply, goldGenesisSupply.toFixed())
    })
  })
})<|MERGE_RESOLUTION|>--- conflicted
+++ resolved
@@ -36,11 +36,7 @@
   let goldToken: any
   let registry: any
   let validators: any
-<<<<<<< HEAD
   let accounts: any
-=======
-  let accounts: AccountsWrapper
->>>>>>> cca1e4d2
   let kit: ContractKit
 
   before(async function(this: any) {
@@ -61,11 +57,7 @@
     registry = await kit._web3Contracts.getRegistry()
     election = await kit._web3Contracts.getElection()
     epochRewards = await kit._web3Contracts.getEpochRewards()
-<<<<<<< HEAD
     accounts = await kit._web3Contracts.getAccounts()
-=======
-    accounts = await kit.contracts.getAccounts()
->>>>>>> cca1e4d2
   }
 
   const unlockAccount = async (address: string, theWeb3: any) => {
@@ -174,22 +166,6 @@
 
   const isLastBlockOfEpoch = (blockNumber: number, epochSize: number) => {
     return blockNumber % epochSize === 0
-  }
-
-  const assertAlmostEqual = (
-    actual: BigNumber,
-    expected: BigNumber,
-    delta: BigNumber = new BigNumber(10).pow(12).times(5)
-  ) => {
-    if (expected.isZero()) {
-      assert.equal(actual.toFixed(), expected.toFixed())
-    } else {
-      const isCloseTo = actual.plus(delta).gte(expected) || actual.minus(delta).lte(expected)
-      assert(
-        isCloseTo,
-        `expected ${actual.toString()} to almost equal ${expected.toString()} +/- ${delta.toString()}`
-      )
-    }
   }
 
   describe('when the validator set is changing', () => {
@@ -451,13 +427,8 @@
 
     it('should distribute epoch payments at the end of each epoch', async () => {
       const commission = 0.1
-<<<<<<< HEAD
       const targetValidatorEpochPayment = new BigNumber(
         await epochRewards.methods.targetValidatorEpochPayment().call()
-=======
-      const maxValidatorEpochPayment = new BigNumber(
-        await epochRewards.methods.maxValidatorEpochPayment().call()
->>>>>>> cca1e4d2
       )
       const [group] = await validators.methods.getRegisteredValidatorGroups().call()
 
@@ -491,13 +462,9 @@
         const rewardsMultiplier = new BigNumber(
           await epochRewards.methods.getRewardsMultiplier().call({}, blockNumber - 1)
         )
-<<<<<<< HEAD
         return targetValidatorEpochPayment
           .times(fromFixed(score))
           .times(fromFixed(rewardsMultiplier))
-=======
-        return maxValidatorEpochPayment.times(fromFixed(score)).times(fromFixed(rewardsMultiplier))
->>>>>>> cca1e4d2
       }
 
       for (const blockNumber of blockNumbers) {
@@ -666,17 +633,10 @@
         // Assert equal to 10 decimal places due to rounding errors.
         assert.equal(
           fromFixed(difference)
-<<<<<<< HEAD
             .dp(9)
             .toFixed(),
           fromFixed(expected)
             .dp(9)
-=======
-            .dp(10)
-            .toFixed(),
-          fromFixed(expected)
-            .dp(10)
->>>>>>> cca1e4d2
             .toFixed()
         )
       }
