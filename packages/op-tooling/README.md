--- conflicted
+++ resolved
@@ -1,13 +1,9 @@
 # Collection of tools useful during Op releases
 
 Sections:
-<<<<<<< HEAD
 - [exec](./exec/) - scripts for executing upgrade transactions 
 - [fork](./fork/) - scripts for forking & mocking networks (most useful: `fork_l1.sh` & `mock-mainnet.sh`)
 - [impls](./impls/) - scripts for deployment & upgrade of individual OpStack contracts
 - [op-deployer](./op-deployer/) - scripts for interacting with op-deployer upgrade pipeline (most useful: `run_upgrade.sh`)
 - [safe](./safe/) - scripts for interacting with Safe API tx submission (requires delegatecall creation not disabled over API)
-=======
-- [impls](./impls/) - scripts for deployment & upgrade of individual OpStack contracts
-- [withdrawal](./withdrawal/) - scripts for performing L2 to L1 withdrawal via L2L1MessagePasser & OptimismPortal
->>>>>>> a40fa544
+- [withdrawal](./withdrawal/) - scripts for performing L2 to L1 withdrawal via L2L1MessagePasser & OptimismPortal