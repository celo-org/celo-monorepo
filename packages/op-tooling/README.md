# Collection of tools useful during Op releases

Sections:
- [exec](./exec/) - scripts for executing upgrade transactions 
- [fork](./fork/) - scripts for forking & mocking networks (most useful: `fork_l1.sh` & `mock-mainnet.sh`)
- [impls](./impls/) - scripts for deployment & upgrade of individual OpStack contracts
<<<<<<< HEAD
- [op-deployer](./op-deployer/) - scripts for interacting with op-deployer upgrade pipeline (most useful: `run_upgrade.sh`)
- [safe](./safe/) - scripts for interacting with Safe API tx submission (requires delegatecall creation not disabled over API)
=======
- [verify](./verify/) - scripts for performing smart contract verification for OpStack
>>>>>>> 82f312e0
- [withdrawal](./withdrawal/) - scripts for performing L2 to L1 withdrawal via L2L1MessagePasser & OptimismPortal<|MERGE_RESOLUTION|>--- conflicted
+++ resolved
@@ -4,10 +4,7 @@
 - [exec](./exec/) - scripts for executing upgrade transactions 
 - [fork](./fork/) - scripts for forking & mocking networks (most useful: `fork_l1.sh` & `mock-mainnet.sh`)
 - [impls](./impls/) - scripts for deployment & upgrade of individual OpStack contracts
-<<<<<<< HEAD
 - [op-deployer](./op-deployer/) - scripts for interacting with op-deployer upgrade pipeline (most useful: `run_upgrade.sh`)
 - [safe](./safe/) - scripts for interacting with Safe API tx submission (requires delegatecall creation not disabled over API)
-=======
 - [verify](./verify/) - scripts for performing smart contract verification for OpStack
->>>>>>> 82f312e0
 - [withdrawal](./withdrawal/) - scripts for performing L2 to L1 withdrawal via L2L1MessagePasser & OptimismPortal