--- conflicted
+++ resolved
@@ -7,15 +7,9 @@
   "license": "Apache-2.0",
   "private": true,
   "dependencies": {
-<<<<<<< HEAD
     "@celo/contractkit": "0.3.6",
-    "@celo/utils": "0.1.10-dev",
+    "@celo/utils": "0.1.11-dev",
     "express": "^4.17.1",
-=======
-    "@celo/contractkit": "0.2.9",
-    "@celo/utils": "0.1.11-dev",
-    "express": "4.16.4",
->>>>>>> 98a4af63
     "prom-client": "11.2.0"
   },
   "devDependencies": {
