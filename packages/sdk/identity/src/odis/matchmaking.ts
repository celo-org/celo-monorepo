import {
  CombinerEndpoint,
  GetContactMatchesResponseSchema,
} from '@celo/phone-number-privacy-common'
import { E164Number } from '@celo/phone-utils/lib/io'
import crypto from 'crypto'
import debugFactory from 'debug'
import {
  AuthenticationMethod,
  AuthSigner,
  EncryptionKeySigner,
  getOdisPnpRequestAuth,
  MatchmakingRequest,
  queryOdis,
  ServiceContext,
  signWithDEK,
} from './query'

const debug = debugFactory('kit:odis:matchmaking')

// Eventually, the matchmaking process will use blinded numbers same as salt lookups
// But for now numbers are simply hashed using this static salt
const SALT = '__celo__'

// Uses the phone number privacy service to find mutual matches between Celo users
export async function getContactMatches(
  e164NumberCaller: E164Number,
  e164NumberContacts: E164Number[],
  account: string,
  phoneNumberIdentifier: string,
  signer: AuthSigner,
  context: ServiceContext,
  dekSigner?: EncryptionKeySigner,
  clientVersion?: string,
  sessionID?: string
): Promise<E164Number[]> {
  const selfPhoneNumObfuscated = obfuscateNumberForMatchmaking(e164NumberCaller)
  const obfucsatedNumToE164Number = getContactNumsObfuscated(e164NumberContacts)

  let signedUserPhoneNumber: string | undefined
  if (dekSigner) {
    signedUserPhoneNumber = signWithDEK(selfPhoneNumObfuscated, dekSigner)
  } else {
    console.warn('Failure to provide DEK will prevent users from requerying their matches')
  }

  const body: MatchmakingRequest = {
    account,
    userPhoneNumber: selfPhoneNumObfuscated,
    contactPhoneNumbers: Object.keys(obfucsatedNumToE164Number),
    hashedPhoneNumber: phoneNumberIdentifier,
    version: clientVersion ? clientVersion : 'unknown',
    authenticationMethod: signer.authenticationMethod,
    signedUserPhoneNumber,
    sessionID,
  }

  if (signer.authenticationMethod === AuthenticationMethod.ENCRYPTION_KEY) {
    dekSigner = signer as EncryptionKeySigner
  }

  const response = await queryOdis<MatchmakingRequest>(
<<<<<<< HEAD
=======
    signer,
>>>>>>> d745a991
    body,
    context,
    CombinerEndpoint.MATCHMAKING,
    GetContactMatchesResponseSchema,
    {
      Authorization: await getOdisPnpRequestAuth(body, signer),
    }
  )

  if (!response.success) {
    debug(`request for matchmaking returned failure response: ${JSON.stringify(response)}`)
    throw new Error(`request for matchmaking returned failure response: ${response.error}`)
  }

  const matchHashes: string[] = response.matchedContacts.map(
    (match: { phoneNumber: string }) => match.phoneNumber
  )

  if (!matchHashes || !matchHashes.length) {
    debug('No matches found')
    return []
  }

  return getMatchedContacts(obfucsatedNumToE164Number, matchHashes)
}

function getContactNumsObfuscated(e164NumberMatches: E164Number[]) {
  const hashes: Record<string, string> = {}
  for (const e164Number of e164NumberMatches) {
    // TODO For large contact lists, would be faster to these hashes
    // in a native module.
    const hash = obfuscateNumberForMatchmaking(e164Number)
    hashes[hash] = e164Number
  }
  return hashes
}

// Hashes the phone number using a static salt
// This is different than the phone + unique salt hashing that
// we use for numbers getting verified and going on chain
// Matchmaking doesn't support per-number salts yet
export function obfuscateNumberForMatchmaking(e164Number: string) {
  return crypto
    .createHash('sha256')
    .update(e164Number + SALT)
    .digest('base64')
}

/**
 * Constructs a mapping between contact's phone numbers and
 * their on-chain identifier
 * @param obfucsatedNumToE164Number map of obfuscated number to original number
 * @param matchHashes list of obfuscated numbers that are matched
 */
function getMatchedContacts(
  obfucsatedNumToE164Number: Record<string, string>,
  matchHashes: string[]
): E164Number[] {
  const matches: E164Number[] = []
  for (const match of matchHashes) {
    const e164Number = obfucsatedNumToE164Number[match]
    if (!e164Number) {
      throw new Error('Number missing in hash map, should never happen')
    }
    matches.push(e164Number)
  }
  return matches
}<|MERGE_RESOLUTION|>--- conflicted
+++ resolved
@@ -59,11 +59,7 @@
     dekSigner = signer as EncryptionKeySigner
   }
 
-  const response = await queryOdis<MatchmakingRequest>(
-<<<<<<< HEAD
-=======
-    signer,
->>>>>>> d745a991
+  const response = await queryOdis(
     body,
     context,
     CombinerEndpoint.MATCHMAKING,
