import BigNumber from 'bignumber.js'
import debugFactory from 'debug'
import { BlsBlindingClient } from './bls-blinding-client'
import {
  getBlindedIdentifier,
  getBlindedIdentifierSignature,
  getObfuscatedIdentifier,
  getObfuscatedIdentifierFromSignature,
  IdentifierPrefix,
} from './identifier'
import { AuthSigner, ServiceContext } from './query'

// ODIS minimum dollar balance for sig retrieval
export const ODIS_MINIMUM_DOLLAR_BALANCE = 0.01
// ODIS minimum celo balance for sig retrieval
export const ODIS_MINIMUM_CELO_BALANCE = 0.005

const debug = debugFactory('kit:odis:phone-number-identifier')

export interface PhoneNumberHashDetails {
  e164Number: string
  phoneHash: string
  pepper: string
  unblindedSignature?: string
}

/**
 * Retrieve the on-chain identifier for the provided phone number
 * Performs blinding, querying, and unblinding
 * @deprecated use getObfuscatedIdentifier instead
 */
export async function getPhoneNumberIdentifier(
  e164Number: string,
  account: string,
  signer: AuthSigner,
  context: ServiceContext,
  blindingFactor?: string,
  clientVersion?: string,
  blsBlindingClient?: BlsBlindingClient,
  sessionID?: string,
  keyVersion?: number
): Promise<PhoneNumberHashDetails> {
  debug('Getting phone number pepper')

  const { plaintextIdentifier, obfuscatedIdentifier, pepper, unblindedSignature } =
    await getObfuscatedIdentifier(
      e164Number,
      IdentifierPrefix.PHONE_NUMBER,
      account,
      signer,
      context,
      blindingFactor,
      clientVersion,
      blsBlindingClient,
      sessionID,
<<<<<<< HEAD
      keyVersion,
      endpoint
=======
      keyVersion
>>>>>>> 98dbf1db
    )
  return {
    e164Number: plaintextIdentifier,
    phoneHash: obfuscatedIdentifier,
    pepper,
    unblindedSignature,
  }
}

/**
 * Blinds the phone number in preparation for the ODIS request
 * Caller should use the same blsBlindingClient instance for unblinding
 * @deprecated use getBlindedIdentifier instead
 */
export async function getBlindedPhoneNumber(
  e164Number: string,
  blsBlindingClient: BlsBlindingClient,
  seed?: Buffer
): Promise<string> {
  return getBlindedIdentifier(e164Number, IdentifierPrefix.PHONE_NUMBER, blsBlindingClient, seed)
}

/**
 * Query ODIS for the blinded signature
 * Response can be passed into getPhoneNumberIdentifierFromSignature
 * to retrieve the on-chain identifier
 * @deprecated use getBlindedIdentifierSignature instead
 */
export async function getBlindedPhoneNumberSignature(
  account: string,
  signer: AuthSigner,
  context: ServiceContext,
  base64BlindedMessage: string,
  clientVersion?: string,
  sessionID?: string,
  keyVersion?: number
): Promise<string> {
  return getBlindedIdentifierSignature(
    account,
    signer,
    context,
    base64BlindedMessage,
    clientVersion,
    sessionID,
    keyVersion
  )
}

/**
 * Unblind the response and return the on-chain identifier
 * @deprecated use getObfuscatedIdentifieriFromSignature instead
 */
export async function getPhoneNumberIdentifierFromSignature(
  e164Number: string,
  base64BlindedSignature: string,
  blsBlindingClient: BlsBlindingClient
): Promise<PhoneNumberHashDetails> {
  const { plaintextIdentifier, obfuscatedIdentifier, pepper, unblindedSignature } =
    await getObfuscatedIdentifierFromSignature(
      e164Number,
      IdentifierPrefix.PHONE_NUMBER,
      base64BlindedSignature,
      blsBlindingClient
    )
  return {
    e164Number: plaintextIdentifier,
    phoneHash: obfuscatedIdentifier,
    pepper,
    unblindedSignature,
  }
}

/**
 * Check if balance is sufficient for quota retrieval
 * @deprecated use getPnpQuotaStatus instead
 */
export function isBalanceSufficientForSigRetrieval(
  dollarBalance: BigNumber.Value,
  celoBalance: BigNumber.Value
) {
  return (
    new BigNumber(dollarBalance).isGreaterThanOrEqualTo(ODIS_MINIMUM_DOLLAR_BALANCE) ||
    new BigNumber(celoBalance).isGreaterThanOrEqualTo(ODIS_MINIMUM_CELO_BALANCE)
  )
}<|MERGE_RESOLUTION|>--- conflicted
+++ resolved
@@ -53,12 +53,7 @@
       clientVersion,
       blsBlindingClient,
       sessionID,
-<<<<<<< HEAD
-      keyVersion,
-      endpoint
-=======
       keyVersion
->>>>>>> 98dbf1db
     )
   return {
     e164Number: plaintextIdentifier,
