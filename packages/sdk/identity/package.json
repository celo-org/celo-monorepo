--- conflicted
+++ resolved
@@ -25,17 +25,10 @@
     "prepublishOnly": "yarn build"
   },
   "dependencies": {
-<<<<<<< HEAD
-    "@celo/base": "2.2.1-dev",
-    "@celo/utils": "2.2.1-dev",
-    "@celo/contractkit": "2.2.1-dev",
-    "@celo/phone-number-privacy-common": "1.0.42-dev",
-=======
     "@celo/base": "2.3.1-dev",
     "@celo/utils": "2.3.1-dev",
     "@celo/contractkit": "2.3.1-dev",
-    "@celo/phone-number-privacy-common": "1.0.39",
->>>>>>> 873522ef
+    "@celo/phone-number-privacy-common": "1.0.42-dev",
     "@types/debug": "^4.1.5",
     "bignumber.js": "^9.0.0",
     "blind-threshold-bls": "https://github.com/celo-org/blind-threshold-bls-wasm#e1e2f8a",
