{
  "name": "@celo/identity",
<<<<<<< HEAD
  "version": "4.1.1-beta.1",
=======
  "version": "4.1.2-dev",
>>>>>>> 2cc7296f
  "description": "Utilities for interacting with Celo's identity protocol",
  "main": "./lib/index.js",
  "types": "./lib/index.d.ts",
  "author": "Celo",
  "license": "Apache-2.0",
  "homepage": "https://celo-sdk-docs.readthedocs.io/en/latest/identity",
  "repository": "https://github.com/celo-org/celo-monorepo/tree/master/packages/sdk/identity",
  "keywords": [
    "celo",
    "blockchain",
    "contractkit",
    "odis"
  ],
  "scripts": {
    "build": "tsc -b .",
    "clean": "tsc -b . --clean",
    "docs": "typedoc",
    "test:reset": "yarn --cwd ../../protocol devchain generate-tar .tmp/devchain.tar.gz --migration_override ../../dev-utils/src/migration-override.json --upto 27",
    "test:livechain": "yarn --cwd ../../protocol devchain run-tar .tmp/devchain.tar.gz",
    "test": "jest --runInBand --testPathIgnorePatterns src/odis/identifier-backwards-compatibility.test.ts",
    "lint": "tslint -c tslint.json --project .",
    "prepublishOnly": "yarn build"
  },
  "dependencies": {
<<<<<<< HEAD
    "@celo/base": "4.1.1-beta.1",
    "@celo/utils": "4.1.1-beta.1",
    "@celo/contractkit": "4.1.1-beta.1",
    "@celo/phone-number-privacy-common": "^3.0.0-beta.1",
=======
    "@celo/base": "4.1.2-dev",
    "@celo/utils": "4.1.2-dev",
    "@celo/contractkit": "4.1.2-dev",
    "@celo/phone-number-privacy-common": "^3.0.1-dev",
>>>>>>> 2cc7296f
    "@types/debug": "^4.1.5",
    "bignumber.js": "^9.0.0",
    "blind-threshold-bls": "https://github.com/celo-org/blind-threshold-bls-wasm#e1e2f8a",
    "cross-fetch": "3.0.6",
    "debug": "^4.1.1",
    "elliptic": "^6.5.4",
    "ethereum-cryptography": "1.2.0",
    "fp-ts": "2.1.1",
    "io-ts": "2.0.1"
  },
  "devDependencies": {
    "@celo/dev-utils": "0.0.1-dev",
<<<<<<< HEAD
    "@celo/wallet-local": "4.1.1-beta.1",
=======
    "@celo/wallet-local": "4.1.2-dev",
>>>>>>> 2cc7296f
    "@types/elliptic": "^6.4.12",
    "fetch-mock": "9.10.4",
    "ganache": "npm:@celo/ganache@7.8.0-unofficial.0",
    "old-identity-sdk": "npm:@celo/identity@1.5.2"
  },
  "engines": {
    "node": ">=12.9.0"
  }
}<|MERGE_RESOLUTION|>--- conflicted
+++ resolved
@@ -1,10 +1,6 @@
 {
   "name": "@celo/identity",
-<<<<<<< HEAD
-  "version": "4.1.1-beta.1",
-=======
   "version": "4.1.2-dev",
->>>>>>> 2cc7296f
   "description": "Utilities for interacting with Celo's identity protocol",
   "main": "./lib/index.js",
   "types": "./lib/index.d.ts",
@@ -29,17 +25,10 @@
     "prepublishOnly": "yarn build"
   },
   "dependencies": {
-<<<<<<< HEAD
-    "@celo/base": "4.1.1-beta.1",
-    "@celo/utils": "4.1.1-beta.1",
-    "@celo/contractkit": "4.1.1-beta.1",
-    "@celo/phone-number-privacy-common": "^3.0.0-beta.1",
-=======
     "@celo/base": "4.1.2-dev",
     "@celo/utils": "4.1.2-dev",
     "@celo/contractkit": "4.1.2-dev",
     "@celo/phone-number-privacy-common": "^3.0.1-dev",
->>>>>>> 2cc7296f
     "@types/debug": "^4.1.5",
     "bignumber.js": "^9.0.0",
     "blind-threshold-bls": "https://github.com/celo-org/blind-threshold-bls-wasm#e1e2f8a",
@@ -52,11 +41,7 @@
   },
   "devDependencies": {
     "@celo/dev-utils": "0.0.1-dev",
-<<<<<<< HEAD
-    "@celo/wallet-local": "4.1.1-beta.1",
-=======
     "@celo/wallet-local": "4.1.2-dev",
->>>>>>> 2cc7296f
     "@types/elliptic": "^6.4.12",
     "fetch-mock": "9.10.4",
     "ganache": "npm:@celo/ganache@7.8.0-unofficial.0",
