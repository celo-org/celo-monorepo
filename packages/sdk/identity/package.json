--- conflicted
+++ resolved
@@ -25,16 +25,10 @@
     "prepublishOnly": "yarn build"
   },
   "dependencies": {
-<<<<<<< HEAD
-    "@celo/base": "1.3.1-dev",
-    "@celo/utils": "1.3.1-dev",
-    "@celo/contractkit": "1.3.1-dev",
-    "@celo/phone-number-privacy-common": "1.0.36-dev",
-=======
     "@celo/base": "1.3.3-dev",
     "@celo/utils": "1.3.3-dev",
     "@celo/contractkit": "1.3.3-dev",
->>>>>>> ba7809b5
+    "@celo/phone-number-privacy-common": "1.0.36-dev",
     "@types/debug": "^4.1.5",
     "bignumber.js": "^9.0.0",
     "blind-threshold-bls": "https://github.com/celo-org/blind-threshold-bls-wasm#e1e2f8a",
