{
  "name": "@celo/identity",
  "version": "4.1.1-dev",
  "description": "Utilities for interacting with Celo's identity protocol",
  "main": "./lib/index.js",
  "types": "./lib/index.d.ts",
  "author": "Celo",
  "license": "Apache-2.0",
  "homepage": "https://celo-sdk-docs.readthedocs.io/en/latest/identity",
  "repository": "https://github.com/celo-org/celo-monorepo/tree/master/packages/sdk/identity",
  "keywords": [
    "celo",
    "blockchain",
    "contractkit",
    "odis"
  ],
  "scripts": {
    "build": "tsc -b .",
    "clean": "tsc -b . --clean",
    "docs": "typedoc",
    "test:reset": "yarn --cwd ../../protocol devchain generate-tar .tmp/devchain.tar.gz --migration_override ../../dev-utils/src/migration-override.json --upto 27",
    "test:livechain": "yarn --cwd ../../protocol devchain run-tar .tmp/devchain.tar.gz",
    "test": "jest --runInBand --testPathIgnorePatterns src/odis/identifier-backwards-compatibility.test.ts",
    "lint": "tslint -c tslint.json --project .",
    "prepublishOnly": "yarn build"
  },
  "dependencies": {
<<<<<<< HEAD
    "@celo/base": "4.0.1-dev",
    "@celo/utils": "4.0.1-dev",
    "@celo/contractkit": "4.0.1-dev",
    "@celo/phone-number-privacy-common": "^3.0.0-dev",
=======
    "@celo/base": "4.1.1-dev",
    "@celo/utils": "4.1.1-dev",
    "@celo/contractkit": "4.1.1-dev",
    "@celo/phone-number-privacy-common": "^2.0.2",
>>>>>>> 1701bf5b
    "@types/debug": "^4.1.5",
    "bignumber.js": "^9.0.0",
    "blind-threshold-bls": "https://github.com/celo-org/blind-threshold-bls-wasm#e1e2f8a",
    "cross-fetch": "3.0.4",
    "debug": "^4.1.1",
    "elliptic": "^6.5.4",
    "ethereum-cryptography": "1.2.0",
    "fp-ts": "2.1.1",
    "io-ts": "2.0.1"
  },
  "devDependencies": {
    "@celo/dev-utils": "0.0.1-dev",
<<<<<<< HEAD
    "@celo/flake-tracker": "0.0.1-dev",
    "@celo/wallet-local": "4.0.1-dev",
=======
    "@celo/wallet-local": "4.1.1-dev",
    "fetch-mock": "9.10.4",
>>>>>>> 1701bf5b
    "@types/elliptic": "^6.4.12",
    "fetch-mock": "9.10.4",
    "ganache": "npm:@soloseng/ganache@7.8.0-beta.1",
    "old-identity-sdk": "npm:@celo/identity@1.5.2"
  },
  "engines": {
    "node": ">=12.9.0"
  }
}<|MERGE_RESOLUTION|>--- conflicted
+++ resolved
@@ -25,17 +25,10 @@
     "prepublishOnly": "yarn build"
   },
   "dependencies": {
-<<<<<<< HEAD
-    "@celo/base": "4.0.1-dev",
-    "@celo/utils": "4.0.1-dev",
-    "@celo/contractkit": "4.0.1-dev",
-    "@celo/phone-number-privacy-common": "^3.0.0-dev",
-=======
     "@celo/base": "4.1.1-dev",
     "@celo/utils": "4.1.1-dev",
     "@celo/contractkit": "4.1.1-dev",
-    "@celo/phone-number-privacy-common": "^2.0.2",
->>>>>>> 1701bf5b
+    "@celo/phone-number-privacy-common": "^3.0.0-dev",
     "@types/debug": "^4.1.5",
     "bignumber.js": "^9.0.0",
     "blind-threshold-bls": "https://github.com/celo-org/blind-threshold-bls-wasm#e1e2f8a",
@@ -48,13 +41,8 @@
   },
   "devDependencies": {
     "@celo/dev-utils": "0.0.1-dev",
-<<<<<<< HEAD
     "@celo/flake-tracker": "0.0.1-dev",
-    "@celo/wallet-local": "4.0.1-dev",
-=======
     "@celo/wallet-local": "4.1.1-dev",
-    "fetch-mock": "9.10.4",
->>>>>>> 1701bf5b
     "@types/elliptic": "^6.4.12",
     "fetch-mock": "9.10.4",
     "ganache": "npm:@soloseng/ganache@7.8.0-beta.1",
