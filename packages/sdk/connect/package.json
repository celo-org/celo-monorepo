{
  "name": "@celo/connect",
<<<<<<< HEAD
  "version": "1.5.1-dev",
=======
  "version": "1.5.3-dev",
>>>>>>> d3b3609f
  "description": "Toolkit for connecting with the Celo network",
  "main": "./lib/index.js",
  "types": "./lib/index.d.ts",
  "author": "Celo",
  "license": "Apache-2.0",
  "homepage": "https://github.com/celo-org/celo-monorepo/tree/master/packages/connect",
  "repository": "https://github.com/celo-org/celo-monorepo/tree/master/packages/connect",
  "keywords": [
    "celo",
    "blockchain"
  ],
  "scripts": {
    "build": "tsc -b .",
    "clean": "tsc -b . --clean",
    "docs": "typedoc && ts-node ../utils/scripts/linkdocs.ts connect",
    "test": "jest --runInBand",
    "lint": "tslint -c tslint.json --project .",
    "prepublishOnly": "yarn build"
  },
  "dependencies": {
    "@types/debug": "^4.1.5",
    "@types/utf8": "^2.1.6",
<<<<<<< HEAD
    "@celo/utils": "1.5.1-dev",
=======
    "@celo/utils": "1.5.3-dev",
>>>>>>> d3b3609f
    "bignumber.js": "^9.0.0",
    "debug": "^4.1.1",
    "utf8": "3.0.0"
  },
  "devDependencies": {
    "@celo/flake-tracker": "0.0.1-dev",
    "web3": "1.3.6",
    "web3-core": "1.3.6",
    "web3-eth": "1.3.6",
    "web3-eth-contract": "1.3.6",
    "web3-eth-abi": "1.3.6",
    "web3-utils": "1.3.6"
  },
  "peerDependencies": {
    "web3": "1.3.6"
  },
  "engines": {
    "node": ">=8.13.0"
  }
}<|MERGE_RESOLUTION|>--- conflicted
+++ resolved
@@ -1,10 +1,6 @@
 {
   "name": "@celo/connect",
-<<<<<<< HEAD
-  "version": "1.5.1-dev",
-=======
   "version": "1.5.3-dev",
->>>>>>> d3b3609f
   "description": "Toolkit for connecting with the Celo network",
   "main": "./lib/index.js",
   "types": "./lib/index.d.ts",
@@ -27,11 +23,7 @@
   "dependencies": {
     "@types/debug": "^4.1.5",
     "@types/utf8": "^2.1.6",
-<<<<<<< HEAD
-    "@celo/utils": "1.5.1-dev",
-=======
     "@celo/utils": "1.5.3-dev",
->>>>>>> d3b3609f
     "bignumber.js": "^9.0.0",
     "debug": "^4.1.1",
     "utf8": "3.0.0"
