{
  "name": "@celo/connect",
  "version": "4.1.1-dev",
  "description": "Light Toolkit for connecting with the Celo network",
  "main": "./lib/index.js",
  "types": "./lib/index.d.ts",
  "sideEffects": false,
  "author": "Celo",
  "license": "Apache-2.0",
  "homepage": "https://celo-sdk-docs.readthedocs.io/en/latest/connect",
  "repository": "https://github.com/celo-org/celo-monorepo/tree/master/packages/sdk/connect",
  "keywords": [
    "celo",
    "blockchain"
  ],
  "scripts": {
    "build": "tsc -b .",
    "clean": "tsc -b . --clean",
    "docs": "typedoc",
    "test": "jest --runInBand",
    "lint": "tslint -c tslint.json --project .",
    "prepublishOnly": "yarn build"
  },
  "dependencies": {
    "@types/debug": "^4.1.5",
    "@types/utf8": "^2.1.6",
    "@celo/base": "4.1.1-dev",
    "@celo/utils": "4.1.1-dev",
    "bignumber.js": "^9.0.0",
    "debug": "^4.1.1",
    "utf8": "3.0.0"
  },
  "devDependencies": {
<<<<<<< HEAD
    "@celo/flake-tracker": "0.0.1-dev",
=======
>>>>>>> 98dbf1db
    "web3": "1.10.0",
    "web3-core": "1.10.0",
    "web3-eth": "1.10.0",
    "web3-eth-abi": "1.10.0",
    "web3-eth-contract": "1.10.0"
  },
  "peerDependencies": {
    "web3": "1.10.0"
  },
  "engines": {
    "node": ">=8.14.2"
  }
}<|MERGE_RESOLUTION|>--- conflicted
+++ resolved
@@ -31,10 +31,6 @@
     "utf8": "3.0.0"
   },
   "devDependencies": {
-<<<<<<< HEAD
-    "@celo/flake-tracker": "0.0.1-dev",
-=======
->>>>>>> 98dbf1db
     "web3": "1.10.0",
     "web3-core": "1.10.0",
     "web3-eth": "1.10.0",
