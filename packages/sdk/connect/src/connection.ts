import { ensureLeading0x, toChecksumAddress } from '@celo/utils/lib/address'
import { EIP712TypedData, generateTypedDataHash } from '@celo/utils/lib/sign-typed-data-utils'
import { parseSignatureWithoutPrefix, Signature } from '@celo/utils/lib/signatureUtils'
import debugFactory from 'debug'
import Web3 from 'web3'
import { AbiCoder } from './abi-types'
import { assertIsCeloProvider, CeloProvider } from './celo-provider'
import {
  Address,
  Block,
  BlockHeader,
  BlockNumber,
  CeloTx,
  CeloTxObject,
  CeloTxPending,
  CeloTxReceipt,
  Provider,
  Syncing,
} from './types'
import { decodeStringParameter } from './utils/abi-utils'
import {
  hexToNumber,
  inputAddressFormatter,
  inputBlockNumberFormatter,
  inputDefaultBlockNumberFormatter,
  inputSignFormatter,
  outputBigNumberFormatter,
  outputBlockFormatter,
  outputBlockHeaderFormatter,
  outputCeloTxFormatter,
  outputCeloTxReceiptFormatter,
} from './utils/formatter'
import { hasProperty } from './utils/provider-utils'
import { DefaultRpcCaller, getRandomId, RpcCaller } from './utils/rpc-caller'
import { TxParamsNormalizer } from './utils/tx-params-normalizer'
import { toTxResult, TransactionResult } from './utils/tx-result'
import { ReadOnlyWallet } from './wallet'

const debugGasEstimation = debugFactory('connection:gas-estimation')

type BN = ReturnType<Web3['utils']['toBN']>
export interface ConnectionOptions {
  gasInflationFactor: number
  gasPrice: string
  feeCurrency?: Address
  from?: Address
}

/**
<<<<<<< HEAD
 * Connection a Class for connecting to Celo, sending Transactions, etc
 *
=======
 * Connection is a Class for connecting to Celo, sending Transactions, etc
>>>>>>> f40616db
 * @param web3 an instance of web3
 * @optional wallet a child class of {@link WalletBase}
 * @optional handleRevert sets handleRevert on the web3.eth instance passed in
 */
export class Connection {
  private config: ConnectionOptions
  readonly paramsPopulator: TxParamsNormalizer
  rpcCaller!: RpcCaller

  /** @deprecated no longer needed since gasPrice is available on minimumClientVersion node rpc */
  private currencyGasPrice: Map<Address, string> = new Map<Address, string>()

  constructor(readonly web3: Web3, public wallet?: ReadOnlyWallet, handleRevert = true) {
    web3.eth.handleRevert = handleRevert

    this.config = {
      gasInflationFactor: 1.3,
      // gasPrice:0 means the node will compute gasPrice on its own
      gasPrice: '0',
    }

    const existingProvider: Provider = web3.currentProvider as Provider
    this.setProvider(existingProvider)
    // TODO: Add this line with the wallets separation completed
    // this.wallet = _wallet ?? new LocalWallet()
    this.config.from = web3.eth.defaultAccount ?? undefined
    this.paramsPopulator = new TxParamsNormalizer(this)
  }

  setProvider(provider: Provider) {
    if (!provider) {
      throw new Error('Must have a valid Provider')
    }
    try {
      if (!(provider instanceof CeloProvider)) {
        this.rpcCaller = new DefaultRpcCaller(provider)
        provider = new CeloProvider(provider, this)
      }
      this.web3.setProvider(provider as any)
      return true
    } catch {
      return false
    }
  }

  keccak256 = (value: string | BN): string => {
    return this.web3.utils.keccak256(value)
  }

  hexToAscii = (hex: string) => {
    return this.web3.utils.hexToAscii(hex)
  }

  /**
   * Set default account for generated transactions (eg. tx.from )
   */
  set defaultAccount(address: Address | undefined) {
    this.config.from = address
    this.web3.eth.defaultAccount = address ? address : null
  }

  /**
   * Default account for generated transactions (eg. tx.from)
   */
  get defaultAccount(): Address | undefined {
    return this.config.from
  }

  set defaultGasInflationFactor(factor: number) {
    this.config.gasInflationFactor = factor
  }

  get defaultGasInflationFactor() {
    return this.config.gasInflationFactor
  }

  set defaultGasPrice(price: number) {
    this.config.gasPrice = price.toString(10)
  }

  get defaultGasPrice() {
    return parseInt(this.config.gasPrice, 10)
  }

  /**
   * Set the ERC20 address for the token to use to pay for transaction fees.
   * The ERC20 must be whitelisted for gas.
   *
   * Set to `null` to use CELO
   *
   * @param address ERC20 address
   */
  set defaultFeeCurrency(address: Address | undefined) {
    this.config.feeCurrency = address
  }

  get defaultFeeCurrency() {
    return this.config.feeCurrency
  }

  isLocalAccount(address?: Address): boolean {
    return this.wallet != null && this.wallet.hasAccount(address)
  }

  addAccount(privateKey: string) {
    if (this.wallet) {
      if (hasProperty<{ addAccount: (privateKey: string) => void }>(this.wallet, 'addAccount')) {
        this.wallet.addAccount(privateKey)
      } else {
        throw new Error("The wallet used, can't add accounts")
      }
    } else {
      throw new Error('No wallet set')
    }
  }

  removeAccount(address: string) {
    if (this.wallet) {
      if (hasProperty<{ removeAccount: (address: string) => void }>(this.wallet, 'removeAccount')) {
        this.wallet.removeAccount(address)
      } else {
        throw new Error("The wallet used, can't remove accounts")
      }
    } else {
      throw new Error('No wallet set')
    }
  }

  async getNodeAccounts(): Promise<string[]> {
    const nodeAccountsResp = await this.rpcCaller.call('eth_accounts', [])
    return this.toChecksumAddresses(nodeAccountsResp.result ?? [])
  }

  getLocalAccounts(): string[] {
    return this.wallet ? this.toChecksumAddresses(this.wallet.getAccounts()) : []
  }

  async getAccounts(): Promise<string[]> {
    return (await this.getNodeAccounts()).concat(this.getLocalAccounts())
  }

  private toChecksumAddresses(addresses: string[]) {
    return addresses.map((value) => toChecksumAddress(value))
  }

  isListening(): Promise<boolean> {
    return this.web3.eth.net.isListening()
  }

  isSyncing(): Promise<boolean> {
    return new Promise((resolve, reject) => {
      this.web3.eth
        .isSyncing()
        .then((response: boolean | Syncing) => {
          // isSyncing returns a syncProgress object when it's still syncing
          if (typeof response === 'boolean') {
            resolve(response)
          } else {
            resolve(true)
          }
        })
        .catch(reject)
    })
  }

  /**
   * Send a transaction to celo-blockchain.
   *
   * Similar to `web3.eth.sendTransaction()` but with following differences:
   *  - applies connections tx's defaults
   *  - estimatesGas before sending
   *  - returns a `TransactionResult` instead of `PromiEvent`
   */
  sendTransaction = async (tx: CeloTx): Promise<TransactionResult> => {
    tx = this.fillTxDefaults(tx)
    tx = this.fillGasPrice(tx)

    let gas = tx.gas
    if (gas == null) {
      gas = await this.estimateGasWithInflationFactor(tx)
    }

    return toTxResult(
      this.web3.eth.sendTransaction({
        ...tx,
        gas,
      })
    )
  }

  sendTransactionObject = async (
    txObj: CeloTxObject<any>,
    tx?: Omit<CeloTx, 'data'>
  ): Promise<TransactionResult> => {
    tx = this.fillTxDefaults(tx)
    tx = this.fillGasPrice(tx)

    let gas = tx.gas
    if (gas == null) {
      const gasEstimator = (_tx: CeloTx) => txObj.estimateGas({ ..._tx })
      const getCallTx = (_tx: CeloTx) => {
        // @ts-ignore missing _parent property from TransactionObject type.
        return { ..._tx, data: txObj.encodeABI(), to: txObj._parent._address }
      }
      const caller = (_tx: CeloTx) => this.web3.eth.call(getCallTx(_tx))
      gas = await this.estimateGasWithInflationFactor(tx, gasEstimator, caller)
    }

    return toTxResult(
      txObj.send({
        ...tx,
        gas,
      })
    )
  }

  signTypedData = async (signer: string, typedData: EIP712TypedData): Promise<Signature> => {
    // Uses the Provider and not the RpcCaller, because this method should be intercepted
    // by the CeloProvider if there is a local wallet that could sign it. The RpcCaller
    // would just forward it to the node
    const signature = await new Promise<string>((resolve, reject) => {
      ;(this.web3.currentProvider as Provider).send(
        {
          id: getRandomId(),
          jsonrpc: '2.0',
          method: 'eth_signTypedData',
          params: [inputAddressFormatter(signer), typedData],
        },
        (error, resp) => {
          if (error) {
            reject(error)
          } else if (resp) {
            resolve(resp.result as string)
          } else {
            reject(new Error('empty-response'))
          }
        }
      )
    })

    const messageHash = ensureLeading0x(generateTypedDataHash(typedData).toString('hex'))
    return parseSignatureWithoutPrefix(messageHash, signature, signer)
  }

  sign = async (dataToSign: string, address: Address | number): Promise<string> => {
    // Uses the Provider and not the RpcCaller, because this method should be intercepted
    // by the CeloProvider if there is a local wallet that could sign it. The RpcCaller
    // would just forward it to the node
    const signature = await new Promise<string>((resolve, reject) => {
      ;(this.web3.currentProvider as Provider).send(
        {
          id: getRandomId(),
          jsonrpc: '2.0',
          method: 'eth_sign',
          params: [inputAddressFormatter(address.toString()), inputSignFormatter(dataToSign)],
        },
        (error, resp) => {
          if (error) {
            reject(error)
          } else if (resp) {
            resolve(resp.result as string)
          } else {
            reject(new Error('empty-response'))
          }
        }
      )
    })

    return signature
  }

  sendSignedTransaction = async (signedTransactionData: string): Promise<TransactionResult> => {
    return toTxResult(this.web3.eth.sendSignedTransaction(signedTransactionData))
  }

  /** @deprecated no longer needed since gasPrice is available on minimumClientVersion node rpc */
  fillGasPrice(tx: CeloTx): CeloTx {
    if (tx.feeCurrency && tx.gasPrice === '0' && this.currencyGasPrice.has(tx.feeCurrency)) {
      return {
        ...tx,
        gasPrice: this.currencyGasPrice.get(tx.feeCurrency),
      }
    }
    return tx
  }
  /** @deprecated no longer needed since gasPrice is available on minimumClientVersion node rpc */
  async setGasPriceForCurrency(address: Address, gasPrice: string) {
    this.currencyGasPrice.set(address, gasPrice)
  }

  estimateGas = async (
    tx: CeloTx,
    gasEstimator: (tx: CeloTx) => Promise<number> = this.web3.eth.estimateGas,
    caller: (tx: CeloTx) => Promise<string> = this.web3.eth.call
  ): Promise<number> => {
    try {
      const gas = await gasEstimator({ ...tx })
      debugGasEstimation('estimatedGas: %s', gas.toString())
      return gas
    } catch (e) {
      const called = await caller({ data: tx.data, to: tx.to, from: tx.from })
      let revertReason = 'Could not decode transaction failure reason'
      if (called.startsWith('0x08c379a')) {
        revertReason = decodeStringParameter(this.getAbiCoder(), called.substring(10))
      }
      debugGasEstimation('Recover transaction failure reason', {
        called,
        data: tx.data,
        to: tx.to,
        from: tx.from,
        error: e,
        revertReason,
      })
      return Promise.reject(`Gas estimation failed: ${revertReason} or ${e}`)
    }
  }

  getAbiCoder(): AbiCoder {
    return (this.web3.eth.abi as unknown) as AbiCoder
  }

  estimateGasWithInflationFactor = async (
    tx: CeloTx,
    gasEstimator?: (tx: CeloTx) => Promise<number>,
    caller?: (tx: CeloTx) => Promise<string>
  ): Promise<number> => {
    try {
      const gas = Math.round(
        (await this.estimateGas(tx, gasEstimator, caller)) * this.config.gasInflationFactor
      )
      debugGasEstimation('estimatedGasWithInflationFactor: %s', gas)
      return gas
    } catch (e: any) {
      throw new Error(e)
    }
  }

  chainId = async (): Promise<number> => {
    // Reference: https://eth.wiki/json-rpc/API#net_version
    const response = await this.rpcCaller.call('net_version', [])
    return parseInt(response.result.toString(), 10)
  }

  getTransactionCount = async (address: Address): Promise<number> => {
    // Reference: https://eth.wiki/json-rpc/API#eth_gettransactioncount
    const response = await this.rpcCaller.call('eth_getTransactionCount', [address, 'pending'])

    return hexToNumber(response.result)!
  }

  nonce = async (address: Address): Promise<number> => {
    return this.getTransactionCount(address)
  }

  coinbase = async (): Promise<string> => {
    // Reference: https://eth.wiki/json-rpc/API#eth_coinbase
    const response = await this.rpcCaller.call('eth_coinbase', [])
    return response.result.toString()
  }

  gasPrice = async (feeCurrency?: Address): Promise<string> => {
    // Required otherwise is not backward compatible
    const parameter = feeCurrency ? [feeCurrency] : []

    // Reference: https://eth.wiki/json-rpc/API#eth_gasprice
    const response = await this.rpcCaller.call('eth_gasPrice', parameter)
    const gasPriceInHex = response.result.toString()
    return gasPriceInHex
  }

  getBlockNumber = async (): Promise<number> => {
    const response = await this.rpcCaller.call('eth_blockNumber', [])

    return hexToNumber(response.result)!
  }

  private isBlockNumberHash = (blockNumber: BlockNumber) =>
    blockNumber instanceof String && blockNumber.indexOf('0x') === 0

  getBlock = async (
    blockHashOrBlockNumber: BlockNumber,
    fullTxObjects: boolean = true
  ): Promise<Block> => {
    const endpoint = this.isBlockNumberHash(blockHashOrBlockNumber)
      ? 'eth_getBlockByHash' // Reference: https://eth.wiki/json-rpc/API#eth_getBlockByHash
      : 'eth_getBlockByNumber' // Reference: https://eth.wiki/json-rpc/API#eth_getBlockByNumber

    const response = await this.rpcCaller.call(endpoint, [
      inputBlockNumberFormatter(blockHashOrBlockNumber),
      fullTxObjects,
    ])

    return outputBlockFormatter(response.result)
  }

  getBlockHeader = async (blockHashOrBlockNumber: BlockNumber): Promise<BlockHeader> => {
    const endpoint = this.isBlockNumberHash(blockHashOrBlockNumber)
      ? 'eth_getHeaderByHash'
      : 'eth_getHeaderByNumber'

    const response = await this.rpcCaller.call(endpoint, [
      inputBlockNumberFormatter(blockHashOrBlockNumber),
    ])

    return outputBlockHeaderFormatter(response.result)
  }

  getBalance = async (address: Address, defaultBlock?: BlockNumber): Promise<string> => {
    // Reference: https://eth.wiki/json-rpc/API#eth_getBalance
    const response = await this.rpcCaller.call('eth_getBalance', [
      inputAddressFormatter(address),
      inputDefaultBlockNumberFormatter(defaultBlock),
    ])
    return outputBigNumberFormatter(response.result)
  }

  getTransaction = async (transactionHash: string): Promise<CeloTxPending> => {
    // Reference: https://eth.wiki/json-rpc/API#eth_getTransactionByHash
    const response = await this.rpcCaller.call('eth_getTransactionByHash', [
      ensureLeading0x(transactionHash),
    ])
    return outputCeloTxFormatter(response.result)
  }

  getTransactionReceipt = async (txhash: string): Promise<CeloTxReceipt | null> => {
    // Reference: https://eth.wiki/json-rpc/API#eth_getTransactionReceipt
    const response = await this.rpcCaller.call('eth_getTransactionReceipt', [
      ensureLeading0x(txhash),
    ])

    if (response.result === null) {
      return null
    }

    return outputCeloTxReceiptFormatter(response.result)
  }

  private fillTxDefaults(tx?: CeloTx): CeloTx {
    const defaultTx: CeloTx = {
      from: this.config.from,
      feeCurrency: this.config.feeCurrency,
      gasPrice: this.config.gasPrice,
    }

    return {
      ...defaultTx,
      ...tx,
    }
  }

  stop() {
    assertIsCeloProvider(this.web3.currentProvider)
    this.web3.currentProvider.stop()
  }
}<|MERGE_RESOLUTION|>--- conflicted
+++ resolved
@@ -47,12 +47,7 @@
 }
 
 /**
-<<<<<<< HEAD
- * Connection a Class for connecting to Celo, sending Transactions, etc
- *
-=======
  * Connection is a Class for connecting to Celo, sending Transactions, etc
->>>>>>> f40616db
  * @param web3 an instance of web3
  * @optional wallet a child class of {@link WalletBase}
  * @optional handleRevert sets handleRevert on the web3.eth instance passed in
