--- conflicted
+++ resolved
@@ -1,10 +1,6 @@
 {
   "name": "@celo/network-utils",
-<<<<<<< HEAD
-  "version": "4.1.1-beta.1",
-=======
   "version": "4.1.2-dev",
->>>>>>> 2cc7296f
   "description": "Utilities for fetching static information about the Celo network",
   "main": "./lib/index.js",
   "types": "./lib/index.d.ts",
