{
  "name": "@celo/keystores",
<<<<<<< HEAD
  "version": "1.5.1-dev",
=======
  "version": "1.5.3-dev",
>>>>>>> d3b3609f
  "description": "keystore implementation",
  "author": "Celo",
  "license": "Apache-2.0",
  "main": "./lib/index.js",
  "types": "./lib/index.d.ts",
  "keywords": [
    "celo",
    "blockchain",
    "sdk"
  ],
  "scripts": {
    "build": "tsc -b .",
    "clean": "tsc -b . --clean",
    "docs": "typedoc && ts-node ../utils/scripts/linkdocs.ts keystores",
    "test": "SKIP_KNOWN_FLAKES=false jest --runInBand",
    "lint": "tslint -c tslint.json --project .",
    "prepublishOnly": "yarn build"
  },
  "dependencies": {
<<<<<<< HEAD
    "@celo/utils": "1.5.1-dev",
    "@celo/wallet-local": "1.5.1-dev",
=======
    "@celo/utils": "1.5.3-dev",
    "@celo/wallet-local": "1.5.3-dev",
>>>>>>> d3b3609f
    "@types/ethereumjs-util": "^5.2.0",
    "ethereumjs-wallet": "^1.0.1"
  },
  "devDependencies": {
    "rimraf": "3.0.2",
    "@types/rimraf": "3.0.2"
  },
  "engines": {
    "node": ">=10"
  }
}<|MERGE_RESOLUTION|>--- conflicted
+++ resolved
@@ -1,10 +1,6 @@
 {
   "name": "@celo/keystores",
-<<<<<<< HEAD
-  "version": "1.5.1-dev",
-=======
   "version": "1.5.3-dev",
->>>>>>> d3b3609f
   "description": "keystore implementation",
   "author": "Celo",
   "license": "Apache-2.0",
@@ -24,13 +20,8 @@
     "prepublishOnly": "yarn build"
   },
   "dependencies": {
-<<<<<<< HEAD
-    "@celo/utils": "1.5.1-dev",
-    "@celo/wallet-local": "1.5.1-dev",
-=======
     "@celo/utils": "1.5.3-dev",
     "@celo/wallet-local": "1.5.3-dev",
->>>>>>> d3b3609f
     "@types/ethereumjs-util": "^5.2.0",
     "ethereumjs-wallet": "^1.0.1"
   },
