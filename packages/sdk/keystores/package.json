{
  "name": "@celo/keystores",
  "version": "5.0.4",
  "description": "keystore implementation",
  "author": "Celo",
  "license": "Apache-2.0",
  "main": "./lib/index.js",
  "types": "./lib/index.d.ts",
  "keywords": [
    "celo",
    "blockchain",
    "sdk"
  ],
  "homepage": "https://celo-sdk-docs.readthedocs.io/en/latest/keystores",
  "repository": "https://github.com/celo-org/celo-monorepo/tree/master/packages/sdk/keystores",
  "scripts": {
    "build": "tsc -b .",
    "clean": "tsc -b . --clean",
    "docs": "typedoc",
    "test": "jest --runInBand",
    "lint": "tslint -c tslint.json --project .",
    "prepublishOnly": "yarn build"
  },
  "dependencies": {
<<<<<<< HEAD
    "@celo/utils": "4.1.1-dev",
    "@celo/wallet-local": "4.1.1-dev",
=======
    "@celo/utils": "5.0.4",
    "@celo/wallet-local": "5.0.4",
>>>>>>> e7ebc92c
    "ethereumjs-wallet": "^1.0.1"
  },
  "devDependencies": {
    "rimraf": "3.0.2",
    "@types/rimraf": "3.0.2"
  },
  "engines": {
    "node": ">=10"
  }
}<|MERGE_RESOLUTION|>--- conflicted
+++ resolved
@@ -22,13 +22,8 @@
     "prepublishOnly": "yarn build"
   },
   "dependencies": {
-<<<<<<< HEAD
-    "@celo/utils": "4.1.1-dev",
-    "@celo/wallet-local": "4.1.1-dev",
-=======
     "@celo/utils": "5.0.4",
     "@celo/wallet-local": "5.0.4",
->>>>>>> e7ebc92c
     "ethereumjs-wallet": "^1.0.1"
   },
   "devDependencies": {
