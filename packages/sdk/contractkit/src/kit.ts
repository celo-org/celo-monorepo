--- conflicted
+++ resolved
@@ -102,11 +102,7 @@
   gasPriceSuggestionMultiplier = 5
 
   constructor(readonly connection: Connection) {
-<<<<<<< HEAD
-    this.registry = new AddressRegistry(connection.web3)
-=======
     this.registry = new AddressRegistry(connection)
->>>>>>> 905d3e9f
     this._web3Contracts = new Web3ContractCache(this.registry)
     this.contracts = new WrapperCache(connection, this._web3Contracts, this.registry)
     this.celoTokens = new CeloTokens(this.contracts, this.registry)
