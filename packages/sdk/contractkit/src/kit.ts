--- conflicted
+++ resolved
@@ -1,3 +1,4 @@
+// tslint:disable: ordered-imports
 import {
   Address,
   CeloTx,
@@ -16,9 +17,9 @@
 import { CeloTokens, EachCeloToken } from './celo-tokens'
 import { ValidWrappers, WrapperCache } from './contract-cache'
 import {
+  HttpProviderOptions,
   ensureCurrentProvider,
   getWeb3ForKit,
-  HttpProviderOptions,
   setupAPIKey,
 } from './setupForKits'
 import { Web3ContractCache } from './web3-contract-cache'
@@ -109,12 +110,9 @@
   /** helper for interacting with CELO & stable tokens */
   readonly celoTokens: CeloTokens
 
-<<<<<<< HEAD
   /** @deprecated no longer needed since gasPrice is available on node rpc */
   gasPriceSuggestionMultiplier = 5
 
-=======
->>>>>>> 47e5fd8f
   constructor(readonly connection: Connection) {
     this.registry = new AddressRegistry(connection)
     this._web3Contracts = new Web3ContractCache(this.registry)
@@ -206,17 +204,6 @@
     this.connection.defaultFeeCurrency = address
   }
 
-<<<<<<< HEAD
-  /** @deprecated no longer needed since gasPrice is available on node rpc */
-  async updateGasPriceInConnectionLayer(currency: Address) {
-    const gasPriceMinimum = await this.contracts.getGasPriceMinimum()
-    const rawGasPrice = await gasPriceMinimum.getGasPriceMinimum(currency)
-    const gasPrice = rawGasPrice.multipliedBy(this.gasPriceSuggestionMultiplier).toFixed()
-    await this.connection.setGasPriceForCurrency(currency, gasPrice)
-  }
-
-=======
->>>>>>> 47e5fd8f
   async getEpochSize(): Promise<number> {
     const blockchainParamsWrapper = await this.contracts.getBlockchainParameters()
     return blockchainParamsWrapper.getEpochSizeNumber()
@@ -276,16 +263,6 @@
   isSyncing(): Promise<boolean> {
     return this.connection.isSyncing()
   }
-<<<<<<< HEAD
-  /** @deprecated no longer needed since gasPrice is available on node rpc */
-  async fillGasPrice(tx: CeloTx): Promise<CeloTx> {
-    if (tx.feeCurrency && tx.gasPrice === '0') {
-      await this.updateGasPriceInConnectionLayer(tx.feeCurrency)
-    }
-    return this.connection.fillGasPrice(tx)
-  }
-=======
->>>>>>> 47e5fd8f
 
   async sendTransaction(tx: CeloTx): Promise<TransactionResult> {
     return this.connection.sendTransaction(tx)
