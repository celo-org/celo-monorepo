import debugFactory from 'debug'
import { AddressRegistry } from './address-registry'
import { CeloContract, ProxyContracts } from './base'
import { StableToken } from './celo-tokens'
import { newAccounts } from './generated/Accounts'
import { newAttestations } from './generated/Attestations'
import { newBlockchainParameters } from './generated/BlockchainParameters'
import { newDoubleSigningSlasher } from './generated/DoubleSigningSlasher'
import { newDowntimeSlasher } from './generated/DowntimeSlasher'
import { newElection } from './generated/Election'
import { newEpochRewards } from './generated/EpochRewards'
import { newEscrow } from './generated/Escrow'
import { newExchange } from './generated/Exchange'
import { newExchangeBrl } from './generated/ExchangeBRL'
import { newExchangeEur } from './generated/ExchangeEUR'
import { newFeeCurrencyWhitelist } from './generated/FeeCurrencyWhitelist'
import { newFreezer } from './generated/Freezer'
import { newGasPriceMinimum } from './generated/GasPriceMinimum'
import { newGoldToken } from './generated/GoldToken'
import { newGovernance } from './generated/Governance'
import { newGrandaMento } from './generated/GrandaMento'
import { newIerc20 } from './generated/IERC20'
import { newLockedGold } from './generated/LockedGold'
import { newMetaTransactionWallet } from './generated/MetaTransactionWallet'
import { newMetaTransactionWalletDeployer } from './generated/MetaTransactionWalletDeployer'
import { newMultiSig } from './generated/MultiSig'
import { newProxy } from './generated/Proxy'
import { newRandom } from './generated/Random'
import { newRegistry } from './generated/Registry'
import { newReserve } from './generated/Reserve'
import { newSortedOracles } from './generated/SortedOracles'
import { newStableToken } from './generated/StableToken'
import { newTransferWhitelist } from './generated/TransferWhitelist'
import { newValidators } from './generated/Validators'

const debug = debugFactory('kit:web3-contract-cache')

export const ContractFactories = {
  [CeloContract.Accounts]: newAccounts,
  [CeloContract.Attestations]: newAttestations,
  [CeloContract.BlockchainParameters]: newBlockchainParameters,
  [CeloContract.DoubleSigningSlasher]: newDoubleSigningSlasher,
  [CeloContract.DowntimeSlasher]: newDowntimeSlasher,
  [CeloContract.Election]: newElection,
  [CeloContract.EpochRewards]: newEpochRewards,
  [CeloContract.ERC20]: newIerc20,
  [CeloContract.Escrow]: newEscrow,
  [CeloContract.Exchange]: newExchange,
  [CeloContract.ExchangeEUR]: newExchangeEur,
  [CeloContract.ExchangeBRL]: newExchangeBrl,
  [CeloContract.FeeCurrencyWhitelist]: newFeeCurrencyWhitelist,
  [CeloContract.Freezer]: newFreezer,
  [CeloContract.GasPriceMinimum]: newGasPriceMinimum,
  [CeloContract.GoldToken]: newGoldToken,
  [CeloContract.Governance]: newGovernance,
  [CeloContract.GrandaMento]: newGrandaMento,
  [CeloContract.LockedGold]: newLockedGold,
  [CeloContract.MetaTransactionWallet]: newMetaTransactionWallet,
  [CeloContract.MetaTransactionWalletDeployer]: newMetaTransactionWalletDeployer,
  [CeloContract.MultiSig]: newMultiSig,
  [CeloContract.Random]: newRandom,
  [CeloContract.Registry]: newRegistry,
  [CeloContract.Reserve]: newReserve,
  [CeloContract.SortedOracles]: newSortedOracles,
  [CeloContract.StableToken]: newStableToken,
  [CeloContract.StableTokenEUR]: newStableToken,
  [CeloContract.StableTokenBRL]: newStableToken,
  [CeloContract.TransferWhitelist]: newTransferWhitelist,
  [CeloContract.Validators]: newValidators,
}

const StableToContract = {
  [StableToken.cEUR]: CeloContract.StableTokenEUR,
  [StableToken.cUSD]: CeloContract.StableToken,
  [StableToken.cREAL]: CeloContract.StableTokenBRL,
}

const StableToExchange = {
  [StableToken.cEUR]: CeloContract.ExchangeEUR,
  [StableToken.cUSD]: CeloContract.Exchange,
  [StableToken.cREAL]: CeloContract.ExchangeBRL,
}

export type CFType = typeof ContractFactories
type ContractCacheMap = { [K in keyof CFType]?: ReturnType<CFType[K]> }

/**
 * Native Web3 contracts factory and cache.
 *
 * Exposes accessors to all `CeloContract` web3 contracts.
 *
 * Mostly a private cache, kit users would normally use
 * a contract wrapper
 */
export class Web3ContractCache {
  private cacheMap: ContractCacheMap = {}
  /** core contract's address registry */
  constructor(readonly registry: AddressRegistry) {}
  getAccounts() {
    return this.getContract(CeloContract.Accounts)
  }
  getAttestations() {
    return this.getContract(CeloContract.Attestations)
  }
  getBlockchainParameters() {
    return this.getContract(CeloContract.BlockchainParameters)
  }
  getDoubleSigningSlasher() {
    return this.getContract(CeloContract.DoubleSigningSlasher)
  }
  getDowntimeSlasher() {
    return this.getContract(CeloContract.DowntimeSlasher)
  }
  getElection() {
    return this.getContract(CeloContract.Election)
  }
  getEpochRewards() {
    return this.getContract(CeloContract.EpochRewards)
  }
  getErc20(address: string) {
    return this.getContract(CeloContract.ERC20, address)
  }
  getEscrow() {
    return this.getContract(CeloContract.Escrow)
  }
  getExchange(stableToken: StableToken = StableToken.cUSD) {
    return this.getContract(StableToExchange[stableToken])
  }
  getFeeCurrencyWhitelist() {
    return this.getContract(CeloContract.FeeCurrencyWhitelist)
  }
  getFreezer() {
    return this.getContract(CeloContract.Freezer)
  }
  getGasPriceMinimum() {
    return this.getContract(CeloContract.GasPriceMinimum)
  }
  getGoldToken() {
    return this.getContract(CeloContract.GoldToken)
  }
  getGovernance() {
    return this.getContract(CeloContract.Governance)
  }
  getGrandaMento() {
    return this.getContract(CeloContract.GrandaMento)
  }
  getLockedGold() {
    return this.getContract(CeloContract.LockedGold)
  }
  getMetaTransactionWallet(address: string) {
    return this.getContract(CeloContract.MetaTransactionWallet, address)
  }
  getMetaTransactionWalletDeployer(address: string) {
    return this.getContract(CeloContract.MetaTransactionWalletDeployer, address)
  }
  getMultiSig(address: string) {
    return this.getContract(CeloContract.MultiSig, address)
  }
  getRandom() {
    return this.getContract(CeloContract.Random)
  }
  getRegistry() {
    return this.getContract(CeloContract.Registry)
  }
  getReserve() {
    return this.getContract(CeloContract.Reserve)
  }
  getSortedOracles() {
    return this.getContract(CeloContract.SortedOracles)
  }
  getStableToken(stableToken: StableToken = StableToken.cUSD) {
    return this.getContract(StableToContract[stableToken])
  }
  getTransferWhitelist() {
    return this.getContract(CeloContract.TransferWhitelist)
  }
  getValidators() {
    return this.getContract(CeloContract.Validators)
  }

  /**
   * Get native web3 contract wrapper
   */
  async getContract<C extends keyof typeof ContractFactories>(contract: C, address?: string) {
    if (this.cacheMap[contract] == null || address !== undefined) {
      // core contract in the registry
      if (!address) {
        address = await this.registry.addressFor(contract)
      }
      debug('Initiating contract %s', contract)
      const createFn = ProxyContracts.includes(contract) ? newProxy : ContractFactories[contract]
<<<<<<< HEAD
      this.cacheMap[contract] = createFn(this.registry.web3, address) as ContractCacheMap[C]
=======
      this.cacheMap[contract] = createFn(
        this.registry.connection.web3,
        address
      ) as ContractCacheMap[C]
>>>>>>> 905d3e9f
    }
    // we know it's defined (thus the !)
    return this.cacheMap[contract]!
  }

  public invalidateContract<C extends keyof typeof ContractFactories>(contract: C) {
    this.cacheMap[contract] = undefined
  }
}<|MERGE_RESOLUTION|>--- conflicted
+++ resolved
@@ -189,14 +189,10 @@
       }
       debug('Initiating contract %s', contract)
       const createFn = ProxyContracts.includes(contract) ? newProxy : ContractFactories[contract]
-<<<<<<< HEAD
-      this.cacheMap[contract] = createFn(this.registry.web3, address) as ContractCacheMap[C]
-=======
       this.cacheMap[contract] = createFn(
         this.registry.connection.web3,
         address
       ) as ContractCacheMap[C]
->>>>>>> 905d3e9f
     }
     // we know it's defined (thus the !)
     return this.cacheMap[contract]!
