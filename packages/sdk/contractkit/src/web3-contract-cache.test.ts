import { Connection } from '@celo/connect'
import Web3 from 'web3'
import { AddressRegistry } from './address-registry'
import { AllContracts } from './index'
import { Web3ContractCache } from './web3-contract-cache'
function newWeb3ContractCache() {
  const web3 = new Web3('http://localhost:8545')
<<<<<<< HEAD
  const registry = new AddressRegistry(web3)
=======
  const connection = new Connection(web3)
  const registry = new AddressRegistry(connection)
>>>>>>> 905d3e9f
  const AnyContractAddress = '0xe832065fb5117dbddcb566ff7dc4340999583e38'
  jest.spyOn(registry, 'addressFor').mockResolvedValue(AnyContractAddress)

  return new Web3ContractCache(registry)
}

describe('getContract()', () => {
  const contractCache = newWeb3ContractCache()

  for (const contractName of AllContracts) {
    test(`SBAT get ${contractName}`, async () => {
      const contract = await contractCache.getContract(contractName)
      expect(contract).not.toBeNull()
      expect(contract).toBeDefined()
    })
  }
})

test('should cache contracts', async () => {
  const contractCache = newWeb3ContractCache()
  for (const contractName of AllContracts) {
    const contract = await contractCache.getContract(contractName)
    const contractBis = await contractCache.getContract(contractName)
    expect(contract).toBe(contractBis)
  }
})<|MERGE_RESOLUTION|>--- conflicted
+++ resolved
@@ -5,12 +5,8 @@
 import { Web3ContractCache } from './web3-contract-cache'
 function newWeb3ContractCache() {
   const web3 = new Web3('http://localhost:8545')
-<<<<<<< HEAD
-  const registry = new AddressRegistry(web3)
-=======
   const connection = new Connection(web3)
   const registry = new AddressRegistry(connection)
->>>>>>> 905d3e9f
   const AnyContractAddress = '0xe832065fb5117dbddcb566ff7dc4340999583e38'
   jest.spyOn(registry, 'addressFor').mockResolvedValue(AnyContractAddress)
 
