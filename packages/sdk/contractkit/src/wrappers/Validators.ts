import { eqAddress, findAddressIndex, NULL_ADDRESS } from '@celo/base/lib/address'
import { concurrentMap } from '@celo/base/lib/async'
import { zeroRange, zip } from '@celo/base/lib/collections'
import { Address, CeloTransactionObject, EventLog, toTransactionObject } from '@celo/connect'
import { fromFixed, toFixed } from '@celo/utils/lib/fixidity'
import BigNumber from 'bignumber.js'
import { Validators } from '../generated/Validators'
import {
  blocksToDurationString,
  proxyCall,
  proxySend,
  secondsToDurationString,
  stringToSolidityBytes,
  tupleParser,
  valueToBigNumber,
  valueToFixidityString,
  valueToInt,
} from './BaseWrapper'
<<<<<<< HEAD
import { BaseWrapperWithContracts } from './BaseWrapperWithContracts'
=======
import { BaseWrapperForGoverning } from './BaseWrapperForGoverning'
>>>>>>> 905d3e9f

export interface Validator {
  name: string
  address: Address
  ecdsaPublicKey: string
  blsPublicKey: string
  affiliation: string | null
  score: BigNumber
  signer: Address
}

export interface ValidatorGroup {
  name: string
  address: Address
  members: Address[]
  membersUpdated: number
  affiliates: Address[]
  commission: BigNumber
  nextCommission: BigNumber
  nextCommissionBlock: BigNumber
  lastSlashed: BigNumber
  slashingMultiplier: BigNumber
}

export interface ValidatorReward {
  validator: Validator
  validatorPayment: BigNumber
  group: ValidatorGroup
  groupPayment: BigNumber
  epochNumber: number
}

export interface LockedGoldRequirements {
  value: BigNumber
  duration: BigNumber
}

export interface ValidatorsConfig {
  groupLockedGoldRequirements: LockedGoldRequirements
  validatorLockedGoldRequirements: LockedGoldRequirements
  maxGroupSize: BigNumber
  membershipHistoryLength: BigNumber
  slashingMultiplierResetPeriod: BigNumber
  commissionUpdateDelay: BigNumber
  downtimeGracePeriod: BigNumber
}

export interface GroupMembership {
  epoch: number
  group: Address
}

export interface MembershipHistoryExtraData {
  lastRemovedFromGroupTimestamp: number
  tail: number
}

/**
 * Contract for voting for validators and managing validator groups.
 */
// TODO(asa): Support validator signers
<<<<<<< HEAD
export class ValidatorsWrapper extends BaseWrapperWithContracts<Validators> {
=======
export class ValidatorsWrapper extends BaseWrapperForGoverning<Validators> {
>>>>>>> 905d3e9f
  /**
   * Queues an update to a validator group's commission.
   * @param commission Fixidity representation of the commission this group receives on epoch
   *   payments made to its members. Must be in the range [0, 1.0].
   */
  setNextCommissionUpdate: (commission: BigNumber.Value) => CeloTransactionObject<void> = proxySend(
    this.connection,
    this.contract.methods.setNextCommissionUpdate,
    tupleParser(valueToFixidityString)
  )

  /**
   * Updates a validator group's commission based on the previously queued update
   */
  updateCommission: () => CeloTransactionObject<void> = proxySend(
    this.connection,
    this.contract.methods.updateCommission
  )

  /**
   * Returns the Locked Gold requirements for validators.
   * @returns The Locked Gold requirements for validators.
   */
  async getValidatorLockedGoldRequirements(): Promise<LockedGoldRequirements> {
    const res = await this.contract.methods.getValidatorLockedGoldRequirements().call()
    return {
      value: valueToBigNumber(res[0]),
      duration: valueToBigNumber(res[1]),
    }
  }

  /**
   * Returns the Locked Gold requirements for validator groups.
   * @returns The Locked Gold requirements for validator groups.
   */
  async getGroupLockedGoldRequirements(): Promise<LockedGoldRequirements> {
    const res = await this.contract.methods.getGroupLockedGoldRequirements().call()
    return {
      value: valueToBigNumber(res[0]),
      duration: valueToBigNumber(res[1]),
    }
  }

  /**
   * Returns the Locked Gold requirements for specific account.
   * @returns The Locked Gold requirements for a specific account.
   */
  getAccountLockedGoldRequirement = proxyCall(
    this.contract.methods.getAccountLockedGoldRequirement,
    undefined,
    valueToBigNumber
  )

  /**
   * Returns the reset period, in seconds, for slashing multiplier.
   */
  getSlashingMultiplierResetPeriod = proxyCall(
    this.contract.methods.slashingMultiplierResetPeriod,
    undefined,
    valueToBigNumber
  )

  /**
   * Returns the update delay, in blocks, for the group commission.
   */
  getCommissionUpdateDelay = proxyCall(
    this.contract.methods.commissionUpdateDelay,
    undefined,
    valueToBigNumber
  )

  /**
   * Returns the validator downtime grace period
   */
  getDowntimeGracePeriod = proxyCall(
    this.contract.methods.downtimeGracePeriod,
    undefined,
    valueToBigNumber
  )

  /**
   * Returns current configuration parameters.
   */
  async getConfig(): Promise<ValidatorsConfig> {
    const res = await Promise.all([
      this.getValidatorLockedGoldRequirements(),
      this.getGroupLockedGoldRequirements(),
      this.contract.methods.maxGroupSize().call(),
      this.contract.methods.membershipHistoryLength().call(),
      this.getSlashingMultiplierResetPeriod(),
      this.getCommissionUpdateDelay(),
      this.getDowntimeGracePeriod(),
    ])
    return {
      validatorLockedGoldRequirements: res[0],
      groupLockedGoldRequirements: res[1],
      maxGroupSize: valueToBigNumber(res[2]),
      membershipHistoryLength: valueToBigNumber(res[3]),
      slashingMultiplierResetPeriod: res[4],
      commissionUpdateDelay: res[5],
      downtimeGracePeriod: res[6],
    }
  }

  /**
   * @dev Returns human readable configuration of the validators contract
   * @return ValidatorsConfig object
   */
  async getHumanReadableConfig() {
    const config = await this.getConfig()
    const validatorLockedGoldRequirements = {
      ...config.validatorLockedGoldRequirements,
      duration: secondsToDurationString(config.validatorLockedGoldRequirements.duration),
    }
    const groupLockedGoldRequirements = {
      ...config.groupLockedGoldRequirements,
      duration: secondsToDurationString(config.groupLockedGoldRequirements.duration),
    }
    return {
      ...config,
      slashingMultiplierResetPeriod: secondsToDurationString(config.slashingMultiplierResetPeriod),
      commissionUpdateDelay: blocksToDurationString(config.commissionUpdateDelay),
      validatorLockedGoldRequirements,
      groupLockedGoldRequirements,
    }
  }

  /**
   * Returns the account associated with `signer`.
   * @param signer The address of an account or currently authorized validator signer.
   * @dev Fails if the `signer` is not an account or currently authorized validator.
   * @return The associated account.
   */
  async validatorSignerToAccount(signerAddress: Address) {
    const accounts = await this.contracts.getAccounts()
    return accounts.validatorSignerToAccount(signerAddress)
  }

  /**
   * Returns the account associated with `signer`.
   * @param signer The address of the account or previously authorized signer.
   * @dev Fails if the `signer` is not an account or previously authorized signer.
   * @return The associated account.
   */
  async signerToAccount(signerAddress: Address) {
    const accounts = await this.contracts.getAccounts()
    return accounts.signerToAccount(signerAddress)
  }

  /**
   * Updates a validator's BLS key.
   * @param blsPublicKey The BLS public key that the validator is using for consensus, should pass proof
   *   of possession. 48 bytes.
   * @param blsPop The BLS public key proof-of-possession, which consists of a signature on the
   *   account address. 96 bytes.
   * @return True upon success.
   */
  updateBlsPublicKey: (
    blsPublicKey: string,
    blsPop: string
  ) => CeloTransactionObject<boolean> = proxySend(
    this.connection,
    this.contract.methods.updateBlsPublicKey,
    tupleParser(stringToSolidityBytes, stringToSolidityBytes)
  )

  /**
   * Returns whether a particular account has a registered validator.
   * @param account The account.
   * @return Whether a particular address is a registered validator.
   */
  isValidator = proxyCall(this.contract.methods.isValidator)

  /**
   * Returns whether a particular account has a registered validator group.
   * @param account The account.
   * @return Whether a particular address is a registered validator group.
   */
  isValidatorGroup = proxyCall(this.contract.methods.isValidatorGroup)

  /**
   * Returns whether an account meets the requirements to register a validator.
   * @param account The account.
   * @return Whether an account meets the requirements to register a validator.
   */
  meetsValidatorBalanceRequirements = async (address: Address) => {
    const lockedGold = await this.contracts.getLockedGold()
    const total = await lockedGold.getAccountTotalLockedGold(address)
    const reqs = await this.getValidatorLockedGoldRequirements()
    return reqs.value.lte(total)
  }

  /**
   * Returns whether an account meets the requirements to register a group.
   * @param account The account.
   * @return Whether an account meets the requirements to register a group.
   */

  meetsValidatorGroupBalanceRequirements = async (address: Address) => {
    const lockedGold = await this.contracts.getLockedGold()
    const total = await lockedGold.getAccountTotalLockedGold(address)
    const reqs = await this.getGroupLockedGoldRequirements()
    return reqs.value.lte(total)
  }

  /** Get Validator information */
  async getValidator(address: Address, blockNumber?: number): Promise<Validator> {
    // @ts-ignore: Expected 0-1 arguments, but got 2
    const res = await this.contract.methods.getValidator(address).call({}, blockNumber)
    const accounts = await this.contracts.getAccounts()
    const name = (await accounts.getName(address, blockNumber)) || ''

    return {
      name,
      address,
      ecdsaPublicKey: (res.ecdsaPublicKey as unknown) as string,
      blsPublicKey: (res.blsPublicKey as unknown) as string,
      affiliation: res.affiliation,
      score: fromFixed(new BigNumber(res.score)),
      signer: res.signer,
    }
  }

  async getValidatorFromSigner(address: Address, blockNumber?: number): Promise<Validator> {
    const account = await this.signerToAccount(address)
    if (eqAddress(account, NULL_ADDRESS) || !(await this.isValidator(account))) {
      return {
        name: 'Unregistered validator',
        address,
        ecdsaPublicKey: '',
        blsPublicKey: '',
        affiliation: '',
        score: new BigNumber(0),
        signer: address,
      }
    } else {
      return this.getValidator(account, blockNumber)
    }
  }

  /** Get ValidatorGroup information */
  async getValidatorGroup(
    address: Address,
    getAffiliates: boolean = true,
    blockNumber?: number
  ): Promise<ValidatorGroup> {
    // @ts-ignore: Expected 0-1 arguments, but got 2
    const res = await this.contract.methods.getValidatorGroup(address).call({}, blockNumber)
    const accounts = await this.contracts.getAccounts()
    const name = (await accounts.getName(address, blockNumber)) || ''
    let affiliates: Validator[] = []
    if (getAffiliates) {
      const validators = await this.getRegisteredValidators(blockNumber)
      affiliates = validators
        .filter((v) => v.affiliation && eqAddress(v.affiliation, address))
        .filter((v) => !res[0].includes(v.address))
    }
    return {
      name,
      address,
      members: Array.from(res[0]),
      commission: fromFixed(new BigNumber(res[1])),
      nextCommission: fromFixed(new BigNumber(res[2])),
      nextCommissionBlock: new BigNumber(res[3]),
      membersUpdated: res[4].reduce(
        (a: number, b: BigNumber.Value) => Math.max(a, new BigNumber(b).toNumber()),
        0
      ),
      affiliates: affiliates.map((v) => v.address),
      slashingMultiplier: fromFixed(new BigNumber(res[5])),
      lastSlashed: valueToBigNumber(res[6]),
    }
  }

  /**
   * Returns the Validator's group membership history
   * @param validator The validator whose membership history to return.
   * @return The group membership history of a validator.
   */
  getValidatorMembershipHistory: (validator: Address) => Promise<GroupMembership[]> = proxyCall(
    this.contract.methods.getMembershipHistory,
    undefined,
    (res) =>
      zip((epoch, group): GroupMembership => ({ epoch: valueToInt(epoch), group }), res[0], res[1])
  )

  /**
   * Returns extra data from the Validator's group membership history
   * @param validator The validator whose membership history to return.
   * @return The group membership history of a validator.
   */
  getValidatorMembershipHistoryExtraData: (
    validator: Address
  ) => Promise<MembershipHistoryExtraData> = proxyCall(
    this.contract.methods.getMembershipHistory,
    undefined,
    (res) => ({ lastRemovedFromGroupTimestamp: valueToInt(res[2]), tail: valueToInt(res[3]) })
  )

  /** Get the size (amount of members) of a ValidatorGroup */
  getValidatorGroupSize: (group: Address) => Promise<number> = proxyCall(
    this.contract.methods.getGroupNumMembers,
    undefined,
    valueToInt
  )

  /** Get list of registered validator addresses */
  async getRegisteredValidatorsAddresses(blockNumber?: number): Promise<Address[]> {
    // @ts-ignore: Expected 0-1 arguments, but got 2
    return this.contract.methods.getRegisteredValidators().call({}, blockNumber)
  }

  /** Get list of registered validator group addresses */
  getRegisteredValidatorGroupsAddresses: () => Promise<Address[]> = proxyCall(
    this.contract.methods.getRegisteredValidatorGroups
  )

  /** Get list of registered validators */
  async getRegisteredValidators(blockNumber?: number): Promise<Validator[]> {
    const vgAddresses = await this.getRegisteredValidatorsAddresses(blockNumber)
    return concurrentMap(10, vgAddresses, (addr) => this.getValidator(addr, blockNumber))
  }

  /** Get list of registered validator groups */
  async getRegisteredValidatorGroups(): Promise<ValidatorGroup[]> {
    const vgAddresses = await this.getRegisteredValidatorGroupsAddresses()
    return concurrentMap(10, vgAddresses, (addr) => this.getValidatorGroup(addr, false))
  }

  /**
   * Registers a validator unaffiliated with any validator group.
   *
   * Fails if the account is already a validator or validator group.
   *
   * @param validatorAddress The address that the validator is using for consensus, should match
   *   the validator signer.
   * @param ecdsaPublicKey The ECDSA public key that the validator is using for consensus. 64 bytes.
   * @param blsPublicKey The BLS public key that the validator is using for consensus, should pass proof
   *   of possession. 48 bytes.
   * @param blsPop The BLS public key proof-of-possession, which consists of a signature on the
   *   account address. 96 bytes.
   */

  getEpochNumber = proxyCall(this.contract.methods.getEpochNumber, undefined, valueToBigNumber)

  getEpochSize = proxyCall(this.contract.methods.getEpochSize, undefined, valueToBigNumber)

  registerValidator: (
    ecdsaPublicKey: string,
    blsPublicKey: string,
    blsPop: string
  ) => CeloTransactionObject<boolean> = proxySend(
    this.connection,
    this.contract.methods.registerValidator,
    tupleParser(stringToSolidityBytes, stringToSolidityBytes, stringToSolidityBytes)
  )

  /**
   * De-registers a validator, removing it from the group for which it is a member.
   * @param validatorAddress Address of the validator to deregister
   */
  async deregisterValidator(validatorAddress: Address) {
    const allValidators = await this.getRegisteredValidatorsAddresses()
    const idx = findAddressIndex(validatorAddress, allValidators)

    if (idx < 0) {
      throw new Error(`${validatorAddress} is not a registered validator`)
    }
    return toTransactionObject(this.connection, this.contract.methods.deregisterValidator(idx))
  }

  /**
   * Registers a validator group with no member validators.
   * Fails if the account is already a validator or validator group.
   * Fails if the account does not have sufficient weight.
   *
   * @param commission the commission this group receives on epoch payments made to its members.
   */
  async registerValidatorGroup(commission: BigNumber): Promise<CeloTransactionObject<boolean>> {
    return toTransactionObject(
      this.connection,
      this.contract.methods.registerValidatorGroup(toFixed(commission).toFixed())
    )
  }

  /**
   * De-registers a validator Group
   * @param validatorGroupAddress Address of the validator group to deregister
   */
  async deregisterValidatorGroup(validatorGroupAddress: Address) {
    const allGroups = await this.getRegisteredValidatorGroupsAddresses()
    const idx = findAddressIndex(validatorGroupAddress, allGroups)

    if (idx < 0) {
      throw new Error(`${validatorGroupAddress} is not a registered validator`)
    }
    return toTransactionObject(this.connection, this.contract.methods.deregisterValidatorGroup(idx))
  }

  /**
   * Affiliates a validator with a group, allowing it to be added as a member.
   * De-affiliates with the previously affiliated group if present.
   * @param group The validator group with which to affiliate.
   */
  affiliate: (group: Address) => CeloTransactionObject<boolean> = proxySend(
    this.connection,
    this.contract.methods.affiliate
  )

  /**
   * De-affiliates a validator, removing it from the group for which it is a member.
   * Fails if the account is not a validator with non-zero affiliation.
   */

  deaffiliate = proxySend(this.connection, this.contract.methods.deaffiliate)

  /**
   * Removes a validator from the group for which it is a member.
   * @param validatorAccount The validator to deaffiliate from their affiliated validator group.
   */
  forceDeaffiliateIfValidator = proxySend(
    this.connection,
    this.contract.methods.forceDeaffiliateIfValidator
  )

  /**
   * Resets a group's slashing multiplier if it has been >= the reset period since
   * the last time the group was slashed.
   */
  resetSlashingMultiplier = proxySend(
    this.connection,
    this.contract.methods.resetSlashingMultiplier
  )

  /**
   * Adds a member to the end of a validator group's list of members.
   * Fails if `validator` has not set their affiliation to this account.
   * @param validator The validator to add to the group
   */
  async addMember(group: Address, validator: Address): Promise<CeloTransactionObject<boolean>> {
    const numMembers = await this.getValidatorGroupSize(group)
    if (numMembers === 0) {
      const election = await this.contracts.getElection()
      const voteWeight = await election.getTotalVotesForGroup(group)
      const { lesser, greater } = await election.findLesserAndGreaterAfterVote(group, voteWeight)

      return toTransactionObject(
        this.connection,
        this.contract.methods.addFirstMember(validator, lesser, greater)
      )
    } else {
      return toTransactionObject(this.connection, this.contract.methods.addMember(validator))
    }
  }

  /**
   * Removes a member from a ValidatorGroup
   * The ValidatorGroup is specified by the `from` of the tx.
   *
   * @param validator The Validator to remove from the group
   */
  removeMember = proxySend(this.connection, this.contract.methods.removeMember)

  /**
   * Reorders a member within a validator group.
   * Fails if `validator` is not a member of the account's validator group.
   * @param groupAddr The validator group
   * @param validator The validator to reorder.
   * @param newIndex New position for the validator
   */
  async reorderMember(groupAddr: Address, validator: Address, newIndex: number) {
    const group = await this.getValidatorGroup(groupAddr)

    if (newIndex < 0 || newIndex >= group.members.length) {
      throw new Error(`Invalid index ${newIndex}; max index is ${group.members.length - 1}`)
    }

    const currentIdx = findAddressIndex(validator, group.members)
    if (currentIdx < 0) {
      throw new Error(`ValidatorGroup ${groupAddr} does not include ${validator}`)
    } else if (currentIdx === newIndex) {
      throw new Error(`Validator is already in position ${newIndex}`)
    }

    // remove the element
    group.members.splice(currentIdx, 1)
    // add it on new position
    group.members.splice(newIndex, 0, validator)

    const nextMember =
      newIndex === group.members.length - 1 ? NULL_ADDRESS : group.members[newIndex + 1]
    const prevMember = newIndex === 0 ? NULL_ADDRESS : group.members[newIndex - 1]

    return toTransactionObject(
      this.connection,
      this.contract.methods.reorderMember(validator, nextMember, prevMember)
    )
  }

  async getEpochSizeNumber(): Promise<number> {
    const epochSize = await this.getEpochSize()

    return epochSize.toNumber()
  }

  async getFirstBlockNumberForEpoch(epochNumber: number): Promise<number> {
    const epochSize = await this.getEpochSizeNumber()
    // Follows GetEpochFirstBlockNumber from celo-blockchain/blob/master/consensus/istanbul/utils.go
    if (epochNumber === 0) {
      // No first block for epoch 0
      return 0
    }
    return (epochNumber - 1) * epochSize + 1
  }

  async getLastBlockNumberForEpoch(epochNumber: number): Promise<number> {
    const epochSize = await this.getEpochSizeNumber()
    // Follows GetEpochLastBlockNumber from celo-blockchain/blob/master/consensus/istanbul/utils.go
    if (epochNumber === 0) {
      return 0
    }
    const firstBlockNumberForEpoch = await this.getFirstBlockNumberForEpoch(epochNumber)
    return firstBlockNumberForEpoch + (epochSize - 1)
  }

  async getEpochNumberOfBlock(blockNumber: number): Promise<number> {
    const epochSize = await this.getEpochSizeNumber()
    // Follows GetEpochNumber from celo-blockchain/blob/master/consensus/istanbul/utils.go
    const epochNumber = Math.floor(blockNumber / epochSize)
    if (blockNumber % epochSize === 0) {
      return epochNumber
    } else {
      return epochNumber + 1
    }
  }

  /**
   * Retrieves ValidatorRewards for epochNumber.
   * @param epochNumber The epoch to retrieve ValidatorRewards at.
   */
  async getValidatorRewards(epochNumber: number): Promise<ValidatorReward[]> {
    const blockNumber = await this.getLastBlockNumberForEpoch(epochNumber)
    const events = await this.getPastEvents('ValidatorEpochPaymentDistributed', {
      fromBlock: blockNumber,
      toBlock: blockNumber,
    })
    const validator: Validator[] = await concurrentMap(10, events, (e: EventLog) =>
      this.getValidator(e.returnValues.validator)
    )
    const validatorGroup: ValidatorGroup[] = await concurrentMap(10, events, (e: EventLog) =>
      this.getValidatorGroup(e.returnValues.group, false)
    )
    return events.map(
      (e: EventLog, index: number): ValidatorReward => ({
        epochNumber,
        validator: validator[index],
        validatorPayment: valueToBigNumber(e.returnValues.validatorPayment),
        group: validatorGroup[index],
        groupPayment: valueToBigNumber(e.returnValues.groupPayment),
      })
    )
  }

  /**
   * Returns the current set of validator signer addresses
   */
  async currentSignerSet(): Promise<Address[]> {
    const n = valueToInt(await this.contract.methods.numberValidatorsInCurrentSet().call())
    return concurrentMap(5, zeroRange(n), (idx) =>
      this.contract.methods.validatorSignerAddressFromCurrentSet(idx).call()
    )
  }

  /**
   * Returns the current set of validator signer and account addresses
   */
  async currentValidatorAccountsSet() {
    const signerAddresses = await this.currentSignerSet()
    const accountAddresses = await concurrentMap(5, signerAddresses, (signer) =>
      this.validatorSignerToAccount(signer)
    )
    return zip((signer, account) => ({ signer, account }), signerAddresses, accountAddresses)
  }

  /**
   * Returns the group membership for validator account.
   * @param account Address of validator account to retrieve group membership for.
   * @param blockNumber Block number to retrieve group membership at.
   * @return Group and membership history index for `validator`.
   */
  async getValidatorMembershipHistoryIndex(
    account: Address,
    blockNumber?: number
  ): Promise<{ group: Address; historyIndex: number }> {
    const blockEpoch = await this.getEpochNumberOfBlock(
      blockNumber || (await this.connection.getBlockNumber())
    )
    const membershipHistory = await this.getValidatorMembershipHistory(account)
    const historyIndex = this.findValidatorMembershipHistoryIndex(blockEpoch, membershipHistory)
    const group = membershipHistory[historyIndex].group
    return { group, historyIndex }
  }

  /**
   * Returns the index into `history` for `epoch`.
   * @param epoch The needle.
   * @param history The haystack.
   * @return Index for epoch or -1.
   */
  findValidatorMembershipHistoryIndex(epoch: number, history: GroupMembership[]): number {
    const revIndex = history
      .slice()
      .reverse()
      .findIndex((x) => x.epoch <= epoch)
    return revIndex < 0 ? -1 : history.length - revIndex - 1
  }
}

export type ValidatorsWrapperType = ValidatorsWrapper<|MERGE_RESOLUTION|>--- conflicted
+++ resolved
@@ -16,11 +16,7 @@
   valueToFixidityString,
   valueToInt,
 } from './BaseWrapper'
-<<<<<<< HEAD
-import { BaseWrapperWithContracts } from './BaseWrapperWithContracts'
-=======
 import { BaseWrapperForGoverning } from './BaseWrapperForGoverning'
->>>>>>> 905d3e9f
 
 export interface Validator {
   name: string
@@ -82,11 +78,7 @@
  * Contract for voting for validators and managing validator groups.
  */
 // TODO(asa): Support validator signers
-<<<<<<< HEAD
-export class ValidatorsWrapper extends BaseWrapperWithContracts<Validators> {
-=======
 export class ValidatorsWrapper extends BaseWrapperForGoverning<Validators> {
->>>>>>> 905d3e9f
   /**
    * Queues an update to a validator group's commission.
    * @param commission Fixidity representation of the commission this group receives on epoch
