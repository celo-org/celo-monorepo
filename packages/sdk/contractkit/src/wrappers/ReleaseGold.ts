--- conflicted
+++ resolved
@@ -18,11 +18,7 @@
   valueToInt,
   valueToString,
 } from './BaseWrapper'
-<<<<<<< HEAD
-import { BaseWrapperWithContracts } from './BaseWrapperWithContracts'
-=======
 import { BaseWrapperForGoverning } from './BaseWrapperForGoverning'
->>>>>>> 905d3e9f
 import { PendingWithdrawal } from './LockedGold'
 
 export interface BalanceState {
@@ -68,11 +64,7 @@
 /**
  * Contract for handling an instance of a ReleaseGold contract.
  */
-<<<<<<< HEAD
-export class ReleaseGoldWrapper extends BaseWrapperWithContracts<ReleaseGold> {
-=======
 export class ReleaseGoldWrapper extends BaseWrapperForGoverning<ReleaseGold> {
->>>>>>> 905d3e9f
   /**
    * Returns the underlying Release schedule of the ReleaseGold contract
    * @return A ReleaseSchedule.
