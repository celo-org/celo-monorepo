import { CeloTxReceipt } from '@celo/connect/lib/types'
import { testWithGanache } from '@celo/dev-utils/lib/ganache-test'
import { addressToPublicKey } from '@celo/utils/lib/signatureUtils'
import BigNumber from 'bignumber.js'
import Web3 from 'web3'
import { mineToNextEpoch } from '../test-utils/utils'

import { zeroAddress } from 'ethereumjs-util'
import { newKitFromWeb3 } from '../kit'
import { AccountsWrapper } from './Accounts'
import { ElectionWrapper } from './Election'
import { LockedGoldWrapper } from './LockedGold'
import { ValidatorsWrapper } from './Validators'

const minLockedGoldValue = Web3.utils.toWei('10000', 'ether') // 10k gold

const blsPublicKey =
  '0x4fa3f67fc913878b068d1fa1cdddc54913d3bf988dbe5a36a20fa888f20d4894c408a6773f3d7bde11154f2a3076b700d345a42fd25a0e5e83f4db5586ac7979ac2053cd95d8f2efd3e959571ceccaa743e02cf4be3f5d7aaddb0b06fc9aff00'
const blsPoP =
  '0xcdb77255037eb68897cd487fdd85388cbda448f617f874449d4b11588b0b7ad8ddc20d9bb450b513bb35664ea3923900'

jest.setTimeout(20000)

testWithGanache('Election Wrapper', (web3) => {
  const ZERO_GOLD = new BigNumber(web3.utils.toWei('0', 'ether'))
  const ONE_HUNDRED_GOLD = new BigNumber(web3.utils.toWei('100', 'ether'))
  const ONE_HUNDRED_ONE_GOLD = new BigNumber(web3.utils.toWei('101', 'ether'))
  const TWO_HUNDRED_GOLD = new BigNumber(web3.utils.toWei('200', 'ether'))
  const TWO_HUNDRED_ONE_GOLD = new BigNumber(web3.utils.toWei('201', 'ether'))
  const THREE_HUNDRED_GOLD = new BigNumber(web3.utils.toWei('300', 'ether'))
  const GROUP_COMMISSION = new BigNumber(0.1)
  const kit = newKitFromWeb3(web3)
  let accounts: string[] = []
  let election: ElectionWrapper
  let accountsInstance: AccountsWrapper
  let validators: ValidatorsWrapper
  let lockedGold: LockedGoldWrapper

  beforeAll(async () => {
    accounts = await kit.connection.getAccounts()

    election = await kit.contracts.getElection()

    validators = await kit.contracts.getValidators()

    lockedGold = await kit.contracts.getLockedGold()

    accountsInstance = await kit.contracts.getAccounts()
  })

  afterAll(async () => {
    kit.connection.stop()
  })

  const registerAccountWithLockedGold = async (
    account: string,
    value: string = minLockedGoldValue
  ) => {
    if (!(await accountsInstance.isAccount(account))) {
      await accountsInstance.createAccount().sendAndWaitForReceipt({ from: account })
    }
    await lockedGold.lock().sendAndWaitForReceipt({ from: account, value })
  }

  const setupGroup = async (groupAccount: string) => {
    await registerAccountWithLockedGold(groupAccount, new BigNumber(minLockedGoldValue).toFixed())
    await (
      await validators.registerValidatorGroup(GROUP_COMMISSION)
    ).sendAndWaitForReceipt({
      from: groupAccount,
    })
  }

  const setupValidator = async (validatorAccount: string) => {
    await registerAccountWithLockedGold(validatorAccount)
    const ecdsaPublicKey = await addressToPublicKey(validatorAccount, kit.connection.sign)
    await validators
      // @ts-ignore
      .registerValidator(ecdsaPublicKey, blsPublicKey, blsPoP)
      .sendAndWaitForReceipt({
        from: validatorAccount,
      })
  }

  const setupGroupAndAffiliateValidator = async (
    groupAccount: string,
    validatorAccount: string
  ) => {
    await setupGroup(groupAccount)
    await setupValidator(validatorAccount)
    await validators.affiliate(groupAccount).sendAndWaitForReceipt({ from: validatorAccount })
    await (
      await validators.addMember(groupAccount, validatorAccount)
    ).sendAndWaitForReceipt({
      from: groupAccount,
    })
  }

  const activateAndVote = async (groupAccount: string, userAccount: string, amount: BigNumber) => {
    await (await election.vote(groupAccount, amount)).sendAndWaitForReceipt({ from: userAccount })
    await mineToNextEpoch(web3)

    const txList = await election.activate(userAccount)

    let promises: Promise<CeloTxReceipt>[] = []

    for (let tx of txList) {
      const promise = tx.sendAndWaitForReceipt({ from: userAccount })
      promises.push(promise)
    }

    await Promise.all(promises)
  }

  describe('', () => {
    let groupAccount: string
    let validatorAccount: string
    let userAccount: string

    beforeEach(async () => {
      groupAccount = accounts[0]
      validatorAccount = accounts[1]
      userAccount = accounts[2]

      await setupGroupAndAffiliateValidator(groupAccount, validatorAccount)
      await registerAccountWithLockedGold(userAccount)
    })

    describe('#getValidatorGroupVotes', () => {
      // Confirm base assumptions once to avoid duplicating test code later
      test('shows non-empty group as eligible', async () => {
        const groupVotesBefore = await election.getValidatorGroupVotes(groupAccount)
        expect(groupVotesBefore.eligible).toBe(true)
      })

      test('shows empty group as ineligible', async () => {
        await validators.deaffiliate().sendAndWaitForReceipt({ from: validatorAccount })
        const groupVotesAfter = await election.getValidatorGroupVotes(groupAccount)
        expect(groupVotesAfter.eligible).toBe(false)
      })
    })

    describe('#vote', () => {
<<<<<<< HEAD
      test('SBAT vote', async () => {
        await (
          await election.vote(groupAccount, ONE_HUNDRED_GOLD)
        ).sendAndWaitForReceipt({
=======
      beforeEach(async () => {
        await (await election.vote(groupAccount, ONE_HUNDRED_GOLD)).sendAndWaitForReceipt({
>>>>>>> 24fe8671
          from: userAccount,
        })
      })
      test('SBAT vote', async () => {
        const totalGroupVotes = await election.getTotalVotesForGroup(groupAccount)
        expect(totalGroupVotes).toEqual(ONE_HUNDRED_GOLD)
      })

      test('total votes remain unchanged when group becomes ineligible', async () => {
        await validators.deaffiliate().sendAndWaitForReceipt({ from: validatorAccount })
        const totalGroupVotes = await election.getTotalVotesForGroup(groupAccount)
        expect(totalGroupVotes).toEqual(ONE_HUNDRED_GOLD)
      })
    })

    describe('#activate', () => {
<<<<<<< HEAD
      test('SBAT activate vote', async () => {
        await (
          await election.vote(groupAccount, ONE_HUNDRED_GOLD)
        ).sendAndWaitForReceipt({
=======
      beforeEach(async () => {
        await (await election.vote(groupAccount, ONE_HUNDRED_GOLD)).sendAndWaitForReceipt({
>>>>>>> 24fe8671
          from: userAccount,
        })
        await mineToNextEpoch(web3)

        const txList = await election.activate(userAccount)
        let promises: Promise<CeloTxReceipt>[] = []
        for (let tx of txList) {
          const promise = tx.sendAndWaitForReceipt({ from: userAccount })
          promises.push(promise)
        }
        await Promise.all(promises)
      })

      test('SBAT activate vote', async () => {
        const activeVotes = await election.getActiveVotesForGroup(groupAccount)
        expect(activeVotes).toEqual(ONE_HUNDRED_GOLD)
      })

      test('active votes remain unchanged when group becomes ineligible', async () => {
        await validators.deaffiliate().sendAndWaitForReceipt({ from: validatorAccount })
        const activeVotes = await election.getActiveVotesForGroup(groupAccount)
        expect(activeVotes).toEqual(ONE_HUNDRED_GOLD)
      })
    })

    describe('#revokeActive', () => {
      beforeEach(async () => {
        await activateAndVote(groupAccount, userAccount, ONE_HUNDRED_GOLD)
      })

      test('SBAT revoke active', async () => {
        await (
          await election.revokeActive(userAccount, groupAccount, ONE_HUNDRED_GOLD)
        ).sendAndWaitForReceipt({
          from: userAccount,
        })

        const remainingVotes = await election.getTotalVotesForGroup(groupAccount)
        expect(remainingVotes).toEqual(ZERO_GOLD)
      })

      test('SBAT revoke active when group is ineligible', async () => {
        await validators.deaffiliate().sendAndWaitForReceipt({ from: validatorAccount })
        await (
          await election.revokeActive(userAccount, groupAccount, ONE_HUNDRED_GOLD)
        ).sendAndWaitForReceipt({ from: userAccount })

        const remainingVotes = await election.getTotalVotesForGroup(groupAccount)
        expect(remainingVotes).toEqual(ZERO_GOLD)
      })
    })

    describe('#revokePending', () => {
<<<<<<< HEAD
      test('SBAT revoke pending', async () => {
        await (
          await election.vote(groupAccount, ONE_HUNDRED_GOLD)
        ).sendAndWaitForReceipt({
=======
      beforeEach(async () => {
        await (await election.vote(groupAccount, ONE_HUNDRED_GOLD)).sendAndWaitForReceipt({
>>>>>>> 24fe8671
          from: userAccount,
        })
      })

      test('SBAT revoke pending', async () => {
        await (
          await election.revokePending(userAccount, groupAccount, ONE_HUNDRED_GOLD)
        ).sendAndWaitForReceipt({
          from: userAccount,
        })
        const remainingVotes = await election.getTotalVotesForGroup(groupAccount)
        expect(remainingVotes).toEqual(ZERO_GOLD)
      })

      test('SBAT revoke pending when group is ineligible', async () => {
        await validators.deaffiliate().sendAndWaitForReceipt({ from: validatorAccount })
        await (
          await election.revokePending(userAccount, groupAccount, ONE_HUNDRED_GOLD)
        ).sendAndWaitForReceipt({
          from: userAccount,
        })
        const remainingVotes = await election.getTotalVotesForGroup(groupAccount)
        expect(remainingVotes).toEqual(ZERO_GOLD)
      })
    })

    describe('#revoke', () => {
      beforeEach(async () => {
        await activateAndVote(groupAccount, userAccount, TWO_HUNDRED_GOLD)
        await (
          await election.vote(groupAccount, ONE_HUNDRED_GOLD)
        ).sendAndWaitForReceipt({
          from: userAccount,
        })
      })

      test('SBAT revoke active and pending votes', async () => {
        const revokeTransactionsList = await election.revoke(
          userAccount,
          groupAccount,
          THREE_HUNDRED_GOLD
        )
        for (let tx of revokeTransactionsList) {
          await tx.sendAndWaitForReceipt({ from: userAccount })
        }
        const remainingVotes = await election.getTotalVotesForGroup(groupAccount)
        expect(remainingVotes).toEqual(ZERO_GOLD)
      })

      test('SBAT revoke active and pending votes when group is ineligible', async () => {
        await validators.deaffiliate().sendAndWaitForReceipt({ from: validatorAccount })
        const revokeTransactionsList = await election.revoke(
          userAccount,
          groupAccount,
          THREE_HUNDRED_GOLD
        )
        for (let tx of revokeTransactionsList) {
          await tx.sendAndWaitForReceipt({ from: userAccount })
        }
        const remainingVotes = await election.getTotalVotesForGroup(groupAccount)
        expect(remainingVotes).toEqual(ZERO_GOLD)
      })
    })
  })

  describe('#findLesserAndGreaterAfterVote', () => {
    let groupAccountA: string
    let groupAccountB: string
    let groupAccountC: string
    let validatorAccountA: string
    let validatorAccountB: string
    let validatorAccountC: string
    let userAccount: string

    beforeEach(async () => {
      ;[
        groupAccountA,
        groupAccountB,
        groupAccountC,
        validatorAccountA,
        validatorAccountB,
        validatorAccountC,
        userAccount,
      ] = accounts

      await registerAccountWithLockedGold(userAccount)

      // Cant `await Promise.all()` because of race condition when finding
      // lesser and greater addresses for voting and adding a member to a group.
      await setupGroupAndAffiliateValidator(groupAccountA, validatorAccountA)
      await setupGroupAndAffiliateValidator(groupAccountB, validatorAccountB)
      await setupGroupAndAffiliateValidator(groupAccountC, validatorAccountC)

      await activateAndVote(groupAccountA, userAccount, TWO_HUNDRED_GOLD)
      await activateAndVote(groupAccountB, userAccount, TWO_HUNDRED_ONE_GOLD)
      await activateAndVote(groupAccountC, userAccount, ONE_HUNDRED_ONE_GOLD)
    })

    test('Validator groups should be in the correct order', async () => {
      await (
        await election.vote(groupAccountA, ONE_HUNDRED_GOLD)
      ).sendAndWaitForReceipt({
        from: userAccount,
      })
      const revokeTransactionsList = await election.revoke(
        userAccount,
        groupAccountA,
        TWO_HUNDRED_GOLD
      )
      for (let tx of revokeTransactionsList) {
        await tx.sendAndWaitForReceipt({ from: userAccount })
      }
      const groupOrder = await election.findLesserAndGreaterAfterVote(groupAccountA, ZERO_GOLD)
      expect(groupOrder).toEqual({ lesser: zeroAddress(), greater: groupAccountC })
    })
  })
})<|MERGE_RESOLUTION|>--- conflicted
+++ resolved
@@ -141,15 +141,10 @@
     })
 
     describe('#vote', () => {
-<<<<<<< HEAD
-      test('SBAT vote', async () => {
+      beforeEach(async () => {
         await (
           await election.vote(groupAccount, ONE_HUNDRED_GOLD)
         ).sendAndWaitForReceipt({
-=======
-      beforeEach(async () => {
-        await (await election.vote(groupAccount, ONE_HUNDRED_GOLD)).sendAndWaitForReceipt({
->>>>>>> 24fe8671
           from: userAccount,
         })
       })
@@ -166,15 +161,10 @@
     })
 
     describe('#activate', () => {
-<<<<<<< HEAD
-      test('SBAT activate vote', async () => {
+      beforeEach(async () => {
         await (
           await election.vote(groupAccount, ONE_HUNDRED_GOLD)
         ).sendAndWaitForReceipt({
-=======
-      beforeEach(async () => {
-        await (await election.vote(groupAccount, ONE_HUNDRED_GOLD)).sendAndWaitForReceipt({
->>>>>>> 24fe8671
           from: userAccount,
         })
         await mineToNextEpoch(web3)
@@ -228,15 +218,10 @@
     })
 
     describe('#revokePending', () => {
-<<<<<<< HEAD
-      test('SBAT revoke pending', async () => {
+      beforeEach(async () => {
         await (
           await election.vote(groupAccount, ONE_HUNDRED_GOLD)
         ).sendAndWaitForReceipt({
-=======
-      beforeEach(async () => {
-        await (await election.vote(groupAccount, ONE_HUNDRED_GOLD)).sendAndWaitForReceipt({
->>>>>>> 24fe8671
           from: userAccount,
         })
       })
