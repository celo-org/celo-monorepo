import { findAddressIndex } from '@celo/base/lib/address'
import { CeloTxObject, Contract, toTransactionObject } from '@celo/connect'
import { proxyCall, valueToBigNumber } from './BaseWrapper'
<<<<<<< HEAD
import { BaseWrapperWithContracts } from './BaseWrapperWithContracts'
=======
import { BaseWrapperForGoverning } from './BaseWrapperForGoverning'
>>>>>>> 905d3e9f

type TrailingSlasherParams = [
  number | string,
  string[],
  string[],
  Array<number | string>,
  string[],
  string[],
  Array<number | string>
]

interface SlasherContract extends Contract {
  methods: {
    slash(...args: any): CeloTxObject<void>
    slashingIncentives(): CeloTxObject<{
      penalty: string
      reward: string
    }>
  }
}

<<<<<<< HEAD
export class BaseSlasher<T extends SlasherContract> extends BaseWrapperWithContracts<T> {
=======
export class BaseSlasher<T extends SlasherContract> extends BaseWrapperForGoverning<T> {
>>>>>>> 905d3e9f
  protected async signerIndexAtBlock(address: string, blockNumber: number) {
    const election = await this.contracts.getElection()
    const validators = await this.contracts.getValidators()
    const validator = await validators.getValidator(address, blockNumber)
    return findAddressIndex(validator.signer, await election.getValidatorSigners(blockNumber))
  }

  protected async trailingSlashArgs(
    address: string,
    blockNumber: number
  ): Promise<TrailingSlasherParams> {
    const validators = await this.contracts.getValidators()
    const account = await validators.validatorSignerToAccount(address)
    const membership = await validators.getValidatorMembershipHistoryIndex(account, blockNumber)
    const incentives = await this.slashingIncentives()
    const lockedGold = await this.contracts.getLockedGold()
    const lockedGoldValidatorSlash = await lockedGold.computeInitialParametersForSlashing(
      account,
      incentives.penalty
    )
    const lockedGoldValidatorGroupSlash = await lockedGold.computeParametersForSlashing(
      membership.group,
      incentives.penalty,
      lockedGoldValidatorSlash.list
    )
    return [
      membership.historyIndex,
      lockedGoldValidatorSlash.lessers,
      lockedGoldValidatorSlash.greaters,
      lockedGoldValidatorSlash.indices,
      lockedGoldValidatorGroupSlash.lessers,
      lockedGoldValidatorGroupSlash.greaters,
      lockedGoldValidatorGroupSlash.indices,
    ]
  }

  protected slash = (...args: Parameters<T['methods']['slash']>) =>
    toTransactionObject(this.connection, this.contract.methods.slash(...args))

  /**
   * Returns slashing incentives.
   * @return Rewards and penalties for slashing.
   */
  public slashingIncentives = proxyCall(
    this.contract.methods.slashingIncentives,
    undefined,
    (res) => ({
      reward: valueToBigNumber(res.reward),
      penalty: valueToBigNumber(res.penalty),
    })
  )
}<|MERGE_RESOLUTION|>--- conflicted
+++ resolved
@@ -1,11 +1,7 @@
 import { findAddressIndex } from '@celo/base/lib/address'
 import { CeloTxObject, Contract, toTransactionObject } from '@celo/connect'
 import { proxyCall, valueToBigNumber } from './BaseWrapper'
-<<<<<<< HEAD
-import { BaseWrapperWithContracts } from './BaseWrapperWithContracts'
-=======
 import { BaseWrapperForGoverning } from './BaseWrapperForGoverning'
->>>>>>> 905d3e9f
 
 type TrailingSlasherParams = [
   number | string,
@@ -27,11 +23,7 @@
   }
 }
 
-<<<<<<< HEAD
-export class BaseSlasher<T extends SlasherContract> extends BaseWrapperWithContracts<T> {
-=======
 export class BaseSlasher<T extends SlasherContract> extends BaseWrapperForGoverning<T> {
->>>>>>> 905d3e9f
   protected async signerIndexAtBlock(address: string, blockNumber: number) {
     const election = await this.contracts.getElection()
     const validators = await this.contracts.getValidators()
