import { StableToken } from '@celo/base'
import { eqAddress, NULL_ADDRESS } from '@celo/base/lib/address'
import { concurrentMap, sleep } from '@celo/base/lib/async'
import { notEmpty, zip3 } from '@celo/base/lib/collections'
import { parseSolidityStringArray } from '@celo/base/lib/parsing'
import { appendPath } from '@celo/base/lib/string'
import { Address, Connection, toTransactionObject } from '@celo/connect'
import { AttestationUtils, SignatureUtils } from '@celo/utils/lib'
import { attestationSecurityCode as buildSecurityCodeTypedData } from '@celo/utils/lib/typed-data-constructors'
import BigNumber from 'bignumber.js'
import fetch from 'cross-fetch'
import { Attestations } from '../generated/Attestations'
import { ClaimTypes, IdentityMetadataWrapper } from '../identity'
import { AccountsWrapper } from './Accounts'
import {
  blocksToDurationString,
  proxyCall,
  proxySend,
  valueToBigNumber,
  valueToInt,
} from './BaseWrapper'
<<<<<<< HEAD
import { BaseWrapperWithContracts } from './BaseWrapperWithContracts'
=======
import { StableTokenWrapper } from './StableTokenWrapper'
>>>>>>> 905d3e9f
import { Validator } from './Validators'

function hashAddressToSingleDigit(address: Address): number {
  return new BigNumber(address.toLowerCase()).modulo(10).toNumber()
}

export function getSecurityCodePrefix(issuerAddress: Address) {
  return `${hashAddressToSingleDigit(issuerAddress)}`
}

// from '@celo/phone-utils/lib/io'
interface AttestationRequest {
  phoneNumber: string
  account: string
  issuer: string
  salt: string | undefined
  smsRetrieverAppSig: string | undefined
  securityCodePrefix: string | undefined
  language: string | undefined
  phoneNumberSignature: string | undefined
}
interface GetAttestationRequest {
  phoneNumber: string
  account: string
  issuer: string
  salt: string | undefined
  securityCode: string | undefined
}

export interface AttestationStat {
  completed: number
  total: number
}

export interface AttestationStateForIssuer {
  attestationState: AttestationState
}

export interface AttestationsToken {
  address: Address
  fee: BigNumber
}

export interface AttestationsConfig {
  attestationExpiryBlocks: number
  attestationRequestFees: AttestationsToken[]
}

/**
 * Contract for managing identities
 */
export enum AttestationState {
  None,
  Incomplete,
  Complete,
}

export interface ActionableAttestation {
  issuer: Address
  blockNumber: number
  attestationServiceURL: string
  name: string | undefined
  version: string
}

type AttestationServiceRunningCheckResult =
  | { isValid: true; result: ActionableAttestation }
  | { isValid: false; issuer: Address }

export interface UnselectedRequest {
  blockNumber: number
  attestationsRequested: number
  attestationRequestFeeToken: string
}

// Map of identifier -> (Map of address -> AttestationStat)
export type IdentifierLookupResult = Record<
  string,
  Record<Address, AttestationStat | undefined> | undefined
>

interface GetCompletableAttestationsResponse {
  0: string[]
  1: string[]
  2: string[]
  3: string
}
function parseGetCompletableAttestations(response: GetCompletableAttestationsResponse) {
  const metadataURLs = parseSolidityStringArray(
    response[2].map(valueToInt),
    (response[3] as unknown) as string
  )

  return zip3(
    response[0].map(valueToInt),
    response[1],
    metadataURLs
  ).map(([blockNumber, issuer, metadataURL]) => ({ blockNumber, issuer, metadataURL }))
}

<<<<<<< HEAD
export class AttestationsWrapper extends BaseWrapperWithContracts<Attestations> {
=======
interface ContractsForAttestation {
  getAccounts(): Promise<AccountsWrapper>

  getStableToken(stableToken: StableToken): Promise<StableTokenWrapper>
}

export class AttestationsWrapper extends BaseWrapper<Attestations> {
  constructor(
    protected readonly connection: Connection,
    protected readonly contract: Attestations,
    protected readonly contracts: ContractsForAttestation
  ) {
    super(connection, contract)
  }

>>>>>>> 905d3e9f
  /**
   *  Returns the time an attestation can be completable before it is considered expired
   */
  attestationExpiryBlocks = proxyCall(
    this.contract.methods.attestationExpiryBlocks,
    undefined,
    valueToInt
  )

  /**
   * Returns the attestation request fee in a given currency.
   * @param address Token address.
   * @returns The fee as big number.
   */
  attestationRequestFees = proxyCall(
    this.contract.methods.attestationRequestFees,
    undefined,
    valueToBigNumber
  )

  selectIssuersWaitBlocks = proxyCall(
    this.contract.methods.selectIssuersWaitBlocks,
    undefined,
    valueToInt
  )

  /**
   * @notice Returns the unselected attestation request for an identifier/account pair, if any.
   * @param identifier Attestation identifier (e.g. phone hash)
   * @param account Address of the account
   */
  getUnselectedRequest = proxyCall(
    this.contract.methods.getUnselectedRequest,
    undefined,
    (res) => ({
      blockNumber: valueToInt(res[0]),
      attestationsRequested: valueToInt(res[1]),
      attestationRequestFeeToken: res[2],
    })
  )

  /**
   * @notice Checks if attestation request is expired.
   * @param attestationRequestBlockNumber Attestation Request Block Number to be checked
   */
  isAttestationExpired = async (attestationRequestBlockNumber: number) => {
    // We duplicate the implementation here, until Attestation.sol->isAttestationExpired is not external
    const attestationExpiryBlocks = await this.attestationExpiryBlocks()
    const blockNumber = await this.connection.getBlockNumber()
    return blockNumber >= attestationRequestBlockNumber + attestationExpiryBlocks
  }

  /**
   * @notice Waits for appropriate block numbers for before issuer can be selected
   * @param identifier Attestation identifier (e.g. phone hash)
   * @param account Address of the account
   */
  waitForSelectingIssuers = async (
    identifier: string,
    account: Address,
    timeoutSeconds = 120,
    pollDurationSeconds = 1
  ) => {
    const startTime = Date.now()
    const unselectedRequest = await this.getUnselectedRequest(identifier, account)
    const waitBlocks = await this.selectIssuersWaitBlocks()

    if (unselectedRequest.blockNumber === 0) {
      throw new Error('No unselectedRequest to wait for')
    }
    // Technically should use subscriptions here but not all providers support it.
    // TODO: Use subscription if provider supports
    while (Date.now() - startTime < timeoutSeconds * 1000) {
      const blockNumber = await this.connection.getBlockNumber()
      if (blockNumber >= unselectedRequest.blockNumber + waitBlocks) {
        return
      }
      await sleep(pollDurationSeconds * 1000)
    }
    throw new Error('Timeout while waiting for selecting issuers')
  }

  /**
   * Returns the issuers of attestations for a phoneNumber/account combo
   * @param identifier Attestation identifier (e.g. phone hash)
   * @param account Address of the account
   */
  getAttestationIssuers = proxyCall(this.contract.methods.getAttestationIssuers)

  /**
   * Returns the attestation state of a phone number/account/issuer tuple
   * @param identifier Attestation identifier (e.g. phone hash)
   * @param account Address of the account
   */
  getAttestationState: (
    identifier: string,
    account: Address,
    issuer: Address
  ) => Promise<AttestationStateForIssuer> = proxyCall(
    this.contract.methods.getAttestationState,
    undefined,
    (state) => ({ attestationState: valueToInt(state[0]) })
  )

  /**
   * Returns the attestation stats of a identifer/account pair
   * @param identifier Attestation identifier (e.g. phone hash)
   * @param account Address of the account
   */
  getAttestationStat: (
    identifier: string,
    account: Address
  ) => Promise<AttestationStat> = proxyCall(
    this.contract.methods.getAttestationStats,
    undefined,
    (stat) => ({ completed: valueToInt(stat[0]), total: valueToInt(stat[1]) })
  )

  /**
   * Returns the verified status of an identifier/account pair indicating whether the attestation
   * stats for a given pair are completed beyond a certain threshold of confidence (aka "verified")
   * @param identifier Attestation identifier (e.g. phone hash)
   * @param account Address of the account
   * @param numAttestationsRequired Optional number of attestations required.  Will default to
   *  hardcoded value if absent.
   * @param attestationThreshold Optional threshold for fraction attestations completed. Will
   *  default to hardcoded value if absent.
   */
  async getVerifiedStatus(
    identifier: string,
    account: Address,
    numAttestationsRequired?: number,
    attestationThreshold?: number
  ) {
    const attestationStats = await this.getAttestationStat(identifier, account)
    return AttestationUtils.isAccountConsideredVerified(
      attestationStats,
      numAttestationsRequired,
      attestationThreshold
    )
  }

  /**
   * Calculates the amount of StableToken required to request Attestations
   * @param attestationsRequested  The number of attestations to request
   */
  async getAttestationFeeRequired(attestationsRequested: number) {
    const contract = await this.contracts.getStableToken(StableToken.cUSD)
    const attestationFee = await this.contract.methods
      .getAttestationRequestFee(contract.address)
      .call()
    return new BigNumber(attestationFee).times(attestationsRequested)
  }

  /**
   * Approves the necessary amount of StableToken to request Attestations
   * @param attestationsRequested The number of attestations to request
   */
  async approveAttestationFee(attestationsRequested: number) {
    const tokenContract = await this.contracts.getStableToken(StableToken.cUSD)
    const fee = await this.getAttestationFeeRequired(attestationsRequested)
    return tokenContract.approve(this.address, fee.toFixed())
  }

  /**
   * Returns an array of attestations that can be completed, along with the issuers' attestation
   * service urls
   * @param identifier Attestation identifier (e.g. phone hash)
   * @param account Address of the account
   */
  async getActionableAttestations(
    identifier: string,
    account: Address,
    tries = 3
  ): Promise<ActionableAttestation[]> {
    const result = await this.contract.methods
      .getCompletableAttestations(identifier, account)
      .call()

    const results = await concurrentMap(
      5,
      parseGetCompletableAttestations(result),
      this.makeIsIssuerRunningAttestationService(tries)
    )

    return results.map((_) => (_.isValid ? _.result : null)).filter(notEmpty)
  }

  /**
   * Returns an array of issuer addresses that were found to not run the attestation service
   * @param identifier Attestation identifier (e.g. phone hash)
   * @param account Address of the account
   */
  async getNonCompliantIssuers(
    identifier: string,
    account: Address,
    tries = 3
  ): Promise<Address[]> {
    const result = await this.contract.methods
      .getCompletableAttestations(identifier, account)
      .call()

    const withAttestationServiceURLs = await concurrentMap(
      5,
      parseGetCompletableAttestations(result),
      this.makeIsIssuerRunningAttestationService(tries)
    )

    return withAttestationServiceURLs.map((_) => (_.isValid ? null : _.issuer)).filter(notEmpty)
  }

  private makeIsIssuerRunningAttestationService = (tries = 3) => {
    return async (arg: {
      blockNumber: number
      issuer: string
      metadataURL: string
    }): Promise<AttestationServiceRunningCheckResult> => {
      try {
        const metadata = await IdentityMetadataWrapper.fetchFromURL(
          await this.contracts.getAccounts(),
          arg.metadataURL,
          tries
        )
        const attestationServiceURLClaim = metadata.findClaim(ClaimTypes.ATTESTATION_SERVICE_URL)

        if (attestationServiceURLClaim === undefined) {
          throw new Error(`No attestation service URL registered for ${arg.issuer}`)
        }

        const nameClaim = metadata.findClaim(ClaimTypes.NAME)

        const resp = await fetch(
          `${attestationServiceURLClaim.url}${
            attestationServiceURLClaim.url.substr(-1) === '/' ? '' : '/'
          }status`
        )
        if (!resp.ok) {
          throw new Error(`Request failed with status ${resp.status}`)
        }
        const { status, version } = await resp.json()

        if (status !== 'ok') {
          return { isValid: false, issuer: arg.issuer }
        }

        return {
          isValid: true,
          result: {
            blockNumber: arg.blockNumber,
            issuer: arg.issuer,
            attestationServiceURL: attestationServiceURLClaim.url,
            name: nameClaim ? nameClaim.name : undefined,
            version,
          },
        }
      } catch (error) {
        return { isValid: false, issuer: arg.issuer }
      }
    }
  }

  /**
   * Completes an attestation with the corresponding code
   * @param identifier Attestation identifier (e.g. phone hash)
   * @param account Address of the account
   * @param issuer The issuer of the attestation
   * @param code The code received by the validator
   */
  async complete(identifier: string, account: Address, issuer: Address, code: string) {
    const accounts = await this.contracts.getAccounts()
    const attestationSigner = await accounts.getAttestationSigner(issuer)
    const expectedSourceMessage = AttestationUtils.getAttestationMessageToSignFromIdentifier(
      identifier,
      account
    )
    const { r, s, v } = SignatureUtils.parseSignature(
      expectedSourceMessage,
      code,
      attestationSigner
    )
    return toTransactionObject(this.connection, this.contract.methods.complete(identifier, v, r, s))
  }

  /**
   * Returns the attestation signer for the specified account.
   * @param account The address of token rewards are accumulated in.
   * @param account The address of the account.
   * @return The reward amount.
   */
  getPendingWithdrawals: (token: string, account: string) => Promise<BigNumber> = proxyCall(
    this.contract.methods.pendingWithdrawals,
    undefined,
    valueToBigNumber
  )

  /**
   * Allows issuers to withdraw accumulated attestation rewards
   * @param address The address of the token that will be withdrawn
   */
  withdraw = proxySend(this.connection, this.contract.methods.withdraw)

  /**
   * Given a list of issuers, finds the matching issuer for a given code
   * @param identifier Attestation identifier (e.g. phone hash)
   * @param account Address of the account
   * @param code The code received by the validator
   * @param issuers The list of potential issuers
   */
  async findMatchingIssuer(
    identifier: string,
    account: Address,
    code: string,
    issuers: string[]
  ): Promise<string | null> {
    const accounts = await this.contracts.getAccounts()
    const expectedSourceMessage = AttestationUtils.getAttestationMessageToSignFromIdentifier(
      identifier,
      account
    )
    for (const issuer of issuers) {
      const attestationSigner = await accounts.getAttestationSigner(issuer)

      try {
        SignatureUtils.parseSignature(expectedSourceMessage, code, attestationSigner)
        return issuer
      } catch (error) {
        continue
      }
    }
    return null
  }

  /**
   * Returns the current configuration parameters for the contract.
   * @param tokens List of tokens used for attestation fees. use CeloTokens.getAddresses() to get
   * @return AttestationsConfig object
   */
  async getConfig(tokens: string[]): Promise<AttestationsConfig> {
    const feeTokens = tokens
    const fees = await Promise.all(
      feeTokens.map(async (token) => {
        const fee = await this.attestationRequestFees(token)
        return { fee, address: token }
      })
    )
    return {
      attestationExpiryBlocks: await this.attestationExpiryBlocks(),
      attestationRequestFees: fees,
    }
  }

  /**
   * @dev Returns human readable configuration of the attestations contract
   * @param tokens List of tokens used for attestation fees. use CeloTokens.getAddresses() to get
   * @return AttestationsConfig object
   */
  async getHumanReadableConfig(tokens: string[]) {
    const config = await this.getConfig(tokens)
    return {
      attestationRequestFees: config.attestationRequestFees,
      attestationExpiry: blocksToDurationString(config.attestationExpiryBlocks),
    }
  }

  /**
   * Returns the list of accounts associated with an identifier.
   * @param identifier Attestation identifier (e.g. phone hash)
   */
  lookupAccountsForIdentifier = proxyCall(this.contract.methods.lookupAccountsForIdentifier)

  /**
   * Lookup mapped wallet addresses for a given list of identifiers
   * @param identifiers Attestation identifiers (e.g. phone hashes)
   */
  async lookupIdentifiers(identifiers: string[]): Promise<IdentifierLookupResult> {
    // Unfortunately can't be destructured
    const stats = await this.contract.methods.batchGetAttestationStats(identifiers).call()

    const matches = stats[0].map(valueToInt)
    const addresses = stats[1]
    const completed = stats[2].map(valueToInt)
    const total = stats[3].map(valueToInt)
    // Map of identifier -> (Map of address -> AttestationStat)
    const result: IdentifierLookupResult = {}

    let rIndex = 0

    for (let pIndex = 0; pIndex < identifiers.length; pIndex++) {
      const pHash = identifiers[pIndex]
      const numberOfMatches = matches[pIndex]
      if (numberOfMatches === 0) {
        continue
      }

      const matchingAddresses: Record<string, AttestationStat> = {}
      for (let mIndex = 0; mIndex < numberOfMatches; mIndex++) {
        const matchingAddress = addresses[rIndex]
        matchingAddresses[matchingAddress] = {
          completed: completed[rIndex],
          total: total[rIndex],
        }
        rIndex++
      }

      result[pHash] = matchingAddresses
    }

    return result
  }

  /**
   * Requests a new attestation
   * @param identifier Attestation identifier (e.g. phone hash)
   * @param attestationsRequested The number of attestations to request
   */
  async request(identifier: string, attestationsRequested: number) {
    const contract = await this.contracts.getStableToken(StableToken.cUSD)

    return toTransactionObject(
      this.connection,
      this.contract.methods.request(identifier, attestationsRequested, contract.address)
    )
  }

  /**
   * Updates sender's approval status on whether to allow an attestation identifier
   * mapping to be transfered from one address to another.
   * @param identifier The identifier for this attestation.
   * @param index The index of the account in the accounts array.
   * @param from The current attestation address to which the identifier is mapped.
   * @param to The new address to map to identifier.
   * @param status The approval status
   */
  approveTransfer = proxySend(this.connection, this.contract.methods.approveTransfer)

  /**
   * Selects the issuers for previously requested attestations for a phone number
   * @param identifier Attestation identifier (e.g. phone hash)
   */
  selectIssuers(identifier: string) {
    return toTransactionObject(this.connection, this.contract.methods.selectIssuers(identifier))
  }

  /**
   * Waits appropriate number of blocks, then selects issuers for previously requested phone number attestations
   * @param identifier Attestation identifier (e.g. phone hash)
   * @param account Address of the account
   */
  async selectIssuersAfterWait(
    identifier: string,
    account: string,
    timeoutSeconds?: number,
    pollDurationSeconds?: number
  ) {
    await this.waitForSelectingIssuers(identifier, account, timeoutSeconds, pollDurationSeconds)
    return this.selectIssuers(identifier)
  }

  /**
   * Reveal phone number to issuer
   * @param serviceURL: validator's attestation service URL
   * @param body
   */
  revealPhoneNumberToIssuer(serviceURL: string, requestBody: AttestationRequest) {
    return fetch(appendPath(serviceURL, 'attestations'), {
      method: 'POST',
      headers: {
        'Content-Type': 'application/json',
      },
      body: JSON.stringify(requestBody),
    })
  }

  /**
   * Returns reveal status from validator's attestation service
   * @param phoneNumber: attestation's phone number
   * @param account: attestation's account
   * @param issuer: validator's address
   * @param serviceURL: validator's attestation service URL
   * @param pepper: phone number privacy pepper
   */
  getRevealStatus(
    phoneNumber: string,
    account: Address,
    issuer: Address,
    serviceURL: string,
    pepper?: string
  ) {
    const urlParams = new URLSearchParams({
      phoneNumber,
      salt: pepper ?? '',
      issuer,
      account,
    })
    return fetch(appendPath(serviceURL, 'get_attestations') + '?' + urlParams, {
      method: 'GET',
      headers: { 'Content-Type': 'application/json' },
    })
  }

  /**
   * Returns attestation code for provided security code from validator's attestation service
   * @param serviceURL: validator's attestation service URL
   * @param body
   */
  async getAttestationForSecurityCode(
    serviceURL: string,
    requestBody: GetAttestationRequest,
    signer: Address
  ): Promise<string> {
    const urlParams = new URLSearchParams({
      phoneNumber: requestBody.phoneNumber,
      account: requestBody.account,
      issuer: requestBody.issuer,
    })

    let additionalHeaders = {}
    if (requestBody.salt) {
      urlParams.set('salt', requestBody.salt)
    }
    if (requestBody.securityCode) {
      urlParams.set('securityCode', requestBody.securityCode)
      const signature = await this.connection.signTypedData(
        signer,
        buildSecurityCodeTypedData(requestBody.securityCode)
      )
      additionalHeaders = {
        Authentication: SignatureUtils.serializeSignature(signature),
      }
    }

    const response = await fetch(appendPath(serviceURL, 'get_attestations') + '?' + urlParams, {
      method: 'GET',
      headers: { 'Content-Type': 'application/json', ...additionalHeaders },
    })

    const { ok, status } = response
    if (ok) {
      const body = await response.json()
      if (body.attestationCode) {
        return body.attestationCode
      }
    }
    throw new Error(
      `Error getting security code for ${requestBody.issuer}. ${status}: ${await response.text()}`
    )
  }

  /**
   * Validates a given code by the issuer on-chain
   * @param identifier Attestation identifier (e.g. phone hash)
   * @param account The address of the account which requested attestation
   * @param issuer The address of the issuer of the attestation
   * @param code The code send by the issuer
   */
  async validateAttestationCode(
    identifier: string,
    account: Address,
    issuer: Address,
    code: string
  ) {
    const accounts = await this.contracts.getAccounts()
    const attestationSigner = await accounts.getAttestationSigner(issuer)
    const expectedSourceMessage = AttestationUtils.getAttestationMessageToSignFromIdentifier(
      identifier,
      account
    )
    const { r, s, v } = SignatureUtils.parseSignature(
      expectedSourceMessage,
      code,
      attestationSigner
    )
    const result = await this.contract.methods
      .validateAttestationCode(identifier, account, v, r, s)
      .call()
    return result.toLowerCase() !== NULL_ADDRESS
  }

  /**
   * Gets the relevant attestation service status for a validator
   * @param validator Validator to get the attestation service status for
   */
  async getAttestationServiceStatus(
    validator: Validator
  ): Promise<AttestationServiceStatusResponse> {
    const accounts = await this.contracts.getAccounts()
    const hasAttestationSigner = await accounts.hasAuthorizedAttestationSigner(validator.address)
    const attestationSigner = await accounts.getAttestationSigner(validator.address)

    let attestationServiceURL: string

    const ret: AttestationServiceStatusResponse = {
      ...validator,
      hasAttestationSigner,
      attestationSigner,
      attestationServiceURL: null,
      okStatus: false,
      error: null,
      smsProviders: [],
      blacklistedRegionCodes: [],
      rightAccount: false,
      metadataURL: null,
      state: AttestationServiceStatusState.NoAttestationSigner,
      version: null,
      ageOfLatestBlock: null,
      smsProvidersRandomized: null,
      maxDeliveryAttempts: null,
      maxRerequestMins: null,
      twilioVerifySidProvided: null,
    }

    if (!hasAttestationSigner) {
      return ret
    }

    const metadataURL = await accounts.getMetadataURL(validator.address)
    ret.metadataURL = metadataURL

    if (!metadataURL) {
      ret.state = AttestationServiceStatusState.NoMetadataURL
      return ret
    }

    if (metadataURL.startsWith('http://')) {
      ret.state = AttestationServiceStatusState.InvalidAttestationServiceURL
      return ret
    }

    try {
      const metadata = await IdentityMetadataWrapper.fetchFromURL(
        await this.contracts.getAccounts(),
        metadataURL
      )
      const attestationServiceURLClaim = metadata.findClaim(ClaimTypes.ATTESTATION_SERVICE_URL)

      if (!attestationServiceURLClaim) {
        ret.state = AttestationServiceStatusState.NoAttestationServiceURL
        return ret
      }

      attestationServiceURL = attestationServiceURLClaim.url
    } catch (error: any) {
      ret.state =
        error.type === 'system'
          ? AttestationServiceStatusState.MetadataTimeout
          : AttestationServiceStatusState.InvalidMetadata
      ret.error = error
      return ret
    }

    ret.attestationServiceURL = attestationServiceURL

    try {
      const statusResponse = await fetch(appendPath(attestationServiceURL, 'status'))

      if (!statusResponse.ok) {
        ret.state = AttestationServiceStatusState.UnreachableAttestationService
        return ret
      }

      ret.okStatus = true
      const statusResponseBody = await statusResponse.json()
      ret.smsProviders = statusResponseBody.smsProviders
      ret.rightAccount = eqAddress(validator.address, statusResponseBody.accountAddress)
      ret.state = ret.rightAccount
        ? AttestationServiceStatusState.Valid
        : AttestationServiceStatusState.WrongAccount
      ret.ageOfLatestBlock = statusResponseBody.ageOfLatestBlock
      ret.smsProvidersRandomized = statusResponseBody.smsProvidersRandomized
      ret.maxDeliveryAttempts = statusResponseBody.maxDeliveryAttempts
      ret.maxRerequestMins = statusResponseBody.maxRerequestMins
      ret.twilioVerifySidProvided = statusResponseBody.twilioVerifySidProvided

      // Healthcheck was added in 1.0.1, same time version started being reported.
      if (statusResponseBody.version) {
        ret.version = statusResponseBody.version

        // Try healthcheck
        try {
          const healthzResponse = await fetch(appendPath(attestationServiceURL, 'healthz'))
          const healthzResponseBody = await healthzResponse.json()
          if (!healthzResponse.ok) {
            ret.state = AttestationServiceStatusState.Unhealthy
            if (healthzResponseBody.error) {
              ret.error = healthzResponseBody.error
            }
          }
        } catch (error) {
          ret.state = AttestationServiceStatusState.UnreachableHealthz
        }

        // Whether or not health check is reachable, also check full node status
        // (overrides UnreachableHealthz status)
        if (
          (statusResponseBody.ageOfLatestBlock !== null &&
            statusResponseBody.ageOfLatestBlock > 10) ||
          statusResponseBody.isNodeSyncing === true
        ) {
          ret.state = AttestationServiceStatusState.Unhealthy
        }
      } else {
        // No version implies 1.0.0
        ret.version = '1.0.0'
      }
    } catch (error: any) {
      ret.state = AttestationServiceStatusState.UnreachableAttestationService
      ret.error = error
    }

    return ret
  }

  async revoke(identifer: string, account: Address) {
    const accounts = await this.lookupAccountsForIdentifier(identifer)
    const idx = accounts.findIndex((acc) => eqAddress(acc, account))
    if (idx < 0) {
      throw new Error("Account not found in identifier's accounts")
    }
    return toTransactionObject(this.connection, this.contract.methods.revoke(identifer, idx))
  }
}

export enum AttestationServiceStatusState {
  NoAttestationSigner = 'NoAttestationSigner',
  NoMetadataURL = 'NoMetadataURL',
  InvalidMetadata = 'InvalidMetadata',
  NoAttestationServiceURL = 'NoAttestationServiceURL',
  InvalidAttestationServiceURL = 'InvalidAttestationServiceURL',
  UnreachableAttestationService = 'UnreachableAttestationService',
  Valid = 'Valid',
  UnreachableHealthz = 'UnreachableHealthz',
  Unhealthy = 'Unhealthy',
  WrongAccount = 'WrongAccount',
  MetadataTimeout = 'MetadataTimeout',
}
export interface AttestationServiceStatusResponse {
  name: string
  address: Address
  ecdsaPublicKey: string
  blsPublicKey: string
  affiliation: string | null
  score: BigNumber
  hasAttestationSigner: boolean
  attestationSigner: string
  attestationServiceURL: string | null
  metadataURL: string | null
  okStatus: boolean
  error: null | Error
  smsProviders: string[]
  blacklistedRegionCodes: string[] | null
  rightAccount: boolean
  signer: string
  state: AttestationServiceStatusState
  version: string | null
  ageOfLatestBlock: number | null
  smsProvidersRandomized: boolean | null
  maxDeliveryAttempts: number | null
  maxRerequestMins: number | null
  twilioVerifySidProvided: boolean | null
}

export type AttestationsWrapperType = AttestationsWrapper<|MERGE_RESOLUTION|>--- conflicted
+++ resolved
@@ -13,17 +13,14 @@
 import { ClaimTypes, IdentityMetadataWrapper } from '../identity'
 import { AccountsWrapper } from './Accounts'
 import {
+  BaseWrapper,
   blocksToDurationString,
   proxyCall,
   proxySend,
   valueToBigNumber,
   valueToInt,
 } from './BaseWrapper'
-<<<<<<< HEAD
-import { BaseWrapperWithContracts } from './BaseWrapperWithContracts'
-=======
 import { StableTokenWrapper } from './StableTokenWrapper'
->>>>>>> 905d3e9f
 import { Validator } from './Validators'
 
 function hashAddressToSingleDigit(address: Address): number {
@@ -124,9 +121,6 @@
   ).map(([blockNumber, issuer, metadataURL]) => ({ blockNumber, issuer, metadataURL }))
 }
 
-<<<<<<< HEAD
-export class AttestationsWrapper extends BaseWrapperWithContracts<Attestations> {
-=======
 interface ContractsForAttestation {
   getAccounts(): Promise<AccountsWrapper>
 
@@ -142,7 +136,6 @@
     super(connection, contract)
   }
 
->>>>>>> 905d3e9f
   /**
    *  Returns the time an attestation can be completable before it is considered expired
    */
