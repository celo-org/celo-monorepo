--- conflicted
+++ resolved
@@ -1,12 +1,5 @@
 import { StableToken } from '@celo/base'
 import { eqAddress } from '@celo/base/lib/address'
-<<<<<<< HEAD
-import { concurrentMap, sleep } from '@celo/base/lib/async'
-import { notEmpty, zip3 } from '@celo/base/lib/collections'
-import { parseSolidityStringArray } from '@celo/base/lib/parsing'
-import { appendPath } from '@celo/base/lib/string'
-=======
->>>>>>> 24fe8671
 import { Address, Connection, toTransactionObject } from '@celo/connect'
 import BigNumber from 'bignumber.js'
 import { Attestations } from '../generated/Attestations'
@@ -20,18 +13,6 @@
   valueToInt,
 } from './BaseWrapper'
 import { StableTokenWrapper } from './StableTokenWrapper'
-<<<<<<< HEAD
-import { Validator } from './Validators'
-
-function hashAddressToSingleDigit(address: Address): number {
-  return new BigNumber(address.toLowerCase()).modulo(10).toNumber()
-}
-
-export function getSecurityCodePrefix(issuerAddress: Address) {
-  return `${hashAddressToSingleDigit(issuerAddress)}`
-}
-=======
->>>>>>> 24fe8671
 
 export interface AttestationStat {
   completed: number
@@ -73,26 +54,6 @@
   Record<Address, AttestationStat | undefined> | undefined
 >
 
-<<<<<<< HEAD
-interface GetCompletableAttestationsResponse {
-  0: string[]
-  1: string[]
-  2: string[]
-  3: string
-}
-function parseGetCompletableAttestations(response: GetCompletableAttestationsResponse) {
-  const metadataURLs = parseSolidityStringArray(
-    response[2].map(valueToInt),
-    response[3] as unknown as string
-  )
-
-  return zip3(response[0].map(valueToInt), response[1], metadataURLs).map(
-    ([blockNumber, issuer, metadataURL]) => ({ blockNumber, issuer, metadataURL })
-  )
-}
-
-=======
->>>>>>> 24fe8671
 interface ContractsForAttestation {
   getAccounts(): Promise<AccountsWrapper>
 
@@ -255,106 +216,6 @@
   }
 
   /**
-<<<<<<< HEAD
-   * Returns an array of attestations that can be completed, along with the issuers' attestation
-   * service urls
-   * @param identifier Attestation identifier (e.g. phone hash)
-   * @param account Address of the account
-   */
-  async getActionableAttestations(
-    identifier: string,
-    account: Address,
-    tries = 3
-  ): Promise<ActionableAttestation[]> {
-    const result = await this.contract.methods
-      .getCompletableAttestations(identifier, account)
-      .call()
-
-    const results = await concurrentMap(
-      5,
-      parseGetCompletableAttestations(result),
-      this.makeIsIssuerRunningAttestationService(tries)
-    )
-
-    return results.map((_) => (_.isValid ? _.result : null)).filter(notEmpty)
-  }
-
-  /**
-   * Returns an array of issuer addresses that were found to not run the attestation service
-   * @param identifier Attestation identifier (e.g. phone hash)
-   * @param account Address of the account
-   */
-  async getNonCompliantIssuers(
-    identifier: string,
-    account: Address,
-    tries = 3
-  ): Promise<Address[]> {
-    const result = await this.contract.methods
-      .getCompletableAttestations(identifier, account)
-      .call()
-
-    const withAttestationServiceURLs = await concurrentMap(
-      5,
-      parseGetCompletableAttestations(result),
-      this.makeIsIssuerRunningAttestationService(tries)
-    )
-
-    return withAttestationServiceURLs.map((_) => (_.isValid ? null : _.issuer)).filter(notEmpty)
-  }
-
-  private makeIsIssuerRunningAttestationService = (tries = 3) => {
-    return async (arg: {
-      blockNumber: number
-      issuer: string
-      metadataURL: string
-    }): Promise<AttestationServiceRunningCheckResult> => {
-      try {
-        const metadata = await IdentityMetadataWrapper.fetchFromURL(
-          await this.contracts.getAccounts(),
-          arg.metadataURL,
-          tries
-        )
-        const attestationServiceURLClaim = metadata.findClaim(ClaimTypes.ATTESTATION_SERVICE_URL)
-
-        if (attestationServiceURLClaim === undefined) {
-          throw new Error(`No attestation service URL registered for ${arg.issuer}`)
-        }
-
-        const nameClaim = metadata.findClaim(ClaimTypes.NAME)
-
-        const resp = await fetch(
-          `${attestationServiceURLClaim.url}${
-            attestationServiceURLClaim.url.substr(-1) === '/' ? '' : '/'
-          }status`
-        )
-        if (!resp.ok) {
-          throw new Error(`Request failed with status ${resp.status}`)
-        }
-        const { status, version } = await resp.json()
-
-        if (status !== 'ok') {
-          return { isValid: false, issuer: arg.issuer }
-        }
-
-        return {
-          isValid: true,
-          result: {
-            blockNumber: arg.blockNumber,
-            issuer: arg.issuer,
-            attestationServiceURL: attestationServiceURLClaim.url,
-            name: nameClaim ? nameClaim.name : undefined,
-            version,
-          },
-        }
-      } catch (error) {
-        return { isValid: false, issuer: arg.issuer }
-      }
-    }
-  }
-
-  /**
-=======
->>>>>>> 24fe8671
    * Returns the attestation signer for the specified account.
    * @param account The address of token rewards are accumulated in.
    * @param account The address of the account.
@@ -450,143 +311,6 @@
     return result
   }
 
-<<<<<<< HEAD
-  /**
-   * Gets the relevant attestation service status for a validator
-   * @param validator Validator to get the attestation service status for
-   */
-  async getAttestationServiceStatus(
-    validator: Validator
-  ): Promise<AttestationServiceStatusResponse> {
-    const accounts = await this.contracts.getAccounts()
-    const hasAttestationSigner = await accounts.hasAuthorizedAttestationSigner(validator.address)
-    const attestationSigner = await accounts.getAttestationSigner(validator.address)
-
-    let attestationServiceURL: string
-
-    const ret: AttestationServiceStatusResponse = {
-      ...validator,
-      hasAttestationSigner,
-      attestationSigner,
-      attestationServiceURL: null,
-      okStatus: false,
-      error: null,
-      smsProviders: [],
-      blacklistedRegionCodes: [],
-      rightAccount: false,
-      metadataURL: null,
-      state: AttestationServiceStatusState.NoAttestationSigner,
-      version: null,
-      ageOfLatestBlock: null,
-      smsProvidersRandomized: null,
-      maxDeliveryAttempts: null,
-      maxRerequestMins: null,
-      twilioVerifySidProvided: null,
-    }
-
-    if (!hasAttestationSigner) {
-      return ret
-    }
-
-    const metadataURL = await accounts.getMetadataURL(validator.address)
-    ret.metadataURL = metadataURL
-
-    if (!metadataURL) {
-      ret.state = AttestationServiceStatusState.NoMetadataURL
-      return ret
-    }
-
-    if (metadataURL.startsWith('http://')) {
-      ret.state = AttestationServiceStatusState.InvalidAttestationServiceURL
-      return ret
-    }
-
-    try {
-      const metadata = await IdentityMetadataWrapper.fetchFromURL(
-        await this.contracts.getAccounts(),
-        metadataURL
-      )
-      const attestationServiceURLClaim = metadata.findClaim(ClaimTypes.ATTESTATION_SERVICE_URL)
-
-      if (!attestationServiceURLClaim) {
-        ret.state = AttestationServiceStatusState.NoAttestationServiceURL
-        return ret
-      }
-
-      attestationServiceURL = attestationServiceURLClaim.url
-    } catch (error: any) {
-      ret.state =
-        error.type === 'system'
-          ? AttestationServiceStatusState.MetadataTimeout
-          : AttestationServiceStatusState.InvalidMetadata
-      ret.error = error
-      return ret
-    }
-
-    ret.attestationServiceURL = attestationServiceURL
-
-    try {
-      const statusResponse = await fetch(appendPath(attestationServiceURL, 'status'))
-
-      if (!statusResponse.ok) {
-        ret.state = AttestationServiceStatusState.UnreachableAttestationService
-        return ret
-      }
-
-      ret.okStatus = true
-      const statusResponseBody = await statusResponse.json()
-      ret.smsProviders = statusResponseBody.smsProviders
-      ret.rightAccount = eqAddress(validator.address, statusResponseBody.accountAddress)
-      ret.state = ret.rightAccount
-        ? AttestationServiceStatusState.Valid
-        : AttestationServiceStatusState.WrongAccount
-      ret.ageOfLatestBlock = statusResponseBody.ageOfLatestBlock
-      ret.smsProvidersRandomized = statusResponseBody.smsProvidersRandomized
-      ret.maxDeliveryAttempts = statusResponseBody.maxDeliveryAttempts
-      ret.maxRerequestMins = statusResponseBody.maxRerequestMins
-      ret.twilioVerifySidProvided = statusResponseBody.twilioVerifySidProvided
-
-      // Healthcheck was added in 1.0.1, same time version started being reported.
-      if (statusResponseBody.version) {
-        ret.version = statusResponseBody.version
-
-        // Try healthcheck
-        try {
-          const healthzResponse = await fetch(appendPath(attestationServiceURL, 'healthz'))
-          const healthzResponseBody = await healthzResponse.json()
-          if (!healthzResponse.ok) {
-            ret.state = AttestationServiceStatusState.Unhealthy
-            if (healthzResponseBody.error) {
-              ret.error = healthzResponseBody.error
-            }
-          }
-        } catch (error) {
-          ret.state = AttestationServiceStatusState.UnreachableHealthz
-        }
-
-        // Whether or not health check is reachable, also check full node status
-        // (overrides UnreachableHealthz status)
-        if (
-          (statusResponseBody.ageOfLatestBlock !== null &&
-            statusResponseBody.ageOfLatestBlock > 10) ||
-          statusResponseBody.isNodeSyncing === true
-        ) {
-          ret.state = AttestationServiceStatusState.Unhealthy
-        }
-      } else {
-        // No version implies 1.0.0
-        ret.version = '1.0.0'
-      }
-    } catch (error: any) {
-      ret.state = AttestationServiceStatusState.UnreachableAttestationService
-      ret.error = error
-    }
-
-    return ret
-  }
-
-=======
->>>>>>> 24fe8671
   async revoke(identifer: string, account: Address) {
     const accounts = await this.lookupAccountsForIdentifier(identifer)
     const idx = accounts.findIndex((acc) => eqAddress(acc, account))
