{
  "name": "@celo/contractkit",
  "version": "5.2.1",
  "description": "Celo's ContractKit to interact with Celo network",
  "main": "./lib/index.js",
  "types": "./lib/index.d.ts",
  "sideEffects": false,
  "author": "Celo",
  "license": "Apache-2.0",
  "homepage": "https://docs.celo.org/developer-guide/contractkit",
  "repository": "https://github.com/celo-org/celo-monorepo/tree/master/packages/sdk/contractkit",
  "keywords": [
    "celo",
    "blockchain",
    "contractkit"
  ],
  "scripts": {
    "build:ts": "tsc -b .",
    "build": "tsc -b .",
    "clean": "tsc -b . --clean",
    "prepublishOnly": "yarn build",
    "docs": "typedoc",
    "test": "jest --runInBand --forceExit",
    "lint": "tslint -c tslint.json --project ."
  },
  "dependencies": {
<<<<<<< HEAD
    "@celo/abis": "10.0.0-rc.2",
=======
    "@celo/abis": "10.0.0",
>>>>>>> 1c9c844c
    "@celo/base": "^6.0.0",
    "@celo/connect": "^5.1.1",
    "@celo/utils": "^5.0.6",
    "@celo/wallet-local": "^5.1.1",
    "@types/bn.js": "^5.1.0",
    "@types/debug": "^4.1.5",
    "bignumber.js": "^9.0.0",
    "cross-fetch": "3.0.6",
    "debug": "^4.1.1",
    "fp-ts": "2.1.1",
    "io-ts": "2.0.1",
    "semver": "^7.3.5",
    "web3": "1.10.0",
    "web3-core-helpers": "1.10.0"
  },
  "devDependencies": {
    "@celo/celo-devchain": "^6.0.3",
    "@celo/odis-identifiers": "^1.0.0",
    "@celo/dev-utils": "0.0.1",
    "@types/debug": "^4.1.5",
    "fetch-mock": "9.10.4",
    "ganache": "npm:@celo/ganache@7.8.0-unofficial.0",
    "jest": "^29.0.2",
    "bn.js": "^5.1.0",
    "ts-node": "^10.9.1",
    "typedoc": "^0.19.2",
    "typedoc-plugin-markdown": "^2.2.16",
    "xhr2-cookies": "1.1.0"
  },
  "resolutions": {
    "**/elliptic": "^6.5.4"
  },
  "engines": {
    "node": ">=8.14.2"
  },
  "browser": {
    "child_process": false
  }
}<|MERGE_RESOLUTION|>--- conflicted
+++ resolved
@@ -24,11 +24,7 @@
     "lint": "tslint -c tslint.json --project ."
   },
   "dependencies": {
-<<<<<<< HEAD
-    "@celo/abis": "10.0.0-rc.2",
-=======
     "@celo/abis": "10.0.0",
->>>>>>> 1c9c844c
     "@celo/base": "^6.0.0",
     "@celo/connect": "^5.1.1",
     "@celo/utils": "^5.0.6",
