--- conflicted
+++ resolved
@@ -1,10 +1,6 @@
 {
   "name": "@celo/contractkit",
-<<<<<<< HEAD
-  "version": "3.1.1-dev",
-=======
   "version": "3.2.1-dev",
->>>>>>> d71fe5b3
   "description": "Celo's ContractKit to interact with Celo network",
   "main": "./lib/index.js",
   "types": "./lib/index.d.ts",
@@ -32,17 +28,10 @@
     "lint": "tslint -c tslint.json --project ."
   },
   "dependencies": {
-<<<<<<< HEAD
-    "@celo/base": "3.1.1-dev",
-    "@celo/connect": "3.1.1-dev",
-    "@celo/utils": "3.1.1-dev",
-    "@celo/wallet-local": "3.1.1-dev",
-=======
     "@celo/base": "3.2.1-dev",
     "@celo/connect": "3.2.1-dev",
     "@celo/utils": "3.2.1-dev",
     "@celo/wallet-local": "3.2.1-dev",
->>>>>>> d71fe5b3
     "@types/bn.js": "^5.1.0",
     "@types/debug": "^4.1.5",
     "bignumber.js": "^9.0.0",
@@ -54,11 +43,7 @@
     "web3": "1.3.6"
   },
   "devDependencies": {
-<<<<<<< HEAD
-    "@celo/phone-utils": "3.1.1-dev",
-=======
     "@celo/phone-utils": "3.2.1-dev",
->>>>>>> d71fe5b3
     "@celo/dev-utils": "0.0.1-dev",
     "@celo/flake-tracker": "0.0.1-dev",
     "@celo/ganache-cli": "git+https://github.com/celo-org/ganache-cli.git#21652da",
