{
  "name": "@celo/contractkit",
<<<<<<< HEAD
  "version": "1.5.1-dev",
=======
  "version": "1.5.3-dev",
>>>>>>> d3b3609f
  "description": "Celo's ContractKit to interact with Celo network",
  "main": "./lib/index.js",
  "types": "./lib/index.d.ts",
  "author": "Celo",
  "license": "Apache-2.0",
  "homepage": "https://github.com/celo-org/celo-monorepo/tree/master/packages/sdk/contractkit",
  "repository": "https://github.com/celo-org/celo-monorepo/tree/master/packages/sdk/contractkit",
  "keywords": [
    "celo",
    "blockchain",
    "contractkit"
  ],
  "scripts": {
    "build:ts": "tsc -b .",
    "build:gen": "BUILD_DIR=./build/$RELEASE_TAG yarn --cwd ../../protocol ts-node ./scripts/build.ts --web3Types ../sdk/contractkit/src/generated",
    "build": "yarn build:gen && yarn build:ts",
    "clean": "tsc -b . --clean",
    "clean:all": "yarn clean && rm -rf src/generated",
    "prepublishOnly": "yarn build",
    "docs": "typedoc && ts-node ../utils/scripts/linkdocs.ts contractkit",
    "test:reset": "yarn --cwd ../../protocol devchain generate-tar .tmp/devchain.tar.gz --migration_override ../../dev-utils/src/migration-override.json --upto 25",
    "test:livechain": "yarn --cwd ../../protocol devchain run-tar .tmp/devchain.tar.gz",
    "test": "jest --runInBand",
    "lint": "tslint -c tslint.json --project ."
  },
  "dependencies": {
<<<<<<< HEAD
    "@celo/base": "1.5.1-dev",
    "@celo/connect": "1.5.1-dev",
    "@celo/utils": "1.5.1-dev",
    "@celo/wallet-local": "1.5.1-dev",
=======
    "@celo/base": "1.5.3-dev",
    "@celo/connect": "1.5.3-dev",
    "@celo/utils": "1.5.3-dev",
    "@celo/wallet-local": "1.5.3-dev",
>>>>>>> d3b3609f
    "@types/debug": "^4.1.5",
    "bignumber.js": "^9.0.0",
    "cross-fetch": "^3.0.6",
    "debug": "^4.1.1",
    "fp-ts": "2.1.1",
    "io-ts": "2.0.1",
    "semver": "^7.3.5",
    "web3": "1.3.6"
  },
  "devDependencies": {
    "@celo/phone-utils": "1.5.1-dev",
    "@celo/dev-utils": "0.0.1-dev",
    "@celo/flake-tracker": "0.0.1-dev",
    "@celo/ganache-cli": "git+https://github.com/celo-org/ganache-cli.git#21652da",
    "@celo/protocol": "1.0.0",
    "@types/debug": "^4.1.5",
    "fetch-mock": "9.10.4",
    "jest": "^26.6.3",
    "ts-node": "8.3.0",
    "typedoc": "^0.19.2",
    "typedoc-plugin-markdown": "^2.2.16",
    "xhr2-cookies": "1.1.0"
  },
  "resolutions": {
    "**/elliptic": "^6.5.4"
  },
  "engines": {
    "node": ">=8.13.0"
  },
  "browser": {
    "child_process": false
  }
}<|MERGE_RESOLUTION|>--- conflicted
+++ resolved
@@ -1,10 +1,6 @@
 {
   "name": "@celo/contractkit",
-<<<<<<< HEAD
-  "version": "1.5.1-dev",
-=======
   "version": "1.5.3-dev",
->>>>>>> d3b3609f
   "description": "Celo's ContractKit to interact with Celo network",
   "main": "./lib/index.js",
   "types": "./lib/index.d.ts",
@@ -31,17 +27,10 @@
     "lint": "tslint -c tslint.json --project ."
   },
   "dependencies": {
-<<<<<<< HEAD
-    "@celo/base": "1.5.1-dev",
-    "@celo/connect": "1.5.1-dev",
-    "@celo/utils": "1.5.1-dev",
-    "@celo/wallet-local": "1.5.1-dev",
-=======
     "@celo/base": "1.5.3-dev",
     "@celo/connect": "1.5.3-dev",
     "@celo/utils": "1.5.3-dev",
     "@celo/wallet-local": "1.5.3-dev",
->>>>>>> d3b3609f
     "@types/debug": "^4.1.5",
     "bignumber.js": "^9.0.0",
     "cross-fetch": "^3.0.6",
