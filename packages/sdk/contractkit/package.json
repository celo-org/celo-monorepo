{
  "name": "@celo/contractkit",
<<<<<<< HEAD
  "version": "4.1.1-beta.1",
=======
  "version": "4.1.2-dev",
>>>>>>> 2cc7296f
  "description": "Celo's ContractKit to interact with Celo network",
  "main": "./lib/index.js",
  "types": "./lib/index.d.ts",
  "sideEffects": false,
  "author": "Celo",
  "license": "Apache-2.0",
  "homepage": "https://docs.celo.org/developer-guide/contractkit",
  "repository": "https://github.com/celo-org/celo-monorepo/tree/master/packages/sdk/contractkit",
  "keywords": [
    "celo",
    "blockchain",
    "contractkit"
  ],
  "scripts": {
    "build:ts": "tsc -b .",
    "build:gen": "yarn --cwd ../../protocol ts-node ./scripts/build.ts --web3Types ../sdk/contractkit/src/generated",
    "build": "yarn build:gen && yarn build:ts",
    "build:releasetag": "BUILD_DIR=./build/$RELEASE_TAG yarn build",
    "clean": "tsc -b . --clean",
    "clean:all": "yarn clean && rm -rf src/generated",
    "prepublishOnly": "yarn build",
    "docs": "typedoc",
    "test:reset": "yarn --cwd ../../protocol devchain generate-tar .tmp/devchain.tar.gz --migration_override ../../dev-utils/src/migration-override.json --upto 27",
    "test:livechain": "yarn --cwd ../../protocol devchain run-tar .tmp/devchain.tar.gz",
    "test": "jest --runInBand --forceExit",
    "lint": "tslint -c tslint.json --project ."
  },
  "dependencies": {
<<<<<<< HEAD
    "@celo/base": "4.1.1-beta.1",
    "@celo/connect": "4.1.1-beta.1",
    "@celo/utils": "4.1.1-beta.1",
    "@celo/wallet-local": "4.1.1-beta.1",
=======
    "@celo/base": "4.1.2-dev",
    "@celo/connect": "4.1.2-dev",
    "@celo/utils": "4.1.2-dev",
    "@celo/wallet-local": "4.1.2-dev",
>>>>>>> 2cc7296f
    "@types/bn.js": "^5.1.0",
    "@types/debug": "^4.1.5",
    "bignumber.js": "^9.0.0",
    "cross-fetch": "3.0.6",
    "debug": "^4.1.1",
    "fp-ts": "2.1.1",
    "io-ts": "2.0.1",
    "semver": "^7.3.5",
    "web3": "1.10.0"
  },
  "devDependencies": {
<<<<<<< HEAD
    "@celo/phone-utils": "4.1.1-beta.1",
=======
    "@celo/phone-utils": "4.1.2-dev",
>>>>>>> 2cc7296f
    "@celo/dev-utils": "0.0.1-dev",
    "@celo/protocol": "1.0.0",
    "@types/debug": "^4.1.5",
    "fetch-mock": "9.10.4",
    "ganache": "npm:@celo/ganache@7.8.0-unofficial.0",
    "jest": "^29.0.2",
    "ts-node": "8.3.0",
    "typedoc": "^0.19.2",
    "typedoc-plugin-markdown": "^2.2.16",
    "xhr2-cookies": "1.1.0"
  },
  "resolutions": {
    "**/elliptic": "^6.5.4"
  },
  "engines": {
    "node": ">=8.14.2"
  },
  "browser": {
    "child_process": false
  }
}<|MERGE_RESOLUTION|>--- conflicted
+++ resolved
@@ -1,10 +1,6 @@
 {
   "name": "@celo/contractkit",
-<<<<<<< HEAD
-  "version": "4.1.1-beta.1",
-=======
   "version": "4.1.2-dev",
->>>>>>> 2cc7296f
   "description": "Celo's ContractKit to interact with Celo network",
   "main": "./lib/index.js",
   "types": "./lib/index.d.ts",
@@ -33,17 +29,10 @@
     "lint": "tslint -c tslint.json --project ."
   },
   "dependencies": {
-<<<<<<< HEAD
-    "@celo/base": "4.1.1-beta.1",
-    "@celo/connect": "4.1.1-beta.1",
-    "@celo/utils": "4.1.1-beta.1",
-    "@celo/wallet-local": "4.1.1-beta.1",
-=======
     "@celo/base": "4.1.2-dev",
     "@celo/connect": "4.1.2-dev",
     "@celo/utils": "4.1.2-dev",
     "@celo/wallet-local": "4.1.2-dev",
->>>>>>> 2cc7296f
     "@types/bn.js": "^5.1.0",
     "@types/debug": "^4.1.5",
     "bignumber.js": "^9.0.0",
@@ -55,11 +44,7 @@
     "web3": "1.10.0"
   },
   "devDependencies": {
-<<<<<<< HEAD
-    "@celo/phone-utils": "4.1.1-beta.1",
-=======
     "@celo/phone-utils": "4.1.2-dev",
->>>>>>> 2cc7296f
     "@celo/dev-utils": "0.0.1-dev",
     "@celo/protocol": "1.0.0",
     "@types/debug": "^4.1.5",
