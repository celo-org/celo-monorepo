--- conflicted
+++ resolved
@@ -46,10 +46,6 @@
   "devDependencies": {
     "@celo/phone-utils": "4.1.1-dev",
     "@celo/dev-utils": "0.0.1-dev",
-<<<<<<< HEAD
-    "@celo/flake-tracker": "0.0.1-dev",
-=======
->>>>>>> 98dbf1db
     "@celo/protocol": "1.0.0",
     "@types/debug": "^4.1.5",
     "fetch-mock": "9.10.4",
