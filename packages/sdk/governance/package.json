--- conflicted
+++ resolved
@@ -1,10 +1,6 @@
 {
   "name": "@celo/governance",
-<<<<<<< HEAD
-  "version": "1.5.1-dev",
-=======
   "version": "1.5.3-dev",
->>>>>>> d3b3609f
   "description": "Celo's governance proposals",
   "main": "./lib/index.js",
   "types": "./lib/index.d.ts",
@@ -25,19 +21,11 @@
     "prepublishOnly": "yarn build"
   },
   "dependencies": {
-<<<<<<< HEAD
-    "@celo/base": "1.5.1-dev",
-    "@celo/utils": "1.5.1-dev",
-    "@celo/connect": "1.5.1-dev",
-    "@celo/contractkit": "1.5.1-dev",
-    "@celo/explorer": "1.5.1-dev",
-=======
     "@celo/base": "1.5.3-dev",
     "@celo/utils": "1.5.3-dev",
     "@celo/connect": "1.5.3-dev",
     "@celo/contractkit": "1.5.3-dev",
     "@celo/explorer": "1.5.3-dev",
->>>>>>> d3b3609f
     "@types/debug": "^4.1.5",
     "@types/inquirer": "^6.5.0",
     "@types/ethereumjs-util": "^5.2.0",
