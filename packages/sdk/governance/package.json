{
  "name": "@celo/governance",
<<<<<<< HEAD
  "version": "4.1.1-beta.1",
=======
  "version": "4.1.2-dev",
>>>>>>> 2cc7296f
  "description": "Celo's governance proposals",
  "main": "./lib/index.js",
  "types": "./lib/index.d.ts",
  "author": "Celo",
  "license": "Apache-2.0",
  "homepage": "https://celo-sdk-docs.readthedocs.io/en/latest/governance",
  "repository": "https://github.com/celo-org/celo-monorepo/tree/master/packages/sdk/governance",
  "keywords": [
    "celo",
    "blockchain"
  ],
  "scripts": {
    "build": "tsc -b .",
    "clean": "tsc -b . --clean",
    "docs": "typedoc",
    "test": "jest --runInBand --passWithNoTests",
    "lint": "tslint -c tslint.json --project .",
    "prepublishOnly": "yarn build"
  },
  "dependencies": {
<<<<<<< HEAD
    "@celo/base": "4.1.1-beta.1",
    "@celo/utils": "4.1.1-beta.1",
    "@celo/connect": "4.1.1-beta.1",
    "@celo/contractkit": "4.1.1-beta.1",
    "@celo/explorer": "4.1.1-beta.1",
=======
    "@celo/base": "4.1.2-dev",
    "@celo/utils": "4.1.2-dev",
    "@celo/connect": "4.1.2-dev",
    "@celo/contractkit": "4.1.2-dev",
    "@celo/explorer": "4.1.2-dev",
>>>>>>> 2cc7296f
    "@ethereumjs/util": "8.0.5",
    "@types/debug": "^4.1.5",
    "@types/inquirer": "^6.5.0",
    "debug": "^4.1.1",
    "ethereum-cryptography": "1.2.0",
    "inquirer": "^7.0.5"
  },
  "engines": {
    "node": ">=8.14.2"
  }
}<|MERGE_RESOLUTION|>--- conflicted
+++ resolved
@@ -1,10 +1,6 @@
 {
   "name": "@celo/governance",
-<<<<<<< HEAD
-  "version": "4.1.1-beta.1",
-=======
   "version": "4.1.2-dev",
->>>>>>> 2cc7296f
   "description": "Celo's governance proposals",
   "main": "./lib/index.js",
   "types": "./lib/index.d.ts",
@@ -25,19 +21,11 @@
     "prepublishOnly": "yarn build"
   },
   "dependencies": {
-<<<<<<< HEAD
-    "@celo/base": "4.1.1-beta.1",
-    "@celo/utils": "4.1.1-beta.1",
-    "@celo/connect": "4.1.1-beta.1",
-    "@celo/contractkit": "4.1.1-beta.1",
-    "@celo/explorer": "4.1.1-beta.1",
-=======
     "@celo/base": "4.1.2-dev",
     "@celo/utils": "4.1.2-dev",
     "@celo/connect": "4.1.2-dev",
     "@celo/contractkit": "4.1.2-dev",
     "@celo/explorer": "4.1.2-dev",
->>>>>>> 2cc7296f
     "@ethereumjs/util": "8.0.5",
     "@types/debug": "^4.1.5",
     "@types/inquirer": "^6.5.0",
