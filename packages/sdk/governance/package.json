{
  "name": "@celo/governance",
  "version": "5.0.4",
  "description": "Celo's governance proposals",
  "main": "./lib/index.js",
  "types": "./lib/index.d.ts",
  "author": "Celo",
  "license": "Apache-2.0",
  "homepage": "https://celo-sdk-docs.readthedocs.io/en/latest/governance",
  "repository": "https://github.com/celo-org/celo-monorepo/tree/master/packages/sdk/governance",
  "keywords": [
    "celo",
    "blockchain"
  ],
  "scripts": {
    "build": "tsc -b .",
    "clean": "tsc -b . --clean",
    "docs": "typedoc",
    "test": "jest --runInBand --passWithNoTests",
    "lint": "tslint -c tslint.json --project .",
    "prepublishOnly": "yarn build"
  },
  "dependencies": {
<<<<<<< HEAD
    "@celo/base": "4.1.1-dev",
    "@celo/utils": "4.1.1-dev",
    "@celo/connect": "4.1.1-dev",
    "@celo/contractkit": "4.1.1-dev",
    "@celo/explorer": "4.1.1-dev",
=======
    "@celo/base": "5.0.4",
    "@celo/utils": "5.0.4",
    "@celo/connect": "5.0.4",
    "@celo/contractkit": "5.0.4",
    "@celo/explorer": "5.0.4",
>>>>>>> e7ebc92c
    "@ethereumjs/util": "8.0.5",
    "@types/debug": "^4.1.5",
    "@types/inquirer": "^6.5.0",
    "debug": "^4.1.1",
<<<<<<< HEAD
=======
    "bignumber.js": "^9.0.0",
>>>>>>> e7ebc92c
    "ethereum-cryptography": "1.2.0",
    "inquirer": "^7.0.5"
  },
  "engines": {
    "node": ">=8.14.2"
  }
}<|MERGE_RESOLUTION|>--- conflicted
+++ resolved
@@ -21,27 +21,16 @@
     "prepublishOnly": "yarn build"
   },
   "dependencies": {
-<<<<<<< HEAD
-    "@celo/base": "4.1.1-dev",
-    "@celo/utils": "4.1.1-dev",
-    "@celo/connect": "4.1.1-dev",
-    "@celo/contractkit": "4.1.1-dev",
-    "@celo/explorer": "4.1.1-dev",
-=======
     "@celo/base": "5.0.4",
     "@celo/utils": "5.0.4",
     "@celo/connect": "5.0.4",
     "@celo/contractkit": "5.0.4",
     "@celo/explorer": "5.0.4",
->>>>>>> e7ebc92c
     "@ethereumjs/util": "8.0.5",
     "@types/debug": "^4.1.5",
     "@types/inquirer": "^6.5.0",
     "debug": "^4.1.1",
-<<<<<<< HEAD
-=======
     "bignumber.js": "^9.0.0",
->>>>>>> e7ebc92c
     "ethereum-cryptography": "1.2.0",
     "inquirer": "^7.0.5"
   },
