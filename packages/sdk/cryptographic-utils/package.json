--- conflicted
+++ resolved
@@ -1,10 +1,6 @@
 {
   "name": "@celo/cryptographic-utils",
-<<<<<<< HEAD
-  "version": "4.1.1-beta.1",
-=======
   "version": "4.1.2-dev",
->>>>>>> 2cc7296f
   "description": "Some Celo utils for comment/data encryption, bls, and mnemonics",
   "author": "Celo",
   "license": "Apache-2.0",
@@ -26,15 +22,9 @@
     "lib/**/*"
   ],
   "dependencies": {
-<<<<<<< HEAD
-    "@celo/utils": "4.1.1-beta.1",
-    "@celo/bls12377js": "0.1.1",
-    "@celo/base": "4.1.1-beta.1",
-=======
     "@celo/utils": "4.1.2-dev",
     "@celo/bls12377js": "0.1.1",
     "@celo/base": "4.1.2-dev",
->>>>>>> 2cc7296f
     "@ethereumjs/util": "8.0.5",
     "@types/bn.js": "^5.1.0",
     "@types/elliptic": "^6.4.9",
