--- conflicted
+++ resolved
@@ -1,10 +1,6 @@
 {
   "name": "@celo/cryptographic-utils",
-<<<<<<< HEAD
-  "version": "3.1.1-dev",
-=======
   "version": "3.2.1-dev",
->>>>>>> d71fe5b3
   "description": "Some Celo utils for comment/data encryption, bls, and mnemonics",
   "author": "Celo",
   "license": "Apache-2.0",
@@ -26,15 +22,9 @@
     "lib/**/*"
   ],
   "dependencies": {
-<<<<<<< HEAD
-    "@celo/utils": "3.1.1-dev",
-    "@celo/bls12377js": "0.1.1",
-    "@celo/base": "3.1.1-dev",
-=======
     "@celo/utils": "3.2.1-dev",
     "@celo/bls12377js": "0.1.1",
     "@celo/base": "3.2.1-dev",
->>>>>>> d71fe5b3
     "@types/bn.js": "^5.1.0",
     "@types/elliptic": "^6.4.9",
     "@types/ethereumjs-util": "^5.2.0",
