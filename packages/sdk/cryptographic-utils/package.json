{
  "name": "@celo/cryptographic-utils",
  "version": "4.1.1-dev",
  "description": "Some Celo utils for comment/data encryption, bls, and mnemonics",
  "author": "Celo",
  "license": "Apache-2.0",
  "main": "./lib/index.js",
  "types": "./lib/index.d.ts",
  "sideEffects": false,
  "homepage": "https://celo-sdk-docs.readthedocs.io/en/latest/cryptographic-utils",
  "repository": "https://github.com/celo-org/celo-monorepo/tree/master/packages/sdk/cryptographic-utils",
  "scripts": {
    "prepublishOnly": "yarn build",
    "build": "tsc -b .",
    "docs": "typedoc",
    "clean": "tsc -b . --clean",
    "test": "jest --runInBand --ci",
    "test:verbose": "jest --verbose",
    "lint": "tslint -c tslint.json --project ."
  },
  "files": [
    "lib/**/*"
  ],
  "dependencies": {
    "@celo/utils": "4.1.1-dev",
    "@celo/bls12377js": "0.1.1",
<<<<<<< HEAD
    "@celo/base": "4.0.1-dev",
    "@ethereumjs/util": "8.0.5",
=======
    "@celo/base": "4.1.1-dev",
>>>>>>> 1701bf5b
    "@types/bn.js": "^5.1.0",
    "@types/elliptic": "^6.4.9",
    "@types/node": "^18.7.16",
    "@types/randombytes": "^2.0.0",
    "bigi": "^1.4.2",
    "bip32": "^3.1.0",
    "bip39": "https://github.com/bitcoinjs/bip39#d8ea080a18b40f301d4e2219a2991cd2417e83c2",
    "buffer-reverse": "^1.0.1",
    "elliptic": "^6.5.4",
    "ethereum-cryptography": "1.2.0",
    "tiny-secp256k1": "2.2.1"
  },
  "devDependencies": {
    "@celo/flake-tracker": "0.0.1-dev",
    "@celo/typescript": "0.0.1"
  }
}<|MERGE_RESOLUTION|>--- conflicted
+++ resolved
@@ -24,12 +24,8 @@
   "dependencies": {
     "@celo/utils": "4.1.1-dev",
     "@celo/bls12377js": "0.1.1",
-<<<<<<< HEAD
-    "@celo/base": "4.0.1-dev",
+    "@celo/base": "4.1.1-dev",
     "@ethereumjs/util": "8.0.5",
-=======
-    "@celo/base": "4.1.1-dev",
->>>>>>> 1701bf5b
     "@types/bn.js": "^5.1.0",
     "@types/elliptic": "^6.4.9",
     "@types/node": "^18.7.16",
