{
  "name": "@celo/encrypted-backup",
  "version": "4.1.1-dev",
  "description": "Libraries for implemented password encrypted account backups",
  "main": "./lib/index.js",
  "types": "./lib/index.d.ts",
  "author": "Celo",
  "license": "Apache-2.0",
  "homepage": "https://celo-sdk-docs.readthedocs.io/en/latest/encrypted-backup",
  "repository": "https://github.com/celo-org/celo-monorepo/tree/master/packages/sdk/encrypted-backup",
  "keywords": [
    "celo",
    "blockchain",
    "odis",
    "backup",
    "encrypted",
    "encrypted-backup"
  ],
  "scripts": {
    "build": "tsc -b .",
    "clean": "tsc -b . --clean",
    "docs": "typedoc",
    "test": "jest --runInBand",
    "lint": "tslint -c tslint.json --project .",
    "prepublishOnly": "yarn build"
  },
  "dependencies": {
<<<<<<< HEAD
    "@celo/base": "4.0.1-dev",
    "@celo/identity": "4.0.1-dev",
    "@celo/phone-number-privacy-common": "^3.0.0-dev",
=======
    "@celo/base": "4.1.1-dev",
    "@celo/identity": "4.1.1-dev",
    "@celo/phone-number-privacy-common": "^2.0.2",
>>>>>>> 1701bf5b
    "@celo/poprf": "^0.1.9",
    "@celo/utils": "4.1.1-dev",
    "@types/debug": "^4.1.5",
    "debug": "^4.1.1",
    "fp-ts": "2.1.1",
    "io-ts": "2.0.1"
  },
  "devDependencies": {
    "@celo/dev-utils": "0.0.1-dev",
    "@celo/flake-tracker": "0.0.1-dev",
    "fetch-mock": "9.10.4"
  },
  "engines": {
    "node": ">=8.13.0"
  }
}<|MERGE_RESOLUTION|>--- conflicted
+++ resolved
@@ -25,15 +25,9 @@
     "prepublishOnly": "yarn build"
   },
   "dependencies": {
-<<<<<<< HEAD
-    "@celo/base": "4.0.1-dev",
-    "@celo/identity": "4.0.1-dev",
-    "@celo/phone-number-privacy-common": "^3.0.0-dev",
-=======
     "@celo/base": "4.1.1-dev",
     "@celo/identity": "4.1.1-dev",
-    "@celo/phone-number-privacy-common": "^2.0.2",
->>>>>>> 1701bf5b
+    "@celo/phone-number-privacy-common": "^3.0.0-dev",
     "@celo/poprf": "^0.1.9",
     "@celo/utils": "4.1.1-dev",
     "@types/debug": "^4.1.5",
