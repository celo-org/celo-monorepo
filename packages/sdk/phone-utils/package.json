--- conflicted
+++ resolved
@@ -1,10 +1,6 @@
 {
   "name": "@celo/phone-utils",
-<<<<<<< HEAD
-  "version": "1.5.1-dev",
-=======
   "version": "1.5.3-dev",
->>>>>>> d3b3609f
   "description": "Celo phone utils",
   "author": "Celo",
   "license": "Apache-2.0",
@@ -24,13 +20,8 @@
     "lib/**/*"
   ],
   "dependencies": {
-<<<<<<< HEAD
-    "@celo/base": "1.5.1-dev",
-    "@celo/utils": "1.5.1-dev",
-=======
     "@celo/base": "1.5.3-dev",
     "@celo/utils": "1.5.3-dev",
->>>>>>> d3b3609f
     "@types/country-data": "^0.0.0",
     "@types/ethereumjs-util": "^5.2.0",
     "@types/google-libphonenumber": "^7.4.17",
