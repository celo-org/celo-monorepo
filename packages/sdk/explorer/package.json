--- conflicted
+++ resolved
@@ -28,10 +28,7 @@
     "@celo/utils": "^5.0.5",
     "@types/debug": "^4.1.5",
     "cross-fetch": "3.0.6",
-<<<<<<< HEAD
-=======
     "bignumber.js": "9.0.0",
->>>>>>> 47e5fd8f
     "debug": "^4.1.1"
   },
   "devDependencies": {
