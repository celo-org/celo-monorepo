{
  "name": "@celo/explorer",
<<<<<<< HEAD
  "version": "3.1.1-dev",
=======
  "version": "3.2.1-dev",
>>>>>>> d71fe5b3
  "description": "Celo's block explorer consumer",
  "main": "./lib/index.js",
  "types": "./lib/index.d.ts",
  "author": "Celo",
  "license": "Apache-2.0",
  "homepage": "https://celo-sdk-docs.readthedocs.io/en/latest/explorer",
  "repository": "https://github.com/celo-org/celo-monorepo/tree/master/packages/sdk/explorer",
  "keywords": [
    "celo",
    "blockchain",
    "contractkit"
  ],
  "scripts": {
    "build": "tsc -b .",
    "clean": "tsc -b . --clean",
    "docs": "typedoc",
    "test": "jest --runInBand --passWithNoTests",
    "lint": "tslint -c tslint.json --project .",
    "prepublishOnly": "yarn build"
  },
  "dependencies": {
<<<<<<< HEAD
    "@celo/base": "3.1.1-dev",
    "@celo/connect": "3.1.1-dev",
    "@celo/contractkit": "3.1.1-dev",
    "@celo/utils": "3.1.1-dev",
=======
    "@celo/base": "3.2.1-dev",
    "@celo/connect": "3.2.1-dev",
    "@celo/contractkit": "3.2.1-dev",
    "@celo/utils": "3.2.1-dev",
>>>>>>> d71fe5b3
    "@types/debug": "^4.1.5",
    "cross-fetch": "^3.1.5",
    "debug": "^4.1.1"
  },
  "devDependencies": {
    "@types/fetch-mock": "^7.3.5",
    "fetch-mock": "^9.11.0",
    "web3": "1.3.6"
  },
  "engines": {
    "node": ">=8.13.0"
  }
}<|MERGE_RESOLUTION|>--- conflicted
+++ resolved
@@ -1,10 +1,6 @@
 {
   "name": "@celo/explorer",
-<<<<<<< HEAD
-  "version": "3.1.1-dev",
-=======
   "version": "3.2.1-dev",
->>>>>>> d71fe5b3
   "description": "Celo's block explorer consumer",
   "main": "./lib/index.js",
   "types": "./lib/index.d.ts",
@@ -26,17 +22,10 @@
     "prepublishOnly": "yarn build"
   },
   "dependencies": {
-<<<<<<< HEAD
-    "@celo/base": "3.1.1-dev",
-    "@celo/connect": "3.1.1-dev",
-    "@celo/contractkit": "3.1.1-dev",
-    "@celo/utils": "3.1.1-dev",
-=======
     "@celo/base": "3.2.1-dev",
     "@celo/connect": "3.2.1-dev",
     "@celo/contractkit": "3.2.1-dev",
     "@celo/utils": "3.2.1-dev",
->>>>>>> d71fe5b3
     "@types/debug": "^4.1.5",
     "cross-fetch": "^3.1.5",
     "debug": "^4.1.1"
