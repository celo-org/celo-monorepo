--- conflicted
+++ resolved
@@ -1,10 +1,6 @@
 {
   "name": "@celo/explorer",
-<<<<<<< HEAD
-  "version": "1.5.1-dev",
-=======
   "version": "1.5.3-dev",
->>>>>>> d3b3609f
   "description": "Celo's block explorer consumer",
   "main": "./lib/index.js",
   "types": "./lib/index.d.ts",
@@ -27,17 +23,10 @@
   },
   "dependencies": {
     "@types/debug": "^4.1.5",
-<<<<<<< HEAD
-    "@celo/base": "1.5.1-dev",
-    "@celo/connect": "1.5.1-dev",
-    "@celo/contractkit": "1.5.1-dev",
-    "@celo/utils": "1.5.1-dev",
-=======
     "@celo/base": "1.5.3-dev",
     "@celo/connect": "1.5.3-dev",
     "@celo/contractkit": "1.5.3-dev",
     "@celo/utils": "1.5.3-dev",
->>>>>>> d3b3609f
     "debug": "^4.1.1"
   },
   "devDependencies": {
