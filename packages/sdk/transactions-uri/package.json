--- conflicted
+++ resolved
@@ -26,19 +26,11 @@
   "dependencies": {
     "@types/debug": "^4.1.5",
     "@types/qrcode": "^1.3.4",
-<<<<<<< HEAD
-    "@celo/base": "4.0.1-dev",
-    "@celo/connect": "4.0.1-dev",
+    "@celo/base": "4.1.1-dev",
+    "@celo/connect": "4.1.1-dev",
     "bn.js": "4.11.9",
     "qrcode": "1.4.4",
     "web3-eth-abi": "1.10.0"
-=======
-    "@celo/base": "4.1.1-dev",
-    "@celo/connect": "4.1.1-dev",
-    "bn.js": "^4.11.8",
-    "qrcode": "^1.4.4",
-    "web3-eth-abi": "1.3.6"
->>>>>>> 1701bf5b
   },
   "devDependencies": {
     "@celo/dev-utils": "0.0.1-dev",
