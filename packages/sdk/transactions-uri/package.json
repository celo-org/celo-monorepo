{
  "name": "@celo/transactions-uri",
  "version": "2.0.1-dev",
  "description": "Celo's transactions uri generation",
  "main": "./lib/index.js",
  "types": "./lib/index.d.ts",
  "author": "Celo",
  "license": "Apache-2.0",
  "homepage": "https://celo-sdk-docs.readthedocs.io/en/latest/transactions-uri",
  "repository": "https://github.com/celo-org/celo-monorepo/tree/master/packages/sdk/transactions-uri",
  "keywords": [
    "celo",
    "blockchain",
    "contractkit"
  ],
  "scripts": {
    "build": "tsc -b .",
    "clean": "tsc -b . --clean",
    "docs": "typedoc",
    "test:reset": "yarn --cwd ../../protocol devchain generate-tar .tmp/devchain.tar.gz --migration_override ../../dev-utils/src/migration-override.json --upto 25",
    "test:livechain": "yarn --cwd ../../protocol devchain run-tar .tmp/devchain.tar.gz",
    "test": "jest --runInBand",
    "lint": "tslint -c tslint.json --project .",
    "prepublishOnly": "yarn build"
  },
  "dependencies": {
    "@types/debug": "^4.1.5",
    "@types/qrcode": "^1.3.4",
<<<<<<< HEAD
    "@celo/base": "1.3.3-dev",
    "@celo/connect": "1.3.3-dev",
    "bn.js": "4.11.8",
    "qrcode": "^1.5.0",
=======
    "@celo/base": "2.0.1-dev",
    "@celo/connect": "2.0.1-dev",
    "bn.js": "^4.11.8",
    "qrcode": "^1.4.4",
>>>>>>> d71fea94
    "web3-eth-abi": "1.3.6"
  },
  "devDependencies": {
    "@celo/dev-utils": "0.0.1-dev",
    "@celo/contractkit": "2.0.1-dev",
    "dotenv": "^8.2.0",
    "@celo/flake-tracker": "0.0.1-dev"
  },
  "engines": {
    "node": ">=8.13.0"
  }
}<|MERGE_RESOLUTION|>--- conflicted
+++ resolved
@@ -26,17 +26,10 @@
   "dependencies": {
     "@types/debug": "^4.1.5",
     "@types/qrcode": "^1.3.4",
-<<<<<<< HEAD
-    "@celo/base": "1.3.3-dev",
-    "@celo/connect": "1.3.3-dev",
-    "bn.js": "4.11.8",
-    "qrcode": "^1.5.0",
-=======
     "@celo/base": "2.0.1-dev",
     "@celo/connect": "2.0.1-dev",
     "bn.js": "^4.11.8",
-    "qrcode": "^1.4.4",
->>>>>>> d71fea94
+    "qrcode": "^1.5.0",
     "web3-eth-abi": "1.3.6"
   },
   "devDependencies": {
