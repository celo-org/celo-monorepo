--- conflicted
+++ resolved
@@ -1,10 +1,6 @@
 {
   "name": "@celo/transactions-uri",
-<<<<<<< HEAD
-  "version": "3.2.1-dev",
-=======
   "version": "4.0.1-dev",
->>>>>>> 24fe8671
   "description": "Celo's transactions uri generation",
   "main": "./lib/index.js",
   "types": "./lib/index.d.ts",
@@ -30,25 +26,15 @@
   "dependencies": {
     "@types/debug": "^4.1.5",
     "@types/qrcode": "^1.3.4",
-<<<<<<< HEAD
-    "@celo/base": "3.2.1-dev",
-    "@celo/connect": "3.2.1-dev",
-    "bn.js": "4.11.9",
-=======
     "@celo/base": "4.0.1-dev",
     "@celo/connect": "4.0.1-dev",
-    "bn.js": "^4.11.8",
->>>>>>> 24fe8671
+    "bn.js": "4.11.9",
     "qrcode": "^1.4.4",
     "web3-eth-abi": "1.3.6"
   },
   "devDependencies": {
     "@celo/dev-utils": "0.0.1-dev",
-<<<<<<< HEAD
-    "@celo/contractkit": "3.2.1-dev",
-=======
     "@celo/contractkit": "4.0.1-dev",
->>>>>>> 24fe8671
     "dotenv": "^8.2.0",
     "@celo/flake-tracker": "0.0.1-dev"
   },
