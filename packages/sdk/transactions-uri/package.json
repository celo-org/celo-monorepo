--- conflicted
+++ resolved
@@ -26,13 +26,8 @@
   "dependencies": {
     "@types/debug": "^4.1.5",
     "@types/qrcode": "^1.3.4",
-<<<<<<< HEAD
-    "@celo/base": "4.1.1-dev",
-    "@celo/connect": "4.1.1-dev",
-=======
     "@celo/base": "5.0.4",
     "@celo/connect": "5.0.4",
->>>>>>> e7ebc92c
     "bn.js": "4.11.9",
     "qrcode": "1.4.4",
     "web3-eth-abi": "1.10.0"
