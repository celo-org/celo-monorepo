import { URL_REGEX } from '@celo/base/lib/io'
import { isValidPublic, toChecksumAddress } from 'ethereumjs-util'
import { either } from 'fp-ts/lib/Either'
import * as t from 'io-ts'
import { isValidAddress } from './address'

// Exports moved to @celo/base, forwarding them
// here for backwards compatibility
export { isValidUrl, URL_REGEX } from '@celo/base/lib/io'

export const UrlType = new t.Type<string, string, unknown>(
  'Url',
  t.string.is,
  (input, context) =>
    either.chain(t.string.validate(input, context), (stringValue) =>
      URL_REGEX.test(stringValue)
        ? t.success(stringValue)
        : t.failure(stringValue, context, 'is not a valid url')
    ),
  String
)

export const JSONStringType = new t.Type<string, string, unknown>(
  'JSONString',
  t.string.is,
  (input, context) =>
    either.chain(t.string.validate(input, context), (stringValue) => {
      try {
        JSON.parse(stringValue)
        return t.success(stringValue)
      } catch (error) {
        return t.failure(stringValue, context, 'can not be parsed as JSON')
      }
    }),
  String
)

export const AddressType = new t.Type<string, string, unknown>(
  'Address',
  t.string.is,
  (input, context) =>
    either.chain(t.string.validate(input, context), (stringValue) =>
      isValidAddress(stringValue)
        ? t.success(toChecksumAddress(stringValue))
        : t.failure(stringValue, context, 'is not a valid address')
    ),
  String
)

export const PublicKeyType = new t.Type<string, string, unknown>(
  'Public Key',
  t.string.is,
  (input, context) =>
    either.chain(t.string.validate(input, context), (stringValue) =>
      stringValue.startsWith('0x') && isValidPublic(Buffer.from(stringValue.slice(2), 'hex'), true)
        ? t.success(toChecksumAddress(stringValue))
        : t.failure(stringValue, context, 'is not a valid public key')
    ),
  String
)

export const SignatureType = t.string
export const SaltType = t.string

export type Signature = t.TypeOf<typeof SignatureType>
export type Address = t.TypeOf<typeof AddressType>

export const AttestationServiceStatusResponseType = t.type({
  status: t.literal('ok'),
  smsProviders: t.array(t.string),
  blacklistedRegionCodes: t.union([t.array(t.string), t.undefined]),
  accountAddress: AddressType,
  signature: t.union([SignatureType, t.undefined]),
  version: t.string,
  latestBlock: t.number,
  ageOfLatestBlock: t.number,
  isNodeSyncing: t.boolean,
  appSignature: t.string,
  smsProvidersRandomized: t.boolean,
  maxDeliveryAttempts: t.number,
  maxRerequestMins: t.number,
  twilioVerifySidProvided: t.boolean,
<<<<<<< HEAD
})

/**
 * @deprecated moved to @celo/phone-utils will be removed in next major version
 */
export const AttestationServiceTestRequestType = t.type({
  phoneNumber: E164PhoneNumberType,
  message: t.string,
  signature: SignatureType,
  provider: t.union([t.string, t.undefined]),
})

/**
 * @deprecated moved to @celo/phone-utils will be removed in next major version
 */
export type AttestationServiceTestRequest = t.TypeOf<typeof AttestationServiceTestRequestType>

export type Signature = t.TypeOf<typeof SignatureType>
export type Address = t.TypeOf<typeof AddressType>

/**
 * @deprecated moved to @celo/phone-utils will be removed in next major version
 */
export type E164Number = t.TypeOf<typeof E164PhoneNumberType>

/**
 * @deprecated moved to @celo/phone-utils will be removed in next major version
 */
export const AttestationRequestType = t.type({
  phoneNumber: E164PhoneNumberType,
  account: AddressType,
  issuer: AddressType,
  // io-ts way of defining optional key-value pair
  salt: t.union([t.undefined, SaltType]),
  smsRetrieverAppSig: t.union([t.undefined, t.string]),
  // if specified, the message sent will be short random number prefixed by this string
  securityCodePrefix: t.union([t.undefined, t.string]),
  language: t.union([t.undefined, t.string]),
  // unblinded signature
  phoneNumberSignature: t.union([t.undefined, t.string]),
})

/**
 * @deprecated moved to @celo/phone-utils will be removed in next major version
 */
export type AttestationRequest = t.TypeOf<typeof AttestationRequestType>

/**
 * @deprecated moved to @celo/phone-utils will be removed in next major version
 */
export const GetAttestationRequestType = t.type({
  phoneNumber: E164PhoneNumberType,
  account: AddressType,
  issuer: AddressType,
  // io-ts way of defining optional key-value pair
  salt: t.union([t.undefined, SaltType]),
  // if the value supplied matches the stored security code, the response will include the complete message
  securityCode: t.union([t.undefined, t.string]),
})

/**
 * @deprecated moved to @celo/phone-utils will be removed in next major version
 */
export type GetAttestationRequest = t.TypeOf<typeof GetAttestationRequestType>

export const AttestationResponseType = t.type({
  // Always returned in 1.0.x
  success: t.boolean,

  // Returned for errors in 1.0.x
  error: t.union([t.undefined, t.string]),

  // Stringifyed JSON dict of dicts, mapping attempt to error info.
  errors: t.union([t.undefined, t.string]),

  // Returned for successful send in 1.0.x
  provider: t.union([t.undefined, t.string]),

  // New fields
  identifier: t.union([t.undefined, t.string]),
  account: t.union([t.undefined, AddressType]),
  issuer: t.union([t.undefined, AddressType]),
  status: t.union([t.undefined, t.string]),
  attempt: t.union([t.undefined, t.number]),
  countryCode: t.union([t.undefined, t.string]),

  // Time to receive eventual delivery/failure (inc retries)
  duration: t.union([t.undefined, t.number]),

  // Only used by test endpoint to return randomly generated salt.
  // Never return a user-supplied salt.
  salt: t.union([t.undefined, t.string]),

  // only returned if the request supplied the correct security code
  attestationCode: t.union([t.undefined, t.string]),
})

export type AttestationResponse = t.TypeOf<typeof AttestationResponseType>
=======
})
>>>>>>> 5cfd1621
<|MERGE_RESOLUTION|>--- conflicted
+++ resolved
@@ -80,105 +80,4 @@
   maxDeliveryAttempts: t.number,
   maxRerequestMins: t.number,
   twilioVerifySidProvided: t.boolean,
-<<<<<<< HEAD
-})
-
-/**
- * @deprecated moved to @celo/phone-utils will be removed in next major version
- */
-export const AttestationServiceTestRequestType = t.type({
-  phoneNumber: E164PhoneNumberType,
-  message: t.string,
-  signature: SignatureType,
-  provider: t.union([t.string, t.undefined]),
-})
-
-/**
- * @deprecated moved to @celo/phone-utils will be removed in next major version
- */
-export type AttestationServiceTestRequest = t.TypeOf<typeof AttestationServiceTestRequestType>
-
-export type Signature = t.TypeOf<typeof SignatureType>
-export type Address = t.TypeOf<typeof AddressType>
-
-/**
- * @deprecated moved to @celo/phone-utils will be removed in next major version
- */
-export type E164Number = t.TypeOf<typeof E164PhoneNumberType>
-
-/**
- * @deprecated moved to @celo/phone-utils will be removed in next major version
- */
-export const AttestationRequestType = t.type({
-  phoneNumber: E164PhoneNumberType,
-  account: AddressType,
-  issuer: AddressType,
-  // io-ts way of defining optional key-value pair
-  salt: t.union([t.undefined, SaltType]),
-  smsRetrieverAppSig: t.union([t.undefined, t.string]),
-  // if specified, the message sent will be short random number prefixed by this string
-  securityCodePrefix: t.union([t.undefined, t.string]),
-  language: t.union([t.undefined, t.string]),
-  // unblinded signature
-  phoneNumberSignature: t.union([t.undefined, t.string]),
-})
-
-/**
- * @deprecated moved to @celo/phone-utils will be removed in next major version
- */
-export type AttestationRequest = t.TypeOf<typeof AttestationRequestType>
-
-/**
- * @deprecated moved to @celo/phone-utils will be removed in next major version
- */
-export const GetAttestationRequestType = t.type({
-  phoneNumber: E164PhoneNumberType,
-  account: AddressType,
-  issuer: AddressType,
-  // io-ts way of defining optional key-value pair
-  salt: t.union([t.undefined, SaltType]),
-  // if the value supplied matches the stored security code, the response will include the complete message
-  securityCode: t.union([t.undefined, t.string]),
-})
-
-/**
- * @deprecated moved to @celo/phone-utils will be removed in next major version
- */
-export type GetAttestationRequest = t.TypeOf<typeof GetAttestationRequestType>
-
-export const AttestationResponseType = t.type({
-  // Always returned in 1.0.x
-  success: t.boolean,
-
-  // Returned for errors in 1.0.x
-  error: t.union([t.undefined, t.string]),
-
-  // Stringifyed JSON dict of dicts, mapping attempt to error info.
-  errors: t.union([t.undefined, t.string]),
-
-  // Returned for successful send in 1.0.x
-  provider: t.union([t.undefined, t.string]),
-
-  // New fields
-  identifier: t.union([t.undefined, t.string]),
-  account: t.union([t.undefined, AddressType]),
-  issuer: t.union([t.undefined, AddressType]),
-  status: t.union([t.undefined, t.string]),
-  attempt: t.union([t.undefined, t.number]),
-  countryCode: t.union([t.undefined, t.string]),
-
-  // Time to receive eventual delivery/failure (inc retries)
-  duration: t.union([t.undefined, t.number]),
-
-  // Only used by test endpoint to return randomly generated salt.
-  // Never return a user-supplied salt.
-  salt: t.union([t.undefined, t.string]),
-
-  // only returned if the request supplied the correct security code
-  attestationCode: t.union([t.undefined, t.string]),
-})
-
-export type AttestationResponse = t.TypeOf<typeof AttestationResponseType>
-=======
-})
->>>>>>> 5cfd1621
+})