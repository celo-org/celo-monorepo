import { Logger } from './logger'

const TAG = 'utils/src/async'

/** Sleep for a number of milliseconds */
export function sleep(ms: number): Promise<void> {
  return new Promise<void>((resolve) => setTimeout(resolve, ms))
}

type InFunction<T extends any[], U> = (...params: T) => Promise<U>

// Retries an async function when it raises an exeption
// if all the tries fail it raises the last thrown exeption
export const retryAsync = async <T extends any[], U>(
  inFunction: InFunction<T, U>,
  tries: number,
  params: T,
  delay = 100,
  logger: Logger | null = null
) => {
  let saveError
  for (let i = 0; i < tries; i++) {
    try {
      // it awaits otherwise it'd always do all the retries
      return await inFunction(...params)
    } catch (error) {
      await sleep(delay)
      saveError = error
      if (logger) {
        logger(`${TAG}/@retryAsync, Failed to execute function on try #${i}:`, error)
      }
    }
  }

  throw saveError
}

// Retries an async function when it raises an exeption
// if all the tries fail it raises the last thrown exeption
export const retryAsyncWithBackOff = async <T extends any[], U>(
  inFunction: InFunction<T, U>,
  tries: number,
  params: T,
  delay = 100,
  factor = 1.5,
  logger: Logger | null = null
) => {
  let saveError
  for (let i = 0; i < tries; i++) {
    try {
      // it awaits otherwise it'd always do all the retries
      return await inFunction(...params)
    } catch (error) {
      await sleep(Math.pow(factor, i) * delay)
      saveError = error
      if (logger) {
        logger(`${TAG}/@retryAsync, Failed to execute function on try #${i}`, error)
      }
    }
  }

  throw saveError
}

// Retries an async function when it raises an exeption
// if all the tries fail it raises the last thrown exeption
// throws automatically on specified errors
export const selectiveRetryAsyncWithBackOff = async <T extends any[], U>(
  inFunction: InFunction<T, U>,
  tries: number,
  dontRetry: string[],
  params: T,
  delay = 100,
  factor = 1.5,
  logger: Logger | null = null
) => {
  let saveError
  for (let i = 0; i < tries; i++) {
    try {
      // it awaits otherwise it'd always do all the retries
      return await inFunction(...params)
    } catch (error) {
      if (dontRetry.some((msg) => (error as Error).message.includes(msg))) {
        throw error
      }
      saveError = error
      if (logger) {
        logger(`${TAG}/@retryAsync, Failed to execute function on try #${i}`, error)
      }
    }
    if (i < tries - 1) {
      await sleep(Math.pow(factor, i) * delay)
    }
  }

  throw saveError
}

// Retries an async function when it raises an exeption
// Terminates any ongoing request when the timeout is reached
// if all the tries fail it raises the last thrown exeption
export const retryAsyncWithBackOffAndTimeout = async <T extends any[], U>(
  inFunction: InFunction<T, U>,
  tries: number,
  params: T,
  delayMs = 100,
  factor = 1.5,
  timeoutMs = 2000,
  logger: Logger | null = null
) => {
<<<<<<< HEAD
  let timeoutHandle: any
  const timeoutPromise = new Promise<U>((_resolve, reject) => {
    timeoutHandle = setTimeout(() => {
      if (logger) {
        logger(`${TAG}/@retryAsyncWithBackOffAndTimeout, Timed out after ${timeoutMs}ms`)
      }
      reject(new Error(`Timed out after ${timeoutMs}ms`))
    }, timeoutMs)
  })

  return Promise.race([
    retryAsyncWithBackOff(inFunction, tries, params, delayMs, factor, logger),
    timeoutPromise,
  ]).then((result) => {
    clearTimeout(timeoutHandle)
    return result
  })
=======
  return timeout(
    retryAsyncWithBackOff,
    [inFunction, tries, params, delayMs, factor, logger],
    timeoutMs,
    new Error(`Timed out after ${timeoutMs}ms`),
    `${TAG}/@retryAsyncWithBackOffAndTimeout, Timed out after ${timeoutMs}ms`,
    logger
  )
>>>>>>> f61fb56a
}

/**
 * Map an async function over a list xs with a given concurrency level
 *
 * @param concurrency number of `mapFn` concurrent executions
 * @param xs list of value
 * @param mapFn mapping function
 */
export async function concurrentMap<A, B>(
  concurrency: number,
  xs: A[],
  mapFn: (val: A, idx: number) => Promise<B>
): Promise<B[]> {
  let res: B[] = []
  for (let i = 0; i < xs.length; i += concurrency) {
    const remaining = xs.length - i
    const sliceSize = Math.min(remaining, concurrency)
    const slice = xs.slice(i, i + sliceSize)
    res = res.concat(await Promise.all(slice.map((elem, index) => mapFn(elem, i + index))))
  }
  return res
}

/**
 * Map an async function over the values in Object x with a given concurrency level
 *
 * @param concurrency number of `mapFn` concurrent executions
 * @param x associative array of values
 * @param mapFn mapping function
 */
export async function concurrentValuesMap<IN extends any, OUT extends any>(
  concurrency: number,
  x: Record<string, IN>,
  mapFn: (val: IN, key: string) => Promise<OUT>
): Promise<Record<string, OUT>> {
  const xk = Object.keys(x)
  const xv: IN[] = []
  xk.forEach((k) => xv.push(x[k]))
  const res = await concurrentMap(concurrency, xv, (val: IN, idx: number) => mapFn(val, xk[idx]))
  return res.reduce((output: Record<string, OUT>, value: OUT, index: number) => {
    output[xk[index]] = value
    return output
  }, {})
}

/**
 * Wraps an async function in a timeout before calling it.
 *
 * @param inFunction The async function to call
 * @param params The parameters of the async function
 * @param timeoutMs The timeout in milliseconds
 * @param timeoutError The value to which the returned Promise should reject to
 */
export const timeout = <T extends any[], U>(
  inFunction: InFunction<T, U>,
  params: T,
  timeoutMs: number,
  timeoutError: any,
  timeoutLogMsg: string | null = null,
  logger: Logger | null = null
) => {
  let timer: any
  return Promise.race([
    inFunction(...params),
    new Promise<U>((_resolve, reject) => {
      timer = setTimeout(() => {
        if (logger) {
          logger(timeoutLogMsg || `${TAG}/@timeout Timed out after ${timeoutMs}ms`)
        }
        reject(timeoutError)
      }, timeoutMs)
    }),
  ]).finally(() => {
    clearTimeout(timer)
  })
}<|MERGE_RESOLUTION|>--- conflicted
+++ resolved
@@ -108,25 +108,6 @@
   timeoutMs = 2000,
   logger: Logger | null = null
 ) => {
-<<<<<<< HEAD
-  let timeoutHandle: any
-  const timeoutPromise = new Promise<U>((_resolve, reject) => {
-    timeoutHandle = setTimeout(() => {
-      if (logger) {
-        logger(`${TAG}/@retryAsyncWithBackOffAndTimeout, Timed out after ${timeoutMs}ms`)
-      }
-      reject(new Error(`Timed out after ${timeoutMs}ms`))
-    }, timeoutMs)
-  })
-
-  return Promise.race([
-    retryAsyncWithBackOff(inFunction, tries, params, delayMs, factor, logger),
-    timeoutPromise,
-  ]).then((result) => {
-    clearTimeout(timeoutHandle)
-    return result
-  })
-=======
   return timeout(
     retryAsyncWithBackOff,
     [inFunction, tries, params, delayMs, factor, logger],
@@ -135,7 +116,6 @@
     `${TAG}/@retryAsyncWithBackOffAndTimeout, Timed out after ${timeoutMs}ms`,
     logger
   )
->>>>>>> f61fb56a
 }
 
 /**
