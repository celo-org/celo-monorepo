{
  "name": "@celo/base",
<<<<<<< HEAD
  "version": "3.2.1-dev",
=======
  "version": "4.0.1-dev",
>>>>>>> 24fe8671
  "description": "Celo base common utils, no dependencies",
  "author": "Celo",
  "license": "Apache-2.0",
  "main": "./lib/index.js",
  "types": "./lib/index.d.ts",
  "sideEffects": false,
  "homepage": "https://celo-sdk-docs.readthedocs.io/en/latest/base",
  "repository": "https://github.com/celo-org/celo-monorepo/tree/master/packages/sdk/base",
  "scripts": {
    "prepublishOnly": "yarn build",
    "build": "tsc -b .",
    "clean": "tsc -b . --clean",
    "docs": "typedoc",
    "test": "jest --runInBand --ci",
    "test:verbose": "jest --verbose",
    "lint": "tslint -c tslint.json --project ."
  },
  "files": [
    "lib/**/*"
  ],
  "dependencies": {},
  "devDependencies": {
    "@celo/flake-tracker": "0.0.1-dev",
    "@celo/typescript": "0.0.1",
    "bignumber.js": "^9.0.0",
    "elliptic": "^6.5.4",
    "web3-utils": "1.3.6"
  }
}<|MERGE_RESOLUTION|>--- conflicted
+++ resolved
@@ -1,10 +1,6 @@
 {
   "name": "@celo/base",
-<<<<<<< HEAD
-  "version": "3.2.1-dev",
-=======
   "version": "4.0.1-dev",
->>>>>>> 24fe8671
   "description": "Celo base common utils, no dependencies",
   "author": "Celo",
   "license": "Apache-2.0",
