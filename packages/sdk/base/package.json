{
  "name": "@celo/base",
<<<<<<< HEAD
  "version": "3.1.1-dev",
=======
  "version": "3.2.1-dev",
>>>>>>> d71fe5b3
  "description": "Celo base common utils, no dependencies",
  "author": "Celo",
  "license": "Apache-2.0",
  "main": "./lib/index.js",
  "types": "./lib/index.d.ts",
  "sideEffects": false,
  "homepage": "https://celo-sdk-docs.readthedocs.io/en/latest/base",
  "repository": "https://github.com/celo-org/celo-monorepo/tree/master/packages/sdk/base",
  "scripts": {
    "prepublishOnly": "yarn build",
    "build": "tsc -b .",
    "clean": "tsc -b . --clean",
    "docs": "typedoc",
    "test": "jest --runInBand --ci",
    "test:verbose": "jest --verbose",
    "lint": "tslint -c tslint.json --project ."
  },
  "files": [
    "lib/**/*"
  ],
  "dependencies": {},
  "devDependencies": {
    "@celo/flake-tracker": "0.0.1-dev",
    "@celo/typescript": "0.0.1",
    "bignumber.js": "^9.0.0",
    "elliptic": "^6.5.4",
    "web3-utils": "1.3.6"
  }
}<|MERGE_RESOLUTION|>--- conflicted
+++ resolved
@@ -1,10 +1,6 @@
 {
   "name": "@celo/base",
-<<<<<<< HEAD
-  "version": "3.1.1-dev",
-=======
   "version": "3.2.1-dev",
->>>>>>> d71fe5b3
   "description": "Celo base common utils, no dependencies",
   "author": "Celo",
   "license": "Apache-2.0",
