{
  "name": "@celo/base",
<<<<<<< HEAD
  "version": "4.1.1-beta.1",
=======
  "version": "4.1.2-dev",
>>>>>>> 2cc7296f
  "description": "Celo base common utils, no dependencies",
  "author": "Celo",
  "license": "Apache-2.0",
  "main": "./lib/index.js",
  "types": "./lib/index.d.ts",
  "sideEffects": false,
  "homepage": "https://celo-sdk-docs.readthedocs.io/en/latest/base",
  "repository": "https://github.com/celo-org/celo-monorepo/tree/master/packages/sdk/base",
  "scripts": {
    "prepublishOnly": "yarn build",
    "build": "tsc -b .",
    "clean": "tsc -b . --clean",
    "docs": "typedoc",
    "test": "jest --runInBand --ci",
    "test:verbose": "jest --verbose",
    "lint": "tslint -c tslint.json --project ."
  },
  "files": [
    "lib/**/*"
  ],
  "dependencies": {},
  "devDependencies": {
    "@celo/typescript": "0.0.1",
    "bignumber.js": "^9.0.0",
    "elliptic": "^6.5.4",
    "web3-utils": "1.10.0"
  }
}<|MERGE_RESOLUTION|>--- conflicted
+++ resolved
@@ -1,10 +1,6 @@
 {
   "name": "@celo/base",
-<<<<<<< HEAD
-  "version": "4.1.1-beta.1",
-=======
   "version": "4.1.2-dev",
->>>>>>> 2cc7296f
   "description": "Celo base common utils, no dependencies",
   "author": "Celo",
   "license": "Apache-2.0",
