--- conflicted
+++ resolved
@@ -22,14 +22,6 @@
     "prepublishOnly": "yarn build"
   },
   "dependencies": {
-<<<<<<< HEAD
-    "@celo/connect": "4.1.1-dev",
-    "@celo/utils": "4.1.1-dev",
-    "@celo/wallet-base": "4.1.1-dev",
-    "@ethereumjs/util": "8.0.5",
-    "@types/debug": "^4.1.5",
-    "eth-lib": "^0.2.8"
-=======
     "@celo/connect": "^5.1.0",
     "@celo/utils": "^5.0.5",
     "@celo/wallet-base": "^5.1.0",
@@ -39,7 +31,6 @@
   },
   "devDependencies": {
     "web3": "1.10.0"
->>>>>>> 47e5fd8f
   },
   "engines": {
     "node": ">=8.14.2"
