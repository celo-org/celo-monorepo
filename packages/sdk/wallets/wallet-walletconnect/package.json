{
  "name": "@celo/wallet-walletconnect",
  "version": "1.1.1-dev",
  "description": "WalletConnect wallet implementation",
  "author": "Celo",
  "license": "Apache-2.0",
  "main": "./lib/index.js",
  "types": "./lib/index.d.ts",
  "keywords": [
    "celo",
    "blockchain",
    "sdk",
    "WalletConnect",
    "wallet"
  ],
  "scripts": {
    "build": "tsc -b .",
    "clean": "tsc -b . --clean",
    "docs": "typedoc && ts-node ../../utils/scripts/linkdocs.ts wallet-walletconnect",
    "test": "jest --runInBand",
    "lint": "tslint -c tslint.json --project .",
    "prepublishOnly": "yarn build"
  },
  "dependencies": {
<<<<<<< HEAD
    "@celo/connect": "1.0.3-dev",
    "@celo/utils": "1.0.3-dev",
    "@celo/wallet-base": "1.0.3-dev",
    "@celo/wallet-remote": "1.0.3-dev",
    "@walletconnect/client": "2.0.0-alpha.32",
=======
    "@celo/connect": "1.1.1-dev",
    "@celo/utils": "1.1.1-dev",
    "@celo/wallet-base": "1.1.1-dev",
    "@celo/wallet-remote": "1.1.1-dev",
    "@walletconnect/client": "2.0.0-alpha.26",
>>>>>>> eec6357a
    "debug": "^4.1.1",
    "ethereumjs-util": "^7.0.8"
  },
  "devDependencies": {
    "@celo/contractkit": "1.1.1-dev",
    "@celo/dev-utils": "0.0.1-dev"
  },
  "engines": {
    "node": ">=10"
  }
}<|MERGE_RESOLUTION|>--- conflicted
+++ resolved
@@ -22,19 +22,11 @@
     "prepublishOnly": "yarn build"
   },
   "dependencies": {
-<<<<<<< HEAD
-    "@celo/connect": "1.0.3-dev",
-    "@celo/utils": "1.0.3-dev",
-    "@celo/wallet-base": "1.0.3-dev",
-    "@celo/wallet-remote": "1.0.3-dev",
-    "@walletconnect/client": "2.0.0-alpha.32",
-=======
     "@celo/connect": "1.1.1-dev",
     "@celo/utils": "1.1.1-dev",
     "@celo/wallet-base": "1.1.1-dev",
     "@celo/wallet-remote": "1.1.1-dev",
-    "@walletconnect/client": "2.0.0-alpha.26",
->>>>>>> eec6357a
+    "@walletconnect/client": "2.0.0-alpha.32",
     "debug": "^4.1.1",
     "ethereumjs-util": "^7.0.8"
   },
