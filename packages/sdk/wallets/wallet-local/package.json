--- conflicted
+++ resolved
@@ -1,10 +1,6 @@
 {
   "name": "@celo/wallet-local",
-<<<<<<< HEAD
-  "version": "3.2.1-dev",
-=======
   "version": "4.0.1-dev",
->>>>>>> 24fe8671
   "description": "Local wallet implementation",
   "author": "Celo",
   "license": "Apache-2.0",
@@ -26,15 +22,9 @@
     "prepublishOnly": "yarn build"
   },
   "dependencies": {
-<<<<<<< HEAD
-    "@celo/utils": "3.2.1-dev",
-    "@celo/connect": "3.2.1-dev",
-    "@celo/wallet-base": "3.2.1-dev",
-=======
     "@celo/utils": "4.0.1-dev",
     "@celo/connect": "4.0.1-dev",
     "@celo/wallet-base": "4.0.1-dev",
->>>>>>> 24fe8671
     "@types/ethereumjs-util": "^5.2.0",
     "eth-lib": "^0.2.8",
     "ethereumjs-util": "^5.2.0"
