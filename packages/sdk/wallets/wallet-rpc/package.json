{
  "name": "@celo/wallet-rpc",
<<<<<<< HEAD
  "version": "3.2.1-dev",
=======
  "version": "4.0.1-dev",
>>>>>>> 24fe8671
  "description": "Geth RPC wallet implementation",
  "author": "Celo",
  "license": "Apache-2.0",
  "repository": "https://github.com/celo-org/celo-monorepo/tree/master/packages/sdk/wallets/",
  "homepage": "https://docs.celo.org",
  "main": "./lib/index.js",
  "types": "./lib/index.d.ts",
  "keywords": [
    "celo",
    "blockchain",
    "sdk"
  ],
  "scripts": {
    "build": "tsc -b .",
    "clean": "tsc -b . --clean",
    "docs": "typedoc",
    "test": "jest --runInBand",
    "lint": "tslint -c tslint.json --project .",
    "prepublishOnly": "yarn build"
  },
  "dependencies": {
<<<<<<< HEAD
    "@celo/connect": "3.2.1-dev",
    "@celo/utils": "3.2.1-dev",
    "@celo/wallet-base": "3.2.1-dev",
    "@celo/wallet-remote": "3.2.1-dev",
=======
    "@celo/connect": "4.0.1-dev",
    "@celo/utils": "4.0.1-dev",
    "@celo/wallet-base": "4.0.1-dev",
    "@celo/wallet-remote": "4.0.1-dev",
>>>>>>> 24fe8671
    "bignumber.js": "^9.0.0",
    "debug": "^4.1.1"
  },
  "devDependencies": {
    "@celo/dev-utils": "0.0.1-dev",
<<<<<<< HEAD
    "@celo/contractkit": "3.2.1-dev"
=======
    "@celo/contractkit": "4.0.1-dev"
>>>>>>> 24fe8671
  },
  "engines": {
    "node": ">=8.13.0"
  }
}<|MERGE_RESOLUTION|>--- conflicted
+++ resolved
@@ -1,10 +1,6 @@
 {
   "name": "@celo/wallet-rpc",
-<<<<<<< HEAD
-  "version": "3.2.1-dev",
-=======
   "version": "4.0.1-dev",
->>>>>>> 24fe8671
   "description": "Geth RPC wallet implementation",
   "author": "Celo",
   "license": "Apache-2.0",
@@ -26,27 +22,16 @@
     "prepublishOnly": "yarn build"
   },
   "dependencies": {
-<<<<<<< HEAD
-    "@celo/connect": "3.2.1-dev",
-    "@celo/utils": "3.2.1-dev",
-    "@celo/wallet-base": "3.2.1-dev",
-    "@celo/wallet-remote": "3.2.1-dev",
-=======
     "@celo/connect": "4.0.1-dev",
     "@celo/utils": "4.0.1-dev",
     "@celo/wallet-base": "4.0.1-dev",
     "@celo/wallet-remote": "4.0.1-dev",
->>>>>>> 24fe8671
     "bignumber.js": "^9.0.0",
     "debug": "^4.1.1"
   },
   "devDependencies": {
     "@celo/dev-utils": "0.0.1-dev",
-<<<<<<< HEAD
-    "@celo/contractkit": "3.2.1-dev"
-=======
     "@celo/contractkit": "4.0.1-dev"
->>>>>>> 24fe8671
   },
   "engines": {
     "node": ">=8.13.0"
