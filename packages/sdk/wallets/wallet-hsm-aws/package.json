{
  "name": "@celo/wallet-hsm-aws",
<<<<<<< HEAD
  "version": "3.2.1-dev",
=======
  "version": "4.0.1-dev",
>>>>>>> 24fe8671
  "description": "AWS HSM wallet implementation",
  "author": "Celo",
  "license": "Apache-2.0",
  "repository": "https://github.com/celo-org/celo-monorepo/tree/master/packages/sdk/wallets/",
  "homepage": "https://docs.celo.org",
  "main": "./lib/index.js",
  "types": "./lib/index.d.ts",
  "keywords": [
    "celo",
    "blockchain",
    "sdk"
  ],
  "scripts": {
    "build": "tsc -b .",
    "clean": "tsc -b . --clean",
    "docs": "typedoc",
    "test": "jest --runInBand",
    "lint": "tslint -c tslint.json --project .",
    "prepublishOnly": "yarn build"
  },
  "dependencies": {
<<<<<<< HEAD
    "@celo/utils": "3.2.1-dev",
    "@celo/wallet-base": "3.2.1-dev",
    "@celo/wallet-remote": "3.2.1-dev",
    "@celo/wallet-hsm": "3.2.1-dev",
=======
    "@celo/utils": "4.0.1-dev",
    "@celo/wallet-base": "4.0.1-dev",
    "@celo/wallet-remote": "4.0.1-dev",
    "@celo/wallet-hsm": "4.0.1-dev",
>>>>>>> 24fe8671
    "@types/debug": "^4.1.5",
    "@types/secp256k1": "^4.0.0",
    "aws-sdk": "^2.705.0",
    "eth-lib": "^0.2.8",
    "ethereumjs-util": "^5.2.0",
    "bignumber.js": "^9.0.0",
    "debug": "^4.1.1",
    "secp256k1": "^4.0.0"
  },
  "devDependencies": {
<<<<<<< HEAD
    "@celo/connect": "3.2.1-dev",
=======
    "@celo/connect": "4.0.1-dev",
>>>>>>> 24fe8671
    "elliptic": "^6.5.4",
    "web3": "1.3.6"
  },
  "engines": {
    "node": ">=8.13.0"
  },
  "resolutions": {
    "secp256k1": "^4.0.0"
  }
}<|MERGE_RESOLUTION|>--- conflicted
+++ resolved
@@ -1,10 +1,6 @@
 {
   "name": "@celo/wallet-hsm-aws",
-<<<<<<< HEAD
-  "version": "3.2.1-dev",
-=======
   "version": "4.0.1-dev",
->>>>>>> 24fe8671
   "description": "AWS HSM wallet implementation",
   "author": "Celo",
   "license": "Apache-2.0",
@@ -26,17 +22,10 @@
     "prepublishOnly": "yarn build"
   },
   "dependencies": {
-<<<<<<< HEAD
-    "@celo/utils": "3.2.1-dev",
-    "@celo/wallet-base": "3.2.1-dev",
-    "@celo/wallet-remote": "3.2.1-dev",
-    "@celo/wallet-hsm": "3.2.1-dev",
-=======
     "@celo/utils": "4.0.1-dev",
     "@celo/wallet-base": "4.0.1-dev",
     "@celo/wallet-remote": "4.0.1-dev",
     "@celo/wallet-hsm": "4.0.1-dev",
->>>>>>> 24fe8671
     "@types/debug": "^4.1.5",
     "@types/secp256k1": "^4.0.0",
     "aws-sdk": "^2.705.0",
@@ -47,11 +36,7 @@
     "secp256k1": "^4.0.0"
   },
   "devDependencies": {
-<<<<<<< HEAD
-    "@celo/connect": "3.2.1-dev",
-=======
     "@celo/connect": "4.0.1-dev",
->>>>>>> 24fe8671
     "elliptic": "^6.5.4",
     "web3": "1.3.6"
   },
