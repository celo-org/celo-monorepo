{
  "name": "@celo/wallet-hsm",
<<<<<<< HEAD
  "version": "1.5.1-dev",
=======
  "version": "1.5.3-dev",
>>>>>>> d3b3609f
  "description": "HSM wallet implementation utils",
  "author": "Celo",
  "license": "Apache-2.0",
  "main": "./lib/index.js",
  "types": "./lib/index.d.ts",
  "keywords": [
    "celo",
    "blockchain",
    "sdk"
  ],
  "scripts": {
    "build": "tsc -b .",
    "clean": "tsc -b . --clean",
    "docs": "typedoc && ts-node ../../utils/scripts/linkdocs.ts wallet-hsm",
    "test": "jest --runInBand --passWithNoTests",
    "lint": "tslint -c tslint.json --project .",
    "prepublishOnly": "yarn build"
  },
  "dependencies": {
<<<<<<< HEAD
    "@celo/base": "1.5.1-dev",
=======
    "@celo/base": "1.5.3-dev",
>>>>>>> d3b3609f
    "@types/asn1js": "^0.0.2",
    "@types/secp256k1": "^4.0.0",
    "@types/debug": "^4.1.5",
    "eth-lib": "^0.2.8",
    "ethereumjs-util": "^5.2.0",
    "asn1js": "^2.0.26",
    "elliptic": "^6.5.4",
    "secp256k1": "^4.0.0"
  },
  "engines": {
    "node": ">=8.13.0"
  }
}<|MERGE_RESOLUTION|>--- conflicted
+++ resolved
@@ -1,10 +1,6 @@
 {
   "name": "@celo/wallet-hsm",
-<<<<<<< HEAD
-  "version": "1.5.1-dev",
-=======
   "version": "1.5.3-dev",
->>>>>>> d3b3609f
   "description": "HSM wallet implementation utils",
   "author": "Celo",
   "license": "Apache-2.0",
@@ -24,11 +20,7 @@
     "prepublishOnly": "yarn build"
   },
   "dependencies": {
-<<<<<<< HEAD
-    "@celo/base": "1.5.1-dev",
-=======
     "@celo/base": "1.5.3-dev",
->>>>>>> d3b3609f
     "@types/asn1js": "^0.0.2",
     "@types/secp256k1": "^4.0.0",
     "@types/debug": "^4.1.5",
