--- conflicted
+++ resolved
@@ -1,10 +1,6 @@
 {
   "name": "@celo/wallet-hsm-azure",
-<<<<<<< HEAD
-  "version": "3.1.1-dev",
-=======
   "version": "3.2.1-dev",
->>>>>>> d71fe5b3
   "description": "Azure HSM wallet implementation",
   "author": "Celo",
   "license": "Apache-2.0",
@@ -29,19 +25,11 @@
     "@azure/identity": "^1.1.0",
     "@azure/keyvault-keys": "^4.1.0",
     "@azure/keyvault-secrets": "^4.1.0",
-<<<<<<< HEAD
-    "@celo/utils": "3.1.1-dev",
-    "@celo/wallet-base": "3.1.1-dev",
-    "@celo/wallet-remote": "3.1.1-dev",
-    "@celo/wallet-hsm": "3.1.1-dev",
-    "@celo/connect": "3.1.1-dev",
-=======
     "@celo/utils": "3.2.1-dev",
     "@celo/wallet-base": "3.2.1-dev",
     "@celo/wallet-remote": "3.2.1-dev",
     "@celo/wallet-hsm": "3.2.1-dev",
     "@celo/connect": "3.2.1-dev",
->>>>>>> d71fe5b3
     "@types/secp256k1": "^4.0.0",
     "eth-lib": "^0.2.8",
     "ethereumjs-util": "^5.2.0",
