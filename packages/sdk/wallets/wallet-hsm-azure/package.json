{
  "name": "@celo/wallet-hsm-azure",
<<<<<<< HEAD
  "version": "1.5.1-dev",
=======
  "version": "1.5.3-dev",
>>>>>>> d3b3609f
  "description": "Azure HSM wallet implementation",
  "author": "Celo",
  "license": "Apache-2.0",
  "main": "./lib/index.js",
  "types": "./lib/index.d.ts",
  "keywords": [
    "celo",
    "blockchain",
    "sdk"
  ],
  "scripts": {
    "build": "tsc -b .",
    "clean": "tsc -b . --clean",
    "docs": "typedoc && ts-node ../../utils/scripts/linkdocs.ts wallet-hsm-azure",
    "test": "jest --runInBand",
    "lint": "tslint -c tslint.json --project .",
    "prepublishOnly": "yarn build"
  },
  "dependencies": {
    "@azure/identity": "^1.1.0",
    "@azure/keyvault-keys": "^4.1.0",
    "@azure/keyvault-secrets": "^4.1.0",
<<<<<<< HEAD
    "@celo/utils": "1.5.1-dev",
    "@celo/wallet-base": "1.5.1-dev",
    "@celo/wallet-remote": "1.5.1-dev",
    "@celo/wallet-hsm": "1.5.1-dev",
    "@celo/connect": "1.5.1-dev",
=======
    "@celo/utils": "1.5.3-dev",
    "@celo/wallet-base": "1.5.3-dev",
    "@celo/wallet-remote": "1.5.3-dev",
    "@celo/wallet-hsm": "1.5.3-dev",
    "@celo/connect": "1.5.3-dev",
>>>>>>> d3b3609f
    "@types/secp256k1": "^4.0.0",
    "eth-lib": "^0.2.8",
    "ethereumjs-util": "^5.2.0",
    "bignumber.js": "^9.0.0",
    "debug": "^4.1.1",
    "secp256k1": "^4.0.0"
  },
  "devDependencies": {
    "dotenv": "^8.2.0",
    "elliptic": "^6.5.4",
    "web3": "1.3.6"
  },
  "engines": {
    "node": ">=8.13.0"
  }
}<|MERGE_RESOLUTION|>--- conflicted
+++ resolved
@@ -1,10 +1,6 @@
 {
   "name": "@celo/wallet-hsm-azure",
-<<<<<<< HEAD
-  "version": "1.5.1-dev",
-=======
   "version": "1.5.3-dev",
->>>>>>> d3b3609f
   "description": "Azure HSM wallet implementation",
   "author": "Celo",
   "license": "Apache-2.0",
@@ -27,19 +23,11 @@
     "@azure/identity": "^1.1.0",
     "@azure/keyvault-keys": "^4.1.0",
     "@azure/keyvault-secrets": "^4.1.0",
-<<<<<<< HEAD
-    "@celo/utils": "1.5.1-dev",
-    "@celo/wallet-base": "1.5.1-dev",
-    "@celo/wallet-remote": "1.5.1-dev",
-    "@celo/wallet-hsm": "1.5.1-dev",
-    "@celo/connect": "1.5.1-dev",
-=======
     "@celo/utils": "1.5.3-dev",
     "@celo/wallet-base": "1.5.3-dev",
     "@celo/wallet-remote": "1.5.3-dev",
     "@celo/wallet-hsm": "1.5.3-dev",
     "@celo/connect": "1.5.3-dev",
->>>>>>> d3b3609f
     "@types/secp256k1": "^4.0.0",
     "eth-lib": "^0.2.8",
     "ethereumjs-util": "^5.2.0",
