--- conflicted
+++ resolved
@@ -22,14 +22,6 @@
     "prepublishOnly": "yarn build"
   },
   "dependencies": {
-<<<<<<< HEAD
-    "@celo/utils": "4.1.1-dev",
-    "@celo/wallet-base": "4.1.1-dev",
-    "@celo/wallet-remote": "4.1.1-dev",
-    "@celo/connect": "4.1.1-dev",
-    "@ethereumjs/util": "8.0.5",
-    "@ledgerhq/hw-app-eth": "~5.11.0",
-=======
     "@celo/base": "5.0.4",
     "@celo/utils": "5.0.4",
     "@celo/wallet-base": "5.0.4",
@@ -38,18 +30,14 @@
     "@ethereumjs/util": "8.0.5",
     "@ledgerhq/hw-app-eth": "~5.11.0",
     "@ledgerhq/errors": "^5.50.0",
->>>>>>> e7ebc92c
     "@ledgerhq/hw-transport": "~5.11.0",
     "debug": "^4.1.1",
     "eth-lib": "^0.2.8",
     "ethereum-cryptography": "1.2.0"
-<<<<<<< HEAD
-=======
   },
   "devDependencies": {
     "@ledgerhq/hw-transport-node-hid": "^6.27.4",
     "web3": "1.10.0"
->>>>>>> e7ebc92c
   },
   "engines": {
     "node": ">=8.14.2"
