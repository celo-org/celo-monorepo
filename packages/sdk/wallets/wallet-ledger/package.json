{
  "name": "@celo/wallet-ledger",
  "version": "4.1.1-dev",
  "description": "Ledger wallet implementation",
  "author": "Celo",
  "license": "Apache-2.0",
  "repository": "https://github.com/celo-org/celo-monorepo/tree/master/packages/sdk/wallets/",
  "homepage": "https://docs.celo.org",
  "main": "./lib/index.js",
  "types": "./lib/index.d.ts",
  "keywords": [
    "celo",
    "blockchain",
    "sdk"
  ],
  "scripts": {
    "build": "tsc -b .",
    "clean": "tsc -b . --clean",
    "docs": "typedoc",
    "test": "jest --runInBand",
    "lint": "tslint -c tslint.json --project .",
    "prepublishOnly": "yarn build"
  },
  "dependencies": {
<<<<<<< HEAD
    "@celo/utils": "4.0.1-dev",
    "@celo/wallet-base": "4.0.1-dev",
    "@celo/wallet-remote": "4.0.1-dev",
    "@celo/connect": "4.0.1-dev",
    "@ethereumjs/util": "8.0.5",
=======
    "@celo/utils": "4.1.1-dev",
    "@celo/wallet-base": "4.1.1-dev",
    "@celo/wallet-remote": "4.1.1-dev",
    "@celo/connect": "4.1.1-dev",
    "@types/ethereumjs-util": "^5.2.0",
    "eth-lib": "^0.2.8",
    "ethereumjs-util": "^5.2.0",
    "debug": "^4.1.1",
>>>>>>> 1701bf5b
    "@ledgerhq/hw-app-eth": "~5.11.0",
    "@ledgerhq/hw-transport": "~5.11.0",
    "debug": "^4.1.1",
    "eth-lib": "^0.2.8",
    "ethereum-cryptography": "1.2.0"
  },
  "engines": {
    "node": ">=8.14.2"
  }
}<|MERGE_RESOLUTION|>--- conflicted
+++ resolved
@@ -22,22 +22,11 @@
     "prepublishOnly": "yarn build"
   },
   "dependencies": {
-<<<<<<< HEAD
-    "@celo/utils": "4.0.1-dev",
-    "@celo/wallet-base": "4.0.1-dev",
-    "@celo/wallet-remote": "4.0.1-dev",
-    "@celo/connect": "4.0.1-dev",
-    "@ethereumjs/util": "8.0.5",
-=======
     "@celo/utils": "4.1.1-dev",
     "@celo/wallet-base": "4.1.1-dev",
     "@celo/wallet-remote": "4.1.1-dev",
     "@celo/connect": "4.1.1-dev",
-    "@types/ethereumjs-util": "^5.2.0",
-    "eth-lib": "^0.2.8",
-    "ethereumjs-util": "^5.2.0",
-    "debug": "^4.1.1",
->>>>>>> 1701bf5b
+    "@ethereumjs/util": "8.0.5",
     "@ledgerhq/hw-app-eth": "~5.11.0",
     "@ledgerhq/hw-transport": "~5.11.0",
     "debug": "^4.1.1",
