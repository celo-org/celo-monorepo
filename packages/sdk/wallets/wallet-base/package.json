--- conflicted
+++ resolved
@@ -1,10 +1,6 @@
 {
   "name": "@celo/wallet-base",
-<<<<<<< HEAD
-  "version": "4.1.1-beta.1",
-=======
   "version": "4.1.2-dev",
->>>>>>> 2cc7296f
   "description": "Wallet base implementation",
   "author": "Celo",
   "license": "Apache-2.0",
@@ -26,15 +22,9 @@
     "prepublishOnly": "yarn build"
   },
   "dependencies": {
-<<<<<<< HEAD
-    "@celo/connect": "4.1.1-beta.1",
-    "@celo/base": "4.1.1-beta.1",
-    "@celo/utils": "4.1.1-beta.1",
-=======
     "@celo/connect": "4.1.2-dev",
     "@celo/base": "4.1.2-dev",
     "@celo/utils": "4.1.2-dev",
->>>>>>> 2cc7296f
     "@ethereumjs/util": "8.0.5",
     "@types/debug": "^4.1.5",
     "bignumber.js": "^9.0.0",
