{
  "name": "@celo/wallet-base",
  "version": "4.1.1-dev",
  "description": "Wallet base implementation",
  "author": "Celo",
  "license": "Apache-2.0",
  "repository": "https://github.com/celo-org/celo-monorepo/tree/master/packages/sdk/wallets/",
  "homepage": "https://docs.celo.org",
  "main": "./lib/index.js",
  "types": "./lib/index.d.ts",
  "keywords": [
    "celo",
    "blockchain",
    "sdk"
  ],
  "scripts": {
    "build": "tsc -b .",
    "clean": "tsc -b . --clean",
    "docs": "typedoc",
    "test": "jest --runInBand --passWithNoTests",
    "lint": "tslint -c tslint.json --project .",
    "prepublishOnly": "yarn build"
  },
  "dependencies": {
<<<<<<< HEAD
    "@celo/connect": "4.0.1-dev",
    "@celo/base": "4.0.1-dev",
    "@celo/utils": "4.0.1-dev",
    "@ethereumjs/util": "8.0.5",
=======
    "@celo/connect": "4.1.1-dev",
    "@celo/base": "4.1.1-dev",
    "@celo/utils": "4.1.1-dev",
    "@types/ethereumjs-util": "^5.2.0",
>>>>>>> 1701bf5b
    "@types/debug": "^4.1.5",
    "bignumber.js": "^9.0.0",
    "debug": "^4.1.1",
    "eth-lib": "^0.2.8"
  },
  "engines": {
    "node": ">=8.14.2"
  }
}<|MERGE_RESOLUTION|>--- conflicted
+++ resolved
@@ -22,17 +22,10 @@
     "prepublishOnly": "yarn build"
   },
   "dependencies": {
-<<<<<<< HEAD
-    "@celo/connect": "4.0.1-dev",
-    "@celo/base": "4.0.1-dev",
-    "@celo/utils": "4.0.1-dev",
-    "@ethereumjs/util": "8.0.5",
-=======
     "@celo/connect": "4.1.1-dev",
     "@celo/base": "4.1.1-dev",
     "@celo/utils": "4.1.1-dev",
-    "@types/ethereumjs-util": "^5.2.0",
->>>>>>> 1701bf5b
+    "@ethereumjs/util": "8.0.5",
     "@types/debug": "^4.1.5",
     "bignumber.js": "^9.0.0",
     "debug": "^4.1.1",
