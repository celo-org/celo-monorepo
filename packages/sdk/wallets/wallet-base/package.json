--- conflicted
+++ resolved
@@ -1,10 +1,6 @@
 {
   "name": "@celo/wallet-base",
-<<<<<<< HEAD
-  "version": "3.2.1-dev",
-=======
   "version": "4.0.1-dev",
->>>>>>> 24fe8671
   "description": "Wallet base implementation",
   "author": "Celo",
   "license": "Apache-2.0",
@@ -26,15 +22,9 @@
     "prepublishOnly": "yarn build"
   },
   "dependencies": {
-<<<<<<< HEAD
-    "@celo/connect": "3.2.1-dev",
-    "@celo/base": "3.2.1-dev",
-    "@celo/utils": "3.2.1-dev",
-=======
     "@celo/connect": "4.0.1-dev",
     "@celo/base": "4.0.1-dev",
     "@celo/utils": "4.0.1-dev",
->>>>>>> 24fe8671
     "@types/ethereumjs-util": "^5.2.0",
     "@types/debug": "^4.1.5",
     "bignumber.js": "^9.0.0",
