--- conflicted
+++ resolved
@@ -387,7 +387,6 @@
   return type === 'celo-legacy' ? RLP.decode(rlpEncode) : RLP.decode(`0x${rlpEncode.slice(4)}`)
 }
 
-<<<<<<< HEAD
 function correctLengthOf(type: TransactionTypes, includeSig: boolean = true) {
   switch (type) {
     case 'cip64': {
@@ -395,15 +394,6 @@
     }
     case 'cip42':
       return includeSig ? 15 : 12
-=======
-function correctLengthOf(type: TransactionTypes, hasSignature: boolean = true) {
-  switch (type) {
-    case 'cip64': {
-      return hasSignature ? 13 : 10
-    }
-    case 'cip42':
-      return hasSignature ? 15 : 12
->>>>>>> 02573df8
     case 'celo-legacy':
     case 'eip1559':
       return 12
@@ -488,15 +478,8 @@
 // inspired by @ethereumjs/tx
 function getPublicKeyofSignerFromTx(transactionArray: string[], type: TransactionTypes) {
   // this needs to be 10 for cip64, 12 for cip42 and eip1559
-<<<<<<< HEAD
-  console.info('type', type)
   const base = transactionArray.slice(0, correctLengthOf(type, false))
   const message = concatHex([TxTypeToPrefix[type], RLP.encode(base).slice(2)])
-  console.log('message', message)
-=======
-  const base = transactionArray.slice(0, correctLengthOf(type, false))
-  const message = concatHex([TxTypeToPrefix.cip42, RLP.encode(base).slice(2)])
->>>>>>> 02573df8
   const msgHash = keccak256(hexToBytes(message))
 
   const { v, r, s } = extractSignatureFromDecoded(transactionArray)
