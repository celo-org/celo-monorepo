import { ensureLeading0x, trimLeading0x } from '@celo/base/lib/address'
import {
  CeloTx,
  CeloTxWithSig,
  EncodedTransaction,
  Hex,
  isPresent,
  RLPEncodedTx,
  TransactionTypes,
} from '@celo/connect'
import {
  hexToNumber,
  inputCeloTxFormatter,
  parseAccessList,
} from '@celo/connect/lib/utils/formatter'
import { EIP712TypedData, generateTypedDataHash } from '@celo/utils/lib/sign-typed-data-utils'
import { parseSignatureWithoutPrefix } from '@celo/utils/lib/signatureUtils'
<<<<<<< HEAD
import * as ethUtil from '@ethereumjs/util'
import debugFactory from 'debug'
// @ts-ignore-next-line eth-lib types not found
import { account as Account, bytes as Bytes, hash as Hash, RLP } from 'eth-lib'

=======
import {
  Address,
  bufferToHex,
  ecrecover,
  fromRpcSig,
  hashPersonalMessage,
  pubToAddress,
  toBuffer,
  toChecksumAddress,
} from '@ethereumjs/util'
import debugFactory from 'debug'
// @ts-ignore-next-line eth-lib types not found
import { account as Account, bytes as Bytes, hash as Hash, RLP } from 'eth-lib'
import { keccak256 } from 'ethereum-cryptography/keccak'
import { hexToBytes } from 'ethereum-cryptography/utils.js'
import Web3 from 'web3' // TODO try to do this without web3 direct
import Accounts from 'web3-eth-accounts'
>>>>>>> e7ebc92c
const debug = debugFactory('wallet-base:tx:sign')

// Original code taken from
// https://github.com/ethereum/web3.js/blob/1.x/packages/web3-eth-accounts/src/index.js

// 0x04 prefix indicates that the key is not compressed
// https://tools.ietf.org/html/rfc5480#section-2.2
export const publicKeyPrefix: number = 0x04
export const sixtyFour: number = 64
export const thirtyTwo: number = 32

const Y_PARITY_EIP_2098 = 27

function isNullOrUndefined(value: any): boolean {
  return value === null || value === undefined
}

// Simple replay attack protection
// https://github.com/ethereum/EIPs/blob/master/EIPS/eip-155.md
export function chainIdTransformationForSigning(chainId: number): number {
  return chainId * 2 + 35
}

export function getHashFromEncoded(rlpEncode: string): string {
  return Hash.keccak256(rlpEncode)
}

function trimLeadingZero(hex: string) {
  while (hex && hex.startsWith('0x0')) {
    hex = ensureLeading0x(hex.slice(3))
  }
  return hex
}

function makeEven(hex: string) {
  if (hex.length % 2 === 1) {
    hex = hex.replace('0x', '0x0')
  }
  return hex
}

<<<<<<< HEAD
function signatureFormatter(signature: { v: number; r: Buffer; s: Buffer }): {
=======
function signatureFormatter(
  signature: { v: number; r: Buffer; s: Buffer },
  type: TransactionTypes
): {
>>>>>>> e7ebc92c
  v: string
  r: string
  s: string
} {
<<<<<<< HEAD
=======
  let v = signature.v
  if (type !== 'celo-legacy') {
    v = signature.v === Y_PARITY_EIP_2098 ? 0 : 1
  }
>>>>>>> e7ebc92c
  return {
    v: stringNumberToHex(v),
    r: makeEven(trimLeadingZero(ensureLeading0x(signature.r.toString('hex')))),
    s: makeEven(trimLeadingZero(ensureLeading0x(signature.s.toString('hex')))),
  }
}

export function stringNumberOrBNToHex(
  num?: number | string | ReturnType<Web3['utils']['toBN']>
): Hex {
  if (typeof num === 'string' || typeof num === 'number' || num === undefined) {
    return stringNumberToHex(num)
  } else {
    return makeEven(`0x` + num.toString(16)) as Hex
  }
}
function stringNumberToHex(num?: number | string): Hex {
  const auxNumber = Number(num)
  if (num === '0x' || num === undefined || auxNumber === 0) {
    return '0x'
  }
  return makeEven(Web3.utils.numberToHex(num)) as Hex
}
export function rlpEncodedTx(tx: CeloTx): RLPEncodedTx {
  assertSerializableTX(tx)
  const transaction = inputCeloTxFormatter(tx)
  transaction.to = Bytes.fromNat(tx.to || '0x').toLowerCase()
  transaction.nonce = Number(((tx.nonce as any) !== '0x' ? tx.nonce : 0) || 0)
  transaction.data = Bytes.fromNat(tx.data || '0x').toLowerCase()
  transaction.value = stringNumberOrBNToHex(tx.value)
  transaction.gas = stringNumberOrBNToHex(tx.gas)
  transaction.chainId = tx.chainId || 1
  // Celo Specific
  transaction.feeCurrency = Bytes.fromNat(tx.feeCurrency || '0x').toLowerCase()
  transaction.gatewayFeeRecipient = Bytes.fromNat(tx.gatewayFeeRecipient || '0x').toLowerCase()
  transaction.gatewayFee = stringNumberOrBNToHex(tx.gatewayFee)

  // Legacy
  transaction.gasPrice = stringNumberOrBNToHex(tx.gasPrice)
  // EIP1559 / CIP42
  transaction.maxFeePerGas = stringNumberOrBNToHex(tx.maxFeePerGas)
  transaction.maxPriorityFeePerGas = stringNumberOrBNToHex(tx.maxPriorityFeePerGas)

  let rlpEncode: Hex
  if (isCIP64(tx)) {
    // https://github.com/celo-org/celo-proposals/blob/master/CIPs/cip-0064.md
    // 0x7b || rlp([chainId, nonce, maxPriorityFeePerGas, maxFeePerGas, gasLimit, to, value, data, accessList, feeCurrency, signatureYParity, signatureR, signatureS]).
    rlpEncode = RLP.encode([
      stringNumberToHex(transaction.chainId),
      stringNumberToHex(transaction.nonce),
      transaction.maxPriorityFeePerGas || '0x',
      transaction.maxFeePerGas || '0x',
      transaction.gas || '0x',
      transaction.to || '0x',
      transaction.value || '0x',
      transaction.data || '0x',
      transaction.accessList || [],
      transaction.feeCurrency || '0x',
    ])
    delete transaction.gatewayFee
    delete transaction.gatewayFeeRecipient
    delete transaction.gasPrice
    return { transaction, rlpEncode: concatHex([TxTypeToPrefix.cip64, rlpEncode]), type: 'cip64' }
  } else if (isCIP42(tx)) {
    // There shall be a typed transaction with the code 0x7c that has the following format:
    // 0x7c || rlp([chain_id, nonce, max_priority_fee_per_gas, max_fee_per_gas, gas_limit, feecurrency, gatewayFeeRecipient, gatewayfee, destination, amount, data, access_list, signature_y_parity, signature_r, signature_s]).
    // This will be in addition to the type 0x02 transaction as specified in EIP-1559.
    rlpEncode = RLP.encode([
      stringNumberToHex(transaction.chainId),
      stringNumberToHex(transaction.nonce),
      transaction.maxPriorityFeePerGas || '0x',
      transaction.maxFeePerGas || '0x',
      transaction.gas || '0x',
      transaction.feeCurrency || '0x',
      transaction.gatewayFeeRecipient || '0x',
      transaction.gatewayFee || '0x',
      transaction.to || '0x',
      transaction.value || '0x',
      transaction.data || '0x',
      transaction.accessList || [],
    ])
    delete transaction.gasPrice
    return { transaction, rlpEncode: concatHex([TxTypeToPrefix.cip42, rlpEncode]), type: 'cip42' }
  } else if (isEIP1559(tx)) {
    // https://eips.ethereum.org/EIPS/eip-1559
    // 0x02 || rlp([chain_id, nonce, max_priority_fee_per_gas, max_fee_per_gas, gas_limit, destination, amount, data, access_list, signature_y_parity, signature_r, signature_s]).
    rlpEncode = RLP.encode([
      stringNumberToHex(transaction.chainId),
      stringNumberToHex(transaction.nonce),
      transaction.maxPriorityFeePerGas || '0x',
      transaction.maxFeePerGas || '0x',
      transaction.gas || '0x',
      transaction.to || '0x',
      transaction.value || '0x',
      transaction.data || '0x',
      transaction.accessList || [],
    ])
    delete transaction.feeCurrency
    delete transaction.gatewayFee
    delete transaction.gatewayFeeRecipient
    delete transaction.gasPrice
    return {
      transaction,
      rlpEncode: concatHex([TxTypeToPrefix.eip1559, rlpEncode]),
      type: 'eip1559',
    }
  } else {
    // This order should match the order in Geth.
    // https://github.com/celo-org/celo-blockchain/blob/027dba2e4584936cc5a8e8993e4e27d28d5247b8/core/types/transaction.go#L65
    rlpEncode = RLP.encode([
      stringNumberToHex(transaction.nonce),
      transaction.gasPrice,
      transaction.gas,
      transaction.feeCurrency,
      transaction.gatewayFeeRecipient,
      transaction.gatewayFee,
      transaction.to,
      transaction.value,
      transaction.data,
      stringNumberToHex(transaction.chainId),
      '0x',
      '0x',
    ])
    return { transaction, rlpEncode, type: 'celo-legacy' }
  }
}

enum TxTypeToPrefix {
  'celo-legacy' = '',
  cip42 = '0x7c',
  cip64 = '0x7b',
  eip1559 = '0x02',
}

function concatTypePrefixHex(
  rawTransaction: string,
  txType: EncodedTransaction['tx']['type']
): Hex {
  const prefix = TxTypeToPrefix[txType]
  if (prefix) {
    return concatHex([prefix, rawTransaction])
  }
  return rawTransaction as Hex
}

function assertSerializableTX(tx: CeloTx) {
  if (!tx.gas) {
    throw new Error('"gas" is missing')
  }

  // ensure at least gasPrice or maxFeePerGas and maxPriorityFeePerGas are set
  if (
    !isPresent(tx.gasPrice) &&
    (!isPresent(tx.maxFeePerGas) || !isPresent(tx.maxPriorityFeePerGas))
  ) {
    throw new Error('"gasPrice" or "maxFeePerGas" and "maxPriorityFeePerGas" are missing')
  }

  // ensure that gasPrice and maxFeePerGas are not set at the same time
  if (
    isPresent(tx.gasPrice) &&
    (isPresent(tx.maxFeePerGas) || isPresent(tx.maxPriorityFeePerGas))
  ) {
    throw new Error(
      'when "maxFeePerGas" or "maxPriorityFeePerGas" are set, "gasPrice" must not be set'
    )
  }

  if (isNullOrUndefined(tx.nonce) || isNullOrUndefined(tx.chainId)) {
    throw new Error(
      'One of the values "chainId" or "nonce" couldn\'t be fetched: ' +
        JSON.stringify({ chainId: tx.chainId, nonce: tx.nonce })
    )
  }

  if (isLessThanZero(tx.nonce) || isLessThanZero(tx.gas) || isLessThanZero(tx.chainId)) {
    throw new Error('Gas, nonce or chainId is less than than 0')
  }
  isPriceToLow(tx)
}

export function isPriceToLow(tx: CeloTx) {
  const prices = [tx.gasPrice, tx.maxFeePerGas, tx.maxPriorityFeePerGas].filter(
    (price) => price !== undefined
  )
  const isLow = false
  for (const price of prices) {
    if (isLessThanZero(price)) {
      throw new Error('GasPrice or maxFeePerGas or maxPriorityFeePerGas is less than than 0')
    }
  }

  return isLow
}

function isEIP1559(tx: CeloTx): boolean {
  return isPresent(tx.maxFeePerGas) && isPresent(tx.maxPriorityFeePerGas)
}

function isCIP64(tx: CeloTx) {
  return (
    isEIP1559(tx) &&
    isPresent(tx.feeCurrency) &&
    !isPresent(tx.gatewayFeeRecipient) &&
    !isPresent(tx.gatewayFeeRecipient)
  )
}

function isCIP42(tx: CeloTx): boolean {
  return (
    isEIP1559(tx) &&
    (isPresent(tx.feeCurrency) || isPresent(tx.gatewayFeeRecipient) || isPresent(tx.gatewayFee))
  )
}

function concatHex(values: string[]): Hex {
  return `0x${values.reduce((acc, x) => acc + x.replace('0x', ''), '')}`
}

function isLessThanZero(value: CeloTx['gasPrice']) {
  if (isNullOrUndefined(value)) {
    return true
  }
  switch (typeof value) {
    case 'string':
    case 'number':
      return Number(value) < 0
    default:
      return value?.lt(Web3.utils.toBN(0)) || false
  }
}

export async function encodeTransaction(
  rlpEncoded: RLPEncodedTx,
  signature: { v: number; r: Buffer; s: Buffer }
): Promise<EncodedTransaction> {
  const sanitizedSignature = signatureFormatter(signature, rlpEncoded.type)
  const v = sanitizedSignature.v
  const r = sanitizedSignature.r
  const s = sanitizedSignature.s
  const decodedTX = prefixAwareRLPDecode(rlpEncoded.rlpEncode, rlpEncoded.type)
  // for legacy tx we need to slice but for new ones we do not want to do that
  const rawTx = (rlpEncoded.type === 'celo-legacy' ? decodedTX.slice(0, 9) : decodedTX).concat([
    v,
    r,
    s,
  ])

  // After signing, the transaction is encoded again and type prefix added
  const rawTransaction = concatTypePrefixHex(RLP.encode(rawTx), rlpEncoded.type)
  const hash = getHashFromEncoded(rawTransaction)

  const baseTX = {
    nonce: rlpEncoded.transaction.nonce!.toString(),
    gas: rlpEncoded.transaction.gas!.toString(),
    to: rlpEncoded.transaction.to!.toString(),
    value: rlpEncoded.transaction.value!.toString(),
    input: rlpEncoded.transaction.data!,
    v,
    r,
    s,
    hash,
  }
  let tx: Partial<EncodedTransaction['tx']> = baseTX
  if (rlpEncoded.type === 'eip1559' || rlpEncoded.type === 'cip42') {
    tx = {
      ...tx,
      // @ts-expect-error -- just a matter of how  this tx is built
      maxFeePerGas: rlpEncoded.transaction.maxFeePerGas!.toString(),
      maxPriorityFeePerGas: rlpEncoded.transaction.maxPriorityFeePerGas!.toString(),
      accessList: parseAccessList(rlpEncoded.transaction.accessList || []),
    }
  }
  if (rlpEncoded.type === 'cip42' || rlpEncoded.type === 'celo-legacy') {
    tx = {
      ...tx,
      // @ts-expect-error -- just a matter of how  this tx is built
      feeCurrency: rlpEncoded.transaction.feeCurrency!.toString(),
      gatewayFeeRecipient: rlpEncoded.transaction.gatewayFeeRecipient!.toString(),
      gatewayFee: rlpEncoded.transaction.gatewayFee!.toString(),
    }
  }
  if (rlpEncoded.type === 'celo-legacy') {
    tx = {
      ...tx,
      // @ts-expect-error -- just a matter of how  this tx is built
      gasPrice: rlpEncoded.transaction.gasPrice!.toString(),
    }
  }

  const result: EncodedTransaction & { type: TransactionTypes } = {
    tx: tx as EncodedTransaction['tx'],
    raw: rawTransaction,
    type: rlpEncoded.type,
  }
  return result
}
// new types have prefix but legacy does not
function prefixAwareRLPDecode(rlpEncode: string, type: TransactionTypes): string[] {
  return type === 'celo-legacy' ? RLP.decode(rlpEncode) : RLP.decode(`0x${rlpEncode.slice(4)}`)
}

function correctLengthOf(type: TransactionTypes, includeSig: boolean = true) {
  switch (type) {
    case 'cip64': {
      return includeSig ? 13 : 10
    }
    case 'cip42':
      return includeSig ? 15 : 12
    case 'celo-legacy':
    case 'eip1559':
      return 12
  }
}
// Based on the return type of ensureLeading0x this was not a Buffer
export function extractSignature(rawTx: string) {
  const type = determineTXType(rawTx)
  const rawValues = prefixAwareRLPDecode(rawTx, type)
  const length = rawValues.length
  if (correctLengthOf(type) !== length) {
    throw new Error(
      `@extractSignature: provided transaction has ${length} elements but ${type} txs with a signature have ${correctLengthOf(
        type
      )} ${JSON.stringify(rawValues)}`
    )
  }
  return extractSignatureFromDecoded(rawValues)
}

function extractSignatureFromDecoded(rawValues: string[]) {
  // signature is always (for the tx we support so far) the last three elements of the array in order v, r, s,
  const v = rawValues.at(-3)
  let r = rawValues.at(-2)
  let s = rawValues.at(-1)
  // https://github.com/wagmi-dev/viem/blob/993321689b3e2220976504e7e170fe47731297ce/src/utils/transaction/parseTransaction.ts#L281
  // Account.recover cannot handle canonicalized signatures
  // A canonicalized signature may have the first byte removed if its value is 0
  r = ensureLeading0x(trimLeading0x(r as string).padStart(64, '0'))
  s = ensureLeading0x(trimLeading0x(s as string).padStart(64, '0'))

  return {
    v,
    r,
    s,
  }
}

// Recover transaction and sender address from a raw transaction.
// This is used for testing.
export function recoverTransaction(rawTx: string): [CeloTx, string] {
  if (!rawTx.startsWith('0x')) {
    throw new Error('rawTx must start with 0x')
  }

  switch (determineTXType(rawTx)) {
    case 'cip64':
      return recoverTransactionCIP64(rawTx as Hex)
    case 'cip42':
      return recoverTransactionCIP42(rawTx as Hex)
    case 'eip1559':
      return recoverTransactionEIP1559(rawTx as Hex)
    default:
      const rawValues = RLP.decode(rawTx)
      debug('signing-utils@recoverTransaction: values are %s', rawValues)
      const recovery = Bytes.toNumber(rawValues[9])
      // tslint:disable-next-line:no-bitwise
      const chainId = Bytes.fromNumber((recovery - 35) >> 1)
      const celoTx: CeloTx = {
        type: 'celo-legacy',
        nonce: rawValues[0].toLowerCase() === '0x' ? 0 : parseInt(rawValues[0], 16),
        gasPrice: rawValues[1].toLowerCase() === '0x' ? 0 : parseInt(rawValues[1], 16),
        gas: rawValues[2].toLowerCase() === '0x' ? 0 : parseInt(rawValues[2], 16),
        feeCurrency: rawValues[3],
        gatewayFeeRecipient: rawValues[4],
        gatewayFee: rawValues[5],
        to: rawValues[6],
        value: rawValues[7],
        data: rawValues[8],
        chainId,
      }
      const { r, v, s } = extractSignatureFromDecoded(rawValues)
      const signature = Account.encodeSignature([v, r, s])
      const extraData = recovery < 35 ? [] : [chainId, '0x', '0x']
      const signingData = rawValues.slice(0, 9).concat(extraData)
      const signingDataHex = RLP.encode(signingData)
      const signer = Account.recover(getHashFromEncoded(signingDataHex), signature)
      return [celoTx, signer]
  }
}

// inspired by @ethereumjs/tx
function getPublicKeyofSignerFromTx(transactionArray: string[], type: TransactionTypes) {
  // this needs to be 10 for cip64, 12 for cip42 and eip1559
  const base = transactionArray.slice(0, correctLengthOf(type, false))
  const message = concatHex([TxTypeToPrefix[type], RLP.encode(base).slice(2)])
  const msgHash = keccak256(hexToBytes(message))

  const { v, r, s } = extractSignatureFromDecoded(transactionArray)
  try {
    return ecrecover(
      toBuffer(msgHash),
      v === '0x' || v === undefined ? BigInt(0) : BigInt(1),
      toBuffer(r),
      toBuffer(s)
    )
  } catch (e: any) {
    throw new Error(e)
  }
}

export function getSignerFromTxEIP2718TX(serializedTransaction: string): string {
  const transactionArray: any[] = RLP.decode(`0x${serializedTransaction.slice(4)}`)
  const signer = getPublicKeyofSignerFromTx(
    transactionArray,
    determineTXType(serializedTransaction)
  )
  return toChecksumAddress(Address.fromPublicKey(signer).toString())
}

function determineTXType(serializedTransaction: string): TransactionTypes {
  const prefix = serializedTransaction.slice(0, 4)

  if (prefix === TxTypeToPrefix.eip1559) {
    return 'eip1559'
  } else if (prefix === TxTypeToPrefix.cip42) {
    return 'cip42'
  } else if (prefix === TxTypeToPrefix.cip64) {
    return 'cip64'
  }
  return 'celo-legacy'
}

function vrsForRecovery(vRaw: string, r: string, s: string) {
  const v = vRaw === '0x' || hexToNumber(vRaw) === 0 ? Y_PARITY_EIP_2098 : Y_PARITY_EIP_2098 + 1
  return {
    v,
    r,
    s,
    yParity: v === Y_PARITY_EIP_2098 ? 0 : 1,
  } as const
}

function recoverTransactionCIP42(serializedTransaction: Hex): [CeloTxWithSig, string] {
  const transactionArray: any[] = prefixAwareRLPDecode(serializedTransaction, 'cip42')
  debug('signing-utils@recoverTransactionCIP42: values are %s', transactionArray)
  if (transactionArray.length !== 15 && transactionArray.length !== 12) {
    throw new Error(
      `Invalid transaction length for type CIP42: ${transactionArray.length} instead of 15 or 12. array: ${transactionArray}`
    )
  }
  const [
    chainId,
    nonce,
    maxPriorityFeePerGas,
    maxFeePerGas,
    gas,
    feeCurrency,
    gatewayFeeRecipient,
    gatewayFee,
    to,
    value,
    data,
    accessList,
    vRaw,
    r,
    s,
  ] = transactionArray

  const celoTX: CeloTxWithSig = {
    type: 'cip42',
    nonce: nonce.toLowerCase() === '0x' ? 0 : parseInt(nonce, 16),
    maxPriorityFeePerGas:
      maxPriorityFeePerGas.toLowerCase() === '0x' ? 0 : parseInt(maxPriorityFeePerGas, 16),
    maxFeePerGas: maxFeePerGas.toLowerCase() === '0x' ? 0 : parseInt(maxFeePerGas, 16),
    gas: gas.toLowerCase() === '0x' ? 0 : parseInt(gas, 16),
    feeCurrency,
    gatewayFeeRecipient,
    gatewayFee,
    to,
    value: value.toLowerCase() === '0x' ? 0 : parseInt(value, 16),
    data,
    chainId: chainId.toLowerCase() === '0x' ? 0 : parseInt(chainId, 16),
    accessList: parseAccessList(accessList),
    ...vrsForRecovery(vRaw, r, s),
  }

  const signer =
    transactionArray.length === 15 ? getSignerFromTxEIP2718TX(serializedTransaction) : 'unsigned'
  return [celoTX, signer]
}

function recoverTransactionCIP64(serializedTransaction: Hex): [CeloTxWithSig, string] {
  const transactionArray: any[] = prefixAwareRLPDecode(serializedTransaction, 'cip64')
  debug('signing-utils@recoverTransactionCIP64: values are %s', transactionArray)
  if (transactionArray.length !== 13 && transactionArray.length !== 10) {
    throw new Error(
      `Invalid transaction length for type CIP64: ${transactionArray.length} instead of 13 or 10. array: ${transactionArray}`
    )
  }
  const [
    chainId,
    nonce,
    maxPriorityFeePerGas,
    maxFeePerGas,
    gas,
    to,
    value,
    data,
    accessList,
    feeCurrency,
    vRaw,
    r,
    s,
  ] = transactionArray

  const celoTX: CeloTxWithSig = {
    type: 'cip64',
    nonce: nonce.toLowerCase() === '0x' ? 0 : parseInt(nonce, 16),
    maxPriorityFeePerGas:
      maxPriorityFeePerGas.toLowerCase() === '0x' ? 0 : parseInt(maxPriorityFeePerGas, 16),
    maxFeePerGas: maxFeePerGas.toLowerCase() === '0x' ? 0 : parseInt(maxFeePerGas, 16),
    gas: gas.toLowerCase() === '0x' ? 0 : parseInt(gas, 16),
    feeCurrency,
    to,
    value: value.toLowerCase() === '0x' ? 0 : parseInt(value, 16),
    data,
    chainId: chainId.toLowerCase() === '0x' ? 0 : parseInt(chainId, 16),
    accessList: parseAccessList(accessList),
    ...vrsForRecovery(vRaw, r, s),
  }

  const signer =
    transactionArray.length === 13 ? getSignerFromTxEIP2718TX(serializedTransaction) : 'unsigned'
  return [celoTX, signer]
}

function recoverTransactionEIP1559(serializedTransaction: Hex): [CeloTxWithSig, string] {
  const transactionArray: any[] = prefixAwareRLPDecode(serializedTransaction, 'eip1559')
  debug('signing-utils@recoverTransactionEIP1559: values are %s', transactionArray)

  const [
    chainId,
    nonce,
    maxPriorityFeePerGas,
    maxFeePerGas,
    gas,
    to,
    value,
    data,
    accessList,
    vRaw,
    r,
    s,
  ] = transactionArray

  const celoTx: CeloTxWithSig = {
    type: 'eip1559',
    nonce: nonce.toLowerCase() === '0x' ? 0 : parseInt(nonce, 16),
    gas: gas.toLowerCase() === '0x' ? 0 : parseInt(gas, 16),
    maxPriorityFeePerGas:
      maxPriorityFeePerGas.toLowerCase() === '0x' ? 0 : parseInt(maxPriorityFeePerGas, 16),
    maxFeePerGas: maxFeePerGas.toLowerCase() === '0x' ? 0 : parseInt(maxFeePerGas, 16),
    to,
    value: value.toLowerCase() === '0x' ? 0 : parseInt(value, 16),
    data,
    chainId: chainId.toLowerCase() === '0x' ? 0 : parseInt(chainId, 16),
    accessList: parseAccessList(accessList),
    ...vrsForRecovery(vRaw, r, s),
  }
  const web3Account = new Accounts()
  const signer = web3Account.recoverTransaction(serializedTransaction)

  return [celoTx, signer]
}

export function recoverMessageSigner(signingDataHex: string, signedData: string): string {
  const dataBuff = toBuffer(signingDataHex)
  const msgHashBuff = hashPersonalMessage(dataBuff)
  const signature = fromRpcSig(signedData)

  const publicKey = ecrecover(msgHashBuff, signature.v, signature.r, signature.s)
  const address = pubToAddress(publicKey, true)
  return ensureLeading0x(address.toString('hex'))
}

export function verifyEIP712TypedDataSigner(
  typedData: EIP712TypedData,
  signedData: string,
  expectedAddress: string
): boolean {
<<<<<<< HEAD
  const dataHex = ethUtil.bufferToHex(generateTypedDataHash(typedData))
=======
  const dataHex = bufferToHex(generateTypedDataHash(typedData))
>>>>>>> e7ebc92c
  return verifySignatureWithoutPrefix(dataHex, signedData, expectedAddress)
}

export function verifySignatureWithoutPrefix(
  messageHash: string,
  signature: string,
  signer: string
) {
  try {
    parseSignatureWithoutPrefix(messageHash, signature, signer)
    return true
  } catch (error) {
    return false
  }
}

export function decodeSig(sig: any) {
  const [v, r, s] = Account.decodeSignature(sig)

  return {
    v: parseInt(v, 16),
    r: toBuffer(r) as Buffer,
    s: toBuffer(s) as Buffer,
  }
}<|MERGE_RESOLUTION|>--- conflicted
+++ resolved
@@ -4,9 +4,9 @@
   CeloTxWithSig,
   EncodedTransaction,
   Hex,
-  isPresent,
   RLPEncodedTx,
   TransactionTypes,
+  isPresent,
 } from '@celo/connect'
 import {
   hexToNumber,
@@ -15,31 +15,24 @@
 } from '@celo/connect/lib/utils/formatter'
 import { EIP712TypedData, generateTypedDataHash } from '@celo/utils/lib/sign-typed-data-utils'
 import { parseSignatureWithoutPrefix } from '@celo/utils/lib/signatureUtils'
-<<<<<<< HEAD
-import * as ethUtil from '@ethereumjs/util'
-import debugFactory from 'debug'
-// @ts-ignore-next-line eth-lib types not found
-import { account as Account, bytes as Bytes, hash as Hash, RLP } from 'eth-lib'
-
-=======
 import {
   Address,
-  bufferToHex,
   ecrecover,
   fromRpcSig,
   hashPersonalMessage,
   pubToAddress,
   toBuffer,
-  toChecksumAddress,
+  toChecksumAddress
 } from '@ethereumjs/util'
 import debugFactory from 'debug'
+// @ts-ignore-next-line eth-lib types not found
+import * as ethUtil from '@ethereumjs/util'
 // @ts-ignore-next-line eth-lib types not found
 import { account as Account, bytes as Bytes, hash as Hash, RLP } from 'eth-lib'
 import { keccak256 } from 'ethereum-cryptography/keccak'
 import { hexToBytes } from 'ethereum-cryptography/utils.js'
-import Web3 from 'web3' // TODO try to do this without web3 direct
+import Web3 from 'web3'; // TODO try to do this without web3 direct
 import Accounts from 'web3-eth-accounts'
->>>>>>> e7ebc92c
 const debug = debugFactory('wallet-base:tx:sign')
 
 // Original code taken from
@@ -81,25 +74,18 @@
   return hex
 }
 
-<<<<<<< HEAD
-function signatureFormatter(signature: { v: number; r: Buffer; s: Buffer }): {
-=======
 function signatureFormatter(
   signature: { v: number; r: Buffer; s: Buffer },
   type: TransactionTypes
 ): {
->>>>>>> e7ebc92c
   v: string
   r: string
   s: string
 } {
-<<<<<<< HEAD
-=======
   let v = signature.v
   if (type !== 'celo-legacy') {
     v = signature.v === Y_PARITY_EIP_2098 ? 0 : 1
   }
->>>>>>> e7ebc92c
   return {
     v: stringNumberToHex(v),
     r: makeEven(trimLeadingZero(ensureLeading0x(signature.r.toString('hex')))),
@@ -690,11 +676,7 @@
   signedData: string,
   expectedAddress: string
 ): boolean {
-<<<<<<< HEAD
   const dataHex = ethUtil.bufferToHex(generateTypedDataHash(typedData))
-=======
-  const dataHex = bufferToHex(generateTypedDataHash(typedData))
->>>>>>> e7ebc92c
   return verifySignatureWithoutPrefix(dataHex, signedData, expectedAddress)
 }
 
