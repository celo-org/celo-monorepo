{
  "name": "celo-phone-number-privacy",
  "version": "1.0.0",
  "description": "Generates unique salt for phone numbers.",
  "author": "Celo",
  "license": "Apache-2.0",
  "main": "dist/index.js",
  "scripts": {
    "dev": "yarn build && firebase serve --only functions",
    "deploy:staging": "yarn build && firebase deploy --only functions --project celo-phone-number-privacy-stg",
    "deploy:prod": "yarn build && firebase deploy --only functions --project celo-phone-number-privacy",
    "config:get:staging": "firebase functions:config:get --project celo-phone-number-privacy-stg",
    "config:get:prod": "firebase functions:config:get --project celo-phone-number-privacy",
    "clean": "tsc -b . --clean",
    "build": "tsc -b .",
    "lint": "tslint --project .",
    "test": "jest --runInBand",
    "db:migrate": "NODE_ENV=development ts-node scripts/runMigrations.ts"
  },
  "dependencies": {
<<<<<<< HEAD
    "@celo/contractkit": "0.3.6",
    "@celo/utils": "0.1.9",
    "bls12377js-blind": "https://github.com/celo-org/bls12377js-blind#3a5ac033fbe282d40002639e01db56313124e721",
    "firebase-admin": "^8.10.0",
    "firebase-functions": "^3.6.0",
=======
    "@celo/contractkit": "0.3.2",
    "@celo/utils": "0.1.8",
    "blind-threshold-bls": "https://github.com/celo-org/blind-threshold-bls-wasm#791b4ccc0d6aa8fa42e0153ee2ff7a50738fb3b1",
    "firebase-admin": "^8.9.2",
    "firebase-functions": "^3.3.0",
>>>>>>> a998e110
    "knex": "^0.20.13",
    "pg": "^7.18.2"
  },
  "devDependencies": {
    "firebase-functions-test": "^0.2.0"
  },
  "engines": {
    "node": "10"
  }
}<|MERGE_RESOLUTION|>--- conflicted
+++ resolved
@@ -18,19 +18,11 @@
     "db:migrate": "NODE_ENV=development ts-node scripts/runMigrations.ts"
   },
   "dependencies": {
-<<<<<<< HEAD
     "@celo/contractkit": "0.3.6",
     "@celo/utils": "0.1.9",
-    "bls12377js-blind": "https://github.com/celo-org/bls12377js-blind#3a5ac033fbe282d40002639e01db56313124e721",
+    "blind-threshold-bls": "https://github.com/celo-org/blind-threshold-bls-wasm#791b4ccc0d6aa8fa42e0153ee2ff7a50738fb3b1",
     "firebase-admin": "^8.10.0",
     "firebase-functions": "^3.6.0",
-=======
-    "@celo/contractkit": "0.3.2",
-    "@celo/utils": "0.1.8",
-    "blind-threshold-bls": "https://github.com/celo-org/blind-threshold-bls-wasm#791b4ccc0d6aa8fa42e0153ee2ff7a50738fb3b1",
-    "firebase-admin": "^8.9.2",
-    "firebase-functions": "^3.3.0",
->>>>>>> a998e110
     "knex": "^0.20.13",
     "pg": "^7.18.2"
   },
