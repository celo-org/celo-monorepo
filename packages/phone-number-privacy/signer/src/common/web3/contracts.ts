import { retryAsyncWithBackOffAndTimeout } from '@celo/base'
import { ContractKit } from '@celo/contractkit'
<<<<<<< HEAD
import {
  FULL_NODE_TIMEOUT_IN_MS,
  RETRY_COUNT,
  RETRY_DELAY_IN_MS,
} from '@celo/phone-number-privacy-common'
import { BigNumber } from 'bignumber.js'
import Logger from 'bunyan'
=======
import { getDataEncryptionKey } from '@celo/phone-number-privacy-common'
import { BigNumber } from 'bignumber.js'
import Logger from 'bunyan'
import { config } from '../../config'
>>>>>>> c81e0ff6
import { Counters, Histograms, newMeter } from '../metrics'

export async function getOnChainOdisPayments(
  kit: ContractKit,
  logger: Logger,
  account: string
): Promise<BigNumber> {
<<<<<<< HEAD
  const _meter = newMeter(
    Histograms.getRemainingQueryCountInstrumentation,
    'getOnChainOdisPayments',
    endpoint
  )
=======
  const _meter = newMeter(Histograms.fullNodeLatency, 'getOnChainOdisPayments')
>>>>>>> c81e0ff6
  return _meter(() =>
    retryAsyncWithBackOffAndTimeout(
      async () => (await kit.contracts.getOdisPayments()).totalPaidCUSD(account),
      config.fullNodeRetryCount,
      [],
      config.fullNodeRetryDelayMs,
      undefined,
<<<<<<< HEAD
      FULL_NODE_TIMEOUT_IN_MS
    ).catch((err: any) => {
      logger.error({ err, account }, 'failed to get on-chain odis balance for account')
      Counters.blockchainErrors.inc()
=======
      config.fullNodeTimeoutMs
    ).catch((err: any) => {
      logger.error({ err, account }, 'failed to get on-chain odis balance for account')
      Counters.blockchainErrors.inc()
      throw err
    })
  )
}

export async function getDEK(kit: ContractKit, logger: Logger, account: string): Promise<string> {
  const _meter = newMeter(Histograms.fullNodeLatency, 'getDataEncryptionKey')
  return _meter(() =>
    getDataEncryptionKey(
      account,
      kit,
      logger,
      config.fullNodeTimeoutMs,
      config.fullNodeRetryCount,
      config.fullNodeRetryDelayMs
    ).catch((err) => {
      logger.error({ err, account }, 'failed to get on-chain DEK for account')
      Counters.blockchainErrors.inc()
>>>>>>> c81e0ff6
      throw err
    })
  )
}<|MERGE_RESOLUTION|>--- conflicted
+++ resolved
@@ -1,19 +1,9 @@
 import { retryAsyncWithBackOffAndTimeout } from '@celo/base'
 import { ContractKit } from '@celo/contractkit'
-<<<<<<< HEAD
-import {
-  FULL_NODE_TIMEOUT_IN_MS,
-  RETRY_COUNT,
-  RETRY_DELAY_IN_MS,
-} from '@celo/phone-number-privacy-common'
-import { BigNumber } from 'bignumber.js'
-import Logger from 'bunyan'
-=======
 import { getDataEncryptionKey } from '@celo/phone-number-privacy-common'
 import { BigNumber } from 'bignumber.js'
 import Logger from 'bunyan'
 import { config } from '../../config'
->>>>>>> c81e0ff6
 import { Counters, Histograms, newMeter } from '../metrics'
 
 export async function getOnChainOdisPayments(
@@ -21,15 +11,7 @@
   logger: Logger,
   account: string
 ): Promise<BigNumber> {
-<<<<<<< HEAD
-  const _meter = newMeter(
-    Histograms.getRemainingQueryCountInstrumentation,
-    'getOnChainOdisPayments',
-    endpoint
-  )
-=======
   const _meter = newMeter(Histograms.fullNodeLatency, 'getOnChainOdisPayments')
->>>>>>> c81e0ff6
   return _meter(() =>
     retryAsyncWithBackOffAndTimeout(
       async () => (await kit.contracts.getOdisPayments()).totalPaidCUSD(account),
@@ -37,12 +19,6 @@
       [],
       config.fullNodeRetryDelayMs,
       undefined,
-<<<<<<< HEAD
-      FULL_NODE_TIMEOUT_IN_MS
-    ).catch((err: any) => {
-      logger.error({ err, account }, 'failed to get on-chain odis balance for account')
-      Counters.blockchainErrors.inc()
-=======
       config.fullNodeTimeoutMs
     ).catch((err: any) => {
       logger.error({ err, account }, 'failed to get on-chain odis balance for account')
@@ -65,7 +41,6 @@
     ).catch((err) => {
       logger.error({ err, account }, 'failed to get on-chain DEK for account')
       Counters.blockchainErrors.inc()
->>>>>>> c81e0ff6
       throw err
     })
   )
