import {
  ErrorMessage,
  ErrorType,
  OdisRequest,
  OdisResponse,
  PnpQuotaStatus,
  send,
  SequentialDelayDomainState,
  WarningMessage,
} from '@celo/phone-number-privacy-common'
import opentelemetry, { SpanStatusCode } from '@opentelemetry/api'
import { SemanticAttributes } from '@opentelemetry/semantic-conventions'
import Logger from 'bunyan'
import { Request, Response } from 'express'
import * as client from 'prom-client'
import { getSignerVersion } from '../config'
import { OdisError } from './error'
import { Counters, newMeter } from './metrics'

const tracer = opentelemetry.trace.getTracer('signer-tracer')

export interface Locals {
  logger: Logger
}

export type PromiseHandler<R extends OdisRequest> = (
  request: Request<{}, {}, R>,
  res: Response<OdisResponse<R>, Locals>
) => Promise<void>

export function catchErrorHandler<R extends OdisRequest>(
  handler: PromiseHandler<R>
): PromiseHandler<R> {
  return async (req, res) => {
    try {
      Counters.requests.labels(req.url).inc()
      await handler(req, res)
    } catch (err: any) {
      // Handle any errors that otherwise managed to escape the proper handlers
      const logger = res.locals.logger
      logger.error(ErrorMessage.CAUGHT_ERROR_IN_ENDPOINT_HANDLER)
      logger.error(err)
      Counters.errorsCaughtInEndpointHandler.inc() // TODO investigate why this gets triggered on full node errors

      if (!res.headersSent) {
        if (err instanceof OdisError) {
          sendFailure(err.code, err.status, res, req.url)
        } else {
          sendFailure(ErrorMessage.UNKNOWN_ERROR, 500, res, req.url)
        }
      } else {
        // Getting to this error likely indicates that an inner handler
        // does not terminate after sending a response, and then throws an error.
        logger.error(ErrorMessage.ERROR_AFTER_RESPONSE_SENT)
        Counters.errorsThrownAfterResponseSent.inc()
      }
    }
  }
}

export function tracingHandler<R extends OdisRequest>(
  handler: PromiseHandler<R>
): PromiseHandler<R> {
  return async (req, res) => {
    return tracer.startActiveSpan(
      req.url,
      {
        attributes: {
          [SemanticAttributes.HTTP_ROUTE]: req.path,
          [SemanticAttributes.HTTP_METHOD]: req.method,
          [SemanticAttributes.HTTP_CLIENT_IP]: req.ip,
        },
      },
      async (span) => {
        try {
          await handler(req, res)
          span.setStatus({
            code: SpanStatusCode.OK,
          })
        } catch (err: any) {
          span.setStatus({
            code: SpanStatusCode.ERROR,
            message: err instanceof Error ? err.message : 'Fail',
          })
          throw err
        } finally {
          span.end()
        }
      }
    )
  }
}

export function meteringHandler<R extends OdisRequest>(
  histogram: client.Histogram<string>,
  handler: PromiseHandler<R>
): PromiseHandler<R> {
<<<<<<< HEAD
  return (req, res) => newMeter(histogram, req.url)(async () => await handler(req, res))
=======
  return (req, res) => newMeter(histogram, req.url)(async () => handler(req, res))
>>>>>>> 2cc7296f
}

export function timeoutHandler<R extends OdisRequest>(
  timeoutMs: number,
  handler: PromiseHandler<R>
): PromiseHandler<R> {
  return async (req, res) => {
    const timeoutId = setTimeout(() => {
      if (!res.headersSent) {
        Counters.timeouts.inc()
        sendFailure(ErrorMessage.TIMEOUT_FROM_SIGNER, 500, res, req.url)
      }
    }, timeoutMs)
<<<<<<< HEAD
=======

    try {
      await handler(req, res)
    } finally {
      // Clears the timeout if it answers first
      clearTimeout(timeoutId)
    }
  }
}

export function connectionClosedHandler<R extends OdisRequest>(
  handler: PromiseHandler<R>
): PromiseHandler<R> {
  return async (req, res) => {
    req.on('close', () => {
      if (res.socket?.destroyed) {
        res.locals.logger.info('connection closed')
        Counters.connectionClosed.inc()
        res.end()
      }
    })
>>>>>>> 2cc7296f

    try {
      await handler(req, res)
    } finally {
      // Clears the timeout if it answers first
      clearTimeout(timeoutId)
    }
  }
}

export async function disabledHandler<R extends OdisRequest>(
  req: Request<{}, {}, R>,
  response: Response<OdisResponse<R>, Locals>
): Promise<void> {
  sendFailure(WarningMessage.API_UNAVAILABLE, 503, response, req.url)
}

export interface Result<R extends OdisRequest> {
  status: number
  body: OdisResponse<R>
}

export type ResultHandler<R extends OdisRequest> = (
  request: Request<{}, {}, R>,
  res: Response<OdisResponse<R>, Locals>
) => Promise<Result<R>>

export function resultHandler<R extends OdisRequest>(
  resHandler: ResultHandler<R>
): PromiseHandler<R> {
  return async (req, res) => {
    const result = await resHandler(req, res)
    // Check if the response was ended
    if (!res.writableEnded) {
      send(res, result.body, result.status, res.locals.logger)
      Counters.responses.labels(req.url, result.status.toString()).inc()
    }
  }
}

export function errorResult(
  status: number,
  error: string,
  quotaStatus?: PnpQuotaStatus | { status: SequentialDelayDomainState }
): Result<any> {
  // TODO remove any
  return {
    status,
    body: {
      success: false,
      version: getSignerVersion(),
      error,
      ...quotaStatus,
    },
  }
}

function sendFailure(
  error: ErrorType,
  status: number,
  response: Response,
  endpoint: string,
  body?: Record<any, any> // TODO remove any
) {
  // Check if the response was ended
  if (!response.writableEnded) {
    send(
      response,
      {
        success: false,
        version: getSignerVersion(),
        error,
        ...body,
      },
      status,
      response.locals.logger
    )
    Counters.responses.labels(endpoint, status.toString()).inc()
  }
}<|MERGE_RESOLUTION|>--- conflicted
+++ resolved
@@ -95,11 +95,7 @@
   histogram: client.Histogram<string>,
   handler: PromiseHandler<R>
 ): PromiseHandler<R> {
-<<<<<<< HEAD
   return (req, res) => newMeter(histogram, req.url)(async () => await handler(req, res))
-=======
-  return (req, res) => newMeter(histogram, req.url)(async () => handler(req, res))
->>>>>>> 2cc7296f
 }
 
 export function timeoutHandler<R extends OdisRequest>(
@@ -113,8 +109,6 @@
         sendFailure(ErrorMessage.TIMEOUT_FROM_SIGNER, 500, res, req.url)
       }
     }, timeoutMs)
-<<<<<<< HEAD
-=======
 
     try {
       await handler(req, res)
@@ -136,14 +130,8 @@
         res.end()
       }
     })
->>>>>>> 2cc7296f
-
-    try {
-      await handler(req, res)
-    } finally {
-      // Clears the timeout if it answers first
-      clearTimeout(timeoutId)
-    }
+
+    await handler(req, res)
   }
 }
 
