--- conflicted
+++ resolved
@@ -52,13 +52,10 @@
     help:
       'Counter for the number of requests in which the account is not verified but meets min balance',
   }),
-<<<<<<< HEAD
   whitelistedRequests: new Counter({
     name: 'whitelisted_requests',
     help: 'Counter for the number of whitelisted requests not requiring quota (testing only)',
   }),
-=======
->>>>>>> 135ec550
 }
 const buckets = [
   0.001,
