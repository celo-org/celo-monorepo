--- conflicted
+++ resolved
@@ -1,10 +1,6 @@
 // import opentelemetry from '@opentelemetry/api'
 import * as client from 'prom-client'
 
-<<<<<<< HEAD
-// const tracer = opentelemetry.trace.getTracer('signer-tracer')
-=======
->>>>>>> c81e0ff6
 const { Counter, Histogram } = client
 
 client.collectDefaultMetrics()
@@ -47,11 +43,7 @@
   }),
   requestsWithWalletAddress: new Counter({
     name: 'requests_with_wallet_address',
-<<<<<<< HEAD
-    help: 'Counter for the number of requests in which the account uses a different wallet address',
-=======
     help: 'Counter for the number of requests in which WALLET_KEY authentication is used',
->>>>>>> c81e0ff6
   }),
   testQuotaBypassedRequests: new Counter({
     name: 'test_quota_bypassed_requests',
@@ -82,17 +74,10 @@
     labelNames: ['endpoint'],
     buckets,
   }),
-<<<<<<< HEAD
-  getRemainingQueryCountInstrumentation: new Histogram({
-    name: 'get_remaining_query_count_instrumentation',
-    help: 'Histogram tracking latency of getRemainingQueryCount function by code segment',
-    labelNames: ['codeSegment', 'endpoint'],
-=======
   fullNodeLatency: new Histogram({
     name: 'full_node_latency',
     help: 'Histogram tracking latency of full node requests',
     labelNames: ['codeSegment'],
->>>>>>> c81e0ff6
     buckets,
   }),
   dbOpsInstrumentation: new Histogram({
