--- conflicted
+++ resolved
@@ -55,11 +55,7 @@
   return meter(
     async () => {
       logger.debug(`Storing salt request for: ${account}, blindedQuery: ${blindedQuery}`)
-<<<<<<< HEAD
-      await tableWithLockForTrx(requests(db, requestsTable), trx)
-=======
       await queryWithOptionalTrx(requests(db, requestsTable), trx)
->>>>>>> 081af8a5
         .insert(toPnpSignRequestRecord(account, blindedQuery))
         .timeout(config.db.timeout)
     },
