import { ErrorMessage } from '@celo/phone-number-privacy-common'
import Logger from 'bunyan'
import { Knex } from 'knex'
import { config } from '../../../config'
import { Histograms, meter } from '../../metrics'
import { AccountRecord, ACCOUNTS_COLUMNS, ACCOUNTS_TABLE, toAccountRecord } from '../models/account'
import { countAndThrowDBError, queryWithOptionalTrx } from '../utils'

function accounts(db: Knex, table: ACCOUNTS_TABLE) {
  return db<AccountRecord>(table)
}

/*
 * Returns how many queries the account has already performed.
 */
export async function getPerformedQueryCount(
  db: Knex,
  accountsTable: ACCOUNTS_TABLE,
  account: string,
  logger: Logger,
  trx?: Knex.Transaction
): Promise<number> {
  return meter(
    async () => {
      logger.debug({ account }, 'Getting performed query count')
      const queryCounts = await queryWithOptionalTrx(accounts(db, accountsTable), trx)
        .select(ACCOUNTS_COLUMNS.numLookups)
        .where(ACCOUNTS_COLUMNS.address, account)
        .first()
        .timeout(config.db.timeout)
      return queryCounts === undefined ? 0 : queryCounts[ACCOUNTS_COLUMNS.numLookups]
    },
    [],
    (err: any) => countAndThrowDBError<number>(err, logger, ErrorMessage.DATABASE_GET_FAILURE),
    Histograms.dbOpsInstrumentation,
    ['getPerformedQueryCount']
  )
}

async function getAccountExists(
  db: Knex,
  accountsTable: ACCOUNTS_TABLE,
  account: string,
  logger: Logger,
  trx?: Knex.Transaction
): Promise<boolean> {
  return meter(
    async () => {
      const accountRecord = await queryWithOptionalTrx(accounts(db, accountsTable), trx)
        .where(ACCOUNTS_COLUMNS.address, account)
        .first()
        .timeout(config.db.timeout)

      return !!accountRecord
    },
    [],
    (err: any) => countAndThrowDBError<boolean>(err, logger, ErrorMessage.DATABASE_GET_FAILURE),
    Histograms.dbOpsInstrumentation,
    ['getAccountExists']
  )
}

/*
 * Increments query count in database.  If record doesn't exist, create one.
 */
export async function incrementQueryCount( //
  db: Knex,
  accountsTable: ACCOUNTS_TABLE,
  account: string,
  logger: Logger,
  trx?: Knex.Transaction
): Promise<void> {
  return meter(
    async () => {
      logger.debug({ account }, 'Incrementing query count')
      if (await getAccountExists(db, accountsTable, account, logger, trx)) {
<<<<<<< HEAD
        await tableWithLockForTrx(accounts(db, accountsTable), trx)
=======
        await queryWithOptionalTrx(accounts(db, accountsTable), trx)
>>>>>>> 081af8a5
          .where(ACCOUNTS_COLUMNS.address, account)
          .increment(ACCOUNTS_COLUMNS.numLookups, 1)
          .timeout(config.db.timeout)
      } else {
        const newAccountRecord = toAccountRecord(account, 1)
        await insertRecord(db, accountsTable, newAccountRecord, logger, trx)
      }
    },
    [],
    (err: any) => countAndThrowDBError(err, logger, ErrorMessage.DATABASE_UPDATE_FAILURE),
    Histograms.dbOpsInstrumentation,
    ['incrementQueryCount']
  )
}

async function insertRecord(
  db: Knex,
  accountsTable: ACCOUNTS_TABLE,
  data: AccountRecord,
  logger: Logger,
  trx?: Knex.Transaction
): Promise<void> {
  try {
<<<<<<< HEAD
    await tableWithLockForTrx(accounts(db, accountsTable), trx)
=======
    await queryWithOptionalTrx(accounts(db, accountsTable), trx)
>>>>>>> 081af8a5
      .insert(data)
      .timeout(config.db.timeout)
  } catch (error) {
    countAndThrowDBError(error, logger, ErrorMessage.DATABASE_INSERT_FAILURE)
  }
}<|MERGE_RESOLUTION|>--- conflicted
+++ resolved
@@ -74,11 +74,7 @@
     async () => {
       logger.debug({ account }, 'Incrementing query count')
       if (await getAccountExists(db, accountsTable, account, logger, trx)) {
-<<<<<<< HEAD
-        await tableWithLockForTrx(accounts(db, accountsTable), trx)
-=======
         await queryWithOptionalTrx(accounts(db, accountsTable), trx)
->>>>>>> 081af8a5
           .where(ACCOUNTS_COLUMNS.address, account)
           .increment(ACCOUNTS_COLUMNS.numLookups, 1)
           .timeout(config.db.timeout)
@@ -102,11 +98,7 @@
   trx?: Knex.Transaction
 ): Promise<void> {
   try {
-<<<<<<< HEAD
-    await tableWithLockForTrx(accounts(db, accountsTable), trx)
-=======
     await queryWithOptionalTrx(accounts(db, accountsTable), trx)
->>>>>>> 081af8a5
       .insert(data)
       .timeout(config.db.timeout)
   } catch (error) {
