import { Domain, domainHash, ErrorMessage } from '@celo/phone-number-privacy-common'
import Logger from 'bunyan'
import { Knex } from 'knex'
import { config } from '../../../config'
import {
  DOMAIN_REQUESTS_COLUMNS,
  DOMAIN_REQUESTS_TABLE,
  DomainRequestRecord,
  toDomainRequestRecord,
} from '../models/domain-request'
<<<<<<< HEAD
import { countAndThrowDBError, doMeteredSql } from '../utils'
=======
import { doMeteredSql } from '../utils'
>>>>>>> c81e0ff6

// TODO implement replay handling; this file is currently unused
// https://github.com/celo-org/celo-monorepo/issues/9909

export async function getDomainRequestRecordExists<D extends Domain>(
  db: Knex,
  domain: D,
  blindedMessage: string,
  trx: Knex.Transaction<DomainRequestRecord>,
  logger: Logger
): Promise<boolean> {
<<<<<<< HEAD
=======
  const hash = domainHash(domain).toString('hex')
  logger.debug({ domain, blindedMessage, hash }, 'Checking if domain request exists')
>>>>>>> c81e0ff6
  return doMeteredSql(
    'getDomainRequestRecordExists',
    ErrorMessage.DATABASE_GET_FAILURE,
    logger,
    async () => {
<<<<<<< HEAD
      const hash = domainHash(domain).toString('hex')
      logger.debug({ domain, blindedMessage, hash }, 'Checking if domain request exists')
=======
>>>>>>> c81e0ff6
      const existingRequest = await db<DomainRequestRecord>(DOMAIN_REQUESTS_TABLE)
        .transacting(trx)
        .where({
          [DOMAIN_REQUESTS_COLUMNS.domainHash]: hash,
          [DOMAIN_REQUESTS_COLUMNS.blindedMessage]: blindedMessage,
        })
        .first()
        .timeout(config.db.timeout)
      return !!existingRequest
    }
  )
}

export async function storeDomainRequestRecord<D extends Domain>(
  db: Knex,
  domain: D,
  blindedMessage: string,
  trx: Knex.Transaction<DomainRequestRecord>,
  logger: Logger
) {
<<<<<<< HEAD
=======
  logger.debug({ domain, blindedMessage }, 'Storing domain restricted signature request')
>>>>>>> c81e0ff6
  return doMeteredSql(
    'storeDomainRequestRecord',
    ErrorMessage.DATABASE_INSERT_FAILURE,
    logger,
    async () => {
<<<<<<< HEAD
      try {
        logger.debug({ domain, blindedMessage }, 'Storing domain restricted signature request')
        await db<DomainRequestRecord>(DOMAIN_REQUESTS_TABLE)
          .transacting(trx)
          .insert(toDomainRequestRecord(domain, blindedMessage))
          .timeout(config.db.timeout)
      } catch (err) {
        countAndThrowDBError(err, logger, ErrorMessage.DATABASE_INSERT_FAILURE)
      }
=======
      await db<DomainRequestRecord>(DOMAIN_REQUESTS_TABLE)
        .transacting(trx)
        .insert(toDomainRequestRecord(domain, blindedMessage))
        .timeout(config.db.timeout)
>>>>>>> c81e0ff6
    }
  )
}

export async function deleteDomainRequestsOlderThan(
  db: Knex,
  date: Date,
  logger: Logger,
  trx?: Knex.Transaction
): Promise<number> {
  logger.debug(`Removing request older than: ${date}`)
  if (date > new Date()) {
    logger.debug('Date is in the future')
    return 0
  }
  return doMeteredSql(
    'deleteDomainRequestsOlderThan',
    ErrorMessage.DATABASE_REMOVE_FAILURE,
    logger,
    async () => {
      const sql = db<DomainRequestRecord>(DOMAIN_REQUESTS_TABLE)
        .where(DOMAIN_REQUESTS_COLUMNS.timestamp, '<=', date)
        .del()
      return trx != null ? sql.transacting(trx) : sql
    }
  )
}<|MERGE_RESOLUTION|>--- conflicted
+++ resolved
@@ -8,11 +8,7 @@
   DomainRequestRecord,
   toDomainRequestRecord,
 } from '../models/domain-request'
-<<<<<<< HEAD
-import { countAndThrowDBError, doMeteredSql } from '../utils'
-=======
 import { doMeteredSql } from '../utils'
->>>>>>> c81e0ff6
 
 // TODO implement replay handling; this file is currently unused
 // https://github.com/celo-org/celo-monorepo/issues/9909
@@ -24,21 +20,13 @@
   trx: Knex.Transaction<DomainRequestRecord>,
   logger: Logger
 ): Promise<boolean> {
-<<<<<<< HEAD
-=======
   const hash = domainHash(domain).toString('hex')
   logger.debug({ domain, blindedMessage, hash }, 'Checking if domain request exists')
->>>>>>> c81e0ff6
   return doMeteredSql(
     'getDomainRequestRecordExists',
     ErrorMessage.DATABASE_GET_FAILURE,
     logger,
     async () => {
-<<<<<<< HEAD
-      const hash = domainHash(domain).toString('hex')
-      logger.debug({ domain, blindedMessage, hash }, 'Checking if domain request exists')
-=======
->>>>>>> c81e0ff6
       const existingRequest = await db<DomainRequestRecord>(DOMAIN_REQUESTS_TABLE)
         .transacting(trx)
         .where({
@@ -59,31 +47,16 @@
   trx: Knex.Transaction<DomainRequestRecord>,
   logger: Logger
 ) {
-<<<<<<< HEAD
-=======
   logger.debug({ domain, blindedMessage }, 'Storing domain restricted signature request')
->>>>>>> c81e0ff6
   return doMeteredSql(
     'storeDomainRequestRecord',
     ErrorMessage.DATABASE_INSERT_FAILURE,
     logger,
     async () => {
-<<<<<<< HEAD
-      try {
-        logger.debug({ domain, blindedMessage }, 'Storing domain restricted signature request')
-        await db<DomainRequestRecord>(DOMAIN_REQUESTS_TABLE)
-          .transacting(trx)
-          .insert(toDomainRequestRecord(domain, blindedMessage))
-          .timeout(config.db.timeout)
-      } catch (err) {
-        countAndThrowDBError(err, logger, ErrorMessage.DATABASE_INSERT_FAILURE)
-      }
-=======
       await db<DomainRequestRecord>(DOMAIN_REQUESTS_TABLE)
         .transacting(trx)
         .insert(toDomainRequestRecord(domain, blindedMessage))
         .timeout(config.db.timeout)
->>>>>>> c81e0ff6
     }
   )
 }
