import { rootLogger } from '@celo/phone-number-privacy-common'
import knex from 'knex'
import Knex from 'knex/types'
import config, { DEV_MODE, SupportedDatabase } from '../config'
import { ACCOUNTS_COLUMNS, ACCOUNTS_TABLE } from './models/account'

let db: Knex | undefined

export async function initDatabase(doTestQuery = true) {
  const logger = rootLogger()
  logger.info({ config: config.db }, 'Initializing database connection')
  const { type, host, port, user, password, database, ssl, poolMaxSize } = config.db

  let connection: any
  let client: string
  if (type === SupportedDatabase.Postgres) {
    logger.info('Using Postgres')
    client = 'pg'
    connection = {
      user,
      password,
      database,
      host,
      port: port ?? 5432,
      ssl,
      pool: { max: poolMaxSize },
    }
  } else if (type === SupportedDatabase.MySql) {
    logger.info('Using MySql')
    client = 'mysql2'
    connection = {
      user,
      password,
      database,
      host,
      port: port ?? 3306,
      ssl,
      pool: { max: poolMaxSize },
    }
  } else if (type === SupportedDatabase.MsSql) {
    logger.info('Using MS SQL')
    client = 'mssql'
    connection = {
      user,
      password,
      database,
      server: host,
      port: port ?? 1433,
      pool: { max: poolMaxSize },
    }
  } else if (type === SupportedDatabase.Sqlite) {
    logger().info('Using SQLite')
    client = 'sqlite3'
    connection = ':memory:'
  } else {
    throw new Error(`Unsupported database type: ${type}`)
  }

  db = knex({
    client,
    useNullAsDefault: type === SupportedDatabase.Sqlite,
    connection,
    debug: DEV_MODE,
  })

  logger.info('Running Migrations')

  await db.migrate.latest({
    directory: './dist/migrations',
    loadExtensions: ['.js'],
  })

  if (doTestQuery) {
    await executeTestQuery(db)
  }

  logger.info('Database initialized successfully')
  return db
}

// Closes the connections to the database.
// If the database is sqlite in-memory database, the database will be destroyed.
export async function closeDatabase() {
<<<<<<< HEAD
  db?.destroy()
=======
  // NOTE: If this operation is stuck (e.g. if you tests are failing because this operation causes
  // them to time out) it is likely because a connection is being held open e.g. by a transaction.
  await db?.destroy()
>>>>>>> 30874eb6
  db = undefined
}

async function executeTestQuery(_db: Knex) {
  const logger = rootLogger()
  logger.info('Counting accounts')
  const result = await _db(ACCOUNTS_TABLE).count(ACCOUNTS_COLUMNS.address).first()

  if (!result) {
    throw new Error('No result from count, have migrations been run?')
  }

  const count = Object.values(result)[0]
  if (count === undefined || count === null || count === '') {
    throw new Error('No result from count, have migrations been run?')
  }

  logger.info(`Found ${count} accounts`)
}

export function getDatabase() {
  if (!db) {
    throw new Error('Database not yet initialized')
  }

  return db
}<|MERGE_RESOLUTION|>--- conflicted
+++ resolved
@@ -81,13 +81,9 @@
 // Closes the connections to the database.
 // If the database is sqlite in-memory database, the database will be destroyed.
 export async function closeDatabase() {
-<<<<<<< HEAD
-  db?.destroy()
-=======
   // NOTE: If this operation is stuck (e.g. if you tests are failing because this operation causes
   // them to time out) it is likely because a connection is being held open e.g. by a transaction.
   await db?.destroy()
->>>>>>> 30874eb6
   db = undefined
 }
 
