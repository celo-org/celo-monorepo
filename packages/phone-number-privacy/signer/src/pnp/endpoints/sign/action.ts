--- conflicted
+++ resolved
@@ -53,7 +53,6 @@
         } catch (err) {
           session.logger.error(err, 'Failed to check if request already exists in db')
         }
-<<<<<<< HEAD
 
         if (isDuplicateRequest) {
           Counters.duplicateRequests.inc()
@@ -70,30 +69,6 @@
               session.response,
               quotaStatus
             )
-=======
-        // In the case of a blockchain connection failure, totalQuota will be -1
-        if (quotaStatus.totalQuota === -1) {
-          if (this.config.api.phoneNumberPrivacy.shouldFailOpen) {
-            // We fail open and service requests on full-node errors to not block the user.
-            // Error messages are stored in the session and included along with the signature in the response.
-            quotaStatus.totalQuota = Number.MAX_SAFE_INTEGER
-            session.logger.warn(
-              { warning: ErrorMessage.FAILURE_TO_GET_TOTAL_QUOTA },
-              ErrorMessage.FAILING_OPEN
-            )
-            Counters.requestsFailingOpen.inc()
-            // TODO(2.0.0) Ensure we have monitoring in the combiner for this too,
-            // since we don't have visibility into prometheus metrics for partner signers. The combiner monitoring
-            // should be based intelligently off of the warning messages returned by signers
-            // (https://github.com/celo-org/celo-monorepo/issues/9836)
-          } else {
-            session.logger.warn(
-              { warning: ErrorMessage.FAILURE_TO_GET_TOTAL_QUOTA },
-              ErrorMessage.FAILING_CLOSED
-            )
-            Counters.requestsFailingClosed.inc()
-            this.io.sendFailure(ErrorMessage.FULL_NODE_ERROR, 500, session.response, quotaStatus)
->>>>>>> fee085fe
             return
           }
           // In the case of a blockchain connection failure, totalQuota will be -1
@@ -102,14 +77,20 @@
               // We fail open and service requests on full-node errors to not block the user.
               // Error messages are stored in the session and included along with the signature in the response.
               quotaStatus.totalQuota = Number.MAX_SAFE_INTEGER
-              session.logger.error(ErrorMessage.FAILING_OPEN)
+              session.logger.warn(
+                { warning: ErrorMessage.FAILURE_TO_GET_TOTAL_QUOTA },
+                ErrorMessage.FAILING_OPEN
+              )
               Counters.requestsFailingOpen.inc()
               // TODO(2.0.0) Ensure we have monitoring in the combiner for this too,
               // since we don't have visibility into prometheus metrics for partner signers. The combiner monitoring
               // should be based intelligently off of the warning messages returned by signers
               // (https://github.com/celo-org/celo-monorepo/issues/9836)
             } else {
-              session.logger.error(ErrorMessage.FAILING_CLOSED)
+              session.logger.warn(
+                { warning: ErrorMessage.FAILURE_TO_GET_TOTAL_QUOTA },
+                ErrorMessage.FAILING_CLOSED
+              )
               Counters.requestsFailingClosed.inc()
               this.io.sendFailure(ErrorMessage.FULL_NODE_ERROR, 500, session.response, quotaStatus)
               return
