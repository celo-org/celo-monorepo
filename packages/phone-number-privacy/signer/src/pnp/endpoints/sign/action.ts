import { timeout } from '@celo/base'
import {
  ErrorMessage,
  getRequestKeyVersion,
  SignMessageRequest,
  WarningMessage,
} from '@celo/phone-number-privacy-common'
import { Knex } from 'knex'
import { Action, Session } from '../../../common/action'
import { computeBlindedSignature } from '../../../common/bls/bls-cryptography-client'
import { REQUESTS_TABLE } from '../../../common/database/models/request'
import { getRequestExists } from '../../../common/database/wrappers/request'
import { DefaultKeyName, Key, KeyProvider } from '../../../common/key-management/key-provider-base'
import { Counters } from '../../../common/metrics'
import { SignerConfig } from '../../../config'
import { PnpQuotaService } from '../../services/quota'
import { PnpSession } from '../../session'
import { PnpSignIO } from './io'

import opentelemetry, { SpanStatusCode } from '@opentelemetry/api'
import { SemanticAttributes } from '@opentelemetry/semantic-conventions'
const tracer = opentelemetry.trace.getTracer('signer-tracer')

export class PnpSignAction implements Action<SignMessageRequest> {
  protected readonly requestsTable: REQUESTS_TABLE = REQUESTS_TABLE.ONCHAIN

  constructor(
    readonly db: Knex,
    readonly config: SignerConfig,
    readonly quota: PnpQuotaService,
    readonly keyProvider: KeyProvider,
    readonly io: PnpSignIO
  ) {}

  public async perform(
    session: PnpSession<SignMessageRequest>,
    timeoutError: symbol
  ): Promise<void> {
<<<<<<< HEAD
    // Compute quota lookup, update, and signing within transaction
    // so that these occur atomically and rollback on error.
    await this.db.transaction(async (trx) => {
      const pnpSignHandler = async () => {
        const ctx = { url: session.request.url, ...session }
        const quotaStatus = await this.quota.getQuotaStatus(session.request.body.account, ctx, trx)

        let isDuplicateRequest = false
        try {
          isDuplicateRequest = await getRequestExists(
            this.db,
            this.requestsTable,
            session.request.body.account,
            session.request.body.blindedQueryPhoneNumber,
            session.logger,
            trx
          )
        } catch (err) {
          session.logger.error(err, 'Failed to check if request already exists in db')
        }
=======
    // tslint:disable-next-line:no-floating-promises
    return tracer.startActiveSpan('pnpSignIO - perform', async (span) => {
      span.addEvent('Calling db transaction')
      // Compute quota lookup, update, and signing within transaction
      // so that these occur atomically and rollback on error.
      await this.db.transaction(async (trx) => {
        const pnpSignHandler = async () => {
          span.addEvent('Getting quotaStatus')
          const quotaStatus = await this.quota.getQuotaStatus(session, trx)
          span.addEvent('Got quotaStatus')
>>>>>>> 95d846b3

          let isDuplicateRequest = false
          try {
            span.addEvent('Getting isDuplicateRequest')
            isDuplicateRequest = await getRequestExists(
              this.db,
              this.requestsTable,
              session.request.body.account,
              session.request.body.blindedQueryPhoneNumber,
              session.logger,
              trx
            )
            span.addEvent('Got isDuplicateRequest')
          } catch (err) {
            session.logger.error(err, 'Failed to check if request already exists in db')
            span.addEvent('Error checking if request already exists in db')
            span.setStatus({
              code: SpanStatusCode.ERROR,
              message: 'Error checking if request already exists in db',
            })
          }

          if (isDuplicateRequest) {
            span.addEvent('Request already exists in db')
            Counters.duplicateRequests.inc()
            session.logger.info(
              'Request already exists in db. Will service request without charging quota.'
            )
            session.errors.push(WarningMessage.DUPLICATE_REQUEST_TO_GET_PARTIAL_SIG)
          } else {
            // In the case of a database connection failure, performedQueryCount will be -1
            if (quotaStatus.performedQueryCount === -1) {
              span.addEvent('Database connection failure')
              span.setStatus({
                code: SpanStatusCode.ERROR,
                message: ErrorMessage.DATABASE_GET_FAILURE,
              })
              span.setAttribute(SemanticAttributes.HTTP_STATUS_CODE, 500)
              this.io.sendFailure(
                ErrorMessage.DATABASE_GET_FAILURE,
                500,
                session.response,
                quotaStatus
              )
              return
            }
            // In the case of a blockchain connection failure, totalQuota will be -1
            if (quotaStatus.totalQuota === -1) {
              if (this.io.shouldFailOpen) {
                span.addEvent('Blockchain connection failure FailOpen')
                span.setStatus({
                  code: SpanStatusCode.ERROR,
                  message: ErrorMessage.FAILURE_TO_GET_TOTAL_QUOTA + ErrorMessage.FAILING_OPEN,
                })
                // We fail open and service requests on full-node errors to not block the user.
                // Error messages are stored in the session and included along with the signature in the response.
                quotaStatus.totalQuota = Number.MAX_SAFE_INTEGER
                session.logger.warn(
                  { warning: ErrorMessage.FAILURE_TO_GET_TOTAL_QUOTA },
                  ErrorMessage.FAILING_OPEN
                )
                Counters.requestsFailingOpen.inc()
              } else {
                span.addEvent('Blockchain connection failure FailClosed')
                span.setStatus({
                  code: SpanStatusCode.ERROR,
                  message: ErrorMessage.FAILURE_TO_GET_TOTAL_QUOTA + ErrorMessage.FAILING_CLOSED,
                })
                span.setAttribute(SemanticAttributes.HTTP_STATUS_CODE, 500)
                session.logger.warn(
                  { warning: ErrorMessage.FAILURE_TO_GET_TOTAL_QUOTA },
                  ErrorMessage.FAILING_CLOSED
                )
                Counters.requestsFailingClosed.inc()
                this.io.sendFailure(
                  ErrorMessage.FULL_NODE_ERROR,
                  500,
                  session.response,
                  quotaStatus
                )
                return
              }
            }

            // TODO(after 2.0.0) add more specific error messages on DB and key version
            // https://github.com/celo-org/celo-monorepo/issues/9882
            // quotaStatus is updated in place; throws on failure to update
            span.addEvent('Calling checkAndUpdateQuotaStatus')
            const { sufficient } = await this.quota.checkAndUpdateQuotaStatus(
              quotaStatus,
              session,
              trx
            )
            if (!sufficient) {
              span.addEvent('Not sufficient Quota')
              span.setStatus({
                code: SpanStatusCode.ERROR,
                message: WarningMessage.EXCEEDED_QUOTA,
              })
              span.setAttribute(SemanticAttributes.HTTP_STATUS_CODE, 403)
              this.io.sendFailure(WarningMessage.EXCEEDED_QUOTA, 403, session.response, quotaStatus)
              return
            }
          }

          const key: Key = {
            version:
              getRequestKeyVersion(session.request, session.logger) ??
              this.config.keystore.keys.phoneNumberPrivacy.latest,
            name: DefaultKeyName.PHONE_NUMBER_PRIVACY,
          }

          try {
            span.addEvent('Signing request')
            const signature = await this.sign(
              session.request.body.blindedQueryPhoneNumber,
              key,
              session
            )
            span.addEvent('Signed request')
            span.setStatus({
              code: SpanStatusCode.OK,
              message: session.response.statusMessage,
            })
            span.setAttribute(SemanticAttributes.HTTP_STATUS_CODE, 200)
            this.io.sendSuccess(200, session.response, key, signature, quotaStatus, session.errors)
            return
          } catch (err) {
            span.addEvent('Signature computation error')
            span.setStatus({
              code: SpanStatusCode.ERROR,
              message: ErrorMessage.SIGNATURE_COMPUTATION_FAILURE,
            })
            span.setAttribute(SemanticAttributes.HTTP_STATUS_CODE, 500)
            session.logger.error({ err })
            quotaStatus.performedQueryCount--
            this.io.sendFailure(
              ErrorMessage.SIGNATURE_COMPUTATION_FAILURE,
              500,
              session.response,
              quotaStatus
            )
            span.addEvent('Rolling back transactions')
            // Note that errors thrown after rollback will have no effect, hence doing this last
            await trx.rollback()
            span.addEvent('Transaction rolled back')
            return
          }
        }
        span.addEvent('Calling pnpSignHandler with timeout')
        await timeout(pnpSignHandler, [], this.config.timeout, timeoutError)
        span.addEvent('Called pnpSignHandler with timeout')
      })
      span.addEvent('Called transaction')
      span.end()
    })
  }

  private async sign(
    blindedMessage: string,
    key: Key,
    session: Session<SignMessageRequest>
  ): Promise<string> {
    let privateKey: string
    try {
      privateKey = await this.keyProvider.getPrivateKeyOrFetchFromStore(key)
    } catch (err) {
      session.logger.info({ key }, 'Requested key version not supported')
      session.logger.error(err)
      throw new Error(WarningMessage.INVALID_KEY_VERSION_REQUEST)
    }
    return computeBlindedSignature(blindedMessage, privateKey, session.logger)
  }
}<|MERGE_RESOLUTION|>--- conflicted
+++ resolved
@@ -36,29 +36,6 @@
     session: PnpSession<SignMessageRequest>,
     timeoutError: symbol
   ): Promise<void> {
-<<<<<<< HEAD
-    // Compute quota lookup, update, and signing within transaction
-    // so that these occur atomically and rollback on error.
-    await this.db.transaction(async (trx) => {
-      const pnpSignHandler = async () => {
-        const ctx = { url: session.request.url, ...session }
-        const quotaStatus = await this.quota.getQuotaStatus(session.request.body.account, ctx, trx)
-
-        let isDuplicateRequest = false
-        try {
-          isDuplicateRequest = await getRequestExists(
-            this.db,
-            this.requestsTable,
-            session.request.body.account,
-            session.request.body.blindedQueryPhoneNumber,
-            session.logger,
-            trx
-          )
-        } catch (err) {
-          session.logger.error(err, 'Failed to check if request already exists in db')
-        }
-=======
-    // tslint:disable-next-line:no-floating-promises
     return tracer.startActiveSpan('pnpSignIO - perform', async (span) => {
       span.addEvent('Calling db transaction')
       // Compute quota lookup, update, and signing within transaction
@@ -66,9 +43,13 @@
       await this.db.transaction(async (trx) => {
         const pnpSignHandler = async () => {
           span.addEvent('Getting quotaStatus')
-          const quotaStatus = await this.quota.getQuotaStatus(session, trx)
+          const ctx = { url: session.request.url, ...session }
+          const quotaStatus = await this.quota.getQuotaStatus(
+            session.request.body.account,
+            ctx,
+            trx
+          )
           span.addEvent('Got quotaStatus')
->>>>>>> 95d846b3
 
           let isDuplicateRequest = false
           try {
