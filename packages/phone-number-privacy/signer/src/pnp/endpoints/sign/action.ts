import { timeout } from '@celo/base'
import {
  ErrorMessage,
  getRequestKeyVersion,
  SignMessageRequest,
  WarningMessage,
} from '@celo/phone-number-privacy-common'
import { Knex } from 'knex'
import { Action, Session } from '../../../common/action'
import { computeBlindedSignature } from '../../../common/bls/bls-cryptography-client'
import { REQUESTS_TABLE } from '../../../common/database/models/request'
import { getRequestExists } from '../../../common/database/wrappers/request'
import { DefaultKeyName, Key, KeyProvider } from '../../../common/key-management/key-provider-base'
import { Counters, Histograms, meter } from '../../../common/metrics'
import { SignerConfig } from '../../../config'
import { PnpQuotaService } from '../../services/quota'
import { PnpSession } from '../../session'
import { PnpSignIO } from './io'

import opentelemetry, { SpanStatusCode } from '@opentelemetry/api'
import { SemanticAttributes } from '@opentelemetry/semantic-conventions'
const tracer = opentelemetry.trace.getTracer('signer-tracer')

export class PnpSignAction implements Action<SignMessageRequest> {
  protected readonly requestsTable: REQUESTS_TABLE = REQUESTS_TABLE.ONCHAIN

  constructor(
    readonly db: Knex,
    readonly config: SignerConfig,
    readonly quota: PnpQuotaService,
    readonly keyProvider: KeyProvider,
    readonly io: PnpSignIO
  ) {}

  public async perform(
    session: PnpSession<SignMessageRequest>,
    timeoutError: symbol
  ): Promise<void> {
    // tslint:disable-next-line:no-floating-promises
    return tracer.startActiveSpan('pnpSignIO - perform', async (span) => {
      span.addEvent('Calling db transaction')
      // Compute quota lookup, update, and signing within transaction
      // so that these occur atomically and rollback on error.
      await this.db.transaction(async (trx) => {
        const pnpSignHandler = async () => {
          span.addEvent('Getting quotaStatus')
          const quotaStatus = await this.quota.getQuotaStatus(session, trx)
          span.addEvent('Got quotaStatus')

          let isDuplicateRequest = false
          try {
            span.addEvent('Getting isDuplicateRequest')
            isDuplicateRequest = await getRequestExists(
              this.db,
              this.requestsTable,
              session.request.body.account,
              session.request.body.blindedQueryPhoneNumber,
              session.logger,
              trx
            )
            span.addEvent('Got isDuplicateRequest')
          } catch (err) {
            session.logger.error(err, 'Failed to check if request already exists in db')
            span.addEvent('Error checking if request already exists in db')
            span.setStatus({
              code: SpanStatusCode.ERROR,
              message: 'Error checking if request already exists in db',
            })
          }

          if (isDuplicateRequest) {
            span.addEvent('Request already exists in db')
            Counters.duplicateRequests.inc()
            session.logger.info(
              'Request already exists in db. Will service request without charging quota.'
            )
            session.errors.push(WarningMessage.DUPLICATE_REQUEST_TO_GET_PARTIAL_SIG)
          } else {
            // In the case of a database connection failure, performedQueryCount will be -1
            if (quotaStatus.performedQueryCount === -1) {
              span.addEvent('Database connection failure')
              span.setStatus({
                code: SpanStatusCode.ERROR,
                message: ErrorMessage.DATABASE_GET_FAILURE,
              })
              span.setAttribute(SemanticAttributes.HTTP_STATUS_CODE, 500)
              this.io.sendFailure(
                ErrorMessage.DATABASE_GET_FAILURE,
                500,
                session.response,
                quotaStatus
              )
              return
            }
            // In the case of a blockchain connection failure, totalQuota will be -1
            if (quotaStatus.totalQuota === -1) {
              if (this.io.shouldFailOpen) {
                span.addEvent('Blockchain connection failure FailOpen')
                span.setStatus({
                  code: SpanStatusCode.ERROR,
                  message: ErrorMessage.FAILURE_TO_GET_TOTAL_QUOTA + ErrorMessage.FAILING_OPEN,
                })
                // We fail open and service requests on full-node errors to not block the user.
                // Error messages are stored in the session and included along with the signature in the response.
                quotaStatus.totalQuota = Number.MAX_SAFE_INTEGER
                session.logger.warn(
                  { warning: ErrorMessage.FAILURE_TO_GET_TOTAL_QUOTA },
                  ErrorMessage.FAILING_OPEN
                )
                Counters.requestsFailingOpen.inc()
              } else {
                span.addEvent('Blockchain connection failure FailClosed')
                span.setStatus({
                  code: SpanStatusCode.ERROR,
                  message: ErrorMessage.FAILURE_TO_GET_TOTAL_QUOTA + ErrorMessage.FAILING_CLOSED,
                })
                span.setAttribute(SemanticAttributes.HTTP_STATUS_CODE, 500)
                session.logger.warn(
                  { warning: ErrorMessage.FAILURE_TO_GET_TOTAL_QUOTA },
                  ErrorMessage.FAILING_CLOSED
                )
                Counters.requestsFailingClosed.inc()
                this.io.sendFailure(
                  ErrorMessage.FULL_NODE_ERROR,
                  500,
                  session.response,
                  quotaStatus
                )
                return
              }
            }

            // TODO(after 2.0.0) add more specific error messages on DB and key version
            // https://github.com/celo-org/celo-monorepo/issues/9882
            // quotaStatus is updated in place; throws on failure to update
            span.addEvent('Calling checkAndUpdateQuotaStatus')
            const { sufficient } = await this.quota.checkAndUpdateQuotaStatus(
              quotaStatus,
              session,
              trx
            )
            if (!sufficient) {
              span.addEvent('Not sufficient Quota')
              span.setStatus({
                code: SpanStatusCode.ERROR,
                message: WarningMessage.EXCEEDED_QUOTA,
              })
              span.setAttribute(SemanticAttributes.HTTP_STATUS_CODE, 403)
              this.io.sendFailure(WarningMessage.EXCEEDED_QUOTA, 403, session.response, quotaStatus)
              return
            }
          }

          const key: Key = {
            version:
              getRequestKeyVersion(session.request, session.logger) ??
              this.config.keystore.keys.phoneNumberPrivacy.latest,
            name: DefaultKeyName.PHONE_NUMBER_PRIVACY,
          }

<<<<<<< HEAD
        try {
          const signature = await meter(
            this.sign.bind(this),
            [session.request.body.blindedQueryPhoneNumber, key, session],
            (err: any) => {
              throw err
            },
            Histograms.getBlindedSigInstrumentation,
            ['sign']
          )
          this.io.sendSuccess(200, session.response, key, signature, quotaStatus, session.errors)
          return
        } catch (err) {
          session.logger.error({ err })
          quotaStatus.performedQueryCount--
          this.io.sendFailure(
            ErrorMessage.SIGNATURE_COMPUTATION_FAILURE,
            500,
            session.response,
            quotaStatus
          )
          // Note that errors thrown after rollback will have no effect, hence doing this last
          await trx.rollback()
          return
=======
          try {
            span.addEvent('Signing request')
            const signature = await meter(
              this.sign.bind(this),
              [session.request.body.blindedQueryPhoneNumber, key, session],
              (err: any) => {
                throw err
              },
              Histograms.getBlindedSigInstrumentation,
              ['sign']
            )
            span.addEvent('Signed request')
            span.setStatus({
              code: SpanStatusCode.OK,
              message: session.response.statusMessage,
            })
            span.setAttribute(SemanticAttributes.HTTP_STATUS_CODE, 200)
            this.io.sendSuccess(200, session.response, key, signature, quotaStatus, session.errors)
            return
          } catch (err) {
            span.addEvent('Signature computation error')
            span.setStatus({
              code: SpanStatusCode.ERROR,
              message: ErrorMessage.SIGNATURE_COMPUTATION_FAILURE,
            })
            span.setAttribute(SemanticAttributes.HTTP_STATUS_CODE, 500)
            session.logger.error({ err })
            quotaStatus.performedQueryCount--
            this.io.sendFailure(
              ErrorMessage.SIGNATURE_COMPUTATION_FAILURE,
              500,
              session.response,
              quotaStatus
            )
            span.addEvent('Rolling back transactions')
            // Note that errors thrown after rollback will have no effect, hence doing this last
            await trx.rollback()
            span.addEvent('Transaction rolled back')
            return
          }
>>>>>>> c772fe00
        }
        span.addEvent('Calling pnpSignHandler with timeout')
        await timeout(pnpSignHandler, [], this.config.timeout, timeoutError)
        span.addEvent('Called pnpSignHandler with timeout')
      })
      span.addEvent('Called transaction')
      span.end()
    })
  }

  private async sign(
    blindedMessage: string,
    key: Key,
    session: Session<SignMessageRequest>
  ): Promise<string> {
    let privateKey: string
    try {
      privateKey = await this.keyProvider.getPrivateKeyOrFetchFromStore(key)
    } catch (err) {
      session.logger.info({ key }, 'Requested key version not supported')
      session.logger.error(err)
      throw new Error(WarningMessage.INVALID_KEY_VERSION_REQUEST)
    }
    return computeBlindedSignature(blindedMessage, privateKey, session.logger)
  }
}<|MERGE_RESOLUTION|>--- conflicted
+++ resolved
@@ -158,32 +158,6 @@
             name: DefaultKeyName.PHONE_NUMBER_PRIVACY,
           }
 
-<<<<<<< HEAD
-        try {
-          const signature = await meter(
-            this.sign.bind(this),
-            [session.request.body.blindedQueryPhoneNumber, key, session],
-            (err: any) => {
-              throw err
-            },
-            Histograms.getBlindedSigInstrumentation,
-            ['sign']
-          )
-          this.io.sendSuccess(200, session.response, key, signature, quotaStatus, session.errors)
-          return
-        } catch (err) {
-          session.logger.error({ err })
-          quotaStatus.performedQueryCount--
-          this.io.sendFailure(
-            ErrorMessage.SIGNATURE_COMPUTATION_FAILURE,
-            500,
-            session.response,
-            quotaStatus
-          )
-          // Note that errors thrown after rollback will have no effect, hence doing this last
-          await trx.rollback()
-          return
-=======
           try {
             span.addEvent('Signing request')
             const signature = await meter(
@@ -224,7 +198,6 @@
             span.addEvent('Transaction rolled back')
             return
           }
->>>>>>> c772fe00
         }
         span.addEvent('Calling pnpSignHandler with timeout')
         await timeout(pnpSignHandler, [], this.config.timeout, timeoutError)
