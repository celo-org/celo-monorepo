--- conflicted
+++ resolved
@@ -112,21 +112,12 @@
           }
         }
 
-<<<<<<< HEAD
-      const key: Key = {
-        version:
-          getRequestKeyVersion(session.request, session.logger) ??
-          this.config.keystore.keys.phoneNumberPrivacy.latest,
-        name: DefaultKeyName.PHONE_NUMBER_PRIVACY,
-      }
-=======
         const key: Key = {
           version:
-            this.io.getRequestKeyVersion(session.request, session.logger) ??
+            getRequestKeyVersion(session.request, session.logger) ??
             this.config.keystore.keys.phoneNumberPrivacy.latest,
           name: DefaultKeyName.PHONE_NUMBER_PRIVACY,
         }
->>>>>>> d745a991
 
         try {
           const signature = await this.sign(
