--- conflicted
+++ resolved
@@ -1,9 +1,6 @@
 import {
   authenticateUser,
-<<<<<<< HEAD
-=======
   AuthenticationMethod,
->>>>>>> c81e0ff6
   ErrorType,
   hasValidAccountParam,
   isBodyReasonablySized,
@@ -13,10 +10,7 @@
 } from '@celo/phone-number-privacy-common'
 import { Request } from 'express'
 import { errorResult, ResultHandler } from '../../../common/handler'
-<<<<<<< HEAD
-=======
 import { Counters } from '../../../common/metrics'
->>>>>>> c81e0ff6
 import { getSignerVersion } from '../../../config'
 import { AccountService } from '../../services/account-service'
 import { PnpRequestService } from '../../services/request-service'
@@ -41,13 +35,10 @@
 
     const account = await accountService.getAccount(request.body.account)
 
-<<<<<<< HEAD
-=======
     if (request.body.authenticationMethod === AuthenticationMethod.WALLET_KEY) {
       Counters.requestsWithWalletAddress.inc()
     }
 
->>>>>>> c81e0ff6
     if (!(await authenticateUser(request, logger, async (_) => account.dek, warnings))) {
       return errorResult(401, WarningMessage.UNAUTHENTICATED_USER)
     }
