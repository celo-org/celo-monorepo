--- conflicted
+++ resolved
@@ -20,13 +20,8 @@
     defaultKey: Key,
     session: Session<OdisSignatureRequest>
   ): Promise<{ signature: string; key: Key }> {
-<<<<<<< HEAD
     let keyVersion = this.io.getRequestKeyVersion(session.request, session.logger)
-    if (keyVersion ?? false) {
-=======
-    let keyVersion = this.getRequestKeyVersion(session.request, session.logger)
     if (!keyVersion) {
->>>>>>> d9b09f20
       keyVersion = defaultKey.version
     }
     const key: Key = { name: defaultKey.name, version: keyVersion! }
