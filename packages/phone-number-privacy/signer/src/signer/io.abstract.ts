import {
  ErrorType,
  FailureResponse,
  KEY_VERSION_HEADER,
  OdisRequest,
  OdisResponse,
  SignerEndpoint,
  SuccessResponse,
  WarningMessage,
} from '@celo/phone-number-privacy-common'
import Logger from 'bunyan'
import { Request, Response } from 'express'
import { Session } from './action.interface'

export abstract class IOAbstract<R extends OdisRequest> {
  abstract readonly enabled: boolean
  abstract readonly endpoint: SignerEndpoint

  abstract init(
    request: Request<{}, {}, unknown>,
    response: Response<OdisResponse<R>>
  ): Promise<Session<R> | null>

  abstract validate(request: Request<{}, {}, unknown>): request is Request<{}, {}, R>

  abstract authenticate(request: Request<{}, {}, R>, logger?: Logger): Promise<boolean>

  abstract sendFailure(
    error: ErrorType,
    status: number,
    response: Response<FailureResponse<R>>,
    ...args: unknown[]
  ): void

  abstract sendSuccess(
    status: number,
    response: Response<SuccessResponse<R>>,
    ...args: unknown[]
  ): void

<<<<<<< HEAD
  getRequestKeyVersion(request: Request<{}, {}, R>, logger: Logger): number | undefined {
    const keyVersionHeader = request.headers[KEY_VERSION_HEADER]
    logger.info({ keyVersionHeader })
    const requestedKeyVersion = Number(keyVersionHeader)
    if (Number.isNaN(requestedKeyVersion)) {
      logger.warn({ keyVersionHeader }, WarningMessage.INVALID_KEY_VERSION_REQUEST)
      return undefined
    }
    return requestedKeyVersion
  }

  protected _inputChecks(
=======
  protected inputChecks(
>>>>>>> d9b09f20
    request: Request<{}, {}, unknown>,
    response: Response<OdisResponse<R>>
  ): request is Request<{}, {}, R> {
    if (!this.enabled) {
      this.sendFailure(WarningMessage.API_UNAVAILABLE, 503, response)
      return false
    }
    if (!this.validate(request)) {
      this.sendFailure(WarningMessage.INVALID_INPUT, 400, response)
      return false
    }
    return true
  }
}<|MERGE_RESOLUTION|>--- conflicted
+++ resolved
@@ -38,7 +38,6 @@
     ...args: unknown[]
   ): void
 
-<<<<<<< HEAD
   getRequestKeyVersion(request: Request<{}, {}, R>, logger: Logger): number | undefined {
     const keyVersionHeader = request.headers[KEY_VERSION_HEADER]
     logger.info({ keyVersionHeader })
@@ -50,10 +49,7 @@
     return requestedKeyVersion
   }
 
-  protected _inputChecks(
-=======
   protected inputChecks(
->>>>>>> d9b09f20
     request: Request<{}, {}, unknown>,
     response: Response<OdisResponse<R>>
   ): request is Request<{}, {}, R> {
