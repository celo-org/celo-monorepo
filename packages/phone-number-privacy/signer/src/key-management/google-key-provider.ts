--- conflicted
+++ resolved
@@ -1,10 +1,11 @@
-import { ErrorMessage, rootLogger as logger } from '@celo/phone-number-privacy-common'
+import { ErrorMessage, rootLogger } from '@celo/phone-number-privacy-common'
 import { SecretManagerServiceClient } from '@google-cloud/secret-manager/build/src/v1'
 import config from '../config'
 import { Key, KeyProviderBase } from './key-provider-base'
 
 export class GoogleKeyProvider extends KeyProviderBase {
   public async fetchPrivateKeyFromStore(key: Key) {
+    const logger = rootLogger()
     try {
       const { projectId, secretName, secretVersion } = config.keystore.google
       const client = new SecretManagerServiceClient()
@@ -26,12 +27,8 @@
 
       this.setPrivateKey(key, privateKey)
     } catch (err) {
-<<<<<<< HEAD
+      logger.info('Error retrieving key')
       logger.error(err)
-=======
-      logger().info('Error retrieving key')
-      logger().error(err)
->>>>>>> b65eddd9
       throw new Error(ErrorMessage.KEY_FETCH_ERROR)
     }
   }
