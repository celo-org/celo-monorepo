--- conflicted
+++ resolved
@@ -40,11 +40,8 @@
     if (!result.accepted || !result.state) {
       return { sufficient: false, newState: domainState }
     }
-<<<<<<< HEAD
-=======
 
     // Convert the result to a database record.
->>>>>>> 30874eb6
     const newState: DomainStateRecord = {
       timer: result.state.timer,
       counter: result.state.counter,
