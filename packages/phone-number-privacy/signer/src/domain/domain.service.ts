--- conflicted
+++ resolved
@@ -1,8 +1,5 @@
 import {
-<<<<<<< HEAD
-=======
   disableDomainRequestSchema,
->>>>>>> 185b1863
   DisableDomainResponse,
   Domain,
   DomainEndpoint,
@@ -10,18 +7,7 @@
   domainQuotaStatusRequestSchema,
   DomainQuotaStatusResponse,
   DomainQuotaStatusResponseSuccess,
-<<<<<<< HEAD
   DomainRequest,
-  DomainRestrictedSignatureResponse,
-  DomainRestrictedSignatureResponseSuccess,
-  ErrorMessage,
-  ErrorType,
-  isKnownDomain,
-  KEY_VERSION_HEADER,
-  respondWithError,
-  SignerEndpoint as Endpoint,
-  SignerEndpoint,
-=======
   DomainResponse,
   domainRestrictedSignatureRequestSchema,
   DomainRestrictedSignatureResponse,
@@ -29,27 +15,15 @@
   DomainSchema,
   DomainState,
   ErrorMessage,
->>>>>>> 185b1863
   WarningMessage,
 } from '@celo/phone-number-privacy-common'
 import Logger from 'bunyan'
 import { Request, Response } from 'express'
 import { computeBlindedSignature } from '../bls/bls-cryptography-client'
 import { Counters } from '../common/metrics'
-<<<<<<< HEAD
-import config, { getVersion } from '../config'
-import { getDatabase } from '../database/database'
-import {
-  DomainState,
-  DomainStateRecord,
-  DOMAINS_STATES_COLUMNS,
-} from '../database/models/domainState'
-import { getDomainRequestExists, storeDomainRequest } from '../database/wrappers/domainRequest'
-=======
 import { getVersion } from '../config'
 import { getDatabase } from '../database/database'
-import { DOMAINS_STATES_COLUMNS, DomainStateRecord } from '../database/models/domainState'
->>>>>>> 185b1863
+import { DomainStateRecord, DOMAINS_STATES_COLUMNS } from '../database/models/domainState'
 import {
   getDomainState,
   getDomainStateWithLock,
@@ -97,12 +71,8 @@
     request: Request<{}, {}, unknown>,
     response: Response<DisableDomainResponse>
   ): Promise<void> {
-<<<<<<< HEAD
-    const endpoint = Endpoint.DISABLE_DOMAIN
-    Counters.requests.labels(endpoint).inc()
-=======
-    Counters.requests.labels(DomainEndpoint.DISABLE_DOMAIN).inc()
->>>>>>> 185b1863
+    const endpoint = DomainEndpoint.DISABLE_DOMAIN
+    Counters.requests.labels(endpoint).inc()
 
     // Check that the body contains the correct request type.
     if (!disableDomainRequestSchema(DomainSchema).is(request.body)) {
@@ -119,13 +89,8 @@
     }
 
     const domain = request.body.domain
-<<<<<<< HEAD
-    if (!this.inputValidation(domain, request, response, endpoint, logger)) {
-      // inputValidation returns a response to the user internally. Nothing left to do.
-=======
-    if (!this.authenticateRequest(domain, response, DomainEndpoint.DISABLE_DOMAIN, logger)) {
+    if (!this.authenticateRequest(domain, response, endpoint, logger)) {
       // authenticateRequest returns a response to the user internally. Nothing left to do.
->>>>>>> 185b1863
       return
     }
 
@@ -150,21 +115,7 @@
       response.status(200).send({ success: true, version: getVersion() })
     } catch (error) {
       logger.error('Error while disabling domain', error)
-<<<<<<< HEAD
-      this.sendFailureResponse(
-        response,
-        ErrorMessage.DATABASE_UPDATE_FAILURE,
-        500,
-        endpoint,
-        logger
-=======
-      respondWithError(
-        DomainEndpoint.DISABLE_DOMAIN,
-        response,
-        500,
-        ErrorMessage.DATABASE_UPDATE_FAILURE
->>>>>>> 185b1863
-      )
+      respondWithError(endpoint, response, 500, ErrorMessage.DATABASE_UPDATE_FAILURE)
     }
   }
 
@@ -172,12 +123,8 @@
     request: Request<{}, {}, unknown>,
     response: Response<DomainQuotaStatusResponse>
   ): Promise<void> {
-<<<<<<< HEAD
-    const endpoint = Endpoint.DOMAIN_QUOTA_STATUS
-    Counters.requests.labels(endpoint).inc()
-=======
-    Counters.requests.labels(DomainEndpoint.DOMAIN_QUOTA_STATUS).inc()
->>>>>>> 185b1863
+    const endpoint = DomainEndpoint.DOMAIN_QUOTA_STATUS
+    Counters.requests.labels(endpoint).inc()
 
     // Check that the body contains the correct request type.
     if (!domainQuotaStatusRequestSchema(DomainSchema).is(request.body)) {
@@ -199,13 +146,8 @@
     }
 
     const domain = request.body.domain
-<<<<<<< HEAD
-    if (!this.inputValidation(domain, request, response, endpoint, logger)) {
-      // inputValidation returns a response to the user internally. Nothing left to do.
-=======
-    if (!this.authenticateRequest(domain, response, DomainEndpoint.DOMAIN_QUOTA_STATUS, logger)) {
+    if (!this.authenticateRequest(domain, response, endpoint, logger)) {
       // authenticateRequest returns a response to the user internally. Nothing left to do.
->>>>>>> 185b1863
       return
     }
 
@@ -239,16 +181,7 @@
       response.status(200).send(resultResponse)
     } catch (error) {
       logger.error('Error while getting domain status', error)
-<<<<<<< HEAD
-      this.sendFailureResponse(response, ErrorMessage.DATABASE_GET_FAILURE, 500, endpoint, logger)
-=======
-      respondWithError(
-        DomainEndpoint.DOMAIN_QUOTA_STATUS,
-        response,
-        500,
-        ErrorMessage.DATABASE_GET_FAILURE
-      )
->>>>>>> 185b1863
+      respondWithError(endpoint, response, 500, ErrorMessage.DATABASE_GET_FAILURE)
     }
   }
 
@@ -256,39 +189,19 @@
     request: Request<{}, {}, unknown>,
     response: Response<DomainRestrictedSignatureResponse>
   ): Promise<void> {
-<<<<<<< HEAD
-    const endpoint = Endpoint.DOMAIN_SIGN
-    Counters.requests.labels(endpoint).inc()
-=======
-    Counters.requests.labels(DomainEndpoint.DOMAIN_SIGN).inc()
+    const endpoint = DomainEndpoint.DOMAIN_SIGN
+    Counters.requests.labels(endpoint).inc()
 
     // Check that the body contains the correct request type.
     if (!domainRestrictedSignatureRequestSchema(DomainSchema).is(request.body)) {
-      respondWithError(DomainEndpoint.DOMAIN_SIGN, response, 400, WarningMessage.INVALID_INPUT)
-      return
-    }
->>>>>>> 185b1863
-
-    // Check that the body contains the correct request type.
-    if (!domainRestrictedSignatureRequestSchema(DomainSchema).is(request.body)) {
-      respondWithError(DomainEndpoint.DOMAIN_SIGN, response, 400, WarningMessage.INVALID_INPUT)
+      respondWithError(endpoint, response, 400, WarningMessage.INVALID_INPUT)
       return
     }
 
     Counters.requests.labels(endpoint).inc()
     const logger = response.locals.logger
-<<<<<<< HEAD
-
-    if (!config.api.domains.enabled) {
-      this.sendFailureResponse(response, WarningMessage.API_UNAVAILABLE, 501, endpoint, logger)
-      return
-    }
-
-    const { domain, blindedMessage } = request.body
-=======
     const domain = request.body.domain
     const blindedMessage = request.body.blindedMessage
->>>>>>> 185b1863
     if (!this.authenticateRequest(domain, response, DomainEndpoint.DOMAIN_SIGN, logger)) {
       // authenticateRequest returns a response to the user internally. Nothing left to do.
       return
@@ -318,14 +231,6 @@
           (await getDomainStateWithLock(domain, trx, logger)) ??
           DomainStateRecord.createEmptyDomainState(domain)
 
-<<<<<<< HEAD
-        if (!this.nonceCheck(request, response, domainState, endpoint, logger)) {
-          return
-        }
-
-        if (domainState[DOMAINS_STATES_COLUMNS.disabled]) {
-          logger.warn(`Domain is disabled`, {
-=======
         const quotaState = await this.quotaService.checkAndUpdateQuota(
           domain,
           domainState,
@@ -335,51 +240,10 @@
 
         if (!quotaState.sufficient) {
           logger.warn(`Exceeded quota`, {
->>>>>>> 185b1863
             name: domain.name,
             version: domain.version,
             hash: domainHash(domain),
           })
-<<<<<<< HEAD
-          this.sendFailureResponse(response, WarningMessage.DISABLED_DOMAIN, 403, endpoint, logger)
-          return
-        }
-
-        if (await getDomainRequestExists(domain, blindedMessage, trx, logger)) {
-          Counters.duplicateRequests.inc() // TODO(Alec)
-          logger.debug(
-            'Signature request already exists in db. Will not store request or increment counter.'
-          )
-        } else {
-          await storeDomainRequest(domain, blindedMessage, trx, logger)
-          const quotaState = await this.quotaService.checkAndUpdateQuota(
-            domain,
-            domainState,
-            trx,
-            logger
-          )
-          if (!quotaState.sufficient) {
-            logger.warn(`Exceeded quota`, {
-              name: domain.name,
-              version: domain.version,
-              hash: domainHash(domain),
-            })
-            this.sendFailureResponse(
-              response,
-              WarningMessage.EXCEEDED_QUOTA,
-              429,
-              endpoint,
-              logger,
-              quotaState.newState.timer
-            )
-            return
-          }
-        }
-
-        // Compute the signature inside the transaction such that it will rollback on error.
-        const keyProvider = getKeyProvider()
-        const privateKey = await keyProvider.getPrivateKeyOrFetchFromStore(key)
-=======
           respondWithError(DomainEndpoint.DOMAIN_SIGN, response, 429, WarningMessage.EXCEEDED_QUOTA)
           return
         }
@@ -387,7 +251,6 @@
         // Compute the signature inside the transaction such that it will rollback on error.
         const keyProvider = getKeyProvider()
         const privateKey = keyProvider.getPrivateKey()
->>>>>>> 185b1863
         signature = computeBlindedSignature(blindedMessage, privateKey, logger)
       })
 
@@ -399,23 +262,15 @@
           version: getVersion(),
           signature,
         }
-<<<<<<< HEAD
         response
           .status(200)
           .set(KEY_VERSION_HEADER, key.version.toString())
           .json(signMessageResponseSuccess)
-=======
-        response.status(200).json(signMessageResponseSuccess)
->>>>>>> 185b1863
       }
     } catch (err) {
       logger.error('Failed to get signature for a domain')
       logger.error(err)
-<<<<<<< HEAD
-      this.sendFailureResponse(response, ErrorMessage.UNKNOWN_ERROR, 500, endpoint, logger)
-=======
       respondWithError(DomainEndpoint.DOMAIN_SIGN, response, 500, ErrorMessage.UNKNOWN_ERROR)
->>>>>>> 185b1863
     }
   }
 
@@ -426,11 +281,7 @@
     endpoint: DomainEndpoint,
     logger: Logger
   ): boolean {
-<<<<<<< HEAD
     if (!this.authService.authCheck(request.body, endpoint, logger)) {
-=======
-    if (!this.authService.authCheck()) {
->>>>>>> 185b1863
       logger.warn(`Received unauthorized request to ${endpoint} `, {
         name: domain.name,
         version: domain.version,
@@ -439,18 +290,6 @@
       return false
     }
 
-<<<<<<< HEAD
-    if (!isKnownDomain(domain)) {
-      logger.warn(`Received request to ${endpoint} for an unknown domain`, {
-        name: domain.name,
-        version: domain.version,
-      })
-      this.sendFailureResponse(response, WarningMessage.UNKNOWN_DOMAIN, 404, endpoint, logger)
-      return false
-    }
-
-=======
->>>>>>> 185b1863
     return true
   }
 
