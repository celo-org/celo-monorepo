--- conflicted
+++ resolved
@@ -1,5 +1,4 @@
 import {
-  disableDomainRequestSchema,
   DisableDomainResponse,
   Domain,
   DomainEndpoint,
@@ -7,29 +6,16 @@
   domainQuotaStatusRequestSchema,
   DomainQuotaStatusResponse,
   DomainQuotaStatusResponseSuccess,
-<<<<<<< HEAD
   DomainRequest,
-  DomainRestrictedSignatureRequest,
   DomainRestrictedSignatureResponse,
   DomainRestrictedSignatureResponseSuccess,
   ErrorMessage,
   ErrorType,
   isKnownDomain,
   KEY_VERSION_HEADER,
-  KnownDomain,
-  KnownDomainState,
   respondWithError,
   SignerEndpoint as Endpoint,
   SignerEndpoint,
-=======
-  DomainResponse,
-  domainRestrictedSignatureRequestSchema,
-  DomainRestrictedSignatureResponse,
-  DomainRestrictedSignatureResponseSuccess,
-  DomainSchema,
-  DomainState,
-  ErrorMessage,
->>>>>>> 8dd6be0f
   WarningMessage,
 } from '@celo/phone-number-privacy-common'
 import Logger from 'bunyan'
@@ -38,12 +24,12 @@
 import { Counters } from '../common/metrics'
 import config, { getVersion } from '../config'
 import { getTransaction } from '../database/database'
-<<<<<<< HEAD
-import { DomainState, DOMAINS_STATES_COLUMNS } from '../database/models/domainState'
+import {
+  DomainState,
+  DomainStateRecord,
+  DOMAINS_STATES_COLUMNS,
+} from '../database/models/domainState'
 import { getDomainRequestExists, storeDomainRequest } from '../database/wrappers/domainRequest'
-=======
-import { DOMAINS_STATES_COLUMNS, DomainStateRecord } from '../database/models/domainState'
->>>>>>> 8dd6be0f
 import {
   getDomainState,
   getDomainStateWithLock,
@@ -56,10 +42,7 @@
 import { IDomainService } from './domain.interface'
 import { IDomainQuotaService } from './quota/domainQuota.interface'
 
-<<<<<<< HEAD
-// TODO(Alec): Carefully review this file
-=======
-// TODO: De-dupe with common package 
+// TODO: De-dupe with common package
 function respondWithError(
   endpoint: DomainEndpoint,
   res: Response<DomainResponse & { success: false }>,
@@ -83,7 +66,6 @@
   Counters.responses.labels(endpoint, status.toString()).inc()
   res.status(status).json(response)
 }
->>>>>>> 8dd6be0f
 
 export class DomainService implements IDomainService {
   public constructor(
@@ -95,17 +77,14 @@
     request: Request<{}, {}, unknown>,
     response: Response<DisableDomainResponse>
   ): Promise<void> {
-<<<<<<< HEAD
     const endpoint = Endpoint.DISABLE_DOMAIN
-=======
-    Counters.requests.labels(DomainEndpoint.DISABLE_DOMAIN).inc()
+    Counters.requests.labels(endpoint).inc()
 
     // Check that the body contains the correct request type.
     if (!disableDomainRequestSchema(DomainSchema).is(request.body)) {
       respondWithError(DomainEndpoint.DISABLE_DOMAIN, response, 400, WarningMessage.INVALID_INPUT)
       return
     }
->>>>>>> 8dd6be0f
 
     const logger = response.locals.logger
     Counters.requests.labels(endpoint).inc()
@@ -116,13 +95,8 @@
     }
 
     const domain = request.body.domain
-<<<<<<< HEAD
     if (!this.inputValidation(domain, request, response, endpoint, logger)) {
       // inputValidation returns a response to the user internally. Nothing left to do.
-=======
-    if (!this.authenticateRequest(domain, response, DomainEndpoint.DISABLE_DOMAIN, logger)) {
-      // authenticateRequest returns a response to the user internally. Nothing left to do.
->>>>>>> 8dd6be0f
       return
     }
 
@@ -147,7 +121,6 @@
       return
     } catch (error) {
       logger.error('Error while disabling domain', error)
-<<<<<<< HEAD
       this.sendFailureResponse(
         response,
         ErrorMessage.DATABASE_UPDATE_FAILURE,
@@ -156,14 +129,6 @@
         logger
       )
       trx.rollback(error)
-=======
-      respondWithError(
-        DomainEndpoint.DISABLE_DOMAIN,
-        response,
-        500,
-        ErrorMessage.DATABASE_UPDATE_FAILURE
-      )
->>>>>>> 8dd6be0f
     }
   }
 
@@ -171,10 +136,8 @@
     request: Request<{}, {}, unknown>,
     response: Response<DomainQuotaStatusResponse>
   ): Promise<void> {
-<<<<<<< HEAD
     const endpoint = Endpoint.DOMAIN_QUOTA_STATUS
-=======
-    Counters.requests.labels(DomainEndpoint.DOMAIN_QUOTA_STATUS).inc()
+    Counters.requests.labels(endpoint).inc()
 
     // Check that the body contains the correct request type.
     if (!domainQuotaStatusRequestSchema(DomainSchema).is(request.body)) {
@@ -186,7 +149,6 @@
       )
       return
     }
->>>>>>> 8dd6be0f
 
     const logger = response.locals.logger
     Counters.requests.labels(endpoint).inc()
@@ -197,13 +159,8 @@
     }
 
     const domain = request.body.domain
-<<<<<<< HEAD
     if (!this.inputValidation(domain, request, response, endpoint, logger)) {
       // inputValidation returns a response to the user internally. Nothing left to do.
-=======
-    if (!this.authenticateRequest(domain, response, DomainEndpoint.DOMAIN_QUOTA_STATUS, logger)) {
-      // authenticateRequest returns a response to the user internally. Nothing left to do.
->>>>>>> 8dd6be0f
       return
     }
 
@@ -237,16 +194,7 @@
       response.status(200).send(resultResponse)
     } catch (error) {
       logger.error('Error while getting domain status', error)
-<<<<<<< HEAD
       this.sendFailureResponse(response, ErrorMessage.DATABASE_GET_FAILURE, 500, endpoint, logger)
-=======
-      respondWithError(
-        DomainEndpoint.DOMAIN_QUOTA_STATUS,
-        response,
-        500,
-        ErrorMessage.DATABASE_GET_FAILURE
-      )
->>>>>>> 8dd6be0f
     }
   }
 
@@ -254,21 +202,17 @@
     request: Request<{}, {}, unknown>,
     response: Response<DomainRestrictedSignatureResponse>
   ): Promise<void> {
-<<<<<<< HEAD
     const endpoint = Endpoint.DOMAIN_SIGN
-=======
-    Counters.requests.labels(DomainEndpoint.DOMAIN_SIGN).inc()
+    Counters.requests.labels(endpoint).inc()
 
     // Check that the body contains the correct request type.
     if (!domainRestrictedSignatureRequestSchema(DomainSchema).is(request.body)) {
       respondWithError(DomainEndpoint.DOMAIN_SIGN, response, 400, WarningMessage.INVALID_INPUT)
       return
     }
->>>>>>> 8dd6be0f
 
     Counters.requests.labels(endpoint).inc()
     const logger = response.locals.logger
-<<<<<<< HEAD
 
     if (!config.api.domains.enabled) {
       this.sendFailureResponse(response, WarningMessage.API_UNAVAILABLE, 501, endpoint, logger)
@@ -279,11 +223,6 @@
 
     if (!this.inputValidation(domain, request, response, endpoint, logger)) {
       // inputValidation returns a response to the user internally. Nothing left to do.
-=======
-    const domain = request.body.domain
-    if (!this.authenticateRequest(domain, response, DomainEndpoint.DOMAIN_SIGN, logger)) {
-      // authenticateRequest returns a response to the user internally. Nothing left to do.
->>>>>>> 8dd6be0f
       return
     }
     logger.info('Processing request to get domain signature ', {
@@ -323,11 +262,7 @@
           name: domain.name,
           version: domain.version,
         })
-<<<<<<< HEAD
         this.sendFailureResponse(response, WarningMessage.DISABLED_DOMAIN, 403, endpoint, logger)
-=======
-        respondWithError(DomainEndpoint.DOMAIN_SIGN, response, 403, WarningMessage.EXCEEDED_QUOTA)
->>>>>>> 8dd6be0f
         return
       }
 
@@ -387,11 +322,7 @@
     } catch (err) {
       logger.error('Failed to get signature for a domain')
       logger.error(err)
-<<<<<<< HEAD
       this.sendFailureResponse(response, ErrorMessage.UNKNOWN_ERROR, 500, endpoint, logger)
-=======
-      respondWithError(DomainEndpoint.DOMAIN_SIGN, response, 500, ErrorMessage.UNKNOWN_ERROR)
->>>>>>> 8dd6be0f
     }
   }
 
@@ -401,13 +332,8 @@
     response: Response,
     endpoint: DomainEndpoint,
     logger: Logger
-<<<<<<< HEAD
-  ): domain is KnownDomain {
+  ): boolean {
     if (!this.authService.authCheck(request.body, endpoint, logger)) {
-=======
-  ): boolean {
-    if (!this.authService.authCheck()) {
->>>>>>> 8dd6be0f
       logger.warn(`Received unauthorized request to ${endpoint} `, {
         name: domain.name,
         version: domain.version,
@@ -416,7 +342,6 @@
       return false
     }
 
-<<<<<<< HEAD
     if (!isKnownDomain(domain)) {
       logger.warn(`Received request to ${endpoint} for an unknown domain`, {
         name: domain.name,
@@ -426,8 +351,6 @@
       return false
     }
 
-=======
->>>>>>> 8dd6be0f
     return true
   }
 
