--- conflicted
+++ resolved
@@ -1,8 +1,4 @@
 import {
-<<<<<<< HEAD
-=======
-  disableDomainRequestSchema,
->>>>>>> 30874eb6
   DisableDomainResponse,
   Domain,
   DomainEndpoint,
@@ -10,7 +6,6 @@
   domainQuotaStatusRequestSchema,
   DomainQuotaStatusResponse,
   DomainQuotaStatusResponseSuccess,
-<<<<<<< HEAD
   DomainRequest,
   DomainRestrictedSignatureResponse,
   DomainRestrictedSignatureResponseSuccess,
@@ -21,35 +16,20 @@
   respondWithError,
   SignerEndpoint as Endpoint,
   SignerEndpoint,
-=======
-  DomainResponse,
-  domainRestrictedSignatureRequestSchema,
-  DomainRestrictedSignatureResponse,
-  DomainRestrictedSignatureResponseSuccess,
-  DomainSchema,
-  DomainState,
-  ErrorMessage,
->>>>>>> 30874eb6
   WarningMessage,
 } from '@celo/phone-number-privacy-common'
 import Logger from 'bunyan'
 import { Request, Response } from 'express'
 import { computeBlindedSignature } from '../bls/bls-cryptography-client'
 import { Counters } from '../common/metrics'
-<<<<<<< HEAD
 import config, { getVersion } from '../config'
-import { getTransaction } from '../database/database'
+import { getDatabase } from '../database/database'
 import {
   DomainState,
   DomainStateRecord,
   DOMAINS_STATES_COLUMNS,
 } from '../database/models/domainState'
 import { getDomainRequestExists, storeDomainRequest } from '../database/wrappers/domainRequest'
-=======
-import { getVersion } from '../config'
-import { getDatabase } from '../database/database'
-import { DOMAINS_STATES_COLUMNS, DomainStateRecord } from '../database/models/domainState'
->>>>>>> 30874eb6
 import {
   getDomainState,
   getDomainStateWithLock,
@@ -97,12 +77,8 @@
     request: Request<{}, {}, unknown>,
     response: Response<DisableDomainResponse>
   ): Promise<void> {
-<<<<<<< HEAD
     const endpoint = Endpoint.DISABLE_DOMAIN
     Counters.requests.labels(endpoint).inc()
-=======
-    Counters.requests.labels(DomainEndpoint.DISABLE_DOMAIN).inc()
->>>>>>> 30874eb6
 
     // Check that the body contains the correct request type.
     if (!disableDomainRequestSchema(DomainSchema).is(request.body)) {
@@ -119,13 +95,8 @@
     }
 
     const domain = request.body.domain
-<<<<<<< HEAD
     if (!this.inputValidation(domain, request, response, endpoint, logger)) {
       // inputValidation returns a response to the user internally. Nothing left to do.
-=======
-    if (!this.authenticateRequest(domain, response, DomainEndpoint.DISABLE_DOMAIN, logger)) {
-      // authenticateRequest returns a response to the user internally. Nothing left to do.
->>>>>>> 30874eb6
       return
     }
 
@@ -134,20 +105,7 @@
       version: domain.version,
       hash: domainHash(domain),
     })
-    const trx = await getTransaction()
     try {
-<<<<<<< HEAD
-      const domainState = await getDomainStateWithLock(domain, trx, logger)
-
-      if (!domainState) {
-        // If the domain is not currently recorded in the state database, add it now.
-        await insertDomainState(DomainStateRecord.createEmptyDomainState(domain), trx, logger)
-        await trx.commit()
-      }
-      if (!(domainState?.disabled ?? false)) {
-        await setDomainDisabled(domain, logger)
-      }
-=======
       // Inside a database transaction, update or create the domain to mark it disabled.
       await getDatabase().transaction(async (trx) => {
         const domainState = await getDomainStateWithLock(domain, trx, logger)
@@ -160,11 +118,9 @@
         }
       })
 
->>>>>>> 30874eb6
       response.status(200).send({ success: true, version: getVersion() })
     } catch (error) {
       logger.error('Error while disabling domain', error)
-<<<<<<< HEAD
       this.sendFailureResponse(
         response,
         ErrorMessage.DATABASE_UPDATE_FAILURE,
@@ -172,15 +128,6 @@
         endpoint,
         logger
       )
-      trx.rollback(error)
-=======
-      respondWithError(
-        DomainEndpoint.DISABLE_DOMAIN,
-        response,
-        500,
-        ErrorMessage.DATABASE_UPDATE_FAILURE
-      )
->>>>>>> 30874eb6
     }
   }
 
@@ -188,12 +135,8 @@
     request: Request<{}, {}, unknown>,
     response: Response<DomainQuotaStatusResponse>
   ): Promise<void> {
-<<<<<<< HEAD
     const endpoint = Endpoint.DOMAIN_QUOTA_STATUS
     Counters.requests.labels(endpoint).inc()
-=======
-    Counters.requests.labels(DomainEndpoint.DOMAIN_QUOTA_STATUS).inc()
->>>>>>> 30874eb6
 
     // Check that the body contains the correct request type.
     if (!domainQuotaStatusRequestSchema(DomainSchema).is(request.body)) {
@@ -215,13 +158,8 @@
     }
 
     const domain = request.body.domain
-<<<<<<< HEAD
     if (!this.inputValidation(domain, request, response, endpoint, logger)) {
       // inputValidation returns a response to the user internally. Nothing left to do.
-=======
-    if (!this.authenticateRequest(domain, response, DomainEndpoint.DOMAIN_QUOTA_STATUS, logger)) {
-      // authenticateRequest returns a response to the user internally. Nothing left to do.
->>>>>>> 30874eb6
       return
     }
 
@@ -255,16 +193,7 @@
       response.status(200).send(resultResponse)
     } catch (error) {
       logger.error('Error while getting domain status', error)
-<<<<<<< HEAD
       this.sendFailureResponse(response, ErrorMessage.DATABASE_GET_FAILURE, 500, endpoint, logger)
-=======
-      respondWithError(
-        DomainEndpoint.DOMAIN_QUOTA_STATUS,
-        response,
-        500,
-        ErrorMessage.DATABASE_GET_FAILURE
-      )
->>>>>>> 30874eb6
     }
   }
 
@@ -272,28 +201,17 @@
     request: Request<{}, {}, unknown>,
     response: Response<DomainRestrictedSignatureResponse>
   ): Promise<void> {
-<<<<<<< HEAD
     const endpoint = Endpoint.DOMAIN_SIGN
     Counters.requests.labels(endpoint).inc()
-=======
-    Counters.requests.labels(DomainEndpoint.DOMAIN_SIGN).inc()
 
     // Check that the body contains the correct request type.
     if (!domainRestrictedSignatureRequestSchema(DomainSchema).is(request.body)) {
       respondWithError(DomainEndpoint.DOMAIN_SIGN, response, 400, WarningMessage.INVALID_INPUT)
       return
     }
->>>>>>> 30874eb6
-
-    // Check that the body contains the correct request type.
-    if (!domainRestrictedSignatureRequestSchema(DomainSchema).is(request.body)) {
-      respondWithError(DomainEndpoint.DOMAIN_SIGN, response, 400, WarningMessage.INVALID_INPUT)
-      return
-    }
 
     Counters.requests.labels(endpoint).inc()
     const logger = response.locals.logger
-<<<<<<< HEAD
 
     if (!config.api.domains.enabled) {
       this.sendFailureResponse(response, WarningMessage.API_UNAVAILABLE, 501, endpoint, logger)
@@ -301,15 +219,8 @@
     }
 
     const { domain, blindedMessage } = request.body
-
-    if (!this.inputValidation(domain, request, response, endpoint, logger)) {
-      // inputValidation returns a response to the user internally. Nothing left to do.
-=======
-    const domain = request.body.domain
-    const blindedMessage = request.body.blindedMessage
     if (!this.authenticateRequest(domain, response, DomainEndpoint.DOMAIN_SIGN, logger)) {
       // authenticateRequest returns a response to the user internally. Nothing left to do.
->>>>>>> 30874eb6
       return
     }
     logger.info('Processing request to get domain signature ', {
@@ -330,71 +241,6 @@
     }
 
     try {
-<<<<<<< HEAD
-      const trx = await getTransaction()
-      let domainState = await getDomainStateWithLock(domain, trx, logger)
-
-      if (!this.nonceCheck(request, response, domainState, endpoint, logger)) {
-        return
-      }
-
-      if (!domainState) {
-        domainState = await insertDomainState(
-          DomainStateRecord.createEmptyDomainState(domain),
-          trx,
-          logger
-        )
-      }
-      if (domainState[DOMAINS_STATES_COLUMNS.disabled]) {
-        logger.warn(`Domain is disabled`, {
-          name: domain.name,
-          version: domain.version,
-        })
-        this.sendFailureResponse(response, WarningMessage.DISABLED_DOMAIN, 403, endpoint, logger)
-        return
-      }
-
-      if (await getDomainRequestExists(domain, blindedMessage, trx, logger)) {
-        Counters.duplicateRequests.inc() // TODO(Alec)
-        logger.debug(
-          'Signature request already exists in db. Will not store request or increment counter.'
-        )
-      } else {
-        await storeDomainRequest(domain, blindedMessage, trx, logger)
-        const quotaState = await this.quotaService.checkAndUpdateQuota(
-          domain,
-          domainState,
-          trx,
-          logger
-        )
-        if (!quotaState.sufficient) {
-          trx.rollback()
-          logger.warn(`Exceeded quota`, {
-            name: domain.name,
-            version: domain.version,
-          })
-          this.sendFailureResponse(
-            response,
-            WarningMessage.EXCEEDED_QUOTA,
-            429,
-            endpoint,
-            logger,
-            quotaState.newState.timer
-          )
-          return
-        }
-      }
-
-      let signature: string
-      try {
-        const keyProvider = getKeyProvider()
-        const privateKey = await keyProvider.getPrivateKeyOrFetchFromStore(key)
-        signature = computeBlindedSignature(request.body.blindedMessage, privateKey, logger)
-      } catch (err) {
-        trx.rollback()
-        throw err
-      }
-=======
       let signature: string | undefined
       await getDatabase().transaction(async (trx) => {
         // Get the current domain state record, or use an empty record one does not exist.
@@ -402,29 +248,56 @@
           (await getDomainStateWithLock(domain, trx, logger)) ??
           DomainStateRecord.createEmptyDomainState(domain)
 
-        const quotaState = await this.quotaService.checkAndUpdateQuota(
-          domain,
-          domainState,
-          trx,
-          logger
-        )
-
-        if (!quotaState.sufficient) {
-          logger.warn(`Exceeded quota`, {
+        if (!this.nonceCheck(request, response, domainState, endpoint, logger)) {
+          return
+        }
+
+        if (domainState[DOMAINS_STATES_COLUMNS.disabled]) {
+          logger.warn(`Domain is disabled`, {
             name: domain.name,
             version: domain.version,
             hash: domainHash(domain),
           })
-          respondWithError(DomainEndpoint.DOMAIN_SIGN, response, 429, WarningMessage.EXCEEDED_QUOTA)
+          this.sendFailureResponse(response, WarningMessage.DISABLED_DOMAIN, 403, endpoint, logger)
           return
+        }
+
+        if (await getDomainRequestExists(domain, blindedMessage, trx, logger)) {
+          Counters.duplicateRequests.inc() // TODO(Alec)
+          logger.debug(
+            'Signature request already exists in db. Will not store request or increment counter.'
+          )
+        } else {
+          await storeDomainRequest(domain, blindedMessage, trx, logger)
+          const quotaState = await this.quotaService.checkAndUpdateQuota(
+            domain,
+            domainState,
+            trx,
+            logger
+          )
+          if (!quotaState.sufficient) {
+            logger.warn(`Exceeded quota`, {
+              name: domain.name,
+              version: domain.version,
+              hash: domainHash(domain),
+            })
+            this.sendFailureResponse(
+              response,
+              WarningMessage.EXCEEDED_QUOTA,
+              429,
+              endpoint,
+              logger,
+              quotaState.newState.timer
+            )
+            return
+          }
         }
 
         // Compute the signature inside the transaction such that it will rollback on error.
         const keyProvider = getKeyProvider()
-        const privateKey = keyProvider.getPrivateKey()
+        const privateKey = await keyProvider.getPrivateKeyOrFetchFromStore(key)
         signature = computeBlindedSignature(blindedMessage, privateKey, logger)
       })
->>>>>>> 30874eb6
 
       // TODO(victor): Checking the existance of the sigature to determine whether this operation
       // succeeded is a little clunky. Refactor this to improve the flow.
@@ -434,23 +307,15 @@
           version: getVersion(),
           signature,
         }
-<<<<<<< HEAD
-        response.set(KEY_VERSION_HEADER, key.version.toString()).json(signMessageResponseSuccess)
-      } catch (err) {
-        trx.rollback()
-        throw err
-=======
-        response.status(200).json(signMessageResponseSuccess)
->>>>>>> 30874eb6
+        response
+          .status(200)
+          .set(KEY_VERSION_HEADER, key.version.toString())
+          .json(signMessageResponseSuccess)
       }
     } catch (err) {
       logger.error('Failed to get signature for a domain')
       logger.error(err)
-<<<<<<< HEAD
       this.sendFailureResponse(response, ErrorMessage.UNKNOWN_ERROR, 500, endpoint, logger)
-=======
-      respondWithError(DomainEndpoint.DOMAIN_SIGN, response, 500, ErrorMessage.UNKNOWN_ERROR)
->>>>>>> 30874eb6
     }
   }
 
@@ -461,11 +326,7 @@
     endpoint: DomainEndpoint,
     logger: Logger
   ): boolean {
-<<<<<<< HEAD
     if (!this.authService.authCheck(request.body, endpoint, logger)) {
-=======
-    if (!this.authService.authCheck()) {
->>>>>>> 30874eb6
       logger.warn(`Received unauthorized request to ${endpoint} `, {
         name: domain.name,
         version: domain.version,
@@ -474,7 +335,6 @@
       return false
     }
 
-<<<<<<< HEAD
     if (!isKnownDomain(domain)) {
       logger.warn(`Received request to ${endpoint} for an unknown domain`, {
         name: domain.name,
@@ -484,8 +344,6 @@
       return false
     }
 
-=======
->>>>>>> 30874eb6
     return true
   }
 
