import { retryAsyncWithBackOffAndTimeout } from '@celo/base'
import { NULL_ADDRESS } from '@celo/contractkit'
import {
  authenticateUser,
  ErrorMessage,
  FULL_NODE_TIMEOUT_IN_MS,
  GetQuotaRequest,
  hasValidAccountParam,
  isBodyReasonablySized,
  isVerified,
  phoneNumberHashIsValidIfExists,
  RETRY_COUNT,
  RETRY_DELAY_IN_MS,
  WarningMessage,
} from '@celo/phone-number-privacy-common'
import { BigNumber } from 'bignumber.js'
import Logger from 'bunyan'
import { Request, Response } from 'express'
import allSettled from 'promise.allsettled'
import { respondWithError } from '../common/error-utils'
import { Counters, Histograms } from '../common/metrics'
import config, { getVersion } from '../config'
import { getPerformedQueryCount } from '../database/wrappers/account'
import { Endpoints } from '../server'
import { getContractKit } from '../web3/contracts'

allSettled.shim()

export async function handleGetQuota(
  request: Request<{}, {}, GetQuotaRequest>,
  response: Response
) {
  Counters.requests.labels(Endpoints.GET_QUOTA).inc()
  const logger: Logger = response.locals.logger
  logger.info({ request: request.body }, 'Request received')
  logger.debug('Begin handleGetQuota')
  try {
    if (!isValidGetQuotaInput(request.body)) {
      respondWithError(Endpoints.GET_QUOTA, response, 400, WarningMessage.INVALID_INPUT)
      return
    }
    if (!(await authenticateUser(request, getContractKit(), logger))) {
      respondWithError(Endpoints.GET_QUOTA, response, 401, WarningMessage.UNAUTHENTICATED_USER)
      return
    }

    const { account, hashedPhoneNumber } = request.body

    const queryCount = await getRemainingQueryCount(logger, account, hashedPhoneNumber)

    const queryQuotaResponse = {
      success: true,
      version: getVersion(),
      performedQueryCount: queryCount.performedQueryCount,
      totalQuota: queryCount.totalQuota,
    }

    Counters.responses.labels(Endpoints.GET_QUOTA, '200').inc()
    logger.info({ response: queryQuotaResponse }, 'Query quota retrieval success')
    response.status(200).json(queryQuotaResponse)
  } catch (err) {
    logger.error('Failed to get user quota')
    logger.error(err)
    respondWithError(Endpoints.GET_QUOTA, response, 500, ErrorMessage.DATABASE_GET_FAILURE)
  }
}

function isValidGetQuotaInput(requestBody: GetQuotaRequest): boolean {
  return (
    hasValidAccountParam(requestBody) &&
    phoneNumberHashIsValidIfExists(requestBody) &&
    isBodyReasonablySized(requestBody)
  )
}

/*
 * Returns the number of queries already performed and the calculated query quota.
 */
export async function getRemainingQueryCount(
  logger: Logger,
  account: string,
  hashedPhoneNumber?: string
): Promise<{ performedQueryCount: number; totalQuota: number }> {
  logger.debug({ account }, 'Retrieving remaining query count')
  const meterGetRemainingQueryCount = Histograms.getRemainingQueryCountInstrumentation
    .labels('getRemainingQueryCount')
    .startTimer()
  const [totalQuota, performedQueryCount] = await Promise.all([
    getQueryQuota(logger, account, hashedPhoneNumber),
    getPerformedQueryCount(account, logger),
  ])
  Histograms.userRemainingQuotaAtRequest.observe(totalQuota - performedQueryCount)
  meterGetRemainingQueryCount()
  return { performedQueryCount, totalQuota }
}

/*
 * Calculates how many queries the caller has unlocked based on the algorithm
 * unverifiedQueryCount + verifiedQueryCount + (queryPerTransaction * transactionCount)
 * If the caller is not verified, they must have a minimum balance to get the unverifiedQueryMax.
 */
async function getQueryQuota(logger: Logger, account: string, hashedPhoneNumber?: string) {
  const getQueryQuotaMeter = Histograms.getRemainingQueryCountInstrumentation
    .labels('getQueryQuota')
    .startTimer()

  const getWalletAddressAndIsVerifiedMeter = Histograms.getRemainingQueryCountInstrumentation
    .labels('getWalletAddressAndIsVerified')
    .startTimer()
  const [_walletAddress, _isAccountVerified] = await Promise.allSettled([
    getWalletAddress(logger, account),
    new Promise((resolve) =>
      resolve(
        hashedPhoneNumber ? isVerified(account, hashedPhoneNumber, getContractKit(), logger) : false
      )
    ),
  ])

  let walletAddress = _walletAddress.status === 'fulfilled' ? _walletAddress.value : NULL_ADDRESS
  const isAccountVerified =
    _isAccountVerified.status === 'fulfilled' ? _isAccountVerified.value : false

  logger.debug({ account, walletAddress }, 'begin getQueryQuota')

  if (account.toLowerCase() === walletAddress.toLowerCase()) {
    logger.debug('walletAddress is the same as accountAddress')
    walletAddress = NULL_ADDRESS
  }

  if (walletAddress !== NULL_ADDRESS) {
    Counters.requestsWithWalletAddress.inc()
  }

  getWalletAddressAndIsVerifiedMeter()

  if (isAccountVerified) {
    Counters.requestsWithVerifiedAccount.inc()
    logger.debug({ account }, 'Account is verified')
    const transactionCount = await getTransactionCount(logger, account, walletAddress)
    const quota =
      config.quota.unverifiedQueryMax +
      config.quota.additionalVerifiedQueryMax +
      config.quota.queryPerTransaction * transactionCount

    logger.trace({
      unverifiedQueryMax: config.quota.unverifiedQueryMax,
      additionalVerifiedQueryMax: config.quota.additionalVerifiedQueryMax,
      queryPerTransaction: config.quota.queryPerTransaction,
      transactionCount,
      quota,
    })

    getQueryQuotaMeter()
    return quota
  }

  const getBalancesMeter = Histograms.getRemainingQueryCountInstrumentation
    .labels('balances')
    .startTimer()
  let cUSDAccountBalance = new BigNumber(0)
  let celoAccountBalance = new BigNumber(0)

  await Promise.all([
    new Promise((resolve) => {
      resolve(getDollarBalance(logger, account, walletAddress))
    }),
    new Promise((resolve) => {
      resolve(getCeloBalance(logger, account, walletAddress))
    }),
  ]).then((values) => {
    cUSDAccountBalance = values[0] as BigNumber
    celoAccountBalance = values[1] as BigNumber
  })
  getBalancesMeter()

  // Min balance can be in either cUSD or CELO
  if (
    cUSDAccountBalance.isGreaterThanOrEqualTo(config.quota.minDollarBalance) ||
    celoAccountBalance.isGreaterThanOrEqualTo(config.quota.minCeloBalance)
  ) {
    Counters.requestsWithUnverifiedAccountWithMinBalance.inc()
    logger.debug(
      {
        account,
        cUSDAccountBalance,
        celoAccountBalance,
        minDollarBalance: config.quota.minDollarBalance,
        minCeloBalance: config.quota.minCeloBalance,
      },
      'Account is not verified but meets min balance'
    )
    // TODO consider granting these unverified users slightly less queryPerTx
    const transactionCount = await getTransactionCount(logger, account, walletAddress)

    const quota =
      config.quota.unverifiedQueryMax + config.quota.queryPerTransaction * transactionCount

    logger.trace({
      unverifiedQueryMax: config.quota.unverifiedQueryMax,
      queryPerTransaction: config.quota.queryPerTransaction,
      transactionCount,
      quota,
    })

    getQueryQuotaMeter()
    return quota
  }

  logger.trace({
    account,
    cUSDAccountBalance,
    celoAccountBalance,
    minDollarBalance: config.quota.minDollarBalance,
    minCeloBalance: config.quota.minCeloBalance,
    quota: 0,
  })
  logger.debug({ account }, 'Account is not verified and does not meet min balance')
  return 0
}

export async function getTransactionCount(logger: Logger, ...addresses: string[]): Promise<number> {
  const getTransactionCountMeter = Histograms.getRemainingQueryCountInstrumentation
    .labels('getTransactionCount')
    .startTimer()
  const res = Promise.all(
    addresses
      .filter((address) => address !== NULL_ADDRESS)
      .map((address) =>
        retryAsyncWithBackOffAndTimeout(
          () => getContractKit().connection.getTransactionCount(address),
          RETRY_COUNT,
          [],
          RETRY_DELAY_IN_MS,
          undefined,
          FULL_NODE_TIMEOUT_IN_MS
        )
      )
  ).then((values) => {
    logger.trace({ addresses, txCounts: values }, 'Fetched txCounts for addresses')
    return values.reduce((a, b) => a + b)
  })
  getTransactionCountMeter()
  return res
}

export async function getDollarBalance(logger: Logger, ...addresses: string[]): Promise<BigNumber> {
  return Promise.all(
    addresses
      .filter((address) => address !== NULL_ADDRESS)
      .map((address) =>
        retryAsyncWithBackOffAndTimeout(
          async () => (await getContractKit().contracts.getStableToken()).balanceOf(address),
          RETRY_COUNT,
          [],
          RETRY_DELAY_IN_MS,
          undefined,
          FULL_NODE_TIMEOUT_IN_MS
        )
      )
  ).then((values) => {
    logger.trace(
      { addresses, balances: values.map((bn) => bn.toString()) },
      'Fetched cusd balances for addresses'
    )
    return values.reduce((a, b) => a.plus(b))
  })
}

export async function getCeloBalance(logger: Logger, ...addresses: string[]): Promise<BigNumber> {
  return Promise.all(
    addresses
      .filter((address) => address !== NULL_ADDRESS)
      .map((address) =>
        retryAsyncWithBackOffAndTimeout(
          async () => (await getContractKit().contracts.getGoldToken()).balanceOf(address),
          RETRY_COUNT,
          [],
          RETRY_DELAY_IN_MS,
          undefined,
          FULL_NODE_TIMEOUT_IN_MS
        )
      )
  ).then((values) => {
    logger.trace(
      { addresses, balances: values.map((bn) => bn.toString()) },
      'Fetched celo balances for addresses'
    )
    return values.reduce((a, b) => a.plus(b))
  })
}

export async function getWalletAddress(logger: Logger, account: string): Promise<string> {
<<<<<<< HEAD
  try {
    return retryAsyncWithBackOffAndTimeout(
      async () => (await getContractKit().contracts.getAccounts()).getWalletAddress(account),
      RETRY_COUNT,
      [],
      RETRY_DELAY_IN_MS,
      undefined,
      FULL_NODE_TIMEOUT_IN_MS
    )
  } catch (err) {
    logger.error({ account }, 'failed to get wallet address for account')
    logger.error(err)
    return NULL_ADDRESS
  }
=======
  const getWalletAddressMeter = Histograms.getRemainingQueryCountInstrumentation
    .labels('getWalletAddress')
    .startTimer()

  return retryAsyncWithBackOff(
    // TODO(Alec): add timeouts to these
    async () => (await getContractKit().contracts.getAccounts()).getWalletAddress(account),
    RETRY_COUNT,
    [],
    RETRY_DELAY_IN_MS
  )
    .catch((err) => {
      logger.error({ account }, 'failed to get wallet address for account')
      logger.error(err)
      return NULL_ADDRESS
    })
    .finally(getWalletAddressMeter)
>>>>>>> 0a5353f2
}<|MERGE_RESOLUTION|>--- conflicted
+++ resolved
@@ -290,26 +290,9 @@
 }
 
 export async function getWalletAddress(logger: Logger, account: string): Promise<string> {
-<<<<<<< HEAD
-  try {
-    return retryAsyncWithBackOffAndTimeout(
-      async () => (await getContractKit().contracts.getAccounts()).getWalletAddress(account),
-      RETRY_COUNT,
-      [],
-      RETRY_DELAY_IN_MS,
-      undefined,
-      FULL_NODE_TIMEOUT_IN_MS
-    )
-  } catch (err) {
-    logger.error({ account }, 'failed to get wallet address for account')
-    logger.error(err)
-    return NULL_ADDRESS
-  }
-=======
   const getWalletAddressMeter = Histograms.getRemainingQueryCountInstrumentation
     .labels('getWalletAddress')
     .startTimer()
-
   return retryAsyncWithBackOff(
     // TODO(Alec): add timeouts to these
     async () => (await getContractKit().contracts.getAccounts()).getWalletAddress(account),
@@ -323,5 +306,4 @@
       return NULL_ADDRESS
     })
     .finally(getWalletAddressMeter)
->>>>>>> 0a5353f2
 }