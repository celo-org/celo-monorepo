--- conflicted
+++ resolved
@@ -1,6 +1,11 @@
 import { timeout } from '@celo/base'
 import { ContractKit } from '@celo/contractkit'
-import { loggerMiddleware, rootLogger, SignerEndpoint } from '@celo/phone-number-privacy-common'
+import {
+  getContractKit,
+  loggerMiddleware,
+  rootLogger,
+  SignerEndpoint,
+} from '@celo/phone-number-privacy-common'
 import Logger from 'bunyan'
 import express, { Request, Response } from 'express'
 import fs from 'fs'
@@ -31,15 +36,11 @@
   config: SignerConfig,
   db: Knex,
   keyProvider: KeyProvider,
-<<<<<<< HEAD
-  kit: ContractKit
-=======
   kit?: ContractKit
->>>>>>> b21a9f61
 ) {
   const logger = rootLogger(config.serviceName)
 
-  kit = kit ?? getContractKit(config)
+  kit = kit ?? getContractKit(config.blockchain)
 
   logger.info('Creating signer express server')
   const app = express()
