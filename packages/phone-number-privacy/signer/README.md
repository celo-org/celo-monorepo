# ODIS - Signer Service

A service that generates unique partial signatures for blinded messages. Using a threshold BLS signature scheme, when K/N signatures are combined, a deterministic signature is obtained.

## Configuration

You can use the following environment variables to configure the ODIS Signer service:

### Server

- `NODE_ENV` - `development` or `production`
- `SERVER_PORT` - The port on which the express node app runs (8080 by default).
- `SERVER_SSL_KEY_PATH` - (Optional) Path to SSL .key file.
- `SERVER_SSL_CERT_PATH` - (Optional) Path to SSL .cert file.

### Database

The service currently supports Postgres, MSSQL, and MySQL.

- `DB_TYPE` - `postgres`, `mysql`, or `mssql` (postgres by default).
- `DB_HOST` - The URL under which your database is accessible.
- `DB_PORT` - The port on the database host (uses default for chosen DB type).
- `DB_USERNAME` - DB configuration: The DB username (postgres by default).
- `DB_PASSWORD` - DB configuration: The DB password.
- `DB_DATABASE` - DB configuration: The DB database name (phoneNumberPrivacy by default).
- `DB_USE_SSL` - DB configuration: Use SSL connection to the database (true by default).

#### DB Migrations

To update the signer DB schema, first run `yarn db:migrate:make <migration_name>` to create a new migrations file. Then, fill in the new migration file as needed using the previous migration files as references.

Migrations will run automatically on startup.

### Blockchain provider

The service needs a connection to a full node in order to access chain state. The `BLOCKCHAIN_PROVIDER` config should be a url to a node with its JSON RPC enabled.
This could be a node with RPC set up. Preferably this would be an node dedicated to this service. Alternatively, the public Forno endpoints can be used but their uptime guarantees are not as strong. For development with Alfajores, the forno url is `https://alfajores-forno.celo-testnet.org`. For Mainnet, it would be `https://forno.celo.org`

- `BLOCKCHAIN_PROVIDER` - The blockchain node provider for chain state access. `
- `BLOCKCHAIN_API_KEY` - Optional API key to be added to the authentication header. `

### Security

The ODIS Signer service provides partial signatures that can be combined to generate domain-specific encryption keys. These keys are used for a variety of different purposes from phone number privacy to account backup encryption. It's very important to keep your BLS key share safe. We provide the following recommended best practices for keeping your key secure.

#### Leverage a cloud keystore

All cloud providers have a keystore offering that keeps your key secure while still being accessible by your service. ODIS Signer supports Azure, GCP, and AWS keystores. You can find configuration details in the [Keystores](#keystores) section below.

#### Lock down your cloud

- [ ] Ensure that you have multi-factor authentication enabled for all cloud accounts.
- [ ] Reduce access to the ODIS resources to as minimal of a set of people as possible.
- [ ] Revisit your cloud's admin set and ensure it is up to date.
- [ ] Enable Just-In-Time access policies if your cloud provider has this functionality available. For example, Azure provides [Privileged Identity Management](https://docs.microsoft.com/en-us/azure/active-directory/privileged-identity-management/pim-configure) which allows you to specify an approval list and limited time window in which an employee may access a given resource.
- [ ] Monitor/Audit access to the keystore and ODIS resource group.

#### Create a secure backup

The BLS key share should only exist in the keystore or as an encrypted backup. To create a backup, you can either download an encrypted copy from your keystore or manually encrypt it locally. Make sure that you keep it somewhere memorable (ex. external hard drive or password manager). Here are a couple options to create a local encrypted backup:

- [Azure Key Vault](https://docs.microsoft.com/en-us/azure/key-vault/general/backup?tabs=azure-cli)
- [MacOS](https://support.apple.com/guide/mac-help/protect-your-mac-information-with-encryption-mh40593/mac)
- [Windows](https://support.microsoft.com/en-us/windows/how-to-encrypt-a-file-1131805c-47b8-2e3e-a705-807e13c10da7)
- [GPG Command](https://www.gnupg.org/gph/en/manual/x110.html)

### Keystores

Currently, the service supports Azure Key Vault (AKV), Google Secret Manager and AWS Secrets Manager.
You must specify the type, and then the keystore configs for that type as follows.

- `KEYSTORE_TYPE` - `AzureKeyVault`, `GoogleSecretManager` or `AWSSecretManager`

In addition, you must name your keys in your keystore according to the pattern `<keyName>-<keyVersion>` where

- `keyName` is configurable via the env variables `PHONE_NUMBER_PRIVACY_KEY_NAME_BASE` and `DOMAINS_KEY_NAME_BASE` which default to `phoneNumberPrivacy` and `domains` respectively.
- `keyVersion` is an integer corresponding to the iteration of the given key share. The variables `PHONE_NUMBER_PRIVACY_LATEST_KEY_VERSION` and `DOMAINS_LATEST_KEY_VERSION` should specify the latest version of the appropriate key share. This version will be fetched when the signer starts up.

For example, the first iteration of the key share used for phone number privacy should be stored as `phoneNumberPrivacy-1` and the second iteration (after resharing) should be stored as `phoneNumberPrivacy-2` unless you specify a `PHONE_NUMBER_PRIVACY_KEY_NAME_BASE` env variable, in which case `phoneNumberPrivacy` should be replaced with that value. The version numbers and `-` delimeter are mandatory and not configurable.

#### Azure Key Vault

Use the following to configure the AKV connection. These values are generated when creating a service principal account (see [Configuring your Key Vault](https://www.npmjs.com/package/@azure/keyvault-keys#configuring-your-key-vault)). Or if the service is being hosted on Azure itself, authentication can be done by granted key access to the VM's managed identity, in which case the client_id, client_secret, and tenant configs can be left blank.

- `KEYSTORE_AZURE_VAULT_NAME` - The name of your Azure Key Vault.
- `KEYSTORE_AZURE_SECRET_NAME` - The name of the secret that holds your BLS key.
- `KEYSTORE_AZURE_CLIENT_ID` - (Optional) The clientId of the service principal account that has [Get, List] access to secrets.
- `KEYSTORE_AZURE_CLIENT_SECRET` - (Optional) The client secret of the same service principal account.
- `KEYSTORE_AZURE_TENANT` - (Optional) The tenant that the service principal is a member of.

#### Google Secret Manager

Use the following to configure the Google Secret Manager. To authenticate with Google Cloud, you can see [Setting Up Authentication](https://cloud.google.com/docs/authentication/production). By default, the google lib will use the default app credentials assigned to the host VM. If the service is being run outside of GCP, you can manually set the `GOOGLE_APPLICATION_CREDENTIALS` env var to the path to a service account json file.

- `KEYSTORE_GOOGLE_PROJECT_ID` - The google cloud project id.
- `KEYSTORE_GOOGLE_SECRET_NAME` - The secret's name.
- `KEYSTORE_GOOGLE_SECRET_VERSION` - Secret version (latest by default).

#### AWS Secrets Manager

Use the following to configure the AWS Secrets Manager. To authenticate with Amazon Web Services, you can see [Setting Credentials in Node.js](https://docs.aws.amazon.com/sdk-for-javascript/v2/developer-guide/setting-credentials-node.html). If you are running the signer inside AWS, we do recommend to authenticate using IAM Roles.

- `KEYSTORE_AWS_REGION` - The AWS Region code where the secret is, for example: `us-east-1`.
- `KEYSTORE_AWS_SECRET_NAME` - The secret's name.
- `KEYSTORE_AWS_SECRET_KEY` - The key for the secret key/value pair.

## Operations

### Setup

The service requires a connection to a secret store and to a SQL database. The SQL connection parameters should be configured with the `DB_*` configs stated above. Before starting the service, be sure to create a database and set the name as the value in the `DB_DATABASE` environment variable.

#### Running locally or without docker

To run without docker, or for development, start by git cloning the celo-monorepo. Next, run `yarn` from the monorepo root to install dependencies.

Then start the service: `yarn start`

#### Running in docker

Docker images for the signer service are published to Celo's [container registry on Google Cloud](https://console.cloud.google.com/gcr/images/celo-testnet/US/celo-monorepo). Search for images with tag `phone-number-privacy-*`. Then pull the image:

`docker pull us.gcr.io/celo-testnet/celo-monorepo:phone-number-privacy-{LATEST_TAG_HERE}`

To start the service, run:

`docker run -d -p 80:8080 {ENV_VARS_HERE} {IMAGE_TAG_HERE}`

Then check on the service to make sure its running:

`docker container ls`

`docker logs -f {CONTAINER_ID_HERE}`

<<<<<<< HEAD
#### Key rotations

After a key resharing, signers should rotate their key shares as follows:

1. Store the new key share in the keystore according to the naming convention specified in the [Keystores](#keystores) section above.
2. Increment `PHONE_NUMBER_PRIVACY_LATEST_KEY_VERSION` or `DOMAINS_LATEST_KEY_VERSION` as appropriate. This will instruct the signer to prefetch this new key version the next time it starts up, but there is no need to restart the signer at this point.
3. Notify the combiner operator that your signer is ready for the key rotation.
4. The combiner operator will run e2e tests against your signer to verify it has the correct key configuration.
5. The combiner operator will update the combiner to request the new key share version via a custom request header field once all signers are ready. The combiner operator should remember to update the public polynomial in the combiner's config appropriately.
6. The signers will fetch the new key shares from their keystores upon receiving these requests.
7. When the combiner operator sees that all signers are signing with the new key share and confirms that the system is healthy, signers will be instructed to delete their old key shares. Deleting the deprecated key shares ensures they cannot be store and used by an attacker.
=======
### Validate before going live

You can test your mainnet service is set up correctly by running a specific end-to-end test that checks the signature against a public polynomial. Because the test requires quota, you must first point your provider endpoint to Alfajores.

1. Change your signer’s forno endpoint to Alfajores: `https://alfajores-forno.celo-testnet.org`
2. Navigate to the signer directory in monorepo (this directory).
3. Modify the .env file:

   - Change `ODIS_SIGNER_SERVICE_URL` to your service endpoint.
   - Swap the `ODIS_PUBLIC_POLYNOMIAL` with the *mainnet* one.

4. Run `yarn jest test/end-to-end/get-blinded-sig.test.ts -t 'When walletAddress has enough quota Returns sig when querying succeeds with unused request'`
5. Verify test passes.
6. Change your signer’s forno endpoint back to Mainnet: `https://forno.celo.org`
>>>>>>> eeff8c40

### Logs

Error logs will be prefixed with `CELO_ODIS_ERROR_XX`. You can see a full list of them in [error.utils.ts](https://github.com/celo-org/celo-monorepo/blob/master/packages/phone-number-privacy/signer/src/common/error-utils.ts).<|MERGE_RESOLUTION|>--- conflicted
+++ resolved
@@ -132,7 +132,6 @@
 
 `docker logs -f {CONTAINER_ID_HERE}`
 
-<<<<<<< HEAD
 #### Key rotations
 
 After a key resharing, signers should rotate their key shares as follows:
@@ -144,7 +143,7 @@
 5. The combiner operator will update the combiner to request the new key share version via a custom request header field once all signers are ready. The combiner operator should remember to update the public polynomial in the combiner's config appropriately.
 6. The signers will fetch the new key shares from their keystores upon receiving these requests.
 7. When the combiner operator sees that all signers are signing with the new key share and confirms that the system is healthy, signers will be instructed to delete their old key shares. Deleting the deprecated key shares ensures they cannot be store and used by an attacker.
-=======
+
 ### Validate before going live
 
 You can test your mainnet service is set up correctly by running a specific end-to-end test that checks the signature against a public polynomial. Because the test requires quota, you must first point your provider endpoint to Alfajores.
@@ -159,7 +158,6 @@
 4. Run `yarn jest test/end-to-end/get-blinded-sig.test.ts -t 'When walletAddress has enough quota Returns sig when querying succeeds with unused request'`
 5. Verify test passes.
 6. Change your signer’s forno endpoint back to Mainnet: `https://forno.celo.org`
->>>>>>> eeff8c40
 
 ### Logs
 
