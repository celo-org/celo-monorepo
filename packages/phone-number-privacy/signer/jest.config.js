module.exports = {
  preset: 'ts-jest',
  setupFiles: ['dotenv/config'],
  coverageReporters: [['lcov', { projectRoot: '../../../' }], 'text'],
  collectCoverageFrom: ['./src/**'],
  coverageThreshold: {
    global: {
<<<<<<< HEAD
      lines: 68,
=======
      lines: 68, // TODO increase this threshold
>>>>>>> c81e0ff6
    },
  },
}<|MERGE_RESOLUTION|>--- conflicted
+++ resolved
@@ -5,11 +5,7 @@
   collectCoverageFrom: ['./src/**'],
   coverageThreshold: {
     global: {
-<<<<<<< HEAD
-      lines: 68,
-=======
       lines: 68, // TODO increase this threshold
->>>>>>> c81e0ff6
     },
   },
 }