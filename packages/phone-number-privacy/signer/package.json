--- conflicted
+++ resolved
@@ -29,21 +29,12 @@
     "ssl:keygen": "./scripts/create-ssl-cert.sh"
   },
   "dependencies": {
-<<<<<<< HEAD
-    "@celo/base": "1.5.2",
-    "@celo/contractkit": "1.5.2",
-    "@celo/phone-number-privacy-common": "1.0.39",
-    "@celo/identity": "1.5.2",
-    "@celo/utils": "1.5.2",
-    "@celo/wallet-hsm-azure": "1.5.2",
-=======
     "@celo/base": "1.5.3-dev",
     "@celo/contractkit": "1.5.3-dev",
     "@celo/phone-number-privacy-common": "1.0.40-dev",
     "@celo/identity": "1.5.3-dev",
     "@celo/utils": "1.5.3-dev",
     "@celo/wallet-hsm-azure": "1.5.3-dev",
->>>>>>> 95a5dccb
     "@google-cloud/secret-manager": "3.0.0",
     "@types/bunyan": "^1.8.6",
     "@types/promise.allsettled": "^1.0.3",
