--- conflicted
+++ resolved
@@ -1,10 +1,6 @@
 {
   "name": "@celo/phone-number-privacy-signer",
-<<<<<<< HEAD
-  "version": "3.0.0-beta.15",
-=======
   "version": "3.0.0-beta.16",
->>>>>>> c81e0ff6
   "description": "Signing participator of ODIS",
   "author": "Celo",
   "license": "Apache-2.0",
@@ -45,11 +41,7 @@
   "dependencies": {
     "@celo/base": "^4.1.1-beta.1",
     "@celo/contractkit": "^4.1.1-beta.1",
-<<<<<<< HEAD
-    "@celo/phone-number-privacy-common": "^3.0.0-beta.3-dev",
-=======
-    "@celo/phone-number-privacy-common": "^3.0.0-beta.3",
->>>>>>> c81e0ff6
+    "@celo/phone-number-privacy-common": "^3.0.0-beta.4-dev",
     "@celo/poprf": "^0.1.9",
     "@celo/utils": "^4.1.1-beta.1",
     "@celo/wallet-hsm-azure": "^4.1.1-beta.1",
