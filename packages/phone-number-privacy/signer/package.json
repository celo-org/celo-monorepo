--- conflicted
+++ resolved
@@ -19,21 +19,12 @@
     "ssl:keygen": "./scripts/create-ssl-cert.sh"
   },
   "dependencies": {
-<<<<<<< HEAD
-    "@celo/base": "1.5.1",
-    "@celo/contractkit": "1.5.1",
+    "@celo/base": "1.5.2-dev",
+    "@celo/contractkit": "1.5.2-dev",
     "@celo/phone-number-privacy-common": "1.0.38-dev",
     "@celo/identity": "1.5.2-dev",
     "@celo/utils": "1.5.2-dev",
-    "@celo/wallet-hsm-azure": "1.5.1",
-=======
-    "@celo/base": "1.5.2-dev",
-    "@celo/contractkit": "1.5.2-dev",
-    "@celo/phone-number-privacy-common": "1.0.36-dev",
-    "@celo/identity": "1.5.2-dev",
-    "@celo/utils": "1.5.2-dev",
     "@celo/wallet-hsm-azure": "1.5.2-dev",
->>>>>>> a3ede342
     "@google-cloud/secret-manager": "3.0.0",
     "@types/bunyan": "^1.8.6",
     "@types/promise.allsettled": "^1.0.3",
