<<<<<<< HEAD
import { newKit, StableToken } from '@celo/contractkit'
=======
import { ContractKit, StableToken } from '@celo/contractkit'
>>>>>>> b21a9f61
import {
  isVerified,
  PnpQuotaRequest,
  PnpQuotaResponseFailure,
  PnpQuotaResponseSuccess,
  SignerEndpoint,
  TestUtils,
  WarningMessage,
} from '@celo/phone-number-privacy-common'
import { privateKeyToAddress } from '@celo/utils/lib/address'
import BigNumber from 'bignumber.js'
import { Knex } from 'knex'
import request from 'supertest'
import { initDatabase } from '../../src/common/database/database'
import { getPerformedQueryCount } from '../../src/common/database/wrappers/account'
import { initKeyProvider } from '../../src/common/key-management/key-provider'
import { KeyProvider } from '../../src/common/key-management/key-provider-base'
import { config, getVersion, SupportedDatabase, SupportedKeystore } from '../../src/config'
import { startSigner } from '../../src/server'

const {
  ContractRetrieval,
  createMockContractKit,
  createMockAccounts,
  createMockToken,
  createMockWeb3,
  getPnpQuotaRequest,
  getPnpRequestAuthorization,
} = TestUtils.Utils
const { IDENTIFIER, PRIVATE_KEY1, ACCOUNT_ADDRESS1, mockAccount } = TestUtils.Values

const testBlockNumber = 1000000

const mockBalanceOfCUSD = jest.fn<BigNumber, []>()
const mockBalanceOfCEUR = jest.fn<BigNumber, []>()
const mockBalanceOfCELO = jest.fn<BigNumber, []>()

const mockContractKit = createMockContractKit(
  {
    // getWalletAddress stays constant across all old query-quota.test.ts unit tests
    [ContractRetrieval.getAccounts]: createMockAccounts(mockAccount),
    [ContractRetrieval.getStableToken]: jest.fn(),
    [ContractRetrieval.getGoldToken]: createMockToken(mockBalanceOfCELO),
  },
  createMockWeb3(5, testBlockNumber)
)

// Necessary for distinguishing between mocked stable tokens
mockContractKit.contracts[ContractRetrieval.getStableToken] = jest.fn(
  (stableToken: StableToken) => {
    switch (stableToken) {
      case StableToken.cUSD:
        return createMockToken(mockBalanceOfCUSD)
      case StableToken.cEUR:
        return createMockToken(mockBalanceOfCEUR)
      default:
        return createMockToken(jest.fn().mockReturnValue(new BigNumber(0)))
    }
  }
)

jest.mock('@celo/contractkit', () => ({
  ...jest.requireActual('@celo/contractkit'),
  newKit: jest.fn().mockImplementation(() => mockContractKit),
}))

jest.mock('../../src/common/database/wrappers/account')
const mockPerformedQueryCount = getPerformedQueryCount as jest.Mock

jest.mock('@celo/phone-number-privacy-common', () => ({
  ...jest.requireActual('@celo/phone-number-privacy-common'),
  isVerified: jest.fn(),
}))
const mockIsVerified = isVerified as jest.Mock

describe('legacyPNP', () => {
  let keyProvider: KeyProvider
  let app: any
  let db: Knex

  const expectedVersion = getVersion()
  const _config = config

  beforeAll(async () => {
    _config.db.type = SupportedDatabase.Sqlite
    _config.keystore.type = SupportedKeystore.MOCK_SECRET_MANAGER
    keyProvider = await initKeyProvider(_config)
  })

  beforeEach(async () => {
    // Create a new in-memory database for each test.
    _config.api.phoneNumberPrivacy.enabled = true
    db = await initDatabase(_config)
<<<<<<< HEAD
    app = startSigner(_config, db, keyProvider, newKit('dummyKit'))
=======
    app = startSigner(_config, db, keyProvider, (mockContractKit as unknown) as ContractKit)
>>>>>>> b21a9f61
  })

  afterEach(async () => {
    // Close and destroy the in-memory database.
    // Note: If tests start to be too slow, this could be replaced with more complicated logic to
    // reset the database state without destroying and recreting it for each test.

    await db?.destroy()
  })

  describe(`${SignerEndpoint.STATUS}`, () => {
    it('Should return 200 and correct version', async () => {
      const res = await request(app).get(SignerEndpoint.STATUS)
      expect(res.status).toBe(200)
      expect(res.body.version).toBe(expectedVersion)
    })
  })

  const sendPnpQuotaRequest = async (
    req: PnpQuotaRequest,
    authorization: string,
    signerApp: any = app
  ) => {
    return request(signerApp)
      .post(SignerEndpoint.LEGACY_PNP_QUOTA)
      .set('Authorization', authorization)
      .send(req)
  }

  describe(`${SignerEndpoint.LEGACY_PNP_QUOTA}`, () => {
    const zeroBalance = new BigNumber(0)
    const twentyCents = new BigNumber(200000000000000000)

    const prepMocks = (
      performedQueryCount: number,
      transactionCount: number,
      _isVerified: boolean,
      balanceCUSD: BigNumber,
      balanceCEUR: BigNumber,
      balanceCELO: BigNumber
    ) => {
      ;[
        mockPerformedQueryCount,
        mockContractKit.connection.getTransactionCount,
        mockIsVerified,
        mockBalanceOfCUSD,
        mockBalanceOfCEUR,
        mockBalanceOfCELO,
      ].forEach((mockFn) => mockFn.mockReset())

      mockPerformedQueryCount.mockImplementation(
        () => new Promise((resolve) => resolve(performedQueryCount))
      )
      mockContractKit.connection.getTransactionCount.mockReturnValue(transactionCount)
      mockIsVerified.mockReturnValue(_isVerified)
      mockBalanceOfCUSD.mockReturnValue(balanceCUSD)
      mockBalanceOfCEUR.mockReturnValue(balanceCEUR)
      mockBalanceOfCELO.mockReturnValue(balanceCELO)
    }

    describe('quota calculation logic: calculates remaining query count', () => {
      const runLegacyQuotaTestCase = async (
        performedQueryCount: number,
        transactionCount: number,
        _isVerified: boolean,
        balanceCUSD: BigNumber,
        balanceCEUR: BigNumber,
        balanceCELO: BigNumber,
        identifier: string | undefined,
        expectedPerformedQueryCount: number,
        expectedTotalQuota: number
      ) => {
        prepMocks(
          performedQueryCount,
          transactionCount,
          _isVerified,
          balanceCUSD,
          balanceCEUR,
          balanceCELO
        )

        const req = getPnpQuotaRequest(ACCOUNT_ADDRESS1, identifier)
        const authorization = getPnpRequestAuthorization(req, ACCOUNT_ADDRESS1, PRIVATE_KEY1)
        const res = await sendPnpQuotaRequest(req, authorization)

        expect(res.status).toBe(200)
        expect(res.body).toMatchObject<PnpQuotaResponseSuccess>({
          success: true,
          version: expectedVersion,
          performedQueryCount: expectedPerformedQueryCount,
          totalQuota: expectedTotalQuota,
          blockNumber: testBlockNumber,
          warnings: [],
        })
      }

      it('for verified account', async () => {
        await runLegacyQuotaTestCase(
          2,
          5,
          true,
          zeroBalance,
          zeroBalance,
          zeroBalance,
          IDENTIFIER,
          2,
          60
        )
      })

      it('for unverified account with no transactions', async () => {
        await runLegacyQuotaTestCase(
          1,
          0,
          false,
          twentyCents,
          twentyCents,
          twentyCents,
          IDENTIFIER,
          1,
          10
        )
      })

      it('for verified account with many txs and balance', async () => {
        await runLegacyQuotaTestCase(
          10,
          100,
          true,
          twentyCents,
          twentyCents,
          twentyCents,
          IDENTIFIER,
          10,
          440
        )
      })

      it('for unverified account with many txs and balance', async () => {
        await runLegacyQuotaTestCase(
          0,
          100,
          false,
          twentyCents,
          twentyCents,
          twentyCents,
          IDENTIFIER,
          0,
          410
        )
      })

      it('for unverified account without any balance (with txs)', async () => {
        await runLegacyQuotaTestCase(
          0,
          100,
          false,
          zeroBalance,
          zeroBalance,
          zeroBalance,
          IDENTIFIER,
          0,
          0
        )
      })

      it('for unverified account with only cUSD balance (no txs)', async () => {
        await runLegacyQuotaTestCase(
          1,
          0,
          false,
          twentyCents,
          zeroBalance,
          zeroBalance,
          IDENTIFIER,
          1,
          10
        )
      })

      it('for unverified account with only cEUR balance (no txs)', async () => {
        await runLegacyQuotaTestCase(
          1,
          0,
          false,
          zeroBalance,
          twentyCents,
          zeroBalance,
          IDENTIFIER,
          1,
          10
        )
      })

      it('for unverified account with only CELO balance (no txs)', async () => {
        await runLegacyQuotaTestCase(
          1,
          0,
          false,
          zeroBalance,
          zeroBalance,
          twentyCents,
          IDENTIFIER,
          1,
          10
        )
      })

      it('when no phone number hash is provided', async () => {
        await runLegacyQuotaTestCase(
          1,
          0,
          false,
          twentyCents,
          twentyCents,
          twentyCents,
          undefined,
          1,
          10
        )
      })
    })

    describe('endpoint functionality', () => {
      // Use values from 'unverified account with no transactions' logic test case
      const performedQueryCount = 1
      const expectedQuota = 10

      beforeEach(async () => {
        prepMocks(performedQueryCount, 0, false, twentyCents, twentyCents, twentyCents)
      })

      it('Should respond with 200 on repeated valid requests', async () => {
        const req = getPnpQuotaRequest(ACCOUNT_ADDRESS1, IDENTIFIER)
        const authorization = getPnpRequestAuthorization(req, ACCOUNT_ADDRESS1, PRIVATE_KEY1)

        const res1 = await sendPnpQuotaRequest(req, authorization)
        expect(res1.status).toBe(200)
        expect(res1.body).toMatchObject<PnpQuotaResponseSuccess>({
          success: true,
          version: res1.body.version,
          performedQueryCount: performedQueryCount,
          totalQuota: expectedQuota,
          blockNumber: testBlockNumber,
          warnings: [],
        })
        const res2 = await sendPnpQuotaRequest(req, authorization)
        expect(res2.status).toBe(200)
        expect(res2.body).toMatchObject<PnpQuotaResponseSuccess>(res1.body)
      })

      it('Should respond with 200 on extra request fields', async () => {
        const req = getPnpQuotaRequest(ACCOUNT_ADDRESS1, IDENTIFIER)
        // @ts-ignore Intentionally adding an extra field to the request type
        req.extraField = 'dummyString'
        const authorization = getPnpRequestAuthorization(req, ACCOUNT_ADDRESS1, PRIVATE_KEY1)
        const res = await sendPnpQuotaRequest(req, authorization)
        expect(res.status).toBe(200)
        expect(res.body).toMatchObject<PnpQuotaResponseSuccess>({
          success: true,
          version: expectedVersion,
          performedQueryCount: performedQueryCount,
          totalQuota: expectedQuota,
          blockNumber: testBlockNumber,
          warnings: [],
        })
      })

      it('Should respond with 400 on missing request fields', async () => {
        const badRequest = getPnpQuotaRequest(ACCOUNT_ADDRESS1, IDENTIFIER)
        // @ts-ignore Intentionally deleting required field
        delete badRequest.account
        const authorization = getPnpRequestAuthorization(badRequest, ACCOUNT_ADDRESS1, PRIVATE_KEY1)
        const res = await sendPnpQuotaRequest(badRequest, authorization)

        expect(res.status).toBe(400)
        expect(res.body).toMatchObject<PnpQuotaResponseFailure>({
          success: false,
          version: expectedVersion,
          error: WarningMessage.INVALID_INPUT,
        })
      })

      it('Should respond with 401 on failed auth', async () => {
        // Request from one account, signed by another account
        const badRequest = getPnpQuotaRequest(ACCOUNT_ADDRESS1, IDENTIFIER)
        const differentPk = '0x00000000000000000000000000000000000000000000000000000000ddddbbbb'
        const authorization = getPnpRequestAuthorization(
          badRequest,
          privateKeyToAddress(differentPk),
          differentPk
        )
        const res = await sendPnpQuotaRequest(badRequest, authorization)

        expect(res.status).toBe(401)
        expect(res.body).toMatchObject<PnpQuotaResponseFailure>({
          success: false,
          version: expectedVersion,
          error: WarningMessage.UNAUTHENTICATED_USER,
        })
      })

      it('Should respond with 503 on disabled api', async () => {
        _config.api.phoneNumberPrivacy.enabled = false
        const appWithApiDisabled = startSigner(_config, db, keyProvider, newKit('dummyKit'))
        const req = getPnpQuotaRequest(ACCOUNT_ADDRESS1, IDENTIFIER)
        const authorization = getPnpRequestAuthorization(req, ACCOUNT_ADDRESS1, PRIVATE_KEY1)
        const res = await sendPnpQuotaRequest(req, authorization, appWithApiDisabled)
        expect(res.status).toBe(503)
        expect(res.body).toMatchObject<PnpQuotaResponseFailure>({
          success: false,
          version: expectedVersion,
          error: WarningMessage.API_UNAVAILABLE,
        })
      })
    })
  })

  // const sendLegacyPnpSignatureRequest = async (
  //   req: SignMessageRequest,
  //   authorization: string,
  //   signerApp: any = app
  // ) => {
  //   return request(signerApp)
  //     .get(SignerEndpoint.LEGACY_PNP_SIGN)
  //     .set('Authorization', authorization)
  //     .send(req)
  // }

  // // TODO: add signature tests
  // describe(`${SignerEndpoint.LEGACY_PNP_SIGN}`, () => {
  //   // it('Should return 200 and correct version', async () => {
  //   //   const res = await request(app).get(SignerEndpoint.STATUS)
  //   //   expect(res.status).toBe(200)
  //   //   expect(res.body.version).toBe(expectedVersion)
  //   // })

  //   // TODO: delete this test if duplicated in integration tests
  //   it('provides signature', async () => {
  //     // mockGetRemainingQueryCount.mockResolvedValue({ performedQueryCount: 0, totalQuota: 10 })
  //     // mockGetBlockNumber.mockResolvedValue(10000)

  //     await sendLegacyPnpSignatureRequest(

  //     )

  //     const res = await request(app).get(SignerEndpoint.STATUS)
  //     expect(res.status).toBe(200)
  //     expect(res.body.version).toBe(expectedVersion)

  //     request(app)
  //       .post('/getBlindedMessagePartialSig')
  //       .send(validRequest)
  //       .expect('Content-Type', /json/)
  //       .expect(
  //         200,
  //         {
  //           success: true,
  //           signature: BLS_SIGNATURE,
  //           version: getVersion(),
  //           performedQueryCount: 1,
  //           totalQuota: 10,
  //           blockNumber: 10000,
  //         },
  //         done
  //       )
  //   })
  //   // TODO: delete this test if duplicated in integration tests
  //   // Backwards compatibility check
  //   it('provides signature w/ expired timestamp', (done) => {
  //     mockGetRemainingQueryCount.mockResolvedValue({ performedQueryCount: 0, totalQuota: 10 })
  //     mockGetBlockNumber.mockResolvedValue(10000)
  //     request(app)
  //       .post('/getBlindedMessagePartialSig')
  //       .send({ ...validRequest, timestamp: Date.now() - 10 * 60 * 1000 }) // 10 minutes ago
  //       .expect('Content-Type', /json/)
  //       .expect(
  //         200,
  //         {
  //           success: true,
  //           signature: BLS_SIGNATURE,
  //           version: getVersion(),
  //           performedQueryCount: 1,
  //           totalQuota: 10,
  //           blockNumber: 10000,
  //         },
  //         done
  //       )
  //   })

  //   // TODO: delete this test if duplicated in integration tests
  //   it('returns 403 on query count 0', (done) => {
  //     mockGetRemainingQueryCount.mockResolvedValue({ performedQueryCount: 10, totalQuota: 10 })
  //     request(app)
  //       .post('/getBlindedMessagePartialSig')
  //       .send(validRequest)
  //       .expect('Content-Type', /json/)
  //       .expect(403, done)
  //   })

  //   // TODO: preserve this test
  //   // We don't want to block the user on DB or blockchain query failure
  //   it('returns 200 on DB query failure', (done) => {
  //     mockGetRemainingQueryCount.mockRejectedValue(undefined)
  //     request(app)
  //       .post('/getBlindedMessagePartialSig')
  //       .send(validRequest)
  //       .expect('Content-Type', /json/)
  //       .expect(200, done)
  //   })

  //   // TODO: preserve this test
  //   it('returns 500 on bls error', (done) => {
  //     mockGetRemainingQueryCount.mockResolvedValue({ performedQueryCount: 0, totalQuota: 10 })
  //     mockComputeBlindedSignature.mockImplementation(() => {
  //       throw Error()
  //     })
  //     request(app)
  //       .post('/getBlindedMessagePartialSig')
  //       .send(validRequest)
  //       .expect('Content-Type', /json/)
  //       .expect(500, done)
  //   })

  //   // TODO: preserve this test
  //   it('returns 200 with warning on replayed request', (done) => {
  //     mockGetRemainingQueryCount.mockResolvedValue({ performedQueryCount: 0, totalQuota: 10 })
  //     mockGetRequestExists.mockReturnValue(true)
  //     request(app)
  //       .post('/getBlindedMessagePartialSig')
  //       .send(validRequest)
  //       .expect('Content-Type', /json/)
  //       .expect(
  //         200,
  //         {
  //           success: false,
  //           signature: BLS_SIGNATURE,
  //           version: getVersion(),
  //           performedQueryCount: 0,
  //           error: WarningMessage.DUPLICATE_REQUEST_TO_GET_PARTIAL_SIG,
  //           totalQuota: 10,
  //           blockNumber: 10000,
  //         },
  //         done
  //       )
  //   })

  //   // TODO: preserve this test
  //   it('returns 200 with warning on failure to increment query count', (done) => {
  //     mockGetRemainingQueryCount.mockResolvedValue({ performedQueryCount: 0, totalQuota: 10 })
  //     mockIncrementQueryCount.mockReturnValue(false)
  //     request(app)
  //       .post('/getBlindedMessagePartialSig')
  //       .send(validRequest)
  //       .expect('Content-Type', /json/)
  //       .expect(
  //         200,
  //         {
  //           success: false,
  //           signature: BLS_SIGNATURE,
  //           version: getVersion(),
  //           performedQueryCount: 0,
  //           error: ErrorMessage.FAILURE_TO_INCREMENT_QUERY_COUNT,
  //           totalQuota: 10,
  //           blockNumber: 10000,
  //         },
  //         done
  //       )
  //   })

  //   // TODO: preserve this test
  //   it('returns 200 with warning on failure to store request', (done) => {
  //     mockGetRemainingQueryCount.mockResolvedValue({ performedQueryCount: 0, totalQuota: 10 })
  //     mockStoreRequest.mockReturnValue(false)
  //     request(app)
  //       .post('/getBlindedMessagePartialSig')
  //       .send(validRequest)
  //       .expect('Content-Type', /json/)
  //       .expect(
  //         200,
  //         {
  //           success: false,
  //           signature: BLS_SIGNATURE,
  //           version: getVersion(),
  //           performedQueryCount: 1,
  //           error: ErrorMessage.FAILURE_TO_STORE_REQUEST,
  //           totalQuota: 10,
  //           blockNumber: 10000,
  //         },
  //         done
  //       )
  //   })
  // })

  // describe('with invalid input', () => {
  //   // TODO: preserve this test
  //   it('invalid address returns 400', (done) => {
  //     const mockRequestData = {
  //       ...validRequest,
  //       account: 'd31509C31d654056A45185ECb6',
  //     }

  //     request(app).post('/getBlindedMessagePartialSig').send(mockRequestData).expect(400, done)
  //   })

  //   // TODO: preserve this test
  //   it('invalid hashedPhoneNumber returns 400', (done) => {
  //     const mockRequestData = {
  //       ...validRequest,
  //       hashedPhoneNumber: '+1234567890',
  //     }

  //     request(app).post('/getBlindedMessagePartialSig').send(mockRequestData).expect(400, done)
  //   })

  //   // TODO: preserve this test
  //   it('invalid blinded phone number returns 400', (done) => {
  //     const mockRequestData = {
  //       ...validRequest,
  //       blindedQueryPhoneNumber: '1234567890',
  //     }

  //     request(app).post('/getBlindedMessagePartialSig').send(mockRequestData).expect(400, done)
  //   })
  // })
})<|MERGE_RESOLUTION|>--- conflicted
+++ resolved
@@ -1,8 +1,4 @@
-<<<<<<< HEAD
 import { newKit, StableToken } from '@celo/contractkit'
-=======
-import { ContractKit, StableToken } from '@celo/contractkit'
->>>>>>> b21a9f61
 import {
   isVerified,
   PnpQuotaRequest,
@@ -96,11 +92,7 @@
     // Create a new in-memory database for each test.
     _config.api.phoneNumberPrivacy.enabled = true
     db = await initDatabase(_config)
-<<<<<<< HEAD
     app = startSigner(_config, db, keyProvider, newKit('dummyKit'))
-=======
-    app = startSigner(_config, db, keyProvider, (mockContractKit as unknown) as ContractKit)
->>>>>>> b21a9f61
   })
 
   afterEach(async () => {
