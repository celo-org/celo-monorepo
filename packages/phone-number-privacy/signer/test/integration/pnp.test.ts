<<<<<<< HEAD
import { newKit } from '@celo/contractkit'
=======
import { ContractKit } from '@celo/contractkit'
>>>>>>> b21a9f61
import {
  ErrorMessage,
  PnpQuotaRequest,
  PnpQuotaResponseFailure,
  PnpQuotaResponseSuccess,
  SignerEndpoint,
  TestUtils,
  WarningMessage,
} from '@celo/phone-number-privacy-common'
import BigNumber from 'bignumber.js'
import { Knex } from 'knex'
import request from 'supertest'
import { initDatabase } from '../../src/common/database/database'
import { initKeyProvider } from '../../src/common/key-management/key-provider'
import { KeyProvider } from '../../src/common/key-management/key-provider-base'
import { config, getVersion, SupportedDatabase, SupportedKeystore } from '../../src/config'
import { startSigner } from '../../src/server'

const {
  ContractRetrieval,
  createMockContractKit,
  createMockOdisPayments,
  createMockWeb3,
  getPnpQuotaRequest,
  getPnpRequestAuthorization,
} = TestUtils.Utils
const { PRIVATE_KEY1, ACCOUNT_ADDRESS1, mockAccount } = TestUtils.Values

const testBlockNumber = 1000000

const mockOdisPaymentsTotalPaidCUSD = jest.fn<BigNumber, []>()
const mockContractKit = createMockContractKit(
  {
    [ContractRetrieval.getOdisPayments]: createMockOdisPayments(mockOdisPaymentsTotalPaidCUSD),
  },
  createMockWeb3(5, testBlockNumber)
)
<<<<<<< HEAD
jest.mock('@celo/contractkit', () => ({
  ...jest.requireActual('@celo/contractkit'),
  newKit: jest.fn().mockImplementation(() => mockContractKit),
}))
=======
// jest.mock('../../src/common/web3/contracts', () => ({
//   ...jest.requireActual('../../src/common/web3/contracts'),
//   getContractKit: jest.fn().mockImplementation(() => mockContractKit),
// }))
>>>>>>> b21a9f61

describe('pnp', () => {
  let keyProvider: KeyProvider
  let app: any
  let db: Knex

  const onChainBalance = new BigNumber(1e18)
  const expectedQuota = 10
  const expectedVersion = getVersion()

  const _config = config

  beforeAll(async () => {
    _config.db.type = SupportedDatabase.Sqlite
    _config.keystore.type = SupportedKeystore.MOCK_SECRET_MANAGER
    keyProvider = await initKeyProvider(_config)
  })

  beforeEach(async () => {
    _config.api.phoneNumberPrivacy.enabled = true
    // Create a new in-memory database for each test.
    db = await initDatabase(_config)
<<<<<<< HEAD
    app = startSigner(_config, db, keyProvider, newKit('dummyKit'))
=======
    app = startSigner(_config, db, keyProvider, (mockContractKit as unknown) as ContractKit)
>>>>>>> b21a9f61
    mockOdisPaymentsTotalPaidCUSD.mockReset()
  })

  afterEach(async () => {
    // Close and destroy the in-memory database.
    // Note: If tests start to be too slow, this could be replaced with more complicated logic to
    // reset the database state without destroying and recreting it for each test.

    await db?.destroy()
  })

  describe(`${SignerEndpoint.STATUS}`, () => {
    it('Should return 200 and correct version', async () => {
      const res = await request(app).get(SignerEndpoint.STATUS)
      expect(res.status).toBe(200)
      expect(res.body.version).toBe(expectedVersion)
    })
  })

  const sendPnpQuotaRequest = async (
    req: PnpQuotaRequest,
    authorization: string,
    signerApp: any = app
  ) => {
    return request(signerApp)
      .post(SignerEndpoint.PNP_QUOTA)
      .set('Authorization', authorization)
      .send(req)
  }

  describe(`${SignerEndpoint.PNP_QUOTA}`, () => {
    describe('quota calculation logic', () => {
      const cusdQuotaParams: [BigNumber, number][] = [
        [new BigNumber(0), 0],
        [new BigNumber(1), 0],
        [new BigNumber(1.56e18), 15],
        // Sanity check for the default values to be used in endpoint setup tests
        [onChainBalance, expectedQuota],
        // Unrealistically large amount paid for ODIS quota
        [new BigNumber(1.23456789e26), 1234567890],
      ]
      cusdQuotaParams.forEach(([cusdWei, expectedTotalQuota]) => {
        it(`Should get totalQuota=${expectedTotalQuota} for ${cusdWei.toString()} cUSD (wei)`, async () => {
          mockOdisPaymentsTotalPaidCUSD.mockReturnValue(cusdWei)
          const req = getPnpQuotaRequest(ACCOUNT_ADDRESS1)
          const authorization = getPnpRequestAuthorization(req, ACCOUNT_ADDRESS1, PRIVATE_KEY1)
          const res = await sendPnpQuotaRequest(req, authorization)

          expect(res.status).toBe(200)
          expect(res.body).toMatchObject<PnpQuotaResponseSuccess>({
            success: true,
            version: expectedVersion,
            performedQueryCount: 0,
            totalQuota: expectedTotalQuota,
            blockNumber: testBlockNumber,
            warnings: [],
          })
        })
      })

      it('Should return warning if on-chain state cannot be fetched', async () => {
        mockOdisPaymentsTotalPaidCUSD.mockImplementation(() => {
          throw new Error('dummy error')
        })
        const req = getPnpQuotaRequest(ACCOUNT_ADDRESS1)
        const authorization = getPnpRequestAuthorization(req, ACCOUNT_ADDRESS1, PRIVATE_KEY1)
        const res = await sendPnpQuotaRequest(req, authorization)

        expect(res.status).toBe(200)
        expect(res.body).toMatchObject<PnpQuotaResponseSuccess>({
          success: true,
          version: expectedVersion,
          performedQueryCount: 0,
          totalQuota: -1,
          blockNumber: testBlockNumber,
          warnings: [ErrorMessage.CONTRACT_GET_FAILURE],
        })
      })
    })

    describe('endpoint functionality', () => {
      // Use values already tested in quota logic tests, [onChainBalance, expectedQuota]
      beforeEach(async () => {
        mockOdisPaymentsTotalPaidCUSD.mockReturnValue(onChainBalance)
      })

      it('Should respond with 200 on repeated valid requests', async () => {
        const req = getPnpQuotaRequest(ACCOUNT_ADDRESS1)
        const authorization = getPnpRequestAuthorization(req, ACCOUNT_ADDRESS1, PRIVATE_KEY1)

        const res1 = await sendPnpQuotaRequest(req, authorization)
        expect(res1.status).toBe(200)
        expect(res1.body).toMatchObject<PnpQuotaResponseSuccess>({
          success: true,
          version: res1.body.version,
          performedQueryCount: 0,
          totalQuota: expectedQuota,
          blockNumber: testBlockNumber,
          warnings: [],
        })
        const res2 = await sendPnpQuotaRequest(req, authorization)
        expect(res2.status).toBe(200)
        expect(res2.body).toMatchObject<PnpQuotaResponseSuccess>(res1.body)
      })

      it('Should respond with 200 on extra request fields', async () => {
        const req = getPnpQuotaRequest(ACCOUNT_ADDRESS1)
        // @ts-ignore Intentionally adding an extra field to the request type
        req.extraField = 'dummyString'
        const authorization = getPnpRequestAuthorization(req, ACCOUNT_ADDRESS1, PRIVATE_KEY1)
        const res = await sendPnpQuotaRequest(req, authorization)
        expect(res.status).toBe(200)
        expect(res.body).toMatchObject<PnpQuotaResponseSuccess>({
          success: true,
          version: expectedVersion,
          performedQueryCount: 0,
          totalQuota: expectedQuota,
          blockNumber: testBlockNumber,
          warnings: [],
        })
      })

      it('Should respond with 400 on missing request fields', async () => {
        const badRequest = getPnpQuotaRequest(ACCOUNT_ADDRESS1)
        // @ts-ignore Intentionally deleting required field
        delete badRequest.account
        const authorization = getPnpRequestAuthorization(badRequest, ACCOUNT_ADDRESS1, PRIVATE_KEY1)
        const res = await sendPnpQuotaRequest(badRequest, authorization)

        expect(res.status).toBe(400)
        expect(res.body).toMatchObject<PnpQuotaResponseFailure>({
          success: false,
          version: expectedVersion,
          error: WarningMessage.INVALID_INPUT,
        })
      })

      it('Should respond with 401 on failed auth', async () => {
        // Request from one account, signed by another account
        const badRequest = getPnpQuotaRequest(mockAccount)
        const authorization = getPnpRequestAuthorization(badRequest, ACCOUNT_ADDRESS1, PRIVATE_KEY1)
        const res = await sendPnpQuotaRequest(badRequest, authorization)

        expect(res.status).toBe(401)
        expect(res.body).toMatchObject<PnpQuotaResponseFailure>({
          success: false,
          version: res.body.version,
          error: WarningMessage.UNAUTHENTICATED_USER,
        })
      })

      it('Should respond with 503 on disabled api', async () => {
        const configWithApiDisabled = { ..._config }
        configWithApiDisabled.api.phoneNumberPrivacy.enabled = false
        const appWithApiDisabled = startSigner(
          configWithApiDisabled,
          db,
          keyProvider,
          newKit('dummyKit')
        )
        const req = getPnpQuotaRequest(ACCOUNT_ADDRESS1)
        const authorization = getPnpRequestAuthorization(req, ACCOUNT_ADDRESS1, PRIVATE_KEY1)
        const res = await sendPnpQuotaRequest(req, authorization, appWithApiDisabled)
        expect(res.status).toBe(503)
        expect(res.body).toMatchObject<PnpQuotaResponseFailure>({
          success: false,
          version: expectedVersion,
          error: WarningMessage.API_UNAVAILABLE,
        })
      })
    })
  })

  // const sendPnpSignatureRequest = async (
  //   req: SignMessageRequest,
  //   authorization: string,
  //   signerApp: any = app
  // ) => {
  //   return request(signerApp)
  //     .get(SignerEndpoint.PNP_SIGN)
  //     .set('Authorization', authorization)
  //     .send(req)
  // }
  // // TODO: add signature tests
  // describe(`${SignerEndpoint.PNP_SIGN}`, () => {
  //   // it('Should return 200 and correct version', async () => {
  //   //   const res = await request(app).get(SignerEndpoint.STATUS)
  //   //   expect(res.status).toBe(200)
  //   //   expect(res.body.version).toBe(expectedVersion)
  //   // })
  // })
})<|MERGE_RESOLUTION|>--- conflicted
+++ resolved
@@ -1,8 +1,4 @@
-<<<<<<< HEAD
 import { newKit } from '@celo/contractkit'
-=======
-import { ContractKit } from '@celo/contractkit'
->>>>>>> b21a9f61
 import {
   ErrorMessage,
   PnpQuotaRequest,
@@ -40,17 +36,10 @@
   },
   createMockWeb3(5, testBlockNumber)
 )
-<<<<<<< HEAD
 jest.mock('@celo/contractkit', () => ({
   ...jest.requireActual('@celo/contractkit'),
   newKit: jest.fn().mockImplementation(() => mockContractKit),
 }))
-=======
-// jest.mock('../../src/common/web3/contracts', () => ({
-//   ...jest.requireActual('../../src/common/web3/contracts'),
-//   getContractKit: jest.fn().mockImplementation(() => mockContractKit),
-// }))
->>>>>>> b21a9f61
 
 describe('pnp', () => {
   let keyProvider: KeyProvider
@@ -73,11 +62,7 @@
     _config.api.phoneNumberPrivacy.enabled = true
     // Create a new in-memory database for each test.
     db = await initDatabase(_config)
-<<<<<<< HEAD
     app = startSigner(_config, db, keyProvider, newKit('dummyKit'))
-=======
-    app = startSigner(_config, db, keyProvider, (mockContractKit as unknown) as ContractKit)
->>>>>>> b21a9f61
     mockOdisPaymentsTotalPaidCUSD.mockReset()
   })
 
