<<<<<<< HEAD
import { anything, instance, mock, reset, verify, when } from 'ts-mockito'
import { beforeEach } from 'jest-circus'
import { DomainService } from '../../src/domain/domain.service'
=======
import { defined, noBool, noString } from '@celo/utils/lib/sign-typed-data-utils'
import { LocalWallet } from '@celo/wallet-local'
import {
  DomainIdentifiers,
  DomainRestrictedSignatureRequest,
  DomainQuotaStatusRequest,
  DisableDomainRequest,
  genSessionID,
  SequentialDelayDomain,
  rootLogger,
} from '@celo/phone-number-privacy-common'
>>>>>>> 8dd6be0f
import { Request, Response } from 'express'
import { anyNumber, instance, mock, reset, verify, when } from 'ts-mockito'
import config, { SupportedDatabase, SupportedKeystore } from '../../src/config'
import { closeDatabase, initDatabase } from '../../src/database/database'
import { DomainService } from '../../src/domain/domain.service'
import { DomainAuthService } from '../../src/domain/auth/domainAuth.service'
import { DomainQuotaService } from '../../src/domain/quota/domainQuota.service'
import { initKeyProvider } from '../../src/key-management/key-provider'

// We will be using a Sqlite in-memory database for tests.
config.db.type = SupportedDatabase.Sqlite
config.keystore.type = SupportedKeystore.MockSecretManager

describe('domainService', () => {
  const requestMock = mock<Request>()
  const request = instance(requestMock)

  const responseMock = mock<Response>()
  const response = instance(responseMock)

  // TODO(victor): Use the real auth service by default, once implemented, for this test.
  const authServiceMock = mock(DomainAuthService)
  const authService = instance(authServiceMock)

  const domainService = new DomainService(authService, new DomainQuotaService())

  const wallet = new LocalWallet()
  wallet.addAccount('0x00000000000000000000000000000000000000000000000000000000deadbeef')
  const walletAddress = wallet.getAccounts()[0]!

  const authenticatedDomain: SequentialDelayDomain = {
    name: DomainIdentifiers.SequentialDelay,
    version: '1',
    stages: [{ delay: 0, resetTimer: noBool, batchSize: defined(2), repetitions: defined(10) }],
    address: defined(walletAddress),
    salt: noString,
  }

  const signatureRequest = (): DomainRestrictedSignatureRequest<SequentialDelayDomain> => ({
    domain: authenticatedDomain,
    options: {
      signature: noString,
      nonce: defined(0),
    },
    blindedMessage: '<blinded message>',
    sessionID: defined(genSessionID()),
  })

  const quotaRequest = (): DomainQuotaStatusRequest<SequentialDelayDomain> => ({
    domain: authenticatedDomain,
    options: {
      signature: noString,
      nonce: defined(0),
    },
    sessionID: defined(genSessionID()),
  })

  const disableRequest = (): DisableDomainRequest<SequentialDelayDomain> => ({
    domain: authenticatedDomain,
    options: {
      signature: noString,
      nonce: defined(0),
    },
    sessionID: defined(genSessionID()),
  })

  beforeAll(async () => {
    // DO NOT MERGE: Put the logger into some kind of test mode.
    response.locals = { logger: rootLogger() }
    await initKeyProvider()
  })

  beforeEach(async () => {
    // Create a new in-memory database for each test.
    await initDatabase()
    reset(authServiceMock)
    reset(responseMock)
    reset(requestMock)

    // Allows for call chaining after setting the status.
    when(responseMock.status(anyNumber())).thenReturn(response)
  })

  afterEach(async () => {
    // Close and destroy the in memory database after each test.
    await closeDatabase()
  })

  describe('.handleDisableDomain', () => {
    it('Should respond with 200 on valid request', async () => {
      when(authServiceMock.authCheck()).thenReturn(true)

      request.body = disableRequest()
      await domainService.handleDisableDomain(request, response)

      verify(responseMock.status(200)).once()
    })

    it('Should respond with 200 on repeated valid requests', async () => {
      when(authServiceMock.authCheck()).thenReturn(true)

      request.body = disableRequest()
      await domainService.handleDisableDomain(request, response)

      request.body = disableRequest()
      await domainService.handleDisableDomain(request, response)

      verify(responseMock.status(200)).twice()
    })

    it('Should respond with 403 on failed auth', async () => {
      when(authServiceMock.authCheck()).thenReturn(false)

      request.body = disableRequest()
      await domainService.handleDisableDomain(request, response)

      verify(responseMock.status(403)).once()
    })

    it('Should respond with 400 on unknown domain', async () => {
      when(authServiceMock.authCheck()).thenReturn(true)

      request.body = disableRequest()
      request.body.domain.name = 'UnknownDomain'
      await domainService.handleDisableDomain(request, response)

      verify(responseMock.status(400)).once()
    })
  })

<<<<<<< HEAD
  it('Should respond with 403 on failed auth', async () => {
    when(authServiceMock.authCheck(anything(), anything(), anything())).thenReturn(false)
    when(responseMock.status(403)).thenReturn(response)
    request.body = { domain: 'domain' }
=======
  describe('.handleGetDomainQuotaStatus', () => {
    it('Should respond with 200 on valid request', async () => {
      when(authServiceMock.authCheck()).thenReturn(true)
>>>>>>> 8dd6be0f

      request.body = quotaRequest()
      await domainService.handleGetDomainQuotaStatus(request, response)

      verify(responseMock.status(200)).once()
    })
  })

<<<<<<< HEAD
  it('Should respond with 404 on unknown domain', async () => {
    when(authServiceMock.authCheck(anything(), anything(), anything())).thenReturn(true)
    when(responseMock.status(404)).thenReturn(response)
    request.body = { domain: { name: 'Some unknown domain' } }
=======
  describe.only('.handleGetDomainRestrictedSignature', () => {
    it('Should respond with 200 on valid request', async () => {
      when(authServiceMock.authCheck()).thenReturn(true)
>>>>>>> 8dd6be0f

      request.body = signatureRequest()
      await domainService.handleGetDomainRestrictedSignature(request, response)

      verify(responseMock.status(200)).once()
    })
  })
})<|MERGE_RESOLUTION|>--- conflicted
+++ resolved
@@ -1,26 +1,20 @@
-<<<<<<< HEAD
-import { anything, instance, mock, reset, verify, when } from 'ts-mockito'
-import { beforeEach } from 'jest-circus'
-import { DomainService } from '../../src/domain/domain.service'
-=======
+import {
+  DisableDomainRequest,
+  DomainIdentifiers,
+  DomainQuotaStatusRequest,
+  DomainRestrictedSignatureRequest,
+  genSessionID,
+  rootLogger,
+  SequentialDelayDomain,
+} from '@celo/phone-number-privacy-common'
 import { defined, noBool, noString } from '@celo/utils/lib/sign-typed-data-utils'
 import { LocalWallet } from '@celo/wallet-local'
-import {
-  DomainIdentifiers,
-  DomainRestrictedSignatureRequest,
-  DomainQuotaStatusRequest,
-  DisableDomainRequest,
-  genSessionID,
-  SequentialDelayDomain,
-  rootLogger,
-} from '@celo/phone-number-privacy-common'
->>>>>>> 8dd6be0f
 import { Request, Response } from 'express'
 import { anyNumber, instance, mock, reset, verify, when } from 'ts-mockito'
 import config, { SupportedDatabase, SupportedKeystore } from '../../src/config'
 import { closeDatabase, initDatabase } from '../../src/database/database'
+import { DomainAuthService } from '../../src/domain/auth/domainAuth.service'
 import { DomainService } from '../../src/domain/domain.service'
-import { DomainAuthService } from '../../src/domain/auth/domainAuth.service'
 import { DomainQuotaService } from '../../src/domain/quota/domainQuota.service'
 import { initKeyProvider } from '../../src/key-management/key-provider'
 
@@ -145,16 +139,9 @@
     })
   })
 
-<<<<<<< HEAD
-  it('Should respond with 403 on failed auth', async () => {
-    when(authServiceMock.authCheck(anything(), anything(), anything())).thenReturn(false)
-    when(responseMock.status(403)).thenReturn(response)
-    request.body = { domain: 'domain' }
-=======
   describe('.handleGetDomainQuotaStatus', () => {
     it('Should respond with 200 on valid request', async () => {
       when(authServiceMock.authCheck()).thenReturn(true)
->>>>>>> 8dd6be0f
 
       request.body = quotaRequest()
       await domainService.handleGetDomainQuotaStatus(request, response)
@@ -163,16 +150,9 @@
     })
   })
 
-<<<<<<< HEAD
-  it('Should respond with 404 on unknown domain', async () => {
-    when(authServiceMock.authCheck(anything(), anything(), anything())).thenReturn(true)
-    when(responseMock.status(404)).thenReturn(response)
-    request.body = { domain: { name: 'Some unknown domain' } }
-=======
   describe.only('.handleGetDomainRestrictedSignature', () => {
     it('Should respond with 200 on valid request', async () => {
       when(authServiceMock.authCheck()).thenReturn(true)
->>>>>>> 8dd6be0f
 
       request.body = signatureRequest()
       await domainService.handleGetDomainRestrictedSignature(request, response)
