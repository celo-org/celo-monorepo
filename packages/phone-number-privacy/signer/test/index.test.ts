--- conflicted
+++ resolved
@@ -1,12 +1,7 @@
 import request from 'supertest'
 import { computeBlindedSignature } from '../src/bls/bls-cryptography-client'
 import { authenticateUser } from '../src/common/identity'
-<<<<<<< HEAD
 import { DEV_PRIVATE_KEY, VERSION } from '../src/config'
-import { getTransaction } from '../src/database/database'
-=======
-import { DEV_PRIVATE_KEY } from '../src/config'
->>>>>>> 532a0ada
 import {
   getDidMatchmaking,
   incrementQueryCount,
