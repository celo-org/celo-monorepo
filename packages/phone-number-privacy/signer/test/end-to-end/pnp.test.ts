import { sleep } from '@celo/base'
import { newKit, StableToken } from '@celo/contractkit'
import {
  AuthenticationMethod,
  KEY_VERSION_HEADER,
  PnpQuotaRequest,
  PnpQuotaResponseFailure,
  PnpQuotaResponseSuccess,
  SignerEndpoint,
  SignMessageRequest,
  SignMessageResponseFailure,
  SignMessageResponseSuccess,
  TestUtils,
  WarningMessage,
} from '@celo/phone-number-privacy-common'
import threshold_bls from 'blind-threshold-bls'
import { randomBytes } from 'crypto'
import 'isomorphic-fetch'
import { config } from '../../src/config'
import { getBlindedPhoneNumber, getTestParamsForContext } from './utils'

require('dotenv').config()

const {
  ACCOUNT_ADDRESS1, // zero OdisPayments balance/quota
  ACCOUNT_ADDRESS2, // non-zero OdisPayments balance/quota
  DEK_PRIVATE_KEY,
  DEK_PUBLIC_KEY,
  PHONE_NUMBER,
  PRIVATE_KEY1,
  PRIVATE_KEY2,
  PRIVATE_KEY3,
} = TestUtils.Values
const { getPnpQuotaRequest, getPnpRequestAuthorization, getPnpSignRequest } = TestUtils.Utils

const ODIS_SIGNER_URL = process.env.ODIS_SIGNER_SERVICE_URL
const contextSpecificParams = getTestParamsForContext()

const kit = newKit(contextSpecificParams.blockchainProviderURL)
kit.addAccount(PRIVATE_KEY1)
kit.addAccount(PRIVATE_KEY2)
kit.addAccount(PRIVATE_KEY3)

jest.setTimeout(60000)

const expectedVersion = process.env.DEPLOYED_SIGNER_SERVICE_VERSION!

describe(`Running against service deployed at ${ODIS_SIGNER_URL}`, () => {
  const singleQueryCost = config.quota.queryPriceInCUSD.times(1e18).toString()

  beforeAll(async () => {
    const accountsWrapper = await kit.contracts.getAccounts()
    if ((await accountsWrapper.getDataEncryptionKey(ACCOUNT_ADDRESS2)) !== DEK_PUBLIC_KEY) {
      await accountsWrapper
        .setAccountDataEncryptionKey(DEK_PUBLIC_KEY)
        .sendAndWaitForReceipt({ from: ACCOUNT_ADDRESS2 })
    }
  })

  it('Service is deployed at correct version', async () => {
    const response = await fetch(ODIS_SIGNER_URL + SignerEndpoint.STATUS, {
      method: 'GET',
    })
    expect(response.status).toBe(200)
    const body = await response.json()
    // This checks against local package.json version, change if necessary
    expect(body.version).toBe(expectedVersion)
  })

  describe(`${SignerEndpoint.PNP_QUOTA}`, () => {
    it('Should respond with 200 on valid request', async () => {
      const req = getPnpQuotaRequest(ACCOUNT_ADDRESS1)
      const authorization = getPnpRequestAuthorization(req, PRIVATE_KEY1)
      const res = await queryPnpQuotaEndpoint(req, authorization)
      expect(res.status).toBe(200)
      const resBody: PnpQuotaResponseSuccess = await res.json()
      expect(resBody).toEqual<PnpQuotaResponseSuccess>({
        success: true,
        version: expectedVersion,
        performedQueryCount: 0,
        totalQuota: 0,
        warnings: [],
      })
    })

    it('Should respond with 200 on valid request when authenticated with DEK', async () => {
      const req = getPnpQuotaRequest(ACCOUNT_ADDRESS2, AuthenticationMethod.ENCRYPTION_KEY)
      const authorization = getPnpRequestAuthorization(req, DEK_PRIVATE_KEY)
      const res = await queryPnpQuotaEndpoint(req, authorization)
      expect(res.status).toBe(200)
      const resBody: PnpQuotaResponseSuccess = await res.json()
      expect(resBody).toEqual<PnpQuotaResponseSuccess>({
        success: true,
        version: expectedVersion,
        performedQueryCount: resBody.performedQueryCount,
        totalQuota: resBody.totalQuota,
        warnings: [],
      })
      expect(resBody.totalQuota).toBeGreaterThan(0)
    })

    it('Should respond with 200 and more quota after payment sent to OdisPayments.sol', async () => {
      const req = getPnpQuotaRequest(ACCOUNT_ADDRESS2)
      const authorization = getPnpRequestAuthorization(req, PRIVATE_KEY2)
      const res = await queryPnpQuotaEndpoint(req, authorization)
      expect(res.status).toBe(200)

      const resBody: PnpQuotaResponseSuccess = await res.json()

      await sendCUSDToOdisPayments(singleQueryCost, ACCOUNT_ADDRESS2, ACCOUNT_ADDRESS2)

      const res2 = await queryPnpQuotaEndpoint(req, authorization)
      expect(res2.status).toBe(200)
      const res2Body: PnpQuotaResponseSuccess = await res2.json()
      expect(res2Body).toEqual<PnpQuotaResponseSuccess>({
<<<<<<< HEAD
        success: true,
        version: expectedVersion,
        performedQueryCount: resBody.performedQueryCount,
        totalQuota: resBody.totalQuota,
        warnings: [],
      })

      const res3 = await queryPnpQuotaEndpoint(req, authorization)
      expect(res3.status).toBe(200)
      const res3Body: PnpQuotaResponseSuccess = await res3.json()
      expect(res3Body).toEqual<PnpQuotaResponseSuccess>({
        success: true,
        version: expectedVersion,
        performedQueryCount: resBody.performedQueryCount,
=======
        success: true,
        version: expectedVersion,
        performedQueryCount: resBody.performedQueryCount,
        totalQuota: resBody.totalQuota,
        warnings: [],
      })

      await sleep(5 * 1000) // sleep for cache ttl

      const res3 = await queryPnpQuotaEndpoint(req, authorization)
      expect(res3.status).toBe(200)
      const res3Body: PnpQuotaResponseSuccess = await res3.json()
      expect(res3Body).toEqual<PnpQuotaResponseSuccess>({
        success: true,
        version: expectedVersion,
        performedQueryCount: resBody.performedQueryCount,
>>>>>>> c81e0ff6
        totalQuota: resBody.totalQuota + 1, // req2 updated the cache, but stale value was returned
        warnings: [],
      })
    })

    it('Should respond with 400 on missing request fields', async () => {
      const badRequest = getPnpQuotaRequest(ACCOUNT_ADDRESS1)
      // @ts-ignore Intentionally deleting required field
      delete badRequest.account
      const authorization = getPnpRequestAuthorization(badRequest, PRIVATE_KEY1)
      const res = await queryPnpQuotaEndpoint(badRequest, authorization)
      expect(res.status).toBe(400)
      const resBody: PnpQuotaResponseFailure = await res.json()
      expect(resBody).toEqual<PnpQuotaResponseFailure>({
        success: false,
        version: expectedVersion,
        error: WarningMessage.INVALID_INPUT,
      })
    })

    it('Should respond with 401 on failed WALLET_KEY auth', async () => {
      const badRequest = getPnpQuotaRequest(ACCOUNT_ADDRESS2, AuthenticationMethod.WALLET_KEY)
      const authorization = getPnpRequestAuthorization(badRequest, PRIVATE_KEY1)
      const res = await queryPnpQuotaEndpoint(badRequest, authorization)
      expect(res.status).toBe(401)
      const resBody: PnpQuotaResponseFailure = await res.json()
      expect(resBody).toEqual<PnpQuotaResponseFailure>({
        success: false,
        version: expectedVersion,
        error: WarningMessage.UNAUTHENTICATED_USER,
      })
    })

    it('Should respond with 401 on failed DEK auth when DEK is set for account', async () => {
      const badRequest = getPnpQuotaRequest(ACCOUNT_ADDRESS2, AuthenticationMethod.ENCRYPTION_KEY)
      const authorization = getPnpRequestAuthorization(badRequest, PRIVATE_KEY2)
      const res = await queryPnpQuotaEndpoint(badRequest, authorization)
      expect(res.status).toBe(401)
      const resBody: PnpQuotaResponseFailure = await res.json()
      expect(resBody).toEqual<PnpQuotaResponseFailure>({
        success: false,
        version: expectedVersion,
        error: WarningMessage.UNAUTHENTICATED_USER,
      })
    })

    it('Should respond with 401 on failed DEK auth when DEK is not set for account', async () => {
      const badRequest = getPnpQuotaRequest(ACCOUNT_ADDRESS1, AuthenticationMethod.ENCRYPTION_KEY)
      const authorization = getPnpRequestAuthorization(badRequest, PRIVATE_KEY1)
      const res = await queryPnpQuotaEndpoint(badRequest, authorization)
      expect(res.status).toBe(401)
      const resBody: PnpQuotaResponseFailure = await res.json()
      expect(resBody).toEqual<PnpQuotaResponseFailure>({
        success: false,
        version: expectedVersion,
        error: WarningMessage.UNAUTHENTICATED_USER,
      })
    })
  })

  describe(`${SignerEndpoint.PNP_SIGN}`, () => {
    describe('success cases', () => {
      let startingPerformedQueryCount: number

      beforeEach(async () => {
        const req = getPnpQuotaRequest(ACCOUNT_ADDRESS2)
        const authorization = getPnpRequestAuthorization(req, PRIVATE_KEY2)
        const res = await queryPnpQuotaEndpoint(req, authorization)
        expect(res.status).toBe(200)
        const resBody: PnpQuotaResponseSuccess = await res.json()
        startingPerformedQueryCount = resBody.performedQueryCount
      })

      it('[Signer configuration test] Should respond with 200 on valid request', async () => {
        const blindedMessage = getBlindedPhoneNumber(PHONE_NUMBER, randomBytes(32))
        const req = getPnpSignRequest(
          ACCOUNT_ADDRESS2,
          blindedMessage,
          AuthenticationMethod.WALLET_KEY
        )
        await sendCUSDToOdisPayments(singleQueryCost, ACCOUNT_ADDRESS2, ACCOUNT_ADDRESS2)
        const authorization = getPnpRequestAuthorization(req, PRIVATE_KEY2)
        const res = await queryPnpSignEndpoint(req, authorization)
        expect(res.status).toBe(200)
        const resBody: SignMessageResponseSuccess = await res.json()
        expect(resBody).toEqual<SignMessageResponseSuccess>({
          success: true,
          version: expectedVersion,
          signature: resBody.signature,
          performedQueryCount: startingPerformedQueryCount + 1,
          totalQuota: resBody.totalQuota,
          warnings: [],
        })
        expect(res.headers.get(KEY_VERSION_HEADER)).toEqual(contextSpecificParams.pnpKeyVersion)
        expect(
          threshold_bls.partialVerifyBlindSignature(
            Buffer.from(contextSpecificParams.pnpPolynomial, 'hex'),
            Buffer.from(blindedMessage, 'base64'),
            Buffer.from(resBody.signature, 'base64')
          )
        )
      })

      it(`Should respond with 200 on valid request with key version ${contextSpecificParams.pnpKeyVersion}`, async () => {
        // This value can also be modified but needs to be manually inspected in the signer logs
        // (on staging) since a valid key version that does not exist in the keystore
        // will default to the secretName stored in `KEYSTORE_AZURE_SECRET_NAME`
        const keyVersion = contextSpecificParams.pnpKeyVersion
        const blindedMessage = getBlindedPhoneNumber(PHONE_NUMBER, randomBytes(32))
        const req = getPnpSignRequest(
          ACCOUNT_ADDRESS2,
          blindedMessage,
          AuthenticationMethod.WALLET_KEY
        )
        await sendCUSDToOdisPayments(singleQueryCost, ACCOUNT_ADDRESS2, ACCOUNT_ADDRESS2)
        const authorization = getPnpRequestAuthorization(req, PRIVATE_KEY2)
        const res = await queryPnpSignEndpoint(req, authorization, keyVersion)
        expect(res.status).toBe(200)
        const resBody: SignMessageResponseSuccess = await res.json()
        expect(resBody).toEqual<SignMessageResponseSuccess>({
          success: true,
          version: expectedVersion,
          signature: resBody.signature,
          performedQueryCount: startingPerformedQueryCount + 1,
          totalQuota: resBody.totalQuota,
          warnings: [],
        })
        expect(res.headers.get(KEY_VERSION_HEADER)).toEqual(keyVersion)
        expect(
          threshold_bls.partialVerifyBlindSignature(
            Buffer.from(contextSpecificParams.pnpPolynomial, 'hex'),
            Buffer.from(blindedMessage, 'base64'),
            Buffer.from(resBody.signature, 'base64')
          )
        )
      })

      it('Should respond with 200 and warning on repeated valid requests', async () => {
        await sendCUSDToOdisPayments(singleQueryCost, ACCOUNT_ADDRESS2, ACCOUNT_ADDRESS2)
        const blindedMessage = getBlindedPhoneNumber(PHONE_NUMBER, randomBytes(32))
        const req = getPnpSignRequest(
          ACCOUNT_ADDRESS2,
          blindedMessage,
          AuthenticationMethod.WALLET_KEY
        )
        const authorization = getPnpRequestAuthorization(req, PRIVATE_KEY2)
        const res = await queryPnpSignEndpoint(req, authorization)
        expect(res.status).toBe(200)
        const resBody: SignMessageResponseSuccess = await res.json()
        expect(resBody).toEqual<SignMessageResponseSuccess>({
          success: true,
          version: expectedVersion,
          signature: resBody.signature,
          performedQueryCount: startingPerformedQueryCount + 1,
          totalQuota: resBody.totalQuota,
          warnings: [],
        })
        expect(res.headers.get(KEY_VERSION_HEADER)).toEqual(contextSpecificParams.pnpKeyVersion)
        expect(
          threshold_bls.partialVerifyBlindSignature(
            Buffer.from(contextSpecificParams.pnpPolynomial, 'hex'),
            Buffer.from(blindedMessage, 'base64'),
            Buffer.from(resBody.signature, 'base64')
          )
        )

        await sleep(5 * 1000) // sleep for cache ttl

        const res2 = await queryPnpSignEndpoint(req, authorization)
        expect(res2.status).toBe(200)
        const res2Body: SignMessageResponseSuccess = await res2.json()
        expect(res2Body).toEqual<SignMessageResponseSuccess>({
          success: true,
          version: expectedVersion,
          signature: resBody.signature,
          performedQueryCount: resBody.performedQueryCount, // Not incremented
          totalQuota: resBody.totalQuota + 1, // prev request updated cache
          warnings: [WarningMessage.DUPLICATE_REQUEST_TO_GET_PARTIAL_SIG],
        })
      })
    })

    describe('failure cases', () => {
      const blindedMessage = getBlindedPhoneNumber(PHONE_NUMBER, randomBytes(32))

      it('Should respond with 400 on missing request fields', async () => {
        const badRequest = getPnpSignRequest(
          ACCOUNT_ADDRESS2,
          blindedMessage,
          AuthenticationMethod.WALLET_KEY
        )
        // @ts-ignore Intentionally deleting required field
        delete badRequest.blindedQueryPhoneNumber
        const authorization = getPnpRequestAuthorization(badRequest, PRIVATE_KEY1)
        const res = await queryPnpSignEndpoint(badRequest, authorization)
        expect(res.status).toBe(400)
        const resBody: SignMessageResponseFailure = await res.json()
        expect(resBody).toEqual<SignMessageResponseFailure>({
          success: false,
          version: expectedVersion,
          error: WarningMessage.INVALID_INPUT,
        })
      })

      it('Should respond with 400 on on invalid key version', async () => {
        const badRequest = getPnpSignRequest(
          ACCOUNT_ADDRESS2,
          blindedMessage,
          AuthenticationMethod.WALLET_KEY
        )
        const authorization = getPnpRequestAuthorization(badRequest, PRIVATE_KEY1)
        const res = await queryPnpSignEndpoint(badRequest, authorization, 'asd')
        expect(res.status).toBe(400)
        const resBody: SignMessageResponseFailure = await res.json()
        expect(resBody).toEqual<SignMessageResponseFailure>({
          success: false,
          version: expectedVersion,
          error: WarningMessage.INVALID_KEY_VERSION_REQUEST,
        })
      })

      it('Should respond with 400 on on invalid blinded message', async () => {
        const badRequest = getPnpSignRequest(
          ACCOUNT_ADDRESS2,
          PHONE_NUMBER,
          AuthenticationMethod.WALLET_KEY
        )
        const authorization = getPnpRequestAuthorization(badRequest, PRIVATE_KEY1)
        const res = await queryPnpSignEndpoint(badRequest, authorization)
        expect(res.status).toBe(400)
        const resBody: SignMessageResponseFailure = await res.json()
        expect(resBody).toEqual<SignMessageResponseFailure>({
          success: false,
          version: expectedVersion,
          error: WarningMessage.INVALID_INPUT,
        })
      })

      it('Should respond with 400 on invalid address', async () => {
        const badRequest = getPnpSignRequest(
          '0xnotanaddress',
          blindedMessage,
          AuthenticationMethod.WALLET_KEY
        )
        const authorization = getPnpRequestAuthorization(badRequest, PRIVATE_KEY1)
        const res = await queryPnpSignEndpoint(badRequest, authorization)
        expect(res.status).toBe(400)
        const resBody: SignMessageResponseFailure = await res.json()
        expect(resBody).toEqual<SignMessageResponseFailure>({
          success: false,
          version: expectedVersion,
          error: WarningMessage.INVALID_INPUT,
        })
      })

      it('Should respond with 401 on failed WALLET_KEY auth', async () => {
        const badRequest = getPnpSignRequest(
          ACCOUNT_ADDRESS2,
          blindedMessage,
          AuthenticationMethod.WALLET_KEY
        )
        const authorization = getPnpRequestAuthorization(badRequest, PRIVATE_KEY1)
        const res = await queryPnpSignEndpoint(badRequest, authorization)
        expect(res.status).toBe(401)
        const resBody: SignMessageResponseFailure = await res.json()
        expect(resBody).toEqual<SignMessageResponseFailure>({
          // TODO test if toStrictEqual works after fixing sendFailure<any>
          success: false,
          version: expectedVersion,
          error: WarningMessage.UNAUTHENTICATED_USER,
        })
      })

      it('Should respond with 401 on failed DEK auth when DEK is set for account', async () => {
        const badRequest = getPnpSignRequest(
          ACCOUNT_ADDRESS2,
          blindedMessage,
          AuthenticationMethod.ENCRYPTION_KEY
        )
        const authorization = getPnpRequestAuthorization(badRequest, PRIVATE_KEY2)
        const res = await queryPnpSignEndpoint(badRequest, authorization)
        expect(res.status).toBe(401)
        const resBody: SignMessageResponseFailure = await res.json()
        expect(resBody).toEqual<SignMessageResponseFailure>({
          success: false,
          version: expectedVersion,
          error: WarningMessage.UNAUTHENTICATED_USER,
        })
      })

      it('Should respond with 401 on failed DEK auth when DEK is not set for account', async () => {
        const badRequest = getPnpSignRequest(
          ACCOUNT_ADDRESS1,
          blindedMessage,
          AuthenticationMethod.ENCRYPTION_KEY
        )
        const authorization = getPnpRequestAuthorization(badRequest, PRIVATE_KEY1)
        const res = await queryPnpSignEndpoint(badRequest, authorization)
        expect(res.status).toBe(401)
        const resBody: SignMessageResponseFailure = await res.json()
        expect(resBody).toEqual<SignMessageResponseFailure>({
          success: false,
          version: expectedVersion,
          error: WarningMessage.UNAUTHENTICATED_USER,
        })
      })

      it('Should respond with 403 on out of quota', async () => {
        const quotaReq = getPnpQuotaRequest(ACCOUNT_ADDRESS1)
        const quotaAuthorization = getPnpRequestAuthorization(quotaReq, PRIVATE_KEY1)
        const quotaRes = await queryPnpQuotaEndpoint(quotaReq, quotaAuthorization)
        expect(quotaRes.status).toBe(200)
        const quotaResBody: PnpQuotaResponseSuccess = await quotaRes.json()
        // Sanity check
        expect(quotaResBody.performedQueryCount).toEqual(quotaResBody.totalQuota)

        const req = getPnpSignRequest(ACCOUNT_ADDRESS1, blindedMessage)
        const authorization = getPnpRequestAuthorization(req, PRIVATE_KEY1)
        const res = await queryPnpSignEndpoint(req, authorization)
        expect(res.status).toBe(403)
        const resBody: SignMessageResponseFailure = await res.json()
        expect(resBody).toEqual<SignMessageResponseFailure>({
          success: false,
          version: expectedVersion,
          error: WarningMessage.EXCEEDED_QUOTA,
          totalQuota: quotaResBody.totalQuota,
          performedQueryCount: quotaResBody.performedQueryCount,
        })
      })
    })
  })
})

async function queryPnpQuotaEndpoint(
  req: PnpQuotaRequest,
  authorization: string
): Promise<Response> {
  const body = JSON.stringify(req)
  return fetch(ODIS_SIGNER_URL + SignerEndpoint.PNP_QUOTA, {
    method: 'POST',
    headers: {
      Accept: 'application/json',
      'Content-Type': 'application/json',
      Authorization: authorization,
    },
    body,
  })
}

async function queryPnpSignEndpoint(
  req: SignMessageRequest,
  authorization: string,
  keyVersion?: string
): Promise<Response> {
  const body = JSON.stringify(req)
  const headers: any = {
    Accept: 'application/json',
    'Content-Type': 'application/json',
    Authorization: authorization,
  }
  if (keyVersion !== undefined) {
    headers[KEY_VERSION_HEADER] = keyVersion
  }
  const res = await fetch(ODIS_SIGNER_URL + SignerEndpoint.PNP_SIGN, {
    method: 'POST',
    headers,
    body,
  })
  return res
}

async function sendCUSDToOdisPayments(
  amountInWei: string | number,
  recipient: string,
  sender: string
) {
  const stableToken = await kit.contracts.getStableToken(StableToken.cUSD)
  const odisPayments = await kit.contracts.getOdisPayments()
  await stableToken
    .approve(odisPayments.address, amountInWei)
    .sendAndWaitForReceipt({ from: sender })
  await odisPayments.payInCUSD(recipient, amountInWei).sendAndWaitForReceipt({ from: sender })
}<|MERGE_RESOLUTION|>--- conflicted
+++ resolved
@@ -113,13 +113,14 @@
       expect(res2.status).toBe(200)
       const res2Body: PnpQuotaResponseSuccess = await res2.json()
       expect(res2Body).toEqual<PnpQuotaResponseSuccess>({
-<<<<<<< HEAD
         success: true,
         version: expectedVersion,
         performedQueryCount: resBody.performedQueryCount,
         totalQuota: resBody.totalQuota,
         warnings: [],
       })
+
+      await sleep(5 * 1000) // sleep for cache ttl
 
       const res3 = await queryPnpQuotaEndpoint(req, authorization)
       expect(res3.status).toBe(200)
@@ -128,24 +129,6 @@
         success: true,
         version: expectedVersion,
         performedQueryCount: resBody.performedQueryCount,
-=======
-        success: true,
-        version: expectedVersion,
-        performedQueryCount: resBody.performedQueryCount,
-        totalQuota: resBody.totalQuota,
-        warnings: [],
-      })
-
-      await sleep(5 * 1000) // sleep for cache ttl
-
-      const res3 = await queryPnpQuotaEndpoint(req, authorization)
-      expect(res3.status).toBe(200)
-      const res3Body: PnpQuotaResponseSuccess = await res3.json()
-      expect(res3Body).toEqual<PnpQuotaResponseSuccess>({
-        success: true,
-        version: expectedVersion,
-        performedQueryCount: resBody.performedQueryCount,
->>>>>>> c81e0ff6
         totalQuota: resBody.totalQuota + 1, // req2 updated the cache, but stale value was returned
         warnings: [],
       })
