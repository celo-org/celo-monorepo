--- conflicted
+++ resolved
@@ -13,13 +13,8 @@
 import { randomBytes } from 'crypto'
 import 'isomorphic-fetch'
 import Web3 from 'web3'
-<<<<<<< HEAD
+import { getWalletAddress } from '../../src/common/web3/contracts'
 import { config, getSignerVersion } from '../../src/config'
-import { getWalletAddress } from '../../src/services/web3/contracts'
-=======
-import { getWalletAddress } from '../../src/common/web3/contracts'
-import { config, getVersion } from '../../src/config'
->>>>>>> 2a3512d7
 
 require('dotenv').config()
 
@@ -71,12 +66,8 @@
     const response = await fetch(ODIS_SIGNER + SignerEndpoint.STATUS, { method: 'GET' })
     const body = await response.json()
     // This checks against local package.json version, change if necessary
-<<<<<<< HEAD
+    expect(response.status).toBe(200)
     expect(body.version).toBe(getSignerVersion())
-=======
-    expect(response.status).toBe(200)
-    expect(body.version).toBe(getVersion())
->>>>>>> 2a3512d7
   })
 
   describe('Returns status 400 with invalid input', () => {
