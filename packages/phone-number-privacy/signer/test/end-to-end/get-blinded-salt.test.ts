import { PhoneNumberUtils } from '@celo/utils'
import { normalizeAddressWith0x, privateKeyToAddress } from '@celo/utils/lib/address'
import { serializeSignature, signMessage } from '@celo/utils/lib/signatureUtils'
import 'isomorphic-fetch'
import Web3 from 'web3'
import { getBlindedPhoneNumber, replenishQuota } from '../../../common/test/utils'
import config from '../../src/config'

require('dotenv').config()

<<<<<<< HEAD
const ODIS_SIGNER = process.env.ODIS_SIGNER_SERVICE_URL
const SIGN_MESSAGE_ENDPOINT = '/getBlindedMessagePartialSig'
=======
const PHONE_NUM_PRIVACY_SERVICE = process.env.PHONE_NUM_PRIVACY_SIGNER_SERVICE_URL
const SIGN_MESSAGE_ENDPOINT = '/getBlindedSalt'
const GET_QUOTA_ENDPOINT = '/getQuota'
>>>>>>> 72bac124

const PRIVATE_KEY1 = '0x1234567890abcdef1234567890abcdef1234567890abcdef1234567890abcdef'
const ACCOUNT_ADDRESS1 = normalizeAddressWith0x(privateKeyToAddress(PRIVATE_KEY1))
const PRIVATE_KEY2 = '0x1234567890abcdef1234567890abcdef1234567890abcdef1234567890fdeccc'
const ACCOUNT_ADDRESS2 = privateKeyToAddress(PRIVATE_KEY2)
const PHONE_NUMBER = '+15555555555'
const IDENTIFIER = PhoneNumberUtils.getPhoneHash(PHONE_NUMBER)
const BLINDING_FACTOR = new Buffer('0IsBvRfkBrkKCIW6HV0/T1zrzjQSe8wRyU3PKojCnww=', 'base64')
const BLINDED_PHONE_NUMBER = getBlindedPhoneNumber(PHONE_NUMBER, BLINDING_FACTOR)
const DEFAULT_FORNO_URL = config.blockchain.provider

const web3 = new Web3(new Web3.providers.HttpProvider(DEFAULT_FORNO_URL))

jest.setTimeout(15000)

describe('Running against a deployed service', () => {
  describe('Returns status 400 with invalid input', () => {
    it('With invalid address', async () => {
      const response = await postToSignGetSaltMessage(
        BLINDED_PHONE_NUMBER,
        PRIVATE_KEY1,
        '0x1234',
        Date.now(),
        'ignore'
      )
      expect(response.status).toBe(400)
    })

    it('With missing blindedQueryPhoneNumber', async () => {
      const response = await postToSignGetSaltMessage(
        '',
        PRIVATE_KEY1,
        ACCOUNT_ADDRESS1,
        Date.now()
      )
      expect(response.status).toBe(400)
    })

    xit('With invalid blindedQueryPhoneNumber', async () => {
      // TODO: update input-validation.ts to detect invalid blindedQueryPhoneNumber
      const response = await postToSignGetSaltMessage(
        'invalid',
        PRIVATE_KEY1,
        ACCOUNT_ADDRESS1,
        Date.now()
      )
      expect(response.status).toBe(400)
    })
  })

  describe('Returns status 401 with invalid authentication headers', () => {
    it('With invalid auth header', async () => {
      const response = await postToSignGetSaltMessage(
        BLINDED_PHONE_NUMBER,
        PRIVATE_KEY1,
        ACCOUNT_ADDRESS1,
        Date.now(),
        'invalid'
      )
      expect(response.status).toBe(401)
    })

    it('With auth header signer mismatch', async () => {
      const timestamp = Date.now()
      // Sign body with different account
      const body = JSON.stringify({
        hashedPhoneNumber: '+1455556600',
        blindedQueryPhoneNumber: BLINDED_PHONE_NUMBER.trim(),
        ACCOUNT_ADDRESS1,
        timestamp,
      })
      const signature = signMessage(JSON.stringify(body), PRIVATE_KEY2, ACCOUNT_ADDRESS2)
      const authHeader = serializeSignature(signature)

      const response = await postToSignGetSaltMessage(
        BLINDED_PHONE_NUMBER,
        PRIVATE_KEY1,
        ACCOUNT_ADDRESS1,
        timestamp,
        authHeader
      )
      expect(response.status).toBe(401)
    })

    it('With missing blindedQueryPhoneNumber', async () => {
      const response = await postToSignGetSaltMessage(
        '',
        PRIVATE_KEY1,
        ACCOUNT_ADDRESS1,
        Date.now()
      )
      expect(response.status).toBe(400)
    })
  })

<<<<<<< HEAD
  it('Returns error when querying out of quota', async () => {
    const response = await postToSignMessage(BLINDED_PHONE_NUMBER, PRIVATE_KEY1, ACCOUNT_ADDRESS1)
    expect(response.status).toBe(403)
  })

  xit('Returns signature when querying succeeds with funded account', async () => {
    // TODO: Figure out a common way to prefund account to provide quota
    const response = await postToSignMessage(BLINDED_PHONE_NUMBER, PRIVATE_KEY2, ACCOUNT_ADDRESS2)
    expect(response.status).toBe(200)
=======
  it('Address salt querying out of quota', async () => {
    const response = await postToSignGetSaltMessage(
      BLINDED_PHONE_NUMBER,
      PRIVATE_KEY1,
      ACCOUNT_ADDRESS1,
      Date.now()
    )
    expect(response.status).toBe(403)
  })

  describe('With enough quota', () => {
    // if these tests are failing, it may just be that the address needs to be fauceted:
    // celotooljs account faucet --account ACCOUNT_ADDRESS2 --dollar 1 --gold 1 -e <ENV> --verbose
    let initialQueryCount: number
    let timestamp: number
    beforeAll(async () => {
      initialQueryCount = await getQuota(PRIVATE_KEY2, ACCOUNT_ADDRESS2, IDENTIFIER)
      timestamp = Date.now()
    })

    it('Address salt querying succeeds with unused request', async () => {
      await replenishQuota(ACCOUNT_ADDRESS2, PRIVATE_KEY2, DEFAULT_FORNO_URL)
      const response = await postToSignGetSaltMessage(
        BLINDED_PHONE_NUMBER,
        PRIVATE_KEY2,
        ACCOUNT_ADDRESS2,
        timestamp
      )
      expect(response.status).toBe(200)
    })

    it('Address salt querying with unused request increments query count', async () => {
      const queryCount = await getQuota(PRIVATE_KEY2, ACCOUNT_ADDRESS2, IDENTIFIER)
      expect(queryCount).toEqual(initialQueryCount + 1)
    })

    it('Address salt querying succeeds with used request', async () => {
      await replenishQuota(ACCOUNT_ADDRESS2, PRIVATE_KEY2, DEFAULT_FORNO_URL)
      const response = await postToSignGetSaltMessage(
        BLINDED_PHONE_NUMBER,
        PRIVATE_KEY2,
        ACCOUNT_ADDRESS2,
        timestamp
      )
      expect(response.status).toBe(200)
    })

    it('Address salt querying with used request does not increment query count', async () => {
      const queryCount = await getQuota(PRIVATE_KEY2, ACCOUNT_ADDRESS2, IDENTIFIER)
      expect(queryCount).toEqual(initialQueryCount + 1)
    })
>>>>>>> 72bac124
  })
})

async function getQuota(
  privateKey: string,
  account: string,
  hashedPhoneNumber?: string,
  authHeader?: string
): Promise<number> {
  const body = JSON.stringify({
    account,
    hashedPhoneNumber,
  })

  const res = await fetch(PHONE_NUM_PRIVACY_SERVICE + GET_QUOTA_ENDPOINT, {
    method: 'POST',
    headers: {
      Accept: 'application/json',
      'Content-Type': 'application/json',
      Authorization: authHeader || web3.eth.accounts.sign(body, privateKey).signature,
    },
    body,
  })

  return (await res.json()).performedQueryCount
}

async function postToSignGetSaltMessage(
  base64BlindedMessage: string,
  privateKey: string,
  account: string,
  timestamp: number,
  authHeader?: string
): Promise<Response> {
  const body = JSON.stringify({
    hashedPhoneNumber: IDENTIFIER,
    blindedQueryPhoneNumber: base64BlindedMessage.trim(),
    account,
    timestamp,
  })

  const res = await fetch(ODIS_SIGNER + SIGN_MESSAGE_ENDPOINT, {
    method: 'POST',
    headers: {
      Accept: 'application/json',
      'Content-Type': 'application/json',
      Authorization: authHeader || web3.eth.accounts.sign(body, privateKey).signature,
    },
    body,
  })

  return res
}<|MERGE_RESOLUTION|>--- conflicted
+++ resolved
@@ -8,14 +8,9 @@
 
 require('dotenv').config()
 
-<<<<<<< HEAD
 const ODIS_SIGNER = process.env.ODIS_SIGNER_SERVICE_URL
 const SIGN_MESSAGE_ENDPOINT = '/getBlindedMessagePartialSig'
-=======
-const PHONE_NUM_PRIVACY_SERVICE = process.env.PHONE_NUM_PRIVACY_SIGNER_SERVICE_URL
-const SIGN_MESSAGE_ENDPOINT = '/getBlindedSalt'
 const GET_QUOTA_ENDPOINT = '/getQuota'
->>>>>>> 72bac124
 
 const PRIVATE_KEY1 = '0x1234567890abcdef1234567890abcdef1234567890abcdef1234567890abcdef'
 const ACCOUNT_ADDRESS1 = normalizeAddressWith0x(privateKeyToAddress(PRIVATE_KEY1))
@@ -34,7 +29,7 @@
 describe('Running against a deployed service', () => {
   describe('Returns status 400 with invalid input', () => {
     it('With invalid address', async () => {
-      const response = await postToSignGetSaltMessage(
+      const response = await postToSignMessage(
         BLINDED_PHONE_NUMBER,
         PRIVATE_KEY1,
         '0x1234',
@@ -45,18 +40,13 @@
     })
 
     it('With missing blindedQueryPhoneNumber', async () => {
-      const response = await postToSignGetSaltMessage(
-        '',
-        PRIVATE_KEY1,
-        ACCOUNT_ADDRESS1,
-        Date.now()
-      )
+      const response = await postToSignMessage('', PRIVATE_KEY1, ACCOUNT_ADDRESS1, Date.now())
       expect(response.status).toBe(400)
     })
 
     xit('With invalid blindedQueryPhoneNumber', async () => {
       // TODO: update input-validation.ts to detect invalid blindedQueryPhoneNumber
-      const response = await postToSignGetSaltMessage(
+      const response = await postToSignMessage(
         'invalid',
         PRIVATE_KEY1,
         ACCOUNT_ADDRESS1,
@@ -68,7 +58,7 @@
 
   describe('Returns status 401 with invalid authentication headers', () => {
     it('With invalid auth header', async () => {
-      const response = await postToSignGetSaltMessage(
+      const response = await postToSignMessage(
         BLINDED_PHONE_NUMBER,
         PRIVATE_KEY1,
         ACCOUNT_ADDRESS1,
@@ -90,7 +80,7 @@
       const signature = signMessage(JSON.stringify(body), PRIVATE_KEY2, ACCOUNT_ADDRESS2)
       const authHeader = serializeSignature(signature)
 
-      const response = await postToSignGetSaltMessage(
+      const response = await postToSignMessage(
         BLINDED_PHONE_NUMBER,
         PRIVATE_KEY1,
         ACCOUNT_ADDRESS1,
@@ -101,29 +91,13 @@
     })
 
     it('With missing blindedQueryPhoneNumber', async () => {
-      const response = await postToSignGetSaltMessage(
-        '',
-        PRIVATE_KEY1,
-        ACCOUNT_ADDRESS1,
-        Date.now()
-      )
-      expect(response.status).toBe(400)
-    })
-  })
-
-<<<<<<< HEAD
+      const response = await postToSignMessage('', PRIVATE_KEY1, ACCOUNT_ADDRESS1, Date.now())
+      expect(response.status).toBe(400)
+    })
+  })
+
   it('Returns error when querying out of quota', async () => {
-    const response = await postToSignMessage(BLINDED_PHONE_NUMBER, PRIVATE_KEY1, ACCOUNT_ADDRESS1)
-    expect(response.status).toBe(403)
-  })
-
-  xit('Returns signature when querying succeeds with funded account', async () => {
-    // TODO: Figure out a common way to prefund account to provide quota
-    const response = await postToSignMessage(BLINDED_PHONE_NUMBER, PRIVATE_KEY2, ACCOUNT_ADDRESS2)
-    expect(response.status).toBe(200)
-=======
-  it('Address salt querying out of quota', async () => {
-    const response = await postToSignGetSaltMessage(
+    const response = await postToSignMessage(
       BLINDED_PHONE_NUMBER,
       PRIVATE_KEY1,
       ACCOUNT_ADDRESS1,
@@ -142,9 +116,9 @@
       timestamp = Date.now()
     })
 
-    it('Address salt querying succeeds with unused request', async () => {
+    it('Returns sig when querying succeeds with unused request', async () => {
       await replenishQuota(ACCOUNT_ADDRESS2, PRIVATE_KEY2, DEFAULT_FORNO_URL)
-      const response = await postToSignGetSaltMessage(
+      const response = await postToSignMessage(
         BLINDED_PHONE_NUMBER,
         PRIVATE_KEY2,
         ACCOUNT_ADDRESS2,
@@ -153,14 +127,14 @@
       expect(response.status).toBe(200)
     })
 
-    it('Address salt querying with unused request increments query count', async () => {
+    it('Returns count when querying with unused request increments query count', async () => {
       const queryCount = await getQuota(PRIVATE_KEY2, ACCOUNT_ADDRESS2, IDENTIFIER)
       expect(queryCount).toEqual(initialQueryCount + 1)
     })
 
-    it('Address salt querying succeeds with used request', async () => {
+    it('Returns count when querying succeeds with used request', async () => {
       await replenishQuota(ACCOUNT_ADDRESS2, PRIVATE_KEY2, DEFAULT_FORNO_URL)
-      const response = await postToSignGetSaltMessage(
+      const response = await postToSignMessage(
         BLINDED_PHONE_NUMBER,
         PRIVATE_KEY2,
         ACCOUNT_ADDRESS2,
@@ -169,11 +143,10 @@
       expect(response.status).toBe(200)
     })
 
-    it('Address salt querying with used request does not increment query count', async () => {
+    it('Returns count when querying with used request does not increment query count', async () => {
       const queryCount = await getQuota(PRIVATE_KEY2, ACCOUNT_ADDRESS2, IDENTIFIER)
       expect(queryCount).toEqual(initialQueryCount + 1)
     })
->>>>>>> 72bac124
   })
 })
 
@@ -188,7 +161,7 @@
     hashedPhoneNumber,
   })
 
-  const res = await fetch(PHONE_NUM_PRIVACY_SERVICE + GET_QUOTA_ENDPOINT, {
+  const res = await fetch(ODIS_SIGNER + GET_QUOTA_ENDPOINT, {
     method: 'POST',
     headers: {
       Accept: 'application/json',
@@ -201,7 +174,7 @@
   return (await res.json()).performedQueryCount
 }
 
-async function postToSignGetSaltMessage(
+async function postToSignMessage(
   base64BlindedMessage: string,
   privateKey: string,
   account: string,
