import {
  EIP712Optional,
  eip712OptionalSchema,
  eip712OptionalType,
  EIP712TypesWithPrimary,
} from '@celo/utils/lib/sign-typed-data-utils'
import * as t from 'io-ts'
import { DomainIdentifiers } from './constants'
import { Domain } from './domains'

// Concrete Domain subtypes are only assignable to Domain and EIP712Object when using type instead
// of interface. Otherwise the compiler complains about a missing index signature.
// tslint:disable:interface-over-type-literal

export type SequentialDelayStage = {
  /**
   * How many seconds each batch of attempts in this stage is delayed with
   * respect to the timer.
   */
  delay: number
  /**
   * Whether the timer should be reset between attempts during this stage.
   * Defaults to true.
   */
  resetTimer: EIP712Optional<boolean>
  /**
   * The number of continuous attempts a user gets before the next delay
   * in each repetition of this stage. Defaults to 1.
   */
  batchSize: EIP712Optional<number>
  /**
   * The number of times this stage repeats before continuing to the next stage
   * in the RateLimit array. Defaults to 1.
   */
  repetitions: EIP712Optional<number>
}

export type SequentialDelayDomain = {
  name: DomainIdentifiers.SequentialDelay
  version: '1'
  stages: SequentialDelayStage[]
  /**
   * Optional Celo address against which signed requests must be authenticated.
   * In the case of Cloud Backup, this will be derived from a one-time key stored with the ciphertext.
   * Encoded as a checksummed address with leading "0x".
   */
  address: EIP712Optional<string>
  /**
   * Optional string to distinguish the output of this domain instance from
   * other SequentialDelayDomain instances
   */
  salt: EIP712Optional<string>
}

export type SequentialDelayDomainOptions = {
  /**
   * EIP-712 signature over the entire request by the address specified in the domain.
   * Required if `address` is defined in the domain instance. If `address` is
   * not defined in the domain instance, then a signature must not be provided.
   * Encoded as a hex string with leading 0x.
   */
  signature: EIP712Optional<string>
  /**
   * Used to prevent replay attacks. Required if a signature is provided.
   * Code verifying the signature for rate limiting should check this nonce against a counter of
   * applied requests. E.g. Ensure the nonce is 0 on the first request and 2 on the third.
   */
  nonce: EIP712Optional<number>
}

export interface SequentialDelayDomainState {
  /** Timestamp in seconds since the Unix Epoch determining when a new request will be accepted. */
  timer: number
  /** Number of queries that have been accepted for the SequentialDelayDomain instance. */
  counter: number
  /** Whether or not the domain has been disabled. If disabled, no more queries will be served */
  disabled: boolean
}

/** io-ts schema for encoding and decoding SequentialDelayStage structs */
export const SequentialDelayStageSchema: t.Type<SequentialDelayStage> = t.strict({
  delay: t.number,
  resetTimer: eip712OptionalSchema(t.boolean),
  batchSize: eip712OptionalSchema(t.number),
  repetitions: eip712OptionalSchema(t.number),
})

/** io-ts schema for encoding and decoding SequentialDelayDomain structs */
export const SequentialDelayDomainSchema: t.Type<SequentialDelayDomain> = t.strict({
  name: t.literal(DomainIdentifiers.SequentialDelay),
  version: t.literal('1'),
  stages: t.array(SequentialDelayStageSchema),
  address: eip712OptionalSchema(t.string),
  salt: eip712OptionalSchema(t.string),
})

/** io-ts schema for encoding and decoding SequentialDelayDomainOptions structs */
export const SequentialDelayDomainOptionsSchema: t.Type<SequentialDelayDomainOptions> = t.strict({
  signature: eip712OptionalSchema(t.string),
  nonce: eip712OptionalSchema(t.number),
})

/** io-ts schema for encoding and decoding SequentialDelayDomainState structs */
export const SequentialDelayDomainStateSchema: t.Type<SequentialDelayDomainState> = t.strict({
  timer: t.number,
  counter: t.number,
  disabled: t.boolean,
})

export const isSequentialDelayDomain = (domain: Domain): domain is SequentialDelayDomain =>
  domain.name === DomainIdentifiers.SequentialDelay && domain.version === '1'

export const sequentialDelayDomainEIP712Types: EIP712TypesWithPrimary = {
  types: {
    SequentialDelayDomain: [
      { name: 'address', type: 'Optional<address>' },
      { name: 'name', type: 'string' },
      { name: 'salt', type: 'Optional<string>' },
      { name: 'stages', type: 'SequentialDelayStage[]' },
      { name: 'version', type: 'string' },
    ],
    SequentialDelayStage: [
      { name: 'batchSize', type: 'Optional<uint256>' },
      { name: 'delay', type: 'uint256' },
      { name: 'repetitions', type: 'Optional<uint256>' },
      { name: 'resetTimer', type: 'Optional<bool>' },
    ],
    ...eip712OptionalType('address'),
    ...eip712OptionalType('string'),
    ...eip712OptionalType('uint256'),
    ...eip712OptionalType('bool'),
  },
  primaryType: 'SequentialDelayDomain',
}

export const sequentialDelayDomainOptionsEIP712Types: EIP712TypesWithPrimary = {
  types: {
    SequentialDelayDomainOptions: [
      { name: 'nonce', type: 'Optional<uint256>' },
      { name: 'signature', type: 'Optional<string>' },
    ],
    ...eip712OptionalType('string'),
    ...eip712OptionalType('uint256'),
  },
  primaryType: 'SequentialDelayDomainOptions',
}

<<<<<<< HEAD
export interface SequentialDelayDomainState {
  // TODO(Alec)(next): make sure this nuance is reflected in combiner and sdk code
  /**
   * Timestamp in seconds since the Unix Epoch to which the next delay should be applied
   * to calculate when a new request will be accepted.
   */
  timer: number
  /** Number of queries that have been accepted for the SequentialDelayDomain instance. */
  counter: number
  /** Whether or not the domain has been disabled. If disabled, no more queries will be served */
  disabled: boolean
}

=======
>>>>>>> 8dd6be0f
/** Result values of the sequential delay domain rate limiting function */
export interface SequentialDelayResult {
  /** Whether or not a request will be accepted at the given time */
  accepted: boolean
  /**
   * Earliest time a request will be accepted at the current stage.
   * Provided on rejected requests. Undefined if a request will never be accepted.
   */
  notBefore?: number
  /** State after applying adding a query to the quota. Unchanged if accepted is false */
  state: SequentialDelayDomainState | undefined
}

interface IndexedSequentialDelayStage extends SequentialDelayStage {
  // The attempt number at which the stage begins
  start: number
}

/**
 * Rate limiting predicate for the sequential delay domain
 *
 * @param domain SequentialDelayDomain instance against which the rate limit is being calculated.
 *  The domain instance supplied the rate limiting parameters.
 * @param attemptTime The Unix timestamp in seconds when the request was received.
 * @param state The current state of the domain, endoing the used quota and timeer value.
 */
export const checkSequentialDelayRateLimit = (
  domain: SequentialDelayDomain,
  attemptTime: number,
  state?: SequentialDelayDomainState
): SequentialDelayResult => {
  // If the domain has been disabled, all queries are to be rejected.
  if (state?.disabled ?? false) {
    return { accepted: false, state }
  }

  // If no state is available (i.e. this is the first request against the domain) use the initial state.
  const counter = state?.counter ?? 0
  const timer = state?.timer ?? 0
  const stage = getIndexedStage(domain, counter)

  // If the counter is past the last stage (i.e. the domain is permanently out of quota) return early.
  if (!stage) {
    return { accepted: false, state }
  }

  const resetTimer = stage.resetTimer.defined ? stage.resetTimer.value : true
  const delay = getDelay(stage, counter)
  const notBefore = timer + delay

  if (attemptTime < notBefore) {
    return { accepted: false, notBefore, state }
  }

  // Request is accepted. Update the state.
  return {
    accepted: true,
    state: {
      counter: counter + 1,
      timer: resetTimer ? attemptTime : notBefore,
      disabled: state?.disabled ?? false,
    },
  }
}

const getIndexedStage = (
  domain: SequentialDelayDomain,
  counter: number
): IndexedSequentialDelayStage | undefined => {
  let attemptsInStage = 0
  let index = 0
  let start = 0
  while (start <= counter) {
    if (index >= domain.stages.length) {
      return undefined
    }
    const stage = domain.stages[index]
    const repetitions = stage.repetitions.defined ? stage.repetitions.value : 1
    const batchSize = stage.batchSize.defined ? stage.batchSize.value : 1
    attemptsInStage = repetitions * batchSize
    start += attemptsInStage
    index++
  }

  start -= attemptsInStage
  index--

  return { ...domain.stages[index], start }
}

const getDelay = (stage: IndexedSequentialDelayStage, counter: number): number => {
  const batchSize = stage.batchSize.defined ? stage.batchSize.value : 1
  if ((counter - stage.start) % batchSize === 0) {
    return stage.delay
  }
  return 0
}<|MERGE_RESOLUTION|>--- conflicted
+++ resolved
@@ -145,7 +145,6 @@
   primaryType: 'SequentialDelayDomainOptions',
 }
 
-<<<<<<< HEAD
 export interface SequentialDelayDomainState {
   // TODO(Alec)(next): make sure this nuance is reflected in combiner and sdk code
   /**
@@ -159,8 +158,6 @@
   disabled: boolean
 }
 
-=======
->>>>>>> 8dd6be0f
 /** Result values of the sequential delay domain rate limiting function */
 export interface SequentialDelayResult {
   /** Whether or not a request will be accepted at the given time */
