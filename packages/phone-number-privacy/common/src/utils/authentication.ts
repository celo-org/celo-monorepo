import { hexToBuffer, retryAsyncWithBackOffAndTimeout } from '@celo/base'
import { ContractKit } from '@celo/contractkit'
import { AccountsWrapper } from '@celo/contractkit/lib/wrappers/Accounts'
import { AttestationsWrapper } from '@celo/contractkit/lib/wrappers/Attestations'
import { trimLeading0x } from '@celo/utils/lib/address'
import { verifySignature } from '@celo/utils/lib/signatureUtils'
import Logger from 'bunyan'
import crypto from 'crypto'
import { Request } from 'express'
import { fetchEnv, rootLogger } from '..'
import { AuthenticationMethod, ErrorMessage, WarningMessage } from '../interfaces'
import { FULL_NODE_TIMEOUT_IN_MS, RETRY_COUNT, RETRY_DELAY_IN_MS } from './constants'

/*
 * Confirms that user is who they say they are and throws error on failure to confirm.
 * Authorization header should contain the EC signed body
 */
export async function authenticateUser(
  request: Request,
  contractKit: ContractKit,
  logger: Logger
): Promise<boolean> {
  logger.debug('Authenticating user')

  // https://tools.ietf.org/html/rfc7235#section-4.2
  const messageSignature = request.get('Authorization')
  const message = JSON.stringify(request.body)
  const signer = request.body.account
  const authMethod = request.body.authenticationMethod

  if (!messageSignature || !signer) {
    return false
  }

  if (authMethod && authMethod === AuthenticationMethod.ENCRYPTION_KEY) {
    let registeredEncryptionKey
    try {
      registeredEncryptionKey = await getDataEncryptionKey(signer, contractKit, logger)
    } catch (error) {
      logger.warn('Assuming request is authenticated')
      return true
    }
    if (!registeredEncryptionKey) {
      logger.warn({ account: signer }, 'Account does not have registered encryption key')
      return false
    } else {
      logger.info({ dek: registeredEncryptionKey, account: signer }, 'Found DEK for account')
      if (
        verifyDEKSignature(message, messageSignature, registeredEncryptionKey, logger, {
          insecureAllowIncorrectlyGeneratedSignature: true,
        })
      ) {
        return true
      }
    }
  }

  // Fallback to previous signing pattern
  logger.info(
    { account: signer },
    'Message was not authenticated with DEK, attempting to authenticate using wallet key'
  )
  return verifySignature(message, messageSignature, signer)
}

export function getMessageDigest(message: string) {
  // NOTE: Elliptic will truncate the raw msg to 64 bytes before signing,
  // so make sure to always pass the hex encoded msgDigest instead.
  return crypto.createHash('sha256').update(JSON.stringify(message)).digest('hex')
}

// Used primarily for signing requests with a DEK, counterpart of verifyDEKSignature
// For general signing, use SignatureUtils in @celo/utils
export function signWithRawKey(msg: string, rawKey: string) {
  // NOTE: elliptic is disabled elsewhere in this library to prevent
  // accidental signing of truncated messages.
  // tslint:disable-next-line:import-blacklist
  const EC = require('elliptic').ec
  const ec = new EC('secp256k1')

  // Sign
  const key = ec.keyFromPrivate(hexToBuffer(rawKey))
  return JSON.stringify(key.sign(getMessageDigest(msg)).toDER())
}

export function verifyDEKSignature(
  message: string,
  messageSignature: string,
  registeredEncryptionKey: string,
  logger?: Logger,
  { insecureAllowIncorrectlyGeneratedSignature } = {
    insecureAllowIncorrectlyGeneratedSignature: false,
  }
) {
  logger = logger ?? rootLogger(fetchEnv('SERVICE_NAME'))
  try {
<<<<<<< HEAD
    // TODO(2.0.0) why do we use a different signing method instead of SignatureUtils?
    // (https://github.com/celo-org/celo-monorepo/issues/9803)
    const msgDigest = crypto.createHash('sha256').update(JSON.stringify(message)).digest('hex')

=======
>>>>>>> 4b116d20
    // NOTE: elliptic is disabled elsewhere in this library to prevent
    // accidental signing of truncated messages.
    // tslint:disable-next-line:import-blacklist
    const EC = require('elliptic').ec
    const ec = new EC('secp256k1')
    const key = ec.keyFromPublic(trimLeading0x(registeredEncryptionKey), 'hex')
    const parsedSig = JSON.parse(messageSignature)
    if (key.verify(getMessageDigest(message), parsedSig)) {
      return true
    }
    // TODO(2.0.0, deployment, Arthur): Remove this once clients upgrade to @celo/identity v1.5.3
    // Due to an error in the original implementation of the sign and verify functions
    // used here, older clients may generate signatures over the truncated message,
    // instead of its hash. These signatures represent a risk to the signer as they do
    // not protect against modifications of the message past the first 64 characters of the message.
    // (https://github.com/celo-org/celo-monorepo/issues/9802)
    if (insecureAllowIncorrectlyGeneratedSignature && key.verify(message, parsedSig)) {
      logger.warn(WarningMessage.INVALID_AUTH_SIGNATURE)
      return true
    }
    return false
  } catch (err) {
    logger.error('Failed to verify signature with DEK')
    logger.error({ err, dek: registeredEncryptionKey })
    return false
  }
}

export async function getDataEncryptionKey(
  address: string,
  contractKit: ContractKit,
  logger: Logger
): Promise<string> {
  try {
    const res = await retryAsyncWithBackOffAndTimeout(
      async () => {
        const accountWrapper: AccountsWrapper = await contractKit.contracts.getAccounts()
        return accountWrapper.getDataEncryptionKey(address)
      },
      RETRY_COUNT,
      [],
      RETRY_DELAY_IN_MS,
      1.5,
      FULL_NODE_TIMEOUT_IN_MS
    )
    return res
  } catch (error) {
    logger.error('Failed to retrieve DEK: ' + error)
    logger.error(ErrorMessage.CONTRACT_GET_FAILURE)
    throw error
  }
}

export async function isVerified(
  account: string,
  hashedPhoneNumber: string,
  contractKit: ContractKit,
  logger: Logger
): Promise<boolean> {
  try {
    const res = await retryAsyncWithBackOffAndTimeout(
      async () => {
        const attestationsWrapper: AttestationsWrapper = await contractKit.contracts.getAttestations()
        const {
          isVerified: _isVerified,
          completed,
          numAttestationsRemaining,
          total,
        } = await attestationsWrapper.getVerifiedStatus(hashedPhoneNumber, account)

        logger.debug({
          account,
          isVerified: _isVerified,
          completedAttestations: completed,
          remainingAttestations: numAttestationsRemaining,
          totalAttestationsRequested: total,
        })
        return _isVerified
      },
      RETRY_COUNT,
      [],
      RETRY_DELAY_IN_MS,
      1.5,
      FULL_NODE_TIMEOUT_IN_MS
    )
    return res
  } catch (error) {
    logger.error('Failed to get verification status: ' + error)
    logger.error(ErrorMessage.CONTRACT_GET_FAILURE)
    logger.warn('Assuming user is verified')
    return true
  }
}<|MERGE_RESOLUTION|>--- conflicted
+++ resolved
@@ -94,13 +94,6 @@
 ) {
   logger = logger ?? rootLogger(fetchEnv('SERVICE_NAME'))
   try {
-<<<<<<< HEAD
-    // TODO(2.0.0) why do we use a different signing method instead of SignatureUtils?
-    // (https://github.com/celo-org/celo-monorepo/issues/9803)
-    const msgDigest = crypto.createHash('sha256').update(JSON.stringify(message)).digest('hex')
-
-=======
->>>>>>> 4b116d20
     // NOTE: elliptic is disabled elsewhere in this library to prevent
     // accidental signing of truncated messages.
     // tslint:disable-next-line:import-blacklist
@@ -108,6 +101,8 @@
     const ec = new EC('secp256k1')
     const key = ec.keyFromPublic(trimLeading0x(registeredEncryptionKey), 'hex')
     const parsedSig = JSON.parse(messageSignature)
+    // TODO(2.0.0) why do we use a different signing method instead of SignatureUtils?
+    // (https://github.com/celo-org/celo-monorepo/issues/9803)
     if (key.verify(getMessageDigest(message), parsedSig)) {
       return true
     }
