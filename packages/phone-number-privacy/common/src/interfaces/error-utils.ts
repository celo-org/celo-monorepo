export enum ErrorMessage {
  UNKNOWN_ERROR = `CELO_ODIS_ERR_00 Something went wrong`,
  DATABASE_UPDATE_FAILURE = `CELO_ODIS_ERR_01 DB_ERR Failed to update database entry`,
  DATABASE_INSERT_FAILURE = `CELO_ODIS_ERR_02 DB_ERR Failed to insert database entry`,
  DATABASE_GET_FAILURE = `CELO_ODIS_ERR_03 DB_ERR Failed to get database entry`,
  KEY_FETCH_ERROR = `CELO_ODIS_ERR_04 INIT_ERR Failed to retrieve key from keystore`,
  SIGNATURE_COMPUTATION_FAILURE = `CELO_ODIS_ERR_05 SIG_ERR Failed to compute BLS signature`,
  VERIFY_PARITAL_SIGNATURE_ERROR = `CELO_ODIS_ERR_06 SIG_ERR BLS partial signature verification Failure`,
  NOT_ENOUGH_PARTIAL_SIGNATURES = `CELO_ODIS_ERR_07 SIG_ERR Not enough partial signatures`,
  INCONSISTENT_SIGNER_RESPONSES = `CELO_ODIS_ERR_08 SIG_ERR Inconsistent responses from signers`,
  SIGNER_REQUEST_ERROR = `CELO_ODIS_ERR_09 SIG_ERR Failure in signer request`,
  TIMEOUT_FROM_SIGNER = `CELO_ODIS_ERR_10 SIG_ERR Timeout from signer`,
  CONTRACT_GET_FAILURE = `CELO_ODIS_ERR_11 SIG_ERR Failed to read contract state`,
  FAILURE_TO_STORE_REQUEST = `CELO_ODIS_ERR_12 DB_ERR Failed to store partial sig request`,
  FAILURE_TO_INCREMENT_QUERY_COUNT = `CELO_ODIS_ERR_13 DB_ERR Failed to increment user query count`,
  DOMAIN_ALREADY_DISABLED_FAILURE = `CELO_ODIS_ERR_14 DB_ERR Domain is already disabled`,
  UNSUPPORTED_DOMAIN = `CELO_ODIS_ERR_15 DOMAIN Domain type is not supported`,
  SIGNER_DISABLE_DOMAIN_FAILURE = `CELO_ODIS_ERR_16 DOMAIN Failed to disable domain on a signer`,
  THRESHOLD_DISABLE_DOMAIN_FAILURE = `CELO_ODIS_ERR_17 DOMAIN Failed to disable domain on a threshold of signers`,
  SIGNER_DOMAIN_QUOTA_STATUS_FAILURE = `CELO_ODIS_ERR_18 DOMAIN Failed to get domain status from signer`,
  THRESHOLD_DOMAIN_QUOTA_STATUS_FAILURE = `CELO_ODIS_ERR_19 DOMAIN Failed to get domain quota status from a threshold of signers`,
  INVALID_KEY_VERSION_RESPONSE = `CELO_ODIS_ERR_20 SIG_ERR Response key version header is invalid`,
  SIGNATURE_MISSING_FROM_SIGNER_RESPONSE = `CELO_ODIS_ERR_21 SIG_ERR Signature missing from signer response`,
}

export enum WarningMessage {
  INVALID_INPUT = `CELO_ODIS_WARN_01 BAD_INPUT Invalid input parameters`,
  UNAUTHENTICATED_USER = `CELO_ODIS_WARN_02 BAD_INPUT Missing or invalid authentication`,
  EXCEEDED_QUOTA = `CELO_ODIS_WARN_03 QUOTA Requester exceeded service query quota`,
  UNVERIFIED_USER_ATTEMPT_TO_MATCHMAKE = `CELO_ODIS_WARN_04 QUOTA Unverified user attempting to matchmake`,
  DUPLICATE_REQUEST_TO_MATCHMAKE = `CELO_ODIS_WARN_05 QUOTA Attempt to request >1 matchmaking`,
  DUPLICATE_REQUEST_TO_GET_PARTIAL_SIG = `CELO_ODIS_WARN_06 BAD_INPUT Attempt to replay partial signature request`,
  INCONSISTENT_SIGNER_BLOCK_NUMBERS = `CELO_ODIS_WARN_07 SIGNER Discrepancy found in signers' latest block number that exceeds threshold`,
  INCONSISTENT_SIGNER_QUOTA_MEASUREMENTS = `CELO_ODIS_WARN_08 SIGNER Discrepancy found in signers' quota measurements`,
  MISSING_SESSION_ID = `CELO_ODIS_WARN_09 BAD_INPUT Client did not provide sessionID in request`,
  CANCELLED_REQUEST_TO_SIGNER = 'CELO_ODIS_WARN_09 SIGNER Cancelled request to signer',
  INVALID_USER_PHONE_NUMBER_SIGNATURE = 'CELO_ODIS_WARN_10 BAD_INPUT User phone number signature is invalid',
  UNKNOWN_DOMAIN = 'CELO_ODIS_WARN_11 BAD_INPUT Provided domain name and version is not recognized',
<<<<<<< HEAD
  DISABLED_DOMAIN = 'CELO_ODIS_WARN_12 BAD_INPUT Provided domain is disabled',
  INVALID_KEY_VERSION_REQUEST = `CELO_ODIS_WARN_13 BAD_INPUT Request key version header is invalid`,
  API_UNAVAILABLE = `CELO_ODIS_WARN_14 BAD_INPUT API is unavailable`,
  INCONSISTENT_SIGNER_DOMAIN_DISABLED_STATES = `CELO_ODIS_WARN_15 SIGNER Discrepency found in signer domain disabled states`,
=======
  INVALID_AUTH_SIGNATURE = 'CELO_ODIS_WARN_12 BAD_INPUT Authorization signature was incorrectly generated. Request will be rejected in a future version.',
>>>>>>> a3ede342
}<|MERGE_RESOLUTION|>--- conflicted
+++ resolved
@@ -1,3 +1,24 @@
+import Logger from 'bunyan'
+import { Response } from 'express'
+import { OdisResponse } from './responses'
+
+// TODO(Alec): This needs different behavior by code path
+export function respondWithError(
+  res: Response,
+  body: OdisResponse,
+  statusCode: number,
+  error: ErrorType,
+  logger: Logger
+) {
+  if (error in WarningMessage) {
+    logger.warn({ error, statusCode }, 'Responding with warning')
+  } else {
+    logger.error({ error, statusCode }, 'Responding with error')
+  }
+  // res.status(statusCode).json({ success: false, error, version: VERSION })
+  res.status(statusCode).json(body)
+}
+
 export enum ErrorMessage {
   UNKNOWN_ERROR = `CELO_ODIS_ERR_00 Something went wrong`,
   DATABASE_UPDATE_FAILURE = `CELO_ODIS_ERR_01 DB_ERR Failed to update database entry`,
@@ -36,12 +57,11 @@
   CANCELLED_REQUEST_TO_SIGNER = 'CELO_ODIS_WARN_09 SIGNER Cancelled request to signer',
   INVALID_USER_PHONE_NUMBER_SIGNATURE = 'CELO_ODIS_WARN_10 BAD_INPUT User phone number signature is invalid',
   UNKNOWN_DOMAIN = 'CELO_ODIS_WARN_11 BAD_INPUT Provided domain name and version is not recognized',
-<<<<<<< HEAD
   DISABLED_DOMAIN = 'CELO_ODIS_WARN_12 BAD_INPUT Provided domain is disabled',
   INVALID_KEY_VERSION_REQUEST = `CELO_ODIS_WARN_13 BAD_INPUT Request key version header is invalid`,
   API_UNAVAILABLE = `CELO_ODIS_WARN_14 BAD_INPUT API is unavailable`,
   INCONSISTENT_SIGNER_DOMAIN_DISABLED_STATES = `CELO_ODIS_WARN_15 SIGNER Discrepency found in signer domain disabled states`,
-=======
   INVALID_AUTH_SIGNATURE = 'CELO_ODIS_WARN_12 BAD_INPUT Authorization signature was incorrectly generated. Request will be rejected in a future version.',
->>>>>>> a3ede342
-}+}
+
+export type ErrorType = ErrorMessage | WarningMessage