<<<<<<< HEAD
=======
import * as t from 'io-ts'
import { Domain, DomainState } from '../domains'
>>>>>>> 8dd6be0f
import {
  DisableDomainRequest,
  DomainQuotaStatusRequest,
  DomainRequest,
  DomainRestrictedSignatureRequest,
  ErrorType,
} from '.'
import { KnownDomainState } from '../domains'

export interface SignMessageResponseSuccess {
  success: true
  version: string
  performedQueryCount?: number
  totalQuota?: number
  blockNumber?: number
  signature?: string
}

export interface SignMessageResponseFailure {
  success: false
  version: string
  performedQueryCount?: number
  totalQuota?: number
  blockNumber?: number
  signature?: string
}

export type SignMessageResponse = SignMessageResponseSuccess | SignMessageResponseFailure
export interface GetQuotaResponseSuccess {
  success: true
  version: string
  performedQueryCount?: number
  totalQuota?: number
  blockNumber?: number
}

export interface GetQuotaResponseFailure {
  success: false
  version: string
  error: ErrorType
}

export type GetQuotaResponse = GetQuotaResponseSuccess | GetQuotaResponseFailure

export interface GetContactMatchesResponseSuccess {
  success: true
  version: string
  matchedContacts: Array<{ phoneNumber: string }>
}
export interface GetContactMatchesResponseFailure {
  success: false
  version: string
  error: ErrorType
}

export type GetContactMatchesResponse =
  | GetContactMatchesResponseSuccess
  | GetContactMatchesResponseFailure

export interface DomainRestrictedSignatureResponseSuccess {
  successs: true
  version: string
  signature: string
}

export interface DomainRestrictedSignatureResponseFailure {
  success: false
  version: string
  status: KnownDomainState
  /** Server Unix tiimestamp in seconds */
  date: number
}

export type DomainRestrictedSignatureResponse =
  | DomainRestrictedSignatureResponseSuccess
  | DomainRestrictedSignatureResponseFailure

export interface DomainQuotaStatusResponseSuccess<D extends Domain = Domain> {
  success: true
  version: string
<<<<<<< HEAD
  status: KnownDomainState
  /** Server Unix tiimestamp in seconds */
  date: number
=======
  status: DomainState<D>
>>>>>>> 8dd6be0f
}

export interface DomainQuotaStatusResponseFailure {
  success: false
  version: string
  error: ErrorType
}

export type DomainQuotaStatusResponse<D extends Domain = Domain> =
  | DomainQuotaStatusResponseSuccess<D>
  | DomainQuotaStatusResponseFailure

export interface DisableDomainResponseSuccess {
  success: true
  version: string
}

export interface DisableDomainResponseFailure {
  success: false
  version: string
  error: ErrorType
}

export type DisableDomainResponse = DisableDomainResponseSuccess | DisableDomainResponseFailure

export type DomainResponse<
  R extends DomainRequest = DomainRequest
> = R extends DomainRestrictedSignatureRequest
  ? DomainRestrictedSignatureResponse
  : never | R extends DomainQuotaStatusRequest<infer D>
  ? DomainQuotaStatusResponse<D>
  : never | R extends DisableDomainRequest
  ? DisableDomainResponse
  : never

export const DomainRestrictedSignatureResponseSchema: t.Type<DomainRestrictedSignatureResponse> = t.union(
  [
    t.type({
      success: t.literal(true),
      version: t.string,
      signature: t.string,
    }),
    t.type({
      success: t.literal(false),
      version: t.string,
      error: t.string,
    }),
  ]
)

export function domainQuotaStatusResponseSchema<D extends Domain>(
  state: t.Type<DomainState<D>>
): t.Type<DomainQuotaStatusResponse<D>> {
  return t.union([
    t.type({
      success: t.literal(true),
      version: t.string,
      status: state,
    }),
    t.type({
      success: t.literal(false),
      version: t.string,
      error: t.string,
    }),
  ])
}

export const DisableDomainResponseSchema: t.Type<DisableDomainResponse> = t.union([
  t.type({
    success: t.literal(true),
    version: t.string,
  }),
  t.type({
    success: t.literal(false),
    version: t.string,
    error: t.string,
  }),
])<|MERGE_RESOLUTION|>--- conflicted
+++ resolved
@@ -1,8 +1,4 @@
-<<<<<<< HEAD
-=======
 import * as t from 'io-ts'
-import { Domain, DomainState } from '../domains'
->>>>>>> 8dd6be0f
 import {
   DisableDomainRequest,
   DomainQuotaStatusRequest,
@@ -10,7 +6,7 @@
   DomainRestrictedSignatureRequest,
   ErrorType,
 } from '.'
-import { KnownDomainState } from '../domains'
+import { Domain, DomainState } from '../domains'
 
 export interface SignMessageResponseSuccess {
   success: true
@@ -68,28 +64,23 @@
   signature: string
 }
 
-export interface DomainRestrictedSignatureResponseFailure {
+export interface DomainRestrictedSignatureResponseFailure<D extends Domain = Domain> {
   success: false
   version: string
-  status: KnownDomainState
+  status: DomainState<D>
   /** Server Unix tiimestamp in seconds */
   date: number
+  error: ErrorType
 }
 
-export type DomainRestrictedSignatureResponse =
+export type DomainRestrictedSignatureResponse<D extends Domain = Domain> =
   | DomainRestrictedSignatureResponseSuccess
-  | DomainRestrictedSignatureResponseFailure
+  | DomainRestrictedSignatureResponseFailure<D>
 
 export interface DomainQuotaStatusResponseSuccess<D extends Domain = Domain> {
   success: true
   version: string
-<<<<<<< HEAD
-  status: KnownDomainState
-  /** Server Unix tiimestamp in seconds */
-  date: number
-=======
   status: DomainState<D>
->>>>>>> 8dd6be0f
 }
 
 export interface DomainQuotaStatusResponseFailure {
@@ -125,20 +116,25 @@
   ? DisableDomainResponse
   : never
 
-export const DomainRestrictedSignatureResponseSchema: t.Type<DomainRestrictedSignatureResponse> = t.union(
-  [
+export function domainRestrictedSignatureResponseSchema<D extends Domain>(
+  state: t.Type<DomainState<D>>
+): t.Type<DomainRestrictedSignatureResponse<D>> {
+  return t.union([
+    t.type({
+      success: t.literal(false),
+      version: t.string,
+      status: state,
+      /** Server Unix tiimestamp in seconds */
+      date: t.number,
+      error: t.string, // TODO
+    }),
     t.type({
       success: t.literal(true),
       version: t.string,
       signature: t.string,
     }),
-    t.type({
-      success: t.literal(false),
-      version: t.string,
-      error: t.string,
-    }),
-  ]
-)
+  ])
+}
 
 export function domainQuotaStatusResponseSchema<D extends Domain>(
   state: t.Type<DomainState<D>>
@@ -152,7 +148,7 @@
     t.type({
       success: t.literal(false),
       version: t.string,
-      error: t.string,
+      error: t.type(ErrorType), // TODO
     }),
   ])
 }
