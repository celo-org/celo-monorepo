{
  "name": "@celo/phone-number-privacy-common",
  "version": "2.0.2",
  "description": "Common library for the combiner and signer libraries",
  "author": "Celo",
  "license": "Apache-2.0",
  "main": "./lib/index.js",
  "types": "./lib/index.d.ts",
  "scripts": {
    "prepublishOnly": "yarn build",
    "build": "tsc -b .",
    "clean": "tsc -b . --clean",
    "test": "jest --testPathIgnorePatterns test/end-to-end",
    "test:coverage": "yarn test --coverage",
    "lint": "tslint -c tslint.json --project ."
  },
  "files": [
    "lib/**/*"
  ],
  "dependencies": {
<<<<<<< HEAD
    "@celo/base": "^3.1.1-dev",
    "@celo/contractkit": "^3.1.1-dev",
    "@celo/utils": "^3.1.1-dev",
    "@celo/phone-utils": "^3.1.1-dev",
=======
    "@celo/base": "^3.2.1-dev",
    "@celo/contractkit": "^3.2.1-dev",
    "@celo/utils": "^3.2.1-dev",
    "@celo/phone-utils": "^3.2.1-dev",
>>>>>>> d71fe5b3
    "bignumber.js": "^9.0.0",
    "bunyan": "1.8.12",
    "bunyan-debug-stream": "2.0.0",
    "bunyan-gke-stackdriver": "0.1.2",
    "dotenv": "^8.2.0",
    "elliptic": "^6.5.4",
    "io-ts": "2.0.1",
    "is-base64": "^1.1.0"
  },
  "devDependencies": {
    "@celo/poprf": "^0.1.9",
<<<<<<< HEAD
    "@celo/wallet-local": "^3.1.1-dev",
=======
    "@celo/wallet-local": "^3.2.1-dev",
>>>>>>> d71fe5b3
    "@types/bunyan": "1.8.4",
    "@types/elliptic": "^6.4.12",
    "@types/express": "^4.17.6",
    "@types/is-base64": "^1.1.0",
    "web3": "1.3.6"
  },
  "engines": {
    "node": ">=10"
  }
}<|MERGE_RESOLUTION|>--- conflicted
+++ resolved
@@ -18,17 +18,10 @@
     "lib/**/*"
   ],
   "dependencies": {
-<<<<<<< HEAD
-    "@celo/base": "^3.1.1-dev",
-    "@celo/contractkit": "^3.1.1-dev",
-    "@celo/utils": "^3.1.1-dev",
-    "@celo/phone-utils": "^3.1.1-dev",
-=======
     "@celo/base": "^3.2.1-dev",
     "@celo/contractkit": "^3.2.1-dev",
     "@celo/utils": "^3.2.1-dev",
     "@celo/phone-utils": "^3.2.1-dev",
->>>>>>> d71fe5b3
     "bignumber.js": "^9.0.0",
     "bunyan": "1.8.12",
     "bunyan-debug-stream": "2.0.0",
@@ -40,11 +33,7 @@
   },
   "devDependencies": {
     "@celo/poprf": "^0.1.9",
-<<<<<<< HEAD
-    "@celo/wallet-local": "^3.1.1-dev",
-=======
     "@celo/wallet-local": "^3.2.1-dev",
->>>>>>> d71fe5b3
     "@types/bunyan": "1.8.4",
     "@types/elliptic": "^6.4.12",
     "@types/express": "^4.17.6",
