--- conflicted
+++ resolved
@@ -33,12 +33,7 @@
   },
   "devDependencies": {
     "@celo/poprf": "^0.1.9",
-<<<<<<< HEAD
     "@celo/wallet-local": "2.4.0-beta.7-dev",
-    "@types/btoa": "^1.2.3",
-=======
-    "@celo/wallet-local": "2.4.0-beta.6",
->>>>>>> 3ed5d089
     "@types/bunyan": "1.8.4",
     "@types/elliptic": "^6.4.12",
     "@types/express": "^4.17.6",
