{
  "name": "@celo/phone-number-privacy-common",
  "version": "1.0.36-dev",
  "description": "Common library for the combiner and signer libraries",
  "author": "Celo",
  "license": "Apache-2.0",
  "main": "./lib/index.js",
  "types": "./lib/index.d.ts",
  "scripts": {
    "prepublishOnly": "yarn build",
    "build": "tsc -b .",
    "clean": "tsc -b . --clean",
    "test": "jest --testPathIgnorePatterns test/end-to-end",
    "test:coverage": "jest --testPathIgnorePatterns test/end-to-end --coverage",
    "lint": "tslint -c tslint.json --project ."
  },
  "files": [
    "lib/**/*"
  ],
  "dependencies": {
    "@celo/base": "1.5.1",
    "@celo/contractkit": "1.5.1",
<<<<<<< HEAD
    "@celo/identity": "1.5.2-dev",
    "@celo/utils": "1.5.2-dev",
=======
    "@celo/utils": "1.5.1-dev",
    "@celo/base": "1.5.0",
    "@celo/contractkit": "1.5.0",
    "@celo/utils": "1.5.1-dev",
>>>>>>> b65eddd9
    "bignumber.js": "^9.0.0",
    "blind-threshold-bls": "https://github.com/celo-org/blind-threshold-bls-wasm#e1e2f8a",
    "btoa": "1.2.1",
    "bunyan": "1.8.12",
    "bunyan-debug-stream": "2.0.0",
    "bunyan-gke-stackdriver": "0.1.2",
    "dotenv": "^8.2.0",
    "elliptic": "^6.5.4",
    "is-base64": "^1.1.0"
  },
  "devDependencies": {
    "@celo/wallet-local": "1.5.2-dev",
    "@types/btoa": "^1.2.3",
    "@types/bunyan": "1.8.4",
    "@types/elliptic": "^6.4.12",
    "@types/express": "^4.17.6",
    "@types/is-base64": "^1.1.0",
    "web3": "1.3.6"
  },
  "engines": {
    "node": ">=10"
  }
}<|MERGE_RESOLUTION|>--- conflicted
+++ resolved
@@ -20,15 +20,8 @@
   "dependencies": {
     "@celo/base": "1.5.1",
     "@celo/contractkit": "1.5.1",
-<<<<<<< HEAD
     "@celo/identity": "1.5.2-dev",
     "@celo/utils": "1.5.2-dev",
-=======
-    "@celo/utils": "1.5.1-dev",
-    "@celo/base": "1.5.0",
-    "@celo/contractkit": "1.5.0",
-    "@celo/utils": "1.5.1-dev",
->>>>>>> b65eddd9
     "bignumber.js": "^9.0.0",
     "blind-threshold-bls": "https://github.com/celo-org/blind-threshold-bls-wasm#e1e2f8a",
     "btoa": "1.2.1",
