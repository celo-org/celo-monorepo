--- conflicted
+++ resolved
@@ -18,13 +18,8 @@
     "lib/**/*"
   ],
   "dependencies": {
-<<<<<<< HEAD
-    "@celo/base": "1.5.1",
-    "@celo/contractkit": "1.5.1",
-=======
     "@celo/base": "1.5.2-dev",
     "@celo/contractkit": "1.5.2-dev",
->>>>>>> a3ede342
     "@celo/utils": "1.5.2-dev",
     "bignumber.js": "^9.0.0",
     "blind-threshold-bls": "https://github.com/celo-org/blind-threshold-bls-wasm#e1e2f8a",
