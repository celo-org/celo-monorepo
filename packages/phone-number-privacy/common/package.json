{
  "name": "@celo/phone-number-privacy-common",
  "version": "1.0.40-dev",
  "description": "Common library for the combiner and signer libraries",
  "author": "Celo",
  "license": "Apache-2.0",
  "main": "./lib/index.js",
  "types": "./lib/index.d.ts",
  "scripts": {
    "prepublishOnly": "yarn build",
    "build": "tsc -b .",
    "clean": "tsc -b . --clean",
    "test": "jest --testPathIgnorePatterns test/end-to-end",
    "test:coverage": "jest --testPathIgnorePatterns test/end-to-end --coverage",
    "lint": "tslint -c tslint.json --project ."
  },
  "files": [
    "lib/**/*"
  ],
  "dependencies": {
    "@celo/base": "2.0.0-beta.1-dev",
    "@celo/contractkit": "2.0.0-beta.1-dev",
    "@celo/utils": "2.0.0-beta.1-dev",
    "bignumber.js": "^9.0.0",
    "blind-threshold-bls": "https://github.com/celo-org/blind-threshold-bls-wasm#e1e2f8a",
    "btoa": "1.2.1",
    "bunyan": "1.8.12",
    "bunyan-debug-stream": "2.0.0",
    "bunyan-gke-stackdriver": "0.1.2",
    "dotenv": "^8.2.0",
    "elliptic": "^6.5.4",
    "io-ts": "2.0.1",
    "is-base64": "^1.1.0"
  },
  "devDependencies": {
<<<<<<< HEAD
    "@celo/wallet-local": "2.0.0-beta.1-dev",
=======
    "@celo/poprf": "^0.1.6",
    "@celo/wallet-local": "1.5.3-dev",
>>>>>>> 601dd7c7
    "@types/btoa": "^1.2.3",
    "@types/bunyan": "1.8.4",
    "@types/elliptic": "^6.4.12",
    "@types/express": "^4.17.6",
    "@types/is-base64": "^1.1.0",
    "web3": "1.3.6"
  },
  "engines": {
    "node": ">=10"
  }
}<|MERGE_RESOLUTION|>--- conflicted
+++ resolved
@@ -33,12 +33,8 @@
     "is-base64": "^1.1.0"
   },
   "devDependencies": {
-<<<<<<< HEAD
+    "@celo/poprf": "^0.1.6",
     "@celo/wallet-local": "2.0.0-beta.1-dev",
-=======
-    "@celo/poprf": "^0.1.6",
-    "@celo/wallet-local": "1.5.3-dev",
->>>>>>> 601dd7c7
     "@types/btoa": "^1.2.3",
     "@types/bunyan": "1.8.4",
     "@types/elliptic": "^6.4.12",
