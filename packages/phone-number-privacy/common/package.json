--- conflicted
+++ resolved
@@ -1,10 +1,6 @@
 {
   "name": "@celo/phone-number-privacy-common",
-<<<<<<< HEAD
-  "version": "1.0.34",
-=======
   "version": "1.0.34-dev",
->>>>>>> 3bfcf794
   "description": "Common library for the combiner and signer libraries",
   "author": "Celo",
   "license": "Apache-2.0",
@@ -22,11 +18,7 @@
   "dependencies": {
     "@celo/base": "1.1.1",
     "@celo/contractkit": "1.2.0",
-<<<<<<< HEAD
-    "@celo/identity": "1.0.2",
-=======
     "@celo/identity": "1.2.0",
->>>>>>> 3bfcf794
     "@celo/utils": "1.0.2",
     "bignumber.js": "^9.0.0",
     "blind-threshold-bls": "https://github.com/celo-org/blind-threshold-bls-wasm#e1e2f8a",
