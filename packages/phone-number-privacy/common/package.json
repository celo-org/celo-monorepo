{
  "name": "@celo/phone-number-privacy-common",
  "version": "3.0.1-dev",
  "description": "Common library for the combiner and signer libraries",
  "author": "Celo",
  "license": "Apache-2.0",
  "main": "./lib/index.js",
  "types": "./lib/index.d.ts",
  "scripts": {
    "prepublishOnly": "yarn build",
    "build": "tsc -b .",
    "clean": "tsc -b . --clean",
    "test": "jest --testPathIgnorePatterns test/end-to-end",
    "test:coverage": "yarn test --coverage",
    "lint": "tslint -c tslint.json --project ."
  },
  "files": [
    "lib/**/*"
  ],
  "dependencies": {
<<<<<<< HEAD
    "@celo/base": "^5.0.0-beta.1-dev",
    "@celo/contractkit": "^5.0.0-beta.1-dev",
    "@celo/utils": "^5.0.0-beta.1-dev",
    "@celo/phone-utils": "^5.0.0-beta.1-dev",
=======
    "@celo/base": "^4.1.2-dev",
    "@celo/contractkit": "^4.1.2-dev",
    "@celo/utils": "^4.1.2-dev",
    "@celo/phone-utils": "^4.1.2-dev",
>>>>>>> c4d47913
    "@types/bunyan": "1.8.8",
    "bignumber.js": "^9.0.0",
    "bunyan": "1.8.12",
    "bunyan-debug-stream": "2.0.0",
    "bunyan-gke-stackdriver": "0.1.2",
    "dotenv": "^8.2.0",
    "elliptic": "^6.5.4",
    "io-ts": "2.0.1",
    "is-base64": "^1.1.0",
    "@opentelemetry/api": "^1.4.1",
    "@opentelemetry/auto-instrumentations-node": "^0.38.0",
    "@opentelemetry/propagator-ot-trace": "^0.27.0",
    "@opentelemetry/sdk-metrics": "^1.15.1",
    "@opentelemetry/sdk-node": "^0.41.1",
    "@opentelemetry/semantic-conventions": "^1.15.1",
    "@opentelemetry/sdk-trace-web": "^1.15.1"
  },
  "devDependencies": {
    "@celo/poprf": "^0.1.9",
<<<<<<< HEAD
    "@celo/wallet-local": "^5.0.0-beta.1-dev",
=======
    "@celo/wallet-local": "^4.1.2-dev",
>>>>>>> c4d47913
    "@types/elliptic": "^6.4.12",
    "@types/express": "^4.17.6",
    "@types/is-base64": "^1.1.0",
    "@types/node-fetch": "^2.5.7"
  },
  "engines": {
    "node": ">=10"
  }
}<|MERGE_RESOLUTION|>--- conflicted
+++ resolved
@@ -18,17 +18,10 @@
     "lib/**/*"
   ],
   "dependencies": {
-<<<<<<< HEAD
     "@celo/base": "^5.0.0-beta.1-dev",
     "@celo/contractkit": "^5.0.0-beta.1-dev",
     "@celo/utils": "^5.0.0-beta.1-dev",
     "@celo/phone-utils": "^5.0.0-beta.1-dev",
-=======
-    "@celo/base": "^4.1.2-dev",
-    "@celo/contractkit": "^4.1.2-dev",
-    "@celo/utils": "^4.1.2-dev",
-    "@celo/phone-utils": "^4.1.2-dev",
->>>>>>> c4d47913
     "@types/bunyan": "1.8.8",
     "bignumber.js": "^9.0.0",
     "bunyan": "1.8.12",
@@ -48,11 +41,7 @@
   },
   "devDependencies": {
     "@celo/poprf": "^0.1.9",
-<<<<<<< HEAD
     "@celo/wallet-local": "^5.0.0-beta.1-dev",
-=======
-    "@celo/wallet-local": "^4.1.2-dev",
->>>>>>> c4d47913
     "@types/elliptic": "^6.4.12",
     "@types/express": "^4.17.6",
     "@types/is-base64": "^1.1.0",
