--- conflicted
+++ resolved
@@ -1,9 +1,5 @@
-<<<<<<< HEAD
-import { computeBlindedSignature } from '../src/bls/bls-signature'
 import { authenticateUser, isVerified } from '../src/common/identity'
-=======
 import { BLSCryptographyClient } from '../src/bls/bls-cryptography-client'
->>>>>>> fb566661
 import {
   getDidMatchmaking,
   incrementQueryCount,
