--- conflicted
+++ resolved
@@ -232,6 +232,13 @@
 
   const signerMigrationsPath = '../signer/src/common/database/migrations'
 
+  const expectedEvals: string[] = [
+    '3QLFPV6VvnhhnZ7mOu0xm7BUUJIUVY6vEHvZONOtZ/c=',
+    'BBG0fAZJ6VNQwjge+3vOCF3uBo5KCs2+er/f/2QcV58=',
+    '1/otd1fW1nhUoU3ubjFDS8/RX0OClvHDsmGdnz6fZVE=',
+  ]
+  const expectedEval = expectedEvals[config.domains.keys.currentVersion - 1]
+
   beforeAll(async () => {
     keyProvider1 = new MockKeyProvider(
       new Map([
@@ -562,8 +569,6 @@
     })
 
     describe(`${CombinerEndpoint.DOMAIN_SIGN}`, () => {
-      const expectedEval = '+8VmIugxAuBkdRnKRJ3udlnzCPMADNwMZRfV7Loy6Vs='
-
       it('Should respond with 200 on valid request', async () => {
         const [req, poprfClient] = await signatureRequest()
         const res = await request(app).post(CombinerEndpoint.DOMAIN_SIGN).send(req)
@@ -584,32 +589,31 @@
         expect(evaluation.toString('base64')).toEqual(expectedEval)
       })
 
-      it('Should respond with 200 on valid request with key version header', async () => {
-        const [req, poprfClient] = await signatureRequest()
-
-        const res = await request(app)
-          .post(CombinerEndpoint.DOMAIN_SIGN)
-          .set(KEY_VERSION_HEADER, '1')
-          .send(req)
-
-        expect(res.status).toBe(200)
-        expect(res.body).toStrictEqual<DomainRestrictedSignatureResponse>({
-          success: true,
-          version: res.body.version,
-          signature: res.body.signature,
-          status: {
-            disabled: false,
-            counter: 1,
-            timer: res.body.status.timer,
-            now: res.body.status.now,
-          },
-        })
-        const evaluation = poprfClient.unblindResponse(Buffer.from(res.body.signature, 'base64'))
-        expect(evaluation.toString('base64')).toEqual(expectedEval)
-        // TODO(2.0.0) determine how / whether to forward this to client
-        // (https://github.com/celo-org/celo-monorepo/issues/9801)
-        // expect(res.get(KEY_VERSION_HEADER)).toEqual('1')
-      })
+      for (let i = 1; i <= 3; i++) {
+        it(`Should respond with 200 on valid request with key version header ${i}`, async () => {
+          const [req, poprfClient] = await signatureRequest(undefined, undefined, i)
+
+          const res = await request(app)
+            .post(CombinerEndpoint.DOMAIN_SIGN)
+            .set(KEY_VERSION_HEADER, i.toString())
+            .send(req)
+
+          expect(res.status).toBe(200)
+          expect(res.body).toStrictEqual<DomainRestrictedSignatureResponse>({
+            success: true,
+            version: res.body.version,
+            signature: res.body.signature,
+            status: {
+              disabled: false,
+              counter: 1,
+              timer: res.body.status.timer,
+              now: res.body.status.now,
+            },
+          })
+          const evaluation = poprfClient.unblindResponse(Buffer.from(res.body.signature, 'base64'))
+          expect(evaluation.toString('base64')).toEqual(expectedEvals[i - 1])
+        })
+      }
 
       it('Should respond with 200 if nonce > domainState', async () => {
         const [req, poprfClient] = await signatureRequest(undefined, 2)
@@ -713,7 +717,6 @@
         })
       })
 
-<<<<<<< HEAD
       it('Should respond with 400 on unknown domain', async () => {
         // Create a requests with an invalid domain identifier.
         const [unknownRequest, _] = await signatureRequest()
@@ -721,61 +724,6 @@
         unknownRequest.domain.name = 'UnknownDomain'
 
         const res = await request(app).post(CombinerEndpoint.DOMAIN_SIGN).send(unknownRequest)
-=======
-  describe(`${CombinerEndpoint.DOMAIN_SIGN}`, () => {
-    const expectedEvals: string[] = [
-      '3QLFPV6VvnhhnZ7mOu0xm7BUUJIUVY6vEHvZONOtZ/c=',
-      'BBG0fAZJ6VNQwjge+3vOCF3uBo5KCs2+er/f/2QcV58=',
-      '1/otd1fW1nhUoU3ubjFDS8/RX0OClvHDsmGdnz6fZVE=',
-    ]
-    const expectedEval = expectedEvals[config.domains.keys.currentVersion - 1]
-
-    it('Should respond with 200 on valid request', async () => {
-      const [req, poprfClient] = await signatureRequest()
-      const res = await request(app).post(CombinerEndpoint.DOMAIN_SIGN).send(req)
-
-      expect(res.status).toBe(200)
-      expect(res.body).toStrictEqual<DomainRestrictedSignatureResponse>({
-        success: true,
-        version: res.body.version,
-        signature: res.body.signature,
-        status: {
-          disabled: false,
-          counter: 1,
-          timer: res.body.status.timer,
-          now: res.body.status.now,
-        },
-      })
-      const evaluation = poprfClient.unblindResponse(Buffer.from(res.body.signature, 'base64'))
-      expect(evaluation.toString('base64')).toEqual(expectedEval)
-    })
-
-    for (let i = 1; i <= 3; i++) {
-      it(`Should respond with 200 on valid request with key version header ${i}`, async () => {
-        const [req, poprfClient] = await signatureRequest(undefined, undefined, i)
-
-        const res = await request(app)
-          .post(CombinerEndpoint.DOMAIN_SIGN)
-          .set(KEY_VERSION_HEADER, i.toString())
-          .send(req)
-
-        expect(res.status).toBe(200)
-        expect(res.body).toStrictEqual<DomainRestrictedSignatureResponse>({
-          success: true,
-          version: res.body.version,
-          signature: res.body.signature,
-          status: {
-            disabled: false,
-            counter: 1,
-            timer: res.body.status.timer,
-            now: res.body.status.now,
-          },
-        })
-        const evaluation = poprfClient.unblindResponse(Buffer.from(res.body.signature, 'base64'))
-        expect(evaluation.toString('base64')).toEqual(expectedEvals[i - 1])
-      })
-    }
->>>>>>> a1225160
 
         expect(res.status).toBe(400)
         expect(res.body).toStrictEqual<DomainRestrictedSignatureResponse>({
@@ -812,13 +760,27 @@
       })
 
       it('Should respond with 400 on invalid key version', async () => {
-        // TODO(2.0.0, refactor, keys): Implement new error for unsupported key versions
-        // (https://github.com/celo-org/celo-monorepo/issues/9801)
         const [badRequest, _] = await signatureRequest()
 
         const res = await request(app)
           .post(CombinerEndpoint.DOMAIN_SIGN)
           .set(KEY_VERSION_HEADER, 'a')
+          .send(badRequest)
+
+        expect(res.status).toBe(400)
+        expect(res.body).toStrictEqual<DomainRestrictedSignatureResponse>({
+          success: false,
+          version: res.body.version,
+          error: WarningMessage.INVALID_KEY_VERSION_REQUEST,
+        })
+      })
+
+      it('Should respond with 400 on invalid key version', async () => {
+        const [badRequest, _] = await signatureRequest()
+
+        const res = await request(app)
+          .post(CombinerEndpoint.DOMAIN_SIGN)
+          .set(KEY_VERSION_HEADER, '4')
           .send(badRequest)
 
         expect(res.status).toBe(400)
@@ -919,28 +881,14 @@
           version: resDisable.body.version,
           status: { disabled: true, counter: 0, timer: 0, now: resDisable.body.status.now },
         })
-
-        const [req, _] = await signatureRequest(testDomain)
-        const resSig = await request(app).post(CombinerEndpoint.DOMAIN_SIGN).send(req)
-        expect(resSig.status).toBe(429)
-        expect(resSig.body).toStrictEqual<DomainRestrictedSignatureResponse>({
-          success: false,
-          version: resSig.body.version,
-          error: WarningMessage.EXCEEDED_QUOTA,
-        })
-      })
-
-<<<<<<< HEAD
+      })
+
       it('Should respond with 503 on disabled api', async () => {
         const configWithApiDisabled: typeof combinerConfig = JSON.parse(
           JSON.stringify(combinerConfig)
         )
         configWithApiDisabled.domains.enabled = false
         const appWithApiDisabled = startCombiner(configWithApiDisabled)
-=======
-    it('Should respond with 400 on invalid key version', async () => {
-      const [badRequest, _] = await signatureRequest()
->>>>>>> a1225160
 
         const [req, _] = await signatureRequest()
 
@@ -956,7 +904,6 @@
     })
   })
 
-<<<<<<< HEAD
   describe('when signers are not operating correctly', () => {
     describe('when 2/3 of signers are disabled', () => {
       beforeEach(async () => {
@@ -966,28 +913,6 @@
         signer2 = startSigner(configWithApiDisabled, signerDB2, keyProvider2).listen(3002)
         signer3 = startSigner(configWithApiDisabled, signerDB3, keyProvider3).listen(3003)
       })
-=======
-    it('Should respond with 400 on invalid key version', async () => {
-      const [badRequest, _] = await signatureRequest()
-
-      const res = await request(app)
-        .post(CombinerEndpoint.DOMAIN_SIGN)
-        .set(KEY_VERSION_HEADER, '4')
-        .send(badRequest)
-
-      expect(res.status).toBe(400)
-      expect(res.body).toStrictEqual<DomainRestrictedSignatureResponse>({
-        success: false,
-        version: res.body.version,
-        error: WarningMessage.INVALID_KEY_VERSION_REQUEST,
-      })
-    })
-
-    it('Should respond with 401 on failed auth', async () => {
-      // Create a manipulated request, which will have a bad signature.
-      const [badRequest, _] = await signatureRequest()
-      badRequest.domain.salt = defined('badSalt')
->>>>>>> a1225160
 
       describe(`${CombinerEndpoint.DISABLE_DOMAIN}`, () => {
         it('Should fail to reach threshold of signers on valid request', async () => {
@@ -1070,7 +995,6 @@
 
       describe(`${CombinerEndpoint.DOMAIN_SIGN}`, () => {
         it('Should respond with 200 on valid request', async () => {
-          const expectedEval = '+8VmIugxAuBkdRnKRJ3udlnzCPMADNwMZRfV7Loy6Vs='
           const [req, poprfClient] = await signatureRequest()
           const res = await request(app).post(CombinerEndpoint.DOMAIN_SIGN).send(req)
 
