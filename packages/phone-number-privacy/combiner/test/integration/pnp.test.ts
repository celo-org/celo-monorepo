--- conflicted
+++ resolved
@@ -20,11 +20,6 @@
   WarningMessage,
 } from '@celo/phone-number-privacy-common'
 import { initDatabase as initSignerDatabase } from '@celo/phone-number-privacy-signer/dist/common/database/database'
-<<<<<<< HEAD
-import { startSigner } from '@celo/phone-number-privacy-signer/dist/server'
-import { SupportedDatabase, SupportedKeystore } from '@celo/phone-number-privacy-signer/dist/config'
-=======
->>>>>>> c81e0ff6
 import {
   DefaultKeyName,
   KeyProvider,
@@ -40,7 +35,6 @@
 import threshold_bls from 'blind-threshold-bls'
 import { Server } from 'http'
 import { Server as HttpsServer } from 'https'
-import { Server } from 'http'
 import { Knex } from 'knex'
 import request from 'supertest'
 import config, { getCombinerVersion } from '../../src/config'
