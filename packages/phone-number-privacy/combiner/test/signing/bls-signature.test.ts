import threshold_bls from 'blind-threshold-bls'
<<<<<<< HEAD
import {
  BLSCryptographyClient,
  ServicePartialSignature,
} from '../../src/common/bls/bls-cryptography-client'
=======
import { BLSCryptographyClient } from '../../src/common/crypto-clients/bls-cryptography-client'
import { ServicePartialSignature } from '../../src/common/crypto-clients/common'

>>>>>>> 4b634166
import config from '../../src/config'

const PUBLIC_KEY =
  '8VZ0ZBPBjeRaH2nE+itNKiL/wKl38foK74MniCCIxvpA/9AfE1Uy7qbGGRyiKj8AAeiFpSaMzi7Flfe/Tj/qCWM8LMgQGR+eTvt7yiYsyKIVpGMJYVyzchEtPwFZyRyA'
const PUBLIC_POLYNOMIAL =
  '0300000000000000f156746413c18de45a1f69c4fa2b4d2a22ffc0a977f1fa0aef8327882088c6fa40ffd01f135532eea6c6191ca22a3f0001e885a5268cce2ec595f7bf4e3fea09633c2cc810191f9e4efb7bca262cc8a215a46309615cb372112d3f0159c91c80ececfb0ecd57116e44c7580b57fe7c3f0f566d65f789f041b9febd83d3497e4c430af250cf8ac135f4782d283f3dd5009cf6e8de23a35be1cc21a8504ee2e3757a36f6c9813137d0f6b8aa75febc5ee77435cfd4280de80647670a60683e9481f091088a9940142b31d42ed3981dd548910fa41364f589c93c87bf62725468779a1442785600c08efbeff391f84e3200560dcd95d055998f4ef803a820356ef5b756cc75a98286bd21b5675cfe2db9bac0bcee64dc94c435d92aa5fbfa118680'
const SIGNATURES = [
  'MAAAAAAAAADkHsKIX91BuKRjNgsJR81otwGGln4HuguYe4QkZoInFwNIiU9QglFZeLpJmNEysIAAAAAA',
  'MAAAAAAAAABqscf+GUMQD5I8SJW+zzZKuo83gyRZs/RUR7zePSDx4ZtewOGEc/VThpUpqgM5mAEBAAAA',
  'MAAAAAAAAABH006sJMay5D4OtOHDdQh3W8gX7yafeyMSGJzba7RhBAWatCEztthuQ6gSEOYTYQECAAAA',
  'MAAAAAAAAAAhzTl/S+mldhE+5F5rt+2XKJQsNtELZeo+aoHjhsVVdw8Ofk1ZRr9EUZbvVKetNYADAAAA',
]
const COMBINED_SIGNATURE = '16RcENpbLgq5pIkcPWdgnMofeLqSyuUVin9h4jof9/I8GRsmt5iRxjWAkpftKPWA'
const INVALID_SIGNATURE =
  'MAAAAAAAAACanrA73tApLu+j569ICcXrEBRLi4czWJtInJPSUpoZUOVDc1667hvMq1ESncFzlgEHAAAA'

config.phoneNumberPrivacy.keys = {
  version: 1,
  threshold: 3,
  polynomial: PUBLIC_POLYNOMIAL,
  pubKey: PUBLIC_KEY,
}

describe(`BLS service computes signature`, () => {
  it('provides blinded signature', async () => {
    const signatures: ServicePartialSignature[] = [
      {
        url: 'url1',
        signature: SIGNATURES[0],
      },
      {
        url: 'url2',
        signature: SIGNATURES[1],
      },
      {
        url: 'url3',
        signature: SIGNATURES[2],
      },
      {
        url: 'url4',
        signature: SIGNATURES[3],
      },
    ]

    const message = Buffer.from('hello world')
    const userSeed = new Uint8Array(32)
    for (let i = 0; i < userSeed.length - 1; i++) {
      userSeed[i] = i
    }

    const blindedMsgResult = threshold_bls.blind(message, userSeed)
    const blindedMsg = Buffer.from(blindedMsgResult.message).toString('base64')

    const blsCryptoClient = new BLSCryptographyClient(config.phoneNumberPrivacy)
    for (let i = 0; i < signatures.length; i++) {
      blsCryptoClient.addSignature(signatures[i])
      if (i >= 2) {
        expect(blsCryptoClient.hasSufficientSignatures()).toBeTruthy()
      } else {
        expect(blsCryptoClient.hasSufficientSignatures()).toBeFalsy()
      }
    }

<<<<<<< HEAD
    const actual = await blsCryptoClient.combinePartialBlindedSignatures(blindedMsg)
=======
    const actual = blsCryptoClient.combinePartialBlindedSignatures(blindedMsg)
>>>>>>> 4b634166
    expect(actual).toEqual(COMBINED_SIGNATURE)

    const unblindedSignedMessage = threshold_bls.unblind(
      Buffer.from(actual, 'base64'),
      blindedMsgResult.blindingFactor
    )
    const publicKey = Buffer.from(PUBLIC_KEY, 'base64')
    expect(threshold_bls.verify(publicKey, message, unblindedSignedMessage))
  })
  it('provides blinded signature given one failure if still above threshold', async () => {
    const signatures: ServicePartialSignature[] = [
      {
        url: 'url1',
        signature: SIGNATURES[0],
      },
      {
        url: 'url2',
        signature: 'X', // This input causes signature combination to fail
      },
      {
        url: 'url3',
        signature: SIGNATURES[2],
      },
      {
        url: 'url4',
        signature: SIGNATURES[3],
      },
    ]

    const message = Buffer.from('hello world')
    const userSeed = new Uint8Array(32)
    for (let i = 0; i < userSeed.length - 1; i++) {
      userSeed[i] = i
    }

    const blindedMsgResult = threshold_bls.blind(message, userSeed)
    const blindedMsg = Buffer.from(blindedMsgResult.message).toString('base64')

    const blsCryptoClient = new BLSCryptographyClient(config.phoneNumberPrivacy)
<<<<<<< HEAD
    await signatures.forEach(async (signature) => {
      await blsCryptoClient.addSignature(signature)
    })
    const actual = await blsCryptoClient.combinePartialBlindedSignatures(blindedMsg)
=======
    signatures.forEach(async (signature) => {
      blsCryptoClient.addSignature(signature)
    })
    const actual = blsCryptoClient.combinePartialBlindedSignatures(blindedMsg)
>>>>>>> 4b634166
    expect(actual).toEqual(COMBINED_SIGNATURE)

    const unblindedSignedMessage = threshold_bls.unblind(
      Buffer.from(actual, 'base64'),
      blindedMsgResult.blindingFactor
    )
    const publicKey = Buffer.from(PUBLIC_KEY, 'base64')
    expect(threshold_bls.verify(publicKey, message, unblindedSignedMessage))
  })
  it('throws error if does not meet threshold signatures', async () => {
    const signatures: ServicePartialSignature[] = [
      {
        url: 'url1',
        signature: SIGNATURES[0],
      },
      {
        url: 'url2',
        signature: 'X',
      },
      {
        url: 'url3',
        signature: 'X',
      },
      {
        url: 'url4',
        signature: SIGNATURES[3],
      },
    ]

    const message = Buffer.from('hello world')
    const userSeed = new Uint8Array(32)
    for (let i = 0; i < userSeed.length - 1; i++) {
      userSeed[i] = i
    }

    const blindedMsgResult = threshold_bls.blind(message, userSeed)
    const blindedMsg = Buffer.from(blindedMsgResult.message).toString('base64')

    const blsCryptoClient = new BLSCryptographyClient(config.phoneNumberPrivacy)
<<<<<<< HEAD
    await signatures.forEach(async (signature) => {
      await blsCryptoClient.addSignature(signature)
    })
    try {
      await blsCryptoClient.combinePartialBlindedSignatures(blindedMsg)
=======
    signatures.forEach(async (signature) => {
      blsCryptoClient.addSignature(signature)
    })
    try {
      blsCryptoClient.combinePartialBlindedSignatures(blindedMsg)
>>>>>>> 4b634166
      throw new Error('Expected failure with missing signatures')
    } catch (e: any) {
      expect(e.message.includes('Not enough partial signatures')).toBeTruthy()
    }
  })
  it('throws error if signature cannot be combined, but can recover from failure with sufficient signatures', async () => {
    const signatures: ServicePartialSignature[] = [
      {
        url: 'url1',
        signature: SIGNATURES[0],
      },
      {
        url: 'url2',
        signature: 'X', // This input causes signature combination to fail
      },
      {
        url: 'url3',
        signature: SIGNATURES[2],
      },
      {
        url: 'url4',
        signature: SIGNATURES[3],
      },
    ]

    const message = Buffer.from('hello world')
    const userSeed = new Uint8Array(32)
    for (let i = 0; i < userSeed.length - 1; i++) {
      userSeed[i] = i
    }

    const blindedMsgResult = threshold_bls.blind(message, userSeed)
    const blindedMsg = Buffer.from(blindedMsgResult.message).toString('base64')

    const blsCryptoClient = new BLSCryptographyClient(config.phoneNumberPrivacy)
    // Add sigs one-by-one and verify intermediary states
    blsCryptoClient.addSignature(signatures[0])
    expect(blsCryptoClient.hasSufficientSignatures()).toBeFalsy()
    blsCryptoClient.addSignature(signatures[1])
    expect(blsCryptoClient.hasSufficientSignatures()).toBeFalsy()
    blsCryptoClient.addSignature(signatures[2])
    expect(blsCryptoClient.hasSufficientSignatures()).toBeTruthy()
    // Should fail since 1/3 sigs are invalid
    try {
<<<<<<< HEAD
      await blsCryptoClient.combinePartialBlindedSignatures(blindedMsg)
=======
      blsCryptoClient.combinePartialBlindedSignatures(blindedMsg)
>>>>>>> 4b634166
    } catch (e: any) {
      expect(e.message.includes('Not enough partial signatures')).toBeTruthy()
    }
    // Should be false, now that the invalid signature has been removed
    expect(blsCryptoClient.hasSufficientSignatures()).toBeFalsy()

    blsCryptoClient.addSignature(signatures[3])
    expect(blsCryptoClient.hasSufficientSignatures()).toBeTruthy()
<<<<<<< HEAD
    const actual = await blsCryptoClient.combinePartialBlindedSignatures(blindedMsg)
=======
    const actual = blsCryptoClient.combinePartialBlindedSignatures(blindedMsg)
>>>>>>> 4b634166
    expect(actual).toEqual(COMBINED_SIGNATURE)

    const unblindedSignedMessage = threshold_bls.unblind(
      Buffer.from(actual, 'base64'),
      blindedMsgResult.blindingFactor
    )
    const publicKey = Buffer.from(PUBLIC_KEY, 'base64')
    expect(threshold_bls.verify(publicKey, message, unblindedSignedMessage))
  })
  it('throws error if combined signature is invalid, and can recover from failure with sufficient valid partial signatures', async () => {
    const signatures: ServicePartialSignature[] = [
      {
        url: 'url1',
        signature: SIGNATURES[0],
      },
      {
        url: 'url2',
        signature: SIGNATURES[1],
      },
      {
        url: 'url3',
        signature: INVALID_SIGNATURE, // Combination will succeed but verification will fail.
      },
      {
        url: 'url4',
        signature: SIGNATURES[3],
      },
    ]

    const message = Buffer.from('hello world')
    const userSeed = new Uint8Array(32)
    for (let i = 0; i < userSeed.length - 1; i++) {
      userSeed[i] = i
    }

    const blindedMsgResult = threshold_bls.blind(message, userSeed)
    const blindedMsg = Buffer.from(blindedMsgResult.message).toString('base64')

    const blsCryptoClient = new BLSCryptographyClient(config.phoneNumberPrivacy)
    // Add sigs one-by-one and verify intermediary states
    blsCryptoClient.addSignature(signatures[0])
    expect(blsCryptoClient.hasSufficientSignatures()).toBeFalsy()
    blsCryptoClient.addSignature(signatures[1])
    expect(blsCryptoClient.hasSufficientSignatures()).toBeFalsy()
    blsCryptoClient.addSignature(signatures[2])
    expect(blsCryptoClient.hasSufficientSignatures()).toBeTruthy()
    // Should fail since signature from url3 was generated with the wrong key version
    try {
<<<<<<< HEAD
      await blsCryptoClient.combinePartialBlindedSignatures(blindedMsg)
=======
      blsCryptoClient.combinePartialBlindedSignatures(blindedMsg)
>>>>>>> 4b634166
    } catch (e: any) {
      expect(e.message.includes('Not enough partial signatures')).toBeTruthy()
    }

    // Should be false, now that the invalid partial signature has been removed
    expect(blsCryptoClient.hasSufficientSignatures()).toBeFalsy()

    blsCryptoClient.addSignature(signatures[3])
    expect(blsCryptoClient.hasSufficientSignatures()).toBeTruthy()
<<<<<<< HEAD
    const actual = await blsCryptoClient.combinePartialBlindedSignatures(blindedMsg)
=======
    const actual = blsCryptoClient.combinePartialBlindedSignatures(blindedMsg)
>>>>>>> 4b634166
    expect(actual).toEqual(COMBINED_SIGNATURE)

    const unblindedSignedMessage = threshold_bls.unblind(
      Buffer.from(actual, 'base64'),
      blindedMsgResult.blindingFactor
    )
    const publicKey = Buffer.from(PUBLIC_KEY, 'base64')
    expect(threshold_bls.verify(publicKey, message, unblindedSignedMessage))
  })
})<|MERGE_RESOLUTION|>--- conflicted
+++ resolved
@@ -1,14 +1,6 @@
 import threshold_bls from 'blind-threshold-bls'
-<<<<<<< HEAD
-import {
-  BLSCryptographyClient,
-  ServicePartialSignature,
-} from '../../src/common/bls/bls-cryptography-client'
-=======
+import { ServicePartialSignature } from '../../src/common/common/crypto-clients/common'
 import { BLSCryptographyClient } from '../../src/common/crypto-clients/bls-cryptography-client'
-import { ServicePartialSignature } from '../../src/common/crypto-clients/common'
-
->>>>>>> 4b634166
 import config from '../../src/config'
 
 const PUBLIC_KEY =
@@ -72,11 +64,7 @@
       }
     }
 
-<<<<<<< HEAD
-    const actual = await blsCryptoClient.combinePartialBlindedSignatures(blindedMsg)
-=======
-    const actual = blsCryptoClient.combinePartialBlindedSignatures(blindedMsg)
->>>>>>> 4b634166
+    const actual = blsCryptoClient.combinePartialBlindedSignatures(blindedMsg)
     expect(actual).toEqual(COMBINED_SIGNATURE)
 
     const unblindedSignedMessage = threshold_bls.unblind(
@@ -116,17 +104,10 @@
     const blindedMsg = Buffer.from(blindedMsgResult.message).toString('base64')
 
     const blsCryptoClient = new BLSCryptographyClient(config.phoneNumberPrivacy)
-<<<<<<< HEAD
-    await signatures.forEach(async (signature) => {
-      await blsCryptoClient.addSignature(signature)
-    })
-    const actual = await blsCryptoClient.combinePartialBlindedSignatures(blindedMsg)
-=======
     signatures.forEach(async (signature) => {
       blsCryptoClient.addSignature(signature)
     })
     const actual = blsCryptoClient.combinePartialBlindedSignatures(blindedMsg)
->>>>>>> 4b634166
     expect(actual).toEqual(COMBINED_SIGNATURE)
 
     const unblindedSignedMessage = threshold_bls.unblind(
@@ -166,19 +147,11 @@
     const blindedMsg = Buffer.from(blindedMsgResult.message).toString('base64')
 
     const blsCryptoClient = new BLSCryptographyClient(config.phoneNumberPrivacy)
-<<<<<<< HEAD
-    await signatures.forEach(async (signature) => {
-      await blsCryptoClient.addSignature(signature)
-    })
-    try {
-      await blsCryptoClient.combinePartialBlindedSignatures(blindedMsg)
-=======
     signatures.forEach(async (signature) => {
       blsCryptoClient.addSignature(signature)
     })
     try {
       blsCryptoClient.combinePartialBlindedSignatures(blindedMsg)
->>>>>>> 4b634166
       throw new Error('Expected failure with missing signatures')
     } catch (e: any) {
       expect(e.message.includes('Not enough partial signatures')).toBeTruthy()
@@ -223,11 +196,7 @@
     expect(blsCryptoClient.hasSufficientSignatures()).toBeTruthy()
     // Should fail since 1/3 sigs are invalid
     try {
-<<<<<<< HEAD
-      await blsCryptoClient.combinePartialBlindedSignatures(blindedMsg)
-=======
       blsCryptoClient.combinePartialBlindedSignatures(blindedMsg)
->>>>>>> 4b634166
     } catch (e: any) {
       expect(e.message.includes('Not enough partial signatures')).toBeTruthy()
     }
@@ -236,11 +205,7 @@
 
     blsCryptoClient.addSignature(signatures[3])
     expect(blsCryptoClient.hasSufficientSignatures()).toBeTruthy()
-<<<<<<< HEAD
-    const actual = await blsCryptoClient.combinePartialBlindedSignatures(blindedMsg)
-=======
-    const actual = blsCryptoClient.combinePartialBlindedSignatures(blindedMsg)
->>>>>>> 4b634166
+    const actual = blsCryptoClient.combinePartialBlindedSignatures(blindedMsg)
     expect(actual).toEqual(COMBINED_SIGNATURE)
 
     const unblindedSignedMessage = threshold_bls.unblind(
@@ -289,11 +254,7 @@
     expect(blsCryptoClient.hasSufficientSignatures()).toBeTruthy()
     // Should fail since signature from url3 was generated with the wrong key version
     try {
-<<<<<<< HEAD
-      await blsCryptoClient.combinePartialBlindedSignatures(blindedMsg)
-=======
       blsCryptoClient.combinePartialBlindedSignatures(blindedMsg)
->>>>>>> 4b634166
     } catch (e: any) {
       expect(e.message.includes('Not enough partial signatures')).toBeTruthy()
     }
@@ -303,11 +264,7 @@
 
     blsCryptoClient.addSignature(signatures[3])
     expect(blsCryptoClient.hasSufficientSignatures()).toBeTruthy()
-<<<<<<< HEAD
-    const actual = await blsCryptoClient.combinePartialBlindedSignatures(blindedMsg)
-=======
-    const actual = blsCryptoClient.combinePartialBlindedSignatures(blindedMsg)
->>>>>>> 4b634166
+    const actual = blsCryptoClient.combinePartialBlindedSignatures(blindedMsg)
     expect(actual).toEqual(COMBINED_SIGNATURE)
 
     const unblindedSignedMessage = threshold_bls.unblind(
