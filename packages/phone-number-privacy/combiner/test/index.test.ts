import { getDataEncryptionKey, isVerified } from '@celo/phone-number-privacy-common'
import { hexToBuffer } from '@celo/utils/lib/address'
import { ec as EC } from 'elliptic'
import { Request, Response } from 'firebase-functions'
import { BLSCryptographyClient } from '../src/bls/bls-cryptography-client'
<<<<<<< HEAD
import config, { VERSION } from '../src/config'
=======
import { E2E_TEST_ACCOUNTS, E2E_TEST_PHONE_NUMBERS, VERSION } from '../src/config'
>>>>>>> b16a2d47
import { getTransaction } from '../src/database/database'
import {
  getAccountSignedUserPhoneNumberRecord,
  getDekSignerRecord,
  getDidMatchmaking,
  setDidMatchmaking,
} from '../src/database/wrappers/account'
import { getNumberPairContacts, setNumberPairContacts } from '../src/database/wrappers/number-pairs'
import { getBlindedMessageSig, getContactMatches } from '../src/index'
import { BLINDED_PHONE_NUMBER, deks } from './end-to-end/resources'

const ec = new EC('secp256k1')

const BLS_SIGNATURE = '0Uj+qoAu7ASMVvm6hvcUGx2eO/cmNdyEgGn0mSoZH8/dujrC1++SZ1N6IP6v2I8A'
interface DEK {
  privateKey: string
  publicKey: string
  address: string
}

const signWithDEK = (message: string, dek: DEK) => {
  const key = ec.keyFromPrivate(hexToBuffer(dek.privateKey))
  return JSON.stringify(key.sign(message).toDER())
}

jest.mock('@celo/phone-number-privacy-common', () => ({
  ...jest.requireActual('@celo/phone-number-privacy-common'),
  authenticateUser: jest.fn().mockReturnValue(true),
  isVerified: jest.fn(),
  getDataEncryptionKey: jest.fn(),
}))
const mockIsVerified = isVerified as jest.Mock
const mockGetDataEncryptionKey = getDataEncryptionKey as jest.Mock

jest.mock('../src/bls/bls-cryptography-client')
const mockComputeBlindedSignature = jest.fn()
BLSCryptographyClient.prototype.combinePartialBlindedSignatures = mockComputeBlindedSignature
mockComputeBlindedSignature.mockResolvedValue(BLS_SIGNATURE)
const mockSufficientVerifiedSigs = jest.fn()
BLSCryptographyClient.prototype.hasSufficientSignatures = mockSufficientVerifiedSigs
mockSufficientVerifiedSigs.mockReturnValue(true)

jest.mock('../src/database/wrappers/account')
const mockGetDidMatchmaking = getDidMatchmaking as jest.Mock
const mockSetDidMatchmaking = setDidMatchmaking as jest.Mock
mockSetDidMatchmaking.mockImplementation()
const mockGetAccountSignedUserPhoneNumberRecord = getAccountSignedUserPhoneNumberRecord as jest.Mock
const mockGetDekSignerRecord = getDekSignerRecord as jest.Mock

jest.mock('../src/database/wrappers/number-pairs')
const mockSetNumberPairContacts = setNumberPairContacts as jest.Mock
mockSetNumberPairContacts.mockImplementation()
const mockGetNumberPairContacts = getNumberPairContacts as jest.Mock
mockGetNumberPairContacts.mockResolvedValue([])

jest.mock('../src/database/database')
const mockGetTransaction = getTransaction as jest.Mock
mockGetTransaction.mockReturnValue({})

jest.mock('node-fetch')
const fetchMock: jest.Mock = require('node-fetch')
const FetchResponse: typeof Response = jest.requireActual('node-fetch').Response
const defaultResponseJson = JSON.stringify({
  success: true,
  signature: 'string',
})

const mockHeaders = { authorization: 'fdsfdsfs' }

const invalidResponseExpected = (done: any, code: number) =>
  ({
    status(status: any) {
      try {
        expect(status).toEqual(code)
        done()
      } catch (e) {
        done(e)
      }
      return {
        json() {
          return {}
        },
      }
    },
  } as Response)

describe(`POST /getBlindedMessageSig endpoint`, () => {
  const validRequest = {
    blindedQueryPhoneNumber: BLINDED_PHONE_NUMBER,
    hashedPhoneNumber: '0x5f6e88c3f724b3a09d3194c0514426494955eff7127c29654e48a361a19b4b96',
    account: '0x78dc5D2D739606d31509C31d654056A45185ECb6',
  }

  beforeEach(() => {
    fetchMock.mockClear()
    fetchMock.mockImplementation(() => Promise.resolve(new FetchResponse(defaultResponseJson)))
  })

  describe('with valid input', () => {
    const req = {
      body: validRequest,
      headers: mockHeaders,
    } as Request

    const validResponseExpected = (done: any, code: number) =>
      ({
        json(body: any) {
          expect(body.success).toEqual(true)
          expect(body.combinedSignature).toEqual(BLS_SIGNATURE)
          expect(body.version).toEqual(VERSION)
          done()
        },
        status(status: any) {
          try {
            expect(status).toEqual(code)
            done()
          } catch (e) {
            done(e)
          }
          return {
            json() {
              return {}
            },
          }
        },
      } as Response)

    it('provides signature', (done) => {
      getBlindedMessageSig(req, validResponseExpected(done, 200))
    })

    it('provides signature from a fallback', (done) => {
      let numberOfCalls = 0
      fetchMock.mockClear()
      fetchMock.mockImplementation((url) => {
        const primaryUrl =
          JSON.parse(config.odisServices.signers)[0].url + '/getBlindedMessagePartialSig'
        numberOfCalls += 1
        if (url === primaryUrl) {
          return Promise.reject()
        }
        return Promise.resolve(new FetchResponse(defaultResponseJson))
      })
      getBlindedMessageSig(
        req,
        validResponseExpected(() => {
          expect(numberOfCalls).toEqual(2)
          done()
        }, 200)
      )
    })

    it('returns 500 on bls error', (done) => {
      mockSufficientVerifiedSigs.mockReturnValueOnce(false)
      mockComputeBlindedSignature.mockImplementationOnce(() => {
        throw Error()
      })

      getBlindedMessageSig(req, invalidResponseExpected(done, 500))
    })
  })

  describe('with invalid input', () => {
    it('invalid address returns 400', (done) => {
      const req = {
        body: {
          ...validRequest,
          account: 'd31509C31d654056A45185ECb6',
        },
        headers: mockHeaders,
      } as Request

      getBlindedMessageSig(req, invalidResponseExpected(done, 400))
    })
    it('invalid hashedPhoneNumber returns 400', (done) => {
      const req = {
        body: {
          ...validRequest,
          hashedPhoneNumber: '+1234567890',
        },
        headers: mockHeaders,
      } as Request

      getBlindedMessageSig(req, invalidResponseExpected(done, 400))
    })
    it('invalid blinded phone number returns 400', (done) => {
      const req = {
        body: {
          ...validRequest,
          blindedQueryPhoneNumber: '+1234567890',
        },
        headers: mockHeaders,
      } as Request

      getBlindedMessageSig(req, invalidResponseExpected(done, 400))
    })
  })
})

describe(`POST /getContactMatches endpoint`, () => {
  const validInput = {
    userPhoneNumber: 'o+EZnvfWS3K9X1krfcuH68Ueg1OPzqSnTyFzgtpCGlY=',
    contactPhoneNumbers: ['aXq4I31oe0pSQtl8nq7vTorY9ehCz0z0pN0UMePWK9Y='],
    account: '0x78dc5D2D739606d31509C31d654056A45185ECb6',
    hashedPhoneNumber: '0x5f6e88c3f724b3a09d3194c0514426494955eff7127c29654e48a361a19b4b96',
  }

  const expectFailure = (req: Request, code: number) => {
    it(`Rejects request to matchmake with ${code}`, (done) => {
      getContactMatches(req, invalidResponseExpected(done, code))
    })
  }
  const expectSuccess = (req: Request) => {
    it('provides matches', (done) => expectMatches(req, req.body.contactPhoneNumbers, done))
    it('provides matches empty array', (done) => expectMatches(req, [], done))
  }
  const expectMatches = (req: Request, numbers: string[], done: jest.DoneCallback) => {
    mockGetNumberPairContacts.mockResolvedValue(numbers)
    const res = {
      json(body: any) {
        try {
          expect(body.success).toEqual(true)
          expect(body.matchedContacts).toEqual(
            numbers.map((number) => ({
              phoneNumber: number,
            }))
          )
          done()
        } catch (e) {
          done(e)
        }
      },
      status(status: any) {
        try {
          expect(status).toEqual(200)
          done()
        } catch (e) {
          done(e)
        }
        return {
          json() {
            return {}
          },
        }
      },
    } as Response

    getContactMatches(req, res)
  }
  const expectSuccessWithRecord = (req: Request) => {
    expectSuccess(req)
    expectSignatureWasRecorded(req)
  }
  const expectSuccessWithoutRecord = (req: Request) => {
    expectSuccess(req)
    expectSignatureWasNotRecorded()
  }
  const expectFirstMatchmakingToSucceed = (req: Request) => {
    mockGetDidMatchmaking.mockResolvedValue(false)
    expectSuccess(req)
  }
  const expectFirstMatchmakingToSucceedWithoutRecord = (req: Request) => {
    expectFirstMatchmakingToSucceed(req)
    expectSignatureWasNotRecorded()
  }
  const expectFirstMatchmakingToSucceedWithRecord = (req: Request) => {
    expectFirstMatchmakingToSucceed(req)
    expectSignatureWasRecorded(req)
  }
  const expectSignatureWasRecorded = (req: Request) => {
    it('Should have recorded dek phone number signature for the last request', () => {
      expect(mockSetDidMatchmaking).toHaveBeenLastCalledWith(
        req.body.account,
        expect.anything(),
        expect.anything()
      )
    })
  }
  const expectSignatureWasNotRecorded = () => {
    it('Should not have recorded dek phone number signature for the last request', () => {
      expect(mockSetDidMatchmaking).toHaveBeenLastCalledWith(
        validInput.account,
        expect.anything(),
        undefined
      )
    })
  }
  const expectReplaysToFail = (req: Request) => {
    describe('When user has already performed matchmaking', () => {
      beforeAll(() => {
        mockGetDidMatchmaking.mockResolvedValueOnce(true)
      })
      expectFailure(req, 403)
    })
  }
  const expectPotentialReplaysToSucceedWithoutRecord = (req: Request) => {
    it('provides matches on getDidMatchmaking error', (done) => {
      mockGetDidMatchmaking.mockRejectedValueOnce(new Error())
      expectMatches(req, req.body.contactPhoneNumbers, done)
    })
    expectSignatureWasNotRecorded()
  }

  describe('with valid input', () => {
    beforeAll(() => {
      mockIsVerified.mockResolvedValue(true)
    })

    describe('w/o signedUserPhoneNumber', () => {
      const req = {
        body: validInput,
        headers: mockHeaders,
      } as Request
      expectFirstMatchmakingToSucceedWithoutRecord(req)
      expectReplaysToFail(req)
      expectPotentialReplaysToSucceedWithoutRecord(req)
    })

    describe('w/ signedUserPhoneNumber', () => {
      const signedUserPhoneNumber = signWithDEK(validInput.userPhoneNumber, deks[0])
      const req = {
        body: {
          ...validInput,
          signedUserPhoneNumber,
        },
        headers: mockHeaders,
      } as Request

      describe('When DEK is fetched successfully', () => {
        beforeAll(() => {
          mockGetDataEncryptionKey.mockResolvedValue(deks[0].publicKey)
        })

        describe('When DEK signedUserPhoneNumber signature is invalid', () => {
          beforeAll(() => {
            req.body.signedUserPhoneNumber = 'fake'
          })
          afterAll(() => {
            req.body.signedUserPhoneNumber = signedUserPhoneNumber
          })
          expectFailure(req, 403)
        })

        describe('When DEK signedUserPhoneNumber signature is valid', () => {
          expectFirstMatchmakingToSucceedWithRecord(req)
          expectPotentialReplaysToSucceedWithoutRecord(req)

          describe('With replayed requests', () => {
            beforeAll(() => {
              mockGetDidMatchmaking.mockResolvedValue(true)
            })
            describe('When signedUserPhoneNumberRecord matches request', () => {
              beforeAll(() => {
                mockGetAccountSignedUserPhoneNumberRecord.mockResolvedValue(
                  req.body.signedUserPhoneNumber
                )
              })
              expectSuccessWithRecord(req)
              describe('Should bypass verification when e2e test phone number and account are provided', () => {
                beforeAll(() => {
                  mockIsVerified.mockResolvedValue(false)
                  req.body.account = E2E_TEST_ACCOUNTS[0]
                  req.body.userPhoneNumber = E2E_TEST_PHONE_NUMBERS[0]
                  req.body.signedUserPhoneNumber = signWithDEK(req.body.userPhoneNumber, deks[0])
                  mockGetAccountSignedUserPhoneNumberRecord.mockResolvedValue(
                    req.body.signedUserPhoneNumber
                  )
                })
                afterAll(() => {
                  mockIsVerified.mockResolvedValue(true)
                  req.body.account = validInput.account
                  req.body.userPhoneNumber = validInput.userPhoneNumber
                  req.body.signedUserPhoneNumber = signWithDEK(req.body.userPhoneNumber, deks[0])
                  mockGetAccountSignedUserPhoneNumberRecord.mockResolvedValue(
                    req.body.signedUserPhoneNumber
                  )
                })
                expectSuccessWithRecord(req)
              })
            })

            describe('When signedUserPhoneNumberRecord does not match request', () => {
              describe('When user has not rotated their dek', () => {
                beforeAll(() => {
                  mockGetAccountSignedUserPhoneNumberRecord.mockResolvedValue('fake')
                })
                expectFailure(req, 403)
              })

              describe('When user has rotated their dek', () => {
                beforeAll(() => {
                  mockGetDataEncryptionKey.mockResolvedValue(deks[1].publicKey)
                  req.body.signedUserPhoneNumber = signWithDEK(validInput.userPhoneNumber, deks[1])
                  mockGetAccountSignedUserPhoneNumberRecord.mockResolvedValue(
                    signWithDEK(validInput.userPhoneNumber, deks[0])
                  )
                  mockGetDekSignerRecord.mockResolvedValue(deks[0].publicKey)
                })
                expectSuccessWithRecord(req)
              })

              describe('When we cannot find a dekSignerRecord for the user', () => {
                beforeAll(() => {
                  mockGetAccountSignedUserPhoneNumberRecord.mockResolvedValue('fake')
                  mockGetDekSignerRecord.mockResolvedValue(undefined)
                })
                expectFailure(req, 403)
              })
            })

            describe('When signedUserPhoneNumberRecord does not exist in db', () => {
              beforeAll(() => {
                mockGetAccountSignedUserPhoneNumberRecord.mockResolvedValue(undefined)
              })
              expectSuccessWithRecord(req)
            })

            describe('When GetAccountSignedUserPhoneNumberRecord throws db error', () => {
              beforeAll(() => {
                mockGetAccountSignedUserPhoneNumberRecord.mockRejectedValue(new Error())
              })
              expectSuccessWithoutRecord(req)
            })
          })
        })
      })

      describe('When DEK is not fetched succesfully', () => {
        beforeAll(() => {
          mockGetDataEncryptionKey.mockRejectedValue(new Error())
        })

        expectFirstMatchmakingToSucceedWithoutRecord(req)
        expectPotentialReplaysToSucceedWithoutRecord(req)

        describe('With replayed requests', () => {
          beforeAll(() => {
            mockGetDidMatchmaking.mockResolvedValue(true)
          })

          describe('When signedUserPhoneNumberRecord matches request', () => {
            beforeAll(() => {
              req.body.signedUserPhoneNumber = signedUserPhoneNumber
              mockGetAccountSignedUserPhoneNumberRecord.mockResolvedValue(signedUserPhoneNumber)
            })
            expectSuccessWithoutRecord(req)
          })

          describe('When signedUserPhoneNumberRecord does not match request', () => {
            describe('When user has not rotated their dek', () => {
              beforeAll(() => {
                mockGetAccountSignedUserPhoneNumberRecord.mockResolvedValue('fake')
              })
              expectFailure(req, 403)
            })

            describe('When user has rotated their dek', () => {
              beforeAll(() => {
                mockGetAccountSignedUserPhoneNumberRecord.mockResolvedValue(
                  signWithDEK(validInput.userPhoneNumber, deks[1])
                )
                mockGetDekSignerRecord.mockResolvedValue(deks[1].publicKey)
              })
              expectSuccessWithoutRecord(req)
            })

            describe('When we cannot find a dekSignerRecord for the user', () => {
              beforeAll(() => {
                mockGetDekSignerRecord.mockResolvedValue(undefined)
              })
              expectFailure(req, 403)
            })
          })

          describe('When signedUserPhoneNumberRecord does not exist in db', () => {
            beforeAll(() => {
              mockGetAccountSignedUserPhoneNumberRecord.mockResolvedValue(undefined)
            })
            expectSuccessWithoutRecord(req)
          })

          describe('When GetAccountSignedUserPhoneNumberRecord throws db error', () => {
            beforeAll(() => {
              mockGetAccountSignedUserPhoneNumberRecord.mockRejectedValue(new Error())
            })
            expectSuccessWithoutRecord(req)
          })
        })
      })
    })
  })

  describe('with invalid input', () => {
    it('missing user number returns 400', (done) => {
      const req = {
        body: {
          ...validInput,
          userPhoneNumber: undefined,
        },
        headers: mockHeaders,
      } as Request

      getContactMatches(req, invalidResponseExpected(done, 400))
    })

    it('invalid user number returns 400', (done) => {
      const req = {
        body: {
          ...validInput,
          userPhoneNumber: '+14155550123',
        },
        headers: mockHeaders,
      } as Request

      getContactMatches(req, invalidResponseExpected(done, 400))
    })

    it('invalid account returns 400', (done) => {
      const req = {
        body: {
          ...validInput,
          account: 'garbage',
        },
        headers: mockHeaders,
      } as Request

      getContactMatches(req, invalidResponseExpected(done, 400))
    })

    it('missing contact phone numbers returns 400', (done) => {
      const req = {
        body: {
          ...validInput,
          contactPhoneNumbers: undefined,
        },
        headers: mockHeaders,
      } as Request

      getContactMatches(req, invalidResponseExpected(done, 400))
    })

    it('empty contact phone numbers returns 400', (done) => {
      const req = {
        body: {
          ...validInput,
          contactPhoneNumbers: [],
        },
        headers: mockHeaders,
      } as Request

      getContactMatches(req, invalidResponseExpected(done, 400))
    })

    it('invalid contact phone numbers returns 400', (done) => {
      const req = {
        body: {
          ...validInput,
          contactPhoneNumbers: ['+14155550123'],
        },
        headers: mockHeaders,
      } as Request

      getContactMatches(req, invalidResponseExpected(done, 400))
    })
  })
})<|MERGE_RESOLUTION|>--- conflicted
+++ resolved
@@ -3,11 +3,7 @@
 import { ec as EC } from 'elliptic'
 import { Request, Response } from 'firebase-functions'
 import { BLSCryptographyClient } from '../src/bls/bls-cryptography-client'
-<<<<<<< HEAD
-import config, { VERSION } from '../src/config'
-=======
-import { E2E_TEST_ACCOUNTS, E2E_TEST_PHONE_NUMBERS, VERSION } from '../src/config'
->>>>>>> b16a2d47
+import config, { E2E_TEST_ACCOUNTS, E2E_TEST_PHONE_NUMBERS, VERSION } from '../src/config
 import { getTransaction } from '../src/database/database'
 import {
   getAccountSignedUserPhoneNumberRecord,
