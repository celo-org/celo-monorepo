--- conflicted
+++ resolved
@@ -1,7 +1,3 @@
 ## ODIS Combiner
 
-<<<<<<< HEAD
-A firebase function that generates orchestrates distributed BLS threshold signing with the set of ODIS signers.
-=======
-A firebase function that orchestrates distributed BLS threshold signing with the set of ODIS signers.
->>>>>>> ca82a02f
+A firebase function that orchestrates distributed BLS threshold signing with the set of ODIS signers.