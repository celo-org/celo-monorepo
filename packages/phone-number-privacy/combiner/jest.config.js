--- conflicted
+++ resolved
@@ -1,10 +1,5 @@
 module.exports = {
   preset: 'ts-jest',
-<<<<<<< HEAD
-  ...nodeFlakeTracking,
-  setupFilesAfterEnv: [...nodeFlakeTracking.setupFilesAfterEnv],
-=======
->>>>>>> 98dbf1db
   coverageReporters: [['lcov', { projectRoot: '../../../' }], 'text'],
   collectCoverageFrom: ['./src/**'],
   coverageThreshold: {
