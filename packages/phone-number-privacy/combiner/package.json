--- conflicted
+++ resolved
@@ -28,17 +28,10 @@
     "test:e2e:alfajores": "FLAKEY=true CONTEXT_NAME=alfajores yarn test:e2e"
   },
   "dependencies": {
-<<<<<<< HEAD
-    "@celo/contractkit": "^3.1.1-dev",
-    "@celo/phone-number-privacy-common": "^2.0.2",
-    "@celo/identity": "^3.1.1-dev",
-    "@celo/encrypted-backup": "^3.1.1-dev",
-=======
     "@celo/contractkit": "^3.2.1-dev",
     "@celo/phone-number-privacy-common": "^2.0.2",
     "@celo/identity": "^3.2.1-dev",
     "@celo/encrypted-backup": "^3.2.1-dev",
->>>>>>> d71fe5b3
     "@celo/identity-prev": "npm:@celo/identity@1.2.0",
     "@celo/poprf": "^0.1.9",
     "blind-threshold-bls": "https://github.com/celo-org/blind-threshold-bls-wasm#e1e2f8a",
@@ -52,13 +45,8 @@
     "uuid": "^7.0.3"
   },
   "devDependencies": {
-<<<<<<< HEAD
-    "@celo/utils": "^3.1.1-dev",
-    "@celo/phone-utils": "^3.1.1-dev",
-=======
     "@celo/utils": "^3.2.1-dev",
     "@celo/phone-utils": "^3.2.1-dev",
->>>>>>> d71fe5b3
     "@types/express": "^4.17.6",
     "@types/supertest": "^2.0.12",
     "@types/uuid": "^7.0.3",
