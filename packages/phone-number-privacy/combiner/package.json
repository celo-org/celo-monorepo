--- conflicted
+++ resolved
@@ -23,15 +23,9 @@
     "db:migrate": "NODE_ENV=dev ts-node scripts/run-migrations.ts"
   },
   "dependencies": {
-<<<<<<< HEAD
-    "@celo/contractkit": "0.4.11-dev",
-    "@celo/phone-number-privacy-common": "1.0.5",
-    "@celo/utils": "0.1.17-dev",
-=======
-    "@celo/contractkit": "0.4.5",
+    "@celo/contractkit": "0.4.13-dev",
     "@celo/phone-number-privacy-common": "1.0.7",
-    "@celo/utils": "0.1.13",
->>>>>>> 171d4f76
+    "@celo/utils": "0.1.19-dev",
     "blind-threshold-bls": "https://github.com/celo-org/blind-threshold-bls-wasm#e1e2f8a",
     "elliptic": "6.5.3",
     "firebase-admin": "^8.10.0",
