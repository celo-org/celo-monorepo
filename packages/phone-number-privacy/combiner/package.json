{
  "name": "@celo/phone-number-privacy-combiner",
  "version": "2.0.0-dev",
  "description": "Orchestrates and combines threshold signatures for use in ODIS",
  "author": "Celo",
  "license": "Apache-2.0",
  "main": "dist/index.js",
  "scripts": {
    "dev": "yarn build && firebase serve --only functions",
    "deploy:staging": "yarn build && firebase deploy --only functions --project celo-phone-number-privacy-stg",
    "deploy:alfajores": "yarn build && firebase deploy --only functions --project celo-phone-number-privacy",
    "deploy:mainnet": "yarn build && firebase deploy --only functions --project celo-pgpnp-mainnet",
    "config:get:staging": "firebase functions:config:get --project celo-phone-number-privacy-stg",
    "config:get:alfajores": "firebase functions:config:get --project celo-phone-number-privacy",
    "config:get:mainnet": "firebase functions:config:get --project celo-pgpnp-mainnet",
    "config:set:staging": "firebase functions:config:set --project celo-phone-number-privacy-stg",
    "config:set:alfajores": "firebase functions:config:set --project celo-phone-number-privacy",
    "config:set:mainnet": "firebase functions:config:set --project celo-pgpnp-mainnet",
    "clean": "tsc -b . --clean",
    "build": "tsc -b .",
    "lint": "tslint --project .",
    "test": "jest --runInBand --testPathIgnorePatterns test/end-to-end",
    "test:coverage": "yarn test --coverage",
    "test:integration": "jest --runInBand test/integration",
    "test:e2e": "jest test/end-to-end --verbose",
    "test:e2e:staging": "ODIS_COMBINER_SERVICE_URL=https://us-central1-celo-phone-number-privacy-stg.cloudfunctions.net yarn test:e2e",
    "test:e2e:alfajores": "ODIS_COMBINER_SERVICE_URL=https://us-central1-celo-phone-number-privacy.cloudfunctions.net yarn test:e2e",
    "db:migrate": "NODE_ENV=dev FIREBASE_CONFIG=./firebase.json ts-node ./scripts/run-migrations.ts",
    "db:migrate:staging": "GCLOUD_PROJECT=celo-phone-number-privacy-stg yarn db:migrate",
    "db:migrate:alfajores": "GCLOUD_PROJECT=celo-phone-number-privacy yarn db:migrate",
    "db:migrate:mainnet": "GCLOUD_PROJECT=celo-pgpnp-mainnet yarn db:migrate",
    "db:migrate:make": "knex --migrations-directory ./migrations migrate:make -x ts"
  },
  "dependencies": {
<<<<<<< HEAD
    "@celo/contractkit": "2.0.1-dev",
    "@celo/phone-number-privacy-common": "1.0.42-dev",
    "@celo/poprf": "^0.1.9",
    "@celo/utils": "2.0.1-dev",
=======
    "@celo/contractkit": "2.2.1-dev",
    "@celo/identity": "2.2.1-dev",
    "@celo/phone-number-privacy-common": "1.0.39",
    "@celo/utils": "2.2.1-dev",
>>>>>>> f6018912
    "blind-threshold-bls": "https://github.com/celo-org/blind-threshold-bls-wasm#e1e2f8a",
    "express": "^4.17.1",
    "firebase-admin": "^9.12.0",
    "firebase-functions": "^3.15.7",
    "knex": "^2.1.0",
    "node-fetch": "^2.6.1",
    "pg": "^8.2.1",
    "uuid": "^7.0.3"
  },
  "devDependencies": {
    "@celo/identity": "2.0.1-dev",
    "@celo/phone-number-privacy-signer": "2.0.0-dev",
    "@types/btoa": "^1.2.3",
    "@types/express": "^4.17.6",
    "@types/uuid": "^7.0.3",
    "dotenv": "^8.2.0",
    "firebase-functions-test": "^0.3.3",
    "firebase-tools": "9.20.0"
  },
  "peerDependencies": {
    "@celo/flake-tracker": "0.0.1-dev"
  },
  "engines": {
    "node": ">=12"
  }
}<|MERGE_RESOLUTION|>--- conflicted
+++ resolved
@@ -32,17 +32,9 @@
     "db:migrate:make": "knex --migrations-directory ./migrations migrate:make -x ts"
   },
   "dependencies": {
-<<<<<<< HEAD
-    "@celo/contractkit": "2.0.1-dev",
+    "@celo/contractkit": "2.2.1-dev",
     "@celo/phone-number-privacy-common": "1.0.42-dev",
-    "@celo/poprf": "^0.1.9",
-    "@celo/utils": "2.0.1-dev",
-=======
-    "@celo/contractkit": "2.2.1-dev",
-    "@celo/identity": "2.2.1-dev",
-    "@celo/phone-number-privacy-common": "1.0.39",
     "@celo/utils": "2.2.1-dev",
->>>>>>> f6018912
     "blind-threshold-bls": "https://github.com/celo-org/blind-threshold-bls-wasm#e1e2f8a",
     "express": "^4.17.1",
     "firebase-admin": "^9.12.0",
@@ -53,7 +45,7 @@
     "uuid": "^7.0.3"
   },
   "devDependencies": {
-    "@celo/identity": "2.0.1-dev",
+    "@celo/identity": "2.2.1-dev",
     "@celo/phone-number-privacy-signer": "2.0.0-dev",
     "@types/btoa": "^1.2.3",
     "@types/express": "^4.17.6",
