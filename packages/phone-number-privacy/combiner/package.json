--- conflicted
+++ resolved
@@ -24,17 +24,10 @@
     "db:migrate": "NODE_ENV=dev ts-node scripts/run-migrations.ts"
   },
   "dependencies": {
-<<<<<<< HEAD
-    "@celo/contractkit": "1.0.0-beta3",
+    "@celo/contractkit": "1.0.2",
     "@celo/phone-number-privacy-common": "1.0.26",
-    "@celo/identity": "1.0.0-beta3",
-    "@celo/utils": "1.0.0-beta3",
-=======
-    "@celo/contractkit": "1.0.2",
-    "@celo/phone-number-privacy-common": "1.0.25",
     "@celo/identity": "1.0.2",
     "@celo/utils": "1.0.2",
->>>>>>> c3b20e69
     "blind-threshold-bls": "https://github.com/celo-org/blind-threshold-bls-wasm#e1e2f8a",
     "elliptic": "^6.5.4",
     "firebase-admin": "^8.10.0",
