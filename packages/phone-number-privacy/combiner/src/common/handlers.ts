--- conflicted
+++ resolved
@@ -5,10 +5,6 @@
   OdisResponse,
   PnpQuotaStatus,
   send,
-<<<<<<< HEAD
-=======
-  // tslint:disable-next-line: ordered-imports
->>>>>>> 2cc7296f
   SequentialDelayDomainState,
   WarningMessage,
 } from '@celo/phone-number-privacy-common'
