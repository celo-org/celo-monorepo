--- conflicted
+++ resolved
@@ -31,7 +31,6 @@
 
   async distribute(session: Session<R>): Promise<void> {
     const obs = new PerformanceObserver((list) => {
-<<<<<<< HEAD
       // Possible race condition here: if multiple signers take exactly the same
       // amount of time, the PerformanceObserver callback may be called twice with
       // both entries present. Node 12 doesn't allow for entries to be deleted by name,
@@ -42,11 +41,6 @@
       list.getEntries().forEach((entry) => {
         session.logger.info(
           { latency: entry, signer: entry.name },
-=======
-      list.getEntries().forEach((entry) => {
-        session.logger.info(
-          { latency: entry, signer: entry!.name },
->>>>>>> 5d06ad85
           'Signer response latency measured'
         )
       })
