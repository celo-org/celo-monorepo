--- conflicted
+++ resolved
@@ -19,6 +19,7 @@
   domainOdisServicesSigners,
   domainOdisServicesTimeoutMilliseconds,
   domainServiceName,
+  domainShouldAuthenticate,
   pnpEnabled,
   pnpFullNodeDelaysMs,
   pnpFullNodeRetryCount,
@@ -29,6 +30,7 @@
   pnpOdisServicesSigners,
   pnpOdisServicesTimeoutMilliseconds,
   pnpServiceName,
+  pnpShouldAuthenticate,
   pnpShouldMockAccountService,
   serviceNameConfig,
 } from './utils/firebase-configs'
@@ -64,12 +66,9 @@
   fullNodeTimeoutMs: number
   fullNodeRetryCount: number
   fullNodeRetryDelayMs: number
-<<<<<<< HEAD
+  shouldAuthenticate: boolean
   shouldMockAccountService?: boolean
   mockDek?: string
-=======
-  shouldAuthenticate: boolean
->>>>>>> 2cc7296f
 }
 
 export interface CombinerConfig {
@@ -137,11 +136,8 @@
       fullNodeTimeoutMs: FULL_NODE_TIMEOUT_IN_MS,
       fullNodeRetryCount: RETRY_COUNT,
       fullNodeRetryDelayMs: RETRY_DELAY_IN_MS,
-<<<<<<< HEAD
+      shouldAuthenticate: true,
       mockDek: defaultMockDEK,
-=======
-      shouldAuthenticate: true,
->>>>>>> 2cc7296f
     },
     domains: {
       serviceName: defaultServiceName,
@@ -197,20 +193,12 @@
         currentVersion: pnpKeysCurrentVersion.value(),
         versions: pnpKeysVersions.value(),
       },
-<<<<<<< HEAD
       fullNodeTimeoutMs: pnpFullNodeTimeoutMs.value(),
       fullNodeRetryCount: pnpFullNodeRetryCount.value(),
       fullNodeRetryDelayMs: pnpFullNodeDelaysMs.value(),
+      shouldAuthenticate: pnpShouldAuthenticate.value(),
       shouldMockAccountService: pnpShouldMockAccountService.value(),
       mockDek: pnpMockDek.value(),
-=======
-      fullNodeTimeoutMs: Number(functionConfig.pnp.full_node_timeout_ms ?? FULL_NODE_TIMEOUT_IN_MS),
-      fullNodeRetryCount: Number(functionConfig.pnp.full_node_retry_count ?? RETRY_COUNT),
-      fullNodeRetryDelayMs: Number(
-        functionConfig.pnp.full_node_retry_delay_ms ?? RETRY_DELAY_IN_MS
-      ),
-      shouldAuthenticate: toBool(functionConfig.pnp.should_authenticate, true),
->>>>>>> 2cc7296f
     },
     domains: {
       serviceName: domainServiceName.value(),
@@ -223,18 +211,10 @@
         currentVersion: domainKeysCurrentVersion.value(),
         versions: domainKeysVersions.value(),
       },
-<<<<<<< HEAD
       fullNodeTimeoutMs: domainFullNodeTimeoutMs.value(),
       fullNodeRetryCount: domainFullNodeRetryCount.value(),
       fullNodeRetryDelayMs: domainFullNodeDelaysMs.value(),
-=======
-      fullNodeTimeoutMs: Number(functionConfig.pnp.full_node_timeout_ms ?? FULL_NODE_TIMEOUT_IN_MS), // TODO refactor config - domains endpoints don't use full node
-      fullNodeRetryCount: Number(functionConfig.pnp.full_node_retry_count ?? RETRY_COUNT),
-      fullNodeRetryDelayMs: Number(
-        functionConfig.pnp.full_node_retry_delay_ms ?? RETRY_DELAY_IN_MS
-      ),
-      shouldAuthenticate: true,
->>>>>>> 2cc7296f
+      shouldAuthenticate: domainShouldAuthenticate.value(),
     },
   }
 }
