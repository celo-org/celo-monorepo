--- conflicted
+++ resolved
@@ -96,17 +96,12 @@
         }
       })
       .catch((e) => {
-<<<<<<< HEAD
-        logger.error(`${ErrorMessage.ERROR_REQUESTING_SIGNATURE} from signer ${service.url}`, e)
-        responses.push({ url: service.url, status: 500 })
-=======
         if (e.name === 'AbortError') {
           logger.error(`${ErrorMessages.TIMEOUT_FROM_SIGNER} from signer ${service.url}`)
         } else {
-          logger.error(`${ErrorMessages.SIGNER_RETURN_ERROR} from signer ${service.url}`, e)
+          logger.error(`${ErrorMessages.ERROR_REQUESTING_SIGNATURE} from signer ${service.url}`, e)
           responses.push({ url: service.url, status: 500 })
         }
->>>>>>> 1db7e5bc
       })
       .finally(() => {
         clearTimeout(timeout)
