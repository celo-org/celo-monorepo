--- conflicted
+++ resolved
@@ -10,10 +10,6 @@
   .runWith({
     // Keep instances warm for mainnet functions
     // Defined check required for running tests vs. deployment
-<<<<<<< HEAD
-    // minInstances: 0,
-=======
->>>>>>> 76ddc364
     minInstances: functions.config().service ? Number(functions.config().service.min_instances) : 0,
   })
   .https.onRequest(startCombiner(config, getContractKit(config.blockchain)))
