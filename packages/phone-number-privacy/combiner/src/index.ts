--- conflicted
+++ resolved
@@ -12,17 +12,12 @@
     minInstances: functions.config().service ? Number(functions.config().service.min_instances) : 0,
     memory: functions.config().service ? functions.config().service.memory : '512MB',
   })
-<<<<<<< HEAD
   .https.onRequest((req, res) => {
     if (config.proxy.forwardToGen2) {
       startProxy(req, res, config)
     } else {
-      const app = startCombiner(config, getContractKitWithAgent(config.blockchain))
+      const app = startCombiner(config)
       app(req, res)
     }
   })
-=======
-  .https.onRequest(startCombiner(config))
-
->>>>>>> 2cc7296f
 export * from './config'