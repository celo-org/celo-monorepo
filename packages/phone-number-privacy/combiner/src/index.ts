<<<<<<< HEAD
import { getContractKitWithAgent } from '@celo/phone-number-privacy-common'
import * as functions from 'firebase-functions'
import { Knex } from 'knex'
=======
import { getContractKit } from '@celo/phone-number-privacy-common'
import * as functions from 'firebase-functions/v2/https'
>>>>>>> 7eb0cabd
import config from './config'
import { initDatabase } from './database/database'
import { startCombiner } from './server'
import { blockchainApiKey, minInstancesConfig, requestConcurency } from './utils/firebase-configs'

require('dotenv').config()

<<<<<<< HEAD
export const combiner = functions
  .region('us-central1')
  .runWith({
    // Keep instances warm for mainnet functions
    // Defined check required for running tests vs. deployment
    minInstances: functions.config().service ? Number(functions.config().service.min_instances) : 0,
  })
  .https.onRequest(async (req, res) => {
    try {
      const db: Knex = await initDatabase(config)
      const app = startCombiner(db, config, getContractKitWithAgent(config.blockchain))

      app(req, res)
    } catch (e) {
      res.status(500).send('Internal Server Error')
    }
  })
=======
export const combinerGen2 = functions.onRequest(
  {
    minInstances: minInstancesConfig,
    secrets: [blockchainApiKey],
    concurrency: requestConcurency,
    memory: '512MiB',
    region: 'us-central1',
  },
  startCombiner(config, getContractKit(config.blockchain))
)
>>>>>>> 7eb0cabd
export * from './config'<|MERGE_RESOLUTION|>--- conflicted
+++ resolved
@@ -1,11 +1,6 @@
-<<<<<<< HEAD
 import { getContractKitWithAgent } from '@celo/phone-number-privacy-common'
-import * as functions from 'firebase-functions'
+import * as functions from 'firebase-functions/v2/https'
 import { Knex } from 'knex'
-=======
-import { getContractKit } from '@celo/phone-number-privacy-common'
-import * as functions from 'firebase-functions/v2/https'
->>>>>>> 7eb0cabd
 import config from './config'
 import { initDatabase } from './database/database'
 import { startCombiner } from './server'
@@ -13,15 +8,15 @@
 
 require('dotenv').config()
 
-<<<<<<< HEAD
-export const combiner = functions
-  .region('us-central1')
-  .runWith({
-    // Keep instances warm for mainnet functions
-    // Defined check required for running tests vs. deployment
-    minInstances: functions.config().service ? Number(functions.config().service.min_instances) : 0,
-  })
-  .https.onRequest(async (req, res) => {
+export const combinerGen2 = functions.onRequest(
+  {
+    minInstances: minInstancesConfig,
+    secrets: [blockchainApiKey],
+    concurrency: requestConcurency,
+    memory: '512MiB',
+    region: 'us-central1',
+  },
+  async (req, res) => {
     try {
       const db: Knex = await initDatabase(config)
       const app = startCombiner(db, config, getContractKitWithAgent(config.blockchain))
@@ -30,17 +25,7 @@
     } catch (e) {
       res.status(500).send('Internal Server Error')
     }
-  })
-=======
-export const combinerGen2 = functions.onRequest(
-  {
-    minInstances: minInstancesConfig,
-    secrets: [blockchainApiKey],
-    concurrency: requestConcurency,
-    memory: '512MiB',
-    region: 'us-central1',
-  },
-  startCombiner(config, getContractKit(config.blockchain))
+  }
+  // startCombiner(config, getContractKit(config.blockchain))
 )
->>>>>>> 7eb0cabd
 export * from './config'