import {
  authenticateUser,
  CombinerEndpoint,
  ErrorMessage,
  ErrorType,
  getSignerEndpoint,
  hasValidAccountParam,
  isBodyReasonablySized,
  PnpQuotaRequest,
  PnpQuotaRequestSchema,
  PnpQuotaResponseSchema,
  WarningMessage,
} from '@celo/phone-number-privacy-common'
import { Request } from 'express'
import { Signer, thresholdCallToSigners } from '../../../common/combine'
import { errorResult, ResultHandler } from '../../../common/handlers'
import { getKeyVersionInfo } from '../../../common/io'
import { getCombinerVersion, OdisConfig } from '../../../config'
import { NoQuotaCache } from '../../../utils/no-quota-cache'
import { AccountService } from '../../services/account-services'
import { logPnpSignerResponseDiscrepancies } from '../../services/log-responses'
import { findCombinerQuotaState } from '../../services/threshold-state'

export function pnpQuota(
  signers: Signer[],
  config: OdisConfig,
<<<<<<< HEAD
  accountService: AccountService,
  noQuotaCache: NoQuotaCache
=======
  dekFetcher: DataEncryptionKeyFetcher
>>>>>>> 2cc7296f
): ResultHandler<PnpQuotaRequest> {
  return async (request, response) => {
    const logger = response.locals.logger

    if (!isValidRequest(request)) {
      return errorResult(400, WarningMessage.INVALID_INPUT)
    }

<<<<<<< HEAD
    const warnings: ErrorType[] = []

    if (!(await authenticateUser(request, logger, accountService.getAccount, warnings))) {
      return errorResult(401, WarningMessage.UNAUTHENTICATED_USER)
    }

    const account = request.body.account
    if (noQuotaCache.maximumQuotaReached(account)) {
      const quota = noQuotaCache.getTotalQuota(account)
      // can exist a race condition between the hasQuota and getTotalQuota but that's highly improbable
      if (quota !== undefined) {
        return {
          status: 200,
          body: {
            success: true,
            version: getCombinerVersion(),
            performedQueryCount: quota,
            totalQuota: quota,
            warnings,
          },
        }
=======
    if (config.shouldAuthenticate) {
      if (!(await authenticateUser(request, logger, dekFetcher))) {
        return errorResult(401, WarningMessage.UNAUTHENTICATED_USER)
>>>>>>> 2cc7296f
      }
    }

    // TODO remove this, we shouldn't need keyVersionInfo for non-signing endpoints
    const keyVersionInfo = getKeyVersionInfo(request, config, logger)

    const { signerResponses, maxErrorCode } = await thresholdCallToSigners(logger, {
      signers,
      endpoint: getSignerEndpoint(CombinerEndpoint.PNP_QUOTA),
      request,
      keyVersionInfo,
      requestTimeoutMS: config.odisServices.timeoutMilliSeconds,
      responseSchema: PnpQuotaResponseSchema,
      shouldCheckKeyVersion: false,
    })
    warnings.push(...logPnpSignerResponseDiscrepancies(logger, signerResponses))

    const { threshold } = keyVersionInfo

    if (signerResponses.length >= threshold) {
      try {
        const quotaStatus = findCombinerQuotaState(keyVersionInfo, signerResponses, warnings)
<<<<<<< HEAD

        if (quotaStatus.performedQueryCount === quotaStatus.totalQuota) {
          // Sets that there is not more quota for that account
          noQuotaCache.setNoMoreQuota(account, quotaStatus.totalQuota)
        }
=======
>>>>>>> 2cc7296f
        return {
          status: 200,
          body: {
            success: true,
            version: getCombinerVersion(),
            ...quotaStatus,
            warnings,
          },
        }
      } catch (err) {
        logger.error(err, 'Error combining signer quota status responses')
      }
    }
    return errorResult(maxErrorCode ?? 500, ErrorMessage.THRESHOLD_PNP_QUOTA_STATUS_FAILURE)
  }
}

function isValidRequest(
  request: Request<{}, {}, unknown>
): request is Request<{}, {}, PnpQuotaRequest> {
  return (
    PnpQuotaRequestSchema.is(request.body) &&
    hasValidAccountParam(request.body) &&
    isBodyReasonablySized(request.body)
  )
}<|MERGE_RESOLUTION|>--- conflicted
+++ resolved
@@ -24,12 +24,8 @@
 export function pnpQuota(
   signers: Signer[],
   config: OdisConfig,
-<<<<<<< HEAD
   accountService: AccountService,
   noQuotaCache: NoQuotaCache
-=======
-  dekFetcher: DataEncryptionKeyFetcher
->>>>>>> 2cc7296f
 ): ResultHandler<PnpQuotaRequest> {
   return async (request, response) => {
     const logger = response.locals.logger
@@ -38,11 +34,11 @@
       return errorResult(400, WarningMessage.INVALID_INPUT)
     }
 
-<<<<<<< HEAD
     const warnings: ErrorType[] = []
-
-    if (!(await authenticateUser(request, logger, accountService.getAccount, warnings))) {
-      return errorResult(401, WarningMessage.UNAUTHENTICATED_USER)
+    if (config.shouldAuthenticate) {
+      if (!(await authenticateUser(request, logger, accountService.getAccount, warnings))) {
+        return errorResult(401, WarningMessage.UNAUTHENTICATED_USER)
+      }
     }
 
     const account = request.body.account
@@ -60,11 +56,6 @@
             warnings,
           },
         }
-=======
-    if (config.shouldAuthenticate) {
-      if (!(await authenticateUser(request, logger, dekFetcher))) {
-        return errorResult(401, WarningMessage.UNAUTHENTICATED_USER)
->>>>>>> 2cc7296f
       }
     }
 
@@ -87,14 +78,11 @@
     if (signerResponses.length >= threshold) {
       try {
         const quotaStatus = findCombinerQuotaState(keyVersionInfo, signerResponses, warnings)
-<<<<<<< HEAD
 
         if (quotaStatus.performedQueryCount === quotaStatus.totalQuota) {
           // Sets that there is not more quota for that account
           noQuotaCache.setNoMoreQuota(account, quotaStatus.totalQuota)
         }
-=======
->>>>>>> 2cc7296f
         return {
           status: 200,
           body: {
