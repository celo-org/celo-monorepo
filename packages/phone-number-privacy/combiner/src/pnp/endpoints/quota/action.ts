import {
  authenticateUser,
  CombinerEndpoint,
  DataEncryptionKeyFetcher,
  ErrorMessage,
  getSignerEndpoint,
  hasValidAccountParam,
  isBodyReasonablySized,
  PnpQuotaRequest,
  PnpQuotaRequestSchema,
  PnpQuotaResponseSchema,
  send,
  WarningMessage,
} from '@celo/phone-number-privacy-common'
import { Request } from 'express'
import { Signer, thresholdCallToSigners } from '../../../common/combine'
import { PromiseHandler } from '../../../common/handlers'
import { getKeyVersionInfo, sendFailure } from '../../../common/io'
import { getCombinerVersion, OdisConfig } from '../../../config'
import { logPnpSignerResponseDiscrepancies } from '../../services/log-responses'
import { findCombinerQuotaState } from '../../services/threshold-state'

export function createPnpQuotaHandler(
  signers: Signer[],
  config: OdisConfig,
  dekFetcher: DataEncryptionKeyFetcher
): PromiseHandler<PnpQuotaRequest> {
  return async (request, response) => {
    const logger = response.locals.logger
<<<<<<< HEAD

    if (!validateRequest(request)) {
      sendFailure(WarningMessage.INVALID_INPUT, 400, response)
      return
    }

    if (!(await authenticateUser(request, logger, dekFetcher))) {
      sendFailure(WarningMessage.UNAUTHENTICATED_USER, 401, response)
      return
    }

    // TODO remove?
    const keyVersionInfo = getKeyVersionInfo(request, config, logger)

    const { signerResponses, maxErrorCode } = await thresholdCallToSigners(logger, {
      signers,
      endpoint: getSignerEndpoint(CombinerEndpoint.PNP_QUOTA),
      request,
      keyVersionInfo,
      requestTimeoutMS: config.odisServices.timeoutMilliSeconds,
      responseSchema: PnpQuotaResponseSchema,
      shouldCheckKeyVersion: false,
    })
    const warnings = logPnpSignerResponseDiscrepancies(logger, signerResponses)

    // TODO remove?
    // logFailOpenResponses(logger, signerResponses)

    const { threshold } = keyVersionInfo

=======

    if (!validateRequest(request)) {
      sendFailure(WarningMessage.INVALID_INPUT, 400, response)
      return
    }

    if (!(await authenticateUser(request, logger, dekFetcher))) {
      sendFailure(WarningMessage.UNAUTHENTICATED_USER, 401, response)
      return
    }

    // TODO remove this, we shouldn't need keyVersionInfo for non-signing endpoints
    const keyVersionInfo = getKeyVersionInfo(request, config, logger)

    const { signerResponses, maxErrorCode } = await thresholdCallToSigners(logger, {
      signers,
      endpoint: getSignerEndpoint(CombinerEndpoint.PNP_QUOTA),
      request,
      keyVersionInfo,
      requestTimeoutMS: config.odisServices.timeoutMilliSeconds,
      responseSchema: PnpQuotaResponseSchema,
      shouldCheckKeyVersion: false,
    })
    const warnings = logPnpSignerResponseDiscrepancies(logger, signerResponses)

    const { threshold } = keyVersionInfo

>>>>>>> c81e0ff6
    if (signerResponses.length >= threshold) {
      try {
        const quotaStatus = findCombinerQuotaState(keyVersionInfo, signerResponses, warnings)
        send(
          response,
          {
            success: true,
            version: getCombinerVersion(),
            ...quotaStatus,
            warnings,
          },
          200,
          logger
        )

        return
      } catch (err) {
        logger.error(err, 'Error combining signer quota status responses')
      }
    }
    sendFailure(ErrorMessage.THRESHOLD_PNP_QUOTA_STATUS_FAILURE, maxErrorCode ?? 500, response)
  }
}

function validateRequest(
  request: Request<{}, {}, unknown>
): request is Request<{}, {}, PnpQuotaRequest> {
  return (
    PnpQuotaRequestSchema.is(request.body) &&
    hasValidAccountParam(request.body) &&
    isBodyReasonablySized(request.body)
  )
}<|MERGE_RESOLUTION|>--- conflicted
+++ resolved
@@ -27,38 +27,6 @@
 ): PromiseHandler<PnpQuotaRequest> {
   return async (request, response) => {
     const logger = response.locals.logger
-<<<<<<< HEAD
-
-    if (!validateRequest(request)) {
-      sendFailure(WarningMessage.INVALID_INPUT, 400, response)
-      return
-    }
-
-    if (!(await authenticateUser(request, logger, dekFetcher))) {
-      sendFailure(WarningMessage.UNAUTHENTICATED_USER, 401, response)
-      return
-    }
-
-    // TODO remove?
-    const keyVersionInfo = getKeyVersionInfo(request, config, logger)
-
-    const { signerResponses, maxErrorCode } = await thresholdCallToSigners(logger, {
-      signers,
-      endpoint: getSignerEndpoint(CombinerEndpoint.PNP_QUOTA),
-      request,
-      keyVersionInfo,
-      requestTimeoutMS: config.odisServices.timeoutMilliSeconds,
-      responseSchema: PnpQuotaResponseSchema,
-      shouldCheckKeyVersion: false,
-    })
-    const warnings = logPnpSignerResponseDiscrepancies(logger, signerResponses)
-
-    // TODO remove?
-    // logFailOpenResponses(logger, signerResponses)
-
-    const { threshold } = keyVersionInfo
-
-=======
 
     if (!validateRequest(request)) {
       sendFailure(WarningMessage.INVALID_INPUT, 400, response)
@@ -86,7 +54,6 @@
 
     const { threshold } = keyVersionInfo
 
->>>>>>> c81e0ff6
     if (signerResponses.length >= threshold) {
       try {
         const quotaStatus = findCombinerQuotaState(keyVersionInfo, signerResponses, warnings)
