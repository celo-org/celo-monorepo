--- conflicted
+++ resolved
@@ -5,7 +5,6 @@
   getSignerEndpoint,
   hasValidAccountParam,
   isBodyReasonablySized,
-  newContractKitFetcher,
   PnpQuotaRequest,
   PnpQuotaRequestSchema,
   PnpQuotaResponse,
@@ -60,36 +59,20 @@
     )
   }
 
-<<<<<<< HEAD
   async authenticate(request: Request<{}, {}, PnpQuotaRequest>, logger: Logger): Promise<boolean> {
-    return authenticateUser(
-      request,
-      logger,
-      newContractKitFetcher(
-        this.kit,
-        logger,
-        this.config.fullNodeTimeoutMs,
-        this.config.fullNodeRetryCount,
-        this.config.fullNodeRetryDelayMs
-      )
-    )
-=======
-  async authenticate(
-    _request: Request<{}, {}, PnpQuotaRequest>,
-    _logger: Logger
-  ): Promise<boolean> {
+    logger.debug({ url: request.url }) // just for ts not to make a fuzz
     return Promise.resolve(true)
     // return authenticateUser(
     //   request,
-    //   this.kit,
     //   logger,
-    //   this.config.shouldFailOpen,
-    //   [],
-    //   this.config.fullNodeTimeoutMs,
-    //   this.config.fullNodeRetryCount,
-    //   this.config.fullNodeRetryDelayMs
+    //   newContractKitFetcher(
+    //     this.kit,
+    //     logger,
+    //     this.config.fullNodeTimeoutMs,
+    //     this.config.fullNodeRetryCount,
+    //     this.config.fullNodeRetryDelayMs
+    //   )
     // )
->>>>>>> 4b5fcb62
   }
 
   sendSuccess(
