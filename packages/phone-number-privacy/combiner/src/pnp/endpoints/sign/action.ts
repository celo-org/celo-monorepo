--- conflicted
+++ resolved
@@ -9,20 +9,12 @@
 import { SignAction } from '../../../common/sign'
 import { PnpSignerResponseLogger } from '../../services/log-responses'
 
-<<<<<<< HEAD
 export class PnpSignAction extends SignAction<SignMessageRequest> {
   readonly responseLogger: PnpSignerResponseLogger = new PnpSignerResponseLogger()
 
-  combine(session: CryptoSession<SignMessageRequest>): void {
+  combine(session: CryptoSession<SignMessageRequest | LegacySignMessageRequest>): void {
     this.responseLogger.logResponseDiscrepancies(session)
     this.responseLogger.logFailOpenResponses(session)
-=======
-export class PnpSignAction extends SignAction<SignMessageRequest | LegacySignMessageRequest> {
-  readonly discrepancyLogger: PnpDiscrepanciesLogger = new PnpDiscrepanciesLogger()
-
-  combine(session: CryptoSession<SignMessageRequest | LegacySignMessageRequest>): void {
-    this.discrepancyLogger.logResponseDiscrepancies(session)
->>>>>>> d452e323
 
     if (session.crypto.hasSufficientSignatures()) {
       try {
