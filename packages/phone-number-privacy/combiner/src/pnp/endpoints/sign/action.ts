import {
  authenticateUser,
  CombinerEndpoint,
  DataEncryptionKeyFetcher,
  ErrorMessage,
  ErrorType,
  getSignerEndpoint,
  hasValidAccountParam,
  hasValidBlindedPhoneNumberParam,
  isBodyReasonablySized,
  OdisResponse,
  send,
  SignMessageRequest,
  SignMessageRequestSchema,
  SignMessageResponseSchema,
  WarningMessage,
} from '@celo/phone-number-privacy-common'
import { Request } from 'express'
import assert from 'node:assert'
import { Signer, thresholdCallToSigners } from '../../../common/combine'
import { BLSCryptographyClient } from '../../../common/crypto-clients/bls-crypto-client'
import { PromiseHandler } from '../../../common/handlers'
import { getKeyVersionInfo, requestHasSupportedKeyVersion, sendFailure } from '../../../common/io'
import { getCombinerVersion, OdisConfig } from '../../../config'
import { logPnpSignerResponseDiscrepancies } from '../../services/log-responses'
import { findCombinerQuotaState } from '../../services/threshold-state'

export function createPnpSignHandler(
  signers: Signer[],
  config: OdisConfig,
  dekFetcher: DataEncryptionKeyFetcher
): PromiseHandler<SignMessageRequest> {
  return async (request, response) => {
    const logger = response.locals.logger
    if (!validateRequest(request)) {
      sendFailure(WarningMessage.INVALID_INPUT, 400, response)
      return
    }

    if (!requestHasSupportedKeyVersion(request, config, response.locals.logger)) {
      sendFailure(WarningMessage.INVALID_KEY_VERSION_REQUEST, 400, response)
      return
    }
<<<<<<< HEAD

    if (!(await authenticateUser(request, logger, dekFetcher))) {
      sendFailure(WarningMessage.UNAUTHENTICATED_USER, 401, response)
      return
    }
    const keyVersionInfo = getKeyVersionInfo(request, config, logger)
    const crypto = new BLSCryptographyClient(keyVersionInfo)

    const processResult = async (result: OdisResponse<SignMessageRequest>): Promise<boolean> => {
      assert(result.success)
      crypto.addSignature({ url: 'TODO: remove', signature: result.signature })
      // const signatureAdditionStart = Date.now()

      // logger.info(
      //   {
      //     signer: url,
      //     hasSufficientSignatures: crypto.x(),
      //     additionLatency: Date.now() - signatureAdditionStart,
      //   },
      //   'Added signature'
      // )

      // Send response immediately once we cross threshold
      // BLS threshold signatures can be combined without all partial signatures
      if (crypto.hasSufficientSignatures()) {
        try {
          crypto.combineBlindedSignatureShares(request.body.blindedQueryPhoneNumber, logger)
          // Close outstanding requests
          return true
        } catch (err) {
          // One or more signatures failed verification and were discarded.
          logger.info('Error caught in processRequest')
          logger.info(err)
          // Continue to collect signatures.
        }
      }
      return false
    }

    const { signerResponses, maxErrorCode } = await thresholdCallToSigners(
      logger,
      {
        signers,
        endpoint: getSignerEndpoint(CombinerEndpoint.PNP_SIGN),
        request,
        keyVersionInfo,
        requestTimeoutMS: config.odisServices.timeoutMilliSeconds,
        responseSchema: SignMessageResponseSchema,
        shouldCheckKeyVersion: true,
      },
      processResult
    )

=======

    if (!(await authenticateUser(request, logger, dekFetcher))) {
      sendFailure(WarningMessage.UNAUTHENTICATED_USER, 401, response)
      return
    }
    const keyVersionInfo = getKeyVersionInfo(request, config, logger)
    const crypto = new BLSCryptographyClient(keyVersionInfo)

    const processResult = async (result: OdisResponse<SignMessageRequest>): Promise<boolean> => {
      assert(result.success)
      crypto.addSignature({ url: request.url, signature: result.signature })

      // Send response immediately once we cross threshold
      // BLS threshold signatures can be combined without all partial signatures
      if (crypto.hasSufficientSignatures()) {
        try {
          crypto.combineBlindedSignatureShares(request.body.blindedQueryPhoneNumber, logger)
          // Close outstanding requests
          return true
        } catch (err) {
          // One or more signatures failed verification and were discarded.
          logger.info('Error caught in processRequest')
          logger.info(err)
          // Continue to collect signatures.
        }
      }
      return false
    }

    const { signerResponses, maxErrorCode } = await thresholdCallToSigners(
      logger,
      {
        signers,
        endpoint: getSignerEndpoint(CombinerEndpoint.PNP_SIGN),
        request,
        keyVersionInfo,
        requestTimeoutMS: config.odisServices.timeoutMilliSeconds,
        responseSchema: SignMessageResponseSchema,
        shouldCheckKeyVersion: true,
      },
      processResult
    )

>>>>>>> c81e0ff6
    const warnings = logPnpSignerResponseDiscrepancies(logger, signerResponses)

    if (crypto.hasSufficientSignatures()) {
      try {
        const combinedSignature = crypto.combineBlindedSignatureShares(
          request.body.blindedQueryPhoneNumber,
          logger
        )

        return send(
          response,
          {
            success: true,
            version: getCombinerVersion(),
            signature: combinedSignature,
            ...findCombinerQuotaState(keyVersionInfo, signerResponses, warnings),
            warnings,
          },
          200,
          logger
        )
      } catch (error) {
        // May fail upon combining signatures if too many sigs are invalid
        // Fallback to handleMissingSignatures
        logger.error(error)
      }
    }

    const errorCode = maxErrorCode ?? 500
    const error = errorCodeToError(errorCode)
    sendFailure(error, errorCode, response)
  }
}

function validateRequest(
  request: Request<{}, {}, unknown>
): request is Request<{}, {}, SignMessageRequest> {
  return (
    SignMessageRequestSchema.is(request.body) &&
    hasValidAccountParam(request.body) &&
    hasValidBlindedPhoneNumberParam(request.body) &&
    isBodyReasonablySized(request.body)
  )
}

function errorCodeToError(errorCode: number): ErrorType {
  switch (errorCode) {
    case 403:
      return WarningMessage.EXCEEDED_QUOTA
    default:
      return ErrorMessage.NOT_ENOUGH_PARTIAL_SIGNATURES
  }
}<|MERGE_RESOLUTION|>--- conflicted
+++ resolved
@@ -41,61 +41,6 @@
       sendFailure(WarningMessage.INVALID_KEY_VERSION_REQUEST, 400, response)
       return
     }
-<<<<<<< HEAD
-
-    if (!(await authenticateUser(request, logger, dekFetcher))) {
-      sendFailure(WarningMessage.UNAUTHENTICATED_USER, 401, response)
-      return
-    }
-    const keyVersionInfo = getKeyVersionInfo(request, config, logger)
-    const crypto = new BLSCryptographyClient(keyVersionInfo)
-
-    const processResult = async (result: OdisResponse<SignMessageRequest>): Promise<boolean> => {
-      assert(result.success)
-      crypto.addSignature({ url: 'TODO: remove', signature: result.signature })
-      // const signatureAdditionStart = Date.now()
-
-      // logger.info(
-      //   {
-      //     signer: url,
-      //     hasSufficientSignatures: crypto.x(),
-      //     additionLatency: Date.now() - signatureAdditionStart,
-      //   },
-      //   'Added signature'
-      // )
-
-      // Send response immediately once we cross threshold
-      // BLS threshold signatures can be combined without all partial signatures
-      if (crypto.hasSufficientSignatures()) {
-        try {
-          crypto.combineBlindedSignatureShares(request.body.blindedQueryPhoneNumber, logger)
-          // Close outstanding requests
-          return true
-        } catch (err) {
-          // One or more signatures failed verification and were discarded.
-          logger.info('Error caught in processRequest')
-          logger.info(err)
-          // Continue to collect signatures.
-        }
-      }
-      return false
-    }
-
-    const { signerResponses, maxErrorCode } = await thresholdCallToSigners(
-      logger,
-      {
-        signers,
-        endpoint: getSignerEndpoint(CombinerEndpoint.PNP_SIGN),
-        request,
-        keyVersionInfo,
-        requestTimeoutMS: config.odisServices.timeoutMilliSeconds,
-        responseSchema: SignMessageResponseSchema,
-        shouldCheckKeyVersion: true,
-      },
-      processResult
-    )
-
-=======
 
     if (!(await authenticateUser(request, logger, dekFetcher))) {
       sendFailure(WarningMessage.UNAUTHENTICATED_USER, 401, response)
@@ -139,7 +84,6 @@
       processResult
     )
 
->>>>>>> c81e0ff6
     const warnings = logPnpSignerResponseDiscrepancies(logger, signerResponses)
 
     if (crypto.hasSufficientSignatures()) {
