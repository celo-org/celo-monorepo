--- conflicted
+++ resolved
@@ -28,12 +28,8 @@
 export function pnpSign(
   signers: Signer[],
   config: OdisConfig,
-<<<<<<< HEAD
   accountService: AccountService,
   noQuotaCache: NoQuotaCache
-=======
-  dekFetcher: DataEncryptionKeyFetcher
->>>>>>> 2cc7296f
 ): ResultHandler<SignMessageRequest> {
   return async (request, response) => {
     const logger = response.locals.logger
@@ -45,11 +41,11 @@
       return errorResult(400, WarningMessage.INVALID_KEY_VERSION_REQUEST)
     }
 
-<<<<<<< HEAD
     const warnings: ErrorType[] = []
-
-    if (!(await authenticateUser(request, logger, accountService.getAccount, warnings))) {
-      return errorResult(401, WarningMessage.UNAUTHENTICATED_USER)
+    if (config.shouldAuthenticate) {
+      if (!(await authenticateUser(request, logger, accountService.getAccount, warnings))) {
+        return errorResult(401, WarningMessage.UNAUTHENTICATED_USER)
+      }
     }
 
     const account = request.body.account
@@ -61,14 +57,6 @@
       }
     }
 
-=======
-    if (config.shouldAuthenticate) {
-      if (!(await authenticateUser(request, logger, dekFetcher))) {
-        return errorResult(401, WarningMessage.UNAUTHENTICATED_USER)
-      }
-    }
-
->>>>>>> 2cc7296f
     const keyVersionInfo = getKeyVersionInfo(request, config, logger)
     const crypto = new BLSCryptographyClient(keyVersionInfo)
 
