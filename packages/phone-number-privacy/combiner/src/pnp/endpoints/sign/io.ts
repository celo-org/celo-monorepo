--- conflicted
+++ resolved
@@ -21,7 +21,7 @@
 import Logger from 'bunyan'
 import { Request, Response } from 'express'
 import * as t from 'io-ts'
-import { BLSCryptographyClient } from '../../../common/crypto-clients/bls-cryptography-client'
+import { BLSCryptographyClient } from '../../../common/crypto-clients/bls-crypto-client'
 import { CryptoSession } from '../../../common/crypto-session'
 import { IO } from '../../../common/io'
 import { Session } from '../../../common/session'
@@ -52,10 +52,7 @@
     if (!super.inputChecks(request, response)) {
       return null
     }
-<<<<<<< HEAD
-=======
     // TODO(2.0.0): revisit extracting out duplicate init/validation code between sign/non-sign IO
->>>>>>> 4b116d20
     if (!this.requestHasValidKeyVersion(request, response.locals.logger)) {
       this.sendFailure(WarningMessage.INVALID_KEY_VERSION_REQUEST, 400, response)
       return null
