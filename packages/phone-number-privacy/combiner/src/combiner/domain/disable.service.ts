--- conflicted
+++ resolved
@@ -2,12 +2,7 @@
   CombinerEndpoint,
   DisableDomainRequest,
   disableDomainRequestSchema,
-<<<<<<< HEAD
-=======
-  DisableDomainResponse,
   DisableDomainResponseSchema,
-  DisableDomainResponseSuccess,
->>>>>>> 0136d6f5
   Domain,
   DomainSchema,
   ErrorMessage,
@@ -53,7 +48,7 @@
     const res: unknown = JSON.parse(data)
 
     if (!DisableDomainResponseSchema.is(res)) {
-      this.logger.error({ data: data, signer: url }, 'Signer responded with malformed response')
+      session.logger.error({ data, signer: url }, 'Signer responded with malformed response')
       throw new Error(
         `Signer request to ${url}/${this.signerEndpoint} request returned malformed response`
       )
@@ -61,25 +56,29 @@
 
     // In this function HTTP response status is assumed 200. Error if the response is failed.
     if (!res.success) {
-<<<<<<< HEAD
-      session.logger.error({ error: res.error, signer: url }, 'Signer responded with error')
-      throw new Error(`Signer request to ${url}/${this.signerEndpoint} request failed`)
-=======
-      this.logger.error(
+      session.logger.error(
         { error: res.error, signer: url },
         'Signer responded with error and 200 status'
       )
       throw new Error(
         `Signer request to ${url}/${this.signerEndpoint} request failed with 200 status`
       )
->>>>>>> 0136d6f5
     }
 
     session.logger.info({ signer: url }, `Signer request successful`)
     session.responses.push({ url, res, status })
 
-<<<<<<< HEAD
-    if (session.responses.length >= this.threshold) {
+    // If we have received a threshold of responses return immediately.
+    // With a t of n threshold, the domain is disabled as long as n-t+1 disable the domain. When the
+    // threshold is greater than half the signers, t > n-t+1. When that is the case, wait for a
+    // full threshold of responses before responding OK to add to the safety margin.
+    // TODO(Alec)(Next): Review this
+    // if (session.responses.length >= this.threshold) {
+    //   session.controller.abort()
+    // }
+    if (
+      session.responses.length >= Math.max(this.threshold, this.signers.length - this.threshold + 1)
+    ) {
       session.controller.abort()
     }
   }
@@ -94,38 +93,11 @@
         200,
         session
       )
-=======
-    // If we have received a threshold of responses return immediately.
-    // With a t of n threshold, the domain is disabled as long as n-t+1 disable the domain. When the
-    // threshold is greater than half the signers, t > n-t+1. When that is the case, wait for a
-    // full threshold of responses before responding OK to add to the safety margin.
-    if (
-      this.responses.length >= Math.max(this.threshold, this.signers.length - this.threshold + 1)
-    ) {
-      controller.abort()
-    }
-  }
-
-  protected sendSuccessResponse(response: Response<DisableDomainResponseSuccess>, status: number) {
-    response.status(status).json({
-      success: true,
-      version: VERSION,
-    })
-  }
-
-  protected async combineSignerResponses(
-    _request: Request<{}, {}, DisableDomainRequest>,
-    response: Response<any>
-  ): Promise<void> {
-    if (this.responses.length >= this.threshold) {
-      response.status(200).json({ success: true, version: VERSION })
-      return
->>>>>>> 0136d6f5
     }
 
     this.sendFailureResponse(
       ErrorMessage.THRESHOLD_DISABLE_DOMAIN_FAILURE,
-      session.getMajorityErrorCode() ?? 500, // B
+      session.getMajorityErrorCode() ?? 500,
       session
     )
   }
