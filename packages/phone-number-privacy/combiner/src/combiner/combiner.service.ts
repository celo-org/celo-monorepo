--- conflicted
+++ resolved
@@ -32,7 +32,6 @@
   handle(request: Request<{}, {}, R>, response: Response<OdisResponse<R>>): Promise<void>
 }
 
-<<<<<<< HEAD
 export abstract class CombinerService<R extends OdisRequest> implements ICombinerService<R> {
   readonly timeoutMs: number
   readonly signers: SignerService[]
@@ -43,24 +42,6 @@
   readonly polynomial: string
   abstract readonly endpoint: CombinerEndpoint
   abstract readonly signerEndpoint: SignerEndpoint
-=======
-export abstract class CombinerService implements ICombinerService {
-  // Configuration values for the service. Constant after construction.
-  protected readonly timeoutMs: number
-  protected readonly threshold: number
-  protected readonly enabled: boolean
-  protected readonly signers: SignerService[]
-  protected abstract readonly endpoint: CombinerEndpoint
-  protected abstract readonly signerEndpoint: SignerEndpoint
-
-  // State used to track the status of a request.
-  // Modified as requests and resposes are sent and received.
-  protected readonly failedSigners: Set<string>
-  protected readonly errorCodes: Map<number, number>
-  protected abstract readonly responses: SignerResponseWithStatus[]
-  protected logger: Logger
-  protected timedOut: boolean
->>>>>>> 0136d6f5
 
   public constructor(config: OdisConfig) {
     this.timeoutMs = config.odisServices.timeoutMilliSeconds
@@ -73,16 +54,16 @@
   }
 
   public async handle(request: Request<{}, {}, unknown>, response: Response<OdisResponse<R>>) {
-    const logger = response.locals.logger()
+    const logger: Logger = response.locals.logger
     try {
-<<<<<<< HEAD
       if (!this.enabled) {
-        return this.sendFailureResponse(WarningMessage.API_UNAVAILABLE, 501, logger)
+        return this.sendFailureResponse(WarningMessage.API_UNAVAILABLE, 501, logger) // TODO(Alec)(Next)
       }
       if (!this.validate(request)) {
         return this.sendFailureResponse(WarningMessage.INVALID_INPUT, 400, logger)
       }
       if (!this.reqKeyHeaderCheck(request)) {
+        // TODO(Alec): better name
         return this.sendFailureResponse(WarningMessage.INVALID_KEY_VERSION_REQUEST, 400, logger)
       }
       if (!(await this.authenticate(request, logger))) {
@@ -92,9 +73,8 @@
       const result = await this.distribute(request, response)
       await this.combine(result)
     } catch (err) {
-      // TODO(Alec): look into bunyan logging
-      logger.error(`Unknown error in handle() for ${this.endpoint}`)
-      logger.error(err)
+      // TODO(Alec): review bunyan logging
+      logger.error({ error: err }, `Unknown error in handleDistributedRequest for ${this.endpoint}`)
       this.sendFailureResponse(ErrorMessage.UNKNOWN_ERROR, 500, logger)
     }
   }
@@ -106,35 +86,6 @@
     // const session = this.buildSession(request, response, this)
     const session = new Session<R>(request, response, this)
 
-=======
-      // Check that the service is enabled, the request is valid, and the request is authenticated.
-      if (!this.enabled) {
-        this.sendFailureResponse(response, WarningMessage.API_UNAVAILABLE, 501)
-        return false
-      }
-      if (!this.validate(request)) {
-        this.sendFailureResponse(response, WarningMessage.INVALID_INPUT, 400)
-        return false
-      }
-      if (!(await this.authenticate(request))) {
-        this.sendFailureResponse(response, WarningMessage.UNAUTHENTICATED_USER, 401)
-        return false
-      }
-
-      // Send the requests off to the signer services and process the responses.
-      await this.forwardToSigners(request)
-      await this.combineSignerResponses(request, response)
-    } catch (err) {
-      this.logger.error(
-        { error: err },
-        `Unknown error in handleDistributedRequest for ${this.endpoint}`
-      )
-      this.sendFailureResponse(response, ErrorMessage.UNKNOWN_ERROR, 500)
-    }
-  }
-
-  protected async forwardToSigners(request: Request<{}, {}, DistributedRequest>) {
->>>>>>> 0136d6f5
     // TODO(Alec): Factor out metering code
     const obs = new PerformanceObserver((list) => {
       const entry = list.getEntries()[0]
@@ -253,17 +204,10 @@
 
     return this.sendRequest(signer.url, session)
       .catch((err) => {
-<<<<<<< HEAD
-        session.logger.error(`Signer failed with primary url ${signer.url}`, err)
+        session.logger.error({ url: signer.url, error: err }, `Signer failed with primary url`)
         if (signer.fallbackUrl) {
-          session.logger.warn(`Using fallback url to call signer ${signer.fallbackUrl}`)
+          session.logger.warn({ url: signer.fallbackUrl }, `Using fallback url to call signer`)
           return this.sendRequest(signer.fallbackUrl, session)
-=======
-        this.logger.error({ url: signer.url, error: err }, `Signer failed with primary url`)
-        if (signer.fallbackUrl) {
-          this.logger.warn({ url: signer.fallbackUrl }, `Using fallback url to call signer`)
-          return this.sendRequest(signer.fallbackUrl, request, controller)
->>>>>>> 0136d6f5
         }
         throw err
       })
