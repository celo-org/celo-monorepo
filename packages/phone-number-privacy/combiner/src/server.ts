import { ContractKit } from '@celo/contractkit'
import {
  CombinerEndpoint,
<<<<<<< HEAD
  ErrorMessage,
=======
  getContractKitWithAgent,
>>>>>>> 2cc7296f
  KEY_VERSION_HEADER,
  loggerMiddleware,
  newContractKitFetcher,
  OdisRequest,
  rootLogger,
} from '@celo/phone-number-privacy-common'
import express, { Express, RequestHandler } from 'express'
import httpProxy from 'http-proxy'
import { Signer } from './common/combine'
import {
  catchErrorHandler,
  disabledHandler,
  Locals,
  meteringHandler,
  resultHandler,
  ResultHandler,
  tracingHandler,
} from './common/handlers'
import { CombinerConfig, getCombinerVersion } from './config'
import { disableDomain } from './domain/endpoints/disable/action'
import { domainQuota } from './domain/endpoints/quota/action'
import { domainSign } from './domain/endpoints/sign/action'
import { pnpQuota } from './pnp/endpoints/quota/action'
import { pnpSign } from './pnp/endpoints/sign/action'

require('events').EventEmitter.defaultMaxListeners = 15

<<<<<<< HEAD
export function startCombiner(config: CombinerConfig, kit: ContractKit): Express {
=======
export function startCombiner(config: CombinerConfig, kit?: ContractKit) {
>>>>>>> 2cc7296f
  const logger = rootLogger(config.serviceName)

  kit = kit ?? getContractKitWithAgent(config.blockchain)

  logger.info('Creating combiner express server')
  const app = express()

  // TODO get logger to show accurate serviceName
  // (https://github.com/celo-org/celo-monorepo/issues/9809)
  app.use(express.json({ limit: '0.2mb' }) as RequestHandler, loggerMiddleware(config.serviceName))

  // Enable cross origin resource sharing from any domain so ODIS can be interacted with from web apps
  //
  // Security note: Allowing unrestricted cross-origin requests is acceptable here because any authenticated actions
  // must include a signature in the request body. In particular, ODIS _does not_ use cookies to transmit authentication
  // data. If ODIS is altered to use cookies for authentication data, this CORS policy should be reconsidered.
  app.use((_, res, next) => {
    res.header('Access-Control-Allow-Origin', '*')
    res.header('Access-Control-Allow-Methods', 'GET, POST, OPTIONS')
    res.header(
      'Access-Control-Allow-Headers',
      `Origin, X-Requested-With, Content-Type, Accept, Authorization, ${KEY_VERSION_HEADER}`
    )
    next()
  })

  app.get(CombinerEndpoint.STATUS, (_req, res) => {
    res.status(200).json({
      version: getCombinerVersion(),
    })
  })

  const dekFetcher = newContractKitFetcher(
    kit,
    logger,
    config.phoneNumberPrivacy.fullNodeTimeoutMs,
    config.phoneNumberPrivacy.fullNodeRetryCount,
    config.phoneNumberPrivacy.fullNodeRetryDelayMs
  )

  const pnpSigners: Signer[] = JSON.parse(config.phoneNumberPrivacy.odisServices.signers)
  const domainSigners: Signer[] = JSON.parse(config.domains.odisServices.signers)

  const { domains, phoneNumberPrivacy } = config

  app.post(
    CombinerEndpoint.PNP_QUOTA,
    createHandler(phoneNumberPrivacy.enabled, pnpQuota(pnpSigners, phoneNumberPrivacy, dekFetcher))
  )
  app.post(
    CombinerEndpoint.PNP_SIGN,
    createHandler(phoneNumberPrivacy.enabled, pnpSign(pnpSigners, phoneNumberPrivacy, dekFetcher))
  )
  app.post(
    CombinerEndpoint.DOMAIN_QUOTA_STATUS,
    createHandler(domains.enabled, domainQuota(domainSigners, domains))
  )
  app.post(
    CombinerEndpoint.DOMAIN_SIGN,
    createHandler(domains.enabled, domainSign(domainSigners, domains))
  )
  app.post(
    CombinerEndpoint.DISABLE_DOMAIN,
    createHandler(domains.enabled, disableDomain(domainSigners, domains))
  )

  return app
}

function createHandler<R extends OdisRequest>(
  enabled: boolean,
<<<<<<< HEAD
  handler: PromiseHandler<R>
): PromiseHandler<R> {
  return meteringHandler(catchErrorHandler(enabled ? handler : disabledHandler<R>))
}

export function startProxy(req: any, res: any, config: CombinerConfig) {
  let destinationUrl

  const logger = rootLogger(config.serviceName)
  logger.info('Starting proxy.')
  const proxy = httpProxy.createProxyServer({
    proxyTimeout: config.phoneNumberPrivacy.odisServices.timeoutMilliSeconds,
  })
  logger.info('created proxy server.')

  switch (config.proxy.deploymentEnv) {
    case 'mainnet':
      // XXX (soloseng):URL may need to be updated after gen2 function is created on mainnet
      destinationUrl = 'https://us-central1-celo-pgpnp-mainnet.cloudfunctions.net/combinerGen2'
      proxy.web(req, res, { target: destinationUrl })
      break
    case 'alfajores':
      // XXX (soloseng):URL may need to be updated after gen2 function is created on alfajores
      destinationUrl =
        'https://us-central1-celo-phone-number-privacy.cloudfunctions.net/combinerGen2'

      proxy.web(req, res, { target: destinationUrl })
      break
    case 'staging':
      destinationUrl =
        'https://us-central1-celo-phone-number-privacy-stg.cloudfunctions.net/combinerGen2'

      logger.info(
        { request: req, destinationURL: destinationUrl },
        'Proxying request to staging Combiner gen 2.'
      )

      proxy.web(req, res, { target: destinationUrl })
      break
    default:
      throw ErrorMessage.UNKNOWN_ERROR
  }
  proxy.on('error', (err) => {
    logger.error({ err }, 'Error in Proxying request to Combiner.')
    res.status(500).json({
      success: false,
      error: err,
    })
  })
=======
  action: ResultHandler<R>
): RequestHandler<{}, {}, R, {}, Locals> {
  return catchErrorHandler(
    tracingHandler(meteringHandler(enabled ? resultHandler(action) : disabledHandler))
  )
>>>>>>> 2cc7296f
}<|MERGE_RESOLUTION|>--- conflicted
+++ resolved
@@ -1,11 +1,8 @@
 import { ContractKit } from '@celo/contractkit'
 import {
   CombinerEndpoint,
-<<<<<<< HEAD
   ErrorMessage,
-=======
   getContractKitWithAgent,
->>>>>>> 2cc7296f
   KEY_VERSION_HEADER,
   loggerMiddleware,
   newContractKitFetcher,
@@ -33,11 +30,7 @@
 
 require('events').EventEmitter.defaultMaxListeners = 15
 
-<<<<<<< HEAD
-export function startCombiner(config: CombinerConfig, kit: ContractKit): Express {
-=======
-export function startCombiner(config: CombinerConfig, kit?: ContractKit) {
->>>>>>> 2cc7296f
+export function startCombiner(config: CombinerConfig, kit?: ContractKit): Express {
   const logger = rootLogger(config.serviceName)
 
   kit = kit ?? getContractKitWithAgent(config.blockchain)
@@ -109,10 +102,11 @@
 
 function createHandler<R extends OdisRequest>(
   enabled: boolean,
-<<<<<<< HEAD
-  handler: PromiseHandler<R>
-): PromiseHandler<R> {
-  return meteringHandler(catchErrorHandler(enabled ? handler : disabledHandler<R>))
+  action: ResultHandler<R>
+): RequestHandler<{}, {}, R, {}, Locals> {
+  return catchErrorHandler(
+    tracingHandler(meteringHandler(enabled ? resultHandler(action) : disabledHandler))
+  )
 }
 
 export function startProxy(req: any, res: any, config: CombinerConfig) {
@@ -159,11 +153,4 @@
       error: err,
     })
   })
-=======
-  action: ResultHandler<R>
-): RequestHandler<{}, {}, R, {}, Locals> {
-  return catchErrorHandler(
-    tracingHandler(meteringHandler(enabled ? resultHandler(action) : disabledHandler))
-  )
->>>>>>> 2cc7296f
 }