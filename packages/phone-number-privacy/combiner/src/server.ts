--- conflicted
+++ resolved
@@ -7,14 +7,6 @@
   OdisRequest,
   rootLogger,
 } from '@celo/phone-number-privacy-common'
-<<<<<<< HEAD
-import Logger from 'bunyan'
-import express, { Express, Request, RequestHandler, Response } from 'express'
-import { Knex } from 'knex'
-// tslint:disable-next-line: ordered-imports
-import { PerformanceObserver, performance } from 'perf_hooks'
-import { Controller } from './common/controller'
-=======
 import express, { RequestHandler } from 'express'
 import { Signer } from './common/combine'
 import {
@@ -23,7 +15,6 @@
   meteringHandler,
   PromiseHandler,
 } from './common/handlers'
->>>>>>> 536232e6
 import { CombinerConfig, getCombinerVersion } from './config'
 import { createDisableDomainHandler } from './domain/endpoints/disable/action'
 import { createDomainQuotaHandler } from './domain/endpoints/quota/action'
@@ -64,31 +55,6 @@
     })
   })
 
-<<<<<<< HEAD
-  const pnpThresholdStateService = new PnpThresholdStateService()
-
-  const pnpQuota = new Controller(
-    new PnpQuotaAction(
-      config.phoneNumberPrivacy,
-      pnpThresholdStateService,
-      new PnpQuotaIO(db, config.phoneNumberPrivacy, kit)
-    )
-  )
-  app.post(CombinerEndpoint.PNP_QUOTA, (req, res) =>
-    meterResponse(pnpQuota.handle.bind(pnpQuota), req, res, CombinerEndpoint.PNP_QUOTA, config)
-  )
-
-  const pnpSign = new Controller(
-    new PnpSignAction(
-      config.phoneNumberPrivacy,
-      pnpThresholdStateService,
-      new PnpSignIO(db, config.phoneNumberPrivacy, kit)
-    )
-  )
-  app.post(CombinerEndpoint.PNP_SIGN, (req, res) =>
-    meterResponse(pnpSign.handle.bind(pnpSign), req, res, CombinerEndpoint.PNP_SIGN, config)
-  )
-=======
   const dekFetcher = newContractKitFetcher(
     kit,
     logger,
@@ -100,7 +66,6 @@
   const pnpSigners: Signer[] = JSON.parse(config.phoneNumberPrivacy.odisServices.signers)
   const pnpQuota = createPnpQuotaHandler(pnpSigners, config.phoneNumberPrivacy, dekFetcher)
   const pnpSign = createPnpSignHandler(pnpSigners, config.phoneNumberPrivacy, dekFetcher)
->>>>>>> 536232e6
 
   const domainSigners: Signer[] = JSON.parse(config.domains.odisServices.signers)
   const domainQuota = createDomainQuotaHandler(domainSigners, config.domains)
