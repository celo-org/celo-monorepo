{
  "name": "@celo/phone-number-privacy-monitor",
  "version": "1.0.2-dev",
  "description": "Regularly queries ODIS to ensure the system is functioning properly",
  "author": "Celo",
  "license": "Apache-2.0",
  "main": "dist/index.js",
  "scripts": {
    "deploy:staging": "yarn build && firebase deploy --only functions --project celo-phone-number-privacy-stg",
    "deploy:alfajores": "yarn build && firebase deploy --only functions --project celo-phone-number-privacy",
    "deploy:mainnet": "yarn build && firebase deploy --only functions --project celo-pgpnp-mainnet",
    "config:get:staging": "firebase functions:config:get --project celo-phone-number-privacy-stg",
    "config:get:alfajores": "firebase functions:config:get --project celo-phone-number-privacy",
    "config:get:mainnet": "firebase functions:config:get --project celo-pgpnp-mainnet",
    "config:set:staging": "firebase functions:config:set --project celo-phone-number-privacy-stg",
    "config:set:alfajores": "firebase functions:config:set --project celo-phone-number-privacy",
    "config:set:mainnet": "firebase functions:config:set --project celo-pgpnp-mainnet",
    "clean": "tsc -b . --clean",
    "build": "tsc -b .",
    "lint": "tslint --project .",
    "loadTest": "ts-node src/scripts/runLoadTest.ts"
  },
  "dependencies": {
<<<<<<< HEAD
    "@celo/contractkit": "1.5.1-dev",
    "@celo/identity": "1.5.1-dev",
    "@celo/wallet-local": "1.5.1-dev",
=======
    "@celo/contractkit": "1.5.1",
    "@celo/identity": "1.5.1",
    "@celo/wallet-local": "1.5.1",
>>>>>>> 08bf4032
    "@celo/phone-number-privacy-common": "1.0.36-dev",
    "@celo/utils": "1.5.1",
    "firebase-admin": "^8.10.0",
    "firebase-functions": "^3.6.0"
  },
  "engines": {
    "node": ">=10"
  }
}<|MERGE_RESOLUTION|>--- conflicted
+++ resolved
@@ -21,15 +21,9 @@
     "loadTest": "ts-node src/scripts/runLoadTest.ts"
   },
   "dependencies": {
-<<<<<<< HEAD
-    "@celo/contractkit": "1.5.1-dev",
-    "@celo/identity": "1.5.1-dev",
-    "@celo/wallet-local": "1.5.1-dev",
-=======
     "@celo/contractkit": "1.5.1",
     "@celo/identity": "1.5.1",
     "@celo/wallet-local": "1.5.1",
->>>>>>> 08bf4032
     "@celo/phone-number-privacy-common": "1.0.36-dev",
     "@celo/utils": "1.5.1",
     "firebase-admin": "^8.10.0",
