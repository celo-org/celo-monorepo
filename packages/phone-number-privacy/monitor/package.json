{
  "name": "@celo/phone-number-privacy-monitor",
  "version": "3.0.0-dev",
  "description": "Regularly queries ODIS to ensure the system is functioning properly",
  "author": "Celo",
  "license": "Apache-2.0",
  "main": "dist/index.js",
  "scripts": {
    "deploy": "yarn build && firebase deploy --only functions:odisMonitorScheduleFunctionLegacyPNP,functions:odisMonitorScheduleFunctionPNP,functions:odisMonitorScheduleFunctionDomains",
    "deploy:staging": "yarn deploy --project celo-phone-number-privacy-stg",
    "deploy:alfajores": "yarn deploy --project celo-phone-number-privacy",
    "deploy:mainnet": "yarn deploy --project celo-pgpnp-mainnet",
    "config:get:staging": "firebase functions:config:get --project celo-phone-number-privacy-stg",
    "config:get:alfajores": "firebase functions:config:get --project celo-phone-number-privacy",
    "config:get:mainnet": "firebase functions:config:get --project celo-pgpnp-mainnet",
    "config:set:staging": "firebase functions:config:set --project celo-phone-number-privacy-stg",
    "config:set:alfajores": "firebase functions:config:set --project celo-phone-number-privacy",
    "config:set:mainnet": "firebase functions:config:set --project celo-pgpnp-mainnet",
    "clean": "tsc -b . --clean",
    "build": "tsc -b .",
    "lint": "tslint --project .",
    "loadTest": "ts-node src/scripts/run-load-test.ts"
  },
  "dependencies": {
<<<<<<< HEAD
    "@celo/contractkit": "^3.2.1-dev",
    "@celo/cryptographic-utils": "^3.2.1-dev",
    "@celo/encrypted-backup": "^3.2.1-dev",
    "@celo/identity": "^3.2.1-dev",
    "@celo/wallet-local": "^3.2.1-dev",
    "@celo/phone-number-privacy-common": "^3.0.0-dev",
    "@celo/utils": "^3.2.1-dev",
=======
    "@celo/contractkit": "^4.0.1-dev",
    "@celo/cryptographic-utils": "^4.0.1-dev",
    "@celo/encrypted-backup": "^4.0.1-dev",
    "@celo/identity": "^4.0.1-dev",
    "@celo/wallet-local": "^4.0.1-dev",
    "@celo/phone-number-privacy-common": "^3.0.0-dev",
    "@celo/utils": "^4.0.1-dev",
>>>>>>> 24fe8671
    "firebase-admin": "^9.12.0",
    "firebase-functions": "^3.15.7"
  },
  "devDependencies": {
    "firebase-functions-test": "^0.3.3",
    "firebase-tools": "9.20.0"
  },
  "engines": {
<<<<<<< HEAD
    "node": ">=14"
=======
    "node": ">=12"
>>>>>>> 24fe8671
  }
}<|MERGE_RESOLUTION|>--- conflicted
+++ resolved
@@ -22,15 +22,6 @@
     "loadTest": "ts-node src/scripts/run-load-test.ts"
   },
   "dependencies": {
-<<<<<<< HEAD
-    "@celo/contractkit": "^3.2.1-dev",
-    "@celo/cryptographic-utils": "^3.2.1-dev",
-    "@celo/encrypted-backup": "^3.2.1-dev",
-    "@celo/identity": "^3.2.1-dev",
-    "@celo/wallet-local": "^3.2.1-dev",
-    "@celo/phone-number-privacy-common": "^3.0.0-dev",
-    "@celo/utils": "^3.2.1-dev",
-=======
     "@celo/contractkit": "^4.0.1-dev",
     "@celo/cryptographic-utils": "^4.0.1-dev",
     "@celo/encrypted-backup": "^4.0.1-dev",
@@ -38,7 +29,6 @@
     "@celo/wallet-local": "^4.0.1-dev",
     "@celo/phone-number-privacy-common": "^3.0.0-dev",
     "@celo/utils": "^4.0.1-dev",
->>>>>>> 24fe8671
     "firebase-admin": "^9.12.0",
     "firebase-functions": "^3.15.7"
   },
@@ -47,10 +37,6 @@
     "firebase-tools": "9.20.0"
   },
   "engines": {
-<<<<<<< HEAD
     "node": ">=14"
-=======
-    "node": ">=12"
->>>>>>> 24fe8671
   }
 }