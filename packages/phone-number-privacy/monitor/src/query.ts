import { newKit } from '@celo/contractkit'
import { generateKeys, generateMnemonic, MnemonicStrength } from '@celo/cryptographic-utils'
import {
  buildOdisDomain,
  OdisHardeningConfig,
  odisHardenKey,
  odisQueryAuthorizer,
} from '@celo/encrypted-backup'
import { OdisUtils } from '@celo/identity'
import {
  AuthSigner,
  getServiceContext,
  OdisAPI,
  OdisContextName,
} from '@celo/identity/lib/odis/query'
import { fetchEnv } from '@celo/phone-number-privacy-common'
import { genSessionID } from '@celo/phone-number-privacy-common/lib/utils/logger'
import { normalizeAddressWith0x, privateKeyToAddress } from '@celo/utils/lib/address'
import { defined } from '@celo/utils/lib/sign-typed-data-utils'
import { LocalWallet } from '@celo/wallet-local'
import { ACCOUNT_ADDRESS, dekAuthSigner, generateRandomPhoneNumber, PRIVATE_KEY } from './resources'

let phoneNumber = fetchEnv('PHONE_NUMBER')

const newPrivateKey = async () => {
  const mnemonic = await generateMnemonic(MnemonicStrength.s256_24words)
  return (await generateKeys(mnemonic)).privateKey
}

export const queryOdisForSalt = async (
  blockchainProvider: string,
  contextName: OdisContextName,
  timeoutMs: number = 10000,
  bypassQuota: boolean = false,
  useDEK: boolean = false
) => {
<<<<<<< HEAD
=======
  let authSigner: AuthSigner
  let accountAddress: string
  console.log(`contextName: ${contextName}`) // tslint:disable-line:no-console
  console.log(`blockchain provider: ${blockchainProvider}`) // tslint:disable-line:no-console
  console.log(`using DEK: ${useDEK}`) // tslint:disable-line:no-console

>>>>>>> 76ddc364
  const serviceContext = getServiceContext(contextName, OdisAPI.PNP)

  const contractKit = newKit(blockchainProvider, new LocalWallet())

  if (useDEK) {
    accountAddress = ACCOUNT_ADDRESS
    contractKit.connection.addAccount(PRIVATE_KEY)
    contractKit.defaultAccount = accountAddress
    authSigner = dekAuthSigner(0)
    phoneNumber = generateRandomPhoneNumber()
  } else {
    const privateKey = await newPrivateKey()
    accountAddress = normalizeAddressWith0x(privateKeyToAddress(privateKey))
    contractKit.connection.addAccount(privateKey)
    contractKit.defaultAccount = accountAddress
    authSigner = {
      authenticationMethod: OdisUtils.Query.AuthenticationMethod.WALLET_KEY,
      contractKit,
    }
  }

  const abortController = new AbortController()
  const timeout = setTimeout(() => {
    abortController.abort()
    console.log(`ODIS salt request timed out after ${timeoutMs} ms`) // tslint:disable-line:no-console
  }, timeoutMs)
  try {
    const testSessionId = Math.floor(Math.random() * 100000).toString()
    const res = await OdisUtils.Identifier.getObfuscatedIdentifier(
      phoneNumber,
      OdisUtils.Identifier.IdentifierPrefix.PHONE_NUMBER,
      accountAddress,
      authSigner,
      serviceContext,
      undefined,
      undefined,
      undefined,
      bypassQuota ? testSessionId : genSessionID(),
      undefined,
      abortController
    )
    clearTimeout(timeout)

    return res
  } catch (error) {
    clearTimeout(timeout)
    throw error
  }
}

export const queryOdisForQuota = async (
  blockchainProvider: string,
  contextName: OdisContextName,
  timeoutMs: number = 10000
) => {
  console.log(`contextName: ${contextName}`) // tslint:disable-line:no-console
  console.log(`blockchain provider: ${blockchainProvider}`) // tslint:disable-line:no-console

  const serviceContext = getServiceContext(contextName, OdisAPI.PNP)

  const contractKit = newKit(blockchainProvider, new LocalWallet())
  const privateKey = await newPrivateKey()
  const accountAddress = normalizeAddressWith0x(privateKeyToAddress(privateKey))
  contractKit.connection.addAccount(privateKey)
  contractKit.defaultAccount = accountAddress
  const authSigner: AuthSigner = {
    authenticationMethod: OdisUtils.Query.AuthenticationMethod.WALLET_KEY,
    contractKit,
  }

  const abortController = new AbortController()
  const timeout = setTimeout(() => {
    abortController.abort()
  }, timeoutMs)

  try {
    const res = await OdisUtils.Quota.getPnpQuotaStatus(
      accountAddress,
      authSigner,
      serviceContext,
      undefined,
      undefined,
      abortController
    )

    clearTimeout(timeout)

    return res
  } catch (error) {
    clearTimeout(timeout)
    throw error
  }
}

export const queryOdisDomain = async (contextName: OdisContextName) => {
  console.log(`contextName: ${contextName}`) // tslint:disable-line:no-console

  const serviceContext = getServiceContext(contextName, OdisAPI.DOMAIN)
  const monitorDomainConfig: OdisHardeningConfig = {
    rateLimit: [
      {
        delay: 0,
        resetTimer: defined(true),
        // Running every 5 min, this should not run out for the next 9 million years
        batchSize: defined(1000000000000),
        repetitions: defined(1000000000000),
      },
    ],
    environment: serviceContext,
  }
  const authorizer = odisQueryAuthorizer(Buffer.from('ODIS domains monitor authorizer test seed'))
  const domain = buildOdisDomain(monitorDomainConfig, authorizer.address)
  // Throws if signature verification fails
  return odisHardenKey(Buffer.from('password'), domain, serviceContext, authorizer.wallet)
}<|MERGE_RESOLUTION|>--- conflicted
+++ resolved
@@ -34,15 +34,9 @@
   bypassQuota: boolean = false,
   useDEK: boolean = false
 ) => {
-<<<<<<< HEAD
-=======
   let authSigner: AuthSigner
   let accountAddress: string
-  console.log(`contextName: ${contextName}`) // tslint:disable-line:no-console
-  console.log(`blockchain provider: ${blockchainProvider}`) // tslint:disable-line:no-console
-  console.log(`using DEK: ${useDEK}`) // tslint:disable-line:no-console
 
->>>>>>> 76ddc364
   const serviceContext = getServiceContext(contextName, OdisAPI.PNP)
 
   const contractKit = newKit(blockchainProvider, new LocalWallet())
