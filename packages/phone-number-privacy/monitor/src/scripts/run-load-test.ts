--- conflicted
+++ resolved
@@ -3,64 +3,6 @@
 import yargs from 'yargs'
 import { concurrentRPSLoadTest } from '../test'
 
-<<<<<<< HEAD
-=======
-/* tslint:disable:no-console */
-
-const runLoadTest = (
-  contextName: string,
-  numWorker: number,
-  isSerial: boolean,
-  pnpQuotaEndpoint: boolean,
-  timeoutMs: number,
-  bypassQuota: boolean,
-  useDEK: boolean
-) => {
-  let blockchainProvider: string
-  switch (contextName) {
-    case 'alfajoresstaging':
-    case 'alfajores':
-      blockchainProvider = 'https://alfajores-forno.celo-testnet.org'
-      break
-    case 'mainnet':
-      blockchainProvider = 'https://forno.celo.org'
-      break
-    default:
-      console.error('Invalid contextName')
-      yargs.showHelp()
-      process.exit(1)
-  }
-  if (numWorker < 1) {
-    console.error('Invalid numWorkers')
-    yargs.showHelp()
-    process.exit(1)
-  }
-  if (isSerial) {
-    // tslint:disable-next-line: no-floating-promises
-    serialLoadTest(
-      numWorker,
-      blockchainProvider!,
-      contextName as OdisContextName,
-      pnpQuotaEndpoint ? CombinerEndpointPNP.PNP_QUOTA : CombinerEndpointPNP.PNP_SIGN,
-      timeoutMs,
-      bypassQuota,
-      useDEK
-    )
-  } else {
-    // tslint:disable-next-line: no-floating-promises
-    concurrentLoadTest(
-      numWorker,
-      blockchainProvider!,
-      contextName as OdisContextName,
-      pnpQuotaEndpoint ? CombinerEndpointPNP.PNP_QUOTA : CombinerEndpointPNP.PNP_SIGN,
-      timeoutMs,
-      bypassQuota,
-      useDEK
-    )
-  }
-}
-
->>>>>>> 76ddc364
 // tslint:disable-next-line: no-unused-expression
 yargs
   .scriptName('ODIS-load-test')
@@ -79,8 +21,17 @@
         })
         .positional('rps', {
           type: 'number',
-<<<<<<< HEAD
           description: 'Number of requests per second to generate',
+        })
+        .option('bypassQuota', {
+          type: 'boolean',
+          description: 'Bypass Signer quota check.',
+          default: false,
+        })
+        .option('useDEK', {
+          type: 'boolean',
+          description: 'Use Data Encryption Key (DEK) to authenticate.',
+          default: false,
         }),
     (args) => {
       if (args.rps == null || args.contextName == null) {
@@ -88,7 +39,6 @@
         yargs.showHelp()
         process.exit(1)
       }
-
       const rps = args.rps!
       const contextName = args.contextName! as OdisContextName
 
@@ -112,46 +62,14 @@
         yargs.showHelp()
         process.exit(1)
       }
-      concurrentRPSLoadTest(args.rps, blockchainProvider!, contextName) // tslint:disable-line:no-floating-promises
-    }
-=======
-          description: 'Number of machines that will be sending request to ODIS.',
-        })
-        .option('isSerial', {
-          type: 'boolean',
-          description: 'Run test workers in series.',
-          default: false,
-        })
-        .option('timeoutMs', {
-          type: 'number',
-          description: 'Timout in ms.',
-          default: 10000,
-        })
-        .option('bypassQuota', {
-          type: 'boolean',
-          description: 'Bypass Signer quota check.',
-          default: false,
-        })
-        .option('useDEK', {
-          type: 'boolean',
-          description: 'Use Data Encryption Key (DEK) to authenticate.',
-          default: false,
-        })
-        .option('pnpQuotaEndpoint', {
-          type: 'boolean',
-          description:
-            'Use this flag to load test PNP_QUOTA endpoint instead of PNP_SIGN endpoint.',
-          default: false,
-        }),
-    (args) =>
-      runLoadTest(
-        args.contextName!,
-        args.numWorkers!,
-        args.isSerial,
-        args.pnpQuotaEndpoint,
-        args.timeoutMs,
+      concurrentRPSLoadTest(
+        args.rps,
+        blockchainProvider!,
+        contextName,
+        CombinerEndpointPNP.PNP_SIGN,
+        0,
         args.bypassQuota,
         args.useDEK
-      )
->>>>>>> 76ddc364
+      ) // tslint:disable-line:no-floating-promises
+    }
   ).argv