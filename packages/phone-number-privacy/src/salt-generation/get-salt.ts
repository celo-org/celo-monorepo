<<<<<<< HEAD
import { isValidAddress, trimLeading0x } from '@celo/utils/lib/address'
=======
>>>>>>> ec055ec4
import { Request, Response } from 'firebase-functions'
import { BLSCryptographyClient } from '../bls/bls-cryptography-client'
import { ErrorMessages, respondWithError } from '../common/error-utils'
import { authenticateUser } from '../common/identity'
import {
  hasValidAccountParam,
  hasValidQueryPhoneNumberParam,
  isBodyReasonablySized,
} from '../common/input-validation'
import logger from '../common/logger'
import { getTransaction } from '../database/database'
import { incrementQueryCount } from '../database/wrappers/account'
import { getRemainingQueryCount } from './query-quota'

export async function handleGetBlindedMessageForSalt(request: Request, response: Response) {
  const trx = await getTransaction()
  try {
    if (!isValidGetSignatureInput(request.body)) {
      respondWithError(response, 400, ErrorMessages.INVALID_INPUT)
      return
    }
    if (!authenticateUser(request)) {
      respondWithError(response, 401, ErrorMessages.UNAUTHENTICATED_USER)
      return
    }
    const remainingQueryCount = await getRemainingQueryCount(
      trx,
      request.body.account,
      request.body.hashedPhoneNumber
    )
    if (remainingQueryCount <= 0) {
      trx.rollback()
      respondWithError(response, 403, ErrorMessages.EXCEEDED_QUOTA)
      return
    }
    const signature = await BLSCryptographyClient.computeBlindedSignature(
      request.body.blindedQueryPhoneNumber
    )
    await incrementQueryCount(request.body.account, trx)
    response.json({ success: true, signature })
  } catch (error) {
    logger.error('Failed to getSalt', error)
    trx.rollback()
    respondWithError(response, 500, ErrorMessages.UNKNOWN_ERROR)
  }
}

function isValidGetSignatureInput(requestBody: any): boolean {
  return (
    hasValidAccountParam(requestBody) &&
    hasValidQueryPhoneNumberParam(requestBody) &&
<<<<<<< HEAD
    phoneNumberHashIsValidIfExists(requestBody)
  )
}

function phoneNumberHashIsValidIfExists(requestBody: any): boolean {
  return !requestBody.hashedPhoneNumber || isByte32(requestBody.hashedPhoneNumber)
}

function hasValidAccountParam(requestBody: any): boolean {
  return requestBody.account && isValidAddress(requestBody.account)
}

function hasValidQueryPhoneNumberParam(requestBody: any): boolean {
  return requestBody.blindedQueryPhoneNumber
}

function isByte32(hashedData: string): boolean {
  return Buffer.byteLength(trimLeading0x(hashedData), 'hex') === 32
=======
    isBodyReasonablySized(requestBody)
  )
>>>>>>> ec055ec4
}<|MERGE_RESOLUTION|>--- conflicted
+++ resolved
@@ -1,7 +1,3 @@
-<<<<<<< HEAD
-import { isValidAddress, trimLeading0x } from '@celo/utils/lib/address'
-=======
->>>>>>> ec055ec4
 import { Request, Response } from 'firebase-functions'
 import { BLSCryptographyClient } from '../bls/bls-cryptography-client'
 import { ErrorMessages, respondWithError } from '../common/error-utils'
@@ -10,6 +6,7 @@
   hasValidAccountParam,
   hasValidQueryPhoneNumberParam,
   isBodyReasonablySized,
+  phoneNumberHashIsValidIfExists,
 } from '../common/input-validation'
 import logger from '../common/logger'
 import { getTransaction } from '../database/database'
@@ -53,27 +50,7 @@
   return (
     hasValidAccountParam(requestBody) &&
     hasValidQueryPhoneNumberParam(requestBody) &&
-<<<<<<< HEAD
-    phoneNumberHashIsValidIfExists(requestBody)
-  )
-}
-
-function phoneNumberHashIsValidIfExists(requestBody: any): boolean {
-  return !requestBody.hashedPhoneNumber || isByte32(requestBody.hashedPhoneNumber)
-}
-
-function hasValidAccountParam(requestBody: any): boolean {
-  return requestBody.account && isValidAddress(requestBody.account)
-}
-
-function hasValidQueryPhoneNumberParam(requestBody: any): boolean {
-  return requestBody.blindedQueryPhoneNumber
-}
-
-function isByte32(hashedData: string): boolean {
-  return Buffer.byteLength(trimLeading0x(hashedData), 'hex') === 32
-=======
+    phoneNumberHashIsValidIfExists(requestBody) &&
     isBodyReasonablySized(requestBody)
   )
->>>>>>> ec055ec4
 }