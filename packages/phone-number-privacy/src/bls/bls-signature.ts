import { AzureKeyVaultClient } from '@celo/contractkit/src/utils/azure-key-vault-client'
import threshold from 'blind-threshold-bls'
import { ErrorMessages } from '../common/error-utils'
import logger from '../common/logger'
import config from '../config'

let privateKey: string

/*
 * Computes the BLS signature for a blinded message (e.g. phone number).
 */
export async function computeBlindedSignature(base64BlindedMessage: string) {
  try {
<<<<<<< HEAD
    if (!privateKey) {
      privateKey = await getPrivateKey()
    }
    return Buffer.from(
      threshold.sign(
        new Uint8Array(new Buffer(privateKey, 'base64')),
        new Uint8Array(new Buffer(base64BlindedMessage, 'base64'))
      )
    ).toString('base64')
=======
    logger.debug('b64 blinded msg', base64BlindedMessage)
    const keyBuffer = Buffer.from(config.salt.key, 'base64')
    const msgBuffer = Buffer.from(base64BlindedMessage, 'base64')

    logger.debug('Calling theshold sign')
    const signedMsg = threshold.sign(keyBuffer, msgBuffer)
    logger.debug('Back from threshold sign, parsing results')

    if (!signedMsg) {
      throw new Error('Empty threshold sign result')
    }

    return Buffer.from(signedMsg).toString('base64')
>>>>>>> 0584a81f
  } catch (e) {
    logger.error(ErrorMessages.SIGNATURE_COMPUTATION_FAILURE, e)
    throw e
  }
}

/**
 * Get privateKey from KeyVault
 */
async function getPrivateKey(): Promise<string> {
  // Set environment variables for service principal auth
  process.env.AZURE_CLIENT_ID = config.keyVault.azureClientID
  process.env.AZURE_CLIENT_SECRET = config.keyVault.azureClientSecret
  process.env.AZURE_TENANT_ID = config.keyVault.azureTenant

  const vaultName = config.keyVault.azureVaultName
  const keyVaultClient = new AzureKeyVaultClient(vaultName)
  const secretName = config.keyVault.azureSecretName
  return keyVaultClient.getSecret(secretName)
}<|MERGE_RESOLUTION|>--- conflicted
+++ resolved
@@ -11,19 +11,11 @@
  */
 export async function computeBlindedSignature(base64BlindedMessage: string) {
   try {
-<<<<<<< HEAD
+    logger.debug('b64 blinded msg', base64BlindedMessage)
     if (!privateKey) {
       privateKey = await getPrivateKey()
     }
-    return Buffer.from(
-      threshold.sign(
-        new Uint8Array(new Buffer(privateKey, 'base64')),
-        new Uint8Array(new Buffer(base64BlindedMessage, 'base64'))
-      )
-    ).toString('base64')
-=======
-    logger.debug('b64 blinded msg', base64BlindedMessage)
-    const keyBuffer = Buffer.from(config.salt.key, 'base64')
+    const keyBuffer = Buffer.from(privateKey, 'base64')
     const msgBuffer = Buffer.from(base64BlindedMessage, 'base64')
 
     logger.debug('Calling theshold sign')
@@ -35,7 +27,6 @@
     }
 
     return Buffer.from(signedMsg).toString('base64')
->>>>>>> 0584a81f
   } catch (e) {
     logger.error(ErrorMessages.SIGNATURE_COMPUTATION_FAILURE, e)
     throw e
