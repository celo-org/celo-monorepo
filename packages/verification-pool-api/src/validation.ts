--- conflicted
+++ resolved
@@ -1,8 +1,4 @@
-<<<<<<< HEAD
-import { IdentityUtils } from '@celo/utils'
-=======
 import { newKitFromWeb3 } from '@celo/contractkit'
->>>>>>> 25feb786
 import * as ethjsutil from 'ethereumjs-util'
 import { web3 } from './config'
 
@@ -12,93 +8,15 @@
   return ethjsutil.bufferToHex(Buffer.from(source, 'base64'))
 }
 
-<<<<<<< HEAD
-// TODO: Copied from @celo/utils, should be removed once usable as a dependency
-function attestationMessageToSign(identifierHash: string, account: string) {
-  const messageHash: string = Web3Utils.soliditySha3(
-    { type: 'bytes32', value: identifierHash },
-    { type: 'address', value: account }
-  )
-  return messageHash
-}
-
-// TODO: Copied from @celo/utils, should be removed once usable as a dependency
-function parseSignatureAsVrs(signature: string) {
-  let v: number = parseInt(signature.slice(0, 2), 16)
-  const r: string = `0x${signature.slice(2, 66)}`
-  const s: string = `0x${signature.slice(66, 130)}`
-  if (v < 27) {
-    v += 27
-  }
-  return { v, r, s }
-}
-
-// TODO: Copied from @celo/utils, should be removed once usable as a dependency
-function parseSignatureAsRsv(signature: string) {
-  const r: string = `0x${signature.slice(0, 64)}`
-  const s: string = `0x${signature.slice(64, 128)}`
-  let v: number = parseInt(signature.slice(128, 130), 16)
-  if (v < 27) {
-    v += 27
-  }
-  return { r, s, v }
-}
-
-// TODO: Copied from @celo/utils, should be removed once usable as a dependency
-function isValidSignature(signer: string, message: string, v: number, r: string, s: string) {
-  try {
-    const publicKey = ethjsutil.ecrecover(
-      ethjsutil.toBuffer(message),
-      v,
-      ethjsutil.toBuffer(r),
-      ethjsutil.toBuffer(s)
-    )
-    const retrievedAddress = ethjsutil.bufferToHex(ethjsutil.pubToAddress(publicKey))
-    return signer === retrievedAddress
-  } catch (err) {
-    return false
-  }
-}
-
-// TODO: Copied from @celo/utils, should be removed once usable as a dependency
-function parseSignature(messageHash: string, signature: string, signer: string) {
-  let { r, s, v } = parseSignatureAsRsv(signature.slice(2))
-  if (isValidSignature(signer, messageHash, v, r, s)) {
-    return { v, r, s }
-  }
-
-  ;({ r, s, v } = parseSignatureAsVrs(signature.slice(2)))
-  if (isValidSignature(signer, messageHash, v, r, s)) {
-    return { v, r, s }
-  }
-
-  throw new Error('Unable to parse signature')
-}
-
-=======
->>>>>>> 25feb786
 export async function validateRequest(
   identifier: string,
   account: string,
   message: string,
   issuer: string
 ) {
-<<<<<<< HEAD
-  const attestations = await getAttestations()
-  const identifierHash = await IdentityUtils.identityHash(identifier)
-  const expectedSourceMessage = attestationMessageToSign(identifierHash, account)
-  const { r, s, v } = parseSignature(expectedSourceMessage, message, issuer.toLowerCase())
-
-  try {
-    const issuerFromSignature: string = await attestations.methods
-      .validateAttestationCode(identifierHash, account, v, r, s)
-      .call()
-    return issuerFromSignature.toLowerCase() === issuer.toLowerCase()
-=======
   try {
     const attestations = await kit.contracts.getAttestations()
-    return await attestations.validateAttestationCode(phoneNumber, account, issuer, message)
->>>>>>> 25feb786
+    return await attestations.validateAttestationCode(identifier, account, issuer, message)
   } catch (e) {
     console.error('Error validating attestation', e)
     return false
