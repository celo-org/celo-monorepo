import Web3 from 'web3'

export default async function getInstance(web3: Web3) {
  return new web3.eth.Contract(
    [
  {
    "constant": true,
    "inputs": [],
    "name": "minter",
    "outputs": [
      {
        "name": "",
        "type": "address"
      }
    ],
    "payable": false,
    "stateMutability": "view",
    "type": "function"
  },
  {
    "constant": true,
    "inputs": [],
    "name": "initialized",
    "outputs": [
      {
        "name": "",
        "type": "bool"
      }
    ],
    "payable": false,
    "stateMutability": "view",
    "type": "function"
  },
  {
    "constant": false,
    "inputs": [],
    "name": "renounceOwnership",
    "outputs": [],
    "payable": false,
    "stateMutability": "nonpayable",
    "type": "function"
  },
  {
    "constant": true,
    "inputs": [],
    "name": "registry",
    "outputs": [
      {
        "name": "",
        "type": "address"
      }
    ],
    "payable": false,
    "stateMutability": "view",
    "type": "function"
  },
  {
    "constant": true,
    "inputs": [],
    "name": "owner",
    "outputs": [
      {
        "name": "",
        "type": "address"
      }
    ],
    "payable": false,
    "stateMutability": "view",
    "type": "function"
  },
  {
    "constant": true,
    "inputs": [],
    "name": "isOwner",
    "outputs": [
      {
        "name": "",
        "type": "bool"
      }
    ],
    "payable": false,
    "stateMutability": "view",
    "type": "function"
  },
  {
    "constant": false,
    "inputs": [
      {
        "name": "registryAddress",
        "type": "address"
      }
    ],
    "name": "setRegistry",
    "outputs": [],
    "payable": false,
    "stateMutability": "nonpayable",
    "type": "function"
  },
  {
    "constant": false,
    "inputs": [
      {
        "name": "newOwner",
        "type": "address"
      }
    ],
    "name": "transferOwnership",
    "outputs": [],
    "payable": false,
    "stateMutability": "nonpayable",
    "type": "function"
  },
  {
    "anonymous": false,
    "inputs": [
      {
        "indexed": true,
        "name": "_minter",
        "type": "address"
      }
    ],
    "name": "MinterSet",
    "type": "event"
  },
  {
    "anonymous": false,
    "inputs": [
      {
        "indexed": false,
        "name": "numerator",
        "type": "uint256"
      },
      {
        "indexed": false,
        "name": "denominator",
        "type": "uint256"
      },
      {
        "indexed": false,
        "name": "lastUpdated",
        "type": "uint256"
      }
    ],
    "name": "InflationFactorUpdated",
    "type": "event"
  },
  {
    "anonymous": false,
    "inputs": [
      {
        "indexed": false,
        "name": "numerator",
        "type": "uint256"
      },
      {
        "indexed": false,
        "name": "denominator",
        "type": "uint256"
      },
      {
        "indexed": false,
        "name": "updatePeriod",
        "type": "uint256"
      },
      {
        "indexed": false,
        "name": "lastUpdated",
        "type": "uint256"
      }
    ],
    "name": "InflationParametersUpdated",
    "type": "event"
  },
  {
    "anonymous": false,
    "inputs": [
      {
        "indexed": true,
        "name": "from",
        "type": "address"
      },
      {
        "indexed": true,
        "name": "to",
        "type": "address"
      },
      {
        "indexed": false,
        "name": "value",
        "type": "uint256"
      }
    ],
    "name": "Transfer",
    "type": "event"
  },
  {
    "anonymous": false,
    "inputs": [
      {
        "indexed": false,
        "name": "comment",
        "type": "string"
      }
    ],
    "name": "TransferComment",
    "type": "event"
  },
  {
    "anonymous": false,
    "inputs": [
      {
        "indexed": true,
        "name": "registryAddress",
        "type": "address"
      }
    ],
    "name": "RegistrySet",
    "type": "event"
  },
  {
    "anonymous": false,
    "inputs": [
      {
        "indexed": true,
        "name": "previousOwner",
        "type": "address"
      },
      {
        "indexed": true,
        "name": "newOwner",
        "type": "address"
      }
    ],
    "name": "OwnershipTransferred",
    "type": "event"
  },
  {
    "anonymous": false,
    "inputs": [
      {
        "indexed": true,
        "name": "owner",
        "type": "address"
      },
      {
        "indexed": true,
        "name": "spender",
        "type": "address"
      },
      {
        "indexed": false,
        "name": "value",
        "type": "uint256"
      }
    ],
    "name": "Approval",
    "type": "event"
  },
  {
    "constant": false,
    "inputs": [
      {
        "name": "_name",
        "type": "string"
      },
      {
        "name": "_symbol",
        "type": "string"
      },
      {
        "name": "_decimals",
        "type": "uint8"
      },
      {
        "name": "registryAddress",
        "type": "address"
      },
      {
        "name": "inflationRateNumerator",
        "type": "uint256"
      },
      {
        "name": "inflationRateDenominator",
        "type": "uint256"
      },
      {
        "name": "inflationFactorUpdatePeriod",
        "type": "uint256"
      }
    ],
    "name": "initialize",
    "outputs": [],
    "payable": false,
    "stateMutability": "nonpayable",
    "type": "function"
  },
  {
    "constant": false,
    "inputs": [
      {
        "name": "_minter",
        "type": "address"
      }
    ],
    "name": "setMinter",
    "outputs": [],
    "payable": false,
    "stateMutability": "nonpayable",
    "type": "function"
  },
  {
    "constant": false,
    "inputs": [
      {
        "name": "rateNumerator",
        "type": "uint256"
      },
      {
        "name": "rateDenominator",
        "type": "uint256"
      },
      {
        "name": "updatePeriod",
        "type": "uint256"
      }
    ],
    "name": "setInflationParameters",
    "outputs": [],
    "payable": false,
    "stateMutability": "nonpayable",
    "type": "function"
  },
  {
    "constant": false,
    "inputs": [
      {
        "name": "spender",
        "type": "address"
      },
      {
        "name": "value",
        "type": "uint256"
      }
    ],
    "name": "approve",
    "outputs": [
      {
        "name": "",
        "type": "bool"
      }
    ],
    "payable": false,
    "stateMutability": "nonpayable",
    "type": "function"
  },
  {
    "constant": false,
    "inputs": [
      {
        "name": "to",
        "type": "address"
      },
      {
        "name": "value",
        "type": "uint256"
      }
    ],
    "name": "mint",
    "outputs": [
      {
        "name": "",
        "type": "bool"
      }
    ],
    "payable": false,
    "stateMutability": "nonpayable",
    "type": "function"
  },
  {
    "constant": false,
    "inputs": [
      {
        "name": "to",
        "type": "address"
      },
      {
        "name": "value",
        "type": "uint256"
      },
      {
        "name": "comment",
        "type": "string"
      }
    ],
    "name": "transferWithComment",
    "outputs": [
      {
        "name": "",
        "type": "bool"
      }
    ],
    "payable": false,
    "stateMutability": "nonpayable",
    "type": "function"
  },
  {
    "constant": false,
    "inputs": [
      {
        "name": "value",
        "type": "uint256"
      }
    ],
    "name": "burn",
    "outputs": [
      {
        "name": "",
        "type": "bool"
      }
    ],
    "payable": false,
    "stateMutability": "nonpayable",
    "type": "function"
  },
  {
    "constant": false,
    "inputs": [
      {
        "name": "from",
        "type": "address"
      },
      {
        "name": "to",
        "type": "address"
      },
      {
        "name": "value",
        "type": "uint256"
      }
    ],
    "name": "transferFrom",
    "outputs": [
      {
        "name": "",
        "type": "bool"
      }
    ],
    "payable": false,
    "stateMutability": "nonpayable",
    "type": "function"
  },
  {
    "constant": true,
    "inputs": [],
    "name": "name",
    "outputs": [
      {
        "name": "",
        "type": "string"
      }
    ],
    "payable": false,
    "stateMutability": "view",
    "type": "function"
  },
  {
    "constant": true,
    "inputs": [],
    "name": "symbol",
    "outputs": [
      {
        "name": "",
        "type": "string"
      }
    ],
    "payable": false,
    "stateMutability": "view",
    "type": "function"
  },
  {
    "constant": true,
    "inputs": [],
    "name": "decimals",
    "outputs": [
      {
        "name": "",
        "type": "uint8"
      }
    ],
    "payable": false,
    "stateMutability": "view",
    "type": "function"
  },
  {
    "constant": true,
    "inputs": [
      {
        "name": "owner",
        "type": "address"
      },
      {
        "name": "spender",
        "type": "address"
      }
    ],
    "name": "allowance",
    "outputs": [
      {
        "name": "",
        "type": "uint256"
      }
    ],
    "payable": false,
    "stateMutability": "view",
    "type": "function"
  },
  {
    "constant": true,
    "inputs": [
      {
        "name": "owner",
        "type": "address"
      }
    ],
    "name": "balanceOf",
    "outputs": [
      {
        "name": "",
        "type": "uint256"
      }
    ],
    "payable": false,
    "stateMutability": "view",
    "type": "function"
  },
  {
    "constant": true,
    "inputs": [],
    "name": "totalSupply",
    "outputs": [
      {
        "name": "",
        "type": "uint256"
      }
    ],
    "payable": false,
    "stateMutability": "view",
    "type": "function"
  },
  {
    "constant": true,
    "inputs": [],
    "name": "getInflationParameters",
    "outputs": [
      {
        "name": "",
        "type": "uint256"
      },
      {
        "name": "",
        "type": "uint256"
      },
      {
        "name": "",
        "type": "uint256"
      },
      {
        "name": "",
        "type": "uint256"
      },
      {
        "name": "",
        "type": "uint256"
      },
      {
        "name": "",
        "type": "uint256"
      }
    ],
    "payable": false,
    "stateMutability": "view",
    "type": "function"
  },
  {
    "constant": true,
    "inputs": [
      {
        "name": "value",
        "type": "uint256"
      }
    ],
    "name": "valueToUnits",
    "outputs": [
      {
        "name": "",
        "type": "uint256"
      }
    ],
    "payable": false,
    "stateMutability": "view",
    "type": "function"
  },
  {
    "constant": true,
    "inputs": [
      {
        "name": "units",
        "type": "uint256"
      }
    ],
    "name": "unitsToValue",
    "outputs": [
      {
        "name": "",
        "type": "uint256"
      }
    ],
    "payable": false,
    "stateMutability": "view",
    "type": "function"
  },
  {
    "constant": true,
    "inputs": [
      {
        "name": "aNumerator",
        "type": "uint256"
      },
      {
        "name": "aDenominator",
        "type": "uint256"
      },
      {
        "name": "bNumerator",
        "type": "uint256"
      },
      {
        "name": "bDenominator",
        "type": "uint256"
      },
      {
        "name": "exponent",
        "type": "uint256"
      },
      {
        "name": "_decimals",
        "type": "uint256"
      }
    ],
    "name": "fractionMulExp",
    "outputs": [
      {
        "name": "",
        "type": "uint256"
      },
      {
        "name": "",
        "type": "uint256"
      }
    ],
    "payable": false,
    "stateMutability": "view",
    "type": "function"
  },
  {
    "constant": false,
    "inputs": [
      {
        "name": "to",
        "type": "address"
      },
      {
        "name": "value",
        "type": "uint256"
      }
    ],
    "name": "transfer",
    "outputs": [
      {
        "name": "",
        "type": "bool"
      }
    ],
    "payable": false,
    "stateMutability": "nonpayable",
    "type": "function"
  },
  {
    "constant": false,
    "inputs": [
      {
        "name": "from",
        "type": "address"
      },
      {
        "name": "value",
        "type": "uint256"
      }
    ],
    "name": "debitFrom",
    "outputs": [],
    "payable": false,
    "stateMutability": "nonpayable",
    "type": "function"
  },
  {
    "constant": false,
    "inputs": [
      {
        "name": "to",
        "type": "address"
      },
      {
        "name": "value",
        "type": "uint256"
      }
    ],
    "name": "creditTo",
    "outputs": [],
    "payable": false,
    "stateMutability": "nonpayable",
    "type": "function"
  }
],
<<<<<<< HEAD
   "0xEd9f83788Cad26d5671F9D18520995dB005C03cd"
=======
   "0xF79fd0F9DA3caF5c9935f35D25D8258e66099c45"
>>>>>>> 29361554
  )
}<|MERGE_RESOLUTION|>--- conflicted
+++ resolved
@@ -722,10 +722,6 @@
     "type": "function"
   }
 ],
-<<<<<<< HEAD
    "0xEd9f83788Cad26d5671F9D18520995dB005C03cd"
-=======
-   "0xF79fd0F9DA3caF5c9935f35D25D8258e66099c45"
->>>>>>> 29361554
   )
 }