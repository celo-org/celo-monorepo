import Web3 from 'web3'

export default async function getInstance(web3: Web3) {
  return new web3.eth.Contract(
    [
  {
    "constant": true,
    "inputs": [],
    "name": "minter",
    "outputs": [
      {
        "name": "",
        "type": "address"
      }
    ],
    "payable": false,
    "stateMutability": "view",
    "type": "function"
  },
  {
    "constant": true,
    "inputs": [],
    "name": "initialized",
    "outputs": [
      {
        "name": "",
        "type": "bool"
      }
    ],
    "payable": false,
    "stateMutability": "view",
    "type": "function"
  },
  {
    "constant": false,
    "inputs": [],
    "name": "renounceOwnership",
    "outputs": [],
    "payable": false,
    "stateMutability": "nonpayable",
    "type": "function"
  },
  {
    "constant": true,
    "inputs": [],
    "name": "registry",
    "outputs": [
      {
        "name": "",
        "type": "address"
      }
    ],
    "payable": false,
    "stateMutability": "view",
    "type": "function"
  },
  {
    "constant": true,
    "inputs": [],
    "name": "owner",
    "outputs": [
      {
        "name": "",
        "type": "address"
      }
    ],
    "payable": false,
    "stateMutability": "view",
    "type": "function"
  },
  {
    "constant": true,
    "inputs": [],
    "name": "isOwner",
    "outputs": [
      {
        "name": "",
        "type": "bool"
      }
    ],
    "payable": false,
    "stateMutability": "view",
    "type": "function"
  },
  {
    "constant": false,
    "inputs": [
      {
        "name": "registryAddress",
        "type": "address"
      }
    ],
    "name": "setRegistry",
    "outputs": [],
    "payable": false,
    "stateMutability": "nonpayable",
    "type": "function"
  },
  {
    "constant": false,
    "inputs": [
      {
        "name": "newOwner",
        "type": "address"
      }
    ],
    "name": "transferOwnership",
    "outputs": [],
    "payable": false,
    "stateMutability": "nonpayable",
    "type": "function"
  },
  {
    "anonymous": false,
    "inputs": [
      {
        "indexed": true,
        "name": "_minter",
        "type": "address"
      }
    ],
    "name": "MinterSet",
    "type": "event"
  },
  {
    "anonymous": false,
    "inputs": [
      {
        "indexed": false,
        "name": "numerator",
        "type": "uint256"
      },
      {
        "indexed": false,
        "name": "denominator",
        "type": "uint256"
      },
      {
        "indexed": false,
        "name": "lastUpdated",
        "type": "uint256"
      }
    ],
    "name": "InflationFactorUpdated",
    "type": "event"
  },
  {
    "anonymous": false,
    "inputs": [
      {
        "indexed": false,
        "name": "numerator",
        "type": "uint256"
      },
      {
        "indexed": false,
        "name": "denominator",
        "type": "uint256"
      },
      {
        "indexed": false,
        "name": "updatePeriod",
        "type": "uint256"
      },
      {
        "indexed": false,
        "name": "lastUpdated",
        "type": "uint256"
      }
    ],
    "name": "InflationParametersUpdated",
    "type": "event"
  },
  {
    "anonymous": false,
    "inputs": [
      {
        "indexed": true,
        "name": "from",
        "type": "address"
      },
      {
        "indexed": true,
        "name": "to",
        "type": "address"
      },
      {
        "indexed": false,
        "name": "value",
        "type": "uint256"
      }
    ],
    "name": "Transfer",
    "type": "event"
  },
  {
    "anonymous": false,
    "inputs": [
      {
        "indexed": false,
        "name": "comment",
        "type": "string"
      }
    ],
    "name": "TransferComment",
    "type": "event"
  },
  {
    "anonymous": false,
    "inputs": [
      {
        "indexed": true,
        "name": "registryAddress",
        "type": "address"
      }
    ],
    "name": "RegistrySet",
    "type": "event"
  },
  {
    "anonymous": false,
    "inputs": [
      {
        "indexed": true,
        "name": "previousOwner",
        "type": "address"
      },
      {
        "indexed": true,
        "name": "newOwner",
        "type": "address"
      }
    ],
    "name": "OwnershipTransferred",
    "type": "event"
  },
  {
    "anonymous": false,
    "inputs": [
      {
        "indexed": true,
        "name": "owner",
        "type": "address"
      },
      {
        "indexed": true,
        "name": "spender",
        "type": "address"
      },
      {
        "indexed": false,
        "name": "value",
        "type": "uint256"
      }
    ],
    "name": "Approval",
    "type": "event"
  },
  {
    "constant": false,
    "inputs": [
      {
        "name": "_name",
        "type": "string"
      },
      {
        "name": "_symbol",
        "type": "string"
      },
      {
        "name": "_decimals",
        "type": "uint8"
      },
      {
        "name": "registryAddress",
        "type": "address"
      },
      {
        "name": "inflationRateNumerator",
        "type": "uint256"
      },
      {
        "name": "inflationRateDenominator",
        "type": "uint256"
      },
      {
        "name": "inflationFactorUpdatePeriod",
        "type": "uint256"
      }
    ],
    "name": "initialize",
    "outputs": [],
    "payable": false,
    "stateMutability": "nonpayable",
    "type": "function"
  },
  {
    "constant": false,
    "inputs": [
      {
        "name": "_minter",
        "type": "address"
      }
    ],
    "name": "setMinter",
    "outputs": [],
    "payable": false,
    "stateMutability": "nonpayable",
    "type": "function"
  },
  {
    "constant": false,
    "inputs": [
      {
        "name": "rateNumerator",
        "type": "uint256"
      },
      {
        "name": "rateDenominator",
        "type": "uint256"
      },
      {
        "name": "updatePeriod",
        "type": "uint256"
      }
    ],
    "name": "setInflationParameters",
    "outputs": [],
    "payable": false,
    "stateMutability": "nonpayable",
    "type": "function"
  },
  {
    "constant": false,
    "inputs": [
      {
        "name": "spender",
        "type": "address"
      },
      {
        "name": "value",
        "type": "uint256"
      }
    ],
    "name": "approve",
    "outputs": [
      {
        "name": "",
        "type": "bool"
      }
    ],
    "payable": false,
    "stateMutability": "nonpayable",
    "type": "function"
  },
  {
    "constant": false,
    "inputs": [
      {
        "name": "to",
        "type": "address"
      },
      {
        "name": "value",
        "type": "uint256"
      }
    ],
    "name": "mint",
    "outputs": [
      {
        "name": "",
        "type": "bool"
      }
    ],
    "payable": false,
    "stateMutability": "nonpayable",
    "type": "function"
  },
  {
    "constant": false,
    "inputs": [
      {
        "name": "to",
        "type": "address"
      },
      {
        "name": "value",
        "type": "uint256"
      },
      {
        "name": "comment",
        "type": "string"
      }
    ],
    "name": "transferWithComment",
    "outputs": [
      {
        "name": "",
        "type": "bool"
      }
    ],
    "payable": false,
    "stateMutability": "nonpayable",
    "type": "function"
  },
  {
    "constant": false,
    "inputs": [
      {
        "name": "value",
        "type": "uint256"
      }
    ],
    "name": "burn",
    "outputs": [
      {
        "name": "",
        "type": "bool"
      }
    ],
    "payable": false,
    "stateMutability": "nonpayable",
    "type": "function"
  },
  {
    "constant": false,
    "inputs": [
      {
        "name": "from",
        "type": "address"
      },
      {
        "name": "to",
        "type": "address"
      },
      {
        "name": "value",
        "type": "uint256"
      }
    ],
    "name": "transferFrom",
    "outputs": [
      {
        "name": "",
        "type": "bool"
      }
    ],
    "payable": false,
    "stateMutability": "nonpayable",
    "type": "function"
  },
  {
    "constant": true,
    "inputs": [],
    "name": "name",
    "outputs": [
      {
        "name": "",
        "type": "string"
      }
    ],
    "payable": false,
    "stateMutability": "view",
    "type": "function"
  },
  {
    "constant": true,
    "inputs": [],
    "name": "symbol",
    "outputs": [
      {
        "name": "",
        "type": "string"
      }
    ],
    "payable": false,
    "stateMutability": "view",
    "type": "function"
  },
  {
    "constant": true,
    "inputs": [],
    "name": "decimals",
    "outputs": [
      {
        "name": "",
        "type": "uint8"
      }
    ],
    "payable": false,
    "stateMutability": "view",
    "type": "function"
  },
  {
    "constant": true,
    "inputs": [
      {
        "name": "owner",
        "type": "address"
      },
      {
        "name": "spender",
        "type": "address"
      }
    ],
    "name": "allowance",
    "outputs": [
      {
        "name": "",
        "type": "uint256"
      }
    ],
    "payable": false,
    "stateMutability": "view",
    "type": "function"
  },
  {
    "constant": true,
    "inputs": [
      {
        "name": "owner",
        "type": "address"
      }
    ],
    "name": "balanceOf",
    "outputs": [
      {
        "name": "",
        "type": "uint256"
      }
    ],
    "payable": false,
    "stateMutability": "view",
    "type": "function"
  },
  {
    "constant": true,
    "inputs": [],
    "name": "totalSupply",
    "outputs": [
      {
        "name": "",
        "type": "uint256"
      }
    ],
    "payable": false,
    "stateMutability": "view",
    "type": "function"
  },
  {
    "constant": true,
    "inputs": [],
    "name": "getInflationParameters",
    "outputs": [
      {
        "name": "",
        "type": "uint256"
      },
      {
        "name": "",
        "type": "uint256"
      },
      {
        "name": "",
        "type": "uint256"
      },
      {
        "name": "",
        "type": "uint256"
      },
      {
        "name": "",
        "type": "uint256"
      },
      {
        "name": "",
        "type": "uint256"
      }
    ],
    "payable": false,
    "stateMutability": "view",
    "type": "function"
  },
  {
    "constant": true,
    "inputs": [
      {
        "name": "value",
        "type": "uint256"
      }
    ],
    "name": "valueToUnits",
    "outputs": [
      {
        "name": "",
        "type": "uint256"
      }
    ],
    "payable": false,
    "stateMutability": "view",
    "type": "function"
  },
  {
    "constant": true,
    "inputs": [
      {
        "name": "units",
        "type": "uint256"
      }
    ],
    "name": "unitsToValue",
    "outputs": [
      {
        "name": "",
        "type": "uint256"
      }
    ],
    "payable": false,
    "stateMutability": "view",
    "type": "function"
  },
  {
    "constant": true,
    "inputs": [
      {
        "name": "aNumerator",
        "type": "uint256"
      },
      {
        "name": "aDenominator",
        "type": "uint256"
      },
      {
        "name": "bNumerator",
        "type": "uint256"
      },
      {
        "name": "bDenominator",
        "type": "uint256"
      },
      {
        "name": "exponent",
        "type": "uint256"
      },
      {
        "name": "_decimals",
        "type": "uint256"
      }
    ],
    "name": "fractionMulExp",
    "outputs": [
      {
        "name": "",
        "type": "uint256"
      },
      {
        "name": "",
        "type": "uint256"
      }
    ],
    "payable": false,
    "stateMutability": "view",
    "type": "function"
  },
  {
    "constant": false,
    "inputs": [
      {
        "name": "to",
        "type": "address"
      },
      {
        "name": "value",
        "type": "uint256"
      }
    ],
    "name": "transfer",
    "outputs": [
      {
        "name": "",
        "type": "bool"
      }
    ],
    "payable": false,
    "stateMutability": "nonpayable",
    "type": "function"
  },
  {
    "constant": false,
    "inputs": [
      {
        "name": "from",
        "type": "address"
      },
      {
        "name": "value",
        "type": "uint256"
      }
    ],
    "name": "debitFrom",
    "outputs": [],
    "payable": false,
    "stateMutability": "nonpayable",
    "type": "function"
  },
  {
    "constant": false,
    "inputs": [
      {
        "name": "to",
        "type": "address"
      },
      {
        "name": "value",
        "type": "uint256"
      }
    ],
    "name": "creditTo",
    "outputs": [],
    "payable": false,
    "stateMutability": "nonpayable",
    "type": "function"
  }
],
<<<<<<< HEAD
   "0x21C4A2C97eaE0c0E8c630FB3529F7718Fa37eCC1"
=======
   "0x996e24D7791A182f237635018c49E30cdA8FBa5e"
>>>>>>> b7ad7840
  )
}<|MERGE_RESOLUTION|>--- conflicted
+++ resolved
@@ -1,4 +1,4 @@
-import Web3 from 'web3'
+import Web3 from 'web3';
 
 export default async function getInstance(web3: Web3) {
   return new web3.eth.Contract(
@@ -722,10 +722,6 @@
     "type": "function"
   }
 ],
-<<<<<<< HEAD
-   "0x21C4A2C97eaE0c0E8c630FB3529F7718Fa37eCC1"
-=======
    "0x996e24D7791A182f237635018c49E30cdA8FBa5e"
->>>>>>> b7ad7840
   )
 }