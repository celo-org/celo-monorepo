import Web3 from 'web3'

export default async function getInstance(web3: Web3) {
  return new web3.eth.Contract(
    [
  {
    "constant": true,
    "inputs": [],
    "name": "initialized",
    "outputs": [
      {
        "name": "",
        "type": "bool"
      }
    ],
    "payable": false,
    "stateMutability": "view",
    "type": "function"
  },
  {
    "constant": false,
    "inputs": [],
    "name": "renounceOwnership",
    "outputs": [],
    "payable": false,
    "stateMutability": "nonpayable",
    "type": "function"
  },
  {
    "constant": true,
    "inputs": [],
    "name": "registry",
    "outputs": [
      {
        "name": "",
        "type": "address"
      }
    ],
    "payable": false,
    "stateMutability": "view",
    "type": "function"
  },
  {
    "constant": true,
    "inputs": [],
    "name": "owner",
    "outputs": [
      {
        "name": "",
        "type": "address"
      }
    ],
    "payable": false,
    "stateMutability": "view",
    "type": "function"
  },
  {
    "constant": true,
    "inputs": [],
    "name": "isOwner",
    "outputs": [
      {
        "name": "",
        "type": "bool"
      }
    ],
    "payable": false,
    "stateMutability": "view",
    "type": "function"
  },
  {
    "constant": false,
    "inputs": [
      {
        "name": "registryAddress",
        "type": "address"
      }
    ],
    "name": "setRegistry",
    "outputs": [],
    "payable": false,
    "stateMutability": "nonpayable",
    "type": "function"
  },
  {
    "constant": true,
    "inputs": [
      {
        "name": "",
        "type": "address"
      }
    ],
    "name": "attestationRequestFees",
    "outputs": [
      {
        "name": "",
        "type": "uint256"
      }
    ],
    "payable": false,
    "stateMutability": "view",
    "type": "function"
  },
  {
    "constant": true,
    "inputs": [
      {
        "name": "",
        "type": "address"
      },
      {
        "name": "",
        "type": "address"
      }
    ],
    "name": "pendingWithdrawals",
    "outputs": [
      {
        "name": "",
        "type": "uint256"
      }
    ],
    "payable": false,
    "stateMutability": "view",
    "type": "function"
  },
  {
    "constant": true,
    "inputs": [],
    "name": "attestationExpirySeconds",
    "outputs": [
      {
        "name": "",
        "type": "uint256"
      }
    ],
    "payable": false,
    "stateMutability": "view",
    "type": "function"
  },
  {
    "constant": false,
    "inputs": [
      {
        "name": "newOwner",
        "type": "address"
      }
    ],
    "name": "transferOwnership",
    "outputs": [],
    "payable": false,
    "stateMutability": "nonpayable",
    "type": "function"
  },
  {
    "anonymous": false,
    "inputs": [
      {
        "indexed": true,
        "name": "identifier",
        "type": "bytes32"
      },
      {
        "indexed": true,
        "name": "account",
        "type": "address"
      },
      {
        "indexed": false,
        "name": "attestationsRequested",
        "type": "uint256"
      },
      {
        "indexed": false,
        "name": "attestationRequestFeeToken",
        "type": "address"
      }
    ],
    "name": "AttestationsRequested",
    "type": "event"
  },
  {
    "anonymous": false,
    "inputs": [
      {
        "indexed": true,
        "name": "identifier",
        "type": "bytes32"
      },
      {
        "indexed": true,
        "name": "account",
        "type": "address"
      },
      {
        "indexed": true,
        "name": "issuer",
        "type": "address"
      }
    ],
    "name": "AttestationCompleted",
    "type": "event"
  },
  {
    "anonymous": false,
    "inputs": [
      {
        "indexed": true,
        "name": "account",
        "type": "address"
      },
      {
        "indexed": true,
        "name": "token",
        "type": "address"
      },
      {
        "indexed": false,
        "name": "amount",
        "type": "uint256"
      }
    ],
    "name": "Withdrawal",
    "type": "event"
  },
  {
    "anonymous": false,
    "inputs": [
      {
        "indexed": false,
        "name": "value",
        "type": "uint256"
      }
    ],
    "name": "AttestationExpirySecondsSet",
    "type": "event"
  },
  {
    "anonymous": false,
    "inputs": [
      {
        "indexed": true,
        "name": "token",
        "type": "address"
      },
      {
        "indexed": false,
        "name": "value",
        "type": "uint256"
      }
    ],
    "name": "AttestationRequestFeeSet",
    "type": "event"
  },
  {
    "anonymous": false,
    "inputs": [
      {
        "indexed": true,
        "name": "account",
        "type": "address"
      },
      {
        "indexed": false,
        "name": "dataEncryptionKey",
        "type": "bytes"
      }
    ],
    "name": "AccountDataEncryptionKeySet",
    "type": "event"
  },
  {
    "anonymous": false,
    "inputs": [
      {
        "indexed": true,
        "name": "account",
        "type": "address"
      },
      {
        "indexed": false,
        "name": "walletAddress",
        "type": "address"
      }
    ],
    "name": "AccountWalletAddressSet",
    "type": "event"
  },
  {
    "anonymous": false,
    "inputs": [
      {
        "indexed": true,
        "name": "registryAddress",
        "type": "address"
      }
    ],
    "name": "RegistrySet",
    "type": "event"
  },
  {
    "anonymous": false,
    "inputs": [
      {
        "indexed": true,
        "name": "previousOwner",
        "type": "address"
      },
      {
        "indexed": true,
        "name": "newOwner",
        "type": "address"
      }
    ],
    "name": "OwnershipTransferred",
    "type": "event"
  },
  {
    "constant": false,
    "inputs": [
      {
        "name": "registryAddress",
        "type": "address"
      },
      {
        "name": "_attestationExpirySeconds",
        "type": "uint256"
      },
      {
        "name": "attestationRequestFeeTokens",
        "type": "address[]"
      },
      {
        "name": "attestationRequestFeeValues",
        "type": "uint256[]"
      }
    ],
    "name": "initialize",
    "outputs": [],
    "payable": false,
    "stateMutability": "nonpayable",
    "type": "function"
  },
  {
    "constant": false,
    "inputs": [
      {
        "name": "identifier",
        "type": "bytes32"
      },
      {
        "name": "attestationsRequested",
        "type": "uint256"
      },
      {
        "name": "attestationRequestFeeToken",
        "type": "address"
      }
    ],
    "name": "request",
    "outputs": [],
    "payable": false,
    "stateMutability": "nonpayable",
    "type": "function"
  },
  {
    "constant": false,
    "inputs": [
      {
        "name": "identifier",
        "type": "bytes32"
      },
      {
        "name": "encryptedPhone",
        "type": "bytes"
      },
      {
        "name": "issuer",
        "type": "address"
      },
      {
        "name": "sendSms",
        "type": "bool"
      }
    ],
    "name": "reveal",
    "outputs": [],
    "payable": false,
    "stateMutability": "nonpayable",
    "type": "function"
  },
  {
    "constant": false,
    "inputs": [
      {
        "name": "identifier",
        "type": "bytes32"
      },
      {
        "name": "v",
        "type": "uint8"
      },
      {
        "name": "r",
        "type": "bytes32"
      },
      {
        "name": "s",
        "type": "bytes32"
      }
    ],
    "name": "complete",
    "outputs": [],
    "payable": false,
    "stateMutability": "nonpayable",
    "type": "function"
  },
  {
    "constant": false,
    "inputs": [
      {
        "name": "identifier",
        "type": "bytes32"
      },
      {
        "name": "index",
        "type": "uint256"
      }
    ],
    "name": "revoke",
    "outputs": [],
    "payable": false,
    "stateMutability": "nonpayable",
    "type": "function"
  },
  {
    "constant": false,
    "inputs": [
      {
        "name": "token",
        "type": "address"
      }
    ],
    "name": "withdraw",
    "outputs": [],
    "payable": false,
    "stateMutability": "nonpayable",
    "type": "function"
  },
  {
    "constant": false,
    "inputs": [
      {
        "name": "dataEncryptionKey",
        "type": "bytes"
      },
      {
        "name": "walletAddress",
        "type": "address"
      }
    ],
    "name": "setAccount",
    "outputs": [],
    "payable": false,
    "stateMutability": "nonpayable",
    "type": "function"
  },
  {
    "constant": true,
    "inputs": [
      {
        "name": "identifier",
        "type": "bytes32"
      },
      {
        "name": "account",
        "type": "address"
      }
    ],
    "name": "getAttestationIssuers",
    "outputs": [
      {
        "name": "",
        "type": "address[]"
      }
    ],
    "payable": false,
    "stateMutability": "view",
    "type": "function"
  },
  {
    "constant": true,
    "inputs": [
      {
        "name": "identifier",
        "type": "bytes32"
      },
      {
        "name": "account",
        "type": "address"
      }
    ],
    "name": "getAttestationStats",
    "outputs": [
      {
        "name": "",
        "type": "uint64"
      },
      {
        "name": "",
        "type": "uint64"
      }
    ],
    "payable": false,
    "stateMutability": "view",
    "type": "function"
  },
  {
    "constant": true,
    "inputs": [
      {
        "name": "identifiersToLookup",
        "type": "bytes32[]"
      }
    ],
    "name": "batchGetAttestationStats",
    "outputs": [
      {
        "name": "",
        "type": "uint256[]"
      },
      {
        "name": "",
        "type": "address[]"
      },
      {
        "name": "",
        "type": "uint64[]"
      },
      {
        "name": "",
        "type": "uint64[]"
      }
    ],
    "payable": false,
    "stateMutability": "view",
    "type": "function"
  },
  {
    "constant": true,
    "inputs": [
      {
        "name": "identifier",
        "type": "bytes32"
      },
      {
        "name": "account",
        "type": "address"
      },
      {
        "name": "issuer",
        "type": "address"
      }
    ],
    "name": "getAttestationState",
    "outputs": [
      {
        "name": "",
        "type": "uint8"
      },
      {
        "name": "",
        "type": "uint128"
      }
    ],
    "payable": false,
    "stateMutability": "view",
    "type": "function"
  },
  {
    "constant": true,
    "inputs": [
      {
        "name": "account",
        "type": "address"
      }
    ],
    "name": "getAttestationRequestFeeToken",
    "outputs": [
      {
        "name": "",
        "type": "address"
      }
    ],
    "payable": false,
    "stateMutability": "view",
    "type": "function"
  },
  {
    "constant": true,
    "inputs": [
      {
        "name": "account",
        "type": "address"
      }
    ],
    "name": "getMostRecentAttestationRequest",
    "outputs": [
      {
        "name": "",
        "type": "uint256"
      }
    ],
    "payable": false,
    "stateMutability": "view",
    "type": "function"
  },
  {
    "constant": true,
    "inputs": [
      {
        "name": "token",
        "type": "address"
      }
    ],
    "name": "getAttestationRequestFee",
    "outputs": [
      {
        "name": "",
        "type": "uint256"
      }
    ],
    "payable": false,
    "stateMutability": "view",
    "type": "function"
  },
  {
    "constant": false,
    "inputs": [
      {
        "name": "token",
        "type": "address"
      },
      {
        "name": "fee",
        "type": "uint256"
      }
    ],
    "name": "setAttestationRequestFee",
    "outputs": [],
    "payable": false,
    "stateMutability": "nonpayable",
    "type": "function"
  },
  {
    "constant": false,
    "inputs": [
      {
        "name": "_attestationExpirySeconds",
        "type": "uint256"
      }
    ],
    "name": "setAttestationExpirySeconds",
    "outputs": [],
    "payable": false,
    "stateMutability": "nonpayable",
    "type": "function"
  },
  {
    "constant": false,
    "inputs": [
      {
        "name": "dataEncryptionKey",
        "type": "bytes"
      }
    ],
    "name": "setAccountDataEncryptionKey",
    "outputs": [],
    "payable": false,
    "stateMutability": "nonpayable",
    "type": "function"
  },
  {
    "constant": true,
    "inputs": [
      {
        "name": "account",
        "type": "address"
      }
    ],
    "name": "getDataEncryptionKey",
    "outputs": [
      {
        "name": "",
        "type": "bytes"
      }
    ],
    "payable": false,
    "stateMutability": "view",
    "type": "function"
  },
  {
    "constant": false,
    "inputs": [
      {
        "name": "walletAddress",
        "type": "address"
      }
    ],
    "name": "setWalletAddress",
    "outputs": [],
    "payable": false,
    "stateMutability": "nonpayable",
    "type": "function"
  },
  {
    "constant": true,
    "inputs": [
      {
        "name": "account",
        "type": "address"
      }
    ],
    "name": "getWalletAddress",
    "outputs": [
      {
        "name": "",
        "type": "address"
      }
    ],
    "payable": false,
    "stateMutability": "view",
    "type": "function"
  },
  {
    "constant": true,
    "inputs": [
      {
        "name": "identifier",
        "type": "bytes32"
      },
      {
        "name": "account",
        "type": "address"
      },
      {
        "name": "v",
        "type": "uint8"
      },
      {
        "name": "r",
        "type": "bytes32"
      },
      {
        "name": "s",
        "type": "bytes32"
      }
    ],
    "name": "validateAttestationCode",
    "outputs": [
      {
        "name": "",
        "type": "address"
      }
    ],
    "payable": false,
    "stateMutability": "view",
    "type": "function"
  },
  {
    "constant": true,
    "inputs": [
      {
        "name": "identifier",
        "type": "bytes32"
      }
    ],
    "name": "lookupAccountsForIdentifier",
    "outputs": [
      {
        "name": "",
        "type": "address[]"
      }
    ],
    "payable": false,
    "stateMutability": "view",
    "type": "function"
  },
  {
    "constant": true,
    "inputs": [],
    "name": "getValidators",
    "outputs": [
      {
        "name": "",
        "type": "address[]"
      }
    ],
    "payable": false,
    "stateMutability": "view",
    "type": "function"
  }
],
<<<<<<< HEAD
   "0x4C5cEB976901e9794baF239AF942eAD721aB21E0"
=======
   "0x99f0290B03D01a033Ca57b05FbDF1063B7645ebe"
>>>>>>> 29361554
  )
}<|MERGE_RESOLUTION|>--- conflicted
+++ resolved
@@ -801,10 +801,6 @@
     "type": "function"
   }
 ],
-<<<<<<< HEAD
    "0x4C5cEB976901e9794baF239AF942eAD721aB21E0"
-=======
-   "0x99f0290B03D01a033Ca57b05FbDF1063B7645ebe"
->>>>>>> 29361554
   )
 }