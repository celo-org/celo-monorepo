{
  "name": "@celo/dappkit",
  "version": "0.0.9",
  "scripts": {
    "build": "tsc"
  },
  "dependencies": {
<<<<<<< HEAD
    "@celo/contractkit": "0.4.2-dev",
    "@celo/utils": "0.1.12-dev",
=======
    "@celo/contractkit": "0.4.1-dev",
    "@celo/utils": "0.1.13-dev",
>>>>>>> 6ddf9e06
    "expo": "^36.0.2",
    "expo-contacts": "8.0.0",
    "libphonenumber-js": "^1.7.22",
    "web3-eth-contract": "1.2.4"
  },
  "devDependencies": {
  },
  "main": "./lib/index.js",
  "files": ["src/**/*", "lib/**/*"]
}<|MERGE_RESOLUTION|>--- conflicted
+++ resolved
@@ -5,13 +5,8 @@
     "build": "tsc"
   },
   "dependencies": {
-<<<<<<< HEAD
     "@celo/contractkit": "0.4.2-dev",
-    "@celo/utils": "0.1.12-dev",
-=======
-    "@celo/contractkit": "0.4.1-dev",
     "@celo/utils": "0.1.13-dev",
->>>>>>> 6ddf9e06
     "expo": "^36.0.2",
     "expo-contacts": "8.0.0",
     "libphonenumber-js": "^1.7.22",
