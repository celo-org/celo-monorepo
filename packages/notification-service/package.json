--- conflicted
+++ resolved
@@ -16,12 +16,8 @@
     "deploy": "./deploy.sh"
   },
   "dependencies": {
-<<<<<<< HEAD
-    "@celo/contractkit": "0.3.1",
-=======
-    "@celo/contractkit": "0.3.2",
->>>>>>> e3629d86
-    "@celo/utils": "0.1.8",
+    "@celo/contractkit": "0.3.6",
+    "@celo/utils": "0.1.9",
     "async-polling": "^0.2.1",
     "bignumber.js": "^9.0.0",
     "dotenv": "^6.0.0",
