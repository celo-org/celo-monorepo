<<<<<<< HEAD
runtime: nodejs
env: flex
=======
runtime: nodejs8
>>>>>>> d36c24f1
service: integration
instance_class: B4
manual_scaling:
  instances: 1<|MERGE_RESOLUTION|>--- conflicted
+++ resolved
@@ -1,9 +1,4 @@
-<<<<<<< HEAD
-runtime: nodejs
-env: flex
-=======
-runtime: nodejs8
->>>>>>> d36c24f1
+runtime: nodejs10
 service: integration
 instance_class: B4
 manual_scaling:
