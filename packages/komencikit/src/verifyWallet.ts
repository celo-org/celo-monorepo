import { Address, normalizeAddress } from '@celo/base'
import { Err, Ok, Result } from '@celo/base/lib/result'
import { ContractKit } from '@celo/contractkit'
import { GET_IMPLEMENTATION_ABI } from '@celo/contractkit/lib/governance/proxy'
<<<<<<< HEAD
import { InvalidImplementation, InvalidSigner, WalletValidationError } from './errors'
=======
import { soliditySha3 } from 'web3-utils'
import {
  InvalidBytecode,
  InvalidImplementation,
  InvalidSigner,
  WalletValidationError,
} from './errors'
>>>>>>> 623dce00

/*
 * It is highly unlikely (but not impossible) that we will ever need
 * to use a new proxy implementation for the MTW, therefore we're
 * using this static SHA3 of the stripped bytecode to verify integrity.
 * If this ever needs to change it will be part of a bigger effort.
 *
 * See: `scripts/proxy-bytecode-sha3.js` or run `yarn proxy:sha3`
 */
const PROXY_BYTECODE_SHA3 = '0x69f56de93d0b1eb15364c67a2756afbc0b3112e544f64c4bf2c7bcdf287f0a91'

export const verifyWallet = async (
  contractKit: ContractKit,
  metaTxWalletAddress: Address,
  allowedImplementations: Address[],
  expectedSigner: Address
): Promise<Result<true, WalletValidationError>> => {
<<<<<<< HEAD
  // const code = await contractKit.web3.eth.getCode(metaTxWalletAddress)
  // XXX: I'm unsure whether this is safe or if we should store the
  // bytecode as a constant in `mobile` and pass it into KomenciKit
  // I'm unsure if we should protect from the `Proxy` contract output
  // in protocol from changing, or there are already constraints put in
  // place for that not to happen.
  // if (stripBzz(code) !== stripBzz(Proxy.deployedBytecode)) {
  //   return Err(new InvalidBytecode(metaTxWalletAddress))
  // }
=======
  const code = await contractKit.web3.eth.getCode(walletAddress)

  if (soliditySha3(stripBzz(code)) !== PROXY_BYTECODE_SHA3) {
    return Err(new InvalidBytecode(walletAddress))
  }
>>>>>>> 623dce00

  const actualImplementationRaw = await contractKit.web3.eth.call({
    to: metaTxWalletAddress,
    data: GET_IMPLEMENTATION_ABI.signature,
  })
  const actualImplementation = normalizeAddress(
    // XXX: This is a typing issue in web3js :(
    (contractKit.web3.eth.abi.decodeParameter(
      'address',
      actualImplementationRaw
    ) as unknown) as string
  )
  const normalizedAllowedImplementations = allowedImplementations.map(normalizeAddress)

  if (normalizedAllowedImplementations.indexOf(actualImplementation) === -1) {
    return Err(
      new InvalidImplementation(
        metaTxWalletAddress,
        actualImplementation,
        normalizedAllowedImplementations
      )
    )
  }

  const wallet = await contractKit.contracts.getMetaTransactionWallet(metaTxWalletAddress)
  const actualSigner = normalizeAddress(await wallet.signer())
  const normalizedExpectedSigner = normalizeAddress(expectedSigner)
  if (actualSigner !== normalizedExpectedSigner) {
    return Err(new InvalidSigner(metaTxWalletAddress, actualSigner, normalizedExpectedSigner))
  }

  return Ok(true)
}

// function stripBzz(bytecode: string): string {
//   // The actual deployed bytecode always differs because of the BZZ prefix
//   // https://www.shawntabrizi.com/ethereum/verify-ethereum-contracts-using-web3-js-and-solc/
//   return bytecode.split('a265627a7a72315820')[0]
// }<|MERGE_RESOLUTION|>--- conflicted
+++ resolved
@@ -2,9 +2,6 @@
 import { Err, Ok, Result } from '@celo/base/lib/result'
 import { ContractKit } from '@celo/contractkit'
 import { GET_IMPLEMENTATION_ABI } from '@celo/contractkit/lib/governance/proxy'
-<<<<<<< HEAD
-import { InvalidImplementation, InvalidSigner, WalletValidationError } from './errors'
-=======
 import { soliditySha3 } from 'web3-utils'
 import {
   InvalidBytecode,
@@ -12,7 +9,6 @@
   InvalidSigner,
   WalletValidationError,
 } from './errors'
->>>>>>> 623dce00
 
 /*
  * It is highly unlikely (but not impossible) that we will ever need
@@ -30,23 +26,11 @@
   allowedImplementations: Address[],
   expectedSigner: Address
 ): Promise<Result<true, WalletValidationError>> => {
-<<<<<<< HEAD
-  // const code = await contractKit.web3.eth.getCode(metaTxWalletAddress)
-  // XXX: I'm unsure whether this is safe or if we should store the
-  // bytecode as a constant in `mobile` and pass it into KomenciKit
-  // I'm unsure if we should protect from the `Proxy` contract output
-  // in protocol from changing, or there are already constraints put in
-  // place for that not to happen.
-  // if (stripBzz(code) !== stripBzz(Proxy.deployedBytecode)) {
-  //   return Err(new InvalidBytecode(metaTxWalletAddress))
-  // }
-=======
-  const code = await contractKit.web3.eth.getCode(walletAddress)
+  const code = await contractKit.web3.eth.getCode(metaTxWalletAddress)
 
   if (soliditySha3(stripBzz(code)) !== PROXY_BYTECODE_SHA3) {
-    return Err(new InvalidBytecode(walletAddress))
+    return Err(new InvalidBytecode(metaTxWalletAddress))
   }
->>>>>>> 623dce00
 
   const actualImplementationRaw = await contractKit.web3.eth.call({
     to: metaTxWalletAddress,
@@ -81,8 +65,8 @@
   return Ok(true)
 }
 
-// function stripBzz(bytecode: string): string {
-//   // The actual deployed bytecode always differs because of the BZZ prefix
-//   // https://www.shawntabrizi.com/ethereum/verify-ethereum-contracts-using-web3-js-and-solc/
-//   return bytecode.split('a265627a7a72315820')[0]
-// }+function stripBzz(bytecode: string): string {
+  // The actual deployed bytecode always differs because of the BZZ prefix
+  // https://www.shawntabrizi.com/ethereum/verify-ethereum-contracts-using-web3-js-and-solc/
+  return bytecode.split('a265627a7a72315820')[0]
+}