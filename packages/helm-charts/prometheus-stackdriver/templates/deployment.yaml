--- conflicted
+++ resolved
@@ -51,13 +51,10 @@
             - --prometheus.wal-directory=/prometheus/wal
             - --stackdriver.kubernetes.location={{ .Values.gcloud.region }}
             - --stackdriver.kubernetes.cluster-name={{ .Values.cluster }}
-<<<<<<< HEAD
             - --include={job=~".+",__name__!~"kube_.+_labels"}
-=======
 {{ if .Values.includeFilter }}
 {{ indent 12 (printf "- --include=%s" .Values.includeFilter) }}
 {{ end }}
->>>>>>> 0d1b334c
           ports:
             - name: sidecar
               containerPort: 9091
