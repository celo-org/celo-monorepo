oracle:
  currencyPair: CELOBRL
  aggregation:
    mid:
      maxExchangeVolumeShare: 1
      maxPercentageDeviation: 0.025
      maxPercentageBidAskSpread: 0.015
  metrics:
    enabled: true
    prometheusPort: 9090
  apiRequestTimeoutMs: 5000
  circuitBreakerPriceChangeThreshold: 0.25
  priceSources: "[
<<<<<<< HEAD
      [
        { exchange: 'BINANCE', symbol: 'CELOBUSD', toInvert: false },
        { exchange: 'BINANCE', symbol: 'BUSDBRL', toInvert: false }
      ],
      [
        { exchange: 'COINBASE', symbol: 'CELOUSD', toInvert: false},
        { exchange: 'BITSO', symbol: 'USDBRL', toInvert: false }
      ],
      [
        { exchange: 'COINBASE', symbol: 'CELOBTC', toInvert: false },
        { exchange: 'NOVADAX', symbol: 'BTCBRL', toInvert: false }
      ]
=======
    [
      { exchange: 'BINANCE', symbol: 'CELOBUSD', toInvert: false },
      { exchange: 'BINANCE', symbol: 'BUSDBRL', toInvert: false }
    ],
    [
      { exchange: 'BINANCE', symbol: 'CELOUSDT', toInvert: false },
      { exchange: 'BINANCE', symbol: 'USDTBRL', toInvert: false }
    ],
    [
      { exchange: 'BINANCE', symbol: 'CELOBTC', toInvert: false },
      { exchange: 'MERCADO', symbol: 'BTCBRL', toInvert: false }
    ],
    [
      { exchange: 'BINANCEUS', symbol: 'CELOUSD', toInvert: false },
      { exchange: 'BITSO', symbol: 'USDBRL', toInvert: false }
    ],
    [
      { exchange: 'COINBASE', symbol: 'CELOUSD', toInvert: false},
      { exchange: 'BITSO', symbol: 'USDBRL', toInvert: false }
    ],
    [
      { exchange: 'COINBASE', symbol: 'CELOBTC', toInvert: false },
      { exchange: 'NOVADAX', symbol: 'BTCBRL', toInvert: false }
    ],
    [
      { exchange: 'OKX', symbol: 'CELOUSDT', toInvert: false },
      { exchange: 'OKX', symbol: 'BTCUSDT', toInvert: true },
       { exchange: 'NOVADAX', symbol: 'BTCBRL', toInvert: false }
    ],
    [ 
      {exchange: 'KUCOIN', symbol: 'CELOUSDT', toInvert: false}, 
      { exchange: 'BITSO', symbol: 'USDTBRL', toInvert: false } 
    ]
>>>>>>> d71fe5b3
    ]"
  minPriceSourceCount: 2
  reportStrategy: BLOCK_BASED
  reporter:
    blockBased:
      minReportPriceChangeThreshold: 0.005<|MERGE_RESOLUTION|>--- conflicted
+++ resolved
@@ -11,20 +11,6 @@
   apiRequestTimeoutMs: 5000
   circuitBreakerPriceChangeThreshold: 0.25
   priceSources: "[
-<<<<<<< HEAD
-      [
-        { exchange: 'BINANCE', symbol: 'CELOBUSD', toInvert: false },
-        { exchange: 'BINANCE', symbol: 'BUSDBRL', toInvert: false }
-      ],
-      [
-        { exchange: 'COINBASE', symbol: 'CELOUSD', toInvert: false},
-        { exchange: 'BITSO', symbol: 'USDBRL', toInvert: false }
-      ],
-      [
-        { exchange: 'COINBASE', symbol: 'CELOBTC', toInvert: false },
-        { exchange: 'NOVADAX', symbol: 'BTCBRL', toInvert: false }
-      ]
-=======
     [
       { exchange: 'BINANCE', symbol: 'CELOBUSD', toInvert: false },
       { exchange: 'BINANCE', symbol: 'BUSDBRL', toInvert: false }
@@ -58,7 +44,6 @@
       {exchange: 'KUCOIN', symbol: 'CELOUSDT', toInvert: false}, 
       { exchange: 'BITSO', symbol: 'USDTBRL', toInvert: false } 
     ]
->>>>>>> d71fe5b3
     ]"
   minPriceSourceCount: 2
   reportStrategy: BLOCK_BASED
