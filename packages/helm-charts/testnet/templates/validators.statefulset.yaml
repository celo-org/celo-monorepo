apiVersion: v1
kind: Service
metadata:
  name: validators
  labels:
    component: validators
spec:
  ports:
  - port: 80
    name: web
  clusterIP: None
  selector:
    component: validators
---
apiVersion: apps/v1beta2
kind: StatefulSet
metadata:
  name: {{ template "ethereum.fullname" . }}-validators
  labels:
{{ include "standard.labels" .  | indent 4 }}
    component: validators
spec:
  volumeClaimTemplates:
  - metadata:
      name: data
    spec:
      {{ if .Values.geth.ssd_disks }}storageClassName: ssd{{ end }}
      accessModes: [ "ReadWriteOnce" ]
      resources:
        requests:
          storage: 2Gi
  podManagementPolicy: Parallel
  updateStrategy:
    type: RollingUpdate
  replicas: {{ .Values.geth.validators }}
  serviceName: validators
  selector:
    matchLabels:
{{ include "standard.labels" .  | indent 6 }}
      component: validators
  template:
    metadata:
      labels:
{{ include "standard.labels" .  | indent 8 }}
        component: validators
    spec:
      initContainers:
{{ include "common.init-genesis-container" .  | indent 6 }}
      - name: get-account
        image: {{ .Values.celotool.image.repository }}:{{ .Values.celotool.image.tag }}
        imagePullPolicy: Always
        command:
          - bash
          - "-c"
          - |
            [[ $REPLICA_NAME =~ -([0-9]+)$ ]] || exit 1
            RID=${BASH_REMATCH[1]}
            echo -n $RID >/root/.celo/replica_id
            echo "Generating private key for rid=$RID"
            celotooljs.sh generate bip32 --mnemonic "$MNEMONIC" --accountType validator --index $RID > /root/.celo/pkey
            echo 'Generating address'
            celotooljs.sh generate account-address --private-key `cat /root/.celo/pkey` > /root/.celo/address
            echo -n $IP_ADDRESSES | cut -d '/' -f $((RID + 1)) > /root/.celo/externalIpAddress

            if [[ -z $IP_ADDRESSES || "$RID" -lt "{{ .Values.geth.proxiedValidators }}" ]]; then
              echo $POD_IP > /root/.celo/ipAddress
            else
              cat /root/.celo/externalIpAddress > /root/.celo/ipAddress
            fi
            echo -n "Generating IP address for validator: "
            cat /root/.celo/ipAddress

            celotooljs.sh generate public-key --mnemonic "$MNEMONIC" --accountType bootnode --index 0 > /root/.celo/bootnodeEnodeAddress
            echo -n "Generating Bootnode enode address for the validator: "
            cat /root/.celo/bootnodeEnodeAddress

            [[ "$BOOTNODE_IP_ADDRESS" == 'none' ]] && BOOTNODE_IP_ADDRESS=${{ .Release.Namespace | upper }}_BOOTNODE_SERVICE_HOST
            echo `cat /root/.celo/bootnodeEnodeAddress`@$BOOTNODE_IP_ADDRESS:30301 > /root/.celo/bootnodeEnode
            echo -n "Generating Bootnode enode for the validator: "
            cat /root/.celo/bootnodeEnode

            if [ "$RID" -lt "{{ .Values.geth.proxiedValidators }}" ]; then
              PROXY_INTERNAL_IP_ENV_VAR={{ .Release.Namespace | upper }}_PROXY_INTERNAL_${RID}_SERVICE_HOST
              echo "PROXY_INTERNAL_IP_ENV_VAR=$PROXY_INTERNAL_IP_ENV_VAR"
              PROXY_INTERNAL_IP=`eval "echo \\${${PROXY_INTERNAL_IP_ENV_VAR}}"`

              # we can't get the external IP of a service from an environment variable,
              # so we use the IP address that was allocated for this validator that is
              # being used by the proxy found in /root/.celo/externalIpAddress
              if [ -s /root/.celo/externalIpAddress ]; then
                echo "Proxy external IP from /root/.celo/externalIpAddress: "
                PROXY_EXTERNAL_IP=`cat /root/.celo/externalIpAddress`
              else
                # otherwise use the internal proxy service IP address
                PROXY_EXTERNAL_IP_ENV_VAR={{ .Release.Namespace | upper }}_PROXY_INTERNAL_${RID}_SERVICE_HOST
                echo "Proxy external IP from PROXY_EXTERNAL_IP_ENV_VAR=$PROXY_EXTERNAL_IP_ENV_VAR"
                PROXY_EXTERNAL_IP=`eval "echo \\${${PROXY_EXTERNAL_IP_ENV_VAR}}"`
              fi

              echo "Proxy internal IP: $PROXY_INTERNAL_IP_ENV_VAR=$PROXY_INTERNAL_IP"
              echo "Proxy external IP: $PROXY_EXTERNAL_IP_ENV_VAR=$PROXY_EXTERNAL_IP"

              PROXY_ENODE_ADDRESS=`celotooljs.sh generate public-key --mnemonic "$MNEMONIC" --accountType proxy --index $RID`
              PROXY_INTERNAL_ENODE=enode://${PROXY_ENODE_ADDRESS}@${PROXY_INTERNAL_IP}:30503
              PROXY_EXTERNAL_ENODE=enode://${PROXY_ENODE_ADDRESS}@${PROXY_EXTERNAL_IP}:30303

              echo "Proxy internal enode: $PROXY_INTERNAL_ENODE"
              echo "Proxy external enode: $PROXY_EXTERNAL_ENODE"

              echo $PROXY_INTERNAL_ENODE > /root/.celo/proxyInternalEnode
              echo $PROXY_EXTERNAL_ENODE > /root/.celo/proxyExternalEnode
            fi
        env:
        - name: POD_IP
          valueFrom:
            fieldRef:
              apiVersion: v1
              fieldPath: status.podIP
        - name: REPLICA_NAME
          valueFrom:
            fieldRef:
              fieldPath: metadata.name
        - name: MNEMONIC
          valueFrom:
            secretKeyRef:
              name: {{ template "ethereum.fullname" . }}-geth-account
              key: mnemonic
        - name: IP_ADDRESSES
          value: {{ .Values.geth.validator_ip_addresses }}
        - name: BOOTNODE_IP_ADDRESS
          value: "{{ default "none" .Values.geth.bootnodeIpAddress  }}"
        volumeMounts:
        - name: data
          mountPath: /root/.celo
{{ include "common.import-geth-account-container" .  | indent 6 }}
      containers:
      - name: geth
        image: {{ .Values.geth.image.repository }}:{{ .Values.geth.image.tag }}
        imagePullPolicy: Always
        command: ["/bin/sh"]
        args:
        - "-c"
        - |-
          set -euo pipefail
          if [[ "$GETH_DEBUG" != "true" ]]; then
<<<<<<< HEAD
            rm -f /root/.celo/pkey
=======
            rm /root/.celo/pkey || true
>>>>>>> 1631732f
          fi

          ACCOUNT_ADDRESS=`cat /root/.celo/address`
          RID=`cat /root/.celo/replica_id`

          FAULTY_NODE_FLAGS=`if [ "$RID" -lt "$FAULTY_NODES" ]; then echo -n "--istanbul.faultymode $FAULTY_NODE_TYPE"; fi`

          PROXY_ALLOW_PRIVATE_IP_FLAG=""
          [[ "$GETH_DEBUG" == "true" ]] && PROXY_ALLOW_PRIVATE_IP_FLAG="--proxy.allowprivateip"

          PROXIED_FLAGS=""
          [ "$RID" -lt "{{ .Values.geth.proxiedValidators }}" ] && PROXIED_FLAGS="--proxy.proxied --proxy.proxyenodeurlpair=`cat /root/.celo/proxyInternalEnode`;`cat /root/.celo/proxyExternalEnode` --nodiscover $PROXY_ALLOW_PRIVATE_IP_FLAG"

          PING_IP_FROM_PACKET_FLAG=""
          [[ "$PING_IP_FROM_PACKET" == "true" ]] && PING_IP_FROM_PACKET_FLAG="--ping-ip-from-packet"

          IN_MEMORY_DISCOVERY_TABLE_FLAG=""
          [[ "$IN_MEMORY_DISCOVERY_TABLE" == "true" ]] && IN_MEMORY_DISCOVERY_TABLE_FLAG="--use-in-memory-discovery-table"

          geth \
            --bootnodes=enode://`cat /root/.celo/bootnodeEnode` \
            --password=/root/.celo/account/accountSecret \
            --unlock=${ACCOUNT_ADDRESS} \
            --mine \
            --rpc \
            --rpcaddr 0.0.0.0 \
            --rpcapi=eth,net,web3,debug \
            --rpccorsdomain='*' \
            --rpcvhosts=* \
            --ws \
            --wsaddr 0.0.0.0 \
            --wsorigins=* \
            --wsapi=eth,net,web3,debug \
            --etherbase=${ACCOUNT_ADDRESS} \
            --networkid=${NETWORK_ID} \
            --syncmode=full \
            --ethstats=${HOSTNAME}@${ETHSTATS_SVC} \
            --consoleformat=json \
            --consoleoutput=stdout \
            --verbosity={{ .Values.geth.verbosity }} \
            ${FAULTY_NODE_FLAGS} \
            --istanbul.blockperiod={{ .Values.geth.blocktime }} \
            --istanbul.requesttimeout={{ .Values.geth.istanbulrequesttimeout }} \
            --maxpeers=125 \
            --nat=extip:`cat /root/.celo/ipAddress` \
            --metrics \
            --allow-insecure-unlock \
            ${PING_IP_FROM_PACKET_FLAG} \
            ${IN_MEMORY_DISCOVERY_TABLE_FLAG} \
            ${PROXIED_FLAGS}
        env:
        - name: POD_IP
          valueFrom:
            fieldRef:
              apiVersion: v1
              fieldPath: status.podIP
        - name: GETH_DEBUG
          value: "{{ default "false" .Values.geth.debug }}"
        - name: ETHSTATS_SVC
          value: {{ template "ethereum.fullname" . }}-ethstats.{{ .Release.Namespace }}
        - name: NETWORK_ID
          valueFrom:
            configMapKeyRef:
              name: {{ template "ethereum.fullname" . }}-geth-config
              key: networkid
        - name: FAULTY_NODES
          value: {{ .Values.geth.faultyValidators | quote }}
        - name: FAULTY_NODE_TYPE
          value: {{ .Values.geth.faultyValidatorType | quote }}
        - name: STATIC_IPS_FOR_GETH_NODES
          value: "{{ default false .Values.geth.static_ips }}"
        - name: PING_IP_FROM_PACKET
          value: "{{ default false .Values.geth.ping_ip_from_packet }}"
        - name: IN_MEMORY_DISCOVERY_TABLE
          value: "{{ default "false" .Values.geth.in_memory_discovery_table }}"
        ports:
        - name: discovery-udp
          containerPort: 30303
          protocol: UDP
        - name: discovery-tcp
          containerPort: 30303
        - name: rpc
          containerPort: 8545
        - name: ws
          containerPort: 8546
        resources:
          requests:
            memory: {{ .Values.geth.node.memory_request }}
            cpu: {{ .Values.geth.node.cpu_request }}
        volumeMounts:
        - name: data
          mountPath: /root/.celo
        - name: account
          mountPath: /root/.celo/account
          readOnly: true
{{ include "celo.geth-exporter-container" .  | indent 6 }}
{{ include "celo.prom-to-sd-container" (dict "Values" .Values "Release" .Release "Chart" .Chart "component" "geth" "metricsPort" "9200" "metricsPath" "filteredmetrics" "containerNameLabel" "validators" )  | indent 6 }}
      volumes:
      - name: data
        emptyDir: {}
      - name: config
        configMap:
          name: {{ template "ethereum.fullname" . }}-geth-config
      - name: account
        secret:
          secretName: {{ template "ethereum.fullname" . }}-geth-account<|MERGE_RESOLUTION|>--- conflicted
+++ resolved
@@ -143,11 +143,7 @@
         - |-
           set -euo pipefail
           if [[ "$GETH_DEBUG" != "true" ]]; then
-<<<<<<< HEAD
-            rm -f /root/.celo/pkey
-=======
             rm /root/.celo/pkey || true
->>>>>>> 1631732f
           fi
 
           ACCOUNT_ADDRESS=`cat /root/.celo/address`
