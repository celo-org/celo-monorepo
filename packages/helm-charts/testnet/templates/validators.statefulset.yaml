--- conflicted
+++ resolved
@@ -150,13 +150,8 @@
             --istanbul.blockperiod={{ .Values.geth.blocktime }} \
             --maxpeers={{ mul 2 (add .Values.geth.validators .Values.geth.tx_nodes) }} \
             --nat=extip:`cat /root/.celo/ipAddress` \
-<<<<<<< HEAD
-            --lightpeers=0 \
-            --lightserv=0
-=======
             --metrics \
             --ping-ip-from-packet
->>>>>>> 4eb87431
         env:
         - name: POD_IP
           valueFrom:
