--- conflicted
+++ resolved
@@ -265,13 +265,10 @@
         - name: account
           mountPath: /root/.celo/account
           readOnly: true
-<<<<<<< HEAD
-=======
       {{- with .Values.geth.secondaryAffinity }}
       affinity:
         {{- toYaml . | nindent 8 }}
       {{- end }}
->>>>>>> 24fe8671
       {{- with .Values.secondayNodeSelector }}
       nodeSelector:
         {{- toYaml . | nindent 8 }}
