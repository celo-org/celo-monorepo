--- conflicted
+++ resolved
@@ -103,14 +103,10 @@
     validator-proxied: "{{ $validatorProxied }}"
 {{- end }}
 spec:
-<<<<<<< HEAD
 {{- $updateStrategy := index $.Values.updateStrategy $.component_label }}
   updateStrategy:
 {{ toYaml $updateStrategy | indent 4 }}
-  {{ if .Values.geth.ssd_disks }}
-=======
   {{- if .Values.geth.ssd_disks }}
->>>>>>> a8032631
   volumeClaimTemplates:
   - metadata:
       name: data
