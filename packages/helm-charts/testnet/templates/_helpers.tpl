{{/* vim: set filetype=mustache: */}}

{{- define "celo.geth-exporter-container" -}}
- name: geth-exporter
  image: "{{ .Values.gethexporter.image.repository }}:{{ .Values.gethexporter.image.tag }}"
  imagePullPolicy: {{ .Values.imagePullPolicy }}
  ports:
    - name: profiler
      containerPort: 9200
  command:
    - /usr/local/bin/geth_exporter
    - -ipc
    - /root/.celo/geth.ipc
    - -filter
    - (.*overall|percentiles_95)
  resources:
    requests:
      memory: 50M
      cpu: 50m
  volumeMounts:
  - name: data
    mountPath: /root/.celo
{{- end -}}

{{- /* This template does not define ports that will be exposed */ -}}
{{- define "celo.node-service" -}}
kind: Service
apiVersion: v1
metadata:
  name: {{ template "common.fullname" $ }}-{{ .svc_name | default .node_name }}-{{ .index }}{{ .svc_name_suffix | default "" }}
  labels:
{{ include "common.standard.labels" .  | indent 4 }}
    component: {{ .component_label }}
spec:
  selector:
    statefulset.kubernetes.io/pod-name: {{ template "common.fullname" $ }}-{{ .node_name }}-{{ .index }}
  type: {{ .service_type }}
  {{ if (eq .service_type "LoadBalancer") }}
  loadBalancerIP: {{ .load_balancer_ip }}
  {{ end }}
{{- end -}}

{{- define "celo.full-node-statefulset" -}}
apiVersion: v1
kind: Service
metadata:
  name: {{ .name }}
  labels:
{{ if .proxy | default false }}
{{ $validatorProxied := printf "%s-validators-%d" .Release.Namespace .validator_index }}
    validator-proxied: "{{ $validatorProxied }}"
{{- end }}
    component: {{ .component_label }}
spec:
  sessionAffinity: ClientIP
  ports:
  - port: 8545
    name: rpc
  - port: 8546
    name: ws
  selector:
{{ if .proxy | default false }}
{{ $validatorProxied := printf "%s-validators-%d" .Release.Namespace .validator_index }}
    validator-proxied: "{{ $validatorProxied }}"
{{- end }}
    component: {{ .component_label }}
---
apiVersion: apps/v1beta2
kind: StatefulSet
metadata:
  name: {{ template "common.fullname" . }}-{{ .name }}
  labels:
{{ include "common.standard.labels" .  | indent 4 }}
    component: {{ .component_label }}
{{ if .proxy | default false }}
{{ $validatorProxied := printf "%s-validators-%d" .Release.Namespace .validator_index }}
    validator-proxied: "{{ $validatorProxied }}"
{{- end }}
spec:
  {{ if .Values.geth.ssd_disks }}
  volumeClaimTemplates:
  - metadata:
      name: data
    spec:
      storageClassName: ssd
      accessModes: [ "ReadWriteOnce" ]
      resources:
        requests:
          storage: {{ .Values.geth.diskSizeGB }}Gi
  {{ end }}
  podManagementPolicy: Parallel
  replicas: {{ .replicas }}
  serviceName: {{ .name }}
  selector:
    matchLabels:
{{ include "common.standard.labels" .  | indent 6 }}
      component: {{ .component_label }}
{{ if .proxy | default false }}
{{ $validatorProxied := printf "%s-validators-%d" .Release.Namespace .validator_index }}
      validator-proxied: "{{ $validatorProxied }}"
{{- end }}
  template:
    metadata:
      labels:
{{ include "common.standard.labels" .  | indent 8 }}
        component: {{ .component_label }}
{{ if .proxy | default false }}
{{ $validatorProxied := printf "%s-validators-%d" .Release.Namespace .validator_index }}
        validator-proxied: "{{ $validatorProxied }}"
{{- end }}
{{ if .Values.metrics | default false }}
      annotations:
{{ include "common.prometheus-annotations" . | indent 8 }}
{{- end }}
    spec:
      initContainers:
{{ include "common.init-genesis-container" .  | indent 6 }}
{{ include "common.celotool-validator-container" (dict  "Values" .Values "Release" .Release "Chart" .Chart "proxy" .proxy "mnemonic_account_type" .mnemonic_account_type "service_ip_env_var_prefix" .service_ip_env_var_prefix "ip_addresses" .ip_addresses "validator_index" .validator_index) | indent 6 }}
{{ if .unlock | default false }}
{{ include "common.import-geth-account-container" .  | indent 6 }}
{{ end }}
      containers:
{{ include "common.full-node-container" (dict "Values" .Values "Release" .Release "Chart" .Chart "proxy" .proxy "proxy_allow_private_ip_flag" .proxy_allow_private_ip_flag "unlock" .unlock "expose" .expose "syncmode" .syncmode "gcmode" .gcmode "pprof" (or (.Values.metrics) (.Values.pprof.enabled)) "pprof_port" (.Values.pprof.port) "metrics" .Values.metrics "public_ips" .public_ips "ethstats" (printf "%s-ethstats.%s" (include "common.fullname" .) .Release.Namespace))  | indent 6 }}
      volumes:
      - name: data
        emptyDir: {}
      - name: config
        configMap:
          name: {{ template "common.fullname" . }}-geth-config
      - name: account
        secret:
          secretName: {{ template "common.fullname" . }}-geth-account
{{- end -}}

<<<<<<< HEAD
{{- define "celo.wait-bootnode-initcontainer" -}}
- name: wait-to-bootnode
  image: "{{ .Values.celotool.image.repository }}:{{ .Values.celotool.image.tag }}"
  imagePullPolicy: Always
  command:
  - /bin/sh
  - -c
  args:
  - |
     [[ "$BOOTNODE_IP_ADDRESS" == 'none' ]] && BOOTNODE_IP_ADDRESS=${{ .Release.Namespace | upper }}_BOOTNODE_SERVICE_HOST
     until nc -vzuw 3 $BOOTNODE_IP_ADDRESS 30301; do echo "Waiting for myconfig service"; sleep 2; done;
  env:
  - name: BOOTNODE_IP_ADDRESS
  value: {{ default "none" .Values.geth.bootnodeIpAddress  }}
  resources:
    requests:
      memory: 10M
      cpu: 50m
=======
{{- /* This template puts a semicolon-separated pair of proxy enodes into $PROXY_ENODE_URL_PAIR. */ -}}
{{- /* I.e <internal enode>;<external enode>. */ -}}
{{- /* Expects env variables MNEMONIC, RID (the validator index), and PROXY_INDEX */ -}}
{{- define "celo.proxyenodeurlpair" -}}
echo "Generating proxy enode url pair for proxy $PROXY_INDEX"
PROXY_INTERNAL_IP_ENV_VAR={{ $.Release.Namespace | upper }}_VALIDATORS_${RID}_PROXY_INTERNAL_${PROXY_INDEX}_SERVICE_HOST
echo "PROXY_INTERNAL_IP_ENV_VAR=$PROXY_INTERNAL_IP_ENV_VAR"
PROXY_INTERNAL_IP=`eval "echo \\${${PROXY_INTERNAL_IP_ENV_VAR}}"`

# If $PROXY_IPS is not empty, then we use the IPs from there. Otherwise,
# we use the IP address of the proxy internal service
if [ ! -z $PROXY_IPS ]; then
  echo "Proxy external IP from PROXY_IPS=$PROXY_IPS: "
  PROXY_EXTERNAL_IP=`echo -n $PROXY_IPS | cut -d '/' -f $((PROXY_INDEX + 1))`
else
  PROXY_EXTERNAL_IP=$PROXY_INTERNAL_IP
fi

echo "Proxy internal IP: $PROXY_INTERNAL_IP"
echo "Proxy external IP: $PROXY_EXTERNAL_IP"

# Proxy key index to allow for a high number of proxies per validator without overlap
PROXY_KEY_INDEX=$(( ($RID * 10000) + $PROXY_INDEX ))
PROXY_ENODE_ADDRESS=`celotooljs.sh generate public-key --mnemonic "$MNEMONIC" --accountType proxy --index $PROXY_KEY_INDEX`
PROXY_INTERNAL_ENODE=enode://${PROXY_ENODE_ADDRESS}@${PROXY_INTERNAL_IP}:30503
PROXY_EXTERNAL_ENODE=enode://${PROXY_ENODE_ADDRESS}@${PROXY_EXTERNAL_IP}:30303

echo "Proxy internal enode: $PROXY_INTERNAL_ENODE"
echo "Proxy external enode: $PROXY_EXTERNAL_ENODE"

PROXY_ENODE_URL_PAIR=$PROXY_INTERNAL_ENODE\;$PROXY_EXTERNAL_ENODE
{{- end -}}

{{- define "celo.proxyipaddresses" -}}
{{- if .Values.geth.static_ips -}}
{{- index .Values.geth.proxyIPAddressesPerValidatorArray .validatorIndex -}}
{{- end -}}
>>>>>>> 91c57021
{{- end -}}<|MERGE_RESOLUTION|>--- conflicted
+++ resolved
@@ -132,7 +132,6 @@
           secretName: {{ template "common.fullname" . }}-geth-account
 {{- end -}}
 
-<<<<<<< HEAD
 {{- define "celo.wait-bootnode-initcontainer" -}}
 - name: wait-to-bootnode
   image: "{{ .Values.celotool.image.repository }}:{{ .Values.celotool.image.tag }}"
@@ -151,7 +150,8 @@
     requests:
       memory: 10M
       cpu: 50m
-=======
+{{- end -}}
+
 {{- /* This template puts a semicolon-separated pair of proxy enodes into $PROXY_ENODE_URL_PAIR. */ -}}
 {{- /* I.e <internal enode>;<external enode>. */ -}}
 {{- /* Expects env variables MNEMONIC, RID (the validator index), and PROXY_INDEX */ -}}
@@ -189,5 +189,4 @@
 {{- if .Values.geth.static_ips -}}
 {{- index .Values.geth.proxyIPAddressesPerValidatorArray .validatorIndex -}}
 {{- end -}}
->>>>>>> 91c57021
 {{- end -}}