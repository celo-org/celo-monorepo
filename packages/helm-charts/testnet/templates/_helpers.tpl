{{/* vim: set filetype=mustache: */}}
{{/*
Expand the name of the chart.
*/}}
{{- define "ethereum.name" -}}
{{- default .Chart.Name .Values.nameOverride | trunc 63 | trimSuffix "-" -}}
{{- end -}}

{{/*
Create a default fully qualified app name.
We truncate at 63 chars because some Kubernetes name fields are limited to this (by the DNS naming spec).
If release name contains chart name it will be used as a full name.
*/}}
{{- define "ethereum.fullname" -}}
{{- if .Values.fullnameOverride -}}
{{- .Values.fullnameOverride | trunc 63 | trimSuffix "-" -}}
{{- else -}}
{{- $name := "" -}}
{{- if contains $name .Release.Name -}}
{{- .Release.Name | trunc 63 | trimSuffix "-" -}}
{{- else -}}
{{- printf "%s-%s" .Release.Name $name | trunc 63 | trimSuffix "-" -}}
{{- end -}}
{{- end -}}
{{- end -}}

{{/*
Create chart name and version as used by the chart label.
*/}}
{{- define "ethereum.chart" -}}
{{- printf "%s-%s" .Chart.Name .Chart.Version | replace "+" "_" | trunc 63 | trimSuffix "-" -}}
{{- end -}}

{{- define "standard.labels" -}}
{{- include "standard.short_labels" . }}
chart: {{ template "ethereum.chart" . }}
heritage: {{ .Release.Service }}
{{- end -}}

{{- define "standard.short_labels" -}}
app: {{ template "ethereum.name" . }}
release: {{ .Release.Name }}
{{- end -}}


{{- define "celo.init-genesis-container" -}}
- name: init-genesis
  image: {{ .Values.geth.image.repository }}:{{ .Values.geth.image.tag }}
  imagePullPolicy: {{ .Values.imagePullPolicy }}
  args:
  - "init"
  - "/var/geth/genesis.json"
  volumeMounts:
  - name: data
    mountPath: /root/.celo
  - name: config
    mountPath: /var/geth
{{- end -}}

{{- define "celo.get-bootnodes-container" -}}
- name: get-bootnodes
  image: celohq/minimal:latest
  imagePullPolicy: {{ .Values.imagePullPolicy }}
  command: ["/bin/sh"]
  args:
  - "-c"
  - |-
{{ .Files.Get "scripts/get-bootnode.sh" | indent 4 }}
  env:
  - name: BOOTNODE_SVC
    value: {{ template "ethereum.fullname" . }}-bootnode.{{ .Release.Namespace }}
  volumeMounts:
  - name: data
    mountPath: /geth
{{- end -}}

{{- define "celo.node-volumes" -}}
volumes:
- name: data
  persistentVolumeClaim:
    claimName: {{ template "ethereum.fullname" . }}-{{ .node_prefix }}-pvc
- name: config
  configMap:
    name: {{ template "ethereum.fullname" . }}-geth-config
- name: account
  secret:
    secretName: {{ template "ethereum.fullname" . }}-geth-account
{{- end -}}

{{- define "celo.node-pvc" -}}
apiVersion: v1
kind: PersistentVolumeClaim
metadata:
  name: {{ template "ethereum.fullname" . }}-{{ .pvc_name }}
  labels:
    app: {{ template "ethereum.name" . }}
    chart: {{ template "ethereum.chart" . }}
    release: {{ .Release.Name }}
    heritage: {{ .Release.Service }}
    component: {{ .pvc_name }}
spec:
  accessModes:
    - ReadWriteOnce
  storageClassName: ssd
  resources:
    requests:
      storage: 100Gi
{{- end -}}

{{- define "celo.geth-exporter-container" -}}
- name: geth-exporter
  image: "{{ .Values.gethexporter.image.repository }}:{{ .Values.gethexporter.image.tag }}"
  imagePullPolicy: {{ .Values.imagePullPolicy }}
  ports:
    - name: profiler
      containerPort: 9200
  command:
    - /usr/local/bin/geth_exporter
    - -ipc
    - /root/.celo/geth.ipc
    - -filter
    - (.*overall|percentiles_95)
  resources:
    requests:
      memory: 50M
      cpu: 50m
  volumeMounts:
  - name: data
    mountPath: /root/.celo
{{- end -}}

{{- define "celo.prom-to-sd-container" -}}
- name: prom-to-sd
  image: "{{ .Values.promtosd.image.repository }}:{{ .Values.promtosd.image.tag }}"
  imagePullPolicy: {{ .Values.imagePullPolicy }}
  ports:
    - name: profiler
      containerPort: {{ .Values.promtosd.port }}
  command:
    - /monitor
    - --stackdriver-prefix=custom.googleapis.com
    - --source={{ .component }}:http://localhost:{{ .metricsPort }}/{{ .metricsPath | default "metrics" }}?containerNameLabel={{ .containerNameLabel }}
    - --pod-id=$(POD_NAME)
    - --namespace-id=$(POD_NAMESPACE)
    - --scrape-interval={{ .Values.promtosd.scrape_interval }}
    - --export-interval={{ .Values.promtosd.export_interval }}
  resources:
    requests:
      memory: 50M
      cpu: 50m
  env:
    - name: POD_NAME
      valueFrom:
        fieldRef:
          fieldPath: metadata.name
    - name: POD_NAMESPACE
      valueFrom:
        fieldRef:
          fieldPath: metadata.namespace
{{- end -}}

{{- define "celo.miner-deployment" -}}
apiVersion: apps/v1beta2
kind: Deployment
metadata:
  name: {{ template "ethereum.fullname" . }}-{{ .Node.name }}
  labels:
{{ include "standard.labels" .  | indent 4 }}
    component: {{ .Node.name }}
    type: sealer
spec:
  strategy:
    type: Recreate
  replicas: {{ .Values.geth.miner.replicaCount }}
  selector:
    matchLabels:
{{ include "standard.short_labels" .  | indent 6 }}
      component: {{ .Node.name }}
      type: sealer
  template:
    metadata:
      labels:
{{ include "standard.short_labels" .  | indent 8 }}
        component: {{ .Node.name }}
        type: sealer
    spec:
      containers:
      - name: geth
        image: {{ .Values.geth.image.repository }}:{{ .Values.geth.image.tag }}
        imagePullPolicy: {{ .Values.imagePullPolicy }}
        command: ["/bin/sh"]
        args:
        - "-c"
        - "geth --bootnodes=`cat /root/.celo/bootnodes` \
          --consoleformat=json \
          --consoleoutput=stdout \
          --etherbase=${ACCOUNT_ADDRESS} \
          --ethstats=${HOSTNAME}@${ETHSTATS_SVC} \
          --metrics \
          --mine \
          --networkid=${NETWORK_ID} \
          --nodekey=/root/.celo/account/{{ .Node.name}}PrivateKey \
          --password=/root/.celo/account/accountSecret \
          --rpc \
          --rpcaddr 0.0.0.0 \
          --rpcapi=eth,net,web3,debug,txpool \
          --rpccorsdomain=* \
          --rpcvhosts=* \
          --syncmode=full \
          --unlock=${ACCOUNT_ADDRESS} \
          --verbosity={{ .Values.geth.verbosity }} \
          --ws \
          --wsaddr 0.0.0.0 \
          --wsapi=eth,net,web3,debug,txpool \
          --wsorigins=*"
        ports:
        - name: discovery-udp
          containerPort: 30303
          protocol: UDP
        - name: discovery-tcp
          containerPort: 30303
        - name: rpc
          containerPort: 8545
        - name: ws
          containerPort: 8546
        resources:
          requests:
            memory: {{ .Values.geth.node.memory_request }}
            cpu: {{ .Values.geth.node.cpu_request }}
        volumeMounts:
        - name: data
          mountPath: /root/.celo
        - name: account
          readOnly: true
          mountPath: /root/.celo/account
        - name: config
          mountPath: /var/geth
        env:
        - name: ETHSTATS_SVC
          value: {{ template "ethereum.fullname" . }}-ethstats.{{ .Release.Namespace }}
        - name: ACCOUNT_ADDRESS
          value: {{ .Node.address }}
        - name: NETWORK_ID
          valueFrom:
            configMapKeyRef:
              name: {{ template "ethereum.fullname" . }}-geth-config
              key: networkid
<<<<<<< HEAD
        - name: VERIFICATION_REWARDS_URL
          value: {{ .Values.verification.rewardsUrl }}
=======
>>>>>>> 18ac3b43
{{ include "celo.geth-exporter-container" .  | indent 6 }}
{{ include "celo.prom-to-sd-container" (dict "Values" .Values "Release" .Release "Chart" .Chart "component" "geth" "metricsPort" "9200" "metricsPath" "filteredmetrics" "containerNameLabel" .Node.name )  | indent 6 }}
      initContainers:
{{ include "celo.init-genesis-container" .  | indent 6 }}
{{ include "celo.get-bootnodes-container" .  | indent 6 }}
      - name: import-geth-account
        image: {{ .Values.geth.image.repository }}:{{ .Values.geth.image.tag }}
        imagePullPolicy: {{ .Values.imagePullPolicy }}
        command: ["/bin/sh"]
        args:
        - "-c"
        - "geth account import --password /root/.celo/account/accountSecret /root/.celo/account/{{ .Node.name}}PrivateKey || true"
        volumeMounts:
        - name: data
          mountPath: /root/.celo
        - name: account
          readOnly: true
          mountPath: /root/.celo/account
{{ include "celo.node-volumes" (dict "Values" .Values "Release" .Release "Chart" .Chart "node_prefix" .Node.name)  | indent 6 }}
    {{- with .Values.nodeSelector }}
      nodeSelector:
{{ toYaml . | indent 8 }}
    {{- end -}}
{{- end -}}

{{- define "celo.tx-deployment" -}}
apiVersion: apps/v1beta2
kind: Deployment
metadata:
  name: {{ template "ethereum.fullname" . }}-{{ .node_name }}
  labels:
{{ include "standard.labels" .  | indent 4 }}
    component: {{ .node_name }}
spec:
  strategy:
    type: Recreate
  replicas: {{ .Values.geth.tx.replicaCount }}
  selector:
    matchLabels:
{{ include "standard.short_labels" .  | indent 6 }}
      component: {{ .node_name }}
  template:
    metadata:
      labels:
{{ include "standard.short_labels" .  | indent 8 }}
        component: {{ .node_name }}
    spec:
      containers:
      - name: geth
        image: {{ .Values.geth.image.repository }}:{{ .Values.geth.image.tag }}
        imagePullPolicy: {{ .Values.imagePullPolicy }}
        command: ["/bin/sh"]
        args:
        - "-c"
        - "geth --bootnodes=`cat /root/.celo/bootnodes` \
          --consoleformat=json \
          --consoleoutput=stdout \
          --ethstats=${HOSTNAME}@${ETHSTATS_SVC} \
          --lightpeers 250 \
          --lightserv 90 \
          --metrics \
          --networkid=${NETWORK_ID} \
          --nodekey=/root/.celo/account/{{ .node_name }}NodeKey \
          --rpc \
          --rpcaddr 0.0.0.0 \
          --rpcapi=eth,net,web3,debug,txpool \
          --rpccorsdomain=* \
          --rpcvhosts=* \
          --targetgaslimit=${TARGET_GAS_LIMIT} \
          --verbosity={{ .Values.geth.verbosity }} \
          --ws \
          --wsaddr 0.0.0.0 \
          --wsapi=eth,net,web3,debug,txpool \
          --wsorigins=*"
        ports:
        - name: discovery-udp
          containerPort: 30303
          protocol: UDP
        - name: discovery-tcp
          containerPort: 30303
        - name: rpc
          containerPort: 8545
        - name: ws
          containerPort: 8546
        resources:
          requests:
            memory: {{ .Values.geth.node.memory_request }}
            cpu: {{ .Values.geth.node.cpu_request }}
        volumeMounts:
        - name: data
          mountPath: /root/.celo
        - name: account
          readOnly: true
          mountPath: /root/.celo/account
        env:
        - name: ETHSTATS_SVC
          value: {{ template "ethereum.fullname" . }}-ethstats.{{ .Release.Namespace }}
        - name: TARGET_GAS_LIMIT
          value: {{ .Values.geth.genesis.gasLimit | quote }}
        - name: NETWORK_ID
          valueFrom:
            configMapKeyRef:
              name: {{ template "ethereum.fullname" . }}-geth-config
              key: networkid
{{ include "celo.geth-exporter-container" .  | indent 6 }}
{{ include "celo.prom-to-sd-container" (dict "Values" .Values "Release" .Release "Chart" .Chart "component" "geth" "metricsPort" "9200" "metricsPath" "filteredmetrics" "containerNameLabel" .node_name)  | indent 6 }}
      initContainers:
{{ include "celo.init-genesis-container" .  | indent 6 }}
{{ include "celo.get-bootnodes-container" .  | indent 6 }}
{{ include "celo.node-volumes" (dict "Values" .Values "Release" .Release "Chart" .Chart "node_prefix" .node_name) | indent 6 }}
    {{- with .Values.nodeSelector -}}
      nodeSelector:
{{ toYaml . | indent 8 }}
    {{- end -}}
{{- end -}}

{{- define "celo.tx-service" -}}
kind: Service
apiVersion: v1
metadata:
  name: {{ template "ethereum.fullname" . }}-{{ .node_name }}
  labels:
    app: {{ template "ethereum.name" . }}
    chart: {{ template "ethereum.chart" . }}
    release: {{ .Release.Name }}
    heritage: {{ .Release.Service }}
    component: {{ .node_name }}
spec:
  selector:
    app: {{ template "ethereum.name" . }}
    release: {{ .Release.Name }}
    component: {{ .node_name }}
  type: LoadBalancer
  loadBalancerIP: {{ .loadbalancer_ip }}
  sessionAffinity: ClientIP
  ports:
  - name: discovery
    port: 30303
  - name: rpc
    port: 8545
  - name: ws
    port: 8546
{{- end -}}<|MERGE_RESOLUTION|>--- conflicted
+++ resolved
@@ -245,11 +245,6 @@
             configMapKeyRef:
               name: {{ template "ethereum.fullname" . }}-geth-config
               key: networkid
-<<<<<<< HEAD
-        - name: VERIFICATION_REWARDS_URL
-          value: {{ .Values.verification.rewardsUrl }}
-=======
->>>>>>> 18ac3b43
 {{ include "celo.geth-exporter-container" .  | indent 6 }}
 {{ include "celo.prom-to-sd-container" (dict "Values" .Values "Release" .Release "Chart" .Chart "component" "geth" "metricsPort" "9200" "metricsPath" "filteredmetrics" "containerNameLabel" .Node.name )  | indent 6 }}
       initContainers:
