--- conflicted
+++ resolved
@@ -205,26 +205,10 @@
           --rpc \
           --rpcaddr 0.0.0.0 \
           --rpcapi=eth,net,web3,debug,txpool \
-<<<<<<< HEAD
-          --rpccorsdomain='*' \
-          --rpcvhosts=* \
-          --ws \
-          --wsaddr 0.0.0.0 \
-          --wsorigins=* \
-          --wsapi=eth,net,web3,debug,txpool \
-          --etherbase=${ACCOUNT_ADDRESS} \
-          --networkid=${NETWORK_ID} \
-          --miner.verificationpool=${VERIFICATION_POOL_URL} \
-          --syncmode=full \
-          --ethstats=${ETHSTATS_SVC} \
-          --consoleformat=json \
-          --consoleoutput=stdout \
-=======
           --rpccorsdomain=* \
           --rpcvhosts=* \
           --syncmode=full \
           --unlock=${ACCOUNT_ADDRESS} \
->>>>>>> 8fb3ff57
           --verbosity={{ .Values.geth.verbosity }} \
           --ws \
           --wsaddr 0.0.0.0 \
@@ -326,13 +310,6 @@
         args:
         - "-c"
         - "geth --bootnodes=`cat /root/.celo/bootnodes` \
-<<<<<<< HEAD
-          --lightserv 90 \
-          --lightpeers 250 \
-          --networkid=${NETWORK_ID} \
-          --ethstats=${ETHSTATS_SVC} \
-=======
->>>>>>> 8fb3ff57
           --consoleformat=json \
           --consoleoutput=stdout \
           --ethstats=${HOSTNAME}:${ETHSTATS_SECRET}@${ETHSTATS_SVC} \
@@ -344,24 +321,14 @@
           --rpc \
           --rpcaddr 0.0.0.0 \
           --rpcapi=eth,net,web3,debug,txpool \
-<<<<<<< HEAD
-          --rpccorsdomain='*' \
-=======
           --rpccorsdomain=* \
->>>>>>> 8fb3ff57
           --rpcvhosts=* \
           --targetgaslimit=${TARGET_GAS_LIMIT} \
           --verbosity={{ .Values.geth.verbosity }} \
           --ws \
           --wsaddr 0.0.0.0 \
-<<<<<<< HEAD
-          --wsorigins=* \
-          --wsapi=eth,net,web3,debug,txpool \
-          --nodekey=/root/.celo/account/{{ .node_name }}NodeKey"
-=======
           --wsapi=eth,net,web3,debug,txpool \
           --wsorigins=*"
->>>>>>> 8fb3ff57
         ports:
         - name: discovery-udp
           containerPort: 30303
