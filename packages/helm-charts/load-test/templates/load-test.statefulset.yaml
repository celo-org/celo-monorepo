apiVersion: v1
kind: Service
metadata:
  name: load-test
  labels:
    component: load-test
spec:
  ports:
  - port: 80
    name: web
  clusterIP: None
  selector:
    component: load-test
---
apiVersion: apps/v1beta2
kind: StatefulSet
metadata:
  name: {{ .Values.environment }}-load-test
  labels:
    app: load-test
    chart: load-test
    release: {{ .Release.Name }}
    heritage: {{ .Release.Service }}
    component: load-test
spec:
  podManagementPolicy: Parallel
  serviceName: load-test
  replicas: {{ .Values.replicas }}
  selector:
    matchLabels:
      app: load-test
      release: {{ .Release.Name }}
      component: load-test
  template:
    metadata:
      labels:
        app: load-test
        release: {{ .Release.Name }}
        component: load-test
    spec:
      initContainers:
      - name: generate-keys
        image: {{ .Values.celotool.image.repository }}:{{ .Values.celotool.image.tag }}
        imagePullPolicy: {{ .Values.imagePullPolicy }}
        args:
        - |
          [[ $REPLICA_NAME =~ -([0-9]+)$ ]] || exit 1
          RID=${BASH_REMATCH[1]}
          echo $RID > /root/.celo/rid
          celotooljs.sh generate public-key --mnemonic "$MNEMONIC" --accountType bootnode --index 0 > /root/.celo/bootnodeEnodeAddress
          echo -n "Generating Bootnode enode address for the validator: "
          cat /root/.celo/bootnodeEnodeAddress

          BOOTNODE_IP_ADDRESS=${{ .Release.Namespace | upper }}_BOOTNODE_SERVICE_HOST
          echo `cat /root/.celo/bootnodeEnodeAddress`@$BOOTNODE_IP_ADDRESS:30301 > /root/.celo/bootnodeEnode
          echo -n "Generating Bootnode enode for the validator: "
          cat /root/.celo/bootnodeEnode

          celotooljs.sh generate prepare-load-test \
            --mnemonic "$MNEMONIC" \
            --threads {{ .Values.threads | default "1" }} \
            --index $RID
        command:
        - bash
        - -c
        env:
        - name: REPLICA_NAME
          valueFrom:
            fieldRef:
              fieldPath: metadata.name
        - name: MNEMONIC
          valueFrom:
            secretKeyRef:
              name: {{ .Values.environment }}-load-test
              key: mnemonic
        volumeMounts:
        - name: data
          mountPath: /root/.celo
{{ include "common.init-genesis-container" .  | indent 6 }}
      - name: import-geth-account
        image: {{ .Values.geth.image.repository }}:{{ .Values.geth.image.tag }}
        imagePullPolicy: {{ .Values.imagePullPolicy }}
        command: ["/bin/sh"]
        args:
        - "-c"
        - |
          for thread in $(seq 0 {{ sub .Values.threads 1 | default "0" }}); do
            geth --nousb account import --password /root/.celo/account/accountSecret /root/.celo/pkey$thread || true
          done
        volumeMounts:
        - name: data
          mountPath: /root/.celo
        - name: account
          mountPath: "/root/.celo/account"
          readOnly: true
      containers:
{{ range $index, $e := until (.Values.threads | int) }}
      - name: geth-{{ $index }}
        image: {{ $.Values.geth.image.repository }}:{{ $.Values.geth.image.tag }}
        imagePullPolicy: {{ $.Values.imagePullPolicy }}
        command: ["/bin/sh"]
        args:
        - "-c"
        - |-
          set -euo pipefail
          cp -rp /root/.celo_share /root/.celo
          cp /var/geth/static-nodes.json /root/.celo/static-nodes.json

          ACCOUNT_ADDRESS=$(awk 'NR=={{ add $index 1 }}' /root/.celo/address)
          PASSWORD=$(cat /root/.celo/account/accountSecret)

<<<<<<< HEAD
          geth \
          --nousb \
=======
          exec geth \
>>>>>>> 58e6e4f9
          --rpc \
          --rpcapi=eth,web3,debug,admin,personal,net \
          --allow-insecure-unlock \
          --bootnodes=enode://$(cat /root/.celo/bootnodeEnode) \
          --rpcvhosts=* \
          --networkid={{ $.Values.geth.networkID }} \
          --nodekey=/root/.celo/pkey{{ $index }} \
          --syncmode=lightest \
          --consoleformat=json \
          --consoleoutput=stdout \
          --verbosity={{ $.Values.geth.verbosity }} \
          --unlock=$ACCOUNT_ADDRESS \
          --password=/root/.celo/account/accountSecret \
          --port {{ add 30303 $index }} \
          --rpcport {{ add 8545 $index }}
        resources:
          requests:
            memory: 100Mi
            cpu: 25m
        volumeMounts:
        - name: data
          mountPath: /root/.celo_share
          readOnly: true
        - name: config
          mountPath: /var/geth
        - name: account
          mountPath: "/root/.celo_share/account"
          readOnly: true
{{ end }}
      - name: simulate-client
        image: {{ .Values.celotool.image.repository }}:{{ .Values.celotool.image.tag }}
        imagePullPolicy: {{ .Values.imagePullPolicy }}
        command:
          - bash
          - "-c"
          - |
            RID=`cat /root/.celo/rid`

            # Send the txs to the next load test client
            RECIPIENT_INDEX=$(( ($RID + 1) % {{ .Values.replicas }} ))

            exec celotooljs.sh geth simulate-client \
              --index $RID \
              --recipient-index $RECIPIENT_INDEX \
              --delay {{ .Values.delay }} \
              --mnemonic "$MNEMONIC" \
              --blockscout-url {{ .Values.blockscout.url }} \
              --blockscoutMeasurePercent {{ .Values.blockscout.measurePercent }} \
              --client-count {{ .Values.threads | default "1" }}
        resources:
          requests:
            memory: 256Mi
            cpu: 5m
        env:
        - name: MNEMONIC
          valueFrom:
            secretKeyRef:
              name: {{ .Values.environment }}-load-test
              key: mnemonic
        volumeMounts:
        - name: data
          mountPath: /root/.celo
      volumes:
      - name: data
        emptyDir: {}
      - name: config
        configMap:
          name: {{ .Values.environment }}-load-test-config
      - name: account
        secret:
          secretName: {{ .Values.environment }}-load-test<|MERGE_RESOLUTION|>--- conflicted
+++ resolved
@@ -109,12 +109,8 @@
           ACCOUNT_ADDRESS=$(awk 'NR=={{ add $index 1 }}' /root/.celo/address)
           PASSWORD=$(cat /root/.celo/account/accountSecret)
 
-<<<<<<< HEAD
-          geth \
+          exec geth \
           --nousb \
-=======
-          exec geth \
->>>>>>> 58e6e4f9
           --rpc \
           --rpcapi=eth,web3,debug,admin,personal,net \
           --allow-insecure-unlock \
