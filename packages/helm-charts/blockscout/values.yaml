imagePullPolicy: IfNotPresent
promtosd:
  image:
    repository: gcr.io/google-containers/prometheus-to-sd
    tag: v0.3.2
  port: 6060
blockscout:
  image:
    repository: gcr.io/celo-testnet/blockscout
    tag: v2.0.4-beta-celo
  db:
    # ip: must be provided at runtime # IP address of the postgres DB
    # connection_name: must be provided at runtime # name of the cloud sql connection
    # username: blockscout
    # password: password
    name: blockscout
<<<<<<< HEAD
    drop: "False"
=======
    drop: "false"
>>>>>>> 066c40ec
  jsonrpc_http_url: http://tx-nodes-private:8545
  jsonrpc_ws_url: ws://tx-nodes-private:8546<|MERGE_RESOLUTION|>--- conflicted
+++ resolved
@@ -14,10 +14,6 @@
     # username: blockscout
     # password: password
     name: blockscout
-<<<<<<< HEAD
-    drop: "False"
-=======
     drop: "false"
->>>>>>> 066c40ec
   jsonrpc_http_url: http://tx-nodes-private:8545
   jsonrpc_ws_url: ws://tx-nodes-private:8546