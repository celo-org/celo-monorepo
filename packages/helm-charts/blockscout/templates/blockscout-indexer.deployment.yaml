apiVersion: apps/v1
kind: Deployment
metadata:
  name: {{ .Release.Name }}-indexer
  labels:
    {{- include "celo.blockscout.labels" . | nindent 4 }}
    component: blockscout-indexer
  annotations:
    {{- include "celo.blockscout.annotations" . | nindent 4 }}
spec:
  strategy:
    type: RollingUpdate
    rollingUpdate:
      maxSurge: {{ .Values.blockscout.indexer.strategy.rollingUpdate.maxSurge }}
      maxUnavailable: {{ .Values.blockscout.indexer.strategy.rollingUpdate.maxUnavailable }}
  replicas: 1
  selector:
    matchLabels:
      app: blockscout
      release: {{ .Release.Name }}
      component: blockscout-indexer
  template:
    metadata:
      {{- if .Values.blockscout.metrics.enabled}}
      annotations:
        prometheus.io/path: /metrics/indexer
        prometheus.io/port: "4001"
        prometheus.io/scrape: "true"
      {{- end}}
      labels:
        app: blockscout
        release: {{ .Release.Name }}
        component: blockscout-indexer
    spec:
      serviceAccountName: {{ .Release.Name }}-rbac
      terminationGracePeriodSeconds: {{ .Values.blockscout.indexer.terminationGracePeriodSeconds }}
      initContainers:
      - name: "blockscout-init"
        image: "groundnuty/k8s-wait-for:1.3"
        imagePullPolicy: {{ .Values.imagePullPolicy }}
        args:
          - job
          - {{ .Release.Name }}-migration
      containers:
      - name: blockscout-indexer
        image: {{ .Values.blockscout.image.repository }}:{{ .Values.blockscout.image.tag }}
        imagePullPolicy: {{ .Values.imagePullPolicy }}
        command:
        - /bin/sh
        - -c
        args:
        - |
           exec mix cmd --app indexer "iex --name {{ .Values.blockscout.indexer.erlangNodeName}}@0.0.0.0 -e 'IEx.configure(default_prompt: \"\", alive_prompt: \"\")' -S mix run --no-compile"
        ports:
        - name: health
          containerPort: {{ .Values.blockscout.indexer.port }}
        {{- if .Values.blockscout.indexer.readinessProbe.enabled }}
        readinessProbe:
          httpGet:
            path: /health/readiness
            port: health
          initialDelaySeconds: {{ .Values.blockscout.indexer.readinessProbe.initialDelaySeconds }}
          periodSeconds: {{ .Values.blockscout.indexer.readinessProbe.periodSeconds }}
          timeoutSeconds: {{ .Values.blockscout.indexer.readinessProbe.timeoutSeconds }}
          successThreshold: {{ .Values.blockscout.indexer.readinessProbe.successThreshold }}
          failureThreshold: {{ .Values.blockscout.indexer.readinessProbe.failureThreshold }}
        {{- end }}
        {{- if .Values.blockscout.indexer.livenessProbe.enabled }}
        livenessProbe:
          httpGet:
            path: /health/liveness
            port: health
          initialDelaySeconds: {{ .Values.blockscout.indexer.livenessProbe.initialDelaySeconds }}
          periodSeconds: {{ .Values.blockscout.indexer.livenessProbe.periodSeconds }}
          timeoutSeconds: {{ .Values.blockscout.indexer.livenessProbe.timeoutSeconds }}
          successThreshold: {{ .Values.blockscout.indexer.livenessProbe.successThreshold }}
          failureThreshold: {{ .Values.blockscout.indexer.livenessProbe.failureThreshold }}
        {{- end }}
        resources:
          requests:
            memory: {{ .Values.blockscout.indexer.resources.requests.memory }}
            cpu: {{ .Values.blockscout.indexer.resources.requests.cpu }}
        env:
        - name: HEALTH_CHECK_PORT
          value: {{ .Values.blockscout.indexer.port | quote }}
        - name: DISABLE_WEBAPP
          value: "true"
        - name: POOL_SIZE
          value: {{ .Values.blockscout.indexer.pool_size | quote }}
        - name: METRICS_ENABLED
          value: "{{.Values.blockscout.metrics.enabled}}"
        - name: INDEXER_DISABLE_EMPTY_BLOCK_SANITIZER
<<<<<<< HEAD
          value: "true"
        - name: DISPLAY_REWARDS
          value: "{{.Values.blockscout.epoch_rewards.enabled}}"
        
=======
          value: "false"
>>>>>>> d0887c79
{{ include "celo.blockscout-env-vars" . | indent 8 }}
{{- $data := dict "Values" .Values "Database" .Values.blockscout.indexer.db }}
{{ include "celo.blockscout-db-sidecar" $data | indent 6 }}
    {{- with .Values.nodeSelector }}
      nodeSelector:
{{ toYaml . | indent 8 }}
    {{- end }}<|MERGE_RESOLUTION|>--- conflicted
+++ resolved
@@ -90,14 +90,9 @@
         - name: METRICS_ENABLED
           value: "{{.Values.blockscout.metrics.enabled}}"
         - name: INDEXER_DISABLE_EMPTY_BLOCK_SANITIZER
-<<<<<<< HEAD
-          value: "true"
+          value: "false"
         - name: DISPLAY_REWARDS
           value: "{{.Values.blockscout.epoch_rewards.enabled}}"
-        
-=======
-          value: "false"
->>>>>>> d0887c79
 {{ include "celo.blockscout-env-vars" . | indent 8 }}
 {{- $data := dict "Values" .Values "Database" .Values.blockscout.indexer.db }}
 {{ include "celo.blockscout-db-sidecar" $data | indent 6 }}
