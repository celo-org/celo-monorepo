apiVersion: apps/v1
kind: Deployment
metadata:
  name: {{ .Release.Name }}-web
  labels:
    {{- include "celo.blockscout.labels" . | nindent 4 }}
    component: blockscout-web
  annotations:
    {{- include "celo.blockscout.annotations" . | nindent 4 }}
spec:
  strategy:
    type: RollingUpdate
    rollingUpdate:
      maxSurge: {{ .Values.blockscout.web.strategy.rollingUpdate.maxSurge }}
      maxUnavailable: {{ .Values.blockscout.web.strategy.rollingUpdate.maxUnavailable }}
  selector:
    matchLabels:
      app: blockscout
      release: {{ .Release.Name }}
      component: blockscout-web
  template:
    metadata:
      {{- if .Values.blockscout.metrics.enabled}}
      annotations:
        prometheus.io/path: /metrics
        prometheus.io/port: "4000"
        prometheus.io/scrape: "true"
      {{- end}}
      labels:
        app: blockscout
        release: {{ .Release.Name }}
        component: blockscout-web
        {{- include "celo.blockscout.elixir.labels" . | nindent 8 }}
    spec:
      serviceAccountName: {{ .Release.Name }}-rbac
      initContainers:
        {{- include "celo.blockscout.initContainer.secrets-init" . | nindent 6 }}
      containers:
<<<<<<< HEAD
{{- $data := dict "Release" .Release "Values" .Values "Database" .Values.blockscout.web.db }}
{{ include "celo.blockscout.container.db-sidecar" $data | indent 6 }}
=======
      {{- $data := dict "Release" .Release "Values" .Values "Database" .Values.blockscout.web.db }}
      {{- include "celo.blockscout.container.db-sidecar" $data | nindent 6 }}
>>>>>>> 24fe8671
      - name: blockscout-web
        image: {{ .Values.blockscout.image.repository }}:{{ .Values.blockscout.image.tag }}
        imagePullPolicy: {{ .Values.blockscout.image.pullPolicy }}
        command:
        - /secrets/secrets-init
        args:
        - --provider
        - google
        - /bin/sh
        - -c
        - |
           exec mix cmd --app block_scout_web "iex --cookie $ERLANG_COOKIE --name {{ .Values.blockscout.erlangNodeName}}@$(POD_IP) -e 'IEx.configure(default_prompt: \"\", alive_prompt: \"\")' -S mix do deps.loadpaths --no-deps-check --no-validate-compile-env, phx.server --no-compile"
        volumeMounts:
        - mountPath: /secrets
          name: temporary-dir
          readOnly: true
        ports:
        - name: http
          containerPort: {{ .Values.blockscout.web.port }}
        {{- if .Values.blockscout.web.readinessProbe.enabled }}
        readinessProbe:
          httpGet:
            path: /api/v1/health/liveness
            port: http
          initialDelaySeconds: {{ .Values.blockscout.web.readinessProbe.initialDelaySeconds }}
          periodSeconds: {{ .Values.blockscout.web.readinessProbe.periodSeconds }}
          timeoutSeconds: {{ .Values.blockscout.web.readinessProbe.timeoutSeconds }}
          successThreshold: {{ .Values.blockscout.web.readinessProbe.successThreshold }}
          failureThreshold: {{ .Values.blockscout.web.readinessProbe.failureThreshold }}
        {{- end }}
        {{- if .Values.blockscout.web.livenessProbe.enabled }}
        livenessProbe:
          httpGet:
            path: /api/v1/health/liveness
            port: http
          initialDelaySeconds: {{ .Values.blockscout.web.livenessProbe.initialDelaySeconds }}
          periodSeconds: {{ .Values.blockscout.web.livenessProbe.periodSeconds }}
          timeoutSeconds: {{ .Values.blockscout.web.livenessProbe.timeoutSeconds }}
          successThreshold: {{ .Values.blockscout.web.livenessProbe.successThreshold }}
          failureThreshold: {{ .Values.blockscout.web.livenessProbe.failureThreshold }}
        {{- end }}
        resources:
          requests:
            memory: {{ .Values.blockscout.web.resources.requests.memory }}
            cpu: {{ .Values.blockscout.web.resources.requests.cpu }}
        env:
        - name: PORT
          value: {{ .Values.blockscout.web.port | quote }}
        - name: DISABLE_INDEXER
          value: "true"
        - name: POOL_SIZE
          value: {{ .Values.blockscout.web.poolSize | quote }}
        - name: POOL_SIZE_API
          value: {{ .Values.blockscout.web.poolSizeReplica | quote }}
        - name: BLOCKSCOUT_HOST
          value: {{ .Values.blockscout.web.host | quote }}
        - name: ENABLE_SOURCIFY_INTEGRATION
          value: {{ .Values.blockscout.web.sourcify.enabled | quote }}
        - name: SOURCIFY_SERVER_URL
          value: {{ .Values.blockscout.web.sourcify.serverUrl | quote }}
        - name: SOURCIFY_REPO_URL
          value: {{ .Values.blockscout.web.sourcify.repoUrl | quote }}
        - name: CHAIN_ID
          value: {{ .Values.blockscout.chain.networkID | quote }}
        - name: JSON_RPC
          value: {{ .Values.blockscout.fullNodes.jsonrpcPublicHttp | quote }}
        - name: APPS_MENU
          value: {{ .Values.blockscout.web.appsMenu.enabled | quote }}
        - name: DISABLE_STATS
          value: {{ not .Values.blockscout.web.stats.enabled | quote }}
        - name: STATS_REPORT_URL
          value: {{ .Values.blockscout.web.stats.reportUrl | quote }}
        - name: MAKERDOJO_URL
          value: {{ .Values.blockscout.web.stats.makerdojo | quote }}
        - name: SWAP_MENU_LIST
          value: {{ .Values.blockscout.web.appsMenu.swapList | quote }}
        - name: DEFI_MENU_LIST
          value: {{ .Values.blockscout.web.appsMenu.defiList | quote }}
        - name: WALLET_MENU_LIST
          value: {{ .Values.blockscout.web.appsMenu.walletList | quote }}
        - name: NFT_MENU_LIST
          value: {{ .Values.blockscout.web.appsMenu.nftList | quote }}
        - name: CONNECT_MENU_LIST
          value: {{ .Values.blockscout.web.appsMenu.connectList | quote }}
        - name: SPEND_MENU_LIST
          value: {{ .Values.blockscout.web.appsMenu.spendList | quote }}
        - name: FINANCE_TOOLS_MENU_LIST
          value: {{ .Values.blockscout.web.appsMenu.financeToolsList | quote }}
        - name: RESOURCES_MENU_LIST
          value: {{ .Values.blockscout.web.appsMenu.resourcesList | quote }}
        - name: LEARNING_MENU_LIST
          value: {{ .Values.blockscout.web.appsMenu.learningList | quote }}
        - name: DISPLAY_REWARDS
          value: "{{.Values.blockscout.epochRewards.enabled}}"
        - name: SHOW_PRICE_CHART
          value: {{.Values.blockscout.web.homepage.showPrice | quote }}
        - name: SHOW_TXS_CHART
          value: {{.Values.blockscout.web.homepage.showTxs | quote }}
        - name: DISABLE_WRITE_API
          value: "false"
        - name: MY_REGION
          value: {{ .Values.blockscout.web.rpcRegion | quote }}
        - name: FLY_REGION
          value: {{ .Values.blockscout.web.rpcRegion | quote }}
        - name: PRIMARY_REGION
          value: {{ .Values.blockscout.web.primaryRpcRegion | quote }}
        - name: RE_CAPTCHA_PROJECT_ID
          value: {{ .Values.blockscout.secrets.recaptcha.projectId }}
        - name: RE_CAPTCHA_SITE_KEY
          value: {{ .Values.blockscout.secrets.recaptcha.siteKey }}
        - name: RE_CAPTCHA_API_KEY
          value: {{ .Values.blockscout.secrets.recaptcha.apiKey }}
        - name: RE_CAPTCHA_SECRET_KEY
          value: {{ .Values.blockscout.secrets.recaptcha.secretKey }}
        - name: SEGMENT_KEY
          value: {{ .Values.blockscout.secrets.segmentKey }}
        - name: CAMPAIGN_BANNER_BACKEND_URL
          value: {{ .Values.blockscout.secrets.campaignBannerApiUrl }}
        - name: CAMPAIGN_BANNER_REFRESH_INTERVAL
          value: "{{.Values.blockscout.campaignBanner.refreshInterval}}"
        - name: DISABLE_LIVE_UPDATES
          value: {{ .Values.blockscout.web.liveUpdates.disabled | quote }}
        {{- if .Values.blockscout.web.suffix.enabled }}
        - name: NETWORK_PATH
          value: /{{ .Values.blockscout.web.suffix.path }}
        - name: API_PATH
          value: /{{ .Values.blockscout.web.suffix.path }}
        - name: API_URL
          value: /{{ .Values.blockscout.web.suffix.path }}
        - name: ACCOUNT_POOL_SIZE
          value: {{ .Values.blockscout.web.accountPoolSize | quote }}
        - name: DISPLAY_TOKEN_ICONS
          value: {{ .Values.blockscout.web.tokenIcons.enabled | quote }}
        {{- end }}
<<<<<<< HEAD
{{ include "celo.blockscout.env-vars" $data | indent 8 }}
=======
        {{- include "celo.blockscout.env-vars" $data | nindent 8 }}
>>>>>>> 24fe8671
      volumes:
        {{- include "celo.blockscout.volume.cloudsql-credentials" . | nindent 8 }}
        {{- include "celo.blockscout.volume.temporary-dir" . | nindent 8 }}
      {{- $affinity := default .Values.blockscout.affinity .Values.blockscout.web.affinity -}}
      {{- with $affinity }}
      affinity:
        {{- toYaml . | nindent 8 }}
      {{- end }}
      {{- $nodeSelector := default .Values.blockscout.nodeSelector .Values.blockscout.web.nodeSelector -}}
      {{- with $nodeSelector }}
      nodeSelector:
        {{- toYaml . | nindent 8 }}
      {{- end }}<|MERGE_RESOLUTION|>--- conflicted
+++ resolved
@@ -36,13 +36,8 @@
       initContainers:
         {{- include "celo.blockscout.initContainer.secrets-init" . | nindent 6 }}
       containers:
-<<<<<<< HEAD
-{{- $data := dict "Release" .Release "Values" .Values "Database" .Values.blockscout.web.db }}
-{{ include "celo.blockscout.container.db-sidecar" $data | indent 6 }}
-=======
       {{- $data := dict "Release" .Release "Values" .Values "Database" .Values.blockscout.web.db }}
       {{- include "celo.blockscout.container.db-sidecar" $data | nindent 6 }}
->>>>>>> 24fe8671
       - name: blockscout-web
         image: {{ .Values.blockscout.image.repository }}:{{ .Values.blockscout.image.tag }}
         imagePullPolicy: {{ .Values.blockscout.image.pullPolicy }}
@@ -177,11 +172,7 @@
         - name: DISPLAY_TOKEN_ICONS
           value: {{ .Values.blockscout.web.tokenIcons.enabled | quote }}
         {{- end }}
-<<<<<<< HEAD
-{{ include "celo.blockscout.env-vars" $data | indent 8 }}
-=======
         {{- include "celo.blockscout.env-vars" $data | nindent 8 }}
->>>>>>> 24fe8671
       volumes:
         {{- include "celo.blockscout.volume.cloudsql-credentials" . | nindent 8 }}
         {{- include "celo.blockscout.volume.temporary-dir" . | nindent 8 }}
