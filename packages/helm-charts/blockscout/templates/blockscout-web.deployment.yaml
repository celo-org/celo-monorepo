apiVersion: apps/v1
kind: Deployment
metadata:
  name: {{ .Release.Name }}-web
  labels:
    {{- include "celo.blockscout.labels" . | nindent 4 }}
    component: blockscout-web
  annotations:
    {{- include "celo.blockscout.annotations" . | nindent 4 }}
spec:
  strategy:
    type: RollingUpdate
    rollingUpdate:
      maxSurge: {{ .Values.blockscout.web.strategy.rollingUpdate.maxSurge }}
      maxUnavailable: {{ .Values.blockscout.web.strategy.rollingUpdate.maxUnavailable }}
  selector:
    matchLabels:
      app: blockscout
      release: {{ .Release.Name }}
      component: blockscout-web
  template:
    metadata:
      {{- if .Values.blockscout.metrics.enabled}}
      annotations:
        prometheus.io/path: /metrics/web
        prometheus.io/port: "4000"
        prometheus.io/scrape: "true"
      {{- end}}
      labels:
        app: blockscout
        release: {{ .Release.Name }}
        component: blockscout-web
        {{- include "celo.blockscout.elixir.labels" . | nindent 8 }}
    spec:
      serviceAccountName: {{ .Release.Name }}-rbac
      initContainers:
{{ include "celo.blockscout.initContainer.secrets-init" . | indent 6 }}
      containers:
      - name: blockscout-web
        image: {{ .Values.blockscout.image.repository }}:{{ .Values.blockscout.image.tag }}
        imagePullPolicy: {{ .Values.blockscout.image.pullPolicy }}
        command:
        - /secrets/secrets-init
        args:
        - --provider
        - google
        - /bin/sh
        - -c
        - |
           exec mix cmd --app block_scout_web "iex --cookie $ERLANG_COOKIE --name {{ .Values.blockscout.erlangNodeName}}@$(POD_IP) -e 'IEx.configure(default_prompt: \"\", alive_prompt: \"\")' -S mix do deps.loadpaths --no-deps-check, phx.server --no-compile"
        volumeMounts:
        - mountPath: /secrets
          name: temporary-dir
          readOnly: true
        ports:
        - name: http
          containerPort: {{ .Values.blockscout.web.port }}
        {{- if .Values.blockscout.web.readinessProbe.enabled }}
        readinessProbe:
          httpGet:
            path: /api/v1/health/liveness
            port: http
          initialDelaySeconds: {{ .Values.blockscout.web.readinessProbe.initialDelaySeconds }}
          periodSeconds: {{ .Values.blockscout.web.readinessProbe.periodSeconds }}
          timeoutSeconds: {{ .Values.blockscout.web.readinessProbe.timeoutSeconds }}
          successThreshold: {{ .Values.blockscout.web.readinessProbe.successThreshold }}
          failureThreshold: {{ .Values.blockscout.web.readinessProbe.failureThreshold }}
        {{- end }}
        {{- if .Values.blockscout.web.livenessProbe.enabled }}
        livenessProbe:
          httpGet:
            path: /api/v1/health/liveness
            port: http
          initialDelaySeconds: {{ .Values.blockscout.web.livenessProbe.initialDelaySeconds }}
          periodSeconds: {{ .Values.blockscout.web.livenessProbe.periodSeconds }}
          timeoutSeconds: {{ .Values.blockscout.web.livenessProbe.timeoutSeconds }}
          successThreshold: {{ .Values.blockscout.web.livenessProbe.successThreshold }}
          failureThreshold: {{ .Values.blockscout.web.livenessProbe.failureThreshold }}
        {{- end }}
        resources:
          requests:
            memory: {{ .Values.blockscout.web.resources.requests.memory }}
            cpu: {{ .Values.blockscout.web.resources.requests.cpu }}
        env:
        - name: PORT
          value: {{ .Values.blockscout.web.port | quote }}
        - name: DISABLE_INDEXER
          value: "true"
        - name: POOL_SIZE
          value: {{ .Values.blockscout.web.poolSize | quote }}
        - name: POOL_SIZE_API
          value: {{ .Values.blockscout.web.poolSizeReplica | quote }}
        - name: DISPLAY_TOKEN_ICONS
          value: "true"
        - name: BLOCKSCOUT_HOST
          value: {{ .Values.blockscout.web.host | quote }}
        - name: ENABLE_SOURCIFY_INTEGRATION
          value: {{ .Values.blockscout.web.sourcify.enabled | quote }}
        - name: SOURCIFY_SERVER_URL
          value: {{ .Values.blockscout.web.sourcify.serverUrl | quote }}
        - name: SOURCIFY_REPO_URL
          value: {{ .Values.blockscout.web.sourcify.repoUrl | quote }}
        - name: CHAIN_ID
          value: {{ .Values.blockscout.chain.networkID | quote }}
        - name: JSON_RPC
          value: {{ .Values.blockscout.fullNodes.jsonrpcPublicHttp | quote }}
        - name: APPS_MENU
          value: {{ .Values.blockscout.web.appsMenu.enabled | quote }}
        - name: DISABLE_STATS
          value: {{ not .Values.blockscout.web.stats.enabled | quote }}
        - name: STATS_REPORT_URL
          value: {{ .Values.blockscout.web.stats.reportUrl | quote }}
        - name: MAKERDOJO_URL
          value: {{ .Values.blockscout.web.stats.makerdojo | quote }}
        - name: SWAP_MENU_LIST
          value: {{ .Values.blockscout.web.appsMenu.swapList | quote }}
        - name: DEFI_MENU_LIST
          value: {{ .Values.blockscout.web.appsMenu.defiList | quote }}
        - name: WALLET_MENU_LIST
          value: {{ .Values.blockscout.web.appsMenu.walletList | quote }}
        - name: NFT_MENU_LIST
          value: {{ .Values.blockscout.web.appsMenu.nftList | quote }}
        - name: CONNECT_MENU_LIST
          value: {{ .Values.blockscout.web.appsMenu.connectList | quote }}
        - name: SPEND_MENU_LIST
          value: {{ .Values.blockscout.web.appsMenu.spendList | quote }}
        - name: FINANCE_TOOLS_MENU_LIST
          value: {{ .Values.blockscout.web.appsMenu.financeToolsList | quote }}
        - name: RESOURCES_MENU_LIST
          value: {{ .Values.blockscout.web.appsMenu.resourcesList | quote }}
        - name: LEARNING_MENU_LIST
          value: {{ .Values.blockscout.web.appsMenu.learningList | quote }}
        - name: DISPLAY_REWARDS
          value: "{{.Values.blockscout.epochRewards.enabled}}"
        - name: DISABLE_WRITE_API
          value: "false"
        - name: RE_CAPTCHA_PROJECT_ID
          value: {{ .Values.blockscout.secrets.recaptcha.projectId }}
        - name: RE_CAPTCHA_SITE_KEY
          value: {{ .Values.blockscout.secrets.recaptcha.siteKey }}
        - name: RE_CAPTCHA_API_KEY
          value: {{ .Values.blockscout.secrets.recaptcha.apiKey }}
        - name: SEGMENT_KEY
          value: {{ .Values.blockscout.secrets.segmentKey }}
<<<<<<< HEAD
        - name: CAMPAIGN_BANNER_BACKEND_URL
          value: {{ .Values.blockscout.secrets.campaignBannerApiUrl }}
        - name: CAMPAIGN_BANNER_REFRESH_INTERVAL
          value: "{{.Values.blockscout.campaignBanner.refreshInterval}}"
=======
        {{- if .Values.blockscout.web.suffix.enabled }}
        - name: NETWORK_PATH
          value: /{{ .Values.blockscout.web.suffix.path }}
        - name: API_PATH
          value: /{{ .Values.blockscout.web.suffix.path }}
        - name: API_URL
          value: /{{ .Values.blockscout.web.suffix.path }}
        {{- end }}
>>>>>>> e621e346
{{- $data := dict "Release" .Release "Values" .Values "Database" .Values.blockscout.web.db }}
{{ include "celo.blockscout.env-vars" $data | indent 8 }}
{{ include "celo.blockscout.container.db-sidecar" $data | indent 6 }}
      volumes:
{{ include "celo.blockscout.volume.cloudsql-credentials" . | indent 8 }}
{{ include "celo.blockscout.volume.temporary-dir" . | indent 8 }}
    {{- with .Values.nodeSelector }}
      nodeSelector:
{{ toYaml . | indent 8 }}
    {{- end }}<|MERGE_RESOLUTION|>--- conflicted
+++ resolved
@@ -142,12 +142,10 @@
           value: {{ .Values.blockscout.secrets.recaptcha.apiKey }}
         - name: SEGMENT_KEY
           value: {{ .Values.blockscout.secrets.segmentKey }}
-<<<<<<< HEAD
         - name: CAMPAIGN_BANNER_BACKEND_URL
           value: {{ .Values.blockscout.secrets.campaignBannerApiUrl }}
         - name: CAMPAIGN_BANNER_REFRESH_INTERVAL
           value: "{{.Values.blockscout.campaignBanner.refreshInterval}}"
-=======
         {{- if .Values.blockscout.web.suffix.enabled }}
         - name: NETWORK_PATH
           value: /{{ .Values.blockscout.web.suffix.path }}
@@ -156,7 +154,6 @@
         - name: API_URL
           value: /{{ .Values.blockscout.web.suffix.path }}
         {{- end }}
->>>>>>> e621e346
 {{- $data := dict "Release" .Release "Values" .Values "Database" .Values.blockscout.web.db }}
 {{ include "celo.blockscout.env-vars" $data | indent 8 }}
 {{ include "celo.blockscout.container.db-sidecar" $data | indent 6 }}
