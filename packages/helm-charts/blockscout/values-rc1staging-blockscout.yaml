blockscout:
  eventStream:
    replicas: 1
<<<<<<< HEAD
=======
    enableEventStream: true
    beanstalkdPort: "11300"
    beanstalkdHost: "rc1staging-webhooks-beanstalkd.webhooks.svc.cluster.local"
    beanstalkdTube: "incoming"
>>>>>>> 24fe8671
  indexer:
    db:
      connectionName: celo-testnet-production:us-west1:rc1staging
      proxy:
        resources:
          requests:
            memory: 4Gi
            cpu: 500m
    poolSize: 200
    resources:
      requests:
        memory: 12Gi
        cpu: 5
    enableEventStream: true
    beanstalkdPort: "11300"
    beanstalkdHost: "rc1staging-governance-notifications-beanstalkd.event-notifications.svc.cluster.local"
  api:
    autoscaling:
      maxReplicas: 2
      minReplicas: 1
      target:
        cpu: 70
    db:
      connectionName: celo-testnet-production:us-west1:rc1staging-replica
      proxy:
        resources:
          requests:
            memory: 500Mi
            cpu: 300m
    poolSize: 30
    resources:
      requests:
        memory: 500Mi
        cpu: 500m
  web:
    host: rc1staging-blockscout.celo-testnet.org
    suffix:
      enabled: true
      path: "rc1staging"
    autoscaling:
      maxReplicas: 1
      minReplicas: 1
      target:
        cpu: 70
    db:
      connectionName: celo-testnet-production:us-west1:rc1staging-replica
      proxy:
        resources:
          requests:
            memory: 500Mi
            cpu: 300m
    poolSize: 30
    resources:
      requests:
        memory: 250M
        cpu: 500m
    stats:
      enabled: true
      reportUrl: '{"overview": "https://datastudio.google.com/embed/reporting/dbe0c03a-47a7-4b51-8236-0b9023c22017/page/hDehC?hl=en", "addresses":"https://datastudio.google.com/embed/reporting/7336873f-23dc-4ce3-b556-eaeae323f480/page/hDehC?hl=en", "cStables":"https://datastudio.google.com/embed/reporting/7e6f4ff4-6e47-461f-a1b7-d0c1457f7807/page/hDehC?hl=en", "transactions":"https://datastudio.google.com/embed/reporting/4ec9cd78-9013-4ab1-8cf1-923997b32919/page/hDehC?hl=en", "reserve": "https://datastudio.google.com/embed/reporting/33907f50-c872-47db-984f-ea4fa200bc0f/page/hDehC?hl=en", "epoch": "https://datastudio.google.com/embed/reporting/221a435f-c4b3-4de6-9047-e472e336d88f/page/VEuZC"}'
      makerdojo: '{"attestations": "https://makerdojo.io/public/dashboards/DjNVIYqQiyxIEcTx3Io4IwQg7U56lqQPyrSYdnXl?embed=clabs","uniswap":"https://makerdojo.io/public/dashboards/1qUlHeb7W9jnPVuXv6yeRatEYxSXPDsFQUODR1bp?embed=clabs","moola":"https://makerdojo.io/public/dashboards/tWnDs1CsMQyaSLHFHj0MUoNz20WbxjGv72fCTxgq?embed=clabs"}'
    basicAuth:
      enabled: false
  metadataCrawler:
    enabled: true
  archiveNodes:
    jsonrpcHttpUrl: http://rc1staging-archivenodes-rpc:8545
    jsonrpcWsUrl: ws://rc1staging-archivenodes-rpc:8545
  fullNodes:
    jsonrpcPublicHttp: https://forno.celo.org
  metrics:
    enabled: true
  epochRewards:
    enabled: true
  secrets:
    segmentKey: gcp:secretmanager:projects/365081401101/secrets/rc1staging-blockscout-segmentKey
    dbUser: gcp:secretmanager:projects/365081401101/secrets/rc1staging-blockscout-dbUser
    dbPassword: gcp:secretmanager:projects/365081401101/secrets/rc1staging-blockscout-dbPassword
    grafanaCloud: gcp:secretmanager:projects/365081401101/secrets/rc1staging-blockscout-grafanaCloud
    recaptcha:
      projectId: gcp:secretmanager:projects/365081401101/secrets/rc1staging-blockscout-recaptchaProjectId
      siteKey: gcp:secretmanager:projects/365081401101/secrets/rc1staging-blockscout-recaptchaSiteKey
      apiKey: gcp:secretmanager:projects/365081401101/secrets/rc1staging-blockscout-recaptchaApiKey
      secretKey: gcp:secretmanager:projects/365081401101/secrets/rc1staging-blockscout-recaptchaSecretKey
    erlang:
      cookie: gcp:secretmanager:projects/365081401101/secrets/rc1staging-blockscout-erlangCookie
    campaignBannerApiUrl: gcp:secretmanager:projects/365081401101/secrets/rc1staging-blockscout-campaignBannerApiUrl
  chain:
    subnetwork: Celo
    networkID: 42220<|MERGE_RESOLUTION|>--- conflicted
+++ resolved
@@ -1,13 +1,10 @@
 blockscout:
   eventStream:
     replicas: 1
-<<<<<<< HEAD
-=======
     enableEventStream: true
     beanstalkdPort: "11300"
     beanstalkdHost: "rc1staging-webhooks-beanstalkd.webhooks.svc.cluster.local"
     beanstalkdTube: "incoming"
->>>>>>> 24fe8671
   indexer:
     db:
       connectionName: celo-testnet-production:us-west1:rc1staging
