--- conflicted
+++ resolved
@@ -40,11 +40,7 @@
         {{- toYaml .Values.extraPodLabels | nindent 8 }}
         {{- end }}
         component: celo-fullnode
-<<<<<<< HEAD
-{{- if .Values.metrics | default true }}
-=======
 {{- if .Values.prometheus | default true }}
->>>>>>> 1acca063
       annotations:
 {{ include "common.prometheus-annotations" . | indent 8 }}
 {{ end }}
