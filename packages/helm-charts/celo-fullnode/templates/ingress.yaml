--- conflicted
+++ resolved
@@ -15,16 +15,10 @@
 {{- end }}
 {{- end }}
 spec:
-<<<<<<< HEAD
-{{- if .Values.ingress.ingressClassName }}
-  ingressClassName: {{ .Values.ingress.ingressClassName }}
-{{- end }}
-=======
   {{- if .Values.ingressClassName }}
   ingressClassName: {{ .Values.ingressClassName }}
   {{- end }}
->>>>>>> 2d5ea0d8
-{{- if .Values.ingress.tls }}
+  {{- if .Values.ingress.tls }}
   tls:
   {{- range .Values.ingress.tls }}
     - hosts:
