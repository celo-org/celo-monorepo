{{/* vim: set filetype=mustache: */}}
{{/*
Expand the name of the chart.
*/}}
{{- define "celo-fullnode.name" -}}
{{- default .Chart.Name .Values.nameOverride | trunc 63 | trimSuffix "-" -}}
{{- end -}}

{{/*
Create a default fully qualified app name.
We truncate at 63 chars because some Kubernetes name fields are limited to this (by the DNS naming spec).
If release name contains chart name it will be used as a full name.
*/}}
{{- define "celo-fullnode.fullname" -}}
{{- if .Values.fullnameOverride -}}
{{- .Values.fullnameOverride | trunc 63 | trimSuffix "-" -}}
{{- else -}}
{{- $name := default .Chart.Name .Values.nameOverride -}}
{{- if contains $name .Release.Name -}}
{{- .Release.Name | trunc 63 | trimSuffix "-" -}}
{{- else -}}
{{- printf "%s-%s" .Release.Name $name | trunc 63 | trimSuffix "-" -}}
{{- end -}}
{{- end -}}
{{- end -}}

{{/*
Create chart name and version as used by the chart label.
*/}}
{{- define "celo-fullnode.chart" -}}
{{- printf "%s-%s" .Chart.Name .Chart.Version | replace "+" "_" | trunc 63 | trimSuffix "-" -}}
{{- end -}}

{{- define "celo-fullnode.rpc-ports" -}}
- port: 8545
  targetPort: rpc
  protocol: TCP
  name: rpc
- port: 8546
  targetPort: ws
  protocol: TCP
  name: ws
{{- end -}}

{{/*
 * The easiest way to get the public IP for the node (VM) that a EKS pod is on
 * is to just make a web request. Unfortunately it is not possible to get it
 * from the downward k8s API.
*/}}
{{- define "celo-fullnode.aws-subnet-specific-nat-ip" -}}
{{- if .Values.aws -}}
PUBLIC_IP=$(wget https://ipinfo.io/ip -O - -q)
NAT_FLAG="--nat=extip:${PUBLIC_IP}"
{{- end -}}
{{- end -}}

{{/*
 * Blockscout indexer requests can take longer than default
 * request timeouts.
 * Adding a dummy comment (template .extra_setup) because helm indenting problems if this template is empty
*/}}
{{- define "celo-fullnode.extra_setup" }}
<<<<<<< HEAD
=======
# template .extra_setup
>>>>>>> 4cd08630
{{- include  "celo-fullnode.aws-subnet-specific-nat-ip" . }}
{{- if .Values.geth.increase_timeouts }}
ADDITIONAL_FLAGS="${ADDITIONAL_FLAGS} --http.timeout.read 600 --http.timeout.write 600 --http.timeout.idle 2400"
{{- end -}}
{{- end -}}

{{/*
 * This will create an HTTP server at .server_port
 * that is intended for GCP NEG health checks. It will
 * ensure that TCP at port .tcp_check_port works and
 * that the /health-check.sh script passes. This script
 * ensures that the node is not syncing and its most recent
 * block is at most 30 seconds old.
*/}}
{{- define "celo-fullnode.health-checker-server" -}}
- name: health-checker-server-{{ .protocol_name }}
  image: us.gcr.io/celo-testnet/health-checker:0.0.5
  imagePullPolicy: IfNotPresent
  args:
  - --script=/health-check.sh
  - --listener=0.0.0.0:{{ .server_port }}
  - --port={{ .tcp_check_port }}
  ports:
  - name: health-check
    containerPort: {{ .server_port }}
  volumeMounts:
  - name: health-check
    mountPath: /health-check.sh
    subPath: health-check.sh
{{- end -}}<|MERGE_RESOLUTION|>--- conflicted
+++ resolved
@@ -60,10 +60,7 @@
  * Adding a dummy comment (template .extra_setup) because helm indenting problems if this template is empty
 */}}
 {{- define "celo-fullnode.extra_setup" }}
-<<<<<<< HEAD
-=======
 # template .extra_setup
->>>>>>> 4cd08630
 {{- include  "celo-fullnode.aws-subnet-specific-nat-ip" . }}
 {{- if .Values.geth.increase_timeouts }}
 ADDITIONAL_FLAGS="${ADDITIONAL_FLAGS} --http.timeout.read 600 --http.timeout.write 600 --http.timeout.idle 2400"
