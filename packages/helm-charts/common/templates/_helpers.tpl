--- conflicted
+++ resolved
@@ -494,15 +494,9 @@
       lastBlockTimestamp=$(timeout 600 geth console --maxpeers 0 --light.maxpeers 0 --syncmode full --txpool.nolocals --exec "eth.getBlock(\"latest\").timestamp")
       day=$(date +%s)
       diff=$(($day - $lastBlockTimestamp))
-<<<<<<< HEAD
       # If lastBlockTimestamp is older than 20 days old, pull the chaindata rather than using the current PVC.
       if [ "$diff" -gt 1728000 ]; then
         echo Chaindata is more than 20 days out of date. Wiping existing chaindata.
-=======
-      # If lastBlockTimestamp is older than 20 day old, pull the chaindata rather than using the current PVC.
-      if [ "$diff" -gt 1728000 ]; then
-        echo Chaindata is more than one day out of date. Wiping existing chaindata.
->>>>>>> a2015d1a
         rm -rf /root/.celo/celo/chaindata
       else
         echo Chaindata is less than 20 days out of date. Using existing chaindata.
