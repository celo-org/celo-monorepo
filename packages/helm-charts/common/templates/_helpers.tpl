{{/* vim: set filetype=mustache: */}}
 {{/*
Expand the name of the chart.
*/}}
{{- define "common.name" -}}
{{- default .Chart.Name .Values.nameOverride | trunc 63 | trimSuffix "-" -}}
{{- end -}}

{{/*
Create a default fully qualified app name.
We truncate at 63 chars because some Kubernetes name fields are limited to this (by the DNS naming spec).
If release name contains chart name it will be used as a full name.
*/}}
{{- define "common.fullname" -}}
{{- if .Values.fullnameOverride -}}
{{- .Values.fullnameOverride | trunc 63 | trimSuffix "-" -}}
{{- else -}}
{{- $name := "" -}}
{{- if contains $name .Release.Name -}}
{{- .Release.Name | trunc 63 | trimSuffix "-" -}}
{{- else -}}
{{- printf "%s-%s" .Release.Name $name | trunc 63 | trimSuffix "-" -}}
{{- end -}}
{{- end -}}
{{- end -}}

{{- define "common.chart" -}}
{{- printf "%s-%s" .Chart.Name .Chart.Version | replace "+" "_" | trunc 63 | trimSuffix "-" -}}
{{- end -}}

{{- define "common.standard.labels" -}}
{{- include "common.standard.short_labels" . }}
chart: {{ template "common.chart" . }}
heritage: {{ .Release.Service }}
{{- end -}}

{{- define "common.standard.short_labels" -}}
app: {{ template "common.name" . }}
release: {{ .Release.Name }}
{{- end -}}

{{- define "common.conditional-init-genesis-container" -}}
{{- $production_envs := list "rc1" "baklava" "alfajores" -}}
{{- if not (has .Release.Name $production_envs) -}}
{{ include "common.init-genesis-container" . }}
{{- end -}}
{{- end -}}

{{- define "common.init-genesis-container" -}}
- name: init-genesis
  image: {{ .Values.geth.image.repository }}:{{ .Values.geth.image.tag }}
  imagePullPolicy: {{ .Values.geth.image.imagePullPolicy }}
  command:
  - /bin/sh
  - -c
  args:
  - |
      mkdir -p /var/geth /root/.celo
      if [ "{{ .Values.genesis.useGenesisFileBase64 | default false }}" == "true" ]; then
        cp -L /var/geth/genesis.json /root/.celo/
      else
        wget -O /root/.celo/genesis.json "https://www.googleapis.com/storage/v1/b/genesis_blocks/o/{{ .Values.genesis.network }}?alt=media"
        wget -O /root/.celo/bootnodeEnode https://storage.googleapis.com/env_bootnodes/{{ .Values.genesis.network }}
      fi
      # There are issues with running geth init over existing chaindata around the use of forks.
      # The case that this could cause problems is when a network is set up with Base64 genesis files & chaindata
      # as that could interfere with accessing bootnodes for newly created nodes.
      if [ "{{ .Values.geth.use_gstorage_data | default false }}" == "false" ]; then
        geth init /root/.celo/genesis.json
      fi
  volumeMounts:
  - name: data
    mountPath: /root/.celo
  {{- if .Values.genesis.useGenesisFileBase64 }}
  - name: config
    mountPath: /var/geth
  {{ end -}}
{{- end -}}

{{- define "common.import-geth-account-container" -}}
- name: import-geth-account
  image: {{ .Values.geth.image.repository }}:{{ .Values.geth.image.tag }}
  imagePullPolicy: {{ .Values.geth.image.imagePullPolicy }}
  command: ["/bin/sh"]
  args:
  - "-c"
  - |
    geth account import --password /root/.celo/account/accountSecret /root/.celo/pkey || true
  volumeMounts:
  - name: data
    mountPath: /root/.celo
  - name: account
    mountPath: "/root/.celo/account"
    readOnly: true
{{- end -}}

{{- define "common.bootnode-flag-script" -}}
if [[ "{{ .Release.Name }}" == "alfajores" || "{{ .Release.Name }}" == "baklava" ]]; then
  BOOTNODE_FLAG="--{{ .Release.Name }}"
else
  BOOTNODE_FLAG="--bootnodes=$(cat /root/.celo/bootnodeEnode) --networkid={{ .Values.genesis.networkId }}"
fi
{{- end -}}

{{- define "common.full-node-container" -}}
- name: geth
  image: {{ .Values.geth.image.repository }}:{{ .Values.geth.image.tag }}
  imagePullPolicy: {{ .Values.geth.image.imagePullPolicy }}
  command:
  - /bin/sh
  - -c
  args:
  - |
    set -euo pipefail
    RID=$(echo $REPLICA_NAME | grep -Eo '[0-9]+$')
    NAT_FLAG=""
    if [[ ! -z $IP_ADDRESSES ]]; then
      NAT_IP=$(echo "$IP_ADDRESSES" | awk -v RID=$(expr "$RID" + "1") '{split($0,a,","); print a[RID]}')
    else
      NAT_IP=$(cat /root/.celo/ipAddress)
    fi
    NAT_FLAG="--nat=extip:${NAT_IP}"

    ADDITIONAL_FLAGS='{{ .geth_flags | default "" }}'
    if [[ -f /root/.celo/pkey ]]; then
      NODE_KEY=$(cat /root/.celo/pkey)
      if [[ ! -z ${NODE_KEY} ]]; then
        ADDITIONAL_FLAGS="${ADDITIONAL_FLAGS} --nodekey=/root/.celo/pkey"
      fi
    fi
    {{ if .proxy | default false }}
    VALIDATOR_HEX_ADDRESS=$(cat /root/.celo/validator_address)
    ADDITIONAL_FLAGS="${ADDITIONAL_FLAGS} --proxy.proxiedvalidatoraddress $VALIDATOR_HEX_ADDRESS --proxy.proxy --proxy.internalendpoint :30503"
    {{- end }}

    {{ if .proxied | default false }}
    ADDITIONAL_FLAGS="${ADDITIONAL_FLAGS} --proxy.proxiedvalidatoraddress $VALIDATOR_HEX_ADDRESS --proxy.proxy --proxy.internalendpoint :30503"
    {{ end }}
    {{- if .unlock | default false }}
    ACCOUNT_ADDRESS=$(cat /root/.celo/address)
    ADDITIONAL_FLAGS="${ADDITIONAL_FLAGS} --unlock=${ACCOUNT_ADDRESS} --password /root/.celo/account/accountSecret --allow-insecure-unlock"
    {{- end }}
    {{- if .expose }}
    RPC_APIS="{{ .rpc_apis | default "eth,net,web3,debug,txpool" }}"
    ADDITIONAL_FLAGS="${ADDITIONAL_FLAGS} --rpc --rpcaddr 0.0.0.0 --rpcapi=${RPC_APIS} --rpccorsdomain='*' --rpcvhosts=* --ws --wsaddr 0.0.0.0 --wsorigins=* --wsapi=${RPC_APIS}"
    {{- end }}
    {{- if .ping_ip_from_packet | default false }}
    ADDITIONAL_FLAGS="${ADDITIONAL_FLAGS} --ping-ip-from-packet"
    {{- end }}
    {{- if .in_memory_discovery_table_flag | default false }}
    ADDITIONAL_FLAGS="${ADDITIONAL_FLAGS} --use-in-memory-discovery-table"
    {{- end }}
    {{- if .proxy_allow_private_ip_flag | default false }}
    ADDITIONAL_FLAGS="${ADDITIONAL_FLAGS} --proxy.allowprivateip"
    {{- end }}
    {{- if .ethstats | default false }}
    ACCOUNT_ADDRESS=$(cat /root/.celo/address)
    ADDITIONAL_FLAGS="${ADDITIONAL_FLAGS} --etherbase=${ACCOUNT_ADDRESS}"
    {{- if .proxy | default false }}
    [[ "$RID" -eq 0 ]] && ADDITIONAL_FLAGS="${ADDITIONAL_FLAGS} --ethstats=${HOSTNAME}@{{ .ethstats }}"
    {{- else }}
    {{- if not (.proxied | default false) }}
    ADDITIONAL_FLAGS="${ADDITIONAL_FLAGS} --ethstats=${HOSTNAME}@{{ .ethstats }}"
    {{- end }}
    {{- end }}
    {{- end }}
    {{- if .metrics | default true }}
    ADDITIONAL_FLAGS="${ADDITIONAL_FLAGS} --metrics"
    {{- end }}
    {{- if .pprof | default false }}
    ADDITIONAL_FLAGS="${ADDITIONAL_FLAGS} --pprof --pprofport {{ .pprof_port }} --pprofaddr 0.0.0.0"
    {{- end }}
    PORT=30303
    {{- if .ports }}
    PORTS_PER_RID={{ join "," .ports }}
    PORT=$(echo $PORTS_PER_RID | cut -d ',' -f $((RID + 1)))
    {{- end }}

{{ include  "common.bootnode-flag-script" . | indent 4 }}

{{ .extra_setup }}

    exec geth \
      --port $PORT  \
{{- if not (contains "rc1" .Release.Name) }}
      $BOOTNODE_FLAG \
{{- end }}
      --light.serve={{- if kindIs "invalid" .light_serve -}}90{{- else -}}{{- .light_serve -}}{{- end }} \
      --light.maxpeers={{- if kindIs "invalid" .light_maxpeers -}}1000{{- else -}}{{- .light_maxpeers -}}{{- end }} \
<<<<<<< HEAD
      --maxpeers={{- if kindIs "invalid" .maxpeers -}}1100{{- else -}}{{- .maxpeers -}}{{- end }} \
=======
      --maxpeers {{ .maxpeers | default 1200 }} \
>>>>>>> 3d2620ce
      --nousb \
      --syncmode={{ .syncmode | default .Values.geth.syncmode }} \
      --gcmode={{ .gcmode | default .Values.geth.gcmode }} \
      ${NAT_FLAG} \
      --consoleformat=json \
      --consoleoutput=stdout \
      --verbosity={{ .Values.geth.verbosity }} \
      --vmodule={{ .Values.geth.vmodule }} \
      --datadir=/root/.celo \
      --ipcpath=geth.ipc \
      ${ADDITIONAL_FLAGS}
  env:
  - name: GETH_DEBUG
    value: "{{ default "false" .Values.geth.debug }}"
  - name: NETWORK_ID
    value: "{{ .Values.genesis.networkId }}"
  - name: IP_ADDRESSES
    value: "{{ join "," .ip_addresses }}"
  - name: REPLICA_NAME
    valueFrom:
      fieldRef:
        fieldPath: metadata.name
{{- if .Values.aws }}
  - name: HOST_IP
    valueFrom:
      fieldRef:
        fieldPath: status.hostIP
{{- end }}
{{/* TODO: make this use IPC */}}
{{- if .expose }}
  readinessProbe:
    exec:
      command:
      - /bin/sh
      - "-c"
      - |
{{ include "common.node-health-check" . | indent 8 }}
    initialDelaySeconds: 20
    periodSeconds: 10
{{- end }}
  ports:
{{- if .ports }}
{{- range $index, $port := .ports }}
  - name: discovery-{{ $port }}
    containerPort: {{ $port }}
    protocol: UDP
  - name: ethereum-{{ $port }}
    containerPort: {{ $port }}
{{- end }}
{{- else }}
  - name: discovery
    containerPort: 30303
    protocol: UDP
  - name: ethereum
    containerPort: 30303
{{- end }}
{{- if .expose }}
  - name: rpc
    containerPort: 8545
  - name: ws
    containerPort: 8546
{{ end }}
{{- if .pprof }}
  - name: pprof
    containerPort: {{ .pprof_port }}
{{ end }}
  resources:
{{ toYaml .Values.geth.resources | indent 4 }}
  volumeMounts:
  - name: data
    mountPath: /root/.celo
{{- if .ethstats }}
  - name: account
    mountPath: /root/.celo/account
    readOnly: true
{{- end }}
{{- end -}}

{{- define "common.geth-configmap" -}}
apiVersion: v1
kind: ConfigMap
metadata:
  name: {{ template "common.fullname" . }}-geth-config
  labels:
{{ include "common.standard.labels" .  | indent 4 }}
data:
  networkid: {{ .Values.genesis.networkId | quote }}
  genesis.json: {{ .Values.genesis.genesisFileBase64 | b64dec | quote }}
{{- end -}}

{{- define "common.celotool-validator-container" -}}
- name: get-account
  image: {{ .Values.celotool.image.repository }}:{{ .Values.celotool.image.tag }}
  imagePullPolicy: {{ .Values.celotool.image.imagePullPolicy }}
  command:
    - bash
    - "-c"
    - |
      [[ $REPLICA_NAME =~ -([0-9]+)$ ]] || exit 1
      RID=${BASH_REMATCH[1]}
      {{ if .proxy }}
      # To allow proxies to scale up easily without conflicting with keys of
      # proxies associated with other validators
      KEY_INDEX=$(( ({{ .validator_index }} * 10000) + $RID ))
      {{ else }}
      KEY_INDEX=$RID
      {{ end }}
      echo "Generating private key with KEY_INDEX=$KEY_INDEX"
      celotooljs.sh generate bip32 --mnemonic "$MNEMONIC" --accountType {{ .mnemonic_account_type }} --index $KEY_INDEX > /root/.celo/pkey
      echo "Private key $(cat /root/.celo/pkey)"
      echo 'Generating address'
      celotooljs.sh generate account-address --private-key $(cat /root/.celo/pkey) > /root/.celo/address
      {{ if .proxy }}
      # Generating the account address of the validator
      echo "Generating the account address of the validator {{ .validator_index }}"
      celotooljs.sh generate bip32 --mnemonic "$MNEMONIC" --accountType validator --index {{ .validator_index }} > /root/.celo/validator_pkey
      celotooljs.sh generate account-address --private-key `cat /root/.celo/validator_pkey` > /root/.celo/validator_address
      rm -f /root/.celo/validator_pkey
      {{ end }}
      echo -n "Generating IP address for node: "
      if [ -z $IP_ADDRESSES ]; then
        echo 'No $IP_ADDRESSES'
        # to use the IP address of a service from an env var that Kubernetes creates
        SERVICE_ENV_VAR_PREFIX={{ .service_ip_env_var_prefix }}
        if [ "$SERVICE_ENV_VAR_PREFIX" ]; then
          echo -n "Using ${SERVICE_ENV_VAR_PREFIX}${RID}_SERVICE_HOST:"
          SERVICE_IP_ADDR=`eval "echo \\${${SERVICE_ENV_VAR_PREFIX}${RID}_SERVICE_HOST}"`
          echo $SERVICE_IP_ADDR
          echo "$SERVICE_IP_ADDR" > /root/.celo/ipAddress
        else
          echo 'Using POD_IP'
          echo $POD_IP > /root/.celo/ipAddress
        fi
      else
        echo 'Using $IP_ADDRESSES'
        echo $IP_ADDRESSES | cut -d '/' -f $((RID + 1)) > /root/.celo/ipAddress
      fi
      echo "/root/.celo/ipAddress"
      cat /root/.celo/ipAddress

      echo -n "Generating Bootnode enode address for node: "
      celotooljs.sh generate public-key --mnemonic "$MNEMONIC" --accountType bootnode --index 0 > /root/.celo/bootnodeEnodeAddress

      cat /root/.celo/bootnodeEnodeAddress
      [[ "$BOOTNODE_IP_ADDRESS" == 'none' ]] && BOOTNODE_IP_ADDRESS=${{ .Release.Namespace | upper }}_BOOTNODE_SERVICE_HOST

      echo "enode://$(cat /root/.celo/bootnodeEnodeAddress)@$BOOTNODE_IP_ADDRESS:30301" > /root/.celo/bootnodeEnode
      echo -n "Generating Bootnode enode for tx node: "
      cat /root/.celo/bootnodeEnode
  env:
  - name: POD_IP
    valueFrom:
      fieldRef:
        apiVersion: v1
        fieldPath: status.podIP
  - name: BOOTNODE_IP_ADDRESS
    value: {{ default "none" .Values.geth.bootnodeIpAddress }}
  - name: REPLICA_NAME
    valueFrom:
      fieldRef:
        fieldPath: metadata.name
  - name: MNEMONIC
    valueFrom:
      secretKeyRef:
        name: {{ template "common.fullname" . }}-geth-account
        key: mnemonic
  - name: IP_ADDRESSES
    value: {{ .ip_addresses }}
  volumeMounts:
  - name: data
    mountPath: /root/.celo
{{- end -}}

{{- define "common.node-health-check" -}}
# fail if any wgets fail
set -euo pipefail
RPC_URL=http://localhost:8545
MAX_LATEST_BLOCK_AGE_SECONDS="{{ .Values.geth.readiness_probe_max_block_age_seconds | default 30 }}"
MAX_EPOCH_BLOCK_AGE_SECONDS="{{ .Values.geth.readiness_probe_max_block_epoch_age_seconds | default 300 }}"
EPOCH_SIZE="{{ .Values.genesis.epoch_size | default 17280 }}"
EPOCH_SIZE_LESS_ONE="$(( $EPOCH_SIZE - 1 ))"

# first check if it's syncing
SYNCING=$(wget -q --tries=1 --timeout=5 --header "Content-Type: application/json" -O - --post-data "{\"jsonrpc\":\"2.0\",\"method\":\"eth_syncing\",\"params\":[],\"id\":65}" $RPC_URL)
NOT_SYNCING=$(echo $SYNCING | grep -o '"result":false')
if [ ! $NOT_SYNCING ]; then
  echo "Node is syncing: $SYNCING"
  exit 1
fi

{{ if .Values.geth.fullnodeCheckBlockAge }}
# then make sure that the latest block is new
LATEST_BLOCK_JSON=$(wget -q --tries=1 --timeout=5 --header "Content-Type: application/json" -O - --post-data "{\"jsonrpc\":\"2.0\",\"method\":\"eth_getBlockByNumber\",\"params\":[\"latest\", false],\"id\":67}" $RPC_URL)
BLOCK_TIMESTAMP_HEX=$(echo $LATEST_BLOCK_JSON | grep -o '"timestamp":"[^"]*' | grep -o '[a-fA-F0-9]*$')
BLOCK_NUMBER_HEX=$(echo $LATEST_BLOCK_JSON | grep -o '"number":"[^"]*' | grep -o '[a-fA-F0-9]*$')
BLOCK_TIMESTAMP=$(( 16#$BLOCK_TIMESTAMP_HEX ))
BLOCK_NUMBER=$(( 16#$BLOCK_NUMBER_HEX ))
CURRENT_TIMESTAMP=$(date +%s)

# different age allowed for epoch and epoch+1 blocks
BLOCK_EPOCH_DIFFERENCE=$(( BLOCK_NUMBER % EPOCH_SIZE ))
case "$BLOCK_EPOCH_DIFFERENCE" in
  0|$EPOCH_SIZE_LESS_ONE) ALLOWED_AGE="$MAX_EPOCH_BLOCK_AGE_SECONDS" ;;
  *) ALLOWED_AGE="$MAX_LATEST_BLOCK_AGE_SECONDS" ;;
esac

# if the most recent block is too old, then indicate the node is not ready
BLOCK_AGE_SECONDS=$(( $CURRENT_TIMESTAMP - $BLOCK_TIMESTAMP ))
if [ $BLOCK_AGE_SECONDS -gt $ALLOWED_AGE ]; then
  echo "Latest block too old. Age: $BLOCK_AGE_SECONDS Block JSON: $LATEST_BLOCK_JSON"
  exit 1
fi
exit 0
{{- end }}
{{- end }}

{{- define "common.geth-exporter-container" -}}
- name: geth-exporter
  image: "{{ .Values.gethexporter.image.repository }}:{{ .Values.gethexporter.image.tag }}"
  imagePullPolicy: {{ .Values.imagePullPolicy }}
  ports:
    - name: profiler
      containerPort: 9200
  command:
    - /usr/local/bin/geth_exporter
    - -ipc
    - /root/.celo/geth.ipc
    - -filter
    - (.*overall|percentiles_95)
  resources:
    requests:
      memory: 50M
      cpu: 50m
  volumeMounts:
  - name: data
    mountPath: /root/.celo
{{- end -}}

{{- /* This template does not define ports that will be exposed */ -}}
{{- define "common.full-node-service-no-ports" -}}
kind: Service
apiVersion: v1
metadata:
  name: {{ template "common.fullname" $ }}-{{ .svc_name | default .node_name }}-{{ .index }}{{ .svc_name_suffix | default "" }}
  labels:
{{ include "common.standard.labels" .  | indent 4 }}
    component: {{ .component_label }}
spec:
  selector:
    app: {{ template "common.name" $ }}
    release: {{ $.Release.Name }}
    component: {{ .component_label }}
{{ if .extra_selector -}}
{{ .extra_selector | indent 4}}
{{- end }}
    statefulset.kubernetes.io/pod-name: {{ template "common.fullname" $ }}-{{ .node_name }}-{{ .index }}
  type: {{ .service_type }}
{{- if .load_balancer_ip }}
  loadBalancerIP: {{ .load_balancer_ip }}
{{- end }}
{{- end -}}

{{/*
* Specifies an env var given a dictionary, the name of the desired value, and
* if it's optional. If optional, the env var is only given if the desired value exists in the dict.
*/}}
{{- define "common.env-var" -}}
{{- if or (not .optional) (hasKey .dict .value_name) }}
- name: {{ .name }}
  value: "{{ (index .dict .value_name) }}"
{{- end }}
{{- end -}}

{{/*
Annotations to indicate to the prometheus server that this node should be scraped for metrics
*/}}
{{- define "common.prometheus-annotations" -}}
{{- $pprof := .Values.pprof | default dict -}}
prometheus.io/scrape: "true"
prometheus.io/path:  "{{ $pprof.path | default "/debug/metrics/prometheus" }}"
prometheus.io/port: "{{ $pprof.port | default 6060 }}"
{{- end -}}

{{- define "common.remove-old-chaindata" -}}
- name: remove-old-chaindata
  image: {{ .Values.geth.image.repository }}:{{ .Values.geth.image.tag }}
  imagePullPolicy: {{ .Values.geth.image.imagePullPolicy }}
  command: ["/bin/sh"]
  args:
  - "-c"
  - |
    if [ -d /root/.celo/celo/chaindata ]; then
      lastBlockTimestamp=$(geth console --maxpeers 0 --light.maxpeers 0 --syncmode full --exec "eth.getBlock(\"latest\").timestamp" 2> /dev/null)
      day=$(date +%s)
      diff=$(($day - $lastBlockTimestamp))
      # If lastBlockTimestamp is older than 1 day old, pull the chaindata rather than using the current PVC.
      if [ "$diff" -gt 86400 ]; then
        echo Chaindata is more than one day out of date. Wiping existing chaindata.
        rm -rf /root/.celo/celo/chaindata
      else
        echo Chaindata is less than one day out of date. Using existing chaindata.
      fi
    else
      echo No chaindata at all.
    fi
  volumeMounts:
  - name: data
    mountPath: /root/.celo
{{- end -}}

{{- /* Needs a serviceAccountName in the pod with permissions to access gstorage */ -}}
{{- define "common.gsutil-sync-data-init-container" -}}
- name: gsutil-sync-data
  image: gcr.io/google.com/cloudsdktool/cloud-sdk:latest
  imagePullPolicy: Always
  command:
  - /bin/sh
  - -c
  args:
  - |
     if [ -d /root/.celo/celo/chaindata ]; then
       echo Using pre-existing chaindata
       exit 0
     fi
     mkdir -p /root/.celo/celo
     gsutil -m cp -r gs://{{ .Values.geth.gstorage_data_bucket }}/chaindata-latest.tar.gz chaindata.tar.gz
     tar -xzvf chaindata.tar.gz -C /root/.celo/celo
     rm chaindata.tar.gz
  volumeMounts:
  - name: data
    mountPath: /root/.celo
{{- end -}}<|MERGE_RESOLUTION|>--- conflicted
+++ resolved
@@ -187,11 +187,7 @@
 {{- end }}
       --light.serve={{- if kindIs "invalid" .light_serve -}}90{{- else -}}{{- .light_serve -}}{{- end }} \
       --light.maxpeers={{- if kindIs "invalid" .light_maxpeers -}}1000{{- else -}}{{- .light_maxpeers -}}{{- end }} \
-<<<<<<< HEAD
-      --maxpeers={{- if kindIs "invalid" .maxpeers -}}1100{{- else -}}{{- .maxpeers -}}{{- end }} \
-=======
-      --maxpeers {{ .maxpeers | default 1200 }} \
->>>>>>> 3d2620ce
+      --maxpeers={{- if kindIs "invalid" .maxpeers -}}1200{{- else -}}{{- .maxpeers -}}{{- end }} \
       --nousb \
       --syncmode={{ .syncmode | default .Values.geth.syncmode }} \
       --gcmode={{ .gcmode | default .Values.geth.gcmode }} \
