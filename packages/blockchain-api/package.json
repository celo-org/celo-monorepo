{
  "name": "@celo/blockchain-api",
  "description": "A cloud service that stores and serves data about blockchain activity",
  "version": "0.0.1",
  "private": true,
  "author": "Celo",
  "license": "Apache-2.0",
  "scripts": {
    "test": "jest --ci --silent --coverage --runInBand",
    "test:verbose": "jest --ci --verbose --runInBand",
    "lint": "tslint -c tslint.json --project tsconfig.json",
    "start": "node ./dist/index.js",
    "start:dev": "tsc-watch --onSuccess \"node ./dist/index.js\" ",
    "build": "tsc -p .",
    "clean": "rm -rf dist coverage",
    "gcp-build": "npm run build",
    "deploy": "./deploy.sh"
  },
  "dependencies": {
    "@celo/contractkit": "0.2.0",
<<<<<<< HEAD
    "@celo/utils": "0.1.0",
=======
    "@celo/utils": "^0.1.0",
>>>>>>> 75003d0e
    "apollo-datasource-rest": "^0.3.1",
    "apollo-server-express": "^2.4.2",
    "bignumber.js": "^7.2.0",
    "dotenv": "^6.1.0",
    "express": "^4.16.4",
    "firebase-admin": "^8.6.1",
    "graphql": "^14.1.1",
    "utf8": "^3.0.0",
    "web3-eth-abi": "1.0.0-beta.37"
  },
  "devDependencies": {
    "@google-cloud/nodejs-repo-tools": "^2.3.3",
    "@types/dotenv": "^4.0.3",
    "@types/express": "^4.16.1",
    "@types/utf8": "^2.1.6",
    "@types/web3": "^1.0.18",
    "jest-fetch-mock": "^2.1.2",
    "tsc-watch": "^1.0.31",
    "typescript": "^3.7.3"
  },
  "resolutions": {
    "**/cross-fetch": "3.0.4"
  }
}<|MERGE_RESOLUTION|>--- conflicted
+++ resolved
@@ -18,11 +18,7 @@
   },
   "dependencies": {
     "@celo/contractkit": "0.2.0",
-<<<<<<< HEAD
-    "@celo/utils": "0.1.0",
-=======
     "@celo/utils": "^0.1.0",
->>>>>>> 75003d0e
     "apollo-datasource-rest": "^0.3.1",
     "apollo-server-express": "^2.4.2",
     "bignumber.js": "^7.2.0",
