--- conflicted
+++ resolved
@@ -1,135 +1,3 @@
-<<<<<<< HEAD
-const TAG = 'utils/src/async'
-
-/** Sleep for a number of milliseconds */
-export function sleep(ms: number): Promise<void> {
-  return new Promise<void>((resolve) => setTimeout(resolve, ms))
-}
-
-type InFunction<T extends any[], U> = (...params: T) => Promise<U>
-
-// Retries an async function when it raises an exeption
-// if all the tries fail it raises the last thrown exeption
-export const retryAsync = async <T extends any[], U>(
-  inFunction: InFunction<T, U>,
-  tries: number,
-  params: T,
-  delay = 100
-) => {
-  let saveError
-  for (let i = 0; i < tries; i++) {
-    try {
-      // it awaits otherwise it'd always do all the retries
-      return await inFunction(...params)
-    } catch (error) {
-      await sleep(delay)
-      saveError = error
-      console.info(`${TAG}/@retryAsync, Failed to execute function on try #${i}`, error)
-    }
-  }
-
-  throw saveError
-}
-
-// Retries an async function when it raises an exeption
-// if all the tries fail it raises the last thrown exeption
-export const retryAsyncWithBackOff = async <T extends any[], U>(
-  inFunction: InFunction<T, U>,
-  tries: number,
-  params: T,
-  delay = 100,
-  factor = 1.5
-) => {
-  let saveError
-  for (let i = 0; i < tries; i++) {
-    try {
-      // it awaits otherwise it'd always do all the retries
-      return await inFunction(...params)
-    } catch (error) {
-      await sleep(Math.pow(factor, i) * delay)
-      saveError = error
-      console.info(`${TAG}/@retryAsync, Failed to execute function on try #${i}`, error)
-    }
-  }
-
-  throw saveError
-}
-
-// Retries an async function when it raises an exeption
-// if all the tries fail it raises the last thrown exeption
-// throws automatically on specified errors
-export const selectiveRetryAsyncWithBackOff = async <T extends any[], U>(
-  inFunction: InFunction<T, U>,
-  tries: number,
-  dontRetry: string[],
-  params: T,
-  delay = 100,
-  factor = 1.5
-) => {
-  let saveError
-  for (let i = 0; i < tries; i++) {
-    try {
-      // it awaits otherwise it'd always do all the retries
-      return await inFunction(...params)
-    } catch (error) {
-      if (dontRetry.includes((error as Error).message)) {
-        throw error
-      }
-      saveError = error
-      console.info(`${TAG}/@retryAsync, Failed to execute function on try #${i}`, error)
-    }
-    if (i < tries - 1) {
-      await sleep(Math.pow(factor, i) * delay)
-    }
-  }
-
-  throw saveError
-}
-
-/**
- * Map an async function over a list xs with a given concurrency level
- *
- * @param concurrency number of `mapFn` concurrent executions
- * @param xs list of value
- * @param mapFn mapping function
- */
-export async function concurrentMap<A, B>(
-  concurrency: number,
-  xs: A[],
-  mapFn: (val: A, idx: number) => Promise<B>
-): Promise<B[]> {
-  let res: B[] = []
-  for (let i = 0; i < xs.length; i += concurrency) {
-    const remaining = xs.length - i
-    const sliceSize = Math.min(remaining, concurrency)
-    const slice = xs.slice(i, i + sliceSize)
-    res = res.concat(await Promise.all(slice.map((elem, index) => mapFn(elem, i + index))))
-  }
-  return res
-}
-
-/**
- * Map an async function over the values in Object x with a given concurrency level
- *
- * @param concurrency number of `mapFn` concurrent executions
- * @param x associative array of values
- * @param mapFn mapping function
- */
-export async function concurrentValuesMap<IN extends any, OUT extends any>(
-  concurrency: number,
-  x: Record<string, IN>,
-  mapFn: (val: IN, key: string) => Promise<OUT>
-): Promise<Record<string, OUT>> {
-  const xk = Object.keys(x)
-  const xv: IN[] = []
-  xk.forEach((k) => xv.push(x[k]))
-  const res = await concurrentMap(concurrency, xv, (val: IN, idx: number) => mapFn(val, xk[idx]))
-  return res.reduce((output: Record<string, OUT>, value: OUT, index: number) => {
-    output[xk[index]] = value
-    return output
-  }, {})
-}
-=======
 // Exports moved to @celo/base, forwarding them
 // here for backwards compatibility
 export {
@@ -137,6 +5,6 @@
   concurrentValuesMap,
   retryAsync,
   retryAsyncWithBackOff,
+  selectiveRetryAsyncWithBackOff
   sleep,
-} from '@celo/base/lib/async'
->>>>>>> 0cd7cae6
+} from '@celo/base/lib/async'