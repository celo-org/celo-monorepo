--- conflicted
+++ resolved
@@ -13,11 +13,8 @@
 export const eqAddress = (a: Address, b: Address) => normalizeAddress(a) === normalizeAddress(b)
 
 export const normalizeAddress = (a: Address) => trimLeading0x(a).toLowerCase()
-<<<<<<< HEAD
-=======
 
 export const normalizeAddressWith0x = (a: Address) => ensureLeading0x(a).toLowerCase()
->>>>>>> 712d9b53
 
 export const trimLeading0x = (input: string) => (input.startsWith('0x') ? input.slice(2) : input)
 
@@ -46,10 +43,7 @@
 export const findAddressIndex = (address: Address, addresses: Address[]) =>
   addresses.findIndex((x) => eqAddress(x, address))
 
-<<<<<<< HEAD
-=======
 // Returns an array of indices mapping the entries of oldAddress[] to newAddress[]
->>>>>>> 712d9b53
 export const mapAddressListOnto = (oldAddress: Address[], newAddress: Address[]) => {
   const oldAddressIndex: Array<{
     address: Address
@@ -81,11 +75,8 @@
   return res
 }
 
-<<<<<<< HEAD
-=======
 // Returns data[] reordered by mapAddressListOnto(), and initiaValue for any entry of
 // oldAddress[] not present in newAddress[].
->>>>>>> 712d9b53
 export function mapAddressListDataOnto<T>(
   data: T[],
   oldAddress: Address[],
