--- conflicted
+++ resolved
@@ -1,36 +1,22 @@
 # Adding more stable assets
 
-<<<<<<< HEAD
-This document outlies the requirement and steps to add a new stable asset to the Celo platform. Assuming we want to add to the platform a new stable asset `cX` tracking the value of X (where X can be a fiat currency like ARS or MXN), using the [Mento exchange](doto.md).
-
-## Requirements
-
-1. Liquidity: the asset X has to be liquidly traded against CELO, in a CELO/X ticker. In absence of that, X has to be liquidly traded, including weekends, against well known assets that trade 24/7, like BTC or ETH, that way a price of X in respect of Celo has to can inferred. In this second case an implicit pair can be calculated for the oracle reports.
-2. Determine pre-mint addresses and amounts. It is possible to pre-mint a fixed amount at the time of launching a new stable asset, good candidates to receive the pre-mint are the community fund and other entities committed to distribute this initial allocation to grant recipients and liquidity providers. 
-
-A good criteria to a successfully decide a pre-mint amount is to check by how much it would affect the reserve collateralization ratio, this is, the ratio of all stable assets, divided by all the reserve holdings. Reserve information, as well as the collateralization ration can be found on the [Reserve website](https://celoreserve.org/).
-=======
-This document outlies the requirements and steps to add a new stable asset to the Celo platform. Assumming we want to add to the platform a new stable asset `cX` tracking the value of X (where X can be a fiat currency like ARS or MXN), using the [Mento exchange](doto.md).
+This document outlies the requirements and steps to add a new stable asset to the Celo platform. Assuming we want to add to the platform a new stable asset `cX` tracking the value of X (where X can be a fiat currency like ARS or MXN), using the [Mento exchange](doto.md).
 
 ## Requirements
 
 1. Liquidity: the asset X has to be liquidly traded against CELO, in a CELO/X ticker. In absence of that, X has to be liquidly traded, including weekends, against well known assets that trade 24/7, like BTC or ETH, such that the price of X with respect to Celo can be inferred. In this second case, an implicit pair can be calculated for the oracle reports.
-2. Determine pre-mint addresses and amounts: It is possible to pre-mint a fixed amout at the time of launching a new stable asset, good candidates to receive the pre-mint are the community fund and other entities commited to distribute this initial allocation to grant recipients and liquidity providers.
->>>>>>> 1f68578a
+2. Determine pre-mint addresses and amounts: It is possible to pre-mint a fixed amount at the time of launching a new stable asset, good candidates to receive the pre-mint are the community fund and other entities commited to distribute this initial allocation to grant recipients and liquidity providers.
 
+A good criteria to a successfully decide a pre-mint amount is to check by how much it would affect the reserve collateralization ratio, this is, the ratio of all stable assets, divided by all the reserve holdings. Reserve information, as well as the collateralization ration can be found on the [Reserve website](https://celoreserve.org/).
 ## Procedure
 
 ### Including contracts on the registry
 
-<<<<<<< HEAD
-Currently, the addition of new assets is tight to the [Contract Release Cycle](https://docs.celo.org/community/release-process/smart-contracts), as the contracts `ExchangeX` and `StableTokenX` need to be checked in [^1]. These new contracts inherit from Exchange and StableToken, that are the ones originally used for `cUSD`. As StableToken `cX` will be initialized by the contract release, key parameters like spread and Reserve fraction can should be included, although they can be later modified by setters in the following governance proposals, only final value that can't be changed is the pre-mint amount.
-=======
 Currently, the addition of new assets is tied to the [Contract Release Cycle](https://docs.celo.org/community/release-process/smart-contracts), as the contracts `ExchangeX` and `StableTokenX` need to be checked in [^1]. These new contracts just inherit from Exchange and StableToken, that are the ones originally used for `cUSD`. As StableToken `cX` will be initialized by the contract release, key parameters like spread and Reserve fraction can should be included, although they can be later modified by setters in the following governance proposals. The only value that can't be changed is the pre-mint amount.
->>>>>>> 1f68578a
 
 ### Freezing
 
-These contracts should be set as frozen to prevent `cX` from being transferable before Mento supports it in a governance proposal. At this point, as there are no oracles, the contract `ExchangeX` can't update buckets and it is thus imposible to mint and burn `cX`. There is [an issue open](https://github.com/celo-org/celo-monorepo/issues/7331) to include this step as part of the Contract Release.
+These contracts should be set as frozen to prevent `cX` from being transferable before Mento supports it in a governance proposal. At this point, as there are no oracles, the contract `ExchangeX` can't update buckets and it is thus impossible to mint and burn `cX`. There is [an issue open](https://github.com/celo-org/celo-monorepo/issues/7331) to include this step as part of the Contract Release.
 
 For the [deployment of cEUR](https://github.com/celo-org/celo-proposals/blob/master/CGPs/0023.md), this was included as part of the [Oracle activation](#Oracle activation) proposal. 
 
@@ -73,4 +59,4 @@
 * Supporting on Dapp kit.
 
 [^1] There are opened issues trying to de-couple the addition of new assets to the reserve to the release cycle.
-[^2] Please note this example proposal also includes freezing, this is because, at the time of writing (22-march-2021), the tooling for proposing a contract release doesn't support freezing those contracts on the same proposal. That proposal shall not be modified manually given that the tool is meant to run verifications.+[^2] Please note this example proposal also includes freezing, this is because, at the time of writing (22-march-2021), the tooling for proposing a contract release doesn't support freezing those contracts on the same proposal. Proposals shall not be modified manually given that the tool is meant to run verifications.