--- conflicted
+++ resolved
@@ -13,12 +13,7 @@
 - Transaction history
 - Phone number attestation count and success rate
 
-<<<<<<< HEAD
 The impact that these factors have on the quota are adjusted to make it prohibitively expensive to scrape large quantities of phone numbers while still allowing typical user flows to remain unaffected.
-=======
-### Matchmaking
-To hinder potential data harvesting, the lookup quotas should be kept small. However, users may want to discover which of there large set of contacts are on the Celo network. To enable that scenario, the PGPNP service offers a 'matchmaking' feature. It takes into account mutual connections between users when evaluating query consumption. If two Celo users both have each other in their respective address book, then they are informed of the connection without their quota being reduced. 
->>>>>>> 7a44500e
 
 ## Decentralized PGPNP
 ### Distributed Key Generation
