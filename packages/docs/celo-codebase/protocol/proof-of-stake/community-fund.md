--- conflicted
+++ resolved
@@ -8,11 +8,7 @@
 
 - The Community Fund is the default destination for slashed assets.
 
-<<<<<<< HEAD
-- The Community Fund also receives the 'base' portion of [transaction fees](transactions/gas-pricing.md).
-=======
 - The Community Fund also receives the 'base' portion of [transaction fees](../transactions/gas-pricing.md).
->>>>>>> 81d644c3
 
 ## <a name="bolster-reserve"></a>Bolstering the Reserve
 
