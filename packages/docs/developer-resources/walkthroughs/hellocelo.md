<<<<<<< HEAD
# Hello Celo: sending value with Celo

TODO
=======
---
description: >-
  In this guide we are going to learn how to connect to the Celo test network
  using ContractKit.
---

# Hello Celo: sending value with Celo

In this guide we are going to write a Node.js script to introduce some of the basic concepts that are important to understand how Celo works. This will get us started with connecting to the Celo network and learning how to develop more advanced applications.

{% hint style="info" %}
We assume you already have Node.js and NPM installed on your computer.
{% endhint %}

## Learning Objectives

At the end of this guide, you will be able to:

* Connect to the Celo test network, called Alfajores
* Get test CELO and cUSDs from the faucet
* Read account and contract information from the test network
* Send transactions to the network

## Getting Started

To start, [clone this GitHub repo](https://github.com/critesjosh/helloCelo). This is a Node.js application.

```
$ git clone https://github.com/critesjosh/helloCelo.git
```

We will be using the Celo ContractKit SDK to interact with the Celo test network. Let's install it. It is already defined in the package.json, so we can get it with

```javascript
$ npm install
```

## Importing ContractKit

We will be writing our Node.js app in the `helloCello.js` file.

Import the contract kit into our script with

```javascript
// 1. Import contractkit
const ContractKit = require('@celo/contractkit')
```

Now we can use the ContractKit to connect to the network.

```javascript
// 2. Init a new kit, connected to the alfajores testnet
const kit = ContractKit.newKit('https://alfajores-forno.celo-testnet.org')
```

{% hint style="info" %}
At any point in the file you can `console.log()` variables to print their output when you run the script.
{% endhint %}

## Reading Alfajores

ContractKit contains a `contracts` property that we can use to access certain information about deployed Celo contracts.

{% hint style="info" %}
The Celo blockchain has two native assets, CELO \(CELO\) and the Celo Dollar \(cUSD\). Both of these assets implement the [ERC20 token standard](https://eips.ethereum.org/EIPS/eip-20) from Ethereum. The CELO asset is managed by the CELO smart contract. We can access the gold contract with the SDK with `kit.contracts.getGoldToken()`. This function returns a promise, so we have to wait for it to resolve before we can interact with the gold token contract. If you are unfamiliar with Promises in Javascript, [check out this documentation.](https://developer.mozilla.org/en-US/docs/Web/JavaScript/Reference/Global_Objects/Promise) Promises are a common tool in blockchain development. In this guide, we use the [async/await syntax for promises](https://developer.mozilla.org/en-US/docs/Web/JavaScript/Reference/Operators/await).
{% endhint %}

Let's read some token balances from the blockchain. Add the following line in the `readAccount()` function. 

```javascript
// 3. Get the Gold Token contract
let goldtoken = await kit.contracts.getGoldToken()
```

We can get the CELO balance of an account using the gold token wrapper with `goldtoken.balanceOf(address)`. Let's check the balance of this address `'0xD86518b29BB52a5DAC5991eACf09481CE4B0710d'`

```javascript
// 4. Address to look up
let anAddress = '0xD86518b29BB52a5DAC5991eACf09481CE4B0710d'

// 5. Get Gold Token balance
let balance = await goldtoken.balanceOf(anAddress)

// Print balance
console.log(`${anAddress} balance: ${balance.toString()}`)
```

The `balanceOf(address)` function also returns a Promise, so we wait for the promise to resolve then we print the result.

{% hint style="info" %}
You may notice that we convert the balance to a string before we print it. This is because the `balanceOf()` function returns a [BigNumber](https://github.com/MikeMcl/bignumber.js/). Javascript does not have floating point numbers, so it is common to convert integers to large numbers before doing arithmetic. So 1 CELO = 10\*\*18 base units of CELO. The `balanceOf()` function returns the account balance in these base units. Converting the BigNumber to a string converts the BigNumber object into a more legible string.
{% endhint %}

Reading all account balances is a powerful feature of blockchains. Next, let's see how we can send value to each other on the test net.

In order to do transfers (aka [transactions](https://docs.celo.org/getting-started/glossary#transaction)), we need to:

1. Create an [account](https://docs.celo.org/getting-started/glossary#account) \(by creating a private key\)
2. Fund it with test CELO and cUSDs
3. Sign and send transactions to the network

## Accounts

We are accessing the Celo network via a remote [node](https://docs.celo.org/getting-started/glossary#node) via HTTP requests at `'https://alfajores-forno.celo-testnet.org'`.

{% hint style="info" %}
Don't worry about what this means right now, just understand that it is easier to get started using Celo by accessing remote nodes, rather than running them locally on your machine. You can [read more about the details of the Celo network here.](https://github.com/critesjosh/celo-monorepo/tree/8542c1bc3ad32bc48eed33073f4d34a36fd91fae/packages/docs/celo-sdk/walkthroughs/overview.md#topology-of-a-celo-network)
{% endhint %}

Because we are accessing the network remotely, we need to generate an account to sign transactions and fund that account with test CELO.

There is a short script in `getAccount.js` to either get a Celo account from a mnemonic in the `.secret` file, or create a random account if the file is empty. In the script, we use`web3.js` to create a new private key/account pair. [Web3.js](https://web3js.readthedocs.io/en/v1.2.6/) is a popular javascript library for handling Ethereum related functionality. Celo is a cousin of Ethereum, so this library works well for generating Celo accounts.

{% hint style="danger" %}
This is not the standard way of managing Celo accounts. In a production environment, the [Celo Wallet](../../celo-codebase/wallet/) will manage accounts for you. Accessing accounts from the Celo Wallet will be discussed in future guides.
{% endhint %}

We can now use this `account` to get account information \(ie the private key and account address\) and to send transactions from `account.address`. Add the following code to read the account balance. Continue adding to `helloCelo.js`.

```javascript
//
// Create an Account
//

// 6. Import the getAccount function
const getAccount = require('./getAccount').getAccount

async function createAccount(){
    // 7. Get your account
    let account = await getAccount()
    
    // 8. Get the Gold Token contract wrapper
    let goldtoken = await kit.contracts.getGoldToken()
    
    // 9. Get your CELO balance
    let balance = await goldtoken.balanceOf(account.address)

    // Print your account info
    console.log(`Your account address: ${account.address}`)
    console.log(`Your account balance: ${balance.toString()}`)
}
```

This will print `0`, as we have not funded the associated account yet.

## Using the faucet

We can get free test CELO and cUSDs on the test network for development via [the Celo Alfajores faucet](https://celo.org/build/faucet).

Copy your randomly generated account address from the console output mentioned above, and paste it into the faucet.

Once your account has been funded, run `$ node helloCelo.js` again to see your updated balance.

## Sending Value

We have an account with CELO in it, now how do we send it to another account. Remember the Gold Token wrapper we used to read account balances earlier? We can use the same wrapper to send tokens, you just need to add the private key associated with your account to ContractKit \(see line 10\).

The Gold Token wrapper has a method called `transfer(address, amount)` that allows you to send value to the specified address \(line 14\).

You need to `send()` the transaction to the network after you construct it. The `send()` method returns a transaction object. We will wait for the transaction receipt \(which will be returned when the transaction has been included in the blockchain\) and print it when we get it. This receipt contains information about the transaction.

After we read the receipt, we check the balance of our account again, using the `balanceOf()` function. The logs print our updated balance!

You may notice that the account balance is a bit smaller than the amount of tokens that we sent. This is because you have to pay for every update to the network.

Add the following code to the `send()` function in `helloCelo.js` to send a transaction.

```javascript
async function send(){
    // 10. Get your account
    let account = await getAccount()
    
    // 11. Add your account to ContractKit to sign transactions
    kit.addAccount(account.privateKey)
    
    // 12. Specify recipient Address
    let anAddress = '0xD86518b29BB52a5DAC5991eACf09481CE4B0710d'

    // 13. Specify an amount to send
    let amount = 100000

    // 14. Get the Gold Token contract wrapper    
    let goldtoken = await kit.contracts.getGoldToken()
    
    // 15. Transfer gold from your account to anAddress
    let tx = await goldtoken.transfer(anAddress, amount).send({from: account.address})
    
    // 16. Wait for the transaction to be processed
    let receipt = await tx.waitReceipt()
    
    // 17. Print receipt
    console.log('Transaction receipt: %o', receipt)
    
    // 18. Get your new balance
    let balance = await goldtoken.balanceOf(account.address)
    
    // 19. Print new balance
    console.log(`Your new account balance: ${balance.toString()}`)
}
```

Run `$ node helloCelo.js` again to send the transaction and see the printed output in the console.

## Connecting to a Ledger Device from a Web Application

The above instructions apply to building NodeJS applications. If you want to build an integration with a web application, you can still use the ContractKit by following slightly modified instructions.

You will need to have the following `npm` libraries installed: `web3`, `@celo/contractkit`, `@ledgerhq/hw-app-eth`, `@ledgerhq/hw-transport-u2f` and `@ledgerhq/hw-transport-webusb`.

Then, you can create a new instance of the ContractKit with the following code:

```javascript
import { ContractKit, newKitFromWeb3 } from "@celo/contractkit";
import { newLedgerWalletWithSetup } from "@celo/contractkit/lib/wallets/ledger-wallet";
import Eth from "@ledgerhq/hw-app-eth";
import TransportU2F from "@ledgerhq/hw-transport-u2f";
import TransportUSB from "@ledgerhq/hw-transport-webusb";
import Web3 from "web3";

// Handle getting the Celo Ledger transport.
const getCeloLedgerTransport = () => {
  if (window.USB) {
    return TransportUSB.create();
  } else if (window.u2f) {
    return TransportU2F.create();
  }

  throw new Error("Ledger Transport not support, please use Chrome, Firefox, Brave, Opera or Edge.");
};

// Handle creating a new Celo ContractKit
const getContractKit = async () => {
  // Create a Web3 provider by passing in the testnet/mainnet URL
  const web3 = new Web3("https://alfajores-forno.celo-testnet.org");

  // Get the appropriate Ledger Transport
  const transport = await getCeloLedgerTransport();

  // Create a new instance of the ETH Ledger Wallet library
  const eth = new Eth(transport);

  // Use the Celo Ledger Wallet setup util
  const wallet = await newLedgerWalletWithSetup(eth.transport);

  // Instantiate the ContractKit
  const kit: ContractKit = newKitFromWeb3(web3, wallet);

  return kit;
};
```

Once you have successfully created the ContractKit, you can use the various Celo contracts to sign transactions with a connected Ledger device. For example, here's how to transfer gold tokens (just like above in the NodeJS example):

```javascript
// Use the gold token contract to transfer tokens
const transfer = async (from, to, amount) => {
  const goldTokenContract = await kit.contracts.getGoldToken();
  const tx = await goldTokenContract.transfer(to, amount).send({ from });
  const receipt = await tx.waitReceipt();
  console.log("Transaction Receipt: ", receipt);
};
```

This is the basic setup to integrate the Celo Ledger App with a web application. You can also view the [Celo Ledger App example codebase](https://github.com/celo-org/celo-ledger-web-app) for some other examples of connecting to a Ledger Device from a web application.

## Wrapping Up

Congratulations! You have accomplished a lot in this short introduction to developing on Celo.

We covered:

* Installing and setting up ContractKit 
* Connecting to the Celo Alfajores network
* Getting the CELO contract wrapper
* Reading account balances using the CELO wrapper
* Generating a new account in Celo
* Funding an account using the Celo Alfajores Faucet
* Sending CELO

>>>>>>> e85dcb5b46cd848c7cff485580a2e9d573de9475<|MERGE_RESOLUTION|>--- conflicted
+++ resolved
@@ -1,8 +1,5 @@
-<<<<<<< HEAD
 # Hello Celo: sending value with Celo
 
-TODO
-=======
 ---
 description: >-
   In this guide we are going to learn how to connect to the Celo test network
@@ -274,12 +271,10 @@
 
 We covered:
 
-* Installing and setting up ContractKit 
+* Installing and setting up ContractKit
 * Connecting to the Celo Alfajores network
 * Getting the CELO contract wrapper
 * Reading account balances using the CELO wrapper
 * Generating a new account in Celo
 * Funding an account using the Celo Alfajores Faucet
-* Sending CELO
-
->>>>>>> e85dcb5b46cd848c7cff485580a2e9d573de9475+* Sending CELO