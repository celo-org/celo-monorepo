# Celo DApp Gallery

Welcome to the DApp Gallery! Here are some featured examples to help you get started building on Celo.

## Savings Circle

Savings Circles let you pool funds with your friends to save for large purchases. They are known by a variety of names around the world and are a common way to get liquidity and access to loans without access to formal financial institutions.

Github: https://github.com/celo-org/savings-circle-demo

## [Decentralized Impact Incubator](https://blockchainforsocialimpact.com/incubator-winners-2020/) Winners

### Multiply.Charity by Abundance

[Multiply](https://multiply.charity/) the impact of charitable donations by providing liquidity in credit tokens where the legacy financial system fails. Compared to cash donations, like GiveDirectly, this process has two major advantages: The credit tokens 1) fill a demand for liquidity (which banks fail to deliver), thus increasing the incentive to produce goods and services and 2) stay in the local economy longer, resulting in a larger impact (or lower cost overhead) per donation. Early field tests demonstrate up to 20x impact over traditional donations and double the velocity (the rate at which the money is traded) to the US Dollar.

Github: https://github.com/abundance-stack 

### Bienvenir

Decentralized application to help coordinate and improve the impact metric of non-profit organizations that work with migrants in Latin America.

Github: https://github.com/nestorbonilla/bienvenir

## [Celo Camp](https://www.celocamp.com/) Projects  
  
### Pesabase  
  
An integration of a Celo Dollar (Stablecoin) and Mpesa, showing flows of payment between an Mpesa User and a Celo Blockchain wallet from anywhere in the world. Our aim with Pesabase is to provide African’s with a cheap and social option to remit and pay for goods and services.    
  
Github: https://github.com/Kesholabs/celoBackend  

Google play store: https://play.google.com/store/apps/details?id=com.kesholabs.pesabase_money_remittance_app

### Wallet as a Service

Tangany's custody solution [Wallet as a Service](https://docs.tangany.com/?version=latest) enables you to create and 
manage HSM-secured wallets and interact with the underlying blockchain. Our API makes it incredibly easy for developers 
to execute transactions, check details of past transactions or query account balances without any worries about private 
key safekeeping. For the Celo Camp 2020 we have developed a prototype version of our product that integrates the Celo blockchain. 
The [demo project](https://github.com/adrianmitter/celo-camp) presents the new features and provides some code snippets to get started.
<<<<<<< HEAD

### impactMarket

[impactMarket](https://github.com/impactMarket) enables any vulnerable community to create its own unconditional basic income system for their beneficiaries, where each one can claim a fixed amount on a regular basis and make payments for free.
=======
>>>>>>> 96d62aa5

### impactMarket

[impactMarket](https://github.com/impactMarket) enables any vulnerable community to create its own unconditional basic income system for their beneficiaries, where each one can claim a fixed amount on a regular basis and make payments for free.

### Celo Toolkit by MugglePay

[MugglePay](https://mugglepay.com/) provides a payment SDK for merchants to accept cryptocurrencies. Mugglepay makes crypto payment easy and thousands of merchants are onboarded with MugglePay SDK. For the Celo Camp 2020, we will integrate with cUSD/cGLD for payments on Celo blockchain.

[Celo Toolkit](https://celo.mugglepay.com) is the [open source](https://github.com/MugglePay/celo-toolkit) interface for managing Celo accounts on Web. Celo developer might start with a funded Celo account (Testnet) now in 1 minute. Phone number or app downloads are not necessary.

### Dunia Pay Wallet 

At Dunia Payment, we are building an electronic wallet that will let people in Sub Saharan Africa send and receive money directly on their phone.The app will use the Celo light client to process transactions faster, even in low internet connection areas common in Africa. The wallet will be built on top of the Celo platform and also using a set of external open source smart contracts.

Github : https://github.com/duniapay/Dunia-Wallet-Celo

## Add your app to this list!

_Are you building on Celo? To add your project, please submit a pull request updating this page!_<|MERGE_RESOLUTION|>--- conflicted
+++ resolved
@@ -39,13 +39,6 @@
 to execute transactions, check details of past transactions or query account balances without any worries about private 
 key safekeeping. For the Celo Camp 2020 we have developed a prototype version of our product that integrates the Celo blockchain. 
 The [demo project](https://github.com/adrianmitter/celo-camp) presents the new features and provides some code snippets to get started.
-<<<<<<< HEAD
-
-### impactMarket
-
-[impactMarket](https://github.com/impactMarket) enables any vulnerable community to create its own unconditional basic income system for their beneficiaries, where each one can claim a fixed amount on a regular basis and make payments for free.
-=======
->>>>>>> 96d62aa5
 
 ### impactMarket
 
