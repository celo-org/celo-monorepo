--- conflicted
+++ resolved
@@ -31,6 +31,8 @@
 An integration of a Celo Dollar (Stablecoin) and Mpesa, showing flows of payment between an Mpesa User and a Celo Blockchain wallet from anywhere in the world. Our aim with Pesabase is to provide African’s with a cheap and social option to remit and pay for goods and services.    
   
 Github: https://github.com/Kesholabs/celoBackend  
+
+Google play store: https://play.google.com/store/apps/details?id=com.kesholabs.pesabase_money_remittance_app
   
 
 ### Wallet as a Service
@@ -41,14 +43,13 @@
 key safekeeping. For the Celo Camp 2020 we have developed a prototype version of our product that integrates the Celo blockchain. 
 The [demo project](https://github.com/adrianmitter/celo-camp) presents the new features and provides some code snippets to get started. 
 
-<<<<<<< HEAD
-=======
+
 ### Celo Toolkit by MugglePay
 
 [MugglePay](https://mugglepay.com/) provides a payment SDK for merchants to accept cryptocurrencies. Mugglepay makes crypto payment easy and thousands of merchants are onboarded with MugglePay SDK. For the Celo Camp 2020, we will integrate with cUSD/cGLD for payments on Celo blockchain.
 
 [Celo Toolkit](https://celo.mugglepay.com) is the [open source](https://github.com/MugglePay/celo-toolkit) interface for managing Celo accounts on Web. Celo developer might start with a funded Celo account (Testnet) now in 1 minute. Phone number or app downloads are not necessary.
->>>>>>> 9b27df3a
+
 
 ## Add your app to this list!
 
