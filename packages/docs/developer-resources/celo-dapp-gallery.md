--- conflicted
+++ resolved
@@ -22,15 +22,16 @@
 
 Github: https://github.com/nestorbonilla/bienvenir
 
-<<<<<<< HEAD
-## Pesabase
 
-An integration of a Celo Dollar (Stablecoin) and Mpesa, showing flows of payment between an Mpesa User and a Celo Blockchain wallet from anywhere in the world.
 
-Github: https://github.com/Kesholabs/celoBackend
-
-=======
-## [Celo Camp](https://www.celocamp.com/) Projects
+## [Celo Camp](https://www.celocamp.com/) Projects  
+  
+### Pesabase  
+  
+An integration of a Celo Dollar (Stablecoin) and Mpesa, showing flows of payment between an Mpesa User and a Celo Blockchain wallet from anywhere in the world. Our aim with Pesabase is to provide African’s with a cheap and social option to remit and pay for goods and services.    
+  
+Github: https://github.com/Kesholabs/celoBackend  
+  
 
 ### Wallet as a Service
 
@@ -39,7 +40,7 @@
 to execute transactions, check details of past transactions or query account balances without any worries about private 
 key safekeeping. For the Celo Camp 2020 we have developed a prototype version of our product that integrates the Celo blockchain. 
 The [demo project](https://github.com/adrianmitter/celo-camp) presents the new features and provides some code snippets to get started. 
->>>>>>> d2eac2ac
+
 
 ## Add your app to this list!
 
