# Celo DApp Gallery

Welcome to the DApp Gallery! Here are some featured examples to help you get started building on Celo.

## Savings Circle

Savings Circles let you pool funds with your friends to save for large purchases. They are known by a variety of names around the world and are a common way to get liquidity and access to loans without access to formal financial institutions.

Github: https://github.com/celo-org/savings-circle-demo

<<<<<<< HEAD
## Dunia Pay Wallet 

At Dunia Payment, we are building an electronic wallet that will let people in Sub Saharan Africa send and receive money directly on their phone.The app will use the Celo light client to process transactions faster, even in low internet connection areas common in Africa. The wallet will be built on top of the Celo platform and also using a set of external open source smart contracts.

Github : https://github.com/duniapay/Dunia-Wallet-Celo
=======
## [Decentralized Impact Incubator](https://blockchainforsocialimpact.com/incubator-winners-2020/) Winners

### Multiply.Charity by Abundance

[Multiply](https://multiply.charity/) the impact of charitable donations by providing liquidity in credit tokens where the legacy financial system fails. Compared to cash donations, like GiveDirectly, this process has two major advantages: The credit tokens 1) fill a demand for liquidity (which banks fail to deliver), thus increasing the incentive to produce goods and services and 2) stay in the local economy longer, resulting in a larger impact (or lower cost overhead) per donation. Early field tests demonstrate up to 20x impact over traditional donations and double the velocity (the rate at which the money is traded) to the US Dollar.

Github: https://github.com/abundance-stack 

### Bienvenir

Decentralized application to help coordinate and improve the impact metric of non-profit organizations that work with migrants in Latin America.

Github: https://github.com/nestorbonilla/bienvenir



## [Celo Camp](https://www.celocamp.com/) Projects  
  
### Pesabase  
  
An integration of a Celo Dollar (Stablecoin) and Mpesa, showing flows of payment between an Mpesa User and a Celo Blockchain wallet from anywhere in the world. Our aim with Pesabase is to provide African’s with a cheap and social option to remit and pay for goods and services.    
  
Github: https://github.com/Kesholabs/celoBackend  

Google play store: https://play.google.com/store/apps/details?id=com.kesholabs.pesabase_money_remittance_app
  

### Wallet as a Service

Tangany's custody solution [Wallet as a Service](https://docs.tangany.com/?version=latest) enables you to create and 
manage HSM-secured wallets and interact with the underlying blockchain. Our API makes it incredibly easy for developers 
to execute transactions, check details of past transactions or query account balances without any worries about private 
key safekeeping. For the Celo Camp 2020 we have developed a prototype version of our product that integrates the Celo blockchain. 
The [demo project](https://github.com/adrianmitter/celo-camp) presents the new features and provides some code snippets to get started.

### impactMarket

[impactMarket](https://github.com/impactMarket) enables any vulnerable community to create its own unconditional basic income system for their beneficiaries, where each one can claim a fixed amount on a regular basis and make payments for free.


### Celo Toolkit by MugglePay

[MugglePay](https://mugglepay.com/) provides a payment SDK for merchants to accept cryptocurrencies. Mugglepay makes crypto payment easy and thousands of merchants are onboarded with MugglePay SDK. For the Celo Camp 2020, we will integrate with cUSD/cGLD for payments on Celo blockchain.

[Celo Toolkit](https://celo.mugglepay.com) is the [open source](https://github.com/MugglePay/celo-toolkit) interface for managing Celo accounts on Web. Celo developer might start with a funded Celo account (Testnet) now in 1 minute. Phone number or app downloads are not necessary.

>>>>>>> 84f66c61

## Add your app to this list!

_Are you building on Celo? To add your project, please submit a pull request updating this page!_<|MERGE_RESOLUTION|>--- conflicted
+++ resolved
@@ -8,13 +8,6 @@
 
 Github: https://github.com/celo-org/savings-circle-demo
 
-<<<<<<< HEAD
-## Dunia Pay Wallet 
-
-At Dunia Payment, we are building an electronic wallet that will let people in Sub Saharan Africa send and receive money directly on their phone.The app will use the Celo light client to process transactions faster, even in low internet connection areas common in Africa. The wallet will be built on top of the Celo platform and also using a set of external open source smart contracts.
-
-Github : https://github.com/duniapay/Dunia-Wallet-Celo
-=======
 ## [Decentralized Impact Incubator](https://blockchainforsocialimpact.com/incubator-winners-2020/) Winners
 
 ### Multiply.Charity by Abundance
@@ -29,8 +22,6 @@
 
 Github: https://github.com/nestorbonilla/bienvenir
 
-
-
 ## [Celo Camp](https://www.celocamp.com/) Projects  
   
 ### Pesabase  
@@ -40,7 +31,6 @@
 Github: https://github.com/Kesholabs/celoBackend  
 
 Google play store: https://play.google.com/store/apps/details?id=com.kesholabs.pesabase_money_remittance_app
-  
 
 ### Wallet as a Service
 
@@ -54,14 +44,17 @@
 
 [impactMarket](https://github.com/impactMarket) enables any vulnerable community to create its own unconditional basic income system for their beneficiaries, where each one can claim a fixed amount on a regular basis and make payments for free.
 
-
 ### Celo Toolkit by MugglePay
 
 [MugglePay](https://mugglepay.com/) provides a payment SDK for merchants to accept cryptocurrencies. Mugglepay makes crypto payment easy and thousands of merchants are onboarded with MugglePay SDK. For the Celo Camp 2020, we will integrate with cUSD/cGLD for payments on Celo blockchain.
 
 [Celo Toolkit](https://celo.mugglepay.com) is the [open source](https://github.com/MugglePay/celo-toolkit) interface for managing Celo accounts on Web. Celo developer might start with a funded Celo account (Testnet) now in 1 minute. Phone number or app downloads are not necessary.
 
->>>>>>> 84f66c61
+### Dunia Pay Wallet 
+
+At Dunia Payment, we are building an electronic wallet that will let people in Sub Saharan Africa send and receive money directly on their phone.The app will use the Celo light client to process transactions faster, even in low internet connection areas common in Africa. The wallet will be built on top of the Celo platform and also using a set of external open source smart contracts.
+
+Github : https://github.com/duniapay/Dunia-Wallet-Celo
 
 ## Add your app to this list!
 
