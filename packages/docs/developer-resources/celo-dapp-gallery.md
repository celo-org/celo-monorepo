--- conflicted
+++ resolved
@@ -8,15 +8,6 @@
 
 Github: https://github.com/celo-org/savings-circle-demo
 
-<<<<<<< HEAD
-## Wallet as a Service
-
-Tangany's custody solution [Wallet as a Service](https://docs.tangany.com/?version=latest) enables you to create and 
-manage HSM-secured wallets and interact with the underlying blockchain. Our API makes it incredibly easy for developers 
-to execute transactions, check details of past transactions or query account balances without any worries about private 
-key safekeeping. For the Celo Camp 2020 we have developed a prototype version of our product that integrates the Celo blockchain. 
-The [demo project](https://github.com/adrianmitter/celo-camp) presents the new features and provides some code snippets to get started. 
-=======
 ## [Decentralized Impact Incubator](https://blockchainforsocialimpact.com/incubator-winners-2020/) Winners
 
 ### Multiply.Charity by Abundance
@@ -32,7 +23,14 @@
 Github: https://github.com/nestorbonilla/bienvenir
 
 ## [Celo Camp](https://www.celocamp.com/) Projects
->>>>>>> df95b2e7
+
+### Wallet as a Service
+
+Tangany's custody solution [Wallet as a Service](https://docs.tangany.com/?version=latest) enables you to create and 
+manage HSM-secured wallets and interact with the underlying blockchain. Our API makes it incredibly easy for developers 
+to execute transactions, check details of past transactions or query account balances without any worries about private 
+key safekeeping. For the Celo Camp 2020 we have developed a prototype version of our product that integrates the Celo blockchain. 
+The [demo project](https://github.com/adrianmitter/celo-camp) presents the new features and provides some code snippets to get started. 
 
 ## Add your app to this list!
 
