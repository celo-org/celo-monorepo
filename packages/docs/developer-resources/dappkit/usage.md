--- conflicted
+++ resolved
@@ -31,12 +31,8 @@
 
   const dappkitResponse = await waitForAccountAuth(requestId);
 
-<<<<<<< HEAD
   // The pepper is not available in all Valora versions
-  this.setState({ address: dappkitResponse.address, phoneNumber: dappkitResponse.phoneNumber, pepper: dappkitResponse.pepper })
-=======
-  this.setState({ address: dappkitResponse.address, phoneNumber: dappkitResponse.phoneNumber });
->>>>>>> 66373c81
+  this.setState({ address: dappkitResponse.address, phoneNumber: dappkitResponse.phoneNumber, pepper: dappkitResponse.pepper });
 }
 ```
 
