--- conflicted
+++ resolved
@@ -4,53 +4,49 @@
 
 ### Interfaces
 
-* [PhoneNumberHashDetails](../interfaces/_contractkit_src_utils_phone_number_lookup_phone_number_identifier_.phonenumberhashdetails.md)
+- [PhoneNumberHashDetails](../interfaces/_contractkit_src_utils_phone_number_lookup_phone_number_identifier_.phonenumberhashdetails.md)
 
 ### Functions
 
-* [getPhoneNumberIdentifier](_contractkit_src_utils_phone_number_lookup_phone_number_identifier_.md#getphonenumberidentifier)
-* [getSaltFromThresholdSignature](_contractkit_src_utils_phone_number_lookup_phone_number_identifier_.md#getsaltfromthresholdsignature)
+- [getPhoneNumberIdentifier](_contractkit_src_utils_phone_number_lookup_phone_number_identifier_.md#getphonenumberidentifier)
+- [getSaltFromThresholdSignature](_contractkit_src_utils_phone_number_lookup_phone_number_identifier_.md#getsaltfromthresholdsignature)
 
 ## Functions
 
-###  getPhoneNumberIdentifier
+### getPhoneNumberIdentifier
 
-▸ **getPhoneNumberIdentifier**(`e164Number`: string, `account`: string, `signer`: [AuthSigner](_contractkit_src_utils_phone_number_lookup_phone_number_lookup_.md#authsigner), `context`: [ServiceContext](../interfaces/_contractkit_src_utils_phone_number_lookup_phone_number_lookup_.servicecontext.md), `selfPhoneHash?`: undefined | string, `clientVersion?`: undefined | string, `blsBlindingClient?`: [BlsBlindingClient](../interfaces/_contractkit_src_utils_phone_number_lookup_bls_blinding_client_.blsblindingclient.md)): *Promise‹[PhoneNumberHashDetails](../interfaces/_contractkit_src_utils_phone_number_lookup_phone_number_identifier_.phonenumberhashdetails.md)›*
+▸ **getPhoneNumberIdentifier**(`e164Number`: string, `account`: string, `signer`: [AuthSigner](_contractkit_src_utils_phone_number_lookup_phone_number_lookup_.md#authsigner), `context`: [ServiceContext](../interfaces/_contractkit_src_utils_phone_number_lookup_phone_number_lookup_.servicecontext.md), `selfPhoneHash?`: undefined | string, `clientVersion?`: undefined | string, `blsBlindingClient?`: [BlsBlindingClient](../interfaces/_contractkit_src_utils_phone_number_lookup_bls_blinding_client_.blsblindingclient.md)): _Promise‹[PhoneNumberHashDetails](../interfaces/_contractkit_src_utils_phone_number_lookup_phone_number_identifier_.phonenumberhashdetails.md)›_
 
-*Defined in [contractkit/src/utils/phone-number-lookup/phone-number-identifier.ts:30](https://github.com/celo-org/celo-monorepo/blob/master/packages/contractkit/src/utils/phone-number-lookup/phone-number-identifier.ts#L30)*
+_Defined in [contractkit/src/utils/phone-number-lookup/phone-number-identifier.ts:30](https://github.com/celo-org/celo-monorepo/blob/master/packages/contractkit/src/utils/phone-number-lookup/phone-number-identifier.ts#L30)_
 
 Retrieve the on-chain identifier for the provided phone number
 
 **Parameters:**
 
-Name | Type |
------- | ------ |
-`e164Number` | string |
-`account` | string |
-`signer` | [AuthSigner](_contractkit_src_utils_phone_number_lookup_phone_number_lookup_.md#authsigner) |
-`context` | [ServiceContext](../interfaces/_contractkit_src_utils_phone_number_lookup_phone_number_lookup_.servicecontext.md) |
-`selfPhoneHash?` | undefined &#124; string |
-`clientVersion?` | undefined &#124; string |
-`blsBlindingClient?` | [BlsBlindingClient](../interfaces/_contractkit_src_utils_phone_number_lookup_bls_blinding_client_.blsblindingclient.md) |
+| Name                 | Type                                                                                                                    |
+| -------------------- | ----------------------------------------------------------------------------------------------------------------------- |
+| `e164Number`         | string                                                                                                                  |
+| `account`            | string                                                                                                                  |
+| `signer`             | [AuthSigner](_contractkit_src_utils_phone_number_lookup_phone_number_lookup_.md#authsigner)                             |
+| `context`            | [ServiceContext](../interfaces/_contractkit_src_utils_phone_number_lookup_phone_number_lookup_.servicecontext.md)       |
+| `selfPhoneHash?`     | undefined &#124; string                                                                                                 |
+| `clientVersion?`     | undefined &#124; string                                                                                                 |
+| `blsBlindingClient?` | [BlsBlindingClient](../interfaces/_contractkit_src_utils_phone_number_lookup_bls_blinding_client_.blsblindingclient.md) |
 
-**Returns:** *Promise‹[PhoneNumberHashDetails](../interfaces/_contractkit_src_utils_phone_number_lookup_phone_number_identifier_.phonenumberhashdetails.md)›*
+**Returns:** _Promise‹[PhoneNumberHashDetails](../interfaces/_contractkit_src_utils_phone_number_lookup_phone_number_identifier_.phonenumberhashdetails.md)›_
 
-___
+---
 
-###  getSaltFromThresholdSignature
+### getSaltFromThresholdSignature
 
-▸ **getSaltFromThresholdSignature**(`sigBuf`: Buffer): *string*
+▸ **getSaltFromThresholdSignature**(`sigBuf`: Buffer): _string_
 
-<<<<<<< HEAD
-*Defined in [contractkit/src/utils/phone-number-lookup/phone-number-identifier.ts:80](https://github.com/celo-org/celo-monorepo/blob/master/packages/contractkit/src/utils/phone-number-lookup/phone-number-identifier.ts#L80)*
-=======
-*Defined in [contractkit/src/utils/phone-number-lookup/phone-number-identifier.ts:82](https://github.com/celo-org/celo-monorepo/blob/master/packages/contractkit/src/utils/phone-number-lookup/phone-number-identifier.ts#L82)*
->>>>>>> 0cd7cae6
+_Defined in [contractkit/src/utils/phone-number-lookup/phone-number-identifier.ts:82](https://github.com/celo-org/celo-monorepo/blob/master/packages/contractkit/src/utils/phone-number-lookup/phone-number-identifier.ts#L82)_
 
 **Parameters:**
 
-Name | Type |
------- | ------ |
-`sigBuf` | Buffer |
+| Name     | Type   |
+| -------- | ------ |
+| `sigBuf` | Buffer |
 
-**Returns:** *string*+**Returns:** _string_