# Custodying Celo Assets and Monitoring Balances

This section is intended for Custodians, Exchanges, and other services that intend to custody Celo assets such as Celo Dollar and CELO on behalf of a user. Generally speaking, custodying CELO, the native token on the Celo network, requires understanding the various states that CELO can exist in at any time. This is to provide useful services beyond custody such as allowing users to lock up their CELO and vote with it. Many of these "states" are implemented as smart contracts, and involve sending CELO from a user owned account to a contract address. Thus, in order to be able to show a user's true balance, services need to be able to observe every balance changing operation and reconcile CELO balances from all the various contracts and states CELO can be in.

## Balance Model

<<<<<<< HEAD
As a fork of Ethereum, Celo retains the account model to keep track of users' balances. Celo Dollar and CELO are [ERC20](https://github.com/ethereum/EIPs/blob/master/EIPS/eip-20.md) contracts. As mentioned previously, it is common for smart contracts to hold balances on behalf of other addresses. One example is the [`LockedGold`](../../celo-codebase/protocol/proof-of-stake/locked-gold.md) smart contract that holds the "locked portion of a user's `CELO` balance". Another one is the [`ReleaseGold`](https://github.com/celo-org/celo-monorepo/blob/master/packages/protocol/contracts/governance/ReleaseGold.sol) smart contract that holds `CELO` that is being released to a beneficiary address over time according to some schedule.
=======
As a fork of Ethereum, Celo retains the account model to keep track of users' balances. Celo Dollar and CELO implement the [ERC20](https://github.com/ethereum/EIPs/blob/master/EIPS/eip-20.md) interface. As mentioned previously, it is common for smart contracts to hold balances on behalf of other addresses. One example is the [`LockedGold`](../../celo-codebase/protocol/proof-of-stake/locked-gold.md) smart contract that holds the "locked portion of a user's `CELO` balance". Another one is the [`ReleaseGold`](https://github.com/celo-org/celo-monorepo/blob/master/packages/protocol/contracts/governance/ReleaseGold.sol) smart contract that holds `CELO` that is being released to a beneficiary address over time according to some schedule.

{% hint style="warning" %}
Celo assets assets exist on an independent blockchain, and although they implement the ERC20 interface, they cannot be accessed through wallets that connect to the Ethereum network. Wallets and other integrations must connect to the Celo network to transfer tokens on Celo.
{% endhint %}
>>>>>>> 09ab79b4

Applications that display balances may need to be written to be aware of this possibility.

## Transfers

CELO and Celo Dollars implement the ERC20 interface, as will any future core stable Celo currencies. CELO, as the native currency of the network, can also be transferred by specifying the value field of a transaction, in the same way that ETH can be transferred in Ethereum. Therefore, for CELO, application developers should be aware that transactions can be specified in both ways.

## CELO State Machine

<<<<<<< HEAD
CELO as described previously can also exist in various states that represent a specific user behavior. For example, if a user wants to lock gold to either participate in consensus directly or vote, that CELO will be sent to the `LockedGold` smart contract. To understand the high level flow, please read [this description of the various states CELO can exist in](../../celo-codebase/protocol/proof-of-stake/locked-gold.md#locking-and-voting-flow).
=======
CELO as described previously can also exist in various states that represent a specific user behavior. For example, if a user wants to lock CELO to either participate in consensus directly or vote, that CELO will be sent to the `LockedGold` smart contract. To understand the high level flow, please read [this description of the various states CELO can exist in](../../celo-codebase/protocol/proof-of-stake/locked-gold.md#locking-and-voting-flow).
>>>>>>> 09ab79b4

## Smart Contracts

The following smart contracts are helpful to understand in order to map the conceptual states to actual accounts and function calls.

### Accounts

[Accounts.sol](https://github.com/celo-org/celo-monorepo/blob/master/packages/protocol/contracts/common/Accounts.sol) allows the mapping of an address to an account in storage, after which all further functionality (locking, voting, etc.) can be accessed. 

The [`createAccount`](https://github.com/celo-org/celo-monorepo/blob/master/packages/protocol/contracts/common/Accounts.sol#L103) function indexes the address as an account in storage, and is required to differentiate an arbitrary key-pair from a user-owned account in the Celo network.

The `Accounts` contract also allows for the authorization of various signer keys, such as a [vote signer key](https://github.com/celo-org/celo-monorepo/blob/master/packages/protocol/contracts/common/Accounts.sol#L175). This allows for the user who owns the primary account key to authorize a separate key that can only vote on behalf of the account. This allows for the ability to custody keys in a manner corresponding to their exposure or "warmth". Eg. the primary account private key can be kept in cold storage after authorizing the signer keys, which can be in warmer environments, and potentially more exposed to the network. See the [key management guide](../../operations-manual/key-management/detailed.md) for more details.

### LockedGold

<<<<<<< HEAD
[LockedGold.sol](https://github.com/celo-org/celo-monorepo/blob/master/packages/protocol/contracts/governance/LockedGold.sol) is used as part of Celo's [proof-of-stake](/../../celo-codebase/protocol/proof-of-stake/README.md) mechanism. Users can lock CELO by sending it to the `LockedGold` contract after creating an account via the `Accounts` contract as described above. This allows users to vote in validator elections, receive epoch rewards, and participate in on-chain governance.
=======
[LockedGold.sol](https://github.com/celo-org/celo-monorepo/blob/master/packages/protocol/contracts/governance/LockedGold.sol), which references Celo Gold, the deprecated name for the native token, is used as part of Celo's [proof-of-stake](/../../celo-codebase/protocol/proof-of-stake/README.md) mechanism. Users can lock CELO by sending it to the `LockedGold` contract after creating an account via the `Accounts` contract as described above. This allows users to vote in validator elections, receive epoch rewards, and participate in on-chain governance.
>>>>>>> 09ab79b4

There are two ways in which users can vote:

- Directly, by sending voting transactions with the same key used to lock up CELO
- Via an authorized vote signer, which can submit voting transactions on behalf of the account with locked CELO

`LockedGold` has a mapping of addresses to `balances` which is a [type](https://github.com/celo-org/celo-monorepo/blob/master/packages/protocol/contracts/governance/LockedGold.sol#L26) that contains both the `nonvoting` amount of CELO as well as `pendingWithdrawals`, which contain values corresponding to timestamps at which they can be withdrawn. The reason for the latter is because all locked CELO has an unlocking period that is [set at time of contract initialization](https://github.com/celo-org/celo-monorepo/blob/master/packages/protocol/contracts/governance/LockedGold.sol#L78), which is 3 days in the Celo network's deployed `LockedGold` contract. Hence, if users unlock CELO in tranches, multiple pending withdrawals could exist at once. Once the timestamp has eclipsed, CELO can be [withdrawn back to the user's address](https://github.com/celo-org/celo-monorepo/blob/master/packages/protocol/contracts/governance/LockedGold.sol#L193).

### Election

Once CELO has been locked via `LockedGold`, it can then be used to vote for validator groups. [Election.sol](https://github.com/celo-org/celo-monorepo/blob/master/packages/protocol/contracts/governance/Election.sol) is the contract that manages this functionality.

The `votes` in this contract are tracked by a [Votes type](https://github.com/celo-org/celo-monorepo/blob/master/packages/protocol/contracts/governance/Election.sol#L87) which has `pending`, `active`, and `total` votes. Pending votes are those that have been cast for a validator group, and active votes are those that have been activated after an epoch, meaning that these votes generate voter rewards.

Votes are cast for a validator group using the [`vote` function](https://github.com/celo-org/celo-monorepo/blob/master/packages/protocol/contracts/governance/Election.sol#L229). This increments the `pending` and `total` votes in the `Election` contract, and decrements the equivalent amount of CELO from the `nonvoting` balance in the `LockedGold` contract, for the associated account.

The [`activate` function](https://github.com/celo-org/celo-monorepo/blob/master/packages/protocol/contracts/governance/Election.sol#L263) can then be called to shift `pending` votes into `active` votes in a following epoch. Votes in either state can then be revoked, which decrements votes from the `Election` contract and returns them to the `LockedGold` balance for the associated account. Users can revoke votes at any time and this takes effect instantly.

### ReleaseGold

<<<<<<< HEAD
A common problem in other proof-of-stake protocols is the tension between wanting early token holders' balances to release over time to ensure long-term alignment, while also wanting them to be able to participate in consensus to increase the security of the network. To bridge both goals, many early token balances in the Celo network are released via the [`ReleaseGold`](https://github.com/celo-org/celo-monorepo/blob/master/packages/protocol/contracts/governance/ReleaseGold.sol) contract. Beneficiaries of these contracts can then participate in the proof-of-stake system by staking and voting with CELO that has not yet been "released" for transfers. Please find more high level information about the `ReleaseGold` contract [here](../../celo-holder-guide/release-gold.md).
=======
A common problem in other proof-of-stake protocols is the tension between wanting early token holders' balances to release over time to ensure long-term alignment, while also wanting them to be able to participate in consensus to increase the security of the network. To bridge both goals, many early token balances in the Celo network are released via the [`ReleaseGold`](https://github.com/celo-org/celo-monorepo/blob/master/packages/protocol/contracts/governance/ReleaseGold.sol) contract. Beneficiaries of these contracts can then participate in the proof-of-stake system by staking and voting with CELO that has not yet been "released" for transfers. Please find more high level information about the `ReleaseGold` contract [here](../../celo-gold-holder-guide/release-gold.md).
>>>>>>> 09ab79b4

From a technical perspective, `ReleaseGold` can be thought of as a "puppet" account controlled by the "puppeteer", or the beneficiary private key corresponding to the `beneficiary` address in the contract. This beneficiary key can then authorize validator signer and vote signer keys that can then call respective functions associated with validating or voting. Most of the required function calls described above can be made by the signer keys directly to the `LockedGold` or `Election` contracts associated with the `ReleaseGold` account. However, some functions in the `ReleaseGold` contract are proxied to the underlying `LockedGold` or `Election` contracts, and have a separate function signature that can be called by the `beneficiary` address. Notably:

- [`createAccount`](https://github.com/celo-org/celo-monorepo/blob/master/packages/protocol/contracts/governance/ReleaseGold.sol#L669)
- [`authorizeVoteSigner`](https://github.com/celo-org/celo-monorepo/blob/master/packages/protocol/contracts/governance/ReleaseGold.sol#L525) and similar functions for other signer keys
- [`lockGold`](https://github.com/celo-org/celo-monorepo/blob/master/packages/protocol/contracts/governance/ReleaseGold.sol#L469) and [`unlockGold`](https://github.com/celo-org/celo-monorepo/blob/master/packages/protocol/contracts/governance/ReleaseGold.sol#L477)

Notice that all these functions have corresponding functions that are called on the underlying contract. The `ReleaseGold` contract can then just be thought of as brokering the transaction to the correct place, when necessary.

## Other Balance Changing Operations

In addition to transfers (both native and ERC-20) and locking / voting flows affecting user balances, there are also several additional Celo network features that may cause user balances to change:

- Gas fee payments: the fee paid by transaction senders to use the network
- Tobin tax: a tax on CELO transfers when the reserve balance is low and needs to be repleted
- Epoch rewards distribution: reward payments to voters, validators, and validator groups

Some of these may occur as events rather than transactions on the network, and therefore when updating balances, special attention should be paid to them.

## Useful Tools

Since monitoring balance changing operations is important to be able to display user balances properly, it can be helpful to use a tracing or reconciling system. [Celo Rosetta](https://github.com/celo-org/rosetta) is an RPC server that exposes an API to query the Celo blockchain, obtain balance changing operations, and construct airgapped transactions. With a special focus on getting balance change operations, Celo Rosetta provides an easy way to obtain changes that are not easily queryable using the celo-blockchain RPC.<|MERGE_RESOLUTION|>--- conflicted
+++ resolved
@@ -4,15 +4,11 @@
 
 ## Balance Model
 
-<<<<<<< HEAD
-As a fork of Ethereum, Celo retains the account model to keep track of users' balances. Celo Dollar and CELO are [ERC20](https://github.com/ethereum/EIPs/blob/master/EIPS/eip-20.md) contracts. As mentioned previously, it is common for smart contracts to hold balances on behalf of other addresses. One example is the [`LockedGold`](../../celo-codebase/protocol/proof-of-stake/locked-gold.md) smart contract that holds the "locked portion of a user's `CELO` balance". Another one is the [`ReleaseGold`](https://github.com/celo-org/celo-monorepo/blob/master/packages/protocol/contracts/governance/ReleaseGold.sol) smart contract that holds `CELO` that is being released to a beneficiary address over time according to some schedule.
-=======
 As a fork of Ethereum, Celo retains the account model to keep track of users' balances. Celo Dollar and CELO implement the [ERC20](https://github.com/ethereum/EIPs/blob/master/EIPS/eip-20.md) interface. As mentioned previously, it is common for smart contracts to hold balances on behalf of other addresses. One example is the [`LockedGold`](../../celo-codebase/protocol/proof-of-stake/locked-gold.md) smart contract that holds the "locked portion of a user's `CELO` balance". Another one is the [`ReleaseGold`](https://github.com/celo-org/celo-monorepo/blob/master/packages/protocol/contracts/governance/ReleaseGold.sol) smart contract that holds `CELO` that is being released to a beneficiary address over time according to some schedule.
 
 {% hint style="warning" %}
 Celo assets assets exist on an independent blockchain, and although they implement the ERC20 interface, they cannot be accessed through wallets that connect to the Ethereum network. Wallets and other integrations must connect to the Celo network to transfer tokens on Celo.
 {% endhint %}
->>>>>>> 09ab79b4
 
 Applications that display balances may need to be written to be aware of this possibility.
 
@@ -22,11 +18,7 @@
 
 ## CELO State Machine
 
-<<<<<<< HEAD
-CELO as described previously can also exist in various states that represent a specific user behavior. For example, if a user wants to lock gold to either participate in consensus directly or vote, that CELO will be sent to the `LockedGold` smart contract. To understand the high level flow, please read [this description of the various states CELO can exist in](../../celo-codebase/protocol/proof-of-stake/locked-gold.md#locking-and-voting-flow).
-=======
 CELO as described previously can also exist in various states that represent a specific user behavior. For example, if a user wants to lock CELO to either participate in consensus directly or vote, that CELO will be sent to the `LockedGold` smart contract. To understand the high level flow, please read [this description of the various states CELO can exist in](../../celo-codebase/protocol/proof-of-stake/locked-gold.md#locking-and-voting-flow).
->>>>>>> 09ab79b4
 
 ## Smart Contracts
 
@@ -42,11 +34,7 @@
 
 ### LockedGold
 
-<<<<<<< HEAD
-[LockedGold.sol](https://github.com/celo-org/celo-monorepo/blob/master/packages/protocol/contracts/governance/LockedGold.sol) is used as part of Celo's [proof-of-stake](/../../celo-codebase/protocol/proof-of-stake/README.md) mechanism. Users can lock CELO by sending it to the `LockedGold` contract after creating an account via the `Accounts` contract as described above. This allows users to vote in validator elections, receive epoch rewards, and participate in on-chain governance.
-=======
 [LockedGold.sol](https://github.com/celo-org/celo-monorepo/blob/master/packages/protocol/contracts/governance/LockedGold.sol), which references Celo Gold, the deprecated name for the native token, is used as part of Celo's [proof-of-stake](/../../celo-codebase/protocol/proof-of-stake/README.md) mechanism. Users can lock CELO by sending it to the `LockedGold` contract after creating an account via the `Accounts` contract as described above. This allows users to vote in validator elections, receive epoch rewards, and participate in on-chain governance.
->>>>>>> 09ab79b4
 
 There are two ways in which users can vote:
 
@@ -67,11 +55,7 @@
 
 ### ReleaseGold
 
-<<<<<<< HEAD
-A common problem in other proof-of-stake protocols is the tension between wanting early token holders' balances to release over time to ensure long-term alignment, while also wanting them to be able to participate in consensus to increase the security of the network. To bridge both goals, many early token balances in the Celo network are released via the [`ReleaseGold`](https://github.com/celo-org/celo-monorepo/blob/master/packages/protocol/contracts/governance/ReleaseGold.sol) contract. Beneficiaries of these contracts can then participate in the proof-of-stake system by staking and voting with CELO that has not yet been "released" for transfers. Please find more high level information about the `ReleaseGold` contract [here](../../celo-holder-guide/release-gold.md).
-=======
 A common problem in other proof-of-stake protocols is the tension between wanting early token holders' balances to release over time to ensure long-term alignment, while also wanting them to be able to participate in consensus to increase the security of the network. To bridge both goals, many early token balances in the Celo network are released via the [`ReleaseGold`](https://github.com/celo-org/celo-monorepo/blob/master/packages/protocol/contracts/governance/ReleaseGold.sol) contract. Beneficiaries of these contracts can then participate in the proof-of-stake system by staking and voting with CELO that has not yet been "released" for transfers. Please find more high level information about the `ReleaseGold` contract [here](../../celo-gold-holder-guide/release-gold.md).
->>>>>>> 09ab79b4
 
 From a technical perspective, `ReleaseGold` can be thought of as a "puppet" account controlled by the "puppeteer", or the beneficiary private key corresponding to the `beneficiary` address in the contract. This beneficiary key can then authorize validator signer and vote signer keys that can then call respective functions associated with validating or voting. Most of the required function calls described above can be made by the signer keys directly to the `LockedGold` or `Election` contracts associated with the `ReleaseGold` account. However, some functions in the `ReleaseGold` contract are proxied to the underlying `LockedGold` or `Election` contracts, and have a separate function signature that can be called by the `beneficiary` address. Notably:
 
