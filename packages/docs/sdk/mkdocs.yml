--- conflicted
+++ resolved
@@ -3,8 +3,5 @@
 site_dir: site
 theme: 
     name: readthedocs
-<<<<<<< HEAD
-=======
-    collapse_navigation: False
->>>>>>> fc01ca84
-    titles_only: True+    titles_only: True
+    