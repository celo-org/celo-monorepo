# Using a Ledger Wallet

This section shows how to set up a [Ledger](https://www.ledger.com/) Nano S or X hardware wallet and get Celo addresses.

{% hint style="danger" %}
The steps below require technical knowledge. You should be comfortable with the Command Line Interface (CLI) and understand the basics of how cryptographic network accounts work.
{% endhint %}

## Install the Celo Application

Start by installing the Celo application and setting a PIN on your Ledger device by following steps 1 and 2 [on this page](https://www.ledger.com/start/).

{% hint style="danger" %}
Make sure to back up both the PIN and the recovery phrase, if you lose them you lose access to your Celo assets with no recovery possible.
{% endhint %}

Open the Ledger Live App on your computer and follow the instructions on the screen.

Once in the app, click the settings gear icon (top right).

![](https://storage.googleapis.com/celo-website/docs/ledger-settings.png)

Click on the **Experimental features** menu.

Turn on **Developer mode.**

![](https://storage.googleapis.com/celo-website/docs/ledger-settings-dev-mode.png)

Exit the Settings menu by clicking on **Manager** on the left hand side bar.

Search for “Celo” in the app store.

Click **Install** for the Celo app, this will install the Celo App Version 1.0.1 on your device.

![](https://storage.googleapis.com/celo-website/docs/ledger-celo-app-install.png)

{% hint style="info" %}
 If you’ve previously installed the Celo app on your device, you’ll see an **Upgrade** option instead of **Install.**
 {% endhint %}

 The installation is completed once you see the green tick and **Installed** label.

![](https://storage.googleapis.com/celo-website/docs/ledger-celo-app-installed.png)

 You should now see on your device’s screen `Celo app`. You may need to toggle left or right using the buttons on the device to find the app.

 Quit the Ledger Live app on your compute but keep the Ledger wallet connected to your computer.

 ## Install the Celo CLI

 Open the terminal application on your computer and install the Celo CLI (see [documentation](https://docs.celo.org/command-line-interface/introduction) for more information).

```bash
 npm install -g @celo/celocli
```

 You will now need to point the Celo CLI to a node that is synchronized with one of Celo’s networks. We’ll be using the [Alfajores Network](https://docs.celo.org/getting-started/alfajores-testnet).

Configure the Celo CLI so that it uses a cLabs node on the Alfajores network.

```bash
celocli config:set --node https://alfajores-forno.celo-testnet.org/
```

{% hint style="danger" %} Connecting celocli to an untrusted node may allow that node to influence the transactions sent by celocli to the Ledger for signing. When in doubt, always point celocli to a node that you trust or are running yourself. {% endhint %}

Check that the node is synchronized.

```bash
celocli node:synced
```

The output should display `true`. If it displays `false` you may need to wait a bit and try again.

## Get Celo Addresses

On your Ledger Nano device enter the PIN if prompted and press both buttons at the same time to open into the `Celo app`.

You will see `Pending Ledger review` on the device’s screen.

{% hint style="info" %}
`Pending Ledger review` means that the Celo app is approved to be in the developer store but undergoing additional reviews by the Leger team to be approved in the public store.
 {% endhint %}

Press both buttons on the device at the same time to continue.

Since most of the Celo CLI commands use smart contracts you will need to enable the Contract data option. In the Celo app navigate to `Settings` by toggling the buttons. Enter the menu by pressing both buttons at the same time.

When you see `Contract data NOT Allowed` press both buttons at the same time to enable.

You should now see `Contact data Allowed` on screen.

Exit by toggling all the way to the right to the `Back` option and select by pressing both buttons at the same time.

The Celo app is now ready for use and you should see `Application is ready` on the screen.

Accounts are automatically generated on your device. In the terminal on your computer, you can view the first account addresses with the following command:

```bash
<<<<<<< HEAD
celocli account:list --useLedger
=======
celocli node:accounts --useLedger --ledgerAddresses 1
>>>>>>> b05ec542
```

{% hint style="tip" %}
If you wish to generate more than one address from your seed phrase, you can display the first `N` (e.g. 10) addresses use the `--ledgerAddresses` flag.
```bash
celocli account:list --useLedger --ledgerAddresses N
```

To display addresses at specific indexes `M`and `N`(e. 2 and 654) use the `--ledgerCustomAddresses "[M, N]"`flag
```bash
celocli account:list --useLedger --ledgerCustomAddresses "[M, N]"
```
 {% endhint %}

## Performing a Test Transaction

Before using your address on the Celo Mainnet, you may want to test it on the Celo Alfajores Testnet with the following instruction.

Configure the Celo CLI so that it points to the Alfajores network.

```bash
celocli config:set --node https://alfajores-forno.celo-testnet.org/
```
Visit the Alfajores Faucet and send yourself some testnet Celo Gold at the following URL:

https://celo.org/developers/faucet

Check that you received the funds with the following command:

```bash
celocli account:balance <your-address>
```

Next, you'll need to enable "Contract Data" in the ledger app. Open the Celo App on your ledger device and go to Settings, then enable "Contract Data" to "Allowed". This setting is required because the celocli uses the ERC20 "pre-wrapped" version of Celo Gold and so sending transactions requires sending data to a smart contract.

Perform a test transaction by running the following command:

```bash
celocli transfer:gold --from=<your-address> --to=0x0000000000000000000000000000000000000001 --value=10000 --useLedger
```

You'll need to then approve the transaction on the ledger device.

Finally, you can see if your transaction was mined on the network by copying the transaction hash (txHash) outputted by the command, and searching for it on the Alfajores Block Explorer, available at the following URL:

https://alfajores-blockscout.celo-testnet.org/

## Using celocli

You can now use `celocli` to securely sign transactions or key proof-of-possessions with your Ledger.

To use `celocli` with your Ledger, ensure the device is connected to your computer, unlocked, and the `Celo` app is open and displaying `Application is ready`.

Then, simply append the `--useLedger` flag to any `celocli` commands with which you'd like to use a Ledger.

The following commands are an example of how you might authorize a vote signing key stored on a Ledger, for your account key, which is also stored on a Ledger, or for your ReleaseGold account, for which the beneficiary key is stored on a Ledger.


```bash
# Plug in the Ledger containing the vote signing key to authorize and run the following command to securely generate the proof-of-possession.
celocli accounts:proof-of-possession --account $ACCOUNT_ADDRESS --signer $VOTE_SIGNER_ADDRESS --useLedger

# If you wish to authorize a vote signing key for your account, plug in the Ledger containing the account key and run the following command to authorize the vote signing key.
celocli account:authorize --from $ACCOUNT_ADDRESS --role vote --signer $VOTE_SIGNER_ADDRESS --signature $PROOF_OF_POSSESSION --useLedger

# If instead you wish to authorize a vote signing key for your ReleaseGold account, plug in the Ledger containing the beneficiary key for the ReleaseGold contract and run the following command.
celocli release-gold:authorize --contract $RELEASE_GOLD_CONTRACT_ADDRESS --role vote --signer $VOTE_SIGNER_ADDRESS --signature $PROOF_OF_POSSESSION --useLedger
```<|MERGE_RESOLUTION|>--- conflicted
+++ resolved
@@ -97,11 +97,7 @@
 Accounts are automatically generated on your device. In the terminal on your computer, you can view the first account addresses with the following command:
 
 ```bash
-<<<<<<< HEAD
-celocli account:list --useLedger
-=======
-celocli node:accounts --useLedger --ledgerAddresses 1
->>>>>>> b05ec542
+celocli account:list --useLedger --ledgerAddresses 1
 ```
 
 {% hint style="tip" %}
