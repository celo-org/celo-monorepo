--- conflicted
+++ resolved
@@ -28,11 +28,7 @@
 
 ## Celo Networks
 
-<<<<<<< HEAD
-First we are going to setup the environment depending on the network we want to use (`Baklava` or `Alfajores`).
-=======
 First we are going to setup the environment variables required for `Baklava` network. Run:
->>>>>>> f65686b5
 
 ```bash
 export CELO_IMAGE=us.gcr.io/celo-testnet/celo-node:baklava
@@ -80,11 +76,7 @@
 
 ## Configure the node
 
-<<<<<<< HEAD
-The genesis block is the first block in the chain, and is specific to each network. This command gets the `genesis.json` file for the specified network and uses it to initialize your node's data directory.
-=======
 The genesis block is the first block in the chain, and is specific to each network. This command gets the `genesis.json` file for baklava and uses it to initialize your nodes' data directory.
->>>>>>> f65686b5
 
 ```bash
 docker run -v $PWD:/root/.celo $CELO_IMAGE init /celo/genesis.json
