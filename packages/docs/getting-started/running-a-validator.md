--- conflicted
+++ resolved
@@ -4,14 +4,6 @@
   - [Prerequisites](#prerequisites)
     - [Hardware requirements](#hardware-requirements)
     - [Software requirements](#software-requirements)
-<<<<<<< HEAD
-  - [Celo Networks](#celo-networks)
-  - [Obtain and lock up some Celo Gold for staking](#obtain-and-lock-up-some-celo-gold-for-staking)
-    - [Baklava](#baklava)
-    - [Alfajores](#alfajores)
-  - [Lock up Celo Gold](#lock-up-celo-gold)
-  - [Run for election](#run-for-election)
-=======
   - [Instructions](#instructions)
     - [Environment variables](#environment-variables)
     - [Pull the Celo Docker image](#pull-the-celo-docker-image)
@@ -27,7 +19,6 @@
     - [Lock up Celo Gold](#lock-up-celo-gold)
     - [Run for election](#run-for-election)
     - [Stop Validating](#stop-validating)
->>>>>>> f65686b5
 
 This section explains how to get a Validator node running on the network, using a Docker image that was built for this purpose. Most of this process is the same as running a full node, but with a few additional steps.
 
@@ -90,15 +81,9 @@
 - A Proxy that acts as an intermediary for the Validator requests
 - The Attestation Service
 
-<<<<<<< HEAD
-## Obtain and lock up some Celo Gold for staking
-
-### Baklava
-=======
 The Proxy is not mandatory but highly recommended. It allows to protect the Validator node from outside connections and hide the Validator behind that Proxy from other nodes of the network.
 
 ### Environment variables
->>>>>>> f65686b5
 
 | Variable                      | Explanation                                                      |
 | ----------------------------- | ---------------------------------------------------------------- |
@@ -125,11 +110,7 @@
 
 ### Pull the Celo Docker image
 
-<<<<<<< HEAD
-### Alfajores
-=======
 In all the commands we are going to see the `CELO_IMAGE` variable to refer to the right Docker image to use. Now we can get the Docker image:
->>>>>>> f65686b5
 
 ```bash
 docker pull $CELO_IMAGE
@@ -180,8 +161,6 @@
 export CELO_VALIDATOR_BLS_SIGNATURE=<YOUR-VALIDATOR-BLS-SIGNATURE>
 ```
 
-<<<<<<< HEAD
-=======
 ### Deploy the Validator and Proxy nodes
 
 We initialize the Docker containers for the Validator and the Proxy, building from an image for the network and initializing Celo with the genesis block found inside the Docker image:
@@ -296,7 +275,6 @@
 
 To participate in The Great Celo Stake Off (aka TGCSO) and get fauceted it's necessary to register online via an [online form](https://docs.google.com/forms/d/e/1FAIpQLSfbn5hTJ4UIWpN92-o2qMTUB0UnrFsL0fm97XqGe4VhhN_r5A/viewform).
 
->>>>>>> f65686b5
 ### Lock up Celo Gold
 
 Lock up Celo Gold for both accounts in order to secure the right to register a Validator and Validator Group. The current requirement is 10k Celo Gold to register a validator, and 10k Celo Gold _per member validator_ to register a Validator Group. For Validators, this gold remains locked for approximately 60 days following deregistration. For groups, this gold remains locked for approximately 60 days following the removal of the Nth validator from the group.
