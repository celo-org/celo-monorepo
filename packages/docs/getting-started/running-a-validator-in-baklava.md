--- conflicted
+++ resolved
@@ -24,15 +24,9 @@
 
 Celo uses a [proof-of-stake](../celo-codebase/protocol/proof-of-stake) consensus mechanism, which requires Validators to have locked CELO to participate in block production. The current requirement is 10,000 CELO to register a Validator, and 10,000 CELO _per member validator_ to register a Validator Group.
 
-<<<<<<< HEAD
-Participating in the Baklava testnet requires testnet units of CELO, which can only be used in the Baklava testnet. You can request a distribution of testnet CELO by filling out [the faucet request form](https://forms.gle/JTYkMAJWTAUQp1sv9). If you need any help getting started, please join the discussion on [Discord](https://discord.gg/6yWMkgM) or email community@celo.org.
-
-Fauceted funds will come as two `ReleaseGold` contracts. At a high level, `ReleaseGold` holds a balance for scheduled release, while allowing the held balance to be used for certain actions such as validating and voting, depending on the configuration of the contract. [Read more about `ReleaseGold`.](../celo-holder-guide/release-gold.md)
-=======
 Participating in the Baklava testnet requires testnet units of CELO, which can only be used in the Baklava testnet. You can request a distribution of testnet CELO by filling out [the faucet request form](https://forms.gle/JTYkMAJWTAUQp1sv9). If you need any help getting started, please join the discussion on [Discord](https://chat.celo.org) or email community@celo.org.
 
-Faucetted funds will come as two `ReleaseGold` contracts. At a high level, `ReleaseGold` holds a balance for scheduled release, while allowing the held balance to be used for certain actions such as validating and voting, depending on the configuration of the contract. [Read more about `ReleaseGold`.](../celo-gold-holder-guide/release-gold.md). If you prefer to work with 
->>>>>>> 09ab79b4
+Faucetted funds will come as two `ReleaseGold` contracts. At a high level, `ReleaseGold` holds a balance for scheduled release, while allowing the held balance to be used for certain actions such as validating and voting, depending on the configuration of the contract. [Read more about `ReleaseGold`.](../celo-gold-holder-guide/release-gold.md).
 
 ### Hardware requirements
 
@@ -316,11 +310,7 @@
 
 In order to operate as a Validator, you must register on-chain and be elected. Elections will run on each epoch boundary, approximately every 24 hours, after elections have been unfrozen by on-chain governance. Eligible validator groups will be considered in an Election mechanism that will select Validator based on the [D'Hondt method](https://en.wikipedia.org/wiki/D%27Hondt_method).
 
-<<<<<<< HEAD
-In the following steps, this guide will assume your CELO is held in a `ReleaseGold` contract, if this is not the case, the commands will need to be adjusted. At a high level, `ReleaseGold` holds a balance for scheduled release, while allowing the held balance to be used for certain actions such as validating and voting, depending on the configuration of the contract. [Read more about `ReleaseGold`.](../celo-holder-guide/release-gold.md)
-=======
 In the following steps, this guide will assume your CELO is held in a `ReleaseGold` contract, if this is not the case, the commands will need to be adjusted. At a high level, `ReleaseGold` holds a balance for scheduled release, while allowing the held balance to be used for certain actions such as validating and voting, depending on the configuration of the contract. [Read more about `ReleaseGold`.](../celo-gold-holder-guide/release-gold.md)
->>>>>>> 09ab79b4
 
 The following sections outline the actions you will need to take. On a high level, we will:
 
