--- conflicted
+++ resolved
@@ -45,11 +45,10 @@
 
 {% embed url="https://www.npmjs.com/package/@celo/celocli" %}
 
-<<<<<<< HEAD
 ### Using a Ledger Wallet
 
 The Celo CLI supports using a [Ledger hardware wallet](../celo-gold-holder-guide/ledger.md) to sign transactions.
-=======
+
 ### Plugins
 
 Additional plugins can be installed which make the CLI experience smoother.
@@ -60,5 +59,4 @@
 celocli autocomplete
 ```
 
-The update warning plugin notifies the user if they are using an oudated version of the CLI. This plugin is enabled by default.
->>>>>>> 476c2fed
+The update warning plugin notifies the user if they are using an oudated version of the CLI. This plugin is enabled by default.