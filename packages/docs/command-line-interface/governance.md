--- conflicted
+++ resolved
@@ -210,9 +210,6 @@
 
 _See code: [packages/cli/src/commands/governance/propose.ts](https://github.com/celo-org/celo-monorepo/tree/master/packages/cli/src/commands/governance/propose.ts)_
 
-<<<<<<< HEAD
-### Show
-=======
 ### Revokeupvote
 
 Revoke upvotes for queued governance proposals
@@ -243,21 +240,14 @@
 _See code: [packages/cli/src/commands/governance/revokeupvote.ts](https://github.com/celo-org/celo-monorepo/tree/master/packages/cli/src/commands/governance/revokeupvote.ts)_
 
 ### Upvote
->>>>>>> a8416be2
-
-Show information about a governance proposal, hotfix, or account.
-
-```
-USAGE
-  $ celocli governance:show
-
-OPTIONS
-<<<<<<< HEAD
-  --account=account        Address of account or voter
-  --hotfix=hotfix          Hash of hotfix proposal
-  --notwhitelisted         List validators who have not whitelisted the speicified hotfix
-  --proposalID=proposalID  UUID of proposal to view
-=======
+
+Upvote a queued governance proposal
+
+```
+USAGE
+  $ celocli governance:upvote
+
+OPTIONS
   --from=0xc1912fEE45d61C87Cc5EA59DaE31190FFFFf232d  (required) Upvoter's address
 
   --ledgerAddresses=ledgerAddresses                  [default: 1] If --useLedger is set, this will get the first N
@@ -290,35 +280,24 @@
 
 OPTIONS
   --proposalID=proposalID  (required) UUID of proposal to view
->>>>>>> a8416be2
   --raw                    Display proposal in raw bytes format
 
 EXAMPLES
-  show --proposalID 99
-  show --proposalID 99 --raw
-  show --hotfix 0x614dccb5ac13cba47c2430bdee7829bb8c8f3603a8ace22e7680d317b39e3658
-  show --hotfix 0x614dccb5ac13cba47c2430bdee7829bb8c8f3603a8ace22e7680d317b39e3658 --notwhitelisted
-  show --account 0x47e172f6cfb6c7d01c1574fa3e2be7cc73269d95
-```
-
-_See code: [packages/cli/src/commands/governance/show.ts](https://github.com/celo-org/celo-monorepo/tree/master/packages/cli/src/commands/governance/show.ts)_
-
-### Upvote
-
-Upvote a queued governance proposal
-
-```
-USAGE
-  $ celocli governance:upvote
-
-OPTIONS
-<<<<<<< HEAD
-  --from=0xc1912fEE45d61C87Cc5EA59DaE31190FFFFf232d  (required) Upvoter's address
-  --proposalID=proposalID                            (required) UUID of proposal to upvote
-
-EXAMPLE
-  upvote --proposalID 99 --from 0x5409ed021d9299bf6814279a6a1411a7e866a631
-=======
+  view --proposalID 99
+  view --proposalID 99 --raw
+```
+
+_See code: [packages/cli/src/commands/governance/view.ts](https://github.com/celo-org/celo-monorepo/tree/master/packages/cli/src/commands/governance/view.ts)_
+
+### Viewhotfix
+
+View information associated with hotfix
+
+```
+USAGE
+  $ celocli governance:viewhotfix
+
+OPTIONS
   --hash=hash        (required) Hash of hotfix transactions
   --nonwhitelisters  If set, displays validators that have not whitelisted the hotfix.
   --whitelisters     If set, displays validators that have whitelisted the hotfix.
@@ -327,10 +306,9 @@
   viewhotfix --hash 0x614dccb5ac13cba47c2430bdee7829bb8c8f3603a8ace22e7680d317b39e3658
   viewhotfix --hash 0x614dccb5ac13cba47c2430bdee7829bb8c8f3603a8ace22e7680d317b39e3658 --whitelisters
   viewhotfix --hash 0x614dccb5ac13cba47c2430bdee7829bb8c8f3603a8ace22e7680d317b39e3658 --nonwhitelisters
->>>>>>> a8416be2
-```
-
-_See code: [packages/cli/src/commands/governance/upvote.ts](https://github.com/celo-org/celo-monorepo/tree/master/packages/cli/src/commands/governance/upvote.ts)_
+```
+
+_See code: [packages/cli/src/commands/governance/viewhotfix.ts](https://github.com/celo-org/celo-monorepo/tree/master/packages/cli/src/commands/governance/viewhotfix.ts)_
 
 ### Vote
 
