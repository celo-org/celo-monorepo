--- conflicted
+++ resolved
@@ -76,11 +76,7 @@
 
 ### Gold
 
-<<<<<<< HEAD
-Transfer CELO to a specified address.
-=======
 Transfer CELO to a specified address. _DEPRECATION WARNING_ Use the "transfer:celo" command instead
->>>>>>> e2bc5a82
 
 ```
 USAGE
