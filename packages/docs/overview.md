# Celo Overview

Celo’s aim is to empower anyone with a smartphone anywhere in the world to have access to financial services, send money to phone numbers, and pay merchants -- on a decentralized platform that is operated by a community of users.

To achieve this, Celo is a complete stack of new blockchain software, core libraries that run on that blockchain, and end user applications including a Wallet app that communicate with that logic.

This page provides some background on blockchain technology and explores the Celo software stack.

### Background and Key Concepts

A **blockchain** or **cryptographic network** is a broad term used to describe a database maintained by a distributed set of computers that do not share a trust relationship or common ownership. This arrangement is referred to as **decentralized**. The content of a blockchain's database, or **ledger**, is authenticated using cryptographic techniques, preventing its contents being added to, edited or removed except according to a protocol operated by the network as a whole.

The code of the Celo Blockchain has shared ancestry with [Ethereum](https://www.ethereum.org), blockchain software for building general-purpose decentralized applications. Celo differs from Ethereum in several important areas as described in the following sections. However, it inherits a number of key concepts.

Ethereum applications are built using **smart contracts**. Smart contracts are programs written in languages like [Solidity](https://solidity.readthedocs.io/en/v0.5.10/) that produce bytecode for the **Ethereum Virtual Machine** or **EVM**, a runtime environment. Programs encoded in smart contracts receive messages and manipulate the blockchain ledger and are termed **on-chain**.

<<<<<<< HEAD
Celo has a native unit of accounting, the cryptocurrency **CELO**, equivalent to Ether in Ethereum. Celo's ledger consists of **accounts**, identified by an **address**. There are two types of account. **Externally owned accounts** have an associated CELO balance and are controlled by a user holding the associated public-private keypair. **Contract accounts** contain the code and data of a single smart contract which can be called and manipulate its own stored data.

**ERC-20** is a standard interface for implementing cryptocurrencies or **tokens** as contracts, rather than via account balances. \(In Celo, CELO has a duality as both the native currency and is also an ERC-20 token\).
=======
Celo has a native unit of accounting, the cryptocurrency **CELO**, comparable to Ether on Ethereum. Celo's ledger consists of **accounts**, identified by an **address**. There are two types of account. **Externally owned accounts** have an associated CELO balance and are controlled by a user holding the associated public-private keypair. **Contract accounts** contain the code and data of a single smart contract which can be called and manipulate its own stored data.

**ERC-20** is a standard interface for implementing cryptocurrencies or **tokens** as contracts, rather than via account balances. In Celo, CELO has a duality as both the native currency and is also an ERC-20 token on the Celo blockchain.

{% hint style="warning" %}
Celo assets exist on an independent blockchain, and cannot be accessed through wallets that connect to the Ethereum network. Only use wallets disigned to work with the Celo network.
{% endhint %}
>>>>>>> 09ab79b4

Users interact with the blockchain by creating signed **transactions.** These are requests to make a change to the ledger. They can: transfer value between accounts; execute a function in a smart contract and pass in arguments \(perhaps causing other smart contracts to be called, update their storage, or transfer value\); or create a new smart contract.

The blockchain is updated by a protocol that takes the current state of the ledger, applies a number of transactions in turn, each of which may execute code and result in updates to the global state. This creates a new **block** that consists of a **header**, identifying the previous block and other metadata, and a data structure that describes the new state.

To avoid Denial-of-Service attacks and ensure termination of calls to smart contract code, the account sending a transaction pays **transaction fees** for its execution steps using its own balance. Transactions specify a **maximum gas** which bounds the steps of execution before a transaction is reverted. A **gas price** determines the unit price for each step, and is used to prioritize which transactions the network applies. \(In Celo transaction fees can be paid in ERC-20 currencies and gas pricing works differently from Ethereum\).

For a more in depth explanation of Ethereum, see the [Ethereum White Paper](https://github.com/ethereum/wiki/wiki/White-Paper) or [documentation](http://ethdocs.org/en/latest/introduction/what-is-ethereum.html#learn-about-ethereum).

### The Celo Stack

Celo is oriented around providing the simplest possible experience for end users, who may have no familiarity with cryptocurrencies, and may be using low cost devices with limited connectivity. To achieve this, Celo takes a full-stack approach, where each layer of the stack is designed with the end user in mind while considering other stakeholders \(e.g. operators of nodes in the network\) involved in enabling the end user experience.

The Celo stack is structured into the following logical layers:

![](https://storage.googleapis.com/celo-website/docs/full-stack-diagram.jpg)

<<<<<<< HEAD
- **Celo Blockchain**: An open cryptographic protocol that allows applications to make transactions with and run smart contracts in a secure and decentralized fashion. The Celo Blockchain code has shared ancestry with [Ethereum](https://www.ethereum.org), and maintains full EVM compatibility for smart contracts. However it uses a [Byzantine Fault Tolerant](http://pmg.csail.mit.edu/papers/osdi99.pdf) \(BFT\) consensus mechanism rather than Proof of Work, and has different block format, transaction format, client synchronization protocols, and gas payment and pricing mechanisms. The network’s native asset is CELO, which is also an ERC-20 token.
=======
- **Celo Blockchain**: An open cryptographic protocol that allows applications to make transactions with and run smart contracts in a secure and decentralized fashion. The Celo Blockchain code has shared ancestry with [Ethereum](https://www.ethereum.org), and maintains full EVM compatibility for smart contracts. However it uses a [Byzantine Fault Tolerant](http://pmg.csail.mit.edu/papers/osdi99.pdf) \(BFT\) consensus mechanism rather than Proof of Work, and has different block format, transaction format, client synchronization protocols, and gas payment and pricing mechanisms.
>>>>>>> 09ab79b4
- **Celo Core Contracts**: A set of smart contracts running on the Celo Blockchain that comprise much of the logic of the platform features including ERC-20 stable currencies, identity attestations, proof-of-stake and governance. These smart contracts are upgradeable and managed by the decentralized governance process.
- **Applications:** Applications for end users built on the Celo platform. The Celo Wallet app, the first of an ecosystem of applications, allows end users to manage accounts and make payments securely and simply by taking advantage of the innovations in the Celo protocol. Applications take the form of external mobile or backend software: they interact with the Celo Blockchain to issue transactions and invoke code that forms the Celo Core Contracts’ API. Third parties can also deploy custom smart contracts that their own applications can invoke, which in turn can leverage Celo Core Contracts. Applications may use centralized cloud services to provide some of their functionality: in the case of the Celo Wallet, push notifications and a transaction activity feed.

The Celo Blockchain and Celo Core Contracts together comprise the **Celo Protocol**.

### Topology of a Celo Network

The topology of a Celo network consists of machines running the Celo Blockchain software in several distinct configurations:

![](https://storage.googleapis.com/celo-website/docs/network.png)

- **Validators:** Validators gather transactions received from other nodes and execute any associated smart contracts to form new blocks, then participate in a Byzantine Fault Tolerant \(BFT\) consensus protocol to advance the state of the network. Since BFT protocols can scale only to a few hundred participants, and can tolerate at most a third of the participants acting maliciously, a proof-of-stake mechanism admits only a limited set of nodes to this role.
- **Full Nodes:** Most machines running the Celo Blockchain software are either not configured to be, or not elected as, validators. Celo nodes do not do "mining" as in Proof of Work networks. Their primary role is to serve requests from light clients and forward their transactions, for which they receive the fees associated with those transactions. These payments create a ‘permissionless onramp’ for individuals in the community to earn currency. Full nodes maintain at least partial history of the blockchain by transferring new blocks between themselves, and can join or leave the network at any time.
- **Light Clients:** Applications including the Celo Wallet will also run on each user's device an instance of the Celo Blockchain software operating as a ‘light client’. Light clients connect to full nodes to make requests for account and transaction data and to sign and submit new transactions, but they do not receive or retain the full state of the blockchain.

The Celo Wallet application is a fully unmanaged wallet that allows users to self custody their funds using their own keys and accounts. All critical features such as sending transactions and checking balances can be done in a trustless manner using the peer-to-peer light client protocol. However, the wallet does use a few centralized cloud services to improve the user experience where possible, e.g.:

- **Google Play Services:** to pre-load invitations in the app
- **Celo Wallet Notification Service:** sends device push notifications when a user receives a payment or requests for payment
- **Celo Wallet Blockchain API:** provides a GraphQL API to query transactions on the blockchain on a per-account basis, used to implement a users' activity feed.

When an end user downloads the Celo Wallet from, for example, the Google Play Store, users are trusting both cLabs (or the entity that has made the application available in the Play Store) and Google to deliver a correct binary, and most users would feel that relying on these centralized services to provide this additional functionality is worthwhile.

## The Celo Protocol

The Celo Blockchain and Celo Core Contracts together comprise the **Celo Protocol**. This term describes both what services the decentralized Celo network provide to applications and the way in which nodes in the network cooperate to achieve this. This section introduces some of these services.

### Consensus and Proof-of-Stake

Celo is a proof-of-stake blockchain. In comparison to Proof of Work systems like Bitcoin and Ethereum, this eliminates the negative environmental impact and means that users can make transactions that are cheaper, faster, and whose outcome cannot be changed once complete.

The Celo Blockchain implements a Byzantine Fault Tolerant \(BFT\) consensus algorithm in which a well-defined set of validator nodes broadcast signed messages between themselves in a sequence of steps to reach agreement even when up to a third of the total nodes are offline, faulty or malicious. When a quorum of validators have reached agreement, that decision is final.

Celo uses a proof-of-stake mechanism for selecting the validator set for a fixed period termed an epoch. Anyone can earn rewards by locking CELO and by participating in validator elections and governance proposals. Initially, the number of validators will be capped to one hundred nodes elected by CELO holders. Validators earn additional fixed rewards in Celo Dollars to cover their costs plus margin.

{% hint style="success" %}
**Roadmap**: Celo is pioneering a [highly scalable, permissionless BFT consensus algorithm](https://medium.com/celohq/bftree-scaling-hotstuff-to-millions-of-validators-7d6930ee046a) that in the long term will result in substantial changes to the proof-of-stake mechanism described here.
{% endhint %}

### On-Chain Governance

Celo uses an on-chain governance mechanism to manage and upgrade aspects of the protocol that reside in the Celo Core Contracts, and for a number of parameters used by the Celo Blockchain. This includes operations like upgrading smart contracts, adding new stable currencies, modifying the reserve target asset allocation, and changing how validator elections are decided.

<<<<<<< HEAD
The Governance contract is set as “owner” for all of the Celo Core Contracts. This allows the protocol to carry out agreed governance proposals by executing code in the context of the Governance contract. Proposals are selected for consideration and voted on by CELO holders using a weighted vote based on the same Locked Gold commitment used to vote to elect validators.
=======
The Governance contract is set as “owner” for all of the Celo Core Contracts. This allows the protocol to carry out agreed governance proposals by executing code in the context of the Governance contract. Proposals are selected for consideration and voted on by CELO holders using a weighted vote based on the same Locked CELO commitment used to vote to elect validators.
>>>>>>> 09ab79b4

### Ultralight Synchronization

Celo provides extremely fast, secure synchronization to enable light clients to begin to track the current state of the Celo blockchain ledger almost immediately. This means that even wallet users with high latency, low bandwidth, or high cost data tariffs can use Celo.

In Ethereum, verifying whether data received from an untrusted full node really does represent the current state of a blockchain requires fetching every block header ever produced to confirm they form a cryptographically secure chain. A consequence of Celo using a BFT consensus algorithm is that it can do that verification by building a chain only of changes in the validator set, not each individual block.

{% hint style="success" %}
**Roadmap**: Synchronization performance will be further improved with BLS signature aggregation and succinct zero-knowledge proofs, via zk-SNARKs.
{% endhint %}

### Incentives for Operating Full Nodes

In Ethereum, there are few incentives to run a full node that is not mining. Few nodes serve light clients, and this results in a poor experience for mobile wallets.

Celo introduces a scheme that incentivizes users to operate regular nodes. Light clients pay transaction fees to full nodes. Clients include in every transaction the address of a node which, when the transaction is processed, receives the fee. While a full node provides other services for which they receive no specific fee, it is expected that failing to service these requests will cause clients to seek other full nodes that do, who will then receive fees when they next make a transaction.

Since light clients need not trust full nodes, as they can verify their work, this also provides the 'permissionless on-ramp' for users to receive CELO or Celo Dollars without already holding it that is missing in other proof-of-stake networks.

### Stable Cryptocurrencies

Celo enables a family of stable-value ERC-20 tokens whose values can track the value of any asset, including fiat currencies, commodities, and even natural resources.  The first stablecoin that will be supported is the Celo Dollar, which tracks the value of the U.S. Dollar.  CELO serves as the collateral for Celo Dollar, which is redeemable for 1 US Dollar worth of CELO, ensuring that transactions can occur quickly, cheaply and reliably on-chain.

Celo's stability mechanism allows users to create a new Celo Dollar by sending 1 US Dollar worth of CELO to the reserve, or burn a Celo Dollar by redeeming it for 1 US Dollar worth of CELO.

This mechanism relies on a series of Oracles, or information feeds from exchanges external to the network, to report the CELO to US Dollar market rate. To minimize the risk of a run on CELO collateral when these reported values are inaccurate or out-of-date, Celo uses an on-chain constant-product-market-maker model, inspired by the [Uniswap](https://uniswap.io/) system. This mechanism adjusts the redemption price of CELO until either arbitrage occurs (so that the on-chain price dynamically adjusts until the offered rate meets the external rate) or Oracles reset the on-chain price.

The Celo protocol ensures that there is sufficient CELO collateral to redeem the amount of CELO in circulation through several sources. These include a [stability fee](celo-codebase/protocol/stability/stability-fees.md) levied on Celo Dollar balances, a transfer from [epoch rewards](celo-codebase/protocol/proof-of-stake/community-fund.md#bolstering-the-reserve), plus the proceeds from the spread when interacting with the on-chain market-maker mechanism.  

In addition, a back-up reserve of cryptocurrencies is held off-chain. This off-chain reserve is managed to preserve value and minimize volatility by maintaining a diversified portfolio of cryptocurrencies through algorithmic rebalancing trading and periodically "topping-up" the CELO collateral available to ensure it exceeds the amount required to redeem Celo Dollars in circulation. The approved cryptocurrencies, distribution ratios, and rebalancing period are all subject to on-chain governance.

This scheme relies on a series of Oracles, external to the network, reporting the value of the CELO to US Dollar market rate. To minimize depletion of the reserve when these reported values are inaccurate or out-of-date, Celo uses a constant-product-market-maker model, inspired by the [Uniswap](https://uniswap.io/) system. As arbitrage occurs, the on-chain price dynamically adjusts until the offered rate meets the external rate.

Celo maintains the size of its reserve through several sources, including a stability fee levied on Celo Dollar balances and a transfer from epoch rewards.

{% hint style="success" %}
**Roadmap**: Celo envisages a number of stable currencies pegged to different fiat currencies as well as natural resources such as forests.  In addition, once bridges between other chains and the Celo blockchain are fully developed, and liquid trading on decentralized exchanges occurs, the rebalancing can be handled transparently on-chain.
{% endhint %}

### Lightweight Identity

Celo offers a lightweight identity layer that allows users of applications including Celo Wallet to identify and securely transact with other users via their contacts' phone numbers. Celo Wallet enables payments directly to users listed in their device's contacts list.

The Attestations contract allows a user to request attestations to their phone number for a small fee. A secure decentralized source of randomness is used to pick a number of validators that will produce and send via SMS signed secret messages that act as attestations of ownership of the phone number. The user then submits these back to the Attestations contract which verifies them and installs a mapping for the phone number to the user's account.

### Richer Transactions

Celo provides a number of enhancements to regular transactions as familiar to Ethereum developers.

<<<<<<< HEAD
CELO has a duality as both the native currency and is also an ERC-20 token, simplifying the work of application developers.
=======
The Celo native asset has a duality as both the native currency and is also an ERC-20 token, simplifying the work of application developers.

{% hint style="warning" %}
Celo assets exist on an independent blockchain, and cannot be accessed through wallets that connect to the Ethereum network. Only use wallets designed to work with the Celo network.
{% endhint %}
>>>>>>> 09ab79b4

In Celo, transaction fees can be paid in stable cryptocurrencies. A user sending Celo Dollars will be able to pay their transaction fee out of their Celo Dollar balance, so they do not need to hold a separate balance of CELO in order to make transactions. The protocol maintains a list of currencies which can be used to pay for transaction fees. These smart contracts implement an extension of the ERC-20 interface, with additional functions that allow the protocol to debit and credit transaction fees.

The Escrow contract allows users to send payments to other users who can be identified by a phone number but don’t yet have an account. These payments are stored in this contract itself and can be either withdrawn by the intended recipient after creating an account and attesting their identity, or reclaimed by the sender.

Transfers between two accounts with associated identities support end-to-end encrypted comments. A comment encrypted to the identity's public key is passed when making the transfer, and included in an event that can be located on the blockchain ledger.<|MERGE_RESOLUTION|>--- conflicted
+++ resolved
@@ -14,11 +14,6 @@
 
 Ethereum applications are built using **smart contracts**. Smart contracts are programs written in languages like [Solidity](https://solidity.readthedocs.io/en/v0.5.10/) that produce bytecode for the **Ethereum Virtual Machine** or **EVM**, a runtime environment. Programs encoded in smart contracts receive messages and manipulate the blockchain ledger and are termed **on-chain**.
 
-<<<<<<< HEAD
-Celo has a native unit of accounting, the cryptocurrency **CELO**, equivalent to Ether in Ethereum. Celo's ledger consists of **accounts**, identified by an **address**. There are two types of account. **Externally owned accounts** have an associated CELO balance and are controlled by a user holding the associated public-private keypair. **Contract accounts** contain the code and data of a single smart contract which can be called and manipulate its own stored data.
-
-**ERC-20** is a standard interface for implementing cryptocurrencies or **tokens** as contracts, rather than via account balances. \(In Celo, CELO has a duality as both the native currency and is also an ERC-20 token\).
-=======
 Celo has a native unit of accounting, the cryptocurrency **CELO**, comparable to Ether on Ethereum. Celo's ledger consists of **accounts**, identified by an **address**. There are two types of account. **Externally owned accounts** have an associated CELO balance and are controlled by a user holding the associated public-private keypair. **Contract accounts** contain the code and data of a single smart contract which can be called and manipulate its own stored data.
 
 **ERC-20** is a standard interface for implementing cryptocurrencies or **tokens** as contracts, rather than via account balances. In Celo, CELO has a duality as both the native currency and is also an ERC-20 token on the Celo blockchain.
@@ -26,7 +21,6 @@
 {% hint style="warning" %}
 Celo assets exist on an independent blockchain, and cannot be accessed through wallets that connect to the Ethereum network. Only use wallets disigned to work with the Celo network.
 {% endhint %}
->>>>>>> 09ab79b4
 
 Users interact with the blockchain by creating signed **transactions.** These are requests to make a change to the ledger. They can: transfer value between accounts; execute a function in a smart contract and pass in arguments \(perhaps causing other smart contracts to be called, update their storage, or transfer value\); or create a new smart contract.
 
@@ -44,11 +38,7 @@
 
 ![](https://storage.googleapis.com/celo-website/docs/full-stack-diagram.jpg)
 
-<<<<<<< HEAD
-- **Celo Blockchain**: An open cryptographic protocol that allows applications to make transactions with and run smart contracts in a secure and decentralized fashion. The Celo Blockchain code has shared ancestry with [Ethereum](https://www.ethereum.org), and maintains full EVM compatibility for smart contracts. However it uses a [Byzantine Fault Tolerant](http://pmg.csail.mit.edu/papers/osdi99.pdf) \(BFT\) consensus mechanism rather than Proof of Work, and has different block format, transaction format, client synchronization protocols, and gas payment and pricing mechanisms. The network’s native asset is CELO, which is also an ERC-20 token.
-=======
 - **Celo Blockchain**: An open cryptographic protocol that allows applications to make transactions with and run smart contracts in a secure and decentralized fashion. The Celo Blockchain code has shared ancestry with [Ethereum](https://www.ethereum.org), and maintains full EVM compatibility for smart contracts. However it uses a [Byzantine Fault Tolerant](http://pmg.csail.mit.edu/papers/osdi99.pdf) \(BFT\) consensus mechanism rather than Proof of Work, and has different block format, transaction format, client synchronization protocols, and gas payment and pricing mechanisms.
->>>>>>> 09ab79b4
 - **Celo Core Contracts**: A set of smart contracts running on the Celo Blockchain that comprise much of the logic of the platform features including ERC-20 stable currencies, identity attestations, proof-of-stake and governance. These smart contracts are upgradeable and managed by the decentralized governance process.
 - **Applications:** Applications for end users built on the Celo platform. The Celo Wallet app, the first of an ecosystem of applications, allows end users to manage accounts and make payments securely and simply by taking advantage of the innovations in the Celo protocol. Applications take the form of external mobile or backend software: they interact with the Celo Blockchain to issue transactions and invoke code that forms the Celo Core Contracts’ API. Third parties can also deploy custom smart contracts that their own applications can invoke, which in turn can leverage Celo Core Contracts. Applications may use centralized cloud services to provide some of their functionality: in the case of the Celo Wallet, push notifications and a transaction activity feed.
 
@@ -92,11 +82,7 @@
 
 Celo uses an on-chain governance mechanism to manage and upgrade aspects of the protocol that reside in the Celo Core Contracts, and for a number of parameters used by the Celo Blockchain. This includes operations like upgrading smart contracts, adding new stable currencies, modifying the reserve target asset allocation, and changing how validator elections are decided.
 
-<<<<<<< HEAD
-The Governance contract is set as “owner” for all of the Celo Core Contracts. This allows the protocol to carry out agreed governance proposals by executing code in the context of the Governance contract. Proposals are selected for consideration and voted on by CELO holders using a weighted vote based on the same Locked Gold commitment used to vote to elect validators.
-=======
 The Governance contract is set as “owner” for all of the Celo Core Contracts. This allows the protocol to carry out agreed governance proposals by executing code in the context of the Governance contract. Proposals are selected for consideration and voted on by CELO holders using a weighted vote based on the same Locked CELO commitment used to vote to elect validators.
->>>>>>> 09ab79b4
 
 ### Ultralight Synchronization
 
@@ -146,15 +132,11 @@
 
 Celo provides a number of enhancements to regular transactions as familiar to Ethereum developers.
 
-<<<<<<< HEAD
-CELO has a duality as both the native currency and is also an ERC-20 token, simplifying the work of application developers.
-=======
 The Celo native asset has a duality as both the native currency and is also an ERC-20 token, simplifying the work of application developers.
 
 {% hint style="warning" %}
 Celo assets exist on an independent blockchain, and cannot be accessed through wallets that connect to the Ethereum network. Only use wallets designed to work with the Celo network.
 {% endhint %}
->>>>>>> 09ab79b4
 
 In Celo, transaction fees can be paid in stable cryptocurrencies. A user sending Celo Dollars will be able to pay their transaction fee out of their Celo Dollar balance, so they do not need to hold a separate balance of CELO in order to make transactions. The protocol maintains a list of currencies which can be used to pay for transaction fees. These smart contracts implement an extension of the ERC-20 interface, with additional functions that allow the protocol to debit and credit transaction fees.
 
