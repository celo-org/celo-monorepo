import { Address } from '@celo/contractkit/lib/base'
import { GroupVoterReward, VoterReward } from '@celo/contractkit/lib/wrappers/Election'
import { AccountSlashed } from '@celo/contractkit/lib/wrappers/LockedGold'
import { Validator, ValidatorReward } from '@celo/contractkit/lib/wrappers/Validators'
import { eqAddress } from '@celo/utils/lib/address'
import { flags } from '@oclif/command'
import BigNumber from 'bignumber.js'
import { cli } from 'cli-ux'
import { BaseCommand } from '../../base'
import { newCheckBuilder } from '../../utils/checks'
import { Flags } from '../../utils/command'

interface ExplainedVoterReward extends VoterReward {
  validators: Validator[]
}

interface ExplainedGroupVoterReward extends GroupVoterReward {
  validators: Validator[]
}

export default class Show extends BaseCommand {
  static description =
    'Show rewards information about a voter, registered Validator, or Validator Group'

  static flags = {
    ...BaseCommand.flags,
    voter: Flags.address({ description: 'Voter to show rewards for' }),
    validator: Flags.address({ description: 'Validator to show rewards for' }),
    group: Flags.address({ description: 'Validator Group to show rewards for' }),
    slashing: flags.boolean({ description: 'Show rewards for slashing', default: true }),
    epochs: flags.integer({
      default: 1,
      description: 'Show results for the last N epochs',
    }),
  }

  static args = []

  static examples = ['show --address 0x5409ed021d9299bf6814279a6a1411a7e866a631']

  async run() {
    const res = this.parse(Show)
    const filter =
      Boolean(res.flags.voter) || Boolean(res.flags.validator) || Boolean(res.flags.group)
    const election = await this.kit.contracts.getElection()
    const validators = await this.kit.contracts.getValidators()
    const lockedGold = await this.kit.contracts.getLockedGold()
    const currentEpoch = (await validators.getEpochNumber()).toNumber()
    const checkBuilder = newCheckBuilder(this)
    const epochs = Math.max(1, res.flags.epochs || 1)

    if (res.flags.validator) {
      if (res.flags.voter || res.flags.group) {
        throw Error('Cannot select --validator with --voter or --group')
      }
      checkBuilder.isValidator(res.flags.validator)
    }
    if (res.flags.group) {
      checkBuilder.isValidatorGroup(res.flags.group)
    }
    if (res.flags.voter) {
      checkBuilder.isAccount(res.flags.voter)
    }
    await checkBuilder.runChecks()

    let voterRewards: ExplainedVoterReward[] = []
    let groupVoterRewards: ExplainedGroupVoterReward[] = []
    let validatorRewards: ValidatorReward[] = []
    let validatorGroupRewards: ValidatorReward[] = []
    let accountsSlashed: AccountSlashed[] = []

    cli.action.start(`Calculating rewards`)
    // Accumulate the rewards from each epoch
    for (
      let epochNumber = Math.max(0, currentEpoch - epochs);
      epochNumber < currentEpoch;
      epochNumber++
    ) {
      if (!filter || res.flags.voter) {
        const electedValidators = await election.getElectedValidators(epochNumber)
        if (!filter) {
          const epochGroupVoterRewards = await election.getGroupVoterRewards(epochNumber)
          groupVoterRewards = groupVoterRewards.concat(
            epochGroupVoterRewards.map(
              (e: GroupVoterReward): ExplainedGroupVoterReward => ({
                ...e,
                validators: filterValidatorsByGroup(electedValidators, e.group.address),
              })
            )
          )
        } else if (res.flags.voter) {
          const address = res.flags.voter
          const epochVoterRewards = await election.getVoterRewards(address, epochNumber)
          voterRewards = voterRewards.concat(
            epochVoterRewards.map(
              (e: VoterReward): ExplainedVoterReward => ({
                ...e,
                validators: filterValidatorsByGroup(electedValidators, e.group.address),
              })
            )
          )
        }
      }

      if (!filter || res.flags.validator || res.flags.group) {
        const epochValidatorRewards: ValidatorReward[] = await validators.getValidatorRewards(
          epochNumber
        )

        if (!filter || res.flags.validator) {
          const address = res.flags.validator
          validatorRewards = validatorRewards.concat(
            address
              ? epochValidatorRewards.filter((e: ValidatorReward) =>
                  eqAddress(e.validator.address, address)
                )
              : epochValidatorRewards
          )
        }

        if (!filter || res.flags.group) {
          const address = res.flags.group
          validatorGroupRewards = validatorGroupRewards.concat(
            address
              ? epochValidatorRewards.filter((e: ValidatorReward) =>
                  eqAddress(e.group.address, address)
                )
              : epochValidatorRewards
          )
        }
      }

      if (res.flags.slashing) {
        const epochAccountsSlashed = await lockedGold.getAccountsSlashed(epochNumber)
        const address = res.flags.voter || res.flags.validator || res.flags.group
        accountsSlashed = accountsSlashed.concat(
<<<<<<< HEAD
          address
            ? epochAccountsSlashed.filter(
                (e: AccountSlashed) =>
                  eqAddress(e.slashed, address) || eqAddress(e.reporter, address)
              )
            : epochAccountsSlashed
=======
          address ? filterAccountsSlashed(epochAccountsSlashed, address) : epochAccountsSlashed
>>>>>>> 712d9b53
        )
      }
    }

    // Slashing rewards are available before the current epoch ends
    if (res.flags.slashing) {
      const epochAccountsSlashed = await lockedGold.getAccountsSlashed(currentEpoch)
      const address = res.flags.voter || res.flags.validator || res.flags.group
      accountsSlashed = accountsSlashed.concat(
        address ? filterAccountsSlashed(epochAccountsSlashed, address) : epochAccountsSlashed
      )
    }

    cli.action.stop()

    // At the end of each epoch: R, the total amount of rewards in gold to be allocated to stakers
    // for this epoch is programmatically derived from considering the tradeoff between paying rewards
    // now vs. saving rewards for later.
    //
    // Every validator group has a slashing penalty M, initially M=1.0. All rewards to the group and to
    // voters for the group are weighted by this factor.
    //
    // Let T be the total gold voting for groups eligible for rewards in this epoch. For each account
    // holder, for each group, the amount of gold the account holder has voting for that group is increased
    // by average_epoch_score_of_elected_validators_in_group * account_gold_voting_for_group * R * M / T.
    if (voterRewards.length > 0) {
      console.info('')
      console.info('Voter rewards:')
      cli.table(
        voterRewards,
        {
          address: {},
          addressPayment: {},
          group: { get: (e) => e.group.address },
          averageValidatorScore: { get: (e) => averageValidatorScore(e.validators).toFixed() },
          epochNumber: {},
        },
        { 'no-truncate': !res.flags.truncate }
      )
    } else if (groupVoterRewards.length > 0) {
      console.info('')
      console.info('Group voter rewards:')
      cli.table(
        groupVoterRewards,
        {
          groupName: { get: (e) => e.group.name },
          group: { get: (e) => e.group.address },
          groupVoterPayment: {},
          averageValidatorScore: { get: (e) => averageValidatorScore(e.validators).toFixed() },
          epochNumber: {},
        },
        { 'no-truncate': !res.flags.truncate }
      )
    }

    // Each validator maintains a running validator score Sv:
    //
    // - At the end of an epoch, if a validator was elected, define its uptime:
    //   U = counter / (blocks_in_epoch - [9])
    //
    // - Define the validator’s epoch score:
    //   Sve = U ^ k, where k is governable.
    //
    // - If the validator is elected, Sv = min(Sve, Sve * x + Sv-1 * (1 -x)) where 0 < x < 1 and is
    //   governable. Otherwise, Sv = Sv-1
    //
    // At the end of each epoch, provided that the validator and its group have the required minimum
    // stake, Validators are paid Pv * Sv * M * (1 - C) Celo Dollars where
    // C is group share for the group the validator was a member of when it was elected and
    // Pv is the max payout to validators and is governable.
    if (validatorRewards.length > 0) {
      console.info('')
      console.info('Validator rewards:')
      cli.table(
        validatorRewards,
        {
          validatorName: { get: (e) => e.validator.name },
          validator: { get: (e) => e.validator.address },
          validatorPayment: {},
          validatorScore: { get: (e) => e.validator.score.toFixed() },
          group: { get: (e) => e.group.address },
          epochNumber: {},
        },
        { 'no-truncate': !res.flags.truncate }
      )
    }

    // At the end of each epoch, for each validator that was elected, the group a validator was
    // elected as a member of is paid Pv * Sv * C * M Celo Dollars where:
    // C is the current group share for the group the validator was a member of when it was elected,
    // Pv is the max payout to validators during this epoch programmatically derived from
    // considering the tradeoff between paying rewards now vs. saving rewards for later, and
    // M is the group’s current slashing penalty (M=1 initially, 0<M<=1)
    if (validatorGroupRewards.length > 0) {
      console.info('')
      console.info('Validator Group rewards:')
      cli.table(
        validatorGroupRewards,
        {
          groupName: { get: (e) => e.group.name },
          group: { get: (e) => e.group.address },
          groupPayment: {},
          validator: { get: (e) => e.validator.address },
          validatorScore: { get: (e) => e.validator.score.toFixed() },
          epochNumber: {},
        },
        { 'no-truncate': !res.flags.truncate }
      )
    }

    if (accountsSlashed.length > 0) {
      console.info('')
      console.info('Slashing penalties and rewards:')
      cli.table(
        accountsSlashed,
        {
          slashed: {},
          penalty: {},
          reporter: {},
          reward: {},
          epochNumber: {},
        },
        { 'no-truncate': !res.flags.truncate }
      )
    }

    if (
      voterRewards.length === 0 &&
      groupVoterRewards.length === 0 &&
      validatorRewards.length === 0 &&
      validatorGroupRewards.length === 0 &&
      accountsSlashed.length === 0
    ) {
      console.info('No rewards.')
    }
  }
}

function filterValidatorsByGroup(validators: Validator[], group: Address) {
  return validators.filter((v) => eqAddress(v.affiliation || '', group))
}

function averageValidatorScore(validators: Validator[]): BigNumber {
  return validators
    .reduce((sumScore: BigNumber, v: Validator) => sumScore.plus(v.score), new BigNumber(0))
    .dividedBy(validators.length || 1)
}

function filterAccountsSlashed(accountsSlashed: AccountSlashed[], address: Address) {
  return accountsSlashed.filter(
    (e: AccountSlashed) => eqAddress(e.slashed, address) || eqAddress(e.reporter, address)
  )
}<|MERGE_RESOLUTION|>--- conflicted
+++ resolved
@@ -134,16 +134,7 @@
         const epochAccountsSlashed = await lockedGold.getAccountsSlashed(epochNumber)
         const address = res.flags.voter || res.flags.validator || res.flags.group
         accountsSlashed = accountsSlashed.concat(
-<<<<<<< HEAD
-          address
-            ? epochAccountsSlashed.filter(
-                (e: AccountSlashed) =>
-                  eqAddress(e.slashed, address) || eqAddress(e.reporter, address)
-              )
-            : epochAccountsSlashed
-=======
           address ? filterAccountsSlashed(epochAccountsSlashed, address) : epochAccountsSlashed
->>>>>>> 712d9b53
         )
       }
     }
