--- conflicted
+++ resolved
@@ -1,16 +1,9 @@
 import { BaseCommand } from '../../base'
 import { printValueMapRecursive } from '../../utils/cli'
 import { Args } from '../../utils/command'
-<<<<<<< HEAD
-import { eqAddress } from '@celo/utils/lib/address'
-
-export default class Show extends BaseCommand {
-  static description = 'Show locked gold information for a given account'
-=======
 
 export default class Show extends BaseCommand {
   static description = 'Show Locked Gold information for a given account'
->>>>>>> c2ea8e1d
 
   static flags = {
     ...BaseCommand.flags,
@@ -25,26 +18,6 @@
     const { args } = this.parse(Show)
 
     const lockedGold = await this.kit.contracts.getLockedGold()
-<<<<<<< HEAD
-    const nonvoting = (await lockedGold.getAccountNonvotingLockedGold(args.account)).toString()
-    const total = (await lockedGold.getAccountTotalLockedGold(args.account)).toString()
-    const voter = await lockedGold.getVoterFromAccount(args.account)
-    const validator = await lockedGold.getValidatorFromAccount(args.account)
-    const pendingWithdrawals = await lockedGold.getPendingWithdrawals(args.account)
-    const info = {
-      lockedGold: {
-        total,
-        nonvoting,
-      },
-      authorizations: {
-        voter: eqAddress(voter, args.account) ? 'None' : voter,
-        validator: eqAddress(validator, args.account) ? 'None' : validator,
-      },
-      pendingWithdrawals: pendingWithdrawals.length > 0 ? pendingWithdrawals : '[]',
-    }
-    printValueMapRecursive(info)
-=======
     printValueMapRecursive(await lockedGold.getAccountSummary(args.account))
->>>>>>> c2ea8e1d
   }
 }