--- conflicted
+++ resolved
@@ -17,17 +17,6 @@
     const { flags } = this.parse(Withdraw)
     this.kit.defaultAccount = flags.from
     const lockedgold = await this.kit.contracts.getLockedGold()
-<<<<<<< HEAD
-    const pendingWithdrawals = await lockedgold.getPendingWithdrawals(flags.from)
-    const currentTime = Math.round(new Date().getTime() / 1000)
-    let withdrawals = 0
-    for (let i = 0; i < pendingWithdrawals.length; i++) {
-      if (pendingWithdrawals[i].time.isLessThan(currentTime)) {
-        await displaySendTx('withdraw', lockedgold.withdraw(i - withdrawals))
-        withdrawals += 1
-      }
-    }
-=======
     const currentTime = Math.round(new Date().getTime() / 1000)
 
     while (true) {
@@ -56,6 +45,5 @@
           .toString()} seconds.`
       )
     }
->>>>>>> c2ea8e1d
   }
 }