--- conflicted
+++ resolved
@@ -3,7 +3,6 @@
 import { BaseCommand } from '../../base'
 import { displaySendTx } from '../../utils/cli'
 import { Flags } from '../../utils/command'
-import { toFixed } from '@celo/utils/lib/fixidity'
 
 export default class ValidatorGroupRegister extends BaseCommand {
   static description = 'Register a new Validator Group'
@@ -25,18 +24,10 @@
 
     this.kit.defaultAccount = res.flags.from
     const validators = await this.kit.contracts.getValidators()
-<<<<<<< HEAD
-    const commission = toFixed(new BigNumber(res.flags.commission)).toFixed()
-
-    await displaySendTx(
-      'registerValidatorGroup',
-      validators.registerValidatorGroup(res.flags.name, res.flags.url, commission)
-=======
     const tx = await validators.registerValidatorGroup(
       res.flags.name,
       res.flags.url,
       new BigNumber(res.flags.commission)
->>>>>>> c2ea8e1d
     )
     await displaySendTx('registerValidatorGroup', tx)
   }
