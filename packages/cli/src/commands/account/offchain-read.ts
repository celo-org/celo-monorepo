<<<<<<< HEAD
import OffchainDataWrapper from '@celo/identity/lib/offchain-data-wrapper'
import { PrivateNameAccessor, PublicNameAccessor } from '@celo/identity/lib/offchain/accessors/name'
=======
import { BasicDataWrapper } from '@celo/identity/lib/offchain-data-wrapper'
import { PublicNameAccessor } from '@celo/identity/lib/offchain/accessors/name'
>>>>>>> ebfc1db8
import { flags } from '@oclif/command'
import { BaseCommand } from '../../base'
import { Args, Flags } from '../../utils/command'
import { OffchainDataCommand } from '../../utils/off-chain-data'

export default class OffchainRead extends BaseCommand {
  static description = 'DEV: Reads the name from offchain storage'

  static flags = {
    ...OffchainDataCommand.flags,

    // private accessor parameters
    from: Flags.address({ required: false }),
    privateDEK: flags.string({ required: false }),
  }

  static args = [Args.address('address')]

  static examples = ['offchain-read 0x...', 'offchain-read 0x... --from 0x... --privateKey 0x...']

  async run() {
<<<<<<< HEAD
    const {
      args: { address },
      flags: { from, privateDEK },
    } = this.parse(OffchainRead)

    const provider = new OffchainDataWrapper(from!, this.kit)

    if (privateDEK) {
      this.kit.addAccount(privateDEK)
    }

    const nameApplication = privateDEK
      ? new PrivateNameAccessor(provider)
      : new PublicNameAccessor(provider)
    const data = await nameApplication.read(address)
=======
    const res = this.parse(OffchainRead)
    this.kit.defaultAccount = res.flags.from
    const provider = new BasicDataWrapper(res.flags.from, this.kit)
    const nameApplication = new PublicNameAccessor(provider)
    const data = await nameApplication.read(res.flags.from)
>>>>>>> ebfc1db8
    console.log(data)
  }
}<|MERGE_RESOLUTION|>--- conflicted
+++ resolved
@@ -1,10 +1,5 @@
-<<<<<<< HEAD
-import OffchainDataWrapper from '@celo/identity/lib/offchain-data-wrapper'
+import { BasicDataWrapper } from '@celo/identity/lib/offchain-data-wrapper'
 import { PrivateNameAccessor, PublicNameAccessor } from '@celo/identity/lib/offchain/accessors/name'
-=======
-import { BasicDataWrapper } from '@celo/identity/lib/offchain-data-wrapper'
-import { PublicNameAccessor } from '@celo/identity/lib/offchain/accessors/name'
->>>>>>> ebfc1db8
 import { flags } from '@oclif/command'
 import { BaseCommand } from '../../base'
 import { Args, Flags } from '../../utils/command'
@@ -26,13 +21,12 @@
   static examples = ['offchain-read 0x...', 'offchain-read 0x... --from 0x... --privateKey 0x...']
 
   async run() {
-<<<<<<< HEAD
     const {
       args: { address },
       flags: { from, privateDEK },
     } = this.parse(OffchainRead)
 
-    const provider = new OffchainDataWrapper(from!, this.kit)
+    const provider = new BasicDataWrapper(from!, this.kit)
 
     if (privateDEK) {
       this.kit.addAccount(privateDEK)
@@ -42,13 +36,6 @@
       ? new PrivateNameAccessor(provider)
       : new PublicNameAccessor(provider)
     const data = await nameApplication.read(address)
-=======
-    const res = this.parse(OffchainRead)
-    this.kit.defaultAccount = res.flags.from
-    const provider = new BasicDataWrapper(res.flags.from, this.kit)
-    const nameApplication = new PublicNameAccessor(provider)
-    const data = await nameApplication.read(res.flags.from)
->>>>>>> ebfc1db8
     console.log(data)
   }
 }