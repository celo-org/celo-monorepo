--- conflicted
+++ resolved
@@ -1,13 +1,8 @@
 import TransferCelo from './celo'
 
-<<<<<<< HEAD
-export default class TransferGold extends BaseCommand {
-  static description = 'Transfer CELO to a specified address.'
-=======
 export default class TransferGold extends TransferCelo {
   static description =
     'Transfer CELO to a specified address. *DEPRECATION WARNING* Use the "transfer:celo" command instead'
->>>>>>> e2bc5a82
 
   static flags = {
     ...TransferCelo.flags,
