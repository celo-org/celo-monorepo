import { flags } from '@oclif/command'
import { BaseCommand } from '../../base'
import { displaySendTx } from '../../utils/cli'
import { Flags } from '../../utils/command'
import { getPubKeyFromAddrAndWeb3 } from '../../utils/helpers'

export default class ValidatorRegister extends BaseCommand {
  static description = 'Register a new Validator'

  static flags = {
    ...BaseCommand.flags,
    from: Flags.address({ required: true, description: 'Address for the Validator' }),
    id: flags.string({ required: true }),
    name: flags.string({ required: true }),
    url: flags.string({ required: true }),
    publicKey: Flags.publicKey({ required: true }),
    noticePeriods: flags.string({
      required: true,
<<<<<<< HEAD
      description: 'Notice Periods for the Bonded deposit to use',
      multiple: true,
=======
      description: 'Notice period of the Locked Gold commitment',
>>>>>>> 6278acc1
    }),
  }

  static examples = [
    'register --from 0x47e172F6CfB6c7D01C1574fa3E2Be7CC73269D95 --id myID --name myName --noticePeriod 5184000 --url "http://validator.com" --publicKey 0xc52f3fab06e22a54915a8765c4f6826090cfac5e40282b43844bf1c0df83aaa632e55b67869758f2291d1aabe0ebecc7cbf4236aaa45e3e0cfbf997eda082ae19d3e1d8f49f6b0d8e9a03d80ca07b1d24cf1cc0557bdcc04f5e17a46e35d02d0d411d956dbd5d2d2464eebd7b74ae30005d223780d785d2abc5644fac7ac29fb0e302bdc80c81a5d45018b68b1045068a4b3a4861c93037685fd0d252d7405011220a66a6257562d0c26dabf64485a1d96bad27bb1c0fd6080a75b0ec9f75b50298a2a8e04b02b2688c8104fca61fb00',
  ]
  async run() {
    const res = this.parse(ValidatorRegister)
    this.kit.defaultAccount = res.flags.from
    const validators = await this.kit.contracts.getValidators()
    const attestations = await this.kit.contracts.getAttestations()
    await displaySendTx(
      'registerValidator',
      validators.registerValidator(
        res.flags.id,
        res.flags.name,
        res.flags.url,
        res.flags.publicKey as any,
        res.flags.noticePeriods
      )
    )

    // register encryption key on attestations contract
    // TODO: Use a different key data encryption
    const pubKey = await getPubKeyFromAddrAndWeb3(res.flags.from, this.web3)
    // TODO fix typing
    const setKeyTx = attestations.setAccountDataEncryptionKey(pubKey as any)
    await displaySendTx('Set encryption key', setKeyTx)
  }
}<|MERGE_RESOLUTION|>--- conflicted
+++ resolved
@@ -16,12 +16,8 @@
     publicKey: Flags.publicKey({ required: true }),
     noticePeriods: flags.string({
       required: true,
-<<<<<<< HEAD
-      description: 'Notice Periods for the Bonded deposit to use',
+      description: 'Notice periods of the Locked Gold commitments',
       multiple: true,
-=======
-      description: 'Notice period of the Locked Gold commitment',
->>>>>>> 6278acc1
     }),
   }
 
