--- conflicted
+++ resolved
@@ -1,19 +1,10 @@
 export const LockedGoldArgs = {
   pendingWithdrawalIndexArg: {
-<<<<<<< HEAD
-    name: 'pendingWithdrawalINdex',
-    description: 'index of pending withdrawal whose unlocking period has passed',
-  },
-  goldAmountArg: {
-    name: 'goldAmount',
-    description: 'unit amount of gold token (cGLD)',
-=======
     name: 'pendingWithdrawalIndex',
     description: 'index of pending withdrawal whose unlocking period has passed',
   },
   valueArg: {
     name: 'value',
     description: 'unit amount of Celo Gold (cGLD)',
->>>>>>> c2ea8e1d
   },
 }