import { BasicDataWrapper } from '@celo/identity/lib/offchain-data-wrapper'
import {
  AwsStorageWriter,
  GitStorageWriter,
  GoogleStorageWriter,
  LocalStorageWriter,
} from '@celo/identity/lib/offchain/storage-writers'
import { privateKeyToAddress } from '@celo/utils/lib/address'
import { flags } from '@oclif/command'
import { ParserOutput } from '@oclif/parser/lib/parse'
import { BaseCommand } from '../base'
import { parsePath } from './command'

export enum StorageProviders {
  AWS = 'aws',
  GCP = 'gcp',
  git = 'git',
}

export abstract class OffchainDataCommand extends BaseCommand {
  static flags = {
    ...BaseCommand.flags,
    directory: flags.string({
      parse: parsePath,
      default: '.',
      description: 'To which directory data should be written',
    }),
    provider: flags.enum({
      options: ['git', 'aws', 'gcp'],
      description: 'If the CLI should attempt to push to the cloud',
    }),
    bucket: flags.string({
      dependsOn: ['provider'],
      description: 'If using a GCP or AWS storage bucket this parameter is required',
    }),
  }

  // @ts-ignore Can't encode that this is happening in init
  offchainDataWrapper: BasicDataWrapper

  async init() {
    await super.init()

    const {
      flags: { provider, directory, bucket, privateKey },
    }: ParserOutput<any, any> = this.parse()

    const from = privateKeyToAddress(privateKey)
<<<<<<< HEAD
    // identity depends on a version of kit that doesnt support cip64 tx
    // so the types dont match but it is fine to ignore here as the kit is not sending a tx
    // its reading from AccountsWrapper
=======

>>>>>>> f380ed23
    this.offchainDataWrapper = new BasicDataWrapper(from, this.kit)

    this.offchainDataWrapper.storageWriter =
      provider === StorageProviders.GCP
        ? new GoogleStorageWriter(directory, bucket)
        : provider === StorageProviders.AWS
        ? new AwsStorageWriter(directory, bucket)
        : provider === StorageProviders.git
        ? new GitStorageWriter(directory)
        : new LocalStorageWriter(directory)
  }
}<|MERGE_RESOLUTION|>--- conflicted
+++ resolved
@@ -46,13 +46,6 @@
     }: ParserOutput<any, any> = this.parse()
 
     const from = privateKeyToAddress(privateKey)
-<<<<<<< HEAD
-    // identity depends on a version of kit that doesnt support cip64 tx
-    // so the types dont match but it is fine to ignore here as the kit is not sending a tx
-    // its reading from AccountsWrapper
-=======
-
->>>>>>> f380ed23
     this.offchainDataWrapper = new BasicDataWrapper(from, this.kit)
 
     this.offchainDataWrapper.storageWriter =
