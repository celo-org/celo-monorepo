import { StableToken } from '@celo/contractkit'
import { stableTokenInfos } from '@celo/contractkit/lib/celo-tokens'
import { StableTokenWrapper } from '@celo/contractkit/lib/wrappers/StableTokenWrapper'
import { flags } from '@oclif/command'
import { ParserOutput } from '@oclif/parser/lib/parse'
import BigNumber from 'bignumber.js'
import { BaseCommand } from './base'
import { newCheckBuilder } from './utils/checks'
import { displaySendTx, failWith } from './utils/cli'
import { Flags } from './utils/command'

export abstract class TransferStableBase extends BaseCommand {
  static flags = {
    ...BaseCommand.flags,
    from: Flags.address({ required: true, description: 'Address of the sender' }),
    to: Flags.address({ required: true, description: 'Address of the receiver' }),
    value: flags.string({ required: true, description: 'Amount to transfer (in wei)' }),
    comment: flags.string({ description: 'Transfer comment' }),
  }

  protected _stableCurrency: StableToken | null = null

  async run() {
    const res: ParserOutput<any, any> = this.parse()

    const from: string = res.flags.from
    const to: string = res.flags.to
    const value = new BigNumber(res.flags.value)

    if (!this._stableCurrency) {
      throw new Error('Stable currency not set')
    }
    let stableToken: StableTokenWrapper
    try {
      stableToken = await this.kit.contracts.getStableToken(this._stableCurrency)
    } catch {
      failWith(`The ${this._stableCurrency} token was not deployed yet`)
    }
<<<<<<< HEAD
=======
    // If gasCurrency is not set, use the transferring token
    if (!res.flags.gasCurrency) {
      await this.kit.setFeeCurrency(stableTokenInfos[this._stableCurrency].contract)
    }
>>>>>>> 47e5fd8f

    const tx = res.flags.comment
      ? stableToken.transferWithComment(to, value.toFixed(), res.flags.comment)
      : stableToken.transfer(to, value.toFixed())

    await newCheckBuilder(this)
      .hasEnoughStable(from, value, this._stableCurrency)
      .addConditionalCheck(
        `Account can afford transfer and gas paid in ${this._stableCurrency}`,
        this.kit.connection.defaultFeeCurrency === stableToken.address,
        async () => {
          const [gas, gasPrice, balance] = await Promise.all([
            tx.txo.estimateGas({ feeCurrency: stableToken.address }),
            this.kit.connection.gasPrice(stableToken.address),
            stableToken.balanceOf(from),
          ])
          const gasValue = new BigNumber(gas).times(gasPrice as string)
          return balance.gte(value.plus(gasValue))
        },
        `Cannot afford transfer with ${this._stableCurrency} gasCurrency; try reducing value slightly or using gasCurrency=CELO`
      )
      .runChecks()

    await displaySendTx(res.flags.comment ? 'transferWithComment' : 'transfer', tx)
  }
}<|MERGE_RESOLUTION|>--- conflicted
+++ resolved
@@ -36,13 +36,10 @@
     } catch {
       failWith(`The ${this._stableCurrency} token was not deployed yet`)
     }
-<<<<<<< HEAD
-=======
     // If gasCurrency is not set, use the transferring token
     if (!res.flags.gasCurrency) {
       await this.kit.setFeeCurrency(stableTokenInfos[this._stableCurrency].contract)
     }
->>>>>>> 47e5fd8f
 
     const tx = res.flags.comment
       ? stableToken.transferWithComment(to, value.toFixed(), res.flags.comment)
