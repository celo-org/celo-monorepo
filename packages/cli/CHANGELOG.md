--- conflicted
+++ resolved
@@ -1,6 +1,5 @@
 # Changelog
 
-<<<<<<< HEAD
 ## 3.1.2-beta.1
 
 ### Patch Changes
@@ -9,8 +8,7 @@
 - Updated dependencies [e4da5a7a8]
   - @celo/governance@5.0.7-beta.1
 
-=======
->>>>>>> f2b1aaf4
+
 ## 3.1.2-beta.0
 
 ### Patch Changes
