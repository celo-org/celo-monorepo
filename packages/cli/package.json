{
  "name": "@celo/celocli",
  "description": "CLI Tool for transacting with the Celo protocol",
<<<<<<< HEAD
  "version": "0.0.31-dev",
=======
  "version": "0.0.30-beta",
>>>>>>> d4f40348
  "author": "Celo",
  "license": "Apache-2.0",
  "repository": "celo-org/celo-monorepo",
  "homepage": "https://github.com/celo-org/celo-monorepo",
  "bugs": "https://github.com/celo-org/celo-monorepo/issues?utf8=%E2%9C%93&q=label%3Acli+",
  "types": "lib/index.d.ts",
  "main": "lib/index.js",
  "bin": {
    "celocli": "./bin/run"
  },
  "keywords": [
    "celo",
    "celocli",
    "celo-cli"
  ],
  "engines": {
    "node": ">=8.0.0"
  },
  "scripts": {
    "clean": "tsc -b . --clean",
    "build": "tsc -b .",
    "docs": "yarn oclif-dev readme --multi --dir=../docs/command-line-interface && yarn prettier ../docs/command-line-interface/*.md --write",
    "lint": "tslint -c tslint.json --project tsconfig.json",
    "prepack": "yarn run build && oclif-dev manifest && oclif-dev readme",
    "test:reset": "yarn --cwd ../protocol devchain generate .devchain --migration_override ../dev-utils/src/migration-override.json",
    "test:livechain": "yarn --cwd ../protocol devchain run .devchain",
    "test": "TZ=UTC jest --runInBand"
  },
  "dependencies": {
    "@celo/contractkit": "0.2.2-dev",
    "@celo/utils": "^0.1.3",
    "@oclif/command": "^1",
    "@oclif/config": "^1",
    "@oclif/plugin-help": "^2",
    "bip32": "^1.0.2",
    "bip39": "^2.5.0",
    "bls12377js": "https://github.com/celo-org/bls12377js#ea09eba5c54fe63617af494a0c198fcc47582e0c",
    "chalk": "^2.4.2",
    "cli-table": "^0.3.1",
    "cli-ux": "^5.3.1",
    "debug": "^4.1.1",
    "elliptic": "^6.4.1",
    "ethereumjs-util": "^5.2.0",
    "events": "^3.0.0",
    "firebase": "^7.2.2",
    "fs-extra": "^8.1.0",
    "moment": "2.24.0",
    "path": "^0.12.7",
    "tslib": "^1",
    "web3": "1.0.0-beta.37"
  },
  "devDependencies": {
    "@celo/dev-cli": "^2.0.3",
    "@celo/dev-utils": "0.0.1-dev",
    "@types/bip32": "^1.0.1",
    "@types/bip39": "^2.4.2",
    "@types/cli-table": "^0.3.0",
    "@types/debug": "^4.1.4",
    "@types/elliptic": "^6.4.9",
    "@types/fs-extra": "^8.0.0",
    "@types/mocha": "^5.2.7",
    "@types/node": "^10",
    "@types/web3": "^1.0.18",
    "globby": "^8",
    "prettier": "1.13.5",
    "typescript": "^3.5.3"
  },
  "files": [
    "README.md",
    "/bin",
    "/lib",
    "/oclif.manifest.json"
  ],
  "oclif": {
    "commands": "./lib/commands",
    "topics": {
      "account": {
        "description": "Manage your account, keys, and metadata"
      },
      "config": {
        "description": "Configure CLI options which persist across commands"
      },
      "election": {
        "description": "Participate in and view the state of Validator Elections"
      },
      "exchange": {
        "description": "Exchange Celo Dollars and Celo Gold via the stability mechanism"
      },
      "lockedgold": {
        "description": "View and manage locked Celo Gold"
      },
      "node": {
        "description": "Manage your full node"
      },
      "transfer": {
        "description": "Transfer Celo Gold and Celo Dollars"
      },
      "validator": {
        "description": "View and manage Validators"
      },
      "validatorgroup": {
        "description": "View and manage Validator Groups"
      }
    },
    "bin": "celocli",
    "plugins": [
      "@oclif/plugin-help"
    ],
    "repositoryPrefix": "https://github.com/celo-org/celo-monorepo/tree/master/packages/cli/<%- commandPath %>"
  }
}<|MERGE_RESOLUTION|>--- conflicted
+++ resolved
@@ -1,11 +1,7 @@
 {
   "name": "@celo/celocli",
   "description": "CLI Tool for transacting with the Celo protocol",
-<<<<<<< HEAD
-  "version": "0.0.31-dev",
-=======
   "version": "0.0.30-beta",
->>>>>>> d4f40348
   "author": "Celo",
   "license": "Apache-2.0",
   "repository": "celo-org/celo-monorepo",
