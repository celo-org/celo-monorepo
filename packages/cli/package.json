--- conflicted
+++ resolved
@@ -30,20 +30,12 @@
     "test": "TZ=UTC jest --runInBand"
   },
   "dependencies": {
-<<<<<<< HEAD
     "@celo/base": "^6.0.0-beta.0",
     "@celo/celo-devchain": "^6.0.2-beta.2",
     "@celo/connect": "^5.1.1-beta.0",
     "@celo/contractkit": "^5.2.0-beta.0",
     "@celo/explorer": "^5.0.6-beta.0",
     "@celo/governance": "^5.0.6-beta.0",
-=======
-    "@celo/base": "^6.0.0",
-    "@celo/connect": "^5.1.1",
-    "@celo/contractkit": "^5.2.0",
-    "@celo/explorer": "^5.0.6",
-    "@celo/governance": "^5.0.6",
->>>>>>> ff3b4b3a
     "@celo/identity": "^5.1.1",
     "@celo/phone-utils": "^6.0.0",
     "@celo/utils": "^5.0.6",
