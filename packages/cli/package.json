--- conflicted
+++ resolved
@@ -30,11 +30,7 @@
     "test": "TZ=UTC jest --runInBand"
   },
   "dependencies": {
-<<<<<<< HEAD
-    "@celo/abis": "10.0.0-rc.2",
-=======
     "@celo/abis": "10.0.0",
->>>>>>> 1c9c844c
     "@celo/base": "^6.0.0",
     "@celo/connect": "^5.1.1",
     "@celo/contractkit": "^5.2.1",
@@ -77,11 +73,7 @@
     "web3": "1.10.0"
   },
   "devDependencies": {
-<<<<<<< HEAD
-    "@celo/celo-devchain": "^6.0.3-beta.1",
-=======
     "@celo/celo-devchain": "^6.0.3",
->>>>>>> 1c9c844c
     "@celo/dev-utils": "0.0.1",
     "@oclif/dev-cli": "^1.23.0",
     "@types/cli-table": "^0.3.0",
