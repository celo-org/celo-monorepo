--- conflicted
+++ resolved
@@ -33,18 +33,7 @@
     "test": "TZ=UTC jest --runInBand"
   },
   "dependencies": {
-<<<<<<< HEAD
     "@celo/bls12377js": "0.1.1",
-    "@celo/contractkit": "2.0.1-dev",
-    "@celo/explorer": "2.0.1-dev",
-    "@celo/governance": "2.0.1-dev",
-    "@celo/identity": "2.0.1-dev",
-    "@celo/utils": "2.0.1-dev",
-    "@celo/cryptographic-utils": "2.0.1-dev",
-    "@celo/wallet-hsm-azure": "2.0.1-dev",
-    "@celo/wallet-ledger": "2.0.1-dev",
-    "@celo/wallet-local": "2.0.1-dev",
-=======
     "@celo/contractkit": "2.1.1-dev",
     "@celo/explorer": "2.1.1-dev",
     "@celo/governance": "2.1.1-dev",
@@ -55,7 +44,6 @@
     "@celo/wallet-hsm-azure": "2.1.1-dev",
     "@celo/wallet-ledger": "2.1.1-dev",
     "@celo/wallet-local": "2.1.1-dev",
->>>>>>> 31ab2548
     "@ledgerhq/hw-transport-node-hid": "~5.11.0",
     "@oclif/command": "^1.6.0",
     "@oclif/config": "^1.6.0",
