--- conflicted
+++ resolved
@@ -77,25 +77,17 @@
       "account": {
         "description": "Manage your account, send and receive Celo Gold and Celo Dollars"
       },
-<<<<<<< HEAD
-      "election": {
-        "description": "View and manage validator elections"
-      },
       "config": {
         "description": "Configure CLI options which persist across commands"
       },
-      "lockedgold": {
-        "description": "View and manage locked Celo Gold"
-=======
-      "config": {
-        "description": "Configure CLI options which persist across commands"
+      "election": {
+        "description": "View and manage validator elections"
       },
       "exchange": {
         "description": "Commands for interacting with the Exchange"
       },
       "lockedgold": {
-        "description": "Manage Locked Gold to participate in governance and earn rewards"
->>>>>>> 1a6266dc
+        "description": "View and manage locked Celo Gold"
       },
       "node": {
         "description": "Manage your full node"
@@ -104,14 +96,7 @@
         "description": "View and manage validators"
       },
       "validatorgroup": {
-<<<<<<< HEAD
         "description": "View and manage validator groups"
-      },
-      "exchange": {
-        "description": "Commands for interacting with the Exchange"
-=======
-        "description": "View validator group information and cast votes"
->>>>>>> 1a6266dc
       }
     },
     "bin": "celocli",
