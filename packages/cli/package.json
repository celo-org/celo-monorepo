--- conflicted
+++ resolved
@@ -103,14 +103,10 @@
         "description": "View and manage Validators"
       },
       "validatorgroup": {
-<<<<<<< HEAD
-        "description": "View and manage validator groups"
+        "description": "View and manage Validator Groups"
       },
       "vesting": {
         "description": "View and manage vestings"
-=======
-        "description": "View and manage Validator Groups"
->>>>>>> 21432c2b
       }
     },
     "bin": "celocli",
