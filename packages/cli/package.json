--- conflicted
+++ resolved
@@ -28,11 +28,7 @@
     "generate:shrinkwrap": "npm install --production && npm shrinkwrap",
     "check:shrinkwrap": "npm install --production && npm shrinkwrap && ./scripts/check_shrinkwrap_dirty.sh",
     "prepack": "yarn run build && oclif-dev manifest && oclif-dev readme && yarn run check:shrinkwrap",
-<<<<<<< HEAD
-    "test:reset": "yarn --cwd ../protocol devchain generate-tar .tmp/devchain.tar.gz --migration_override ../dev-utils/src/migration-override.json --upto 26 --release_gold_contracts scripts/truffle/releaseGoldExampleConfigs.json",
-=======
-    "test:reset": "yarn --cwd ../protocol devchain generate-tar .tmp/devchain.tar.gz --migration_override ../dev-utils/src/migration-override.json --upto 27 --release_gold_contracts scripts/truffle/releaseGoldExampleConfigs.json",
->>>>>>> 0b604abc
+    "test:reset": "yarn --cwd ../protocol devchain generate-tar .tmp/devchain.tar.gz --migration_override ../dev-utils/src/migration-override.json --upto 28 --release_gold_contracts scripts/truffle/releaseGoldExampleConfigs.json",
     "test:livechain": "yarn --cwd ../protocol devchain run-tar .tmp/devchain.tar.gz",
     "test": "TZ=UTC jest --runInBand"
   },
