{
  "name": "@celo/celocli",
  "description": "CLI Tool for transacting with the Celo protocol",
<<<<<<< HEAD
  "version": "0.0.46-dev",
=======
  "version": "0.0.45-dev",
>>>>>>> 6ddf9e06
  "author": "Celo",
  "license": "Apache-2.0",
  "repository": "celo-org/celo-monorepo",
  "homepage": "https://github.com/celo-org/celo-monorepo",
  "bugs": "https://github.com/celo-org/celo-monorepo/issues?utf8=%E2%9C%93&q=label%3Acli+",
  "types": "lib/index.d.ts",
  "main": "lib/index.js",
  "bin": {
    "celocli": "./bin/run"
  },
  "keywords": [
    "celo",
    "celocli",
    "celo-cli"
  ],
  "engines": {
    "node": ">=8.0.0"
  },
  "scripts": {
    "clean": "tsc -b . --clean",
    "build": "tsc -b .",
    "docs": "yarn oclif-dev readme --multi --dir=../docs/command-line-interface && yarn prettier ../docs/command-line-interface/*.md --write",
    "lint": "tslint -c tslint.json --project tsconfig.json",
    "prepack": "yarn run build && oclif-dev manifest && oclif-dev readme",
    "test:reset": "yarn --cwd ../protocol devchain generate-tar .tmp/devchain.tar.gz --migration_override ../dev-utils/src/migration-override.json --upto 24 --release_gold_contracts scripts/truffle/releaseGoldExampleConfigs.json",
    "test:livechain": "yarn --cwd ../protocol devchain run-tar .tmp/devchain.tar.gz",
    "test": "TZ=UTC jest --runInBand"
  },
  "dependencies": {
<<<<<<< HEAD
    "@celo/contractkit": "0.4.2-dev",
    "@celo/utils": "0.1.12-dev",
=======
    "@celo/contractkit": "0.4.1-dev",
    "@celo/utils": "0.1.13-dev",
>>>>>>> 6ddf9e06
    "@ledgerhq/hw-transport-node-hid": "^5.11.0",
    "@oclif/command": "^1",
    "@oclif/config": "^1",
    "@oclif/plugin-help": "^2",
    "bip32": "2.0.5",
    "bip39": "3.0.2",
    "bls12377js": "https://github.com/celo-org/bls12377js#400bcaeec9e7620b040bfad833268f5289699cac",
    "chalk": "^2.4.2",
    "cli-table": "^0.3.1",
    "cli-ux": "^5.3.1",
    "debug": "^4.1.1",
    "ethereumjs-util": "^5.2.0",
    "events": "^3.0.0",
    "firebase": "^7.2.2",
    "fs-extra": "^8.1.0",
    "moment": "2.24.0",
    "humanize-duration": "^3.21.0",
    "path": "^0.12.7",
    "prompts": "^2.0.1",
    "randombytes": "^2.0.1",
    "tslib": "^1",
    "web3": "1.2.4"
  },
  "devDependencies": {
    "@celo/dev-cli": "^2.0.3",
    "@celo/dev-utils": "0.0.1-dev",
    "@types/cli-table": "^0.3.0",
    "@types/debug": "^4.1.4",
    "@types/fs-extra": "^8.0.0",
    "@types/mocha": "^7.0.2",
    "@types/node": "^10",
    "@types/humanize-duration": "^3.18.0",
    "globby": "^8",
    "prettier": "1.19.1",
    "typescript": "^3.7.3"
  },
  "files": [
    "README.md",
    "/bin",
    "/lib",
    "/oclif.manifest.json"
  ],
  "oclif": {
    "commands": "./lib/commands",
    "topics": {
      "account": {
        "description": "Manage your account, keys, and metadata"
      },
      "config": {
        "description": "Configure CLI options which persist across commands"
      },
      "election": {
        "description": "Participate in and view the state of Validator Elections"
      },
      "exchange": {
        "description": "Exchange Celo Dollars and Celo Gold via the stability mechanism"
      },
      "governance": {
        "description": "Interact with on-chain governance proposals and hotfixes"
      },
      "lockedgold": {
        "description": "View and manage locked Celo Gold"
      },
      "node": {
        "description": "Manage your Celo node"
      },
      "transfer": {
        "description": "Transfer Celo Gold and Celo Dollars"
      },
      "validator": {
        "description": "View and manage Validators"
      },
      "validatorgroup": {
        "description": "View and manage Validator Groups"
      },
      "releasegold": {
        "description": "View and manage Release Gold contracts"
      }
    },
    "bin": "celocli",
    "plugins": [
      "@oclif/plugin-help"
    ],
    "repositoryPrefix": "https://github.com/celo-org/celo-monorepo/tree/master/packages/cli/<%- commandPath %>"
  }
}<|MERGE_RESOLUTION|>--- conflicted
+++ resolved
@@ -1,11 +1,7 @@
 {
   "name": "@celo/celocli",
   "description": "CLI Tool for transacting with the Celo protocol",
-<<<<<<< HEAD
   "version": "0.0.46-dev",
-=======
-  "version": "0.0.45-dev",
->>>>>>> 6ddf9e06
   "author": "Celo",
   "license": "Apache-2.0",
   "repository": "celo-org/celo-monorepo",
@@ -35,13 +31,8 @@
     "test": "TZ=UTC jest --runInBand"
   },
   "dependencies": {
-<<<<<<< HEAD
     "@celo/contractkit": "0.4.2-dev",
-    "@celo/utils": "0.1.12-dev",
-=======
-    "@celo/contractkit": "0.4.1-dev",
     "@celo/utils": "0.1.13-dev",
->>>>>>> 6ddf9e06
     "@ledgerhq/hw-transport-node-hid": "^5.11.0",
     "@oclif/command": "^1",
     "@oclif/config": "^1",
