{
  "name": "@celo/celocli",
  "description": "CLI Tool for transacting with the Celo protocol",
  "version": "0.0.17",
  "author": "Celo",
  "license": "Apache-2.0",
  "repository": "celo-org/celo-monorepo",
  "homepage": "https://github.com/celo-org/celo-monorepo",
  "bugs": "https://github.com/celo-org/celo-monorepo/issues?utf8=%E2%9C%93&q=label%3Acli+",
  "types": "lib/index.d.ts",
  "main": "lib/index.js",
  "bin": {
    "celocli": "./bin/run"
  },
  "keywords": [
    "celo",
    "celocli",
    "celo-cli"
  ],
  "engines": {
    "node": ">=8.0.0"
  },
  "scripts": {
    "build": "rm -rf lib && tsc -b",
    "docs": "yarn oclif-dev readme --multi --dir=../docs/command-line-interface && yarn prettier ../docs/command-line-interface/*.md --write",
    "lint": "tslint -c tslint.json --project tsconfig.json",
    "prepublishOnly": "yarn --cwd=../walletkit build && yarn run build && oclif-dev manifest && oclif-dev readme",
    "test": "export TZ=UTC && jest --ci --silent"
  },
  "dependencies": {
    "@celo/walletkit": "^0.0.14",
    "@oclif/command": "^1",
    "@oclif/config": "^1",
    "@oclif/plugin-help": "^2",
    "ethereumjs-util": "^5.2.0",
    "bip32": "^1.0.2",
    "bip39": "^2.5.0",
    "bn.js": "^5.0.0",
    "chalk": "^2.4.2",
    "cli-table": "^0.3.1",
    "cli-ux": "^5.3.1",
    "debug": "^4.1.1",
    "elliptic": "^6.4.1",
    "events": "^3.0.0",
    "firebase": "^6.2.4",
    "fs-extra": "^8.1.0",
    "path": "^0.12.7",
    "tslib": "^1",
    "web3": "1.0.0-beta.37"
  },
  "devDependencies": {
    "@celo/dev-cli": "^2.0.3",
    "@types/bip32": "^1.0.1",
    "@types/bip39": "^2.4.2",
<<<<<<< HEAD
    "@types/elliptic": "^6.4.9",
    "@types/mocha": "^5.2.7",
=======
>>>>>>> 587c8582
    "@types/cli-table": "^0.3.0",
    "@types/debug": "^4.1.4",
    "@types/elliptic": "^6.4.9",
    "@types/fs-extra": "^8.0.0",
    "@types/jest": "^24.0.15",
    "@types/mocha": "^5.2.7",
    "@types/node": "^10",
    "@types/web3": "^1.0.18",
    "globby": "^8"
  },
  "files": [
    "README.md",
    "/bin",
    "/lib",
    "/oclif.manifest.json"
  ],
  "oclif": {
    "commands": "./lib/src/commands",
    "topics": {
      "account": {
        "description": "Manage your account, send and receive Celo Gold and Celo Dollars"
      },
      "bonds": {
        "description": "Manage bonded deposits to participate in governance and earn rewards"
      },
      "config": {
        "description": "Configure CLI options which persist across commands"
      },
      "node": {
        "description": "Manage your full node"
      },
      "validator": {
        "description": "View validator information and register your own"
      },
      "validatorgroup": {
        "description": "View validator group information and cast votes"
      },
      "exchange": {
        "description": "Commands for interacting with the Exchange"
      }
    },
    "bin": "celocli",
    "plugins": [
      "@oclif/plugin-help"
    ],
    "repositoryPrefix": "https://github.com/celo-org/celo-monorepo/tree/master/packages/cli/<%- commandPath %>"
  }
}<|MERGE_RESOLUTION|>--- conflicted
+++ resolved
@@ -52,11 +52,6 @@
     "@celo/dev-cli": "^2.0.3",
     "@types/bip32": "^1.0.1",
     "@types/bip39": "^2.4.2",
-<<<<<<< HEAD
-    "@types/elliptic": "^6.4.9",
-    "@types/mocha": "^5.2.7",
-=======
->>>>>>> 587c8582
     "@types/cli-table": "^0.3.0",
     "@types/debug": "^4.1.4",
     "@types/elliptic": "^6.4.9",
