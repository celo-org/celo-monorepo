--- conflicted
+++ resolved
@@ -3,10 +3,6 @@
 import { loadFromEnvFile } from './env'
 import { rootLogger } from './logger'
 import { clearAllFundsToRoot, parseStableTokensList } from './scaffold'
-<<<<<<< HEAD
-// import { runAttestationTest } from './tests/attestation'
-=======
->>>>>>> 75c223a1
 import { runExchangeTest } from './tests/exchange'
 import { runGrandaMentoTest } from './tests/granda-mento'
 import { runOracleTest } from './tests/oracle'
@@ -44,10 +40,6 @@
     runExchangeTest(context, stableTokensToTest)
     runOracleTest(context)
     runReserveTest(context)
-<<<<<<< HEAD
-    // runAttestationTest(context)
-=======
->>>>>>> 75c223a1
     runGrandaMentoTest(context, stableTokensToTest)
 
     // TODO: Governance Proposals
