--- conflicted
+++ resolved
@@ -13,12 +13,9 @@
     "bunyan-debug-stream": "2.0.0",
     "dotenv": "8.2.0",
     "jest": "26.4.2",
-<<<<<<< HEAD
+    "moment": "^2.22.1",
+    "twilio": "^3.23.2",
     "web3": "1.2.11"
-=======
-    "moment": "^2.22.1",
-    "twilio": "^3.23.2"
->>>>>>> 007f29dc
   },
 
   "scripts": {
