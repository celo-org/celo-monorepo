--- conflicted
+++ resolved
@@ -5,15 +5,6 @@
   "main": "index.js",
   "license": "MIT",
   "dependencies": {
-<<<<<<< HEAD
-    "@celo/contractkit": "3.2.1-dev",
-    "@celo/utils": "3.2.1-dev",
-    "@celo/base": "3.2.1-dev",
-    "@celo/connect": "3.2.1-dev",
-    "@celo/identity": "3.2.1-dev",
-    "@celo/phone-utils": "3.2.1-dev",
-    "@celo/cryptographic-utils": "3.2.1-dev",
-=======
     "@celo/contractkit": "4.0.1-dev",
     "@celo/utils": "4.0.1-dev",
     "@celo/base": "4.0.1-dev",
@@ -21,7 +12,6 @@
     "@celo/identity": "4.0.1-dev",
     "@celo/phone-utils": "4.0.1-dev",
     "@celo/cryptographic-utils": "4.0.1-dev",
->>>>>>> 24fe8671
     "bunyan": "1.8.12",
     "bunyan-gke-stackdriver": "0.1.2",
     "bunyan-debug-stream": "2.0.0",
