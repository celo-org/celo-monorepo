--- conflicted
+++ resolved
@@ -204,13 +204,8 @@
     geth account import --password $DATA_DIR/account/accountSecret $DATA_DIR/pkey ; \
     geth \
       --bootnodes=enode://$BOOTNODE_ENODE \
-<<<<<<< HEAD
       --light.serve 90 \
-      --light.maxpeers 1000 \
-=======
-      --lightserv 90 \
-      --lightpeers=${max_light_peers} \
->>>>>>> bc3a0aca
+      --light.maxpeers ${max_light_peers} \
       --maxpeers=${max_peers} \
       --rpc \
       --rpcaddr 0.0.0.0 \
