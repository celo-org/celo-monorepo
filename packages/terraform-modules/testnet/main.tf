--- conflicted
+++ resolved
@@ -130,14 +130,9 @@
   name                              = "tx-node"
   network_id                        = var.network_id
   network_name                      = data.google_compute_network.network.name
-<<<<<<< HEAD
   node_count                        = var.tx_node_count
   verification_pool_url             = var.verification_pool_url
-=======
-  tx_node_count                     = var.tx_node_count
->>>>>>> 8deb4b16
 }
-
 # used for access by blockscout
 module "tx_node_lb" {
   source = "./modules/tx-node-load-balancer"
@@ -170,4 +165,5 @@
   proxied_validator_count           = var.proxied_validator_count
   tx_node_count                     = var.tx_node_count
   validator_count                   = var.validator_count
+  verification_pool_url             = var.verification_pool_url
 }