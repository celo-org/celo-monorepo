{
  "name": "@celo/contractkit",
  "version": "0.2.12-dev",
  "description": "Celo's ContractKit to interact with Celo network",
  "main": "./lib/index.js",
  "types": "./lib/index.d.ts",
  "author": "Celo",
  "license": "Apache-2.0",
  "homepage": "https://github.com/celo-org/celo-monorepo/tree/master/packages/contractkit",
  "repository": "https://github.com/celo-org/celo-monorepo/tree/master/packages/contractkit",
  "keywords": [
    "celo",
    "blockchain",
    "contractkit",
    "defi"
  ],
  "scripts": {
    "build": "tsc -b .",
    "clean": "tsc -b . --clean",
    "clean:all": "yarn clean && rm -rf src/generated",
    "build:gen": "yarn --cwd ../protocol build",
    "prepublishOnly": "yarn build:gen && yarn build",
    "docs": "typedoc && ts-node scripts/linkdocs.ts",
    "test:reset": "yarn --cwd ../protocol devchain generate .devchain --migration_override ../dev-utils/src/migration-override.json --upto 23",
    "test:livechain": "yarn --cwd ../protocol devchain run .devchain",
    "test": "jest --runInBand",
    "lint": "tslint -c tslint.json --project ."
  },
  "dependencies": {
<<<<<<< HEAD
    "@celo/utils": "0.1.6-dev",
=======
    "@0x/subproviders": "^5.0.0",
    "@celo/utils": "0.1.7-dev",
    "@types/debug": "^4.1.5",
>>>>>>> e017726c
    "bignumber.js": "^7.2.0",
    "cross-fetch": "3.0.4",
    "debug": "^4.1.1",
    "eth-lib": "^0.2.8",
    "fp-ts": "2.1.1",
    "io-ts": "2.0.1",
    "web3": "1.0.0-beta.37",
    "web3-core-helpers": "1.0.0-beta.37",
    "web3-eth-abi": "1.0.0-beta.37",
    "web3-utils": "1.0.0-beta.37"
  },
  "devDependencies": {
    "@celo/dev-utils": "0.0.1-dev",
    "@celo/ganache-cli": "git+https://github.com/celo-org/ganache-cli.git#9d77e02",
    "@celo/protocol": "1.0.0",
    "@types/debug": "^4.1.5",
    "@types/ethereumjs-util": "^5.2.0",
    "@types/web3": "^1.0.18",
    "ts-node": "8.3.0",
    "typedoc": "^0.16.9",
    "typedoc-plugin-markdown": "^2.2.16"
  },
  "engines": {
    "node": ">=8.13.0"
  }
}<|MERGE_RESOLUTION|>--- conflicted
+++ resolved
@@ -27,13 +27,8 @@
     "lint": "tslint -c tslint.json --project ."
   },
   "dependencies": {
-<<<<<<< HEAD
-    "@celo/utils": "0.1.6-dev",
-=======
-    "@0x/subproviders": "^5.0.0",
     "@celo/utils": "0.1.7-dev",
     "@types/debug": "^4.1.5",
->>>>>>> e017726c
     "bignumber.js": "^7.2.0",
     "cross-fetch": "3.0.4",
     "debug": "^4.1.1",
