import { Address } from '../base'
import { GoldToken } from '../generated/types/GoldToken'
import { BaseWrapper, proxyCall, proxySend, toBigNumber, toNumber } from './BaseWrapper'

/**
 * ERC-20 contract for Celo native currency.
 */
export class GoldTokenWrapper extends BaseWrapper<GoldToken> {
  /**
   * Querying allowance.
   * @param from Account who has given the allowance.
   * @param to Address of account to whom the allowance was given.
   * @returns Amount of allowance.
   */
  allowance = proxyCall(this.contract.methods.allowance, undefined, toBigNumber)

  /**
   * Returns the name of the token.
   * @returns Name of the token.
   */
  name = proxyCall(this.contract.methods.name, undefined, (a: any) => a.toString())

  /**
   * Returns the three letter symbol of the token.
   * @returns Symbol of the token.
   */
  symbol = proxyCall(this.contract.methods.symbol, undefined, (a: any) => a.toString())
  /**
   * Returns the number of decimals used in the token.
   * @returns Number of decimals.
   */
  decimals = proxyCall(this.contract.methods.decimals, undefined, toNumber)

  /**
   * Returns the total supply of the token, that is, the amount of tokens currently minted.
   * @returns Total supply.
   */
  totalSupply = proxyCall(this.contract.methods.totalSupply, undefined, toBigNumber)

  /**
   * Approve a user to transfer Celo Gold on behalf of another user.
   * @param spender The address which is being approved to spend Celo Gold.
   * @param value The amount of Celo Gold approved to the spender.
   * @return True if the transaction succeeds.
   */
  approve = proxySend(this.kit, this.contract.methods.approve)
<<<<<<< HEAD
  /**
   * Increases the allowance of another user.
   * @param spender The address which is being approved to spend Celo Gold.
   * @param value The increment of the amount of Celo Gold approved to the spender.
   * @returns true if success.
   */
  increaseAllowance = proxySend(this.kit, this.contract.methods.increaseAllowance)
  /**
   * Decreases the allowance of another user.
   * @param spender The address which is being approved to spend Celo Gold.
   * @param value The decrement of the amount of Celo Gold approved to the spender.
   * @returns true if success.
   */
  decreaseAllowance = proxySend(this.kit, this.contract.methods.decreaseAllowance)
=======

  /**
   * Transfers Celo Gold from one address to another with a comment.
   * @param to The address to transfer Celo Gold to.
   * @param value The amount of Celo Gold to transfer.
   * @param comment The transfer comment
   * @return True if the transaction succeeds.
   */
>>>>>>> a70d7aae
  transferWithComment = proxySend(this.kit, this.contract.methods.transferWithComment)

  /**
   * Transfers Celo Gold from one address to another.
   * @param to The address to transfer Celo Gold to.
   * @param value The amount of Celo Gold to transfer.
   * @return True if the transaction succeeds.
   */
  transfer = proxySend(this.kit, this.contract.methods.transfer)

  /**
   * Transfers Celo Gold from one address to another on behalf of a user.
   * @param from The address to transfer Celo Gold from.
   * @param to The address to transfer Celo Gold to.
   * @param value The amount of Celo Gold to transfer.
   * @return True if the transaction succeeds.
   */
  transferFrom = proxySend(this.kit, this.contract.methods.transferFrom)

  /**
   * Gets the balance of the specified address.
   * @param owner The address to query the balance of.
   * @return The balance of the specified address.
   */
  balanceOf = (account: Address) => this.kit.web3.eth.getBalance(account).then(toBigNumber)
}<|MERGE_RESOLUTION|>--- conflicted
+++ resolved
@@ -44,7 +44,6 @@
    * @return True if the transaction succeeds.
    */
   approve = proxySend(this.kit, this.contract.methods.approve)
-<<<<<<< HEAD
   /**
    * Increases the allowance of another user.
    * @param spender The address which is being approved to spend Celo Gold.
@@ -59,7 +58,6 @@
    * @returns true if success.
    */
   decreaseAllowance = proxySend(this.kit, this.contract.methods.decreaseAllowance)
-=======
 
   /**
    * Transfers Celo Gold from one address to another with a comment.
@@ -68,7 +66,6 @@
    * @param comment The transfer comment
    * @return True if the transaction succeeds.
    */
->>>>>>> a70d7aae
   transferWithComment = proxySend(this.kit, this.contract.methods.transferWithComment)
 
   /**
