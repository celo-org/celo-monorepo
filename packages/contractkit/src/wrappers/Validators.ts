import { eqAddress } from '@celo/utils/lib/address'
import { concurrentMap } from '@celo/utils/lib/async'
import { zip } from '@celo/utils/lib/collections'
import { fromFixed, toFixed } from '@celo/utils/lib/fixidity'
import BigNumber from 'bignumber.js'
import { EventLog } from 'web3/types'
import { Address, NULL_ADDRESS } from '../base'
import { Validators } from '../generated/types/Validators'
import {
  BaseWrapper,
  CeloTransactionObject,
  parseBytes,
  proxyCall,
  proxySend,
  toBigNumber,
  toNumber,
  toTransactionObject,
  tupleParser,
} from './BaseWrapper'

export interface Validator {
  name: string
  address: Address
  ecdsaPublicKey: string
  blsPublicKey: string
  affiliation: string | null
  score: BigNumber
  signer: Address
}

export interface ValidatorGroup {
  name: string
  address: Address
  members: Address[]
  affiliates: Address[]
  commission: BigNumber
}

export interface ValidatorReward {
  validator: Validator
  validatorPayment: BigNumber
  group: ValidatorGroup
  groupPayment: BigNumber
  epochNumber: number
}

export interface LockedGoldRequirements {
  value: BigNumber
  duration: BigNumber
}

export interface ValidatorsConfig {
  groupLockedGoldRequirements: LockedGoldRequirements
  validatorLockedGoldRequirements: LockedGoldRequirements
  maxGroupSize: BigNumber
}

export interface GroupMembership {
  epoch: number
  group: Address
}

/**
 * Contract for voting for validators and managing validator groups.
 */
// TODO(asa): Support validator signers
export class ValidatorsWrapper extends BaseWrapper<Validators> {
  async updateCommission(commission: BigNumber): Promise<CeloTransactionObject<boolean>> {
    return toTransactionObject(
      this.kit,
      this.contract.methods.updateCommission(toFixed(commission).toFixed())
    )
  }
  /**
   * Returns the Locked Gold requirements for validators.
   * @returns The Locked Gold requirements for validators.
   */
  async getValidatorLockedGoldRequirements(): Promise<LockedGoldRequirements> {
    const res = await this.contract.methods.getValidatorLockedGoldRequirements().call()
    return {
      value: toBigNumber(res[0]),
      duration: toBigNumber(res[1]),
    }
  }

  /**
   * Returns the Locked Gold requirements for validator groups.
   * @returns The Locked Gold requirements for validator groups.
   */
  async getGroupLockedGoldRequirements(): Promise<LockedGoldRequirements> {
    const res = await this.contract.methods.getGroupLockedGoldRequirements().call()
    return {
      value: toBigNumber(res[0]),
      duration: toBigNumber(res[1]),
    }
  }

  /**
   * Returns the Locked Gold requirements for specific account.
   * @returns The Locked Gold requirements for a specific account.
   */
  getAccountLockedGoldRequirement = proxyCall(
    this.contract.methods.getAccountLockedGoldRequirement,
    undefined,
    toBigNumber
  )

  /**
   * Returns current configuration parameters.
   */
  async getConfig(): Promise<ValidatorsConfig> {
    const res = await Promise.all([
      this.getValidatorLockedGoldRequirements(),
      this.getGroupLockedGoldRequirements(),
      this.contract.methods.maxGroupSize().call(),
    ])
    return {
      validatorLockedGoldRequirements: res[0],
      groupLockedGoldRequirements: res[1],
      maxGroupSize: toBigNumber(res[2]),
    }
  }

  /**
   * @notice Returns the current epoch size in blocks.
   * @return The current epoch size in blocks.
   */
  getEpochSize: () => Promise<number> = proxyCall(
    this.contract.methods.getEpochSize,
    undefined,
    toNumber
  )

  /**
   * Returns the account associated with `signer`.
   * @param signer The address of an account or currently authorized validator signer.
   * @dev Fails if the `signer` is not an account or currently authorized validator.
   * @return The associated account.
   */
  async validatorSignerToAccount(signerAddress: Address) {
    const accounts = await this.kit.contracts.getAccounts()
    return accounts.validatorSignerToAccount(signerAddress)
  }

  /**
   * Returns the account associated with `signer`.
   * @param signer The address of the account or previously authorized signer.
   * @dev Fails if the `signer` is not an account or previously authorized signer.
   * @return The associated account.
   */
  async signerToAccount(signerAddress: Address) {
    const accounts = await this.kit.contracts.getAccounts()
    return accounts.signerToAccount(signerAddress)
  }

  /**
   * Updates a validator's BLS key.
   * @param blsPublicKey The BLS public key that the validator is using for consensus, should pass proof
   *   of possession. 48 bytes.
   * @param blsPop The BLS public key proof-of-possession, which consists of a signature on the
   *   account address. 96 bytes.
   * @return True upon success.
   */
  updateBlsPublicKey: (
    blsPublicKey: string,
    blsPop: string
  ) => CeloTransactionObject<boolean> = proxySend(
    this.kit,
    this.contract.methods.updateBlsPublicKey,
    tupleParser(parseBytes, parseBytes)
  )

  /**
   * Returns whether a particular account has a registered validator.
   * @param account The account.
   * @return Whether a particular address is a registered validator.
   */
  isValidator = proxyCall(this.contract.methods.isValidator)

  /**
   * Returns whether a particular account has a registered validator group.
   * @param account The account.
   * @return Whether a particular address is a registered validator group.
   */
  isValidatorGroup = proxyCall(this.contract.methods.isValidatorGroup)

  /**
   * Returns whether an account meets the requirements to register a validator.
   * @param account The account.
   * @return Whether an account meets the requirements to register a validator.
   */
  meetsValidatorBalanceRequirements = async (address: Address) => {
    const lockedGold = await this.kit.contracts.getLockedGold()
    const total = await lockedGold.getAccountTotalLockedGold(address)
    const reqs = await this.getValidatorLockedGoldRequirements()
    return reqs.value.lte(total)
  }

  /**
   * Returns whether an account meets the requirements to register a group.
   * @param account The account.
   * @return Whether an account meets the requirements to register a group.
   */

  meetsValidatorGroupBalanceRequirements = async (address: Address) => {
    const lockedGold = await this.kit.contracts.getLockedGold()
    const total = await lockedGold.getAccountTotalLockedGold(address)
    const reqs = await this.getGroupLockedGoldRequirements()
    return reqs.value.lte(total)
  }

  /** Get Validator information */
  async getValidator(address: Address, blockNumber?: number): Promise<Validator> {
    // @ts-ignore: Expected 0-1 arguments, but got 2
    const res = await this.contract.methods.getValidator(address).call({}, blockNumber)
    const accounts = await this.kit.contracts.getAccounts()
    const name = await accounts.getName(address, blockNumber)

    return {
      name,
      address,
      ecdsaPublicKey: (res.ecdsaPublicKey as unknown) as string,
      blsPublicKey: (res.blsPublicKey as unknown) as string,
      affiliation: res.affiliation,
      score: fromFixed(new BigNumber(res.score)),
      signer: res.signer,
    }
  }

  async getValidatorFromSigner(address: Address): Promise<Validator> {
    const account = await this.signerToAccount(address)
    return this.getValidator(account)
  }

  /** Get ValidatorGroup information */
<<<<<<< HEAD
  async getValidatorGroup(address: Address, blockNumber?: number): Promise<ValidatorGroup> {
    // @ts-ignore: Expected 0-1 arguments, but got 2
    const res = await this.contract.methods.getValidatorGroup(address).call({}, blockNumber)
    const accounts = await this.kit.contracts.getAccounts()
    const name = (await accounts.getName(address, blockNumber)) || ''
    const validators = await this.getRegisteredValidators(blockNumber)
    const affiliates = validators
      .filter((v) => v.affiliation === address)
      .filter((v) => !res[0].includes(v.address))
=======
  async getValidatorGroup(
    address: Address,
    getAffiliates: boolean = true
  ): Promise<ValidatorGroup> {
    const res = await this.contract.methods.getValidatorGroup(address).call()
    const accounts = await this.kit.contracts.getAccounts()
    const name = (await accounts.getName(address)) || ''
    let affiliates: Validator[] = []
    if (getAffiliates) {
      const validators = await this.getRegisteredValidators()
      affiliates = validators
        .filter((v) => v.affiliation === address)
        .filter((v) => !res[0].includes(v.address))
    }
>>>>>>> a151a2c6
    return {
      name,
      address,
      members: res[0],
      commission: fromFixed(new BigNumber(res[1])),
      affiliates: affiliates.map((v) => v.address),
    }
  }

  /**
   * Returns the Validator's group membership history
   * @param validator The validator whose membership history to return.
   * @return The group membership history of a validator.
   */
  getValidatorMembershipHistory: (validator: Address) => Promise<GroupMembership[]> = proxyCall(
    this.contract.methods.getMembershipHistory,
    undefined,
    (res) =>
      // tslint:disable-next-line: no-object-literal-type-assertion
      zip((epoch, group) => ({ epoch: toNumber(epoch), group } as GroupMembership), res[0], res[1])
  )

  /** Get the size (amount of members) of a ValidatorGroup */
  getValidatorGroupSize: (group: Address) => Promise<number> = proxyCall(
    this.contract.methods.getGroupNumMembers,
    undefined,
    toNumber
  )

  /** Get list of registered validator addresses */
  async getRegisteredValidatorsAddresses(blockNumber?: number): Promise<Address[]> {
    // @ts-ignore: Expected 0-1 arguments, but got 2
    return this.contract.methods.getRegisteredValidators().call({}, blockNumber)
  }

  /** Get list of registered validator group addresses */
  getRegisteredValidatorGroupsAddresses: () => Promise<Address[]> = proxyCall(
    this.contract.methods.getRegisteredValidatorGroups
  )

  /** Get list of registered validators */
  async getRegisteredValidators(blockNumber?: number): Promise<Validator[]> {
    const vgAddresses = await this.getRegisteredValidatorsAddresses(blockNumber)
    return Promise.all(vgAddresses.map((addr) => this.getValidator(addr, blockNumber)))
  }

  /** Get list of registered validator groups */
  async getRegisteredValidatorGroups(): Promise<ValidatorGroup[]> {
    const vgAddresses = await this.getRegisteredValidatorGroupsAddresses()
    return Promise.all(vgAddresses.map((addr) => this.getValidatorGroup(addr, false)))
  }

  /**
   * Registers a validator unaffiliated with any validator group.
   *
   * Fails if the account is already a validator or validator group.
   *
   * @param validatorAddress The address that the validator is using for consensus, should match
   *   the validator signer.
   * @param ecdsaPublicKey The ECDSA public key that the validator is using for consensus. 64 bytes.
   * @param blsPublicKey The BLS public key that the validator is using for consensus, should pass proof
   *   of possession. 48 bytes.
   * @param blsPop The BLS public key proof-of-possession, which consists of a signature on the
   *   account address. 96 bytes.
   */
  registerValidator = proxySend(this.kit, this.contract.methods.registerValidator)

  /**
   * De-registers a validator, removing it from the group for which it is a member.
   * @param validatorAddress Address of the validator to deregister
   */
  async deregisterValidator(validatorAddress: Address) {
    const allValidators = await this.getRegisteredValidatorsAddresses()
    const idx = allValidators.findIndex((addr) => eqAddress(validatorAddress, addr))

    if (idx < 0) {
      throw new Error(`${validatorAddress} is not a registered validator`)
    }
    return toTransactionObject(this.kit, this.contract.methods.deregisterValidator(idx))
  }

  /**
   * Registers a validator group with no member validators.
   * Fails if the account is already a validator or validator group.
   * Fails if the account does not have sufficient weight.
   *
   * @param commission the commission this group receives on epoch payments made to its members.
   */
  async registerValidatorGroup(commission: BigNumber): Promise<CeloTransactionObject<boolean>> {
    return toTransactionObject(
      this.kit,
      this.contract.methods.registerValidatorGroup(toFixed(commission).toFixed())
    )
  }

  /**
   * De-registers a validator Group
   * @param validatorGroupAddress Address of the validator group to deregister
   */
  async deregisterValidatorGroup(validatorGroupAddress: Address) {
    const allGroups = await this.getRegisteredValidatorGroupsAddresses()
    const idx = allGroups.findIndex((addr) => eqAddress(validatorGroupAddress, addr))

    if (idx < 0) {
      throw new Error(`${validatorGroupAddress} is not a registered validator`)
    }
    return toTransactionObject(this.kit, this.contract.methods.deregisterValidatorGroup(idx))
  }

  /**
   * Affiliates a validator with a group, allowing it to be added as a member.
   * De-affiliates with the previously affiliated group if present.
   * @param group The validator group with which to affiliate.
   */
  affiliate: (group: Address) => CeloTransactionObject<boolean> = proxySend(
    this.kit,
    this.contract.methods.affiliate
  )

  /**
   * De-affiliates a validator, removing it from the group for which it is a member.
   * Fails if the account is not a validator with non-zero affiliation.
   */

  deaffiliate = proxySend(this.kit, this.contract.methods.deaffiliate)

  forceDeaffiliateIfValidator = proxySend(
    this.kit,
    this.contract.methods.forceDeaffiliateIfValidator
  )

  /**
   * Adds a member to the end of a validator group's list of members.
   * Fails if `validator` has not set their affiliation to this account.
   * @param validator The validator to add to the group
   */
  async addMember(group: Address, validator: Address): Promise<CeloTransactionObject<boolean>> {
    const numMembers = await this.getValidatorGroupSize(group)
    if (numMembers === 0) {
      const election = await this.kit.contracts.getElection()
      const voteWeight = await election.getTotalVotesForGroup(group)
      const { lesser, greater } = await election.findLesserAndGreaterAfterVote(group, voteWeight)

      return toTransactionObject(
        this.kit,
        this.contract.methods.addFirstMember(validator, lesser, greater)
      )
    } else {
      return toTransactionObject(this.kit, this.contract.methods.addMember(validator))
    }
  }

  /**
   * Removes a member from a ValidatorGroup
   * The ValidatorGroup is specified by the `from` of the tx.
   *
   * @param validator The Validator to remove from the group
   */
  removeMember = proxySend(this.kit, this.contract.methods.removeMember)

  /**
   * Reorders a member within a validator group.
   * Fails if `validator` is not a member of the account's validator group.
   * @param groupAddr The validator group
   * @param validator The validator to reorder.
   * @param newIndex New position for the validator
   */
  async reorderMember(groupAddr: Address, validator: Address, newIndex: number) {
    const group = await this.getValidatorGroup(groupAddr)

    if (newIndex < 0 || newIndex >= group.members.length) {
      throw new Error(`Invalid index ${newIndex}; max index is ${group.members.length - 1}`)
    }

    const currentIdx = group.members.indexOf(validator)
    if (currentIdx < 0) {
      throw new Error(`ValidatorGroup ${groupAddr} does not inclue ${validator}`)
    } else if (currentIdx === newIndex) {
      throw new Error(`Validator is already in position ${newIndex}`)
    }

    // remove the element
    group.members.splice(currentIdx, 1)
    // add it on new position
    group.members.splice(newIndex, 0, validator)

    const nextMember =
      newIndex === group.members.length - 1 ? NULL_ADDRESS : group.members[newIndex + 1]
    const prevMember = newIndex === 0 ? NULL_ADDRESS : group.members[newIndex - 1]

    return toTransactionObject(
      this.kit,
      this.contract.methods.reorderMember(validator, nextMember, prevMember)
    )
  }

  /**
   * Retrieves ValidatorRewards for epochNumber.
   * @param epochNumber The epoch to retrieve ValidatorRewards at.
   */
  async getValidatorRewards(epochNumber: number): Promise<ValidatorReward[]> {
    const blockNumber = await this.kit.epochToBlockNumber(epochNumber)
    const events = await this.getPastEvents('ValidatorEpochPaymentDistributed', {
      fromBlock: blockNumber,
      toBlock: blockNumber,
    })
    const validator: Validator[] = await concurrentMap(10, events, (e: EventLog) =>
      this.getValidator(e.returnValues.validator, blockNumber)
    )
    const validatorGroup: ValidatorGroup[] = await concurrentMap(10, events, (e: EventLog) =>
      this.getValidatorGroup(e.returnValues.group, blockNumber)
    )
    return events.map(
      (e: EventLog, index: number): ValidatorReward => ({
        epochNumber,
        validator: validator[index],
        validatorPayment: e.returnValues.validatorPayment,
        group: validatorGroup[index],
        groupPayment: e.returnValues.groupPayment,
      })
    )
  }
}<|MERGE_RESOLUTION|>--- conflicted
+++ resolved
@@ -233,32 +233,22 @@
   }
 
   /** Get ValidatorGroup information */
-<<<<<<< HEAD
-  async getValidatorGroup(address: Address, blockNumber?: number): Promise<ValidatorGroup> {
+  async getValidatorGroup(
+    address: Address,
+    getAffiliates: boolean = true,
+    blockNumber?: number
+  ): Promise<ValidatorGroup> {
     // @ts-ignore: Expected 0-1 arguments, but got 2
     const res = await this.contract.methods.getValidatorGroup(address).call({}, blockNumber)
     const accounts = await this.kit.contracts.getAccounts()
     const name = (await accounts.getName(address, blockNumber)) || ''
-    const validators = await this.getRegisteredValidators(blockNumber)
-    const affiliates = validators
-      .filter((v) => v.affiliation === address)
-      .filter((v) => !res[0].includes(v.address))
-=======
-  async getValidatorGroup(
-    address: Address,
-    getAffiliates: boolean = true
-  ): Promise<ValidatorGroup> {
-    const res = await this.contract.methods.getValidatorGroup(address).call()
-    const accounts = await this.kit.contracts.getAccounts()
-    const name = (await accounts.getName(address)) || ''
     let affiliates: Validator[] = []
     if (getAffiliates) {
-      const validators = await this.getRegisteredValidators()
+      const validators = await this.getRegisteredValidators(blockNumber)
       affiliates = validators
         .filter((v) => v.affiliation === address)
         .filter((v) => !res[0].includes(v.address))
     }
->>>>>>> a151a2c6
     return {
       name,
       address,
@@ -469,7 +459,7 @@
       this.getValidator(e.returnValues.validator, blockNumber)
     )
     const validatorGroup: ValidatorGroup[] = await concurrentMap(10, events, (e: EventLog) =>
-      this.getValidatorGroup(e.returnValues.group, blockNumber)
+      this.getValidatorGroup(e.returnValues.group, true, blockNumber)
     )
     return events.map(
       (e: EventLog, index: number): ValidatorReward => ({
