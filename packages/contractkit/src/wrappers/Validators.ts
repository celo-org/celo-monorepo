import { eqAddress } from '@celo/utils/lib/address'
import { concurrentMap } from '@celo/utils/lib/async'
import { range, zip } from '@celo/utils/lib/collections'
import { fromFixed, toFixed } from '@celo/utils/lib/fixidity'
import BigNumber from 'bignumber.js'
import { EventLog } from 'web3/types'
import { Address, NULL_ADDRESS } from '../base'
import { Validators } from '../generated/types/Validators'
import {
  BaseWrapper,
  CeloTransactionObject,
  proxyCall,
  proxySend,
  stringToBytes,
  toTransactionObject,
  tupleParser,
  valueToBigNumber,
  valueToInt,
} from './BaseWrapper'

export interface Validator {
  name: string
  address: Address
  ecdsaPublicKey: string
  blsPublicKey: string
  affiliation: string | null
  score: BigNumber
  signer: Address
}

export interface ValidatorGroup {
  name: string
  address: Address
  members: Address[]
  affiliates: Address[]
  commission: BigNumber
}

export interface ValidatorReward {
  validator: Validator
  validatorPayment: BigNumber
  group: ValidatorGroup
  groupPayment: BigNumber
  epochNumber: number
}

export interface LockedGoldRequirements {
  value: BigNumber
  duration: BigNumber
}

export interface ValidatorsConfig {
  groupLockedGoldRequirements: LockedGoldRequirements
  validatorLockedGoldRequirements: LockedGoldRequirements
  maxGroupSize: BigNumber
}

export interface GroupMembership {
  epoch: number
  group: Address
}

/**
 * Contract for voting for validators and managing validator groups.
 */
// TODO(asa): Support validator signers
export class ValidatorsWrapper extends BaseWrapper<Validators> {
  async updateCommission(commission: BigNumber): Promise<CeloTransactionObject<boolean>> {
    return toTransactionObject(
      this.kit,
      this.contract.methods.updateCommission(toFixed(commission).toFixed())
    )
  }
  /**
   * Returns the Locked Gold requirements for validators.
   * @returns The Locked Gold requirements for validators.
   */
  async getValidatorLockedGoldRequirements(): Promise<LockedGoldRequirements> {
    const res = await this.contract.methods.getValidatorLockedGoldRequirements().call()
    return {
      value: valueToBigNumber(res[0]),
      duration: valueToBigNumber(res[1]),
    }
  }

  /**
   * Returns the Locked Gold requirements for validator groups.
   * @returns The Locked Gold requirements for validator groups.
   */
  async getGroupLockedGoldRequirements(): Promise<LockedGoldRequirements> {
    const res = await this.contract.methods.getGroupLockedGoldRequirements().call()
    return {
      value: valueToBigNumber(res[0]),
      duration: valueToBigNumber(res[1]),
    }
  }

  /**
   * Returns the Locked Gold requirements for specific account.
   * @returns The Locked Gold requirements for a specific account.
   */
  getAccountLockedGoldRequirement = proxyCall(
    this.contract.methods.getAccountLockedGoldRequirement,
    undefined,
    valueToBigNumber
  )

  /**
   * Returns current configuration parameters.
   */
  async getConfig(): Promise<ValidatorsConfig> {
    const res = await Promise.all([
      this.getValidatorLockedGoldRequirements(),
      this.getGroupLockedGoldRequirements(),
      this.contract.methods.maxGroupSize().call(),
    ])
    return {
      validatorLockedGoldRequirements: res[0],
      groupLockedGoldRequirements: res[1],
      maxGroupSize: valueToBigNumber(res[2]),
    }
  }

  /**
   * Returns the account associated with `signer`.
   * @param signer The address of an account or currently authorized validator signer.
   * @dev Fails if the `signer` is not an account or currently authorized validator.
   * @return The associated account.
   */
  async validatorSignerToAccount(signerAddress: Address) {
    const accounts = await this.kit.contracts.getAccounts()
    return accounts.validatorSignerToAccount(signerAddress)
  }

  /**
   * Returns the account associated with `signer`.
   * @param signer The address of the account or previously authorized signer.
   * @dev Fails if the `signer` is not an account or previously authorized signer.
   * @return The associated account.
   */
  async signerToAccount(signerAddress: Address, blockNumber?: number) {
    const accounts = await this.kit.contracts.getAccounts()
    return accounts.signerToAccount(signerAddress, blockNumber)
  }

  /**
   * Updates a validator's BLS key.
   * @param blsPublicKey The BLS public key that the validator is using for consensus, should pass proof
   *   of possession. 48 bytes.
   * @param blsPop The BLS public key proof-of-possession, which consists of a signature on the
   *   account address. 96 bytes.
   * @return True upon success.
   */
  updateBlsPublicKey: (
    blsPublicKey: string,
    blsPop: string
  ) => CeloTransactionObject<boolean> = proxySend(
    this.kit,
    this.contract.methods.updateBlsPublicKey,
    tupleParser(stringToBytes, stringToBytes)
  )

  /**
   * Returns whether a particular account has a registered validator.
   * @param account The account.
   * @return Whether a particular address is a registered validator.
   */
  isValidator = proxyCall(this.contract.methods.isValidator)

  /**
   * Returns whether a particular account has a registered validator group.
   * @param account The account.
   * @return Whether a particular address is a registered validator group.
   */
  isValidatorGroup = proxyCall(this.contract.methods.isValidatorGroup)

  /**
   * Returns whether an account meets the requirements to register a validator.
   * @param account The account.
   * @return Whether an account meets the requirements to register a validator.
   */
  meetsValidatorBalanceRequirements = async (address: Address) => {
    const lockedGold = await this.kit.contracts.getLockedGold()
    const total = await lockedGold.getAccountTotalLockedGold(address)
    const reqs = await this.getValidatorLockedGoldRequirements()
    return reqs.value.lte(total)
  }

  /**
   * Returns whether an account meets the requirements to register a group.
   * @param account The account.
   * @return Whether an account meets the requirements to register a group.
   */

  meetsValidatorGroupBalanceRequirements = async (address: Address) => {
    const lockedGold = await this.kit.contracts.getLockedGold()
    const total = await lockedGold.getAccountTotalLockedGold(address)
    const reqs = await this.getGroupLockedGoldRequirements()
    return reqs.value.lte(total)
  }

  /** Get Validator information */
  async getValidator(address: Address, blockNumber?: number): Promise<Validator> {
    // @ts-ignore: Expected 0-1 arguments, but got 2
    const res = await this.contract.methods.getValidator(address).call({}, blockNumber)
    const accounts = await this.kit.contracts.getAccounts()
    const name = (await accounts.getName(address, blockNumber)) || ''

    return {
      name,
      address,
      ecdsaPublicKey: (res.ecdsaPublicKey as unknown) as string,
      blsPublicKey: (res.blsPublicKey as unknown) as string,
      affiliation: res.affiliation,
      score: fromFixed(new BigNumber(res.score)),
      signer: res.signer,
    }
  }

  async getValidatorFromSigner(address: Address, blockNumber?: number): Promise<Validator> {
    const account = await this.signerToAccount(address, blockNumber)
    return this.getValidator(account, blockNumber)
  }

  /** Get ValidatorGroup information */
  async getValidatorGroup(
    address: Address,
    getAffiliates: boolean = true,
    blockNumber?: number
  ): Promise<ValidatorGroup> {
    // @ts-ignore: Expected 0-1 arguments, but got 2
    const res = await this.contract.methods.getValidatorGroup(address).call({}, blockNumber)
    const accounts = await this.kit.contracts.getAccounts()
    const name = (await accounts.getName(address, blockNumber)) || ''
    let affiliates: Validator[] = []
    if (getAffiliates) {
      const validators = await this.getRegisteredValidators(blockNumber)
      affiliates = validators
        .filter((v) => v.affiliation === address)
        .filter((v) => !res[0].includes(v.address))
    }
    return {
      name,
      address,
      members: res[0],
      commission: fromFixed(new BigNumber(res[1])),
      affiliates: affiliates.map((v) => v.address),
    }
  }

  /**
   * Returns the Validator's group membership history
   * @param validator The validator whose membership history to return.
   * @return The group membership history of a validator.
   */
  getValidatorMembershipHistory: (validator: Address) => Promise<GroupMembership[]> = proxyCall(
    this.contract.methods.getMembershipHistory,
    undefined,
    (res) =>
      zip((epoch, group): GroupMembership => ({ epoch: valueToInt(epoch), group }), res[0], res[1])
  )

  /** Get the size (amount of members) of a ValidatorGroup */
  getValidatorGroupSize: (group: Address) => Promise<number> = proxyCall(
    this.contract.methods.getGroupNumMembers,
    undefined,
    valueToInt
  )

  /** Get list of registered validator addresses */
  async getRegisteredValidatorsAddresses(blockNumber?: number): Promise<Address[]> {
    // @ts-ignore: Expected 0-1 arguments, but got 2
    return this.contract.methods.getRegisteredValidators().call({}, blockNumber)
  }

  /** Get list of registered validator group addresses */
  getRegisteredValidatorGroupsAddresses: () => Promise<Address[]> = proxyCall(
    this.contract.methods.getRegisteredValidatorGroups
  )

  /** Get list of registered validators */
  async getRegisteredValidators(blockNumber?: number): Promise<Validator[]> {
    const vgAddresses = await this.getRegisteredValidatorsAddresses(blockNumber)
    return concurrentMap(10, vgAddresses, (addr) => this.getValidator(addr, blockNumber))
  }

  /** Get list of registered validator groups */
  async getRegisteredValidatorGroups(): Promise<ValidatorGroup[]> {
    const vgAddresses = await this.getRegisteredValidatorGroupsAddresses()
    return concurrentMap(10, vgAddresses, (addr) => this.getValidatorGroup(addr, false))
  }

  /**
   * Registers a validator unaffiliated with any validator group.
   *
   * Fails if the account is already a validator or validator group.
   *
   * @param validatorAddress The address that the validator is using for consensus, should match
   *   the validator signer.
   * @param ecdsaPublicKey The ECDSA public key that the validator is using for consensus. 64 bytes.
   * @param blsPublicKey The BLS public key that the validator is using for consensus, should pass proof
   *   of possession. 48 bytes.
   * @param blsPop The BLS public key proof-of-possession, which consists of a signature on the
   *   account address. 96 bytes.
   */

  getEpochNumber = proxyCall(this.contract.methods.getEpochNumber, undefined, valueToBigNumber)

  getEpochSize = proxyCall(this.contract.methods.getEpochSize, undefined, valueToBigNumber)

  registerValidator: (
    ecdsaPublicKey: string,
    blsPublicKey: string,
    blsPop: string
  ) => CeloTransactionObject<boolean> = proxySend(
    this.kit,
    this.contract.methods.registerValidator,
    tupleParser(stringToBytes, stringToBytes, stringToBytes)
  )

  /**
   * De-registers a validator, removing it from the group for which it is a member.
   * @param validatorAddress Address of the validator to deregister
   */
  async deregisterValidator(validatorAddress: Address) {
    const allValidators = await this.getRegisteredValidatorsAddresses()
    const idx = allValidators.findIndex((addr) => eqAddress(validatorAddress, addr))

    if (idx < 0) {
      throw new Error(`${validatorAddress} is not a registered validator`)
    }
    return toTransactionObject(this.kit, this.contract.methods.deregisterValidator(idx))
  }

  /**
   * Registers a validator group with no member validators.
   * Fails if the account is already a validator or validator group.
   * Fails if the account does not have sufficient weight.
   *
   * @param commission the commission this group receives on epoch payments made to its members.
   */
  async registerValidatorGroup(commission: BigNumber): Promise<CeloTransactionObject<boolean>> {
    return toTransactionObject(
      this.kit,
      this.contract.methods.registerValidatorGroup(toFixed(commission).toFixed())
    )
  }

  /**
   * De-registers a validator Group
   * @param validatorGroupAddress Address of the validator group to deregister
   */
  async deregisterValidatorGroup(validatorGroupAddress: Address) {
    const allGroups = await this.getRegisteredValidatorGroupsAddresses()
    const idx = allGroups.findIndex((addr) => eqAddress(validatorGroupAddress, addr))

    if (idx < 0) {
      throw new Error(`${validatorGroupAddress} is not a registered validator`)
    }
    return toTransactionObject(this.kit, this.contract.methods.deregisterValidatorGroup(idx))
  }

  /**
   * Affiliates a validator with a group, allowing it to be added as a member.
   * De-affiliates with the previously affiliated group if present.
   * @param group The validator group with which to affiliate.
   */
  affiliate: (group: Address) => CeloTransactionObject<boolean> = proxySend(
    this.kit,
    this.contract.methods.affiliate
  )

  /**
   * De-affiliates a validator, removing it from the group for which it is a member.
   * Fails if the account is not a validator with non-zero affiliation.
   */

  deaffiliate = proxySend(this.kit, this.contract.methods.deaffiliate)

  forceDeaffiliateIfValidator = proxySend(
    this.kit,
    this.contract.methods.forceDeaffiliateIfValidator
  )

  /**
   * Adds a member to the end of a validator group's list of members.
   * Fails if `validator` has not set their affiliation to this account.
   * @param validator The validator to add to the group
   */
  async addMember(group: Address, validator: Address): Promise<CeloTransactionObject<boolean>> {
    const numMembers = await this.getValidatorGroupSize(group)
    if (numMembers === 0) {
      const election = await this.kit.contracts.getElection()
      const voteWeight = await election.getTotalVotesForGroup(group)
      const { lesser, greater } = await election.findLesserAndGreaterAfterVote(group, voteWeight)

      return toTransactionObject(
        this.kit,
        this.contract.methods.addFirstMember(validator, lesser, greater)
      )
    } else {
      return toTransactionObject(this.kit, this.contract.methods.addMember(validator))
    }
  }

  /**
   * Removes a member from a ValidatorGroup
   * The ValidatorGroup is specified by the `from` of the tx.
   *
   * @param validator The Validator to remove from the group
   */
  removeMember = proxySend(this.kit, this.contract.methods.removeMember)

  /**
   * Reorders a member within a validator group.
   * Fails if `validator` is not a member of the account's validator group.
   * @param groupAddr The validator group
   * @param validator The validator to reorder.
   * @param newIndex New position for the validator
   */
  async reorderMember(groupAddr: Address, validator: Address, newIndex: number) {
    const group = await this.getValidatorGroup(groupAddr)

    if (newIndex < 0 || newIndex >= group.members.length) {
      throw new Error(`Invalid index ${newIndex}; max index is ${group.members.length - 1}`)
    }

    const currentIdx = group.members.indexOf(validator)
    if (currentIdx < 0) {
      throw new Error(`ValidatorGroup ${groupAddr} does not inclue ${validator}`)
    } else if (currentIdx === newIndex) {
      throw new Error(`Validator is already in position ${newIndex}`)
    }

    // remove the element
    group.members.splice(currentIdx, 1)
    // add it on new position
    group.members.splice(newIndex, 0, validator)

    const nextMember =
      newIndex === group.members.length - 1 ? NULL_ADDRESS : group.members[newIndex + 1]
    const prevMember = newIndex === 0 ? NULL_ADDRESS : group.members[newIndex - 1]

    return toTransactionObject(
      this.kit,
      this.contract.methods.reorderMember(validator, nextMember, prevMember)
    )
  }

  /**
   * Retrieves ValidatorRewards for epochNumber.
   * @param epochNumber The epoch to retrieve ValidatorRewards at.
   */
  async getValidatorRewards(epochNumber: number): Promise<ValidatorReward[]> {
    const blockNumber = await this.kit.getLastBlockNumberForEpoch(epochNumber)
    const events = await this.getPastEvents('ValidatorEpochPaymentDistributed', {
      fromBlock: blockNumber,
      toBlock: blockNumber,
    })
    const validator: Validator[] = await concurrentMap(10, events, (e: EventLog) =>
      this.getValidator(e.returnValues.validator, blockNumber)
    )
    const validatorGroup: ValidatorGroup[] = await concurrentMap(10, events, (e: EventLog) =>
      this.getValidatorGroup(e.returnValues.group, true, blockNumber)
    )
    return events.map(
      (e: EventLog, index: number): ValidatorReward => ({
        epochNumber,
        validator: validator[index],
        validatorPayment: e.returnValues.validatorPayment,
        group: validatorGroup[index],
        groupPayment: e.returnValues.groupPayment,
      })
    )
  }
  
  /**
   * Gets the size of the validator set that must sign the given block number.
   * @param blockNumber Block number to retrieve the validator set from.
   * @return Size of the validator set.
   */
  numberValidatorsInSet: (blockNumber: number) => Promise<number> = proxyCall(
    this.contract.methods.numberValidatorsInSet,
    undefined,
    valueToInt
  )

  /**
   * Gets a validator address from the validator set at the given block number.
   * @param index Index of requested validator in the validator set.
   * @param blockNumber Block number to retrieve the validator set from.
   * @return Address of validator at the requested index.
   */
  validatorSignerAddressFromSet: (
    signerIndex: number,
    blockNumber: number
  ) => Promise<Address> = proxyCall(this.contract.methods.validatorSignerAddressFromSet)

  /**
   * Returns the signers for block `blockNumber`.
   * @param blockNumber Block number to retrieve signers for.
   * @return Address of each signer in the validator set.
   */
  async getValidatorSignerAddressSet(blockNumber: number): Promise<Address[]> {
    const numValidators = await this.numberValidatorsInSet(blockNumber)
    return concurrentMap(10, range(0, numValidators, 1), (i) =>
      this.validatorSignerAddressFromSet(i, blockNumber)
    )
  }

  /**
   * Returns the current set of validator signer addresses
   */
  async currentSignerSet(): Promise<Address[]> {
    const n = valueToInt(await this.contract.methods.numberValidatorsInCurrentSet().call())
    return concurrentMap(5, Array.from(Array(n).keys()), (idx) =>
      this.contract.methods.validatorSignerAddressFromCurrentSet(idx).call()
    )
  }

  /**
   * Returns the current set of validator signer and account addresses
   */
  async currentValidatorAccountsSet() {
    const signerAddresses = await this.currentSignerSet()
    const accountAddresses = await concurrentMap(5, signerAddresses, this.validatorSignerToAccount)
    return zip((signer, account) => ({ signer, account }), signerAddresses, accountAddresses)
  }
<<<<<<< HEAD
=======
  
  /**
   * Gets the size of the validator set that must sign the given block number.
   * @param blockNumber Block number to retrieve the validator set from.
   * @return Size of the validator set.
   */
  numberValidatorsInSet: (blockNumber: number) => Promise<number> = proxyCall(
    this.contract.methods.numberValidatorsInSet,
    undefined,
    valueToInt
  )

  /**
   * Gets a validator address from the validator set at the given block number.
   * @param index Index of requested validator in the validator set.
   * @param blockNumber Block number to retrieve the validator set from.
   * @return Address of validator at the requested index.
   */
  validatorSignerAddressFromSet: (
    signerIndex: number,
    blockNumber: number
  ) => Promise<Address> = proxyCall(this.contract.methods.validatorSignerAddressFromSet)

  /**
   * Returns the signers for block `blockNumber`.
   * @param blockNumber Block number to retrieve signers for.
   * @return Address of each signer in the validator set.
   */
  async getValidatorSignerAddressSet(blockNumber: number): Promise<Address[]> {
    const numValidators = await this.numberValidatorsInSet(blockNumber)
    return concurrentMap(10, range(0, numValidators, 1), (i) =>
      this.validatorSignerAddressFromSet(i, blockNumber)
    )
  }
>>>>>>> e5c83d33

  /**
   * Returns the group membership for `validator`.
   * @param validator Address of validator to retrieve group membership for.
   * @param blockNumber Block number to retrieve group membership at.
   * @return Group and membership history index for `validator`.
   */
  async getValidatorMembershipHistoryIndex(
    validator: Address,
    blockNumber?: number
  ): Promise<{ group: Address; historyIndex: number }> {
    const blockEpoch = await this.kit.getEpochNumberOfBlock(
      blockNumber || (await this.kit.web3.eth.getBlockNumber())
    )
    const membershipHistory = await this.getValidatorMembershipHistory(validator)
    const historyIndex = this.findValidatorMembershipHistoryIndex(blockEpoch, membershipHistory)
    const group = membershipHistory[historyIndex].group
    return { group, historyIndex }
  }

  /**
   * Returns the index into `history` for `epoch`.
   * @param epoch The needle.
   * @param history The haystack.
   * @return Index for epoch or -1.
   */
  findValidatorMembershipHistoryIndex(epoch: number, history: GroupMembership[]): number {
    return history.reverse().findIndex((x) => x.epoch <= epoch)
  }
}<|MERGE_RESOLUTION|>--- conflicted
+++ resolved
@@ -473,7 +473,26 @@
       })
     )
   }
-  
+
+  /**
+   * Returns the current set of validator signer addresses
+   */
+  async currentSignerSet(): Promise<Address[]> {
+    const n = valueToInt(await this.contract.methods.numberValidatorsInCurrentSet().call())
+    return concurrentMap(5, Array.from(Array(n).keys()), (idx) =>
+      this.contract.methods.validatorSignerAddressFromCurrentSet(idx).call()
+    )
+  }
+
+  /**
+   * Returns the current set of validator signer and account addresses
+   */
+  async currentValidatorAccountsSet() {
+    const signerAddresses = await this.currentSignerSet()
+    const accountAddresses = await concurrentMap(5, signerAddresses, this.validatorSignerToAccount)
+    return zip((signer, account) => ({ signer, account }), signerAddresses, accountAddresses)
+  }
+
   /**
    * Gets the size of the validator set that must sign the given block number.
    * @param blockNumber Block number to retrieve the validator set from.
@@ -526,43 +545,6 @@
     const accountAddresses = await concurrentMap(5, signerAddresses, this.validatorSignerToAccount)
     return zip((signer, account) => ({ signer, account }), signerAddresses, accountAddresses)
   }
-<<<<<<< HEAD
-=======
-  
-  /**
-   * Gets the size of the validator set that must sign the given block number.
-   * @param blockNumber Block number to retrieve the validator set from.
-   * @return Size of the validator set.
-   */
-  numberValidatorsInSet: (blockNumber: number) => Promise<number> = proxyCall(
-    this.contract.methods.numberValidatorsInSet,
-    undefined,
-    valueToInt
-  )
-
-  /**
-   * Gets a validator address from the validator set at the given block number.
-   * @param index Index of requested validator in the validator set.
-   * @param blockNumber Block number to retrieve the validator set from.
-   * @return Address of validator at the requested index.
-   */
-  validatorSignerAddressFromSet: (
-    signerIndex: number,
-    blockNumber: number
-  ) => Promise<Address> = proxyCall(this.contract.methods.validatorSignerAddressFromSet)
-
-  /**
-   * Returns the signers for block `blockNumber`.
-   * @param blockNumber Block number to retrieve signers for.
-   * @return Address of each signer in the validator set.
-   */
-  async getValidatorSignerAddressSet(blockNumber: number): Promise<Address[]> {
-    const numValidators = await this.numberValidatorsInSet(blockNumber)
-    return concurrentMap(10, range(0, numValidators, 1), (i) =>
-      this.validatorSignerAddressFromSet(i, blockNumber)
-    )
-  }
->>>>>>> e5c83d33
 
   /**
    * Returns the group membership for `validator`.
