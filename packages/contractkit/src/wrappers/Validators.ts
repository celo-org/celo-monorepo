import BigNumber from 'bignumber.js'
import { Address } from '../base'
import { Validators } from '../generated/types/Validators'
<<<<<<< HEAD
import { BaseWrapper, proxyCall, proxySend, toBigNumber } from './BaseWrapper'
import { fromFixed } from '@celo/utils/lib/fixidity'
=======
import {
  BaseWrapper,
  CeloTransactionObject,
  proxyCall,
  proxySend,
  toBigNumber,
  wrapSend,
} from './BaseWrapper'
import { fromFixed, toFixed } from '@celo/utils/lib/fixidity'
>>>>>>> c2ea8e1d

export interface Validator {
  address: Address
  name: string
  url: string
  publicKey: string
  affiliation: string | null
}

export interface ValidatorGroup {
  address: Address
  name: string
  url: string
  members: Address[]
  commission: BigNumber
}

export interface RegistrationRequirements {
  group: BigNumber
  validator: BigNumber
}

export interface DeregistrationLockups {
  group: BigNumber
  validator: BigNumber
}

export interface ValidatorsConfig {
  registrationRequirements: RegistrationRequirements
  deregistrationLockups: DeregistrationLockups
  maxGroupSize: BigNumber
}

/**
 * Contract for voting for validators and managing validator groups.
 */
export class ValidatorsWrapper extends BaseWrapper<Validators> {
  affiliate = proxySend(this.kit, this.contract.methods.affiliate)
  deaffiliate = proxySend(this.kit, this.contract.methods.deaffiliate)
  addMember = proxySend(this.kit, this.contract.methods.addMember)
  removeMember = proxySend(this.kit, this.contract.methods.removeMember)
  registerValidator = proxySend(this.kit, this.contract.methods.registerValidator)
<<<<<<< HEAD
  registerValidatorGroup = proxySend(this.kit, this.contract.methods.registerValidatorGroup)
=======
  async registerValidatorGroup(
    name: string,
    url: string,
    commission: BigNumber
  ): Promise<CeloTransactionObject<boolean>> {
    if (this.kit.defaultAccount == null) {
      throw new Error(`missing from at new ValdidatorUtils()`)
    }
    return wrapSend(
      this.kit,
      this.contract.methods.registerValidatorGroup(name, url, toFixed(commission).toFixed())
    )
  }
>>>>>>> c2ea8e1d
  /**
   * Returns the current registration requirements.
   * @returns Group and validator registration requirements.
   */
  async getRegistrationRequirements(): Promise<RegistrationRequirements> {
    const res = await this.contract.methods.getRegistrationRequirements().call()
    return {
      group: toBigNumber(res[0]),
      validator: toBigNumber(res[1]),
    }
  }

  async getDeregistrationLockups(): Promise<DeregistrationLockups> {
    const res = await this.contract.methods.getDeregistrationLockups().call()
    return {
      group: toBigNumber(res[0]),
      validator: toBigNumber(res[1]),
    }
  }

  /**
   * Returns current configuration parameters.
   */
  async getConfig(): Promise<ValidatorsConfig> {
    const res = await Promise.all([
      this.getRegistrationRequirements(),
      this.getDeregistrationLockups(),
      this.contract.methods.maxGroupSize().call(),
    ])
    return {
      registrationRequirements: res[0],
      deregistrationLockups: res[1],
      maxGroupSize: toBigNumber(res[2]),
    }
  }

  async getRegisteredValidators(): Promise<Validator[]> {
    const vgAddresses = await this.contract.methods.getRegisteredValidators().call()

    return Promise.all(vgAddresses.map((addr) => this.getValidator(addr)))
  }

<<<<<<< HEAD
  getGroupNumMembers: (group: Address) => Promise<string> = proxyCall(
    this.contract.methods.getGroupNumMembers
=======
  getGroupNumMembers: (group: Address) => Promise<BigNumber> = proxyCall(
    this.contract.methods.getGroupNumMembers,
    undefined,
    toBigNumber
>>>>>>> c2ea8e1d
  )

  async getValidator(address: Address): Promise<Validator> {
    const res = await this.contract.methods.getValidator(address).call()
    return {
      address,
      name: res[0],
      url: res[1],
      publicKey: res[2] as any,
      affiliation: res[3],
    }
  }

  async getRegisteredValidatorGroups(): Promise<ValidatorGroup[]> {
    const vgAddresses = await this.contract.methods.getRegisteredValidatorGroups().call()
    return Promise.all(vgAddresses.map((addr) => this.getValidatorGroup(addr)))
  }

  async getValidatorGroup(address: Address): Promise<ValidatorGroup> {
    const res = await this.contract.methods.getValidatorGroup(address).call()
    return {
      address,
      name: res[0],
      url: res[1],
      members: res[2],
      commission: fromFixed(new BigNumber(res[3])),
    }
  }
}<|MERGE_RESOLUTION|>--- conflicted
+++ resolved
@@ -1,10 +1,6 @@
 import BigNumber from 'bignumber.js'
 import { Address } from '../base'
 import { Validators } from '../generated/types/Validators'
-<<<<<<< HEAD
-import { BaseWrapper, proxyCall, proxySend, toBigNumber } from './BaseWrapper'
-import { fromFixed } from '@celo/utils/lib/fixidity'
-=======
 import {
   BaseWrapper,
   CeloTransactionObject,
@@ -14,7 +10,6 @@
   wrapSend,
 } from './BaseWrapper'
 import { fromFixed, toFixed } from '@celo/utils/lib/fixidity'
->>>>>>> c2ea8e1d
 
 export interface Validator {
   address: Address
@@ -57,9 +52,6 @@
   addMember = proxySend(this.kit, this.contract.methods.addMember)
   removeMember = proxySend(this.kit, this.contract.methods.removeMember)
   registerValidator = proxySend(this.kit, this.contract.methods.registerValidator)
-<<<<<<< HEAD
-  registerValidatorGroup = proxySend(this.kit, this.contract.methods.registerValidatorGroup)
-=======
   async registerValidatorGroup(
     name: string,
     url: string,
@@ -73,7 +65,6 @@
       this.contract.methods.registerValidatorGroup(name, url, toFixed(commission).toFixed())
     )
   }
->>>>>>> c2ea8e1d
   /**
    * Returns the current registration requirements.
    * @returns Group and validator registration requirements.
@@ -116,15 +107,10 @@
     return Promise.all(vgAddresses.map((addr) => this.getValidator(addr)))
   }
 
-<<<<<<< HEAD
-  getGroupNumMembers: (group: Address) => Promise<string> = proxyCall(
-    this.contract.methods.getGroupNumMembers
-=======
   getGroupNumMembers: (group: Address) => Promise<BigNumber> = proxyCall(
     this.contract.methods.getGroupNumMembers,
     undefined,
     toBigNumber
->>>>>>> c2ea8e1d
   )
 
   async getValidator(address: Address): Promise<Validator> {
