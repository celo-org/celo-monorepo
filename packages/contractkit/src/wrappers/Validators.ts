--- conflicted
+++ resolved
@@ -149,10 +149,15 @@
   /** Get ValidatorGroup information */
   async getValidatorGroup(address: Address): Promise<ValidatorGroup> {
     const res = await this.contract.methods.getValidatorGroup(address).call()
+    const validators = await this.getRegisteredValidators()
+    const affiliates = validators
+      .filter((v) => v.affiliation == address)
+      .filter((v) => !res[0].includes(v.address))
     return {
       address,
       members: res[0],
       commission: fromFixed(new BigNumber(res[1])),
+      affiliates: affiliates.map((v) => v.address),
     }
   }
 
@@ -341,26 +346,4 @@
       this.contract.methods.reorderMember(validator, nextMember, prevMember)
     )
   }
-<<<<<<< HEAD
-
-  async getRegisteredValidatorGroups(): Promise<ValidatorGroup[]> {
-    const vgAddresses = await this.contract.methods.getRegisteredValidatorGroups().call()
-    return Promise.all(vgAddresses.map((addr) => this.getValidatorGroup(addr)))
-  }
-
-  async getValidatorGroup(address: Address): Promise<ValidatorGroup> {
-    const res = await this.contract.methods.getValidatorGroup(address).call()
-    const validators = await this.getRegisteredValidators()
-    const affiliates = validators
-      .filter((v) => v.affiliation == address)
-      .filter((v) => !res[0].includes(v.address))
-    return {
-      address,
-      members: res[0],
-      commission: fromFixed(new BigNumber(res[1])),
-      affiliates: affiliates.map((v) => v.address),
-    }
-  }
-=======
->>>>>>> 0c00b3f3
 }