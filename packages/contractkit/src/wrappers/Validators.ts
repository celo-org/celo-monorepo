--- conflicted
+++ resolved
@@ -64,7 +64,6 @@
       this.contract.methods.registerValidatorGroup(name, url, toFixed(commission).toFixed())
     )
   }
-<<<<<<< HEAD
   async addMember(member: string): Promise<CeloTransactionObject<boolean>> {
     if (this.kit.defaultAccount == null) {
       throw new Error(`missing from at new ValdidatorUtils()`)
@@ -82,8 +81,6 @@
       return wrapSend(this.kit, this.contract.methods.addMember(member))
     }
   }
-=======
->>>>>>> 6ffdd363
   /**
    * Returns the current registration requirements.
    * @returns Group and validator registration requirements.
@@ -96,13 +93,10 @@
     }
   }
 
-<<<<<<< HEAD
-=======
   /**
    * Returns the lockup periods after deregistering groups and validators.
    * @return The lockup periods after deregistering groups and validators.
    */
->>>>>>> 6ffdd363
   async getDeregistrationLockups(): Promise<DeregistrationLockups> {
     const res = await this.contract.methods.getDeregistrationLockups().call()
     return {
