import { eqAddress } from '@celo/utils/lib/address'
import { zip } from '@celo/utils/lib/collections'
import { fromFixed, toFixed } from '@celo/utils/lib/fixidity'
import BigNumber from 'bignumber.js'
import { Address, NULL_ADDRESS } from '../base'
import { Validators } from '../generated/types/Validators'
import {
  BaseWrapper,
  CeloTransactionObject,
  parseBytes,
  proxyCall,
  proxySend,
  toBigNumber,
  toNumber,
  toTransactionObject,
  tupleParser,
} from './BaseWrapper'

export interface Validator {
  address: Address
  publicKey: string
  affiliation: string | null
  score: BigNumber
}

export interface ValidatorGroup {
  address: Address
  members: Address[]
  commission: BigNumber
}

export interface LockedGoldRequirements {
  value: BigNumber
  duration: BigNumber
}

export interface ValidatorsConfig {
  groupLockedGoldRequirements: LockedGoldRequirements
  validatorLockedGoldRequirements: LockedGoldRequirements
  maxGroupSize: BigNumber
}

export interface GroupMembership {
  epoch: number
  group: Address
}

/**
 * Contract for voting for validators and managing validator groups.
 */
// TODO(asa): Support authorized validators
export class ValidatorsWrapper extends BaseWrapper<Validators> {
<<<<<<< HEAD
  affiliate = proxySend(this.kit, this.contract.methods.affiliate)
  deaffiliate = proxySend(this.kit, this.contract.methods.deaffiliate)
  removeMember = proxySend(this.kit, this.contract.methods.removeMember)
  registerValidator = proxySend(this.kit, this.contract.methods.registerValidator)
  async updateCommission(commission: BigNumber): Promise<CeloTransactionObject<boolean>> {
    return toTransactionObject(
      this.kit,
      this.contract.methods.updateCommission(toFixed(commission).toFixed())
    )
  }
  async registerValidatorGroup(commission: BigNumber): Promise<CeloTransactionObject<boolean>> {
    return toTransactionObject(
      this.kit,
      this.contract.methods.registerValidatorGroup(toFixed(commission).toFixed())
    )
  }
  async addMember(group: string, member: string): Promise<CeloTransactionObject<boolean>> {
    const numMembers = await this.getGroupNumMembers(group)
    if (numMembers.isZero()) {
      const election = await this.kit.contracts.getElection()
      const voteWeight = await election.getTotalVotesForGroup(group)
      const { lesser, greater } = await election.findLesserAndGreaterAfterVote(group, voteWeight)

      return toTransactionObject(
        this.kit,
        this.contract.methods.addFirstMember(member, lesser, greater),
        { from: group }
      )
    } else {
      return toTransactionObject(this.kit, this.contract.methods.addMember(member), { from: group })
    }
  }
=======
>>>>>>> 0c00b3f3
  /**
   * Returns the Locked Gold requirements for validators.
   * @returns The Locked Gold requirements for validators.
   */
  async getValidatorLockedGoldRequirements(): Promise<LockedGoldRequirements> {
    const res = await this.contract.methods.getValidatorLockedGoldRequirements().call()
    return {
      value: toBigNumber(res[0]),
      duration: toBigNumber(res[1]),
    }
  }

  /**
   * Returns the Locked Gold requirements for validator groups.
   * @returns The Locked Gold requirements for validator groups.
   */
  async getGroupLockedGoldRequirements(): Promise<LockedGoldRequirements> {
    const res = await this.contract.methods.getGroupLockedGoldRequirements().call()
    return {
      value: toBigNumber(res[0]),
      duration: toBigNumber(res[1]),
    }
  }

  /**
   * Returns current configuration parameters.
   */
  async getConfig(): Promise<ValidatorsConfig> {
    const res = await Promise.all([
      this.getValidatorLockedGoldRequirements(),
      this.getGroupLockedGoldRequirements(),
      this.contract.methods.maxGroupSize().call(),
    ])
    return {
      validatorLockedGoldRequirements: res[0],
      groupLockedGoldRequirements: res[1],
      maxGroupSize: toBigNumber(res[2]),
    }
  }

  async signerToAccount(signerAddress: Address) {
    const accounts = await this.kit.contracts.getAccounts()
    return accounts.activeValidationSignerToAccount(signerAddress)
  }

  /**
   * Returns whether a particular account has a registered validator.
   * @param account The account.
   * @return Whether a particular address is a registered validator.
   */
  isValidator = proxyCall(this.contract.methods.isValidator)

  /**
   * Returns whether a particular account has a registered validator group.
   * @param account The account.
   * @return Whether a particular address is a registered validator group.
   */
  isValidatorGroup = proxyCall(this.contract.methods.isValidatorGroup)

  /**
   * Returns whether an account meets the requirements to register a validator.
   * @param account The account.
   * @return Whether an account meets the requirements to register a validator.
   */
  meetsValidatorBalanceRequirements = async (address: Address) => {
    const lockedGold = await this.kit.contracts.getLockedGold()
    const total = await lockedGold.getAccountTotalLockedGold(address)
    const reqs = await this.getValidatorLockedGoldRequirements()
    return reqs.value.lte(total)
  }

  /**
   * Returns whether an account meets the requirements to register a group.
   * @param account The account.
   * @return Whether an account meets the requirements to register a group.
   */

  meetsValidatorGroupBalanceRequirements = async (address: Address) => {
    const lockedGold = await this.kit.contracts.getLockedGold()
    const total = await lockedGold.getAccountTotalLockedGold(address)
    const reqs = await this.getGroupLockedGoldRequirements()
    return reqs.value.lte(total)
  }

  /** Get Validator information */
  async getValidator(address: Address): Promise<Validator> {
    const res = await this.contract.methods.getValidator(address).call()
    return {
      address,
      publicKey: res[0] as any,
      affiliation: res[1],
      score: fromFixed(new BigNumber(res[2])),
    }
  }

  /** Get ValidatorGroup information */
  async getValidatorGroup(address: Address): Promise<ValidatorGroup> {
    const res = await this.contract.methods.getValidatorGroup(address).call()
    return {
      address,
      members: res[0],
      commission: fromFixed(new BigNumber(res[1])),
    }
  }

  /**
   * Returns the Validator's group membership history
   * @param validator The validator whose membership history to return.
   * @return The group membership history of a validator.
   */
  getValidatorMembershipHistory: (validator: Address) => Promise<GroupMembership[]> = proxyCall(
    this.contract.methods.getMembershipHistory,
    undefined,
    (res) =>
      // tslint:disable-next-line: no-object-literal-type-assertion
      zip((epoch, group) => ({ epoch: toNumber(epoch), group } as GroupMembership), res[0], res[1])
  )

  /** Get the size (amount of members) of a ValidatorGroup */
  getValidatorGroupSize: (group: Address) => Promise<number> = proxyCall(
    this.contract.methods.getGroupNumMembers,
    undefined,
    toNumber
  )

  /** Get list of registered validator addresses */
  getRegisteredValidatorsAddresses: () => Promise<Address[]> = proxyCall(
    this.contract.methods.getRegisteredValidators
  )

  /** Get list of registered validator group addresses */
  getRegisteredValidatorGroupsAddresses: () => Promise<Address[]> = proxyCall(
    this.contract.methods.getRegisteredValidatorGroups
  )

  /** Get list of registered validators */
  async getRegisteredValidators(): Promise<Validator[]> {
    const vgAddresses = await this.getRegisteredValidatorsAddresses()
    return Promise.all(vgAddresses.map((addr) => this.getValidator(addr)))
  }

  /** Get list of registered validator groups */
  async getRegisteredValidatorGroups(): Promise<ValidatorGroup[]> {
    const vgAddresses = await this.getRegisteredValidatorGroupsAddresses()
    return Promise.all(vgAddresses.map((addr) => this.getValidatorGroup(addr)))
  }

  /**
   * Registers a validator unaffiliated with any validator group.
   *
   * Fails if the account is already a validator or validator group.
   * Fails if the account does not have sufficient weight.
   *
   * @param publicKeysData Comprised of three tightly-packed elements:
   *    - publicKey - The public key that the validator is using for consensus, should match
   *      msg.sender. 64 bytes.
   *    - blsPublicKey - The BLS public key that the validator is using for consensus, should pass
   *      proof of possession. 48 bytes.
   *    - blsPoP - The BLS public key proof of possession. 96 bytes.
   */

  registerValidator: (publicKeysData: string) => CeloTransactionObject<boolean> = proxySend(
    this.kit,
    this.contract.methods.registerValidator,
    tupleParser(parseBytes)
  )

  /**
   * De-registers a validator, removing it from the group for which it is a member.
   * @param validatorAddress Address of the validator to deregister
   */
  async deregisterValidator(validatorAddress: Address) {
    const allValidators = await this.getRegisteredValidatorsAddresses()
    const idx = allValidators.findIndex((addr) => eqAddress(validatorAddress, addr))

    if (idx < 0) {
      throw new Error(`${validatorAddress} is not a registered validator`)
    }
    return toTransactionObject(this.kit, this.contract.methods.deregisterValidator(idx))
  }

  /**
   * Registers a validator group with no member validators.
   * Fails if the account is already a validator or validator group.
   * Fails if the account does not have sufficient weight.
   *
   * @param commission the commission this group receives on epoch payments made to its members.
   */
  async registerValidatorGroup(commission: BigNumber): Promise<CeloTransactionObject<boolean>> {
    return toTransactionObject(
      this.kit,
      this.contract.methods.registerValidatorGroup(toFixed(commission).toFixed())
    )
  }

  /**
   * De-registers a validator Group
   * @param validatorGroupAddress Address of the validator group to deregister
   */
  async deregisterValidatorGroup(validatorGroupAddress: Address) {
    const allGroups = await this.getRegisteredValidatorGroupsAddresses()
    const idx = allGroups.findIndex((addr) => eqAddress(validatorGroupAddress, addr))

    if (idx < 0) {
      throw new Error(`${validatorGroupAddress} is not a registered validator`)
    }
    return toTransactionObject(this.kit, this.contract.methods.deregisterValidatorGroup(idx))
  }

  /**
   * Affiliates a validator with a group, allowing it to be added as a member.
   * De-affiliates with the previously affiliated group if present.
   * @param group The validator group with which to affiliate.
   */
  affiliate: (group: Address) => CeloTransactionObject<boolean> = proxySend(
    this.kit,
    this.contract.methods.affiliate
  )

  /**
   * De-affiliates a validator, removing it from the group for which it is a member.
   * Fails if the account is not a validator with non-zero affiliation.
   */

  deaffiliate = proxySend(this.kit, this.contract.methods.deaffiliate)

  /**
   * Adds a member to the end of a validator group's list of members.
   * Fails if `validator` has not set their affiliation to this account.
   * @param validator The validator to add to the group
   */
  async addMember(group: Address, validator: Address): Promise<CeloTransactionObject<boolean>> {
    const numMembers = await this.getValidatorGroupSize(group)
    if (numMembers === 0) {
      const election = await this.kit.contracts.getElection()
      const voteWeight = await election.getTotalVotesForGroup(group)
      const { lesser, greater } = await election.findLesserAndGreaterAfterVote(group, voteWeight)

      return toTransactionObject(
        this.kit,
        this.contract.methods.addFirstMember(validator, lesser, greater)
      )
    } else {
      return toTransactionObject(this.kit, this.contract.methods.addMember(validator))
    }
  }

  /**
   * Removes a member from a ValidatorGroup
   * The ValidatorGroup is specified by the `from` of the tx.
   *
   * @param validator The Validator to remove from the group
   */
  removeMember = proxySend(this.kit, this.contract.methods.removeMember)

  /**
   * Reorders a member within a validator group.
   * Fails if `validator` is not a member of the account's validator group.
   * @param groupAddr The validator group
   * @param validator The validator to reorder.
   * @param newIndex New position for the validator
   */
  async reorderMember(groupAddr: Address, validator: Address, newIndex: number) {
    const group = await this.getValidatorGroup(groupAddr)

    if (newIndex < 0 || newIndex >= group.members.length) {
      throw new Error(`Invalid index ${newIndex}; max index is ${group.members.length - 1}`)
    }

    const currentIdx = group.members.indexOf(validator)
    if (currentIdx < 0) {
      throw new Error(`ValidatorGroup ${groupAddr} does not inclue ${validator}`)
    } else if (currentIdx === newIndex) {
      throw new Error(`Validator is already in position ${newIndex}`)
    }

    // remove the element
    group.members.splice(currentIdx, 1)
    // add it on new position
    group.members.splice(newIndex, 0, validator)

    const nextMember =
      newIndex === group.members.length - 1 ? NULL_ADDRESS : group.members[newIndex + 1]
    const prevMember = newIndex === 0 ? NULL_ADDRESS : group.members[newIndex - 1]

    return toTransactionObject(
      this.kit,
      this.contract.methods.reorderMember(validator, nextMember, prevMember)
    )
  }
}<|MERGE_RESOLUTION|>--- conflicted
+++ resolved
@@ -48,43 +48,14 @@
 /**
  * Contract for voting for validators and managing validator groups.
  */
-// TODO(asa): Support authorized validators
+// TODO(asa): Support validator signers
 export class ValidatorsWrapper extends BaseWrapper<Validators> {
-<<<<<<< HEAD
-  affiliate = proxySend(this.kit, this.contract.methods.affiliate)
-  deaffiliate = proxySend(this.kit, this.contract.methods.deaffiliate)
-  removeMember = proxySend(this.kit, this.contract.methods.removeMember)
-  registerValidator = proxySend(this.kit, this.contract.methods.registerValidator)
   async updateCommission(commission: BigNumber): Promise<CeloTransactionObject<boolean>> {
     return toTransactionObject(
       this.kit,
       this.contract.methods.updateCommission(toFixed(commission).toFixed())
     )
   }
-  async registerValidatorGroup(commission: BigNumber): Promise<CeloTransactionObject<boolean>> {
-    return toTransactionObject(
-      this.kit,
-      this.contract.methods.registerValidatorGroup(toFixed(commission).toFixed())
-    )
-  }
-  async addMember(group: string, member: string): Promise<CeloTransactionObject<boolean>> {
-    const numMembers = await this.getGroupNumMembers(group)
-    if (numMembers.isZero()) {
-      const election = await this.kit.contracts.getElection()
-      const voteWeight = await election.getTotalVotesForGroup(group)
-      const { lesser, greater } = await election.findLesserAndGreaterAfterVote(group, voteWeight)
-
-      return toTransactionObject(
-        this.kit,
-        this.contract.methods.addFirstMember(member, lesser, greater),
-        { from: group }
-      )
-    } else {
-      return toTransactionObject(this.kit, this.contract.methods.addMember(member), { from: group })
-    }
-  }
-=======
->>>>>>> 0c00b3f3
   /**
    * Returns the Locked Gold requirements for validators.
    * @returns The Locked Gold requirements for validators.
