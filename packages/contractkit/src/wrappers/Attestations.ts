--- conflicted
+++ resolved
@@ -52,36 +52,14 @@
   name: string | undefined
 }
 
-<<<<<<< HEAD
 type AttestationServiceRunningCheckResult =
   | { isValid: true; result: ActionableAttestation }
   | { isValid: false; issuer: Address }
 
-function attestationMessageToSign(phoneHash: string, account: Address) {
-  const messageHash: string = Web3Utils.soliditySha3(
-    { type: 'bytes32', value: phoneHash },
-    { type: 'address', value: account }
-  )
-  return messageHash
-}
-
-function sanitizeBase64(base64String: string) {
-  // Replace occurrences of ¿ with _. Unsure why that is happening right now
-  return base64String.replace(/(¿|§)/gi, '_')
-}
-
-const attestationCodeRegex = new RegExp(
-  /(.* |^)(?:celo:\/\/wallet\/v\/)?([a-zA-Z0-9=\+\/_-]{87,88})($| .*)/
-)
-
-function messageContainsAttestationCode(message: string) {
-  return attestationCodeRegex.test(message)
-=======
 export interface UnselectedRequest {
   blockNumber: number
   attestationsRequested: number
   attestationRequestFeeToken: string
->>>>>>> 18b53361
 }
 
 interface GetCompletableAttestationsResponse {
@@ -263,35 +241,7 @@
     const withAttestationServiceURLs = await concurrentMap(
       5,
       parseGetCompletableAttestations(result),
-<<<<<<< HEAD
       this.isIssuerRunningAttestationService
-=======
-      async ({ blockNumber, issuer, metadataURL }) => {
-        try {
-          const metadata = await IdentityMetadataWrapper.fetchFromURL(metadataURL)
-          const attestationServiceURLClaim = metadata.findClaim(ClaimTypes.ATTESTATION_SERVICE_URL)
-
-          if (!attestationServiceURLClaim) {
-            console.info(`No attestation service URL registered for ${issuer}`)
-            return null
-          }
-
-          const nameClaim = metadata.findClaim(ClaimTypes.NAME)
-
-          // TODO: Once we have status indicators, we should check if service is up
-          // https://github.com/celo-org/celo-monorepo/issues/1586
-          return {
-            blockNumber,
-            issuer,
-            attestationServiceURL: attestationServiceURLClaim.url,
-            name: nameClaim ? nameClaim.name : undefined,
-          }
-        } catch (error) {
-          console.error('Error getting attestation service URLs', error)
-          return null
-        }
-      }
->>>>>>> 18b53361
     )
 
     return withAttestationServiceURLs.map((_) => (_.isValid ? null : _.issuer)).filter(notEmpty)
