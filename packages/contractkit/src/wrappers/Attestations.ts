import { ECIES, PhoneNumberUtils, SignatureUtils } from '@celo/utils'
import { zip3 } from '@celo/utils/lib/collections'
import BigNumber from 'bignumber.js'
import * as Web3Utils from 'web3-utils'
import { Address, CeloContract } from '../base'
import { Attestations } from '../generated/types/Attestations'
import {
  BaseWrapper,
  proxyCall,
  toBigNumber,
  toNumber,
  toTransactionObject,
  tupleParser,
} from './BaseWrapper'
const parseSignature = SignatureUtils.parseSignature

export interface AttestationStat {
  completed: number
  total: number
}

export interface AttestationsToken {
  address: Address
  fee: BigNumber
}

export interface AttestationsConfig {
  attestationExpirySeconds: number
  attestationRequestFees: AttestationsToken[]
}

/**
 * Contract for managing identities
 */
export enum AttestationState {
  None,
  Incomplete,
  Complete,
}

export interface ActionableAttestation {
  issuer: Address
  attestationState: AttestationState
  time: number
  publicKey: string
}

const parseAttestationInfo = (rawState: { 0: string; 1: string }) => ({
  attestationState: parseInt(rawState[0], 10),
  time: parseInt(rawState[1], 10),
})

function attestationMessageToSign(phoneHash: string, account: Address) {
  const messageHash: string = Web3Utils.soliditySha3(
    { type: 'bytes32', value: phoneHash },
    { type: 'address', value: account }
  )
  return messageHash
}

export class AttestationsWrapper extends BaseWrapper<Attestations> {
  /**
   *  Returns the time an attestation can be completable before it is considered expired
   */
  attestationExpirySeconds = proxyCall(
    this.contract.methods.attestationExpirySeconds,
    undefined,
    toNumber
  )

  /**
   * Returns the attestation request fee in a given currency.
   * @param address Token address.
   * @returns The fee as big number.
   */
  attestationRequestFees = proxyCall(
    this.contract.methods.attestationRequestFees,
    undefined,
    toBigNumber
  )

  /**
   * Returns the attestation stats of a phone number/account pair
   * @param phoneNumber Phone Number
   * @param account Account
   */
  getAttestationStat: (
    phoneNumber: string,
    account: Address
  ) => Promise<AttestationStat> = proxyCall(
    this.contract.methods.getAttestationStats,
    tupleParser(PhoneNumberUtils.getPhoneHash, (x: string) => x),
    (stat) => ({ completed: toNumber(stat[0]), total: toNumber(stat[1]) })
  )

  /**
<<<<<<< HEAD
   * Calculates the amount of CeloToken to request Attestations
   * @param token The token to pay for attestations for
   * @param attestationsRequested The number of attestations to request
=======
   * Returns the set wallet address for the account
   * @param account Account
   */
  getWalletAddress = proxyCall(this.contract.methods.getWalletAddress)

  /**
   * Returns the metadataURL for the account
   * @param account Account
   */
  getMetadataURL = proxyCall(this.contract.methods.getMetadataURL)

  /**
   * Sets the data encryption of the account
   * @param encryptionKey The key to set
   */
  setAccountDataEncryptionKey = proxySend(
    this.kit,
    this.contract.methods.setAccountDataEncryptionKey
  )

  /**
   * Sets the metadataURL for the account
   * @param url The url to set
   */
  setMetadataURL = proxySend(this.kit, this.contract.methods.setMetadataURL)

  /**
   * Sets the wallet address for the account
   * @param address The address to set
   */
  setWalletAddress = proxySend(this.kit, this.contract.methods.setWalletAddress)

  /**
   * Calculates the amount of StableToken required to request Attestations
   * @param attestationsRequested  The number of attestations to request
>>>>>>> 3bf41773
   */
  async attestationFeeRequired(attestationsRequested: number) {
    const tokenAddress = await this.kit.registry.addressFor(CeloContract.StableToken)
    const attestationFee = await this.contract.methods.getAttestationRequestFee(tokenAddress).call()
    return new BigNumber(attestationFee).times(attestationsRequested)
  }

  /**
   * Approves the necessary amount of StableToken to request Attestations
   * @param attestationsRequested The number of attestations to request
   */
  async approveAttestationFee(attestationsRequested: number) {
    const tokenContract = await this.kit.contracts.getContract(CeloContract.StableToken)
    const fee = await this.attestationFeeRequired(attestationsRequested)
    return tokenContract.approve(this.address, fee.toString())
  }

  /**
   * Returns an array of attestations that can be completed, along with the issuers public key
   * @param phoneNumber
   * @param account
   */
  async getActionableAttestations(
    phoneNumber: string,
    account: Address
  ): Promise<ActionableAttestation[]> {
    const accounts = await this.kit.contracts.getAccounts()
    const phoneHash = PhoneNumberUtils.getPhoneHash(phoneNumber)
    const expirySeconds = await this.attestationExpirySeconds()
    const nowInUnixSeconds = Math.floor(new Date().getTime() / 1000)

    const issuers = await this.contract.methods.getAttestationIssuers(phoneHash, account).call()
    const issuerState = Promise.all(
      issuers.map((issuer) =>
        this.contract.methods
          .getAttestationState(phoneHash, account, issuer)
          .call()
          .then(parseAttestationInfo)
      )
    )

    // Typechain is not properly typing getDataEncryptionKey
    const publicKeys: Promise<string[]> = Promise.all(
      issuers.map((issuer) => accounts.getDataEncryptionKey(issuer) as any)
    )

    const isIncomplete = (status: AttestationState) => status === AttestationState.Incomplete
    const hasNotExpired = (time: number) => nowInUnixSeconds < time + expirySeconds
    const isValidKey = (key: string) => key !== null && key !== '0x0'

    return zip3(issuers, await issuerState, await publicKeys)
      .filter(
        ([_issuer, attestation, publicKey]) =>
          isIncomplete(attestation.attestationState) &&
          hasNotExpired(attestation.time) &&
          isValidKey(publicKey)
      )
      .map(([issuer, attestation, publicKey]) => ({
        ...attestation,
        issuer,
        publicKey: publicKey.toString(),
      }))
  }

  /**
   * Completes an attestation with the corresponding code
   * @param phoneNumber The phone number of the attestation
   * @param account The account of the attestation
   * @param issuer The issuer of the attestation
   * @param code The code received by the validator
   */
  complete(phoneNumber: string, account: Address, issuer: Address, code: string) {
    const phoneHash = PhoneNumberUtils.getPhoneHash(phoneNumber)
    const expectedSourceMessage = attestationMessageToSign(phoneHash, account)
    const { r, s, v } = parseSignature(expectedSourceMessage, code, issuer.toLowerCase())
    return toTransactionObject(this.kit, this.contract.methods.complete(phoneHash, v, r, s))
  }

  /**
   * Given a list of issuers, finds the matching issuer for a given code
   * @param phoneNumber The phone number of the attestation
   * @param account The account of the attestation
   * @param code The code received by the validator
   * @param issuers The list of potential issuers
   */
  findMatchingIssuer(
    phoneNumber: string,
    account: Address,
    code: string,
    issuers: string[]
  ): string | null {
    const phoneHash = PhoneNumberUtils.getPhoneHash(phoneNumber)
    for (const issuer of issuers) {
      const expectedSourceMessage = attestationMessageToSign(phoneHash, account)
      try {
        parseSignature(expectedSourceMessage, code, issuer.toLowerCase())
        return issuer
      } catch (error) {
        console.log(error)
        continue
      }
    }
    return null
  }

  /**
   * Returns the current configuration parameters for the contract.
   * @param tokens List of tokens used for attestation fees.
   */
  async getConfig(tokens: string[]): Promise<AttestationsConfig> {
    const fees = await Promise.all(
      tokens.map(async (token) => {
        const fee = await this.attestationRequestFees(token)
        return { fee, address: token }
      })
    )
    return {
      attestationExpirySeconds: await this.attestationExpirySeconds(),
      attestationRequestFees: fees,
    }
  }

  /**
   * Lookup mapped walleet addresses for a given list of hashes of phone numbers
   * @param phoneNumberHashes The hashes of phone numbers to lookup
   */
  async lookupPhoneNumbers(
    phoneNumberHashes: string[]
  ): Promise<Record<string, Record<string, AttestationStat>>> {
    // Unfortunately can't be destructured
    const stats = await this.contract.methods.batchGetAttestationStats(phoneNumberHashes).call()

    const toNum = (n: string) => new BigNumber(n).toNumber()
    const matches = stats[0].map(toNum)
    const addresses = stats[1]
    const completed = stats[2].map(toNum)
    const total = stats[3].map(toNum)
    // Map of phone hash -> (Map of address -> AttestationStat)
    const result: Record<string, Record<string, AttestationStat>> = {}

    let rIndex = 0

    for (let pIndex = 0; pIndex < phoneNumberHashes.length; pIndex++) {
      const pHash = phoneNumberHashes[pIndex]
      const numberOfMatches = matches[pIndex]
      if (numberOfMatches === 0) {
        continue
      }

      const matchingAddresses: Record<string, AttestationStat> = {}
      for (let mIndex = 0; mIndex < numberOfMatches; mIndex++) {
        const matchingAddress = addresses[rIndex]
        matchingAddresses[matchingAddress] = {
          completed: completed[rIndex],
          total: total[rIndex],
        }
        rIndex++
      }

      result[pHash] = matchingAddresses
    }

    return result
  }

  /**
   * Requests attestations for a phone number
   * @param phoneNumber The phone number for which to request attestations for
   * @param attestationsRequested The number of attestations to request
   */
  async request(phoneNumber: string, attestationsRequested: number) {
    const phoneHash = PhoneNumberUtils.getPhoneHash(phoneNumber)
    const tokenAddress = await this.kit.registry.addressFor(CeloContract.StableToken)
    return toTransactionObject(
      this.kit,
      this.contract.methods.request(phoneHash, attestationsRequested, tokenAddress)
    )
  }

  /**
   * Reveals the phone number to the issuer of the attestation on-chain
   * @param phoneNumber The phone number which requested attestation
   * @param issuer The address of issuer of the attestation
   */
  async reveal(phoneNumber: string, issuer: Address) {
    const accounts = await this.kit.contracts.getAccounts()
    const publicKey: string = (await accounts.getDataEncryptionKey(issuer)) as any

    if (!publicKey) {
      throw new Error('Issuer data encryption key is null')
    }

    const encryptedPhone: any =
      '0x' +
      ECIES.Encrypt(
        Buffer.from(publicKey.slice(2), 'hex'),
        Buffer.from(phoneNumber, 'utf8')
      ).toString('hex')

    return toTransactionObject(
      this.kit,
      this.contract.methods.reveal(
        PhoneNumberUtils.getPhoneHash(phoneNumber),
        encryptedPhone,
        issuer,
        true
      )
    )
  }

  /**
   * Validates a given code by the issuer on-chain
   * @param phoneNumber The phone number which requested attestation
   * @param account The account which requested attestation
   * @param issuer The address of the issuer of the attestation
   * @param code The code send by the issuer
   */
  async validateAttestationCode(
    phoneNumber: string,
    account: Address,
    issuer: Address,
    code: string
  ) {
    const phoneHash = PhoneNumberUtils.getPhoneHash(phoneNumber)
    const expectedSourceMessage = attestationMessageToSign(phoneHash, account)
    const { r, s, v } = parseSignature(expectedSourceMessage, code, issuer.toLowerCase())
    return this.contract.methods.validateAttestationCode(phoneHash, account, v, r, s).call()
  }
}<|MERGE_RESOLUTION|>--- conflicted
+++ resolved
@@ -94,47 +94,8 @@
   )
 
   /**
-<<<<<<< HEAD
-   * Calculates the amount of CeloToken to request Attestations
-   * @param token The token to pay for attestations for
-   * @param attestationsRequested The number of attestations to request
-=======
-   * Returns the set wallet address for the account
-   * @param account Account
-   */
-  getWalletAddress = proxyCall(this.contract.methods.getWalletAddress)
-
-  /**
-   * Returns the metadataURL for the account
-   * @param account Account
-   */
-  getMetadataURL = proxyCall(this.contract.methods.getMetadataURL)
-
-  /**
-   * Sets the data encryption of the account
-   * @param encryptionKey The key to set
-   */
-  setAccountDataEncryptionKey = proxySend(
-    this.kit,
-    this.contract.methods.setAccountDataEncryptionKey
-  )
-
-  /**
-   * Sets the metadataURL for the account
-   * @param url The url to set
-   */
-  setMetadataURL = proxySend(this.kit, this.contract.methods.setMetadataURL)
-
-  /**
-   * Sets the wallet address for the account
-   * @param address The address to set
-   */
-  setWalletAddress = proxySend(this.kit, this.contract.methods.setWalletAddress)
-
-  /**
    * Calculates the amount of StableToken required to request Attestations
    * @param attestationsRequested  The number of attestations to request
->>>>>>> 3bf41773
    */
   async attestationFeeRequired(attestationsRequested: number) {
     const tokenAddress = await this.kit.registry.addressFor(CeloContract.StableToken)
