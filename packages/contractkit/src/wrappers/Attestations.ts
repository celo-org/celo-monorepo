import { ECIES, PhoneNumberUtils, SignatureUtils } from '@celo/utils'
import { sleep } from '@celo/utils/lib/async'
import { zip3 } from '@celo/utils/lib/collections'
import BigNumber from 'bignumber.js'
import * as Web3Utils from 'web3-utils'
import { Address, CeloContract, NULL_ADDRESS } from '../base'
import { Attestations } from '../generated/types/Attestations'
import {
  BaseWrapper,
  proxyCall,
  toBigNumber,
  toNumber,
  toTransactionObject,
  tupleParser,
} from './BaseWrapper'
const parseSignature = SignatureUtils.parseSignature

export interface AttestationStat {
  completed: number
  total: number
}

export interface AttestationStateForIssuer {
  attestationState: AttestationState
}

export interface AttestationsToken {
  address: Address
  fee: BigNumber
}

export interface AttestationsConfig {
  attestationExpiryBlocks: number
  attestationRequestFees: AttestationsToken[]
}

/**
 * Contract for managing identities
 */
export enum AttestationState {
  None,
  Incomplete,
  Complete,
}

export interface ActionableAttestation {
  issuer: Address
  attestationState: AttestationState
  blockNumber: number
  publicKey: string
}

const parseAttestationInfo = (rawState: { 0: string; 1: string }) => ({
  attestationState: parseInt(rawState[0], 10),
  blockNumber: parseInt(rawState[1], 10),
})

function attestationMessageToSign(phoneHash: string, account: Address) {
  const messageHash: string = Web3Utils.soliditySha3(
    { type: 'bytes32', value: phoneHash },
    { type: 'address', value: account }
  )
  return messageHash
}

const stringIdentity = (x: string) => x
export class AttestationsWrapper extends BaseWrapper<Attestations> {
  /**
   *  Returns the time an attestation can be completable before it is considered expired
   */
  attestationExpiryBlocks = proxyCall(
    this.contract.methods.attestationExpiryBlocks,
    undefined,
    toNumber
  )

  /**
   * Returns the attestation request fee in a given currency.
   * @param address Token address.
   * @returns The fee as big number.
   */
  attestationRequestFees = proxyCall(
    this.contract.methods.attestationRequestFees,
    undefined,
    toBigNumber
  )

  selectIssuersWaitBlocks = proxyCall(
    this.contract.methods.selectIssuersWaitBlocks,
    undefined,
    toNumber
  )

  /**
   * @notice Returns the unselected attestation request for an identifier/account pair, if any.
   * @param identifier Hash of the identifier.
   * @param account Address of the account.
   */
  getUnselectedRequest = proxyCall(
    this.contract.methods.getUnselectedRequest,
    tupleParser(PhoneNumberUtils.getPhoneHash, (x: string) => x),
    (res) => ({
      blockNumber: toNumber(res[0]),
      attestationsRequested: toNumber(res[1]),
      attestationRequestFeeToken: res[2],
    })
  )

  waitForSelectingIssuers = async (
    phoneNumber: string,
    account: Address,
    timeoutSeconds = 120,
    pollDurationSeconds = 1
  ) => {
    const startTime = Date.now()
    const unselectedRequest = await this.getUnselectedRequest(phoneNumber, account)
    const waitBlocks = await this.selectIssuersWaitBlocks()

    if (unselectedRequest.blockNumber === 0) {
      throw new Error('No unselectedRequest to wait for')
    }
    // Technically should use subscriptions here but not all providers support it.
    // TODO: Use subscription if provider supports
    while (Date.now() - startTime < timeoutSeconds * 1000) {
      const blockNumber = await this.kit.web3.eth.getBlockNumber()
      if (blockNumber >= unselectedRequest.blockNumber + waitBlocks) {
        return
      }
      await sleep(pollDurationSeconds * 1000)
    }
  }
  /**
<<<<<<< HEAD
=======
   * Returns the attestation stats of a phone number/account pair
   * @param phoneNumber Phone Number
   * @param account Account
   */
  getAttestationStat: (
    phoneNumber: string,
    account: Address
  ) => Promise<AttestationStat> = proxyCall(
    this.contract.methods.getAttestationStats,
    tupleParser(PhoneNumberUtils.getPhoneHash, stringIdentity),
    (stat) => ({ completed: toNumber(stat[0]), total: toNumber(stat[1]) })
  )

  /**
>>>>>>> 3c86fef1
   * Returns the attestation state of a phone number/account/issuer tuple
   * @param phoneNumber Phone Number
   * @param account Account
   */
  getAttestationState: (
    phoneNumber: string,
    account: Address,
    issuer: Address
  ) => Promise<AttestationStateForIssuer> = proxyCall(
    this.contract.methods.getAttestationState,
    tupleParser(PhoneNumberUtils.getPhoneHash, stringIdentity, stringIdentity),
    (state) => ({ attestationState: parseInt(state[0], 10) })
  )

  /**
   * Returns the attestation stats of a phone number/account pair
   * @param phoneNumber Phone Number
   * @param account Account
   */
  getAttestationStat: (
    phoneNumber: string,
    account: Address
  ) => Promise<AttestationStat> = proxyCall(
    this.contract.methods.getAttestationStats,
    tupleParser(PhoneNumberUtils.getPhoneHash, stringIdentity),
    (stat) => ({ completed: toNumber(stat[0]), total: toNumber(stat[1]) })
  )

  /**
   * Calculates the amount of StableToken required to request Attestations
   * @param attestationsRequested  The number of attestations to request
   */
  async attestationFeeRequired(attestationsRequested: number) {
    const tokenAddress = await this.kit.registry.addressFor(CeloContract.StableToken)
    const attestationFee = await this.contract.methods.getAttestationRequestFee(tokenAddress).call()
    return new BigNumber(attestationFee).times(attestationsRequested)
  }

  /**
   * Approves the necessary amount of StableToken to request Attestations
   * @param attestationsRequested The number of attestations to request
   */
  async approveAttestationFee(attestationsRequested: number) {
    const tokenContract = await this.kit.contracts.getContract(CeloContract.StableToken)
    const fee = await this.attestationFeeRequired(attestationsRequested)
    return tokenContract.approve(this.address, fee.toString())
  }

  /**
   * Returns an array of attestations that can be completed, along with the issuers public key
   * @param phoneNumber
   * @param account
   */
  async getActionableAttestations(
    phoneNumber: string,
    account: Address
  ): Promise<ActionableAttestation[]> {
    const accounts = await this.kit.contracts.getAccounts()
    const phoneHash = PhoneNumberUtils.getPhoneHash(phoneNumber)
    const expiryBlocks = await this.attestationExpiryBlocks()
    const currentBlockNumber = await this.kit.web3.eth.getBlockNumber()

    const issuers = await this.contract.methods.getAttestationIssuers(phoneHash, account).call()
    const issuerState = Promise.all(
      issuers.map((issuer) =>
        this.contract.methods
          .getAttestationState(phoneHash, account, issuer)
          .call()
          .then(parseAttestationInfo)
      )
    )

    // Typechain is not properly typing getDataEncryptionKey
    const publicKeys: Promise<string[]> = Promise.all(
      issuers.map((issuer) => accounts.getDataEncryptionKey(issuer) as any)
    )

    const isIncomplete = (status: AttestationState) => status === AttestationState.Incomplete
    const hasNotExpired = (blockNumber: number) => currentBlockNumber < blockNumber + expiryBlocks
    const isValidKey = (key: string) => key !== null && key !== '0x0'

    return zip3(issuers, await issuerState, await publicKeys)
      .filter(
        ([_issuer, attestation, publicKey]) =>
          isIncomplete(attestation.attestationState) &&
          hasNotExpired(attestation.blockNumber) &&
          isValidKey(publicKey)
      )
      .map(([issuer, attestation, publicKey]) => ({
        ...attestation,
        issuer,
        publicKey: publicKey.toString(),
      }))
  }

  /**
   * Completes an attestation with the corresponding code
   * @param phoneNumber The phone number of the attestation
   * @param account The account of the attestation
   * @param issuer The issuer of the attestation
   * @param code The code received by the validator
   */
  complete(phoneNumber: string, account: Address, issuer: Address, code: string) {
    const phoneHash = PhoneNumberUtils.getPhoneHash(phoneNumber)
    const expectedSourceMessage = attestationMessageToSign(phoneHash, account)
    const { r, s, v } = parseSignature(expectedSourceMessage, code, issuer.toLowerCase())
    return toTransactionObject(this.kit, this.contract.methods.complete(phoneHash, v, r, s))
  }

  /**
   * Given a list of issuers, finds the matching issuer for a given code
   * @param phoneNumber The phone number of the attestation
   * @param account The account of the attestation
   * @param code The code received by the validator
   * @param issuers The list of potential issuers
   */
  findMatchingIssuer(
    phoneNumber: string,
    account: Address,
    code: string,
    issuers: string[]
  ): string | null {
    const phoneHash = PhoneNumberUtils.getPhoneHash(phoneNumber)
    for (const issuer of issuers) {
      const expectedSourceMessage = attestationMessageToSign(phoneHash, account)
      try {
        parseSignature(expectedSourceMessage, code, issuer.toLowerCase())
        return issuer
      } catch (error) {
        console.log(error)
        continue
      }
    }
    return null
  }

  /**
   * Returns the current configuration parameters for the contract.
   * @param tokens List of tokens used for attestation fees.
   */
  async getConfig(tokens: string[]): Promise<AttestationsConfig> {
    const fees = await Promise.all(
      tokens.map(async (token) => {
        const fee = await this.attestationRequestFees(token)
        return { fee, address: token }
      })
    )
    return {
      attestationExpiryBlocks: await this.attestationExpiryBlocks(),
      attestationRequestFees: fees,
    }
  }

  /**
   * Lookup mapped walleet addresses for a given list of hashes of phone numbers
   * @param phoneNumberHashes The hashes of phone numbers to lookup
   */
  async lookupPhoneNumbers(
    phoneNumberHashes: string[]
  ): Promise<Record<string, Record<string, AttestationStat>>> {
    // Unfortunately can't be destructured
    const stats = await this.contract.methods.batchGetAttestationStats(phoneNumberHashes).call()

    const toNum = (n: string) => new BigNumber(n).toNumber()
    const matches = stats[0].map(toNum)
    const addresses = stats[1]
    const completed = stats[2].map(toNum)
    const total = stats[3].map(toNum)
    // Map of phone hash -> (Map of address -> AttestationStat)
    const result: Record<string, Record<string, AttestationStat>> = {}

    let rIndex = 0

    for (let pIndex = 0; pIndex < phoneNumberHashes.length; pIndex++) {
      const pHash = phoneNumberHashes[pIndex]
      const numberOfMatches = matches[pIndex]
      if (numberOfMatches === 0) {
        continue
      }

      const matchingAddresses: Record<string, AttestationStat> = {}
      for (let mIndex = 0; mIndex < numberOfMatches; mIndex++) {
        const matchingAddress = addresses[rIndex]
        matchingAddresses[matchingAddress] = {
          completed: completed[rIndex],
          total: total[rIndex],
        }
        rIndex++
      }

      result[pHash] = matchingAddresses
    }

    return result
  }

  /**
   * Requests attestations for a phone number
   * @param phoneNumber The phone number for which to request attestations for
   * @param attestationsRequested The number of attestations to request
   */
  async request(phoneNumber: string, attestationsRequested: number) {
    const phoneHash = PhoneNumberUtils.getPhoneHash(phoneNumber)
    const tokenAddress = await this.kit.registry.addressFor(CeloContract.StableToken)
    return toTransactionObject(
      this.kit,
      this.contract.methods.request(phoneHash, attestationsRequested, tokenAddress)
    )
  }

  /**
   * Selects the issuers for previously requested attestations for a phone number
   * @param phoneNumber The phone number for which to request attestations for
   * @param token The token with which to pay for the attestation fee
   */
  async selectIssuers(phoneNumber: string) {
    const phoneHash = PhoneNumberUtils.getPhoneHash(phoneNumber)
    return toTransactionObject(this.kit, this.contract.methods.selectIssuers(phoneHash))
  }

  /**
   * Reveals the phone number to the issuer of the attestation on-chain
   * @param phoneNumber The phone number which requested attestation
   * @param issuer The address of issuer of the attestation
   */
  async reveal(phoneNumber: string, issuer: Address) {
    const accounts = await this.kit.contracts.getAccounts()
    const publicKey: string = (await accounts.getDataEncryptionKey(issuer)) as any

    if (!publicKey) {
      throw new Error('Issuer data encryption key is null')
    }

    const encryptedPhone: any =
      '0x' +
      ECIES.Encrypt(
        Buffer.from(publicKey.slice(2), 'hex'),
        Buffer.from(phoneNumber, 'utf8')
      ).toString('hex')

    return toTransactionObject(
      this.kit,
      this.contract.methods.reveal(
        PhoneNumberUtils.getPhoneHash(phoneNumber),
        encryptedPhone,
        issuer,
        true
      )
    )
  }

  /**
   * Validates a given code by the issuer on-chain
   * @param phoneNumber The phone number which requested attestation
   * @param account The account which requested attestation
   * @param issuer The address of the issuer of the attestation
   * @param code The code send by the issuer
   */
  async validateAttestationCode(
    phoneNumber: string,
    account: Address,
    issuer: Address,
    code: string
  ) {
    const phoneHash = PhoneNumberUtils.getPhoneHash(phoneNumber)
    const expectedSourceMessage = attestationMessageToSign(phoneHash, account)
    const { r, s, v } = parseSignature(expectedSourceMessage, code, issuer.toLowerCase())
    const result = await this.contract.methods
      .validateAttestationCode(phoneHash, account, v, r, s)
      .call()
    return result.toLowerCase() !== NULL_ADDRESS
  }
}<|MERGE_RESOLUTION|>--- conflicted
+++ resolved
@@ -130,23 +130,6 @@
     }
   }
   /**
-<<<<<<< HEAD
-=======
-   * Returns the attestation stats of a phone number/account pair
-   * @param phoneNumber Phone Number
-   * @param account Account
-   */
-  getAttestationStat: (
-    phoneNumber: string,
-    account: Address
-  ) => Promise<AttestationStat> = proxyCall(
-    this.contract.methods.getAttestationStats,
-    tupleParser(PhoneNumberUtils.getPhoneHash, stringIdentity),
-    (stat) => ({ completed: toNumber(stat[0]), total: toNumber(stat[1]) })
-  )
-
-  /**
->>>>>>> 3c86fef1
    * Returns the attestation state of a phone number/account/issuer tuple
    * @param phoneNumber Phone Number
    * @param account Account
