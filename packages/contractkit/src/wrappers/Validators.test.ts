--- conflicted
+++ resolved
@@ -88,7 +88,6 @@
     expect(members).toContain(validatorAccount)
   })
 
-<<<<<<< HEAD
   test('SBAT updateCommission', async () => {
     const groupAccount = accounts[0]
     await setupGroup(groupAccount)
@@ -99,7 +98,8 @@
     })
     commission = (await validators.getValidatorGroup(groupAccount)).commission
     expect(commission).toEqBigNumber('0.2')
-=======
+  })
+
   test('SBAT get group affiliates', async () => {
     const groupAccount = accounts[0]
     const validatorAccount = accounts[1]
@@ -108,7 +108,6 @@
     await validators.affiliate(groupAccount).sendAndWaitForReceipt({ from: validatorAccount })
     const group = await validators.getValidatorGroup(groupAccount)
     expect(group.affiliates).toContain(validatorAccount)
->>>>>>> f1b7e0d7
   })
 
   describe('SBAT reorderMember', () => {
