--- conflicted
+++ resolved
@@ -40,17 +40,10 @@
    * @param token The CeloToken token for which the Celo Gold exchange rate is being reported.
    * @return The number of reported oracle rates for `token`.
    */
-<<<<<<< HEAD
-  async numRates(token: CeloToken): Promise<BigNumber> {
-    const tokenAddress = await this.kit.registry.addressFor(token)
-    const response = await this.contract.methods.numRates(tokenAddress).call()
-    return toBigNumber(response)
-=======
   async numRates(token: CeloToken): Promise<number> {
     const tokenAddress = await this.kit.registry.addressFor(token)
     const response = await this.contract.methods.numRates(tokenAddress).call()
     return toBigNumber(response).toNumber()
->>>>>>> be794b1f
   }
 
   /**
