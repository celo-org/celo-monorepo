import { eqAddress } from '@celo/utils/lib/address'
import { zip } from '@celo/utils/lib/collections'
import BigNumber from 'bignumber.js'
import Web3 from 'web3'
import { Address } from '../base'
import { LockedGold } from '../generated/types/LockedGold'
import {
  BaseWrapper,
  CeloTransactionObject,
  NumberLike,
  parseNumber,
  proxyCall,
  proxySend,
  toBigNumber,
  tupleParser,
  wrapSend,
} from '../wrappers/BaseWrapper'

export interface VotingDetails {
  accountAddress: Address
  voterAddress: Address
  /** vote's weight */
  weight: BigNumber
}

interface AccountSummary {
  lockedGold: {
    total: BigNumber
    nonvoting: BigNumber
  }
  authorizations: {
    voter: string
    validator: string
  }
  pendingWithdrawals: PendingWithdrawal[]
}

interface PendingWithdrawal {
  time: BigNumber
  value: BigNumber
}

export interface LockedGoldConfig {
  unlockingPeriod: BigNumber
}

/**
 * Contract for handling deposits needed for voting.
 */
export class LockedGoldWrapper extends BaseWrapper<LockedGold> {
<<<<<<< HEAD
  unlock: (value: NumberLike) => CeloTransactionObject<void> = proxySend(
    this.kit,
    this.contract.methods.unlock,
    tupleParser(parseNumber)
  )
  createAccount = proxySend(this.kit, this.contract.methods.createAccount)
  withdraw: (index: number) => CeloTransactionObject<void> = proxySend(
    this.kit,
    this.contract.methods.withdraw
  )
  lock = proxySend(this.kit, this.contract.methods.lock)
  relock: (index: number) => CeloTransactionObject<void> = proxySend(
    this.kit,
    this.contract.methods.relock
  )

  getAccountTotalLockedGold = proxyCall(
    this.contract.methods.getAccountTotalLockedGold,
    undefined,
    toBigNumber
  )
=======
  /**
   * Unlocks gold that becomes withdrawable after the unlocking period.
   * @param value The amount of gold to unlock.
   */
  unlock: (value: NumberLike) => CeloTransactionObject<void> = proxySend(
    this.kit,
    this.contract.methods.unlock,
    tupleParser(parseNumber)
  )
  /**
   * Creates an account.
   */
  createAccount = proxySend(this.kit, this.contract.methods.createAccount)
  /**
   * Withdraws a gold that has been unlocked after the unlocking period has passed.
   * @param index The index of the pending withdrawal to withdraw.
   */
  withdraw: (index: number) => CeloTransactionObject<void> = proxySend(
    this.kit,
    this.contract.methods.withdraw
  )
  /**
   * @notice Locks gold to be used for voting.
   */
  lock = proxySend(this.kit, this.contract.methods.lock)
  /**
   * Relocks gold that has been unlocked but not withdrawn.
   * @param index The index of the pending withdrawal to relock.
   */
  relock: (index: number) => CeloTransactionObject<void> = proxySend(
    this.kit,
    this.contract.methods.relock
  )

  /**
   * Returns the total amount of locked gold for an account.
   * @param account The account.
   * @return The total amount of locked gold for an account.
   */
  getAccountTotalLockedGold = proxyCall(
    this.contract.methods.getAccountTotalLockedGold,
    undefined,
    toBigNumber
  )
  /**
   * Returns the total amount of non-voting locked gold for an account.
   * @param account The account.
   * @return The total amount of non-voting locked gold for an account.
   */
>>>>>>> 6ffdd363
  getAccountNonvotingLockedGold = proxyCall(
    this.contract.methods.getAccountNonvotingLockedGold,
    undefined,
    toBigNumber
  )
<<<<<<< HEAD
  getVoterFromAccount: (account: string) => Promise<Address> = proxyCall(
    this.contract.methods.getVoterFromAccount
  )
=======
  /**
   * Returns the voter for the specified account.
   * @param account The address of the account.
   * @return The address with which the account can vote.
   */
  getVoterFromAccount: (account: string) => Promise<Address> = proxyCall(
    this.contract.methods.getVoterFromAccount
  )
  /**
   * Returns the validator for the specified account.
   * @param account The address of the account.
   * @return The address with which the account can register a validator or group.
   */
>>>>>>> 6ffdd363
  getValidatorFromAccount: (account: string) => Promise<Address> = proxyCall(
    this.contract.methods.getValidatorFromAccount
  )

  /**
   * Returns current configuration parameters.
   */
  async getConfig(): Promise<LockedGoldConfig> {
    return {
      unlockingPeriod: toBigNumber(await this.contract.methods.unlockingPeriod().call()),
    }
  }

  async getAccountSummary(account: string): Promise<AccountSummary> {
    const nonvoting = await this.getAccountNonvotingLockedGold(account)
    const total = await this.getAccountTotalLockedGold(account)
    const voter = await this.getVoterFromAccount(account)
    const validator = await this.getValidatorFromAccount(account)
    const pendingWithdrawals = await this.getPendingWithdrawals(account)
    return {
      lockedGold: {
        total,
        nonvoting,
      },
      authorizations: {
        voter: eqAddress(voter, account) ? 'None' : voter,
        validator: eqAddress(validator, account) ? 'None' : validator,
      },
      pendingWithdrawals,
    }
  }

  /**
   * Authorize voting on behalf of this account to another address.
   * @param account Address of the active account.
   * @param voter Address to be used for voting.
   * @return A CeloTransactionObject
   */
  async authorizeVoter(account: Address, voter: Address): Promise<CeloTransactionObject<void>> {
    const sig = await this.getParsedSignatureOfAddress(account, voter)
    // TODO(asa): Pass default tx "from" argument.
    return wrapSend(this.kit, this.contract.methods.authorizeVoter(voter, sig.v, sig.r, sig.s))
  }

  /**
   * Authorize validating on behalf of this account to another address.
   * @param account Address of the active account.
   * @param voter Address to be used for validating.
   * @return A CeloTransactionObject
   */
  async authorizeValidator(
    account: Address,
    validator: Address
  ): Promise<CeloTransactionObject<void>> {
    const sig = await this.getParsedSignatureOfAddress(account, validator)
    return wrapSend(
      this.kit,
      this.contract.methods.authorizeValidator(validator, sig.v, sig.r, sig.s)
    )
  }

<<<<<<< HEAD
=======
  /**
   * Returns the pending withdrawals from unlocked gold for an account.
   * @param account The address of the account.
   * @return The value and timestamp for each pending withdrawal.
   */
>>>>>>> 6ffdd363
  async getPendingWithdrawals(account: string) {
    const withdrawals = await this.contract.methods.getPendingWithdrawals(account).call()
    return zip(
      (time, value) =>
        // tslint:disable-next-line: no-object-literal-type-assertion
        ({ time: toBigNumber(time), value: toBigNumber(value) } as PendingWithdrawal),
      withdrawals[1],
      withdrawals[0]
    )
  }
  private async getParsedSignatureOfAddress(address: Address, signer: string) {
    const hash = Web3.utils.soliditySha3({ type: 'address', value: address })
    const signature = (await this.kit.web3.eth.sign(hash, signer)).slice(2)
    return {
      r: `0x${signature.slice(0, 64)}`,
      s: `0x${signature.slice(64, 128)}`,
      v: Web3.utils.hexToNumber(signature.slice(128, 130)) + 27,
    }
  }
}<|MERGE_RESOLUTION|>--- conflicted
+++ resolved
@@ -48,89 +48,60 @@
  * Contract for handling deposits needed for voting.
  */
 export class LockedGoldWrapper extends BaseWrapper<LockedGold> {
-<<<<<<< HEAD
+  /**
+   * Unlocks gold that becomes withdrawable after the unlocking period.
+   * @param value The amount of gold to unlock.
+   */
   unlock: (value: NumberLike) => CeloTransactionObject<void> = proxySend(
     this.kit,
     this.contract.methods.unlock,
     tupleParser(parseNumber)
   )
+  /**
+   * Creates an account.
+   */
   createAccount = proxySend(this.kit, this.contract.methods.createAccount)
+  /**
+   * Withdraws a gold that has been unlocked after the unlocking period has passed.
+   * @param index The index of the pending withdrawal to withdraw.
+   */
   withdraw: (index: number) => CeloTransactionObject<void> = proxySend(
     this.kit,
     this.contract.methods.withdraw
   )
+  /**
+   * @notice Locks gold to be used for voting.
+   */
   lock = proxySend(this.kit, this.contract.methods.lock)
+  /**
+   * Relocks gold that has been unlocked but not withdrawn.
+   * @param index The index of the pending withdrawal to relock.
+   */
   relock: (index: number) => CeloTransactionObject<void> = proxySend(
     this.kit,
     this.contract.methods.relock
   )
 
+  /**
+   * Returns the total amount of locked gold for an account.
+   * @param account The account.
+   * @return The total amount of locked gold for an account.
+   */
   getAccountTotalLockedGold = proxyCall(
     this.contract.methods.getAccountTotalLockedGold,
     undefined,
     toBigNumber
   )
-=======
-  /**
-   * Unlocks gold that becomes withdrawable after the unlocking period.
-   * @param value The amount of gold to unlock.
-   */
-  unlock: (value: NumberLike) => CeloTransactionObject<void> = proxySend(
-    this.kit,
-    this.contract.methods.unlock,
-    tupleParser(parseNumber)
-  )
-  /**
-   * Creates an account.
-   */
-  createAccount = proxySend(this.kit, this.contract.methods.createAccount)
-  /**
-   * Withdraws a gold that has been unlocked after the unlocking period has passed.
-   * @param index The index of the pending withdrawal to withdraw.
-   */
-  withdraw: (index: number) => CeloTransactionObject<void> = proxySend(
-    this.kit,
-    this.contract.methods.withdraw
-  )
-  /**
-   * @notice Locks gold to be used for voting.
-   */
-  lock = proxySend(this.kit, this.contract.methods.lock)
-  /**
-   * Relocks gold that has been unlocked but not withdrawn.
-   * @param index The index of the pending withdrawal to relock.
-   */
-  relock: (index: number) => CeloTransactionObject<void> = proxySend(
-    this.kit,
-    this.contract.methods.relock
-  )
-
-  /**
-   * Returns the total amount of locked gold for an account.
-   * @param account The account.
-   * @return The total amount of locked gold for an account.
-   */
-  getAccountTotalLockedGold = proxyCall(
-    this.contract.methods.getAccountTotalLockedGold,
-    undefined,
-    toBigNumber
-  )
   /**
    * Returns the total amount of non-voting locked gold for an account.
    * @param account The account.
    * @return The total amount of non-voting locked gold for an account.
    */
->>>>>>> 6ffdd363
   getAccountNonvotingLockedGold = proxyCall(
     this.contract.methods.getAccountNonvotingLockedGold,
     undefined,
     toBigNumber
   )
-<<<<<<< HEAD
-  getVoterFromAccount: (account: string) => Promise<Address> = proxyCall(
-    this.contract.methods.getVoterFromAccount
-  )
-=======
   /**
    * Returns the voter for the specified account.
    * @param account The address of the account.
@@ -144,7 +115,6 @@
    * @param account The address of the account.
    * @return The address with which the account can register a validator or group.
    */
->>>>>>> 6ffdd363
   getValidatorFromAccount: (account: string) => Promise<Address> = proxyCall(
     this.contract.methods.getValidatorFromAccount
   )
@@ -206,14 +176,11 @@
     )
   }
 
-<<<<<<< HEAD
-=======
   /**
    * Returns the pending withdrawals from unlocked gold for an account.
    * @param account The address of the account.
    * @return The value and timestamp for each pending withdrawal.
    */
->>>>>>> 6ffdd363
   async getPendingWithdrawals(account: string) {
     const withdrawals = await this.contract.methods.getPendingWithdrawals(account).call()
     return zip(
@@ -224,6 +191,7 @@
       withdrawals[0]
     )
   }
+
   private async getParsedSignatureOfAddress(address: Address, signer: string) {
     const hash = Web3.utils.soliditySha3({ type: 'address', value: address })
     const signature = (await this.kit.web3.eth.sign(hash, signer)).slice(2)
