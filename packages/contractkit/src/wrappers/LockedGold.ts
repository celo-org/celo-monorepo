import { AddressListItem, linkedListChanges, zip } from '@celo/utils/lib/collections'
import BigNumber from 'bignumber.js'
import { EventLog } from 'web3/types'
import { Address } from '../base'
import { LockedGold } from '../generated/types/LockedGold'
import {
  BaseWrapper,
  CeloTransactionObject,
  proxyCall,
  proxySend,
  tupleParser,
  valueToBigNumber,
  valueToString,
} from '../wrappers/BaseWrapper'

export interface VotingDetails {
  accountAddress: Address
  voterAddress: Address
  /** vote's weight */
  weight: BigNumber
}

interface AccountSummary {
  lockedGold: {
    total: BigNumber
    nonvoting: BigNumber
    requirement: BigNumber
  }
  pendingWithdrawals: PendingWithdrawal[]
}

export interface AccountSlashed {
  slashed: Address
  penalty: BigNumber
  reporter: Address
  reward: BigNumber
  epochNumber: number
}

interface PendingWithdrawal {
  time: BigNumber
  value: BigNumber
}

export interface LockedGoldConfig {
  unlockingPeriod: BigNumber
}

/**
 * Contract for handling deposits needed for voting.
 */
export class LockedGoldWrapper extends BaseWrapper<LockedGold> {
  /**
   * Withdraws a gold that has been unlocked after the unlocking period has passed.
   * @param index The index of the pending withdrawal to withdraw.
   */
  withdraw: (index: number) => CeloTransactionObject<void> = proxySend(
    this.kit,
    this.contract.methods.withdraw
  )

  /**
   * Locks gold to be used for voting.
   * The gold to be locked, must be specified as the `tx.value`
   */
  lock = proxySend(this.kit, this.contract.methods.lock)

  /**
   * Unlocks gold that becomes withdrawable after the unlocking period.
   * @param value The amount of gold to unlock.
   */
  unlock: (value: BigNumber.Value) => CeloTransactionObject<void> = proxySend(
    this.kit,
    this.contract.methods.unlock,
    tupleParser(valueToString)
  )

  async getPendingWithdrawalsTotalValue(account: Address) {
    const pendingWithdrawals = await this.getPendingWithdrawals(account)
    // Ensure there are enough pending withdrawals to relock.
    const values = pendingWithdrawals.map((pw: PendingWithdrawal) => pw.value)
    const reducer = (total: BigNumber, pw: BigNumber) => pw.plus(total)
    return values.reduce(reducer, new BigNumber(0))
  }

  /**
   * Relocks gold that has been unlocked but not withdrawn.
   * @param value The value to relock from pending withdrawals.
   */
  async relock(
    account: Address,
    value: BigNumber.Value
  ): Promise<Array<CeloTransactionObject<void>>> {
    const pendingWithdrawals = await this.getPendingWithdrawals(account)
    // Ensure there are enough pending withdrawals to relock.
    const totalValue = await this.getPendingWithdrawalsTotalValue(account)
    if (totalValue.isLessThan(value)) {
      throw new Error(`Not enough pending withdrawals to relock ${value}`)
    }
    // Assert pending withdrawals are sorted by time (increasing), so that we can re-lock starting
    // with those furthest away from being available (at the end).
    const throwIfNotSorted = (pw: PendingWithdrawal, i: number) => {
      if (i > 0 && !pw.time.isGreaterThanOrEqualTo(pendingWithdrawals[i - 1].time)) {
        throw new Error('Pending withdrawals not sorted by timestamp')
      }
    }
    pendingWithdrawals.forEach(throwIfNotSorted)

    let remainingToRelock = new BigNumber(value)
    const relockPw = (
      acc: Array<CeloTransactionObject<void>>,
      pw: PendingWithdrawal,
      i: number
    ) => {
      const valueToRelock = BigNumber.minimum(pw.value, remainingToRelock)
      if (!valueToRelock.isZero()) {
        remainingToRelock = remainingToRelock.minus(valueToRelock)
        acc.push(this._relock(i, valueToRelock))
      }
      return acc
    }
    return pendingWithdrawals.reduceRight(relockPw, []) as Array<CeloTransactionObject<void>>
  }

  /**
   * Relocks gold that has been unlocked but not withdrawn.
   * @param index The index of the pending withdrawal to relock from.
   * @param value The value to relock from the specified pending withdrawal.
   */
  _relock: (index: number, value: BigNumber.Value) => CeloTransactionObject<void> = proxySend(
    this.kit,
    this.contract.methods.relock,
    tupleParser(valueToString, valueToString)
  )

  /**
   * Returns the total amount of locked gold for an account.
   * @param account The account.
   * @return The total amount of locked gold for an account.
   */
  getAccountTotalLockedGold = proxyCall(
    this.contract.methods.getAccountTotalLockedGold,
    undefined,
    valueToBigNumber
  )

  /**
   * Returns the total amount of non-voting locked gold for an account.
   * @param account The account.
   * @return The total amount of non-voting locked gold for an account.
   */
  getAccountNonvotingLockedGold = proxyCall(
    this.contract.methods.getAccountNonvotingLockedGold,
    undefined,
    valueToBigNumber
  )

  /**
   * Returns current configuration parameters.
   */
  async getConfig(): Promise<LockedGoldConfig> {
    return {
      unlockingPeriod: valueToBigNumber(await this.contract.methods.unlockingPeriod().call()),
    }
  }

  async getAccountSummary(account: string): Promise<AccountSummary> {
    const nonvoting = await this.getAccountNonvotingLockedGold(account)
    const total = await this.getAccountTotalLockedGold(account)
    const validators = await this.kit.contracts.getValidators()
    const requirement = await validators.getAccountLockedGoldRequirement(account)
    const pendingWithdrawals = await this.getPendingWithdrawals(account)
    return {
      lockedGold: {
        total,
        nonvoting,
        requirement,
      },
      pendingWithdrawals,
    }
  }

  /**
   * Returns the pending withdrawals from unlocked gold for an account.
   * @param account The address of the account.
   * @return The value and timestamp for each pending withdrawal.
   */
  async getPendingWithdrawals(account: string) {
    const withdrawals = await this.contract.methods.getPendingWithdrawals(account).call()
    return zip(
      (time, value): PendingWithdrawal => ({
        time: valueToBigNumber(time),
        value: valueToBigNumber(value),
      }),
      withdrawals[1],
      withdrawals[0]
    )
  }

  /**
   * Retrieves AccountSlashed for epochNumber.
   * @param epochNumber The epoch to retrieve AccountSlashed at.
   */
  async getAccountsSlashed(epochNumber: number): Promise<AccountSlashed[]> {
    const events = await this.getPastEvents('AccountSlashed', {
      fromBlock: await this.kit.getFirstBlockNumberForEpoch(epochNumber),
      toBlock: await this.kit.getLastBlockNumberForEpoch(epochNumber),
    })
    return events.map(
      (e: EventLog): AccountSlashed => ({
        epochNumber,
        slashed: e.returnValues.slashed,
<<<<<<< HEAD
        penalty: e.returnValues.penalty,
        reporter: e.returnValues.reporter,
        reward: e.returnValues.reward,
=======
        penalty: valueToBigNumber(e.returnValues.penalty),
        reporter: e.returnValues.reporter,
        reward: valueToBigNumber(e.returnValues.reward),
>>>>>>> 712d9b53
      })
    )
  }

  /**
   * Computes parameters for slashing `penalty` from `account`.
   * @param account The account to slash.
   * @param penalty The amount to slash as penalty.
   * @return List of (group, voting gold) to decrement from `account`.
   */
<<<<<<< HEAD
  async computeInitialParametersForSlashing(account: string, penalty: BigNumber) {
    const election = await this.kit.contracts.getElection()
    const eligible = await election.getEligibleValidatorGroupsVotes()
    const groups: AddressListItem[] = eligible.map((x) => ({ address: x.address, value: x.votes }))
    return this.computeParametersForSlashing(account, penalty, groups)
  }

  async computeParametersForSlashing(
    account: string,
    penalty: BigNumber,
    groups: AddressListItem[]
  ) {
    const changed = await this.computeDecrementsForSlashing(account, penalty, groups)
=======
  async computeParametersForSlashing(account: string, penalty: BigNumber) {
    const election = await this.kit.contracts.getElection()
    const eligible = await election.getEligibleValidatorGroupsVotes()
    const groups: AddressListItem[] = eligible.map((x) => ({ address: x.address, value: x.votes }))
    const changed = await this.computeDecrementsForSlashing(account, penalty)
>>>>>>> 712d9b53
    const changes = linkedListChanges(groups, changed)
    return { ...changes, indices: changed.map((a) => a.index) }
  }

  // Returns how much voting gold will be decremented from the groups voted by an account
  // Implementation follows protocol/test/common/integration slashingOfGroups()
<<<<<<< HEAD
  private async computeDecrementsForSlashing(
    account: Address,
    penalty: BigNumber,
    allGroups: AddressListItem[]
  ) {
=======
  private async computeDecrementsForSlashing(account: Address, penalty: BigNumber) {
>>>>>>> 712d9b53
    // first check how much voting gold has to be slashed
    const nonVoting = await this.getAccountNonvotingLockedGold(account)
    if (penalty.isLessThan(nonVoting)) {
      return []
    }
    let difference = penalty.minus(nonVoting)
    // find voted groups
    const election = await this.kit.contracts.getElection()
    const groups = await election.getGroupsVotedForByAccount(account)
    const res = []
    //
<<<<<<< HEAD
    for (let i = groups.length - 1; i >= 0; i--) {
      const group = groups[i]
      const totalVotes = allGroups.find((a) => a.address === group)?.value
      if (!totalVotes) {
        throw new Error(`Cannot find group ${group}`)
      }
=======
    for (let i = groups.length - 1; i >= 0; i++) {
      const group = groups[i]
      const totalVotes = await election.getTotalVotesForGroup(group)
>>>>>>> 712d9b53
      const votes = await election.getTotalVotesForGroupByAccount(group, account)
      const slashedVotes = votes.lt(difference) ? votes : difference
      res.push({ address: group, value: totalVotes.minus(slashedVotes), index: i })
      difference = difference.minus(slashedVotes)
      if (difference.eq(new BigNumber(0))) {
        break
      }
    }
    return res
  }
}<|MERGE_RESOLUTION|>--- conflicted
+++ resolved
@@ -210,15 +210,9 @@
       (e: EventLog): AccountSlashed => ({
         epochNumber,
         slashed: e.returnValues.slashed,
-<<<<<<< HEAD
-        penalty: e.returnValues.penalty,
-        reporter: e.returnValues.reporter,
-        reward: e.returnValues.reward,
-=======
         penalty: valueToBigNumber(e.returnValues.penalty),
         reporter: e.returnValues.reporter,
         reward: valueToBigNumber(e.returnValues.reward),
->>>>>>> 712d9b53
       })
     )
   }
@@ -229,7 +223,6 @@
    * @param penalty The amount to slash as penalty.
    * @return List of (group, voting gold) to decrement from `account`.
    */
-<<<<<<< HEAD
   async computeInitialParametersForSlashing(account: string, penalty: BigNumber) {
     const election = await this.kit.contracts.getElection()
     const eligible = await election.getEligibleValidatorGroupsVotes()
@@ -243,28 +236,17 @@
     groups: AddressListItem[]
   ) {
     const changed = await this.computeDecrementsForSlashing(account, penalty, groups)
-=======
-  async computeParametersForSlashing(account: string, penalty: BigNumber) {
-    const election = await this.kit.contracts.getElection()
-    const eligible = await election.getEligibleValidatorGroupsVotes()
-    const groups: AddressListItem[] = eligible.map((x) => ({ address: x.address, value: x.votes }))
-    const changed = await this.computeDecrementsForSlashing(account, penalty)
->>>>>>> 712d9b53
     const changes = linkedListChanges(groups, changed)
     return { ...changes, indices: changed.map((a) => a.index) }
   }
 
   // Returns how much voting gold will be decremented from the groups voted by an account
   // Implementation follows protocol/test/common/integration slashingOfGroups()
-<<<<<<< HEAD
   private async computeDecrementsForSlashing(
     account: Address,
     penalty: BigNumber,
     allGroups: AddressListItem[]
   ) {
-=======
-  private async computeDecrementsForSlashing(account: Address, penalty: BigNumber) {
->>>>>>> 712d9b53
     // first check how much voting gold has to be slashed
     const nonVoting = await this.getAccountNonvotingLockedGold(account)
     if (penalty.isLessThan(nonVoting)) {
@@ -276,18 +258,12 @@
     const groups = await election.getGroupsVotedForByAccount(account)
     const res = []
     //
-<<<<<<< HEAD
     for (let i = groups.length - 1; i >= 0; i--) {
       const group = groups[i]
       const totalVotes = allGroups.find((a) => a.address === group)?.value
       if (!totalVotes) {
         throw new Error(`Cannot find group ${group}`)
       }
-=======
-    for (let i = groups.length - 1; i >= 0; i++) {
-      const group = groups[i]
-      const totalVotes = await election.getTotalVotesForGroup(group)
->>>>>>> 712d9b53
       const votes = await election.getTotalVotesForGroupByAccount(group, account)
       const slashedVotes = votes.lt(difference) ? votes : difference
       res.push({ address: group, value: totalVotes.minus(slashedVotes), index: i })
