--- conflicted
+++ resolved
@@ -1,15 +1,11 @@
-<<<<<<< HEAD
-import { CeloTransactionObject } from '@celo/communication'
-import { Address, EventLog } from '@celo/communication/types/commons'
-import { AddressListItem, linkedListChanges, zip } from '@celo/utils/lib/collections'
-=======
 import {
   AddressListItem as ALI,
   Comparator,
   linkedListChanges as baseLinkedListChanges,
   zip,
 } from '@celo/base/lib/collections'
->>>>>>> 171d4f76
+import { CeloTransactionObject } from '@celo/communication'
+import { Address, EventLog } from '@celo/communication/types/commons'
 import BigNumber from 'bignumber.js'
 import { LockedGold } from '../generated/LockedGold'
 import {
