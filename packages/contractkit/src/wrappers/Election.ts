--- conflicted
+++ resolved
@@ -1,19 +1,9 @@
-<<<<<<< HEAD
-import { CeloTransactionObject, toTransactionObject } from '@celo/communication'
-import { Address, EventLog, NULL_ADDRESS } from '@celo/communication/types/commons'
-import { eqAddress, findAddressIndex, normalizeAddress } from '@celo/utils/lib/address'
-import { concurrentMap, concurrentValuesMap } from '@celo/utils/lib/async'
-import { zip } from '@celo/utils/lib/collections'
-import BigNumber from 'bignumber.js'
-import { range } from 'lodash'
-=======
 import { eqAddress, findAddressIndex, normalizeAddress } from '@celo/base/lib/address'
 import { concurrentMap, concurrentValuesMap } from '@celo/base/lib/async'
 import { zip } from '@celo/base/lib/collections'
+import { CeloTransactionObject, toTransactionObject } from '@celo/communication'
+import { Address, EventLog, NULL_ADDRESS } from '@celo/communication/types/commons'
 import BigNumber from 'bignumber.js'
-import { EventLog } from 'web3-core'
-import { Address, NULL_ADDRESS } from '../base'
->>>>>>> 171d4f76
 import { Election } from '../generated/Election'
 import { zeroRange } from '../utils/array'
 import {
