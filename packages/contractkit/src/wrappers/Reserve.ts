--- conflicted
+++ resolved
@@ -26,9 +26,7 @@
   )
   isSpender: (account: string) => Promise<boolean> = proxyCall(this.contract.methods.isSpender)
   transferGold = proxySend(this.kit, this.contract.methods.transferGold)
-<<<<<<< HEAD
   getOrComputeTobinTax = proxySend(this.kit, this.contract.methods.getOrComputeTobinTax)
-=======
   frozenReserveGoldStartBalance = proxyCall(
     this.contract.methods.frozenReserveGoldStartBalance,
     undefined,
@@ -49,7 +47,6 @@
     undefined,
     valueToBigNumber
   )
->>>>>>> f9760b7c
 
   /**
    * Returns current configuration parameters.
