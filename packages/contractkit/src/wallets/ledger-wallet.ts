<<<<<<< HEAD
=======
import { CELO_DERIVATION_PATH_BASE } from '@celo/utils/lib/account'
import {
  ensureLeading0x,
  isHexString,
  normalizeAddressWith0x,
  trimLeading0x,
} from '@celo/utils/lib/address'
>>>>>>> 5d7c7dd0
import { TransportError, TransportStatusError } from '@ledgerhq/errors'
import Ledger from '@ledgerhq/hw-app-eth'
import debugFactory from 'debug'
import { Address } from '../base'
import { transportErrorFriendlyMessage } from '../utils/ledger-utils'
import { RemoteWallet } from './remote-wallet'
import { LedgerSigner } from './signers/ledger-signer'
import { Signer } from './signers/signer'
import { Wallet } from './wallet'

export const CELO_BASE_DERIVATION_PATH = CELO_DERIVATION_PATH_BASE.slice(2)
const ADDRESS_QTY = 5

// Validates an address using the Ledger
export enum AddressValidation {
  // Validates every address required only when the ledger is initialized
  initializationOnly,
  // Validates the address every time a transaction is made
  everyTransaction,
  // Validates the address the first time a transaction is made for that specific address
  firstTransactionPerAddress,
  // Never validates the addresses
  never,
}

export async function newLedgerWalletWithSetup(
  transport: any,
  derivationPathIndexes?: number[],
  baseDerivationPath?: string,
  ledgerAddressValidation?: AddressValidation
): Promise<LedgerWallet> {
  const wallet = new LedgerWallet(
    derivationPathIndexes,
    baseDerivationPath,
    transport,
    ledgerAddressValidation
  )
  await wallet.init()
  return wallet
}

const debug = debugFactory('kit:wallet:ledger')

export class LedgerWallet extends RemoteWallet implements Wallet {
  private ledger: any

  /**
   * @param derivationPathIndexes number array of "address_index" for the base derivation path.
   * Default: Array[0..9].
   * Example: [3, 99, 53] will retrieve the derivation paths of
   * [`${baseDerivationPath}/3`, `${baseDerivationPath}/99`, `${baseDerivationPath}/53`]
   * @param baseDerivationPath base derivation path. Default: "44'/52752'/0'/0"
   * @param transport Transport to connect the ledger device
   */
  constructor(
    readonly derivationPathIndexes: number[] = Array.from(Array(ADDRESS_QTY).keys()),
    readonly baseDerivationPath: string = CELO_BASE_DERIVATION_PATH,
    readonly transport: any = {},
    readonly ledgerAddressValidation: AddressValidation = AddressValidation.firstTransactionPerAddress
  ) {
    super()
    const invalidDPs = derivationPathIndexes.some(
      (value) => !(Number.isInteger(value) && value >= 0)
    )
    if (invalidDPs) {
      throw new Error('ledger-wallet: Invalid address index')
    }
  }

  protected async loadAccountSigners(): Promise<Map<Address, Signer>> {
    if (!this.ledger) {
      this.ledger = this.generateNewLedger(this.transport)
    }
    debug('Fetching addresses from the ledger')
    let addressToSigner = new Map<Address, Signer>()
    try {
      addressToSigner = await this.retrieveAccounts()
    } catch (error) {
      if (error instanceof TransportStatusError || error instanceof TransportError) {
        transportErrorFriendlyMessage(error)
      }
      throw error
    }
    return addressToSigner
  }

  // Extracted for testing purpose
  private generateNewLedger(transport: any) {
    return new Ledger(transport)
  }

  private async retrieveAccounts(): Promise<Map<Address, Signer>> {
    const addressToSigner = new Map<Address, Signer>()
    const appConfiguration = await this.retrieveAppConfiguration()
    const validationRequired = this.ledgerAddressValidation === AddressValidation.initializationOnly

    // Each address must be retrieved synchronously, (ledger lock)
    for (const value of this.derivationPathIndexes) {
      const derivationPath = `${this.baseDerivationPath}/${value}`
      const addressInfo = await this.ledger!.getAddress(derivationPath, validationRequired)
      addressToSigner.set(
        addressInfo.address,
        new LedgerSigner(
          this.ledger,
          derivationPath,
          this.ledgerAddressValidation,
          appConfiguration
        )
      )
    }
    return addressToSigner
  }

  private async retrieveAppConfiguration(): Promise<{
    arbitraryDataEnabled: number
    version: string
  }> {
    const appConfiguration = await this.ledger!.getAppConfiguration()
    if (!appConfiguration.arbitraryDataEnabled) {
      console.warn(
        'Beware, your ledger does not allow the use of contract data. Some features may not work correctly'
      )
    }
    return appConfiguration
  }
}<|MERGE_RESOLUTION|>--- conflicted
+++ resolved
@@ -1,13 +1,4 @@
-<<<<<<< HEAD
-=======
 import { CELO_DERIVATION_PATH_BASE } from '@celo/utils/lib/account'
-import {
-  ensureLeading0x,
-  isHexString,
-  normalizeAddressWith0x,
-  trimLeading0x,
-} from '@celo/utils/lib/address'
->>>>>>> 5d7c7dd0
 import { TransportError, TransportStatusError } from '@ledgerhq/errors'
 import Ledger from '@ledgerhq/hw-app-eth'
 import debugFactory from 'debug'
