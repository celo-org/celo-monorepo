<<<<<<< HEAD
import { Wallet } from '@celo/sdk-types/wallet'
import { normalizeAddressWith0x, privateKeyToAddress } from '@celo/utils/lib/address'
=======
import { normalizeAddressWith0x } from '@celo/base/lib/address'
import { privateKeyToAddress } from '@celo/utils/lib/address'
>>>>>>> 171d4f76
import { LocalSigner } from './signers/local-signer'
import { WalletBase } from './wallet-base'

export class LocalWallet extends WalletBase implements Wallet {
  /**
   * Register the private key as signer account
   * @param privateKey account private key
   */
  addAccount(privateKey: string): void {
    // Prefix 0x here or else the signed transaction produces dramatically different signer!!!
    privateKey = normalizeAddressWith0x(privateKey)
    const accountAddress = normalizeAddressWith0x(privateKeyToAddress(privateKey))
    if (this.hasAccount(accountAddress)) {
      return
    }
    this.addSigner(accountAddress, new LocalSigner(privateKey))
  }
}<|MERGE_RESOLUTION|>--- conflicted
+++ resolved
@@ -1,10 +1,6 @@
-<<<<<<< HEAD
+import { normalizeAddressWith0x } from '@celo/base/lib/address'
 import { Wallet } from '@celo/sdk-types/wallet'
-import { normalizeAddressWith0x, privateKeyToAddress } from '@celo/utils/lib/address'
-=======
-import { normalizeAddressWith0x } from '@celo/base/lib/address'
 import { privateKeyToAddress } from '@celo/utils/lib/address'
->>>>>>> 171d4f76
 import { LocalSigner } from './signers/local-signer'
 import { WalletBase } from './wallet-base'
 
