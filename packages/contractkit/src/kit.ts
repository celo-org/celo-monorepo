--- conflicted
+++ resolved
@@ -295,16 +295,15 @@
     return (epochNumber + 1) * epochSize.toNumber()
   }
 
-<<<<<<< HEAD
-  stop() {
-    assertIsCeloProvider(this.web3.currentProvider)
-    this.web3.currentProvider.stop()
-=======
   async getEpochNumberOfBlock(blockNumber: number): Promise<number> {
     const validators = await this.contracts.getValidators()
     const epochSize = await validators.getEpochSize()
     // Follows protocol/contracts getEpochNumber()
     return Math.floor((blockNumber - 1) / epochSize.toNumber())
->>>>>>> e017726c
+  }
+
+  stop() {
+    assertIsCeloProvider(this.web3.currentProvider)
+    this.web3.currentProvider.stop()
   }
 }