--- conflicted
+++ resolved
@@ -1,12 +1,5 @@
-<<<<<<< HEAD
 import { ABIDefinition } from '@celo/communication/types/abi'
-import { CeloTxReceipt, EventLog, Log } from '@celo/communication/types/commons'
-import { Address } from '@celo/utils/lib/address'
-=======
-import { Address } from '@celo/base/lib/address'
-import { EventLog, Log, TransactionReceipt } from 'web3-core'
-import abi, { ABIDefinition } from 'web3-eth-abi'
->>>>>>> 171d4f76
+import { Address, CeloTxReceipt, EventLog, Log } from '@celo/communication/types/commons'
 import { ContractKit } from '../kit'
 import { ContractDetails, mapFromPairs, obtainKitContractDetails } from './base'
 
