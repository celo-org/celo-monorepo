--- conflicted
+++ resolved
@@ -9,11 +9,7 @@
 import { ecdsaRecover } from 'secp256k1'
 import { EncodedTransaction, Tx } from 'web3-core'
 import * as helpers from 'web3-core-helpers'
-<<<<<<< HEAD
-import { EIP712TypedData, generateTypedDataHash } from './sign-typed-data-utils'
 import { bufferToBigNumber } from './signature-utils'
-=======
->>>>>>> a3a83673
 
 const debug = debugFactory('kit:tx:sign')
 
