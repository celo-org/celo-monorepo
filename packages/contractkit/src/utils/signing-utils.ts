<<<<<<< HEAD
import { CeloTx, EncodedTransaction, RLPEncodedTx } from '@celo/communication/types/commons'
import { ensureLeading0x, trimLeading0x } from '@celo/utils/lib/address'
=======
import { Address, ensureLeading0x, trimLeading0x } from '@celo/base/lib/address'
>>>>>>> 171d4f76
import { EIP712TypedData, generateTypedDataHash } from '@celo/utils/lib/sign-typed-data-utils'
import { verifySignature } from '@celo/utils/lib/signatureUtils'
import { BigNumber } from 'bignumber.js'
import debugFactory from 'debug'
// @ts-ignore-next-line
import { account as Account, bytes as Bytes, hash as Hash, RLP } from 'eth-lib'
import * as ethUtil from 'ethereumjs-util'
<<<<<<< HEAD
=======
import { ecdsaRecover } from 'secp256k1'
import { EncodedTransaction, Tx } from 'web3-core'
>>>>>>> 171d4f76
import * as helpers from 'web3-core-helpers'
import { bufferToBigNumber } from './signature-utils'

const debug = debugFactory('kit:tx:sign')

// Original code taken from
// https://github.com/ethereum/web3.js/blob/1.x/packages/web3-eth-accounts/src/index.js

// 0x04 prefix indicates that the key is not compressed
// https://tools.ietf.org/html/rfc5480#section-2.2
export const publicKeyPrefix: number = 0x04
export const sixtyFour: number = 64
export const thirtyTwo: number = 32

function isNullOrUndefined(value: any): boolean {
  return value === null || value === undefined
}

// Simple replay attack protection
// https://github.com/ethereum/EIPs/blob/master/EIPS/eip-155.md
export function chainIdTransformationForSigning(chainId: number): number {
  return chainId * 2 + 35
}

export function getHashFromEncoded(rlpEncode: string): string {
  return Hash.keccak256(rlpEncode)
}

function trimLeadingZero(hex: string) {
  while (hex && hex.startsWith('0x0')) {
    hex = ensureLeading0x(hex.slice(3))
  }
  return hex
}

function makeEven(hex: string) {
  if (hex.length % 2 === 1) {
    hex = hex.replace('0x', '0x0')
  }
  return hex
}

function signatureFormatter(signature: {
  v: number
  r: Buffer
  s: Buffer
}): { v: string; r: string; s: string } {
  return {
    v: stringNumberToHex(signature.v),
    r: makeEven(trimLeadingZero(ensureLeading0x(signature.r.toString('hex')))),
    s: makeEven(trimLeadingZero(ensureLeading0x(signature.s.toString('hex')))),
  }
}

function stringNumberToHex(num?: number | string): string {
  const auxNumber = Number(num)
  if (num === '0x' || num === undefined || auxNumber === 0) {
    return '0x'
  }
  return Bytes.fromNumber(auxNumber)
}

export function rlpEncodedTx(tx: CeloTx): RLPEncodedTx {
  if (!tx.gas) {
    throw new Error('"gas" is missing')
  }

  if (
    isNullOrUndefined(tx.chainId) ||
    isNullOrUndefined(tx.gasPrice) ||
    isNullOrUndefined(tx.nonce)
  ) {
    throw new Error(
      'One of the values "chainId", "gasPrice", or "nonce" couldn\'t be fetched: ' +
        JSON.stringify({ chainId: tx.chainId, gasPrice: tx.gasPrice, nonce: tx.nonce })
    )
  }

  if (tx.nonce! < 0 || tx.gas! < 0 || tx.gasPrice! < 0 || tx.chainId! < 0) {
    throw new Error('Gas, gasPrice, nonce or chainId is lower than 0')
  }
  const transaction: CeloTx = helpers.formatters.inputCallFormatter(tx)
  transaction.to = Bytes.fromNat(tx.to || '0x').toLowerCase()
  transaction.nonce = Number(((tx.nonce as any) !== '0x' ? tx.nonce : 0) || 0)
  transaction.data = Bytes.fromNat(tx.data || '0x').toLowerCase()
  transaction.value = stringNumberToHex(tx.value?.toString())
  transaction.feeCurrency = Bytes.fromNat(tx.feeCurrency || '0x').toLowerCase()
  transaction.gatewayFeeRecipient = Bytes.fromNat(tx.gatewayFeeRecipient || '0x').toLowerCase()
  transaction.gatewayFee = stringNumberToHex(tx.gatewayFee)
  transaction.gasPrice = stringNumberToHex(tx.gasPrice?.toString())
  transaction.gas = stringNumberToHex(tx.gas)
  transaction.chainId = tx.chainId || 1

  // This order should match the order in Geth.
  // https://github.com/celo-org/celo-blockchain/blob/027dba2e4584936cc5a8e8993e4e27d28d5247b8/core/types/transaction.go#L65
  const rlpEncode = RLP.encode([
    stringNumberToHex(transaction.nonce),
    transaction.gasPrice,
    transaction.gas,
    transaction.feeCurrency,
    transaction.gatewayFeeRecipient,
    transaction.gatewayFee,
    transaction.to,
    transaction.value,
    transaction.data,
    stringNumberToHex(transaction.chainId),
    '0x',
    '0x',
  ])

  return { transaction, rlpEncode }
}

export async function encodeTransaction(
  rlpEncoded: RLPEncodedTx,
  signature: { v: number; r: Buffer; s: Buffer }
): Promise<EncodedTransaction> {
  const sanitizedSignature = signatureFormatter(signature)
  const v = sanitizedSignature.v
  const r = sanitizedSignature.r
  const s = sanitizedSignature.s
  const rawTx = RLP.decode(rlpEncoded.rlpEncode)
    .slice(0, 9)
    .concat([v, r, s])

  const rawTransaction = RLP.encode(rawTx)
  const hash = getHashFromEncoded(rawTransaction)

  const result: EncodedTransaction = {
    tx: {
      nonce: rlpEncoded.transaction.nonce!.toString(),
      gasPrice: rlpEncoded.transaction.gasPrice!.toString(),
      gas: rlpEncoded.transaction.gas!.toString(),
      feeCurrency: rlpEncoded.transaction.feeCurrency!.toString(),
      gatewayFeeRecipient: rlpEncoded.transaction.gatewayFeeRecipient!.toString(),
      gatewayFee: rlpEncoded.transaction.gatewayFee!.toString(),
      to: rlpEncoded.transaction.to!.toString(),
      value: rlpEncoded.transaction.value!.toString(),
      input: rlpEncoded.transaction.data!,
      v,
      r,
      s,
      hash,
    },
    raw: rawTransaction,
  }
  return result
}

// Recover transaction and sender address from a raw transaction.
// This is used for testing.
export function recoverTransaction(rawTx: string): [CeloTx, string] {
  const rawValues = RLP.decode(rawTx)
  debug('signing-utils@recoverTransaction: values are %s', rawValues)
  const recovery = Bytes.toNumber(rawValues[9])
  // tslint:disable-next-line:no-bitwise
  const chainId = Bytes.fromNumber((recovery - 35) >> 1)
  const celoTx: CeloTx = {
    nonce: rawValues[0].toLowerCase() === '0x' ? 0 : parseInt(rawValues[0], 16),
    gasPrice: rawValues[1].toLowerCase() === '0x' ? 0 : parseInt(rawValues[1], 16),
    gas: rawValues[2].toLowerCase() === '0x' ? 0 : parseInt(rawValues[2], 16),
    feeCurrency: rawValues[3],
    gatewayFeeRecipient: rawValues[4],
    gatewayFee: rawValues[5],
    to: rawValues[6],
    value: rawValues[7],
    data: rawValues[8],
    chainId,
  }
  let r = rawValues[10]
  let s = rawValues[11]
  // Account.recover cannot handle canonicalized signatures
  // A canonicalized signature may have the first byte removed if its value is 0
  r = ensureLeading0x(trimLeading0x(r).padStart(64, '0'))
  s = ensureLeading0x(trimLeading0x(s).padStart(64, '0'))
  const signature = Account.encodeSignature([rawValues[9], r, s])
  const extraData = recovery < 35 ? [] : [chainId, '0x', '0x']
  const signingData = rawValues.slice(0, 9).concat(extraData)
  const signingDataHex = RLP.encode(signingData)
  const signer = Account.recover(getHashFromEncoded(signingDataHex), signature)
  return [celoTx, signer]
}

export function recoverMessageSigner(signingDataHex: string, signedData: string): string {
  const dataBuff = ethUtil.toBuffer(signingDataHex)
  const msgHashBuff = ethUtil.hashPersonalMessage(dataBuff)
  const signature = ethUtil.fromRpcSig(signedData)

  const publicKey = ethUtil.ecrecover(msgHashBuff, signature.v, signature.r, signature.s)
  const address = ethUtil.pubToAddress(publicKey, true)
  return ensureLeading0x(address.toString('hex'))
}

export function verifyEIP712TypedDataSigner(
  typedData: EIP712TypedData,
  signedData: string,
  expectedAddress: string
): boolean {
  const dataBuff = generateTypedDataHash(typedData)
  const trimmedData = dataBuff.toString('hex')
  const valid = verifySignature(ensureLeading0x(trimmedData), signedData, expectedAddress)
  return valid
}

export function decodeSig(sig: any) {
  const [v, r, s] = Account.decodeSignature(sig)
  return {
    v: parseInt(v, 16),
    r: ethUtil.toBuffer(r) as Buffer,
    s: ethUtil.toBuffer(s) as Buffer,
  }
}

/**
 * Attempts each recovery key to find a match
 */
export function recoverKeyIndex(
  signature: Uint8Array,
  publicKey: BigNumber,
  hash: Uint8Array
): number {
  for (let i = 0; i < 4; i++) {
    const compressed = false
    // Force types to be Uint8Array
    const signatureArray = new Uint8Array(signature)
    const hashArray = new Uint8Array(hash)
    const recoveredPublicKeyByteArr = ecdsaRecover(signatureArray, i, hashArray, compressed)
    const publicKeyBuff = Buffer.from(recoveredPublicKeyByteArr)
    const recoveredPublicKey = bufferToBigNumber(publicKeyBuff)
    debug('Recovered key: %s expected %s' + recoveredPublicKey, publicKey)
    if (publicKey.eq(recoveredPublicKey)) {
      return i
    }
  }
  throw new Error('Unable to generate recovery key from signature.')
}

export function getAddressFromPublicKey(publicKey: BigNumber): Address {
  const pkBuffer = ethUtil.toBuffer(ensureLeading0x(publicKey.toString(16)))
  if (!ethUtil.isValidPublic(pkBuffer, true)) {
    throw new Error(`Invalid secp256k1 public key ${publicKey}`)
  }
  const address = ethUtil.pubToAddress(pkBuffer, true)
  return ensureLeading0x(address.toString('hex'))
}<|MERGE_RESOLUTION|>--- conflicted
+++ resolved
@@ -1,9 +1,10 @@
-<<<<<<< HEAD
-import { CeloTx, EncodedTransaction, RLPEncodedTx } from '@celo/communication/types/commons'
+import {
+  Address,
+  CeloTx,
+  EncodedTransaction,
+  RLPEncodedTx,
+} from '@celo/communication/types/commons'
 import { ensureLeading0x, trimLeading0x } from '@celo/utils/lib/address'
-=======
-import { Address, ensureLeading0x, trimLeading0x } from '@celo/base/lib/address'
->>>>>>> 171d4f76
 import { EIP712TypedData, generateTypedDataHash } from '@celo/utils/lib/sign-typed-data-utils'
 import { verifySignature } from '@celo/utils/lib/signatureUtils'
 import { BigNumber } from 'bignumber.js'
@@ -11,11 +12,7 @@
 // @ts-ignore-next-line
 import { account as Account, bytes as Bytes, hash as Hash, RLP } from 'eth-lib'
 import * as ethUtil from 'ethereumjs-util'
-<<<<<<< HEAD
-=======
 import { ecdsaRecover } from 'secp256k1'
-import { EncodedTransaction, Tx } from 'web3-core'
->>>>>>> 171d4f76
 import * as helpers from 'web3-core-helpers'
 import { bufferToBigNumber } from './signature-utils'
 
