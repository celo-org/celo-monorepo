--- conflicted
+++ resolved
@@ -1,22 +1,13 @@
-<<<<<<< HEAD
+import { trimLeading0x } from '@celo/base/lib/address'
 import { AbiCoder } from '@celo/communication/types/abi'
 import { CeloTx } from '@celo/communication/types/commons'
-import { trimLeading0x } from '@celo/utils/lib/address'
-=======
-import { trimLeading0x } from '@celo/base/lib/address'
->>>>>>> 171d4f76
 import BN from 'bn.js'
 import qrcode from 'qrcode'
 import querystring from 'querystring'
-<<<<<<< HEAD
 import abiWeb3 from 'web3-eth-abi'
+import { zeroRange } from '../utils/array'
 
 const abi = (abiWeb3 as unknown) as AbiCoder
-=======
-import { Tx } from 'web3-core'
-import abi from 'web3-eth-abi'
-import { zeroRange } from '../utils/array'
->>>>>>> 171d4f76
 
 // see https://solidity.readthedocs.io/en/v0.5.3/abi-spec.html#function-selector-and-argument-encoding
 const ABI_TYPE_REGEX = '(u?int(8|16|32|64|128|256)|address|bool|bytes(4|32)?|string)(\\[\\])?'
