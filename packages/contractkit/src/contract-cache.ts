import { CeloContract } from './base'
import { ContractKit } from './kit'
<<<<<<< HEAD
import { LockedGoldWrapper } from './wrappers/LockedGold'
=======
import { AttestationsWrapper } from './wrappers/Attestations'
import { BondedDepositsWrapper } from './wrappers/BondedDeposits'
>>>>>>> 07568ef8
import { ExchangeWrapper } from './wrappers/Exchange'
import { GoldTokenWrapper } from './wrappers/GoldTokenWrapper'
import { StableTokenWrapper } from './wrappers/StableTokenWrapper'
import { ValidatorsWrapper } from './wrappers/Validators'

const WrapperFactories = {
<<<<<<< HEAD
  // [CeloContract.Attestations]: AttestationsWrapper,
  [CeloContract.LockedGold]: LockedGoldWrapper,
=======
  [CeloContract.Attestations]: AttestationsWrapper,
  [CeloContract.BondedDeposits]: BondedDepositsWrapper,
>>>>>>> 07568ef8
  // [CeloContract.Escrow]: EscrowWrapper,
  [CeloContract.Exchange]: ExchangeWrapper,
  // [CeloContract.GasCurrencyWhitelist]: GasCurrencyWhitelistWrapper,
  // [CeloContract.GasPriceMinimum]: GasPriceMinimumWrapper,
  [CeloContract.GoldToken]: GoldTokenWrapper,
  // [CeloContract.Governance]: GovernanceWrapper,
  // [CeloContract.MultiSig]: MultiSigWrapper,
  // [CeloContract.Random]: RandomWrapper,
  // [CeloContract.Registry]: RegistryWrapper,
  // [CeloContract.Reserve]: ReserveWrapper,
  // [CeloContract.SortedOracles]: SortedOraclesWrapper,
  [CeloContract.StableToken]: StableTokenWrapper,
  [CeloContract.Validators]: ValidatorsWrapper,
}

type CFType = typeof WrapperFactories
export type ValidWrappers = keyof CFType

interface WrapperCacheMap {
<<<<<<< HEAD
  // [CeloContract.Attestations]?: AttestationsWrapper,
  [CeloContract.LockedGold]?: LockedGoldWrapper
=======
  [CeloContract.Attestations]?: AttestationsWrapper
  [CeloContract.BondedDeposits]?: BondedDepositsWrapper
>>>>>>> 07568ef8
  // [CeloContract.Escrow]?: EscrowWrapper,
  [CeloContract.Exchange]?: ExchangeWrapper
  // [CeloContract.GasCurrencyWhitelist]?: GasCurrencyWhitelistWrapper,
  // [CeloContract.GasPriceMinimum]?: GasPriceMinimumWrapper,
  [CeloContract.GoldToken]?: GoldTokenWrapper
  // [CeloContract.Governance]?: GovernanceWrapper,
  // [CeloContract.MultiSig]?: MultiSigWrapper,
  // [CeloContract.Random]?: RandomWrapper,
  // [CeloContract.Registry]?: RegistryWrapper,
  // [CeloContract.Reserve]?: ReserveWrapper,
  // [CeloContract.SortedOracles]?: SortedOraclesWrapper,
  [CeloContract.StableToken]?: StableTokenWrapper
  [CeloContract.Validators]?: ValidatorsWrapper
}

export class WrapperCache {
  // private wrapperCache: Map<CeloContract, any> = new Map()
  private wrapperCache: WrapperCacheMap = {}

  constructor(readonly kit: ContractKit) {}

<<<<<<< HEAD
  // getAttestations() {
  //   return this.getWrapper(CeloContract.Attestations, newAttestations)
  // }
  getLockedGold() {
    return this.getContract(CeloContract.LockedGold)
=======
  getAttestations() {
    return this.getContract(CeloContract.Attestations)
  }
  getBondedDeposits() {
    return this.getContract(CeloContract.BondedDeposits)
>>>>>>> 07568ef8
  }
  // getEscrow() {
  //   return this.getWrapper(CeloContract.Escrow, newEscrow)
  // }
  getExchange() {
    return this.getContract(CeloContract.Exchange)
  }
  // getGasCurrencyWhitelist() {
  //   return this.getWrapper(CeloContract.GasCurrencyWhitelist, newGasCurrencyWhitelist)
  // }
  // getGasPriceMinimum() {
  //   return this.getWrapper(CeloContract.GasPriceMinimum, newGasPriceMinimum)
  // }
  getGoldToken() {
    return this.getContract(CeloContract.GoldToken)
  }
  // getGovernance() {
  //   return this.getWrapper(CeloContract.Governance, newGovernance)
  // }
  // getMultiSig() {
  //   return this.getWrapper(CeloContract.MultiSig, newMultiSig)
  // }
  // getRegistry() {
  //   return this.getWrapper(CeloContract.Registry, newRegistry)
  // }
  // getReserve() {
  //   return this.getWrapper(CeloContract.Reserve, newReserve)
  // }
  // getSortedOracles() {
  //   return this.getWrapper(CeloContract.SortedOracles, newSortedOracles)
  // }
  getStableToken() {
    return this.getContract(CeloContract.StableToken)
  }
  getValidators() {
    return this.getContract(CeloContract.Validators)
  }

  public async getContract<C extends ValidWrappers>(contract: C) {
    if (this.wrapperCache[contract] == null) {
      const instance = await this.kit._web3Contracts.getContract(contract)
      const Klass: CFType[C] = WrapperFactories[contract]
      this.wrapperCache[contract] = new Klass(this.kit, instance as any) as any
    }
    return this.wrapperCache[contract]!
  }
}<|MERGE_RESOLUTION|>--- conflicted
+++ resolved
@@ -1,24 +1,15 @@
 import { CeloContract } from './base'
 import { ContractKit } from './kit'
-<<<<<<< HEAD
-import { LockedGoldWrapper } from './wrappers/LockedGold'
-=======
 import { AttestationsWrapper } from './wrappers/Attestations'
-import { BondedDepositsWrapper } from './wrappers/BondedDeposits'
->>>>>>> 07568ef8
 import { ExchangeWrapper } from './wrappers/Exchange'
 import { GoldTokenWrapper } from './wrappers/GoldTokenWrapper'
+import { LockedGoldWrapper } from './wrappers/LockedGold'
 import { StableTokenWrapper } from './wrappers/StableTokenWrapper'
 import { ValidatorsWrapper } from './wrappers/Validators'
 
 const WrapperFactories = {
-<<<<<<< HEAD
-  // [CeloContract.Attestations]: AttestationsWrapper,
+  [CeloContract.Attestations]: AttestationsWrapper,
   [CeloContract.LockedGold]: LockedGoldWrapper,
-=======
-  [CeloContract.Attestations]: AttestationsWrapper,
-  [CeloContract.BondedDeposits]: BondedDepositsWrapper,
->>>>>>> 07568ef8
   // [CeloContract.Escrow]: EscrowWrapper,
   [CeloContract.Exchange]: ExchangeWrapper,
   // [CeloContract.GasCurrencyWhitelist]: GasCurrencyWhitelistWrapper,
@@ -38,13 +29,8 @@
 export type ValidWrappers = keyof CFType
 
 interface WrapperCacheMap {
-<<<<<<< HEAD
-  // [CeloContract.Attestations]?: AttestationsWrapper,
+  [CeloContract.Attestations]?: AttestationsWrapper
   [CeloContract.LockedGold]?: LockedGoldWrapper
-=======
-  [CeloContract.Attestations]?: AttestationsWrapper
-  [CeloContract.BondedDeposits]?: BondedDepositsWrapper
->>>>>>> 07568ef8
   // [CeloContract.Escrow]?: EscrowWrapper,
   [CeloContract.Exchange]?: ExchangeWrapper
   // [CeloContract.GasCurrencyWhitelist]?: GasCurrencyWhitelistWrapper,
@@ -66,19 +52,11 @@
 
   constructor(readonly kit: ContractKit) {}
 
-<<<<<<< HEAD
-  // getAttestations() {
-  //   return this.getWrapper(CeloContract.Attestations, newAttestations)
-  // }
-  getLockedGold() {
-    return this.getContract(CeloContract.LockedGold)
-=======
   getAttestations() {
     return this.getContract(CeloContract.Attestations)
   }
-  getBondedDeposits() {
-    return this.getContract(CeloContract.BondedDeposits)
->>>>>>> 07568ef8
+  getLockedGold() {
+    return this.getContract(CeloContract.LockedGold)
   }
   // getEscrow() {
   //   return this.getWrapper(CeloContract.Escrow, newEscrow)
