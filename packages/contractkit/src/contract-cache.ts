--- conflicted
+++ resolved
@@ -2,11 +2,8 @@
 import { ContractKit } from './kit'
 import { AccountsWrapper } from './wrappers/Accounts'
 import { AttestationsWrapper } from './wrappers/Attestations'
-<<<<<<< HEAD
 import { BlockchainParametersWrapper } from './wrappers/BlockchainParameters'
-=======
 import { ElectionWrapper } from './wrappers/Election'
->>>>>>> 3fb33e15
 import { ExchangeWrapper } from './wrappers/Exchange'
 import { GasPriceMinimumWrapper } from './wrappers/GasPriceMinimum'
 import { GoldTokenWrapper } from './wrappers/GoldTokenWrapper'
@@ -20,11 +17,8 @@
 const WrapperFactories = {
   [CeloContract.Accounts]: AccountsWrapper,
   [CeloContract.Attestations]: AttestationsWrapper,
-<<<<<<< HEAD
   [CeloContract.BlockchainParameters]: BlockchainParametersWrapper,
-=======
   [CeloContract.Election]: ElectionWrapper,
->>>>>>> 3fb33e15
   // [CeloContract.Escrow]: EscrowWrapper,
   [CeloContract.Exchange]: ExchangeWrapper,
   // [CeloContract.GasCurrencyWhitelist]: GasCurrencyWhitelistWrapper,
@@ -47,11 +41,8 @@
 interface WrapperCacheMap {
   [CeloContract.Accounts]?: AccountsWrapper
   [CeloContract.Attestations]?: AttestationsWrapper
-<<<<<<< HEAD
   [CeloContract.BlockchainParameters]?: BlockchainParametersWrapper
-=======
   [CeloContract.Election]?: ElectionWrapper
->>>>>>> 3fb33e15
   // [CeloContract.Escrow]?: EscrowWrapper,
   [CeloContract.Exchange]?: ExchangeWrapper
   // [CeloContract.GasCurrencyWhitelist]?: GasCurrencyWhitelistWrapper,
@@ -85,13 +76,11 @@
   getAttestations() {
     return this.getContract(CeloContract.Attestations)
   }
-<<<<<<< HEAD
   getBlockchainParameters() {
     return this.getContract(CeloContract.BlockchainParameters)
-=======
+  }
   getElection() {
     return this.getContract(CeloContract.Election)
->>>>>>> 3fb33e15
   }
   // getEscrow() {
   //   return this.getWrapper(CeloContract.Escrow, newEscrow)
