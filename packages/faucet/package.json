{
  "name": "celo-faucet-app",
  "version": "1.0.0",
  "description": "Faucet Web application for Celo",
  "author": "Celo",
  "license": "Apache-2.0",
  "main": "dist/index.js",
  "scripts": {
    "preserve": "yarn run build",
    "serve": "cross-env NODE_ENV=production fi rebase serve",
    "deploy:staging": "firebase deploy --project celo-faucet-staging",
    "deploy:prod": "firebase deploy --project celo-faucet",
    "clean": "tsc -b . --clean",
    "build": "tsc -b .",
    "lint": "tslint --project .",
    "transfer-funds": "ts-node scripts/transfer-funds.ts",
    "cli": "ts-node scripts/cli.ts"
  },
  "dependencies": {
    "@google-cloud/logging": "^5.3.1",
    "debug": "^4.1.1",
    "eth-lib": "^0.2.8",
    "firebase": "^6.2.2",
    "firebase-admin": "^7.0.0",
    "firebase-functions": "^3.2.0",
    "rlp": "^2.2.3",
    "twilio": "^3.23.2",
    "web3": "1.0.0-beta.37",
    "web3-core-helpers": "1.0.0-beta.37"
  },
  "devDependencies": {
    "@types/debug": "^4.1.4",
    "@types/twilio": "^0.0.10",
    "@types/web3": "^1.0.19",
    "@types/yargs": "^13.0.2",
    "cross-env": "5.2.0",
    "firebase-bolt": "^0.8.4",
    "firebase-tools": "^7.3.0",
    "rimraf": "2.6.3",
    "yargs": "14.0.0"
<<<<<<< HEAD
  },
  "engines": {
    "node": "10"
=======
>>>>>>> 053e2ae6
  }
}<|MERGE_RESOLUTION|>--- conflicted
+++ resolved
@@ -38,11 +38,8 @@
     "firebase-tools": "^7.3.0",
     "rimraf": "2.6.3",
     "yargs": "14.0.0"
-<<<<<<< HEAD
   },
   "engines": {
     "node": "10"
-=======
->>>>>>> 053e2ae6
   }
 }