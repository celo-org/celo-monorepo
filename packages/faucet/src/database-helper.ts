/* tslint:disable max-classes-per-file */
import { database } from 'firebase-admin'
import { DataSnapshot } from 'firebase-functions/lib/providers/database'
import { CeloAdapter } from './celo-adapter'
import { NetworkConfig } from './config'
import { ExecutionResult, logExecutionResult } from './metrics'
import { generateInviteCode, getPhoneHash, isE164Number, wait } from './utils'

export type Address = string
export interface AccountRecord {
  pk: string
  address: Address
  locked: boolean
}

export enum RequestStatus {
  Pending = 'Pending',
  Working = 'Working',
  Done = 'Done',
  Failed = 'Failed',
}

export enum RequestType {
  Faucet = 'Faucet',
  Invite = 'Invite',
}

enum MobileOS {
  android = 'android',
  ios = 'ios',
}

export interface RequestRecord {
  beneficiary: Address
  status: RequestStatus
  type: RequestType
  mobileOS?: MobileOS // only on invite
  dollarTxHash?: string
  goldTxHash?: string
  escrowTxHash?: string // only on Invites
}

export async function processRequest(snap: DataSnapshot, pool: AccountPool, config: NetworkConfig) {
  const request = snap.val() as RequestRecord
  if (request.status !== RequestStatus.Pending) {
    return
  }

  await snap.ref.update({ status: RequestStatus.Working })
  console.info(
    `req(${snap.key}): Started working on ${request.type} request for:${request.beneficiary}`
  )

  try {
    let requestHandler
    if (request.type === RequestType.Faucet) {
      requestHandler = buildHandleFaucet(request, snap, config)
    } else if (request.type === RequestType.Invite) {
      requestHandler = buildHandleInvite(request, snap, config)
    } else {
      logExecutionResult(snap.key, ExecutionResult.InvalidRequestErr)
      return ExecutionResult.InvalidRequestErr
    }

    const actionResult = await pool.doWithAccount(requestHandler)
    if (actionResult === ActionResult.Ok) {
      await snap.ref.update({ status: RequestStatus.Done })
      logExecutionResult(snap.key, ExecutionResult.Ok)
      return ExecutionResult.Ok
    } else {
      await snap.ref.update({ status: RequestStatus.Failed })
      const result =
        actionResult === ActionResult.NoFreeAccount
          ? ExecutionResult.NoFreeAccountErr
          : ExecutionResult.ActionTimedOutErr
      logExecutionResult(snap.key, result)
      return result
    }
  } catch (err) {
    logExecutionResult(snap.key, ExecutionResult.OtherErr)
    console.error(`req(${snap.key}): ERROR proccessRequest`, err)
    await snap.ref.update({ status: RequestStatus.Failed })
    throw err
  }
}

function buildHandleFaucet(request: RequestRecord, snap: DataSnapshot, config: NetworkConfig) {
  return async (account: AccountRecord) => {
    const celo = new CeloAdapter({ nodeUrl: config.nodeUrl, pk: account.pk })
    await sendGold(celo, request.beneficiary, config.faucetGoldAmount, snap)
    await sendDollars(celo, request.beneficiary, config.faucetDollarAmount, snap)
  }
}

function buildHandleInvite(request: RequestRecord, snap: DataSnapshot, config: NetworkConfig) {
  return async (account: AccountRecord) => {
    if (!config.twilioClient) {
      throw new Error('Cannot send an invite without a valid twilio client')
    }
    if (!isE164Number(request.beneficiary)) {
      throw new Error('Must send to valid E164 Number.')
    }
    const celo = new CeloAdapter({ nodeUrl: config.nodeUrl, pk: account.pk })
    const { address: tempAddress, inviteCode } = generateInviteCode()

<<<<<<< HEAD
    await sendGold(celo, tempAddress, config.inviteGoldAmount, snap)
    await sendDollars(celo, tempAddress, config.inviteDollarAmount, snap)
=======
    const goldTx = await celo.transferGold(tempAddress, config.inviteGoldAmount)
    const goldTxHash = await goldTx.getHash()
    console.info(`req(${snap.key}): Gold Transaction Sent. txhash:${goldTxHash}`)
    await snap.ref.update({ goldTxHash })
    await goldTx.waitReceipt()

    const dollarTxHash = await sendDollars(celo, tempAddress, config.inviteDollarAmount, snap)
    console.info(`req(${snap.key}): Dollar Transaction to temp wallet sent. txhash:${dollarTxHash}`)
>>>>>>> 973646e9

    const phoneHash = getPhoneHash(request.beneficiary)
    console.info(`req(${snap.key}): Sending escrow payment for phone hash ${phoneHash}`)
    const escrowTx = await celo.escrowDollars(
      phoneHash,
      tempAddress,
      config.escrowDollarAmount,
      config.expirarySeconds,
      config.minAttestations
    )
<<<<<<< HEAD
    const escrowReceipt = await escrowTx.sendAndWaitForReceipt()
    const escrowTxHash = escrowReceipt.transactionHash
=======
    const escrowTxHash = await escrowTx.getHash()
>>>>>>> 973646e9
    console.info(`req(${snap.key}): Escrow Dollar Transaction Sent. txhash:${escrowTxHash}`)
    await snap.ref.update({ escrowTxHash })

    await config.twilioClient.messages.create({
      body: messageText(inviteCode, request),
      from: config.twilioPhoneNumber,
      to: request.beneficiary,
    })
  }
}

async function sendDollars(
  celo: CeloAdapter,
  address: Address,
  amount: string,
  snap: DataSnapshot
) {
  const dollarTx = await celo.transferDollars(address, amount)
  const dollarTxReceipt = await dollarTx.sendAndWaitForReceipt()
  const dollarTxHash = dollarTxReceipt.transactionHash
  console.info(`req(${snap.key}): Dollar Transaction Sent. txhash:${dollarTxHash}`)
  await snap.ref.update({ dollarTxHash })
  return dollarTxHash
}

async function sendGold(celo: CeloAdapter, address: Address, amount: string, snap: DataSnapshot) {
  const goldTx = await celo.transferGold(address, amount)
  const goldTxReceipt = await goldTx.sendAndWaitForReceipt()
  const goldTxHash = goldTxReceipt.transactionHash
  console.info(`req(${snap.key}): Gold Transaction Sent. txhash:${goldTxHash}`)
  await snap.ref.update({ goldTxHash })
  return goldTxHash
}

function messageText(inviteCode: string, request: RequestRecord) {
  return `Hello! Thank you for joining the Celo network. Your invite code is: ${inviteCode} Download the app at ${downloadLink(
    request.mobileOS as MobileOS
  )}`
}

const IOS_URL = 'https://apps.apple.com/us/app/celo-alfajores-wallet/id1482389446'
const ANDROID_URL = 'https://play.google.com/store/apps/details?id=org.celo.mobile.alfajores'

function downloadLink(mobileOS: MobileOS) {
  return mobileOS === MobileOS.ios ? IOS_URL : ANDROID_URL
}

function withTimeout<A>(
  timeout: number,
  fn: () => Promise<A>,
  onTimeout?: () => A | Promise<A>
): Promise<A> {
  return new Promise((resolve, reject) => {
    let timeoutHandler: number | null = setTimeout(() => {
      timeoutHandler = null

      if (onTimeout) {
        resolve(onTimeout())
      } else {
        reject(new Error(`Timeout after ${timeout} ms`))
      }
    }, timeout)

    fn()
      .then((val) => {
        if (timeoutHandler !== null) {
          clearTimeout(timeoutHandler)
          resolve(val)
        }
      })
      .catch((err) => {
        if (timeoutHandler !== null) {
          clearTimeout(timeoutHandler)
          reject(err)
        }
      })
  })
}

export interface PoolOptions {
  retryWaitMS: number
  getAccountTimeoutMS: number
  actionTimeoutMS: number
}

const SECOND = 1000

enum ActionResult {
  Ok,
  NoFreeAccount,
  ActionTimeout,
}
export class AccountPool {
  constructor(
    private db: database.Database,
    private network: string,
    private options: PoolOptions = {
      getAccountTimeoutMS: 10 * SECOND,
      retryWaitMS: 3000,
      actionTimeoutMS: 50 * SECOND,
    }
  ) {}

  get accountsRef() {
    return this.db.ref(`/${this.network}/accounts`)
  }

  removeAll() {
    return this.accountsRef.remove()
  }

  addAccount(account: AccountRecord) {
    return this.accountsRef.push(account)
  }

  getAccounts() {
    return this.accountsRef.once('value').then((snap) => snap.val())
  }

  async doWithAccount(action: (account: AccountRecord) => Promise<any>): Promise<ActionResult> {
    const accountSnap = await this.tryLockAccountWithRetries()
    if (!accountSnap) {
      return ActionResult.NoFreeAccount
    }

    try {
      return withTimeout(
        this.options.actionTimeoutMS,
        async () => {
          await action(accountSnap.val())
          return ActionResult.Ok
        },
        () => ActionResult.ActionTimeout
      )
    } finally {
      await accountSnap.child('locked').ref.set(false)
    }
  }

  async tryLockAccountWithRetries() {
    let end = false
    let retries = 0

    const loop = async () => {
      while (!end) {
        const acc = await this.tryLockAccount()
        if (acc != null) {
          return acc
        } else {
          await wait(this.options.retryWaitMS)
          retries++
        }
      }
      return null
    }

    const onTimeout = () => {
      end = true
      return null
    }

    const account = await withTimeout(this.options.getAccountTimeoutMS, loop, onTimeout)

    if (account) {
      console.info(`LockAccount: ${account.val().address} (after ${retries - 1} retries)`)
    } else {
      console.warn(`LockAccount: Failed`)
    }
    return account
  }

  async tryLockAccount(): Promise<null | database.DataSnapshot> {
    const accountsSnap = await this.accountsRef.once('value')

    const accountKeys: string[] = []
    accountsSnap.forEach((accSnap) => {
      accountKeys.push(accSnap.key!)
    })

    for (const key of accountKeys) {
      const lockPath = accountsSnap.child(key + '/locked')
      if (!lockPath.val() && (await this.trySetLockField(lockPath.ref))) {
        return accountsSnap.child(key)
      }
    }

    return null
  }

  /**
   * Try to set `locked` field to true.
   *
   * @param lockRef Reference to lock field
   * @returns Wether it sucessfully updated the field
   */
  private async trySetLockField(lockRef: database.Reference) {
    const txres = await lockRef.transaction((curr: boolean) => {
      if (curr) {
        return // already locked, abort
      } else {
        return true
      }
    })
    return txres.committed
  }
}<|MERGE_RESOLUTION|>--- conflicted
+++ resolved
@@ -103,19 +103,8 @@
     const celo = new CeloAdapter({ nodeUrl: config.nodeUrl, pk: account.pk })
     const { address: tempAddress, inviteCode } = generateInviteCode()
 
-<<<<<<< HEAD
     await sendGold(celo, tempAddress, config.inviteGoldAmount, snap)
     await sendDollars(celo, tempAddress, config.inviteDollarAmount, snap)
-=======
-    const goldTx = await celo.transferGold(tempAddress, config.inviteGoldAmount)
-    const goldTxHash = await goldTx.getHash()
-    console.info(`req(${snap.key}): Gold Transaction Sent. txhash:${goldTxHash}`)
-    await snap.ref.update({ goldTxHash })
-    await goldTx.waitReceipt()
-
-    const dollarTxHash = await sendDollars(celo, tempAddress, config.inviteDollarAmount, snap)
-    console.info(`req(${snap.key}): Dollar Transaction to temp wallet sent. txhash:${dollarTxHash}`)
->>>>>>> 973646e9
 
     const phoneHash = getPhoneHash(request.beneficiary)
     console.info(`req(${snap.key}): Sending escrow payment for phone hash ${phoneHash}`)
@@ -126,12 +115,8 @@
       config.expirarySeconds,
       config.minAttestations
     )
-<<<<<<< HEAD
     const escrowReceipt = await escrowTx.sendAndWaitForReceipt()
     const escrowTxHash = escrowReceipt.transactionHash
-=======
-    const escrowTxHash = await escrowTx.getHash()
->>>>>>> 973646e9
     console.info(`req(${snap.key}): Escrow Dollar Transaction Sent. txhash:${escrowTxHash}`)
     await snap.ref.update({ escrowTxHash })
 
