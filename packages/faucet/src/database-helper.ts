<<<<<<< HEAD
import { IdentityUtils, PhoneNumberUtils } from '@celo/utils'
=======
/* tslint:disable max-classes-per-file */
>>>>>>> 37553167
import { database } from 'firebase-admin'
import { DataSnapshot } from 'firebase-functions/lib/providers/database'
import Web3 from 'web3'
import { CeloAdapter } from './celo-adapter'
import { NetworkConfig } from './config'
<<<<<<< HEAD
import { generateInviteCode, wait } from './utils'
=======
import { ExecutionResult, logExecutionResult } from './metrics'
import { generateInviteCode, getPhoneHash, isE164Number, wait } from './utils'
>>>>>>> 37553167

export type Address = string
export interface AccountRecord {
  pk: string
  address: Address
  locked: boolean
}

export enum RequestStatus {
  Pending = 'Pending',
  Working = 'Working',
  Done = 'Done',
  Failed = 'Failed',
}

export enum RequestType {
  Faucet = 'Faucet',
  Invite = 'Invite',
}

export interface RequestRecord {
  beneficiary: Address
  status: RequestStatus
  txHash?: string
  type: RequestType
}

export async function processRequest(snap: DataSnapshot, pool: AccountPool, config: NetworkConfig) {
  const request = snap.val() as RequestRecord
  if (request.status !== RequestStatus.Pending) {
    return
  }

  await snap.ref.update({ status: RequestStatus.Working })
  console.info(
    `req(${snap.key}): Started working on ${request.type} request for:${request.beneficiary}`
  )

  try {
    let requestHandler
    if (request.type === RequestType.Faucet) {
      requestHandler = buildHandleFaucet(request, snap, config)
    } else if (request.type === RequestType.Invite) {
      requestHandler = buildHandleInvite(request, snap, config)
    } else {
      logExecutionResult(snap.key, ExecutionResult.InvalidRequestErr)
      return ExecutionResult.InvalidRequestErr
    }

    const actionResult = await pool.doWithAccount(requestHandler)
    if (actionResult === ActionResult.Ok) {
      await snap.ref.update({ status: RequestStatus.Done })
      logExecutionResult(snap.key, ExecutionResult.Ok)
      return ExecutionResult.Ok
    } else {
      await snap.ref.update({ status: RequestStatus.Failed })
      const result =
        actionResult === ActionResult.NoFreeAccount
          ? ExecutionResult.NoFreeAccountErr
          : ExecutionResult.ActionTimedOutErr
      logExecutionResult(snap.key, result)
      return result
    }
  } catch (err) {
    logExecutionResult(snap.key, ExecutionResult.OtherErr)
    console.error(`req(${snap.key}): ERROR proccessRequest`, err)
    await snap.ref.update({ status: RequestStatus.Failed })
    throw err
  }
}

function buildHandleFaucet(request: RequestRecord, snap: DataSnapshot, config: NetworkConfig) {
  return async (account: AccountRecord) => {
    const celo = new CeloAdapter(
      new Web3(config.nodeUrl),
      account.pk,
      config.stableTokenAddress,
      config.escrowAddress,
      config.goldTokenAddress
    )
    const goldTx = await celo.transferGold(request.beneficiary, config.faucetGoldAmount)
    const goldTxHash = await goldTx.getHash()
    console.info(`req(${snap.key}): Gold Transaction Sent. txhash:${goldTxHash}`)
    await snap.ref.update({ goldTxHash })
    await goldTx.waitReceipt()

    const dollarTx = await celo.transferDollars(request.beneficiary, config.faucetDollarAmount)
    const dollarTxHash = await dollarTx.getHash()
    console.info(`req(${snap.key}): Dollar Transaction Sent. txhash:${dollarTxHash}`)
    await snap.ref.update({ dollarTxHash })
    await dollarTx.waitReceipt()
  }
}

function buildHandleInvite(request: RequestRecord, snap: DataSnapshot, config: NetworkConfig) {
  return async (account: AccountRecord) => {
    if (!config.twilioClient) {
      throw new Error('Cannot send an invite without a valid twilio client')
    }
    if (!PhoneNumberUtils.isE164Number(request.beneficiary)) {
      throw new Error('Must send to valid E164 Number.')
    }
    const celo = new CeloAdapter(
      new Web3(config.nodeUrl),
      account.pk,
      config.stableTokenAddress,
      config.escrowAddress,
      config.goldTokenAddress
    )
    const { address: tempAddress, inviteCode } = generateInviteCode()
    const goldTx = await celo.transferGold(tempAddress, config.inviteGoldAmount)
    const goldTxHash = await goldTx.getHash()
    console.info(`req(${snap.key}): Gold Transaction Sent. txhash:${goldTxHash}`)
    await snap.ref.update({ goldTxHash })
    await goldTx.waitReceipt()

    const dollarTx = await celo.transferDollars(tempAddress, config.inviteDollarAmount)
    const dollarTxHash = await dollarTx.getHash()
    console.info(`req(${snap.key}): Dollar Transaction Sent. txhash:${dollarTxHash}`)
    await snap.ref.update({ dollarTxHash })
    await dollarTx.waitReceipt()

    const identifierHash = await IdentityUtils.identityHash(request.beneficiary)
    const escrowTx = await celo.escrowDollars(
      identifierHash,
      tempAddress,
      config.escrowDollarAmount,
      config.expirarySeconds,
      config.minAttestations
    )
    const escrowTxHash = await escrowTx.getHash()
    console.info(`req(${snap.key}): Escrow Dollar Transaction Sent. txhash:${dollarTxHash}`)
    await snap.ref.update({ escrowTxHash })
    await escrowTx.waitReceipt()

    if (config.twilioClient) {
      const messageText = `Hello! Thank you for joining the Celo network. Your invite code is: ${inviteCode} Download the app at https://play.google.com/store/apps/details?id=org.celo.mobile.alfajores`
      await config.twilioClient.messages.create({
        body: messageText,
        from: config.twilioPhoneNumber,
        to: request.beneficiary,
      })
    }
  }
}

function withTimeout<A>(
  timeout: number,
  fn: () => Promise<A>,
  onTimeout?: () => A | Promise<A>
): Promise<A> {
  return new Promise((resolve, reject) => {
    let timeoutHandler: number | null = setTimeout(() => {
      timeoutHandler = null

      if (onTimeout) {
        resolve(onTimeout())
      } else {
        reject(new Error(`Timeout after ${timeout} ms`))
      }
    }, timeout)

    fn()
      .then((val) => {
        if (timeoutHandler !== null) {
          clearTimeout(timeoutHandler)
          resolve(val)
        }
      })
      .catch((err) => {
        if (timeoutHandler !== null) {
          clearTimeout(timeoutHandler)
          reject(err)
        }
      })
  })
}

export interface PoolOptions {
  retryWaitMS: number
  getAccountTimeoutMS: number
  actionTimeoutMS: number
}

const SECOND = 1000

enum ActionResult {
  Ok,
  NoFreeAccount,
  ActionTimeout,
}
export class AccountPool {
  constructor(
    private db: database.Database,
    private network: string,
    private options: PoolOptions = {
      getAccountTimeoutMS: 10 * SECOND,
      retryWaitMS: 3000,
      actionTimeoutMS: 50 * SECOND,
    }
  ) {}

  get accountsRef() {
    return this.db.ref(`/${this.network}/accounts`)
  }

  removeAll() {
    return this.accountsRef.remove()
  }

  addAccount(account: AccountRecord) {
    return this.accountsRef.push(account)
  }

  getAccounts() {
    return this.accountsRef.once('value').then((snap) => snap.val())
  }

  async doWithAccount(action: (account: AccountRecord) => Promise<any>): Promise<ActionResult> {
    const accountSnap = await this.tryLockAccountWithRetries()
    if (!accountSnap) {
      return ActionResult.NoFreeAccount
    }

    try {
      return withTimeout(
        this.options.actionTimeoutMS,
        async () => {
          await action(accountSnap.val())
          return ActionResult.Ok
        },
        () => ActionResult.ActionTimeout
      )
    } finally {
      await accountSnap.child('locked').ref.set(false)
    }
  }

  async tryLockAccountWithRetries() {
    let end = false
    let retries = 0

    const loop = async () => {
      while (!end) {
        const acc = await this.tryLockAccount()
        if (acc != null) {
          return acc
        } else {
          await wait(this.options.retryWaitMS)
          retries++
        }
      }
      return null
    }

    const onTimeout = () => {
      end = true
      return null
    }

    const account = await withTimeout(this.options.getAccountTimeoutMS, loop, onTimeout)

    if (account) {
      console.info(`LockAccount: ${account.val().address} (after ${retries - 1} retries)`)
    } else {
      console.warn(`LockAccount: Failed`)
    }
    return account
  }

  async tryLockAccount(): Promise<null | database.DataSnapshot> {
    const accountsSnap = await this.accountsRef.once('value')

    const accountKeys: string[] = []
    accountsSnap.forEach((accSnap) => {
      accountKeys.push(accSnap.key!)
    })

    for (const key of accountKeys) {
      const lockPath = accountsSnap.child(key + '/locked')
      if (!lockPath.val() && (await this.trySetLockField(lockPath.ref))) {
        return accountsSnap.child(key)
      }
    }

    return null
  }

  /**
   * Try to set `locked` field to true.
   *
   * @param lockRef Reference to lock field
   * @returns Wether it sucessfully updated the field
   */
  private async trySetLockField(lockRef: database.Reference) {
    const txres = await lockRef.transaction((curr: boolean) => {
      if (curr) {
        return // already locked, abort
      } else {
        return true
      }
    })
    return txres.committed
  }
}<|MERGE_RESOLUTION|>--- conflicted
+++ resolved
@@ -1,19 +1,12 @@
-<<<<<<< HEAD
 import { IdentityUtils, PhoneNumberUtils } from '@celo/utils'
-=======
 /* tslint:disable max-classes-per-file */
->>>>>>> 37553167
 import { database } from 'firebase-admin'
 import { DataSnapshot } from 'firebase-functions/lib/providers/database'
 import Web3 from 'web3'
 import { CeloAdapter } from './celo-adapter'
 import { NetworkConfig } from './config'
-<<<<<<< HEAD
+import { ExecutionResult, logExecutionResult } from './metrics'
 import { generateInviteCode, wait } from './utils'
-=======
-import { ExecutionResult, logExecutionResult } from './metrics'
-import { generateInviteCode, getPhoneHash, isE164Number, wait } from './utils'
->>>>>>> 37553167
 
 export type Address = string
 export interface AccountRecord {
