export interface ContractPackage {
  path?: string
  folderPath?: string
  name: string
  contracts: string[]
  contractsFolder?: string
  proxyContracts?: string[]
  truffleConfig?: string
  solidityVersion?: string
  proxiesPath?: string
}

export const MENTO_PACKAGE = {
  path: 'mento-core',
  contractsFolder: 'contracts',
  folderPath: 'lib',
  name: 'mento',
  contracts: [
    'Exchange',
    'ExchangeEUR',
    'ExchangeBRL',
    'GrandaMento',
    'Reserve',
    'ReserveSpenderMultiSig',
    'StableToken',
    'StableTokenEUR',
    'StableTokenBRL',
  ],
  proxyContracts: [
    'ExchangeBRLProxy',
    'ExchangeEURProxy',
    'ExchangeProxy',
    'GrandaMentoProxy',
    'ReserveProxy',
    'ReserveSpenderMultiSigProxy',
    'StableTokenBRLProxy',
    'StableTokenEURProxy',
    'StableTokenProxy',
  ],
  truffleConfig: 'truffle-config.js',
} satisfies ContractPackage

export const SOLIDITY_08_PACKAGE = {
  path: 'contracts-0.8',
  contractsFolder: '',
  folderPath: '',
  name: '0.8',
  proxiesPath: '/', // Proxies are still with 0.5 contracts
  // Proxies shouldn't have to be added to a list manually
  // https://github.com/celo-org/celo-monorepo/issues/10555
<<<<<<< HEAD
  contracts: ['GasPriceMinimum', 'FeeCurrencyDirectory', 'CeloDistributionSchedule', 'Validators'],
=======
  contracts: ['GasPriceMinimum', 'FeeCurrencyDirectory', 'CeloUnreleasedTreasure'],
>>>>>>> dc9ece55
  proxyContracts: [
    'GasPriceMinimumProxy',
    'FeeCurrencyDirectoryProxy',
    'MentoFeeCurrencyAdapterV1',
<<<<<<< HEAD
    'CeloDistributionScheduleProxy',
    'ValidatorsProxy',
=======
    'CeloUnreleasedTreasureProxy',
>>>>>>> dc9ece55
  ],
  truffleConfig: 'truffle-config0.8.js',
} satisfies ContractPackage<|MERGE_RESOLUTION|>--- conflicted
+++ resolved
@@ -48,21 +48,13 @@
   proxiesPath: '/', // Proxies are still with 0.5 contracts
   // Proxies shouldn't have to be added to a list manually
   // https://github.com/celo-org/celo-monorepo/issues/10555
-<<<<<<< HEAD
-  contracts: ['GasPriceMinimum', 'FeeCurrencyDirectory', 'CeloDistributionSchedule', 'Validators'],
-=======
-  contracts: ['GasPriceMinimum', 'FeeCurrencyDirectory', 'CeloUnreleasedTreasure'],
->>>>>>> dc9ece55
+  contracts: ['GasPriceMinimum', 'FeeCurrencyDirectory', 'CeloUnreleasedTreasure', 'Validators'],
   proxyContracts: [
     'GasPriceMinimumProxy',
     'FeeCurrencyDirectoryProxy',
     'MentoFeeCurrencyAdapterV1',
-<<<<<<< HEAD
-    'CeloDistributionScheduleProxy',
+    'CeloUnreleasedTreasureProxy',
     'ValidatorsProxy',
-=======
-    'CeloUnreleasedTreasureProxy',
->>>>>>> dc9ece55
   ],
   truffleConfig: 'truffle-config0.8.js',
 } satisfies ContractPackage