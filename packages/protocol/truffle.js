--- conflicted
+++ resolved
@@ -8,7 +8,7 @@
 const argv = require('minimist')(process.argv.slice(2), { string: ['truffle_override', 'network'] })
 
 const SOLC_VERSION = '0.5.8'
-const ALFAJORES_NETWORKID = 44781
+const ALFAJORES_NETWORKID = 44782
 
 const OG_FROM = '0xfeE1a22F43BeeCB912B5a4912ba87527682ef0fC'
 const DEVELOPMENT_FROM = '0x5409ed021d9299bf6814279a6a1411a7e866a631'
@@ -19,11 +19,6 @@
 const PILOT_FROM = '0x387bCb16Bfcd37AccEcF5c9eB2938E30d3aB8BF2'
 const PILOTSTAGING_FROM = '0x545DEBe3030B570731EDab192640804AC8Cf65CA'
 
-<<<<<<< HEAD
-=======
-const ALFAJORES_NETWORKID = 44782
-
->>>>>>> b2ad75fd
 const defaultConfig = {
   host: '127.0.0.1',
   port: 8545,
@@ -45,13 +40,9 @@
     network_id: 1101,
     from: DEVELOPMENT_FROM,
     gasPrice: 0,
-<<<<<<< HEAD
-    gas: 6500000,
-=======
     gas: 6700000,
     defaultBalance: 1000000,
     mnemonic: 'concert load couple harbor equip island argue ramp clarify fence smart topic',
->>>>>>> b2ad75fd
   },
   coverage: {
     host: 'localhost',
