--- conflicted
+++ resolved
@@ -26,11 +26,7 @@
   port: 8545,
   network_id: 1101,
   from: OG_FROM,
-<<<<<<< HEAD
   gas: gasLimit,
-=======
-  gas: 7100000,
->>>>>>> 47641423
   gasPrice: 100000000000,
 }
 
@@ -44,11 +40,7 @@
     ...defaultConfig,
     from: DEVELOPMENT_FROM,
     gasPrice: 0,
-<<<<<<< HEAD
     gas: gasLimit,
-=======
-    gas: 7100000,
->>>>>>> 47641423
     defaultBalance: 1000000,
     mnemonic: 'concert load couple harbor equip island argue ramp clarify fence smart topic',
   },
@@ -56,11 +48,7 @@
     host: 'localhost',
     network_id: '*',
     gasPrice: 0,
-<<<<<<< HEAD
     gas: gasLimit,
-=======
-    gas: 7100000,
->>>>>>> 47641423
     from: DEVELOPMENT_FROM,
     provider: function() {
       if (coverageProvider == null) {
