/* tslint:disable: object-literal-sort-keys */
require('ts-node/register')
const ProviderEngine = require('web3-provider-engine')
const WebsocketSubprovider = require('web3-provider-engine/subproviders/websocket.js')
const { TruffleArtifactAdapter } = require('@0x/sol-trace')
const { CoverageSubprovider } = require('@0x/sol-coverage')

const argv = require('minimist')(process.argv.slice(2), { string: ['truffle_override', 'network'] })

const SOLC_VERSION = '0.5.8'
const ALFAJORES_NETWORKID = 44782

const OG_FROM = '0xfeE1a22F43BeeCB912B5a4912ba87527682ef0fC'
const DEVELOPMENT_FROM = '0x5409ed021d9299bf6814279a6a1411a7e866a631'
const INTEGRATION_FROM = '0x47e172F6CfB6c7D01C1574fa3E2Be7CC73269D95'
const INTEGRATION_TESTING_FROM = '0x47e172F6CfB6c7D01C1574fa3E2Be7CC73269D95'
const ALFAJORESSTAING_FROM = '0xf4314cb9046bece6aa54bb9533155434d0c76909'
const ALFAJORES_FROM = '0x456f41406B32c45D59E539e4BBA3D7898c3584dA'
const PILOT_FROM = '0x387bCb16Bfcd37AccEcF5c9eB2938E30d3aB8BF2'
const PILOTSTAGING_FROM = '0x545DEBe3030B570731EDab192640804AC8Cf65CA'

const defaultConfig = {
  host: '127.0.0.1',
  port: 8545,
  network_id: 1101,
  from: OG_FROM,
  gas: 7000000,
  gasPrice: 100000000000,
}

const freeGasConfig = { ...defaultConfig, ...{ gasPrice: 0 } }

// Here to avoid recreating it each time
let coverageProvider = null

const networks = {
  development: {
<<<<<<< HEAD
    host: '127.0.0.1',
    port: 8545,
    network_id: 1101,
    from: DEVELOPMENT_FROM,
    gasPrice: 0,
    gas: 7000000,
=======
    ...defaultConfig,
    from: DEVELOPMENT_FROM,
    gasPrice: 0,
>>>>>>> 15fb0893
    defaultBalance: 1000000,
    mnemonic: 'concert load couple harbor equip island argue ramp clarify fence smart topic',
  },
  coverage: {
    host: 'localhost',
    network_id: '*',
    gasPrice: 0,
    gas: 7000000,
    from: DEVELOPMENT_FROM,
    provider: function() {
      if (coverageProvider == null) {
        console.log('building provider!')
        coverageProvider = new ProviderEngine()

        const projectRoot = ''
        const artifactAdapter = new TruffleArtifactAdapter(projectRoot, SOLC_VERSION)
        global.coverageSubprovider = new CoverageSubprovider(artifactAdapter, DEVELOPMENT_FROM, {
          isVerbose: true,
          ignoreFilesGlobs: [
            // Proxies
            '**/*Proxy.sol',

            // Test contracts
            '**/test/*.sol',

            // Interfaces
            '**/interfaces/*.sol',
          ],
        })
        coverageProvider.addProvider(global.coverageSubprovider)

        coverageProvider.addProvider(
          new WebsocketSubprovider({
            rpcUrl: `http://localhost:${defaultConfig.port}`,
            debug: false,
          })
        )

        coverageProvider.start((err) => {
          if (err !== undefined) {
            // tslint:disable-next-line: no-console
            console.error(err)
            process.exit(1)
          }
        })
        /**
         * HACK: Truffle providers should have `send` function, while `ProviderEngine` creates providers with `sendAsync`,
         * but it can be easily fixed by assigning `sendAsync` to `send`.
         */
        coverageProvider.send = coverageProvider.sendAsync.bind(coverageProvider)
      }
      return coverageProvider
    },
  },
  testnet_prod: defaultConfig,

  // New testnets
  integration: {
    ...defaultConfig,
    from: INTEGRATION_FROM,
  },
  testing: {
    ...defaultConfig,
    from: INTEGRATION_TESTING_FROM,
  },
  // testnet for integration tests
  integrationtesting: {
    ...defaultConfig,
    from: INTEGRATION_TESTING_FROM,
  },
  argentinastaging: freeGasConfig,
  argentinaproduction: freeGasConfig,

  alfajoresstaging: {
    ...defaultConfig,
    from: ALFAJORESSTAING_FROM,
  },

  alfajores: {
    ...defaultConfig,
    network_id: ALFAJORES_NETWORKID,
    from: ALFAJORES_FROM,
  },

  pilot: {
    ...defaultConfig,
    from: PILOT_FROM,
  },
  pilotstaging: {
    ...defaultConfig,
    from: PILOTSTAGING_FROM,
  },
}
// If an override was provided, apply it.
// If the network is missing from networks, start with the default config.
if (argv.truffle_override || !(argv.network in networks)) {
  const configOverride = argv.truffle_override ? JSON.parse(argv.truffle_override) : {}
  if (argv.network in networks) {
    networks[argv.network] = { ...networks[argv.network], ...configOverride }
  } else {
    networks[argv.network] = { ...defaultConfig, ...configOverride }
  }
}

module.exports = {
  plugins: ['truffle-security'],
  compilers: {
    solc: {
      version: SOLC_VERSION,
    },
  },

  networks,
}

if (process.argv.includes('--gas')) {
  module.exports = {
    plugins: ['truffle-security'],

    reporter: 'eth-gas-reporter',
    reporterOptions: {
      currency: 'USD',
    },
  }
}<|MERGE_RESOLUTION|>--- conflicted
+++ resolved
@@ -35,18 +35,9 @@
 
 const networks = {
   development: {
-<<<<<<< HEAD
-    host: '127.0.0.1',
-    port: 8545,
-    network_id: 1101,
-    from: DEVELOPMENT_FROM,
-    gasPrice: 0,
-    gas: 7000000,
-=======
     ...defaultConfig,
     from: DEVELOPMENT_FROM,
     gasPrice: 0,
->>>>>>> 15fb0893
     defaultBalance: 1000000,
     mnemonic: 'concert load couple harbor equip island argue ramp clarify fence smart topic',
   },
