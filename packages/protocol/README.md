# Protocols

Smart contracts for the Celo protocols, including identity and stability.

## License

The contents of this package are licensed under the terms of the GNU Lesser Public License V3

### Initial deployment

See the [testnet helm chart README](https://github.com/celo-org/charts/blob/main/charts/testnet/README.md) for how to expose the RPC endpoint.

Then, to deploy contracts to a network run:

```bash
yarn run devchain:init-network -n NETWORK
```

This will deploy the contracts to the network specified in `truffle-config.js` and save the artifacts to `build/NETWORK`.
If your network was deployed with `helm`, you will probably set `NETWORK` the same as your `NAME` (which sets `NAMESPACE_NAME` and `RELEASE_NAME`). For more clarity on these names, also see the [testnet helm chart README](../helm-charts/testnet/README.md)

### Migrations

If a new contract needs to be deployed, create a migration file in the `migrations/` directory, prefixing it with the successor of the highest current migration number.

To apply any new migrations to a network, run:

```bash
yarn run devchain:migrate -n NETWORK
```

### Console

To start a truffle console run:

```
yarn truffle:console -f -n rc1
```

Options:

- "-f" for Forno mode, otherwise there needs to be a node running at localhost:8585
- "-n <network>" possible values are: "rc1", "alfajores", "baklava"

All compiled assets from `build/contracts` are injected in scope so for example you can do:

```
truffle(rc1)> let exchange = await ExchangeEUR.at("0xE383394B913d7302c49F794C7d3243c429d53D1d")
```

To instantiate a contract at a known address, and then interact with it:

```
truffle(rc1)> exchange.getBuyAndSellBuckets(true)
Result {
  '0': <BN: 744b931719b5411d57c3>,
  '1': <BN: 17105bfef1e6943fd144> }

```

Or you can use ContractKit:

```
truffle(rc1)> let kit = require('@celo/contractkit').newKitFromWeb3(web3)
truffle(rc1)> let exchange = await kit.contracts.getExchange()
```

### Testing

Warning / TODO: We are migrating our tests to Foundry, so this section may be out of date. For instruction on how to run tests with Foundry see [here](./test-sol/README.md).

<<<<<<< HEAD
Truffle tests have been deprecated.
=======
To test the smart contracts, run:

```bash
yarn run test:truffle
```

Adding the optional `--gas` flag will print out a report of contract gas usage.

To test a single smart contract, run:

```bash
yarn run test:truffle ${contract name}
```

Adding the optional `--gas` flag will print out a report of contract gas usage.

## Making a new release (Foundry)

To create a new release using the Foundry script, run the following command:

```bash
./scripts/foundry/make-release-foundry.sh -n <network> -b <build-meta> -p <proposal-path> -i <initialization-data-path> -r <report-path> -l <libraries-path> -k <private-key>
```

Example:

```bash
./scripts/foundry/make-release-foundry.sh -n alfajores -b core-contracts.v13.post-audit -p proposal.json -i releaseData/initializationData/release13.json -r report.json -l libraries.json -k $PRIVATE_KEY
```

### Parameters

- `-n`: The network name (e.g., `alfajores`, `mainnet`).
- `-b`: The build metadata (e.g., `core-contracts.v13.post-audit`).
- `-p`: The path to the proposal JSON file.
- `-i`: The path to the initialization data JSON file.
- `-r`: The path to the report JSON file.
- `-l`: The path to the libraries JSON file.
- `-k`: The private key for signing.
>>>>>>> e24acf13

## Verify released smart contracts

> Etherscan API V1→V2 migration affects Celoscan. Use Foundry ≥1.3.5 for V2 support.

### Quick Start

**Parameters:**
- `[ADDRESS]` - Contract address to verify
- `[CONTRACT]` - Contract name (e.g., `Proposals`, `Validators`)
- `[PATH]` - Full path to contract (e.g., `contracts/.../Proposals.sol`)
- `[NETWORK]` - Network slug (celo, celo-sepolia, celo-alfajores, celo-baklava)
- `[CHAIN_ID]` - Network ID (42220=mainnet, 11142220=celo-sepolia, ...)
- `[API_KEY]` - Your Celoscan/Blockscout API key
- `[RPC_URL]` - Url to RPC (e.g., `https://forno.celo.org`)
- `[CONSTRUCTOR_HEX]` - Result of encoding `$(cast abi-encode "constructor
([SIGNATURE])" [ARGS])`

### 1. Compile with Foundry

Use the appropriate profile to match Truffle compilation settings:
```bash
# Solidity 0.5 contracts
FOUNDRY_PROFILE=truffle-compat forge build contracts/.../[CONTRACT].sol

# Solidity 0.8 contracts  
FOUNDRY_PROFILE=truffle-compat8 forge build contracts-0.8/.../[CONTRACT].sol
```

### 2. Verify with Foundry

**Base command:**
```bash
FOUNDRY_PROFILE=[truffle-compat|truffle-compat8] forge verify-contract [ADDRESS] [CONTRACT] \
  --chain-id [CHAIN_ID] \
  --watch
```

**Platform options:**
- **Celoscan**: `--etherscan-api-key=[API_KEY]`
- **Blockscout**: `--verifier=blockscout --verifier-url=https://[NETWORK].blockscout.com/api/`
- **Sourcify**: `--verifier=sourcify`

**Examples:**

**Template format:**
```bash
# Celoscan verification in Solidity 0.5
FOUNDRY_PROFILE=truffle-compat forge verify-contract [ADDRESS] [CONTRACT] \
  --chain-id [CHAIN_ID] --etherscan-api-key=[API_KEY] --watch

# Blockscout verification in Solidity 0.8
FOUNDRY_PROFILE=truffle-compat8 forge verify-contract [ADDRESS] [CONTRACT] \
  --chain-id [CHAIN_ID] --verifier=blockscout --verifier-url=https://[NETWORK].blockscout.com/api/ --watch
```

**Real examples:**

```bash
# Celoscan verification - Solidity 0.5 (Celo Mainnet)
FOUNDRY_PROFILE=truffle-compat forge verify-contract 0x8d6677192144292870907e3fa8a5527fe55a7ff6 Governance \
  --chain-id 42220 --etherscan-api-key=YourCeloscanAPIKey --watch

# Celoscan verification - Solidity 0.5 (Celo Sepolia)
FOUNDRY_PROFILE=truffle-compat forge verify-contract 0x1234567890123456789012345678901234567890 Validators \
  --chain-id 11142220 --etherscan-api-key=YourCeloscanAPIKey --watch

# Blockscout verification - Solidity 0.5 (Celo Mainnet)
FOUNDRY_PROFILE=truffle-compat forge verify-contract 0xabcdefabcdefabcdefabcdefabcdefabcdefabcd StableToken \
  --chain-id 42220 --verifier=blockscout --verifier-url=https://celo.blockscout.com/api/ --watch

# Sourcify verification - Solidity 0.5 (Celo Mainnet)
FOUNDRY_PROFILE=truffle-compat forge verify-contract 0x471ece3750da237f93b8e339c536989b8978a438 LockedGold \
  --chain-id 42220 --verifier=sourcify --watch
```

```bash
# Celoscan verification - Solidity 0.8 (Celo Mainnet)
FOUNDRY_PROFILE=truffle-compat8 forge verify-contract 0x9876543210987654321098765432109876543210 CeloToken \
  --chain-id 42220 --etherscan-api-key=YourCeloscanAPIKey --watch

# Celoscan verification - Solidity 0.8 (Celo Sepolia)
FOUNDRY_PROFILE=truffle-compat8 forge verify-contract 0xfedcba0987654321fedcba0987654321fedcba09 LockedCelo \
  --chain-id 11142220 --etherscan-api-key=YourCeloscanAPIKey --watch
```

**Options for exact match verification** (upgrade from partial verified):
```bash
--skip-is-verified-check --constructor-args [CONSTRUCTOR_HEX]
```

### 3. Fallback: Truffle

If Foundry fails:

```bash
# Compile all
yarn build
# or for specific contract in Solidity 0.5:
yarn run truffle compile [PATH] --contracts_build_directory=build/contracts
# or for specific contract in Solidity 0.8:
yarn run truffle compile [PATH] --contracts_build_directory=build/contracts-0.8 --config truffle-config0.8.js

# Verify
yarn truffle:verify [CONTRACT]@[ADDRESS] --network [NETWORK] --forno [RPC_URL]
```

### 4. Manual Verification

If Sourcify verification succeeds but Celoscan/Blockscout fails:
1. Download the standard input JSON from Sourcify
2. Use it to manually verify on Celoscan or Blockscout

### Possible problems

1.  Some of the old smart contracts have slightly different bytecode when verified (it is usually just few bytes difference). Some of the smart contracts were originally deployed with version 0.5.8 instead of 0.5.13 even though there is no history trace about this in our monorepo.

2.  Bytecode differs because of missing library addresses on CeloScan. Json file that will be manually uploaded to CeloScan needs to have libraries root element updated. Library addresses are possible to get either manually or with command which will generate libraries.json.

    ```bash
    yarn release:verify-deployed -n $NETWORK -b $PREVIOUS_RELEASE -f
    ```

    ```javascript
    {
      "libraries": {
              "/contracts/governance/Governance.sol": {
                  "Proposals": "0x38afc0dc55415ae27b81c24b5a5fbfe433ebfba8",
                  "IntegerSortedLinkedList": "0x411b40a81a07fcd3542ce5b3d7e215178c4ca2ef",
                  "AddressLinkedList": "0xd26d896d258e258eba71ff0873a878ec36538f8d",
                  "Signatures": "0x69baecd458e7c08b13a18e11887dbb078fb3cbb4",
                  "AddressSortedLinkedList": "0x4819ad0a0eb1304b1d7bc3afd7818017b52a87ab"
              }
          }
    }
    ```

## Calculate smart contract sizes

Sometimes it's useful to know the bytecode size of core contracts.
We can calculate that in two ways:

1. Using the bytecode of actually deployed smart contracts.
2. Using the build artifacts of locally built smart contracts.

### Using build artifacts

Usage:

```sh
$ yarn size:artifacts
```

Description: This command uses a script ([`get_smart_contract_size_from_build_artifacts.sh`](./scripts/bash/get_smart_contract_size_from_build_artifacts.sh)) to calculate the size of smart contracts from Truffle build artifacts. It extracts the `deployedBytecode` of each contract, calculates its size in kilobytes, and outputs the results to a CSV file in the `scripts/bash/out/` directory.

> [!NOTE]  
> The script requires Truffle build artifacts to be located in the `packages/protocol/build/` directory.

For example:

```sh
$ yarn size:artifacts

# ...
ReleaseGold,31.721
OdisPaymentsProxy,2.868
Data extraction complete. Results saved to /Users/arthur/Documents/celo-org/celo-monorepo/packages/protocol/scripts/bash/out/build_artefact_bytecode_sizes_20240509_151111.csv
✨  Done in 9.57s.
```

How it works:

1.  The script first creates an output directory named `out` in the current directory if it doesn't exist.
2.  It then generates a timestamp and uses it to create a unique output file in the `out` directory.
3.  The script searches for all JSON files in the `protocol/build/contracts`, `protocol/build/contracts-0.8`, and `protocol/build/contracts-mento` directories.
4.  For each JSON file found, it extracts the contract name and `deployedBytecode` using the `jq` command-line JSON processor.
5.  It calculates the size of the `deployedBytecode` in kilobytes and appends the contract name and size to a temporary file.
6.  The script then sorts the data in the temporary file by size in descending order and appends it to the output file.
7.  Finally, it removes the temporary file and prints a completion message with the location of the output file.

Output: The output is a CSV file named `build_artefact_bytecode_sizes_<timestamp>.csv` in the `out` directory. Each line in the file contains a contract name and its size in kilobytes, sorted in descending order by size.

Requirements: This script requires the `jq` and `bc` command-line tools to be installed on your system.

### Using contracts deployed on-chain

Default usage (Celo Mainnet):

```sh
$ yarn size:onchain
```

Custom usage (any Celo RPC URL)

```sh
$ export RPC_URL=https://alfajores-forno.celo-testnet.org
$ yarn size:onchain
```

Description: This command uses a script ([`get_smart_contract_size_from_onchain_address.sh`](./scripts/bash/get_smart_contract_size_from_onchain_address.sh)) to calculate the size of smart contracts deployed on Celo Mainnet. It uses the Celo CLI to fetch the addresses of all core contracts, and Foundry to get the bytecode deployed at each address. The size of the bytecode is then calculated and the results are output to a CSV file.

> [!NOTE]  
> The script requires the Celo CLI and Foundry to be installed on your system.

For example:

```sh
$ yarn size:onchain

No custom RPC URL provided. Using default RPC URL: https://forno.celo.org
# ...
StableTokenEUR,0x434563B0604BE100F04B7Ae485BcafE3c9D8850E,9.180
Validators,0xe52EaC18fB3C1e1713e73d4A5b7dCb12a2f2C697,58.228
Data extraction complete. Results saved to /Users/arthur/Documents/celo-org/celo-monorepo/packages/protocol/out/onchain_bytecode_sizes_20240509_145556.csv
✨  Done in 19.15s.
```

Or with custom RPC URL:

```sh
$ export RPC_URL=https://alfajores-forno.celo-testnet.org
$ yarn size:onchain

Using custom RPC URL: https://alfajores-forno.celo-testnet.org
# ...
StableTokenEUR,0x3Bd899048f4f6951fFeB5474205B79FDB09D6212,9.180
Validators,0xF17D8624e0c3402D02b6F8D5870Fff0Dd35e4f0B,58.228
Data extraction complete. Results saved to /Users/arthur/Documents/celo-org/celo-monorepo/packages/protocol/scripts/bash/out/onchain_bytecode_sizes_20240510_122254.csv
✨  Done in 38.59s.
```

How it works:

1.  The script first creates an output directory named `out` in the current directory if it doesn't exist.
2.  It then generates a timestamp and uses it to create a unique output file in the `out` directory.
3.  The script sets the RPC URL to `https://forno.celo.org` (default), or uses the user-specific RPC URL.
4.  It initializes a temporary file and the output file with headers.
5.  The script uses the `celocli network:contracts` command to fetch the addresses of all core contracts.
6.  For each contract address, it uses Foundry to get the deployed bytecode.
7.  It calculates the size of the bytecode in kilobytes and appends the contract name, address, and size to the output file.

Output: The output is a CSV file named `onchain_bytecode_sizes_<timestamp>.csv` in the `out` directory. Each line in the file contains a contract name, its implementation address, and its size in kilobytes.


# Compare releases and get PRs changing smart contracts

To get the list of PRs that changed smart contracts between two releases, run:

```sh
yarn tags:compare [git_tag/branch] [git_tag/branch]
```

Example:

```sh
yarn tags:compare release/core-contracts/11 release/core-contracts/12
```

Example output:

PRs that made these changes:

16442165a Deactivate BlockchainParameters Contract on L2 (#11008)
198f6215a SortedLinkedList Foundry Migration (#10846)<|MERGE_RESOLUTION|>--- conflicted
+++ resolved
@@ -69,49 +69,7 @@
 
 Warning / TODO: We are migrating our tests to Foundry, so this section may be out of date. For instruction on how to run tests with Foundry see [here](./test-sol/README.md).
 
-<<<<<<< HEAD
 Truffle tests have been deprecated.
-=======
-To test the smart contracts, run:
-
-```bash
-yarn run test:truffle
-```
-
-Adding the optional `--gas` flag will print out a report of contract gas usage.
-
-To test a single smart contract, run:
-
-```bash
-yarn run test:truffle ${contract name}
-```
-
-Adding the optional `--gas` flag will print out a report of contract gas usage.
-
-## Making a new release (Foundry)
-
-To create a new release using the Foundry script, run the following command:
-
-```bash
-./scripts/foundry/make-release-foundry.sh -n <network> -b <build-meta> -p <proposal-path> -i <initialization-data-path> -r <report-path> -l <libraries-path> -k <private-key>
-```
-
-Example:
-
-```bash
-./scripts/foundry/make-release-foundry.sh -n alfajores -b core-contracts.v13.post-audit -p proposal.json -i releaseData/initializationData/release13.json -r report.json -l libraries.json -k $PRIVATE_KEY
-```
-
-### Parameters
-
-- `-n`: The network name (e.g., `alfajores`, `mainnet`).
-- `-b`: The build metadata (e.g., `core-contracts.v13.post-audit`).
-- `-p`: The path to the proposal JSON file.
-- `-i`: The path to the initialization data JSON file.
-- `-r`: The path to the report JSON file.
-- `-l`: The path to the libraries JSON file.
-- `-k`: The private key for signing.
->>>>>>> e24acf13
 
 ## Verify released smart contracts
 
