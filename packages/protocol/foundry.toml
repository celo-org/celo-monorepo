--- conflicted
+++ resolved
@@ -3,10 +3,7 @@
 out = 'out'
 test = 'test-sol'
 libs = ['lib', 'node_modules']
-<<<<<<< HEAD
-=======
 optimizer = true
->>>>>>> dc64bf21
 
 no_match_test = "skip"
 
