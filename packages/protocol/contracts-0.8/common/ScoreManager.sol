// SPDX-License-Identifier: LGPL-3.0-only
pragma solidity >=0.8.7 <0.8.20;

import "../../contracts/common/Initializable.sol";
import "../../contracts/common/interfaces/ICeloVersionedContract.sol";
import "@openzeppelin/contracts8/access/Ownable.sol";

import "../../contracts/common/interfaces/IScoreManagerGovernance.sol";
import "../../contracts/common/interfaces/IScoreManager.sol";

contract ScoreManager is
  Initializable,
  Ownable,
  IScoreManager,
  IScoreManagerGovernance,
  ICeloVersionedContract
{
  struct Score {
    uint256 score;
    bool exists;
  }

  uint256 private constant FIXED1_UINT = 1e24;
  uint256 public constant ZERO_FIXED1_UINT = FIXED1_UINT + 1;

<<<<<<< HEAD
  mapping(address => Score) public groupScores;
  mapping(address => Score) public validatorScores;
  address private scoreManagerSetter;

  event GroupScoreSet(address indexed group, uint256 score);
  event ValidatorScoreSet(address indexed validator, uint256 score);
  event ScoreManagerSetterSet(address indexed scoreManagerSetter);

  modifier onlyAuthorizedToUpdateScore() {
    require(
      msg.sender == owner() || scoreManagerSetter == msg.sender,
      "Sender not authorized to update score"
    );
    _;
  }
=======
  mapping(address => uint256) public groupScores;
  mapping(address => uint256) public validatorScores;
>>>>>>> ce91ccc4

  /**
   * @notice Sets initialized == true on implementation contracts
   * @param test Set to true to skip implementation initialization
   */
  constructor(bool test) public Initializable(test) {}

  /**
   * @notice Used in place of the constructor to allow the contract to be upgradable via proxy.
   */
  function initialize() external initializer {
    _transferOwnership(msg.sender);
  }

<<<<<<< HEAD
  function setGroupScore(address group, uint256 score) external onlyAuthorizedToUpdateScore {
    require(score <= FIXED1_UINT, "Score must be less than or equal to 1e24.");
    Score storage groupScore = groupScores[group];
    if (!groupScore.exists) {
      groupScore.exists = true;
    }
    groupScore.score = score;
=======
  function setGroupScore(address group, uint256 score) external onlyOwner {
    require(
      score <= ZERO_FIXED1_UINT,
      "Score must be less than or equal to 1e24 or ZERO_FIXED1_UINT."
    );
    groupScores[group] = score;
>>>>>>> ce91ccc4

    emit GroupScoreSet(group, score);
  }

<<<<<<< HEAD
  function setValidatorScore(
    address validator,
    uint256 score
  ) external onlyAuthorizedToUpdateScore {
    require(score <= FIXED1_UINT, "Score must be less than or equal to 1e24.");
    Score storage validatorScore = validatorScores[validator];
    if (!validatorScore.exists) {
      validatorScore.exists = true;
    }
    validatorScore.score = score;
=======
  function setValidatorScore(address validator, uint256 score) external onlyOwner {
    require(
      score <= ZERO_FIXED1_UINT,
      "Score must be less than or equal to 1e24 or ZERO_FIXED1_UINT."
    );
    validatorScores[validator] = score;
>>>>>>> ce91ccc4

    emit ValidatorScoreSet(validator, score);
  }

  function setScoreManagerSetter(address _scoreManagerSetter) external onlyOwner {
    scoreManagerSetter = _scoreManagerSetter;
    emit ScoreManagerSetterSet(_scoreManagerSetter);
  }

  function getGroupScore(address group) external view returns (uint256) {
    return getScore(groupScores[group]);
  }

  function getValidatorScore(address validator) external view returns (uint256) {
    return getScore(validatorScores[validator]);
  }

  function getScoreManagerSetter() external view returns (address) {
    return scoreManagerSetter;
  }

  /**
   * @notice Returns the storage, major, minor, and patch version of the contract.
   * @return Storage version of the contract.
   * @return Major version of the contract.
   * @return Minor version of the contract.
   * @return Patch version of the contract.
   */
  function getVersionNumber() external pure returns (uint256, uint256, uint256, uint256) {
    return (1, 1, 0, 0);
  }

  function getScore(uint256 score) internal pure returns (uint256) {
    if (score == 0) {
      return FIXED1_UINT;
    } else if (score == ZERO_FIXED1_UINT) {
      return 0;
    }
    return score;
  }
}<|MERGE_RESOLUTION|>--- conflicted
+++ resolved
@@ -23,9 +23,8 @@
   uint256 private constant FIXED1_UINT = 1e24;
   uint256 public constant ZERO_FIXED1_UINT = FIXED1_UINT + 1;
 
-<<<<<<< HEAD
-  mapping(address => Score) public groupScores;
-  mapping(address => Score) public validatorScores;
+  mapping(address => uint256) public groupScores;
+  mapping(address => uint256) public validatorScores;
   address private scoreManagerSetter;
 
   event GroupScoreSet(address indexed group, uint256 score);
@@ -39,10 +38,6 @@
     );
     _;
   }
-=======
-  mapping(address => uint256) public groupScores;
-  mapping(address => uint256) public validatorScores;
->>>>>>> ce91ccc4
 
   /**
    * @notice Sets initialized == true on implementation contracts
@@ -57,45 +52,25 @@
     _transferOwnership(msg.sender);
   }
 
-<<<<<<< HEAD
   function setGroupScore(address group, uint256 score) external onlyAuthorizedToUpdateScore {
-    require(score <= FIXED1_UINT, "Score must be less than or equal to 1e24.");
-    Score storage groupScore = groupScores[group];
-    if (!groupScore.exists) {
-      groupScore.exists = true;
-    }
-    groupScore.score = score;
-=======
-  function setGroupScore(address group, uint256 score) external onlyOwner {
     require(
       score <= ZERO_FIXED1_UINT,
       "Score must be less than or equal to 1e24 or ZERO_FIXED1_UINT."
     );
     groupScores[group] = score;
->>>>>>> ce91ccc4
 
     emit GroupScoreSet(group, score);
   }
 
-<<<<<<< HEAD
   function setValidatorScore(
     address validator,
     uint256 score
   ) external onlyAuthorizedToUpdateScore {
-    require(score <= FIXED1_UINT, "Score must be less than or equal to 1e24.");
-    Score storage validatorScore = validatorScores[validator];
-    if (!validatorScore.exists) {
-      validatorScore.exists = true;
-    }
-    validatorScore.score = score;
-=======
-  function setValidatorScore(address validator, uint256 score) external onlyOwner {
     require(
       score <= ZERO_FIXED1_UINT,
       "Score must be less than or equal to 1e24 or ZERO_FIXED1_UINT."
     );
     validatorScores[validator] = score;
->>>>>>> ce91ccc4
 
     emit ValidatorScoreSet(validator, score);
   }
