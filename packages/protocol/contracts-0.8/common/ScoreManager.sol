// SPDX-License-Identifier: LGPL-3.0-only
pragma solidity >=0.8.7 <0.8.20;

import "../../contracts/common/Initializable.sol";
import "../../contracts/common/interfaces/ICeloVersionedContract.sol";
import "@openzeppelin/contracts8/access/Ownable.sol";

contract ScoreManager is Initializable, Ownable {
<<<<<<< HEAD
  mapping(address => uint256) public groupScores;
  mapping(address => uint256) public validatorsScores;
=======
  struct Score {
    uint256 score;
    bool exists;
  }

  event GroupScoreSet(address indexed group, uint256 score);
  event ValidatorScoreSet(address indexed validator, uint256 score);

  uint256 private constant FIXED1_UINT = 1e24;

  mapping(address => Score) public groupScores;
  mapping(address => Score) public validatorScores;
>>>>>>> 74ca26b1

  /**
   * @notice Sets initialized == true on implementation contracts
   * @param test Set to true to skip implementation initialization
   */
  constructor(bool test) public Initializable(test) {}

  /**
   * @notice Used in place of the constructor to allow the contract to be upgradable via proxy.
   */
  function initialize() external initializer {
    _transferOwnership(msg.sender);
  }

  function setGroupScore(address group, uint256 score) external onlyOwner {
<<<<<<< HEAD
    groupScores[group] = score;
  }

  function setValidatorScore(address validator, uint256 score) external onlyOwner {
    validatorsScores[validator] = score;
  }

  function getGroupScore(address group) external view returns (uint256) {
    return groupScores[group];
  }

  function getValidatorScore(address validator) external view returns (uint256) {
    return validatorsScores[validator];
=======
    require(score <= FIXED1_UINT, "Score must be less than or equal to 1e24.");
    Score storage groupScore = groupScores[group];
    if (!groupScore.exists) {
      groupScore.exists = true;
    }
    groupScore.score = score;

    emit GroupScoreSet(group, score);
  }

  function setValidatorScore(address validator, uint256 score) external onlyOwner {
    require(score <= FIXED1_UINT, "Score must be less than or equal to 1e24.");
    Score storage validatorScore = validatorScores[validator];
    if (!validatorScore.exists) {
      validatorScore.exists = true;
    }
    validatorScore.score = score;

    emit ValidatorScoreSet(validator, score);
  }

  function getGroupScore(address group) external view returns (uint256) {
    Score storage groupScore = groupScores[group];
    if (!groupScore.exists) {
      return FIXED1_UINT;
    }
    return groupScore.score;
  }

  function getValidatorScore(address validator) external view returns (uint256) {
    Score storage validatorScore = validatorScores[validator];
    if (!validatorScore.exists) {
      return FIXED1_UINT;
    }
    return validatorScore.score;
>>>>>>> 74ca26b1
  }

  /**
   * @notice Returns the storage, major, minor, and patch version of the contract.
   * @return Storage version of the contract.
   * @return Major version of the contract.
   * @return Minor version of the contract.
   * @return Patch version of the contract.
   */
  function getVersionNumber() external pure returns (uint256, uint256, uint256, uint256) {
    return (1, 1, 0, 0);
  }
}<|MERGE_RESOLUTION|>--- conflicted
+++ resolved
@@ -6,10 +6,6 @@
 import "@openzeppelin/contracts8/access/Ownable.sol";
 
 contract ScoreManager is Initializable, Ownable {
-<<<<<<< HEAD
-  mapping(address => uint256) public groupScores;
-  mapping(address => uint256) public validatorsScores;
-=======
   struct Score {
     uint256 score;
     bool exists;
@@ -22,7 +18,6 @@
 
   mapping(address => Score) public groupScores;
   mapping(address => Score) public validatorScores;
->>>>>>> 74ca26b1
 
   /**
    * @notice Sets initialized == true on implementation contracts
@@ -38,21 +33,6 @@
   }
 
   function setGroupScore(address group, uint256 score) external onlyOwner {
-<<<<<<< HEAD
-    groupScores[group] = score;
-  }
-
-  function setValidatorScore(address validator, uint256 score) external onlyOwner {
-    validatorsScores[validator] = score;
-  }
-
-  function getGroupScore(address group) external view returns (uint256) {
-    return groupScores[group];
-  }
-
-  function getValidatorScore(address validator) external view returns (uint256) {
-    return validatorsScores[validator];
-=======
     require(score <= FIXED1_UINT, "Score must be less than or equal to 1e24.");
     Score storage groupScore = groupScores[group];
     if (!groupScore.exists) {
@@ -88,7 +68,6 @@
       return FIXED1_UINT;
     }
     return validatorScore.score;
->>>>>>> 74ca26b1
   }
 
   /**
