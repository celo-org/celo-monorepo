--- conflicted
+++ resolved
@@ -2,15 +2,13 @@
 pragma solidity >=0.8.0 <0.8.20;
 
 // Note: This is not an exact copy of UsingPrecompiles in the contract's folder, but in solidity 0.8
-
-<<<<<<< HEAD
-=======
 import "@openzeppelin/contracts8/utils/math/SafeMath.sol";
->>>>>>> a2522a23
 import "../../contracts/common/interfaces/ICeloVersionedContract.sol";
 import "../common/IsL2Check.sol";
 
 contract UsingPrecompiles is IsL2Check {
+  using SafeMath for uint256;
+
   address constant TRANSFER = address(0xff - 2);
   address constant FRACTION_MUL = address(0xff - 3);
   address constant PROOF_OF_POSSESSION = address(0xff - 4);
