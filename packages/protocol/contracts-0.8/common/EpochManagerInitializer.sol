// SPDX-License-Identifier: UNLICENSED
pragma solidity >=0.8.7 <0.8.20;

import "../common/UsingRegistry.sol";
import "../common/UsingPrecompiles.sol";

import "../../contracts/common/Initializable.sol";
import "../../contracts/common/interfaces/ICeloVersionedContract.sol";
import "../../contracts/governance/interfaces/IEpochRewards.sol";

contract EpochManagerInitializer is Initializable, UsingPrecompiles, UsingRegistry {
  /**
   * @notice Sets initialized == true on implementation contracts
   * @param test Set to true to skip implementation initialization
   */
  constructor(bool test) public Initializable(test) {}

  /**
   * @notice Used in place of the constructor to allow the contract to be upgradable via proxy.
   * @param registryAddress The address of the registry core smart contract.
   */
  function initialize(address registryAddress) external initializer {
    _transferOwnership(msg.sender);
    setRegistry(registryAddress);
  }

  function numberValidatorsInCurrentSet() public view returns (uint256) {
    // FIXME
    return 0;
  }

  function validatorSignerAddressFromCurrentSet(uint256 i) public view returns (address) {
    // FIXME
    return address(0);
  }

  /**
   * @notice initializes the epochManager contract during L2 transition.
   */
  function initEpochManager() external onlyOwner {
    uint256 currentEpoch = getEpochNumber();

    uint256 numberElectedValidators = numberValidatorsInCurrentSet();

    address[] memory electedValidatorAddresses = new address[](numberElectedValidators);

    for (uint256 i = 0; i < numberElectedValidators; i++) {
      address validatorAddress = validatorSignerAddressFromCurrentSet(i);
      electedValidatorAddresses[i] = validatorAddress;
    }
    getEpochManager().initializeSystem(
      currentEpoch,
      _getFirstBlockOfEpoch(currentEpoch),
      electedValidatorAddresses
    );
  }

<<<<<<< HEAD
  function _getFirstBlockOfEpoch(uint256 currentEpoch) private view returns (uint256) {
=======
  function getFirstBlockOfEpoch(uint256 currentEpoch) internal view returns (uint256) {
>>>>>>> a2522a23
    uint256 blockToCheck = block.number - 1;
    uint256 blockEpochNumber = getEpochNumberOfBlock(blockToCheck);

    while (blockEpochNumber == currentEpoch) {
      blockToCheck--;
      blockEpochNumber = getEpochNumberOfBlock(blockToCheck);
    }
    return blockToCheck;
  }

  function getFirstBlockOfEpoch(uint256 currentEpoch) external view returns (uint256) {
    return _getFirstBlockOfEpoch(currentEpoch);
  }
}<|MERGE_RESOLUTION|>--- conflicted
+++ resolved
@@ -55,11 +55,7 @@
     );
   }
 
-<<<<<<< HEAD
-  function _getFirstBlockOfEpoch(uint256 currentEpoch) private view returns (uint256) {
-=======
   function getFirstBlockOfEpoch(uint256 currentEpoch) internal view returns (uint256) {
->>>>>>> a2522a23
     uint256 blockToCheck = block.number - 1;
     uint256 blockEpochNumber = getEpochNumberOfBlock(blockToCheck);
 
