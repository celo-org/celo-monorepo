// SPDX-License-Identifier: LGPL-3.0-only
pragma solidity >=0.8.7 <0.8.20;

import "@openzeppelin/contracts8/security/ReentrancyGuard.sol";
import "@openzeppelin/contracts8/access/Ownable.sol";

import "./interfaces/IOracle.sol";
import "./interfaces/IStableToken.sol";
import "../common/UsingRegistry.sol";

import "../../contracts/common/FixidityLib.sol";
import "../../contracts/common/Initializable.sol";
import "../../contracts/common/interfaces/IEpochManager.sol";
import "../../contracts/common/interfaces/ICeloVersionedContract.sol";
import "../../contracts/common/interfaces/IEpochManager.sol";

contract EpochManager is
  Initializable,
  UsingRegistry,
  IEpochManager,
  ReentrancyGuard,
  ICeloVersionedContract
{
  using FixidityLib for FixidityLib.Fraction;

  struct Epoch {
    uint256 firstBlock;
    uint256 lastBlock;
    uint256 startTimestamp;
    uint256 rewardsBlock;
  }

  enum EpochProcessStatus {
    NotStarted,
    Started
  }

  struct EpochProcessState {
    EpochProcessStatus status;
    uint256 perValidatorReward; // The per validator epoch reward.
    uint256 totalRewardsVoter; // The total rewards to voters.
    uint256 totalRewardsCommunity; // The total community reward.
    uint256 totalRewardsCarbonFund; // The total carbon offsetting partner reward.
    // map the groups and their processed status
    // total number of groups that need to be processed
    uint256 toProcessGroups;
  }

  // the length of an epoch in seconds
  uint256 public epochDuration;

  uint256 public firstKnownEpoch;
  uint256 private currentEpochNumber;
  address[] public elected;

  // TODO this should be able to get deleted easily
  // maybe even having it in a stadalone contract
  mapping(address => bool) public processedGroups;

  EpochProcessState public epochProcessing;
  mapping(uint256 => Epoch) private epochs;
  mapping(address => uint256) public validatorPendingPayments;

  address public carbonOffsettingPartner;
  address public epochManagerEnabler;

  /**
   * @notice Event emited when epochProcessing has begun.
   * @param epochNumber The epoch number that is being processed.
   */
  event EpochProcessingStarted(uint256 indexed epochNumber);

  /**
   * @notice Event emited when epochProcessing has ended.
   * @param epochNumber The epoch number that is finished being processed.
   */
  event EpochProcessingEnded(uint256 indexed epochNumber);

<<<<<<< HEAD
  /**
   * @notice Emitted when an epoch payment is sent.
   * @param validator Address of the validator.
   * @param validatorPayment Amount of cUSD sent to the validator.
   * @param group Address of the validator's group.
   * @param groupPayment Amount of cUSD sent to the group.
   */
  event ValidatorEpochPaymentDistributed(
    address indexed validator,
    uint256 validatorPayment,
    address indexed group,
    uint256 groupPayment,
    address indexed beneficiary,
    uint256 delegatedPayment
  );

  modifier onlyEpochManagerInitializer() {
    require(msg.sender == epochManagerInitializer, "msg.sender is not Initializer");
=======
  modifier onlyEpochManagerEnabler() {
    require(msg.sender == epochManagerEnabler, "msg.sender is not Initializer");
>>>>>>> 080b4308
    _;
  }

  /**
   * @notice Sets initialized == true on implementation contracts
   * @param test Set to true to skip implementation initialization
   */
  constructor(bool test) public Initializable(test) {}

  /**
   * @notice Used in place of the constructor to allow the contract to be upgradable via proxy.
   * @param registryAddress The address of the registry core smart contract.
   * @param newEpochDuration The duration of an epoch in seconds.
   */
  function initialize(
    address registryAddress,
    uint256 newEpochDuration,
    address _carbonOffsettingPartner,
    address _epochManagerEnabler
  ) external initializer {
    require(_carbonOffsettingPartner != address(0), "carbonOffsettingPartner address is required");
    require(_epochManagerEnabler != address(0), "EpochManagerEnabler address is required");
    _transferOwnership(msg.sender);
    setRegistry(registryAddress);
    setEpochDuration(newEpochDuration);
    carbonOffsettingPartner = _carbonOffsettingPartner;
    epochManagerEnabler = _epochManagerEnabler;
  }

  // DESIGNDESICION(XXX): we assume that the first epoch on the L2 starts as soon as the system is initialized
  // to minimize amount of "limbo blocks" the network should stop relatively close to an epoch number (but wigh enough time)
  // to have time to call the function EpochInitializer.migrateEpochAndValidators()
  function initializeSystem(
    uint256 firstEpochNumber,
    uint256 firstEpochBlock,
    address[] memory firstElected
  ) external onlyEpochManagerEnabler {
    require(
      address(registry.getAddressForOrDie(CELO_UNRELEASED_TREASURE_REGISTRY_ID)).balance > 0,
      "CeloUnreleasedTreasury not yet funded."
    );
    require(
      getCeloToken().balanceOf(registry.getAddressForOrDie(CELO_UNRELEASED_TREASURE_REGISTRY_ID)) >
        0,
      "CeloUnreleasedTreasury not yet funded."
    );
    require(!systemAlreadyInitialized(), "Epoch system already initialized");
    require(firstEpochNumber > 0, "First epoch number must be greater than 0");
    require(firstEpochBlock > 0, "First epoch block must be greater than 0");
    require(
      firstEpochBlock <= block.number,
      "First epoch block must be less or equal than current block"
    );
    require(firstElected.length > 0, "First elected validators must be greater than 0");
    firstKnownEpoch = firstEpochNumber;
    currentEpochNumber = firstEpochNumber;

    Epoch storage _currentEpoch = epochs[currentEpochNumber];
    _currentEpoch.firstBlock = firstEpochBlock;
    _currentEpoch.startTimestamp = block.timestamp;

    elected = firstElected;
    epochManagerEnabler = address(0);
  }

  // TODO maybe "freezeEpochRewards" "prepareForNextEpoch"

  /// start next epoch process.
  /// it freezes the epochrewards at the time of execution,
  /// and starts the distribution of the rewards.
  function startNextEpochProcess() external nonReentrant {
    require(systemAlreadyInitialized(), "Epoch system not initialized");
    require(isTimeForNextEpoch(), "Epoch is not ready to start");
    require(!isOnEpochProcess(), "Epoch process is already started");
    epochProcessing.status = EpochProcessStatus.Started;

    epochs[currentEpochNumber].rewardsBlock = block.number;

    // calculate rewards
    getEpochRewards().updateTargetVotingYield();

    (
      uint256 perValidatorReward,
      uint256 totalRewardsVoter,
      uint256 totalRewardsCommunity,
      uint256 totalRewardsCarbonFund
    ) = getEpochRewards().calculateTargetEpochRewards();

    epochProcessing.perValidatorReward = perValidatorReward;
    epochProcessing.totalRewardsVoter = totalRewardsVoter;
    epochProcessing.totalRewardsCommunity = totalRewardsCommunity;
    epochProcessing.totalRewardsCarbonFund = totalRewardsCarbonFund;

    allocateValidatorsRewards();

    emit EpochProcessingStarted(currentEpochNumber);
  }

  function finishNextEpochProcess(
    address[] calldata groups,
    address[] calldata lessers,
    address[] calldata greaters
  ) external nonReentrant {
    // TODO complete this function
    require(isOnEpochProcess(), "Epoch process is not started");
    // finalize epoch
    epochs[currentEpochNumber].lastBlock = block.number - 1;
    // start new epoch
    currentEpochNumber++;
    epochs[currentEpochNumber].firstBlock = block.number;
    epochs[currentEpochNumber].startTimestamp = block.timestamp;

    for (uint i = 0; i < elected.length; i++) {
      address group = getValidators().getValidatorsGroup(elected[i]);
      if (!processedGroups[group]) {
        epochProcessing.toProcessGroups++;
        processedGroups[group] = true;
      }
    }

    require(epochProcessing.toProcessGroups == groups.length, "number of groups does not match");

    for (uint i = 0; i < groups.length; i++) {
      // checks that group is actually from elected group
      require(processedGroups[groups[i]], "group not processed");
      // by doing this, we avoid processing a group twice
      delete processedGroups[groups[i]];
      // TODO what happens to uptime?
      uint256 groupScore = getScoreReader().getGroupScore(groups[i]);
      uint256 epochRewards = getElection().getGroupEpochRewards(
        groups[i],
        epochProcessing.totalRewardsVoter,
        groupScore
      );
      getElection().distributeEpochRewards(groups[i], epochRewards, lessers[i], greaters[i]);
    }
    getCeloUnreleasedTreasure().release(
      registry.getAddressForOrDie(GOVERNANCE_REGISTRY_ID),
      epochProcessing.totalRewardsCommunity
    );
    getCeloUnreleasedTreasure().release(
      carbonOffsettingPartner,
      epochProcessing.totalRewardsCarbonFund
    );
    // run elections
    elected = getElection().electNValidatorSigners(10, 20);
    // TODO check how to nullify stuct
    epochProcessing.status = EpochProcessStatus.NotStarted;
  }

  /// returns the current epoch Info
  function getCurrentEpoch() external view returns (uint256, uint256, uint256, uint256) {
    Epoch storage _epoch = epochs[currentEpochNumber];
    return (_epoch.firstBlock, _epoch.lastBlock, _epoch.startTimestamp, _epoch.rewardsBlock);
  }

  /// returns the current epoch number.
  function getCurrentEpochNumber() external view returns (uint256) {
    require(systemAlreadyInitialized(), "EpochManager system not yet initialized.");
    return currentEpochNumber;
  }

  /// returns epoch processing state
  function getEpochProcessingState()
    external
    view
    returns (uint256, uint256, uint256, uint256, uint256)
  {
    return (
      uint256(epochProcessing.status),
      epochProcessing.perValidatorReward,
      epochProcessing.totalRewardsVoter,
      epochProcessing.totalRewardsCommunity,
      epochProcessing.totalRewardsCarbonFund
    );
  }

  function getElected() external view returns (address[] memory) {
    return elected;
  }

  function getFirstBlockAtEpoch(uint256 epoch) external view returns (uint256) {
    require(epoch >= firstKnownEpoch, "Epoch not known");
    require(epoch <= currentEpochNumber, "Epoch not created yet");
    return epochs[epoch].firstBlock;
  }

  function getLastBlockAtEpoch(uint256 epoch) external view returns (uint256) {
    require(epoch >= firstKnownEpoch, "Epoch not known");
    require(epoch < currentEpochNumber, "Epoch not finished yet");
    return epochs[epoch].lastBlock;
  }

  function isBlocked() external view returns (bool) {
    return isOnEpochProcess();
  }

  /**
   * @notice Returns the storage, major, minor, and patch version of the contract.
   * @return Storage version of the contract.
   * @return Major version of the contract.
   * @return Minor version of the contract.
   * @return Patch version of the contract.
   */
  function getVersionNumber() external pure returns (uint256, uint256, uint256, uint256) {
    return (1, 1, 0, 0);
  }

  /**
   * @notice Sets the time duration of an epoch.
   * @param newEpochDuration The duration of an epoch in seconds.
   * @dev Can only be set by owner.
   */
  function setEpochDuration(uint256 newEpochDuration) public onlyOwner {
    epochDuration = newEpochDuration;
  }

  function isTimeForNextEpoch() public view returns (bool) {
    return block.timestamp >= epochs[currentEpochNumber].startTimestamp + epochDuration;
  }

  function isOnEpochProcess() public view returns (bool) {
    return epochProcessing.status == EpochProcessStatus.Started;
  }

  function systemAlreadyInitialized() public view returns (bool) {
    return initialized && epochManagerEnabler == address(0);
  }

  function allocateValidatorsRewards() internal {
    uint256 totalRewards = 0;
    IScoreReader scoreReader = getScoreReader();
    IValidators validators = getValidators();

    for (uint i = 0; i < elected.length; i++) {
      uint256 validatorScore = scoreReader.getValidatorScore(elected[i]);
      uint256 validatorReward = validators.computeEpochReward(
        elected[i],
        validatorScore,
        epochProcessing.perValidatorReward
      );
      validatorPendingPayments[elected[i]] += validatorReward;
      totalRewards += validatorReward;
    }
    // Mint all cUSD required for payment and the corresponding CELO
    validators.mintStableToEpochManager(totalRewards);
    // this should have a setter for the oracle.

    (uint256 numerator, uint256 denominator) = IOracle(address(getSortedOracles())).getExchangeRate(
      address(getStableToken())
    );

    uint256 CELOequivalent = (numerator * totalRewards) / denominator;
    getCeloUnreleasedTreasure().release(
      registry.getAddressForOrDie(RESERVE_REGISTRY_ID),
      CELOequivalent
    );
  }

  /**
   * @notice Sends the allocated epoch payment to a validator, their group, and
   *   delegation beneficiary.
   * @param validator Account of the validator.
   */
  function sendValidatorPayment(address validator) external {
    IAccounts accounts = IAccounts(getAccounts());
    address signer = accounts.getValidatorSigner(validator);

    FixidityLib.Fraction memory totalPayment = FixidityLib.newFixed(
      validatorPendingPayments[signer]
    );

    IValidators validators = getValidators();
    address group = validators.getValidatorsGroup(validator);
    (, uint256 commissionUnwrapped, , , , , ) = validators.getValidatorGroup(group);

    uint256 groupPayment = totalPayment.multiply(FixidityLib.wrap(commissionUnwrapped)).fromFixed();
    FixidityLib.Fraction memory remainingPayment = FixidityLib.newFixed(
      totalPayment.fromFixed() - groupPayment
    );
    (address beneficiary, uint256 fraction) = getAccounts().getPaymentDelegation(validator);
    uint256 delegatedPayment = remainingPayment.multiply(FixidityLib.wrap(fraction)).fromFixed();
    uint256 validatorPayment = remainingPayment.fromFixed() - delegatedPayment;

    IStableToken stableToken = IStableToken(getStableToken());

    if (validatorPayment > 0) {
      require(stableToken.transfer(validator, validatorPayment), "transfer failed to validator");
    }

    if (groupPayment > 0) {
      require(stableToken.transfer(group, groupPayment), "transfer failed to validator group");
    }

    if (delegatedPayment > 0) {
      require(stableToken.transfer(beneficiary, delegatedPayment), "transfer failed to delegatee");
    }

    emit ValidatorEpochPaymentDistributed(
      validator,
      validatorPayment,
      group,
      groupPayment,
      beneficiary,
      delegatedPayment
    );
  }
}<|MERGE_RESOLUTION|>--- conflicted
+++ resolved
@@ -76,7 +76,6 @@
    */
   event EpochProcessingEnded(uint256 indexed epochNumber);
 
-<<<<<<< HEAD
   /**
    * @notice Emitted when an epoch payment is sent.
    * @param validator Address of the validator.
@@ -93,12 +92,8 @@
     uint256 delegatedPayment
   );
 
-  modifier onlyEpochManagerInitializer() {
-    require(msg.sender == epochManagerInitializer, "msg.sender is not Initializer");
-=======
   modifier onlyEpochManagerEnabler() {
     require(msg.sender == epochManagerEnabler, "msg.sender is not Initializer");
->>>>>>> 080b4308
     _;
   }
 
