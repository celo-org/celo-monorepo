// SPDX-License-Identifier: LGPL-3.0-only
pragma solidity >=0.8.7 <0.8.20;

import "@openzeppelin/contracts8/security/ReentrancyGuard.sol";
import "@openzeppelin/contracts8/access/Ownable.sol";

import "./interfaces/IOracle.sol";
import "./interfaces/IStableToken.sol";
import "../common/UsingRegistry.sol";

import "../../contracts/common/Initializable.sol";
import "../../contracts/common/interfaces/IEpochManager.sol";
import "../../contracts/common/interfaces/ICeloVersionedContract.sol";
import "../../contracts/common/interfaces/IEpochManager.sol";

contract EpochManager is
  Initializable,
  UsingRegistry,
  IEpochManager,
  ReentrancyGuard,
  ICeloVersionedContract
{
  struct Epoch {
    uint256 firstBlock;
    uint256 lastBlock;
    uint256 startTimestamp;
    uint256 rewardsBlock;
  }

  enum EpochProcessStatus {
    NotStarted,
    Started
  }

  struct EpochProcessState {
    EpochProcessStatus status;
    uint256 perValidatorReward; // The per validator epoch reward.
    uint256 totalRewardsVoter; // The total rewards to voters.
    uint256 totalRewardsCommunity; // The total community reward.
    uint256 totalRewardsCarbonFund; // The total carbon offsetting partner reward.
    // map the groups and their processed status
    // total number of groups that need to be processed
    uint256 toProcessGroups;
  }

  struct ProcessedGroup {
    bool processed;
    uint256 epochRewards;
  }

  // the length of an epoch in seconds
  uint256 public epochDuration;

  uint256 public firstKnownEpoch;
  uint256 private currentEpochNumber;
  address[] public elected;

  mapping(address => ProcessedGroup) public processedGroups;

  EpochProcessState public epochProcessing;
  mapping(uint256 => Epoch) private epochs;
  mapping(address => uint256) public validatorPendingPayments;

<<<<<<< HEAD
=======
  address public carbonOffsettingPartner;
  address public epochManagerEnabler;

>>>>>>> 5dc389fc
  /**
   * @notice Event emited when epochProcessing has begun.
   * @param epochNumber The epoch number that is being processed.
   */
  event EpochProcessingStarted(uint256 indexed epochNumber);

  /**
   * @notice Event emited when epochProcessing has ended.
   * @param epochNumber The epoch number that is finished being processed.
   */
  event EpochProcessingEnded(uint256 indexed epochNumber);

<<<<<<< HEAD
  modifier onlyEpochManagerInitializer() {
    require(
      msg.sender == registry.getAddressForOrDie(EPOCH_MANAGER_INITIALIZER_REGISTRY_ID),
      "msg.sender is not Initializer"
    );
=======
  modifier onlyEpochManagerEnabler() {
    require(msg.sender == epochManagerEnabler, "msg.sender is not Initializer");
>>>>>>> 5dc389fc
    _;
  }

  /**
   * @notice Sets initialized == true on implementation contracts
   * @param test Set to true to skip implementation initialization
   */
  constructor(bool test) public Initializable(test) {}

  /**
   * @notice Used in place of the constructor to allow the contract to be upgradable via proxy.
   * @param registryAddress The address of the registry core smart contract.
   * @param newEpochDuration The duration of an epoch in seconds.
   */
<<<<<<< HEAD
  function initialize(address registryAddress, uint256 newEpochDuration) external initializer {
    _transferOwnership(msg.sender);
    setRegistry(registryAddress);
    setEpochDuration(newEpochDuration);
=======
  function initialize(
    address registryAddress,
    uint256 newEpochDuration,
    address _carbonOffsettingPartner,
    address _epochManagerEnabler
  ) external initializer {
    require(_carbonOffsettingPartner != address(0), "carbonOffsettingPartner address is required");
    require(_epochManagerEnabler != address(0), "EpochManagerEnabler address is required");
    _transferOwnership(msg.sender);
    setRegistry(registryAddress);
    setEpochDuration(newEpochDuration);
    carbonOffsettingPartner = _carbonOffsettingPartner;
    epochManagerEnabler = _epochManagerEnabler;
>>>>>>> 5dc389fc
  }

  // DESIGNDESICION(XXX): we assume that the first epoch on the L2 starts as soon as the system is initialized
  // to minimize amount of "limbo blocks" the network should stop relatively close to an epoch number (but wigh enough time)
  // to have time to call the function EpochInitializer.migrateEpochAndValidators()
  function initializeSystem(
    uint256 firstEpochNumber,
    uint256 firstEpochBlock,
    address[] memory firstElected
  ) external onlyEpochManagerEnabler {
    require(
      address(registry.getAddressForOrDie(CELO_UNRELEASED_TREASURE_REGISTRY_ID)).balance > 0,
      "CeloUnreleasedTreasury not yet funded."
    );
    require(
      getCeloToken().balanceOf(registry.getAddressForOrDie(CELO_UNRELEASED_TREASURE_REGISTRY_ID)) >
        0,
      "CeloUnreleasedTreasury not yet funded."
    );
    require(!systemAlreadyInitialized(), "Epoch system already initialized");
    require(firstEpochNumber > 0, "First epoch number must be greater than 0");
    require(firstEpochBlock > 0, "First epoch block must be greater than 0");
    require(
      firstEpochBlock <= block.number,
      "First epoch block must be less or equal than current block"
    );
    require(firstElected.length > 0, "First elected validators must be greater than 0");
    firstKnownEpoch = firstEpochNumber;
    currentEpochNumber = firstEpochNumber;

    Epoch storage _currentEpoch = epochs[currentEpochNumber];
    _currentEpoch.firstBlock = firstEpochBlock;
    _currentEpoch.startTimestamp = block.timestamp;

    elected = firstElected;
<<<<<<< HEAD
=======
    epochManagerEnabler = address(0);
>>>>>>> 5dc389fc
  }

  // TODO maybe "freezeEpochRewards" "prepareForNextEpoch"

  /// start next epoch process.
  /// it freezes the epochrewards at the time of execution,
  /// and starts the distribution of the rewards.
  function startNextEpochProcess() external nonReentrant {
    require(systemAlreadyInitialized(), "Epoch system not initialized");
    require(isTimeForNextEpoch(), "Epoch is not ready to start");
    require(!isOnEpochProcess(), "Epoch process is already started");
    epochProcessing.status = EpochProcessStatus.Started;

    epochs[currentEpochNumber].rewardsBlock = block.number;

    // calculate rewards
    getEpochRewards().updateTargetVotingYield();

    (
      uint256 perValidatorReward,
      uint256 totalRewardsVoter,
      uint256 totalRewardsCommunity,
      uint256 totalRewardsCarbonFund
    ) = getEpochRewards().calculateTargetEpochRewards();

    epochProcessing.perValidatorReward = perValidatorReward;
    epochProcessing.totalRewardsVoter = totalRewardsVoter;
    epochProcessing.totalRewardsCommunity = totalRewardsCommunity;
    epochProcessing.totalRewardsCarbonFund = totalRewardsCarbonFund;

    allocateValidatorsRewards();

    emit EpochProcessingStarted(currentEpochNumber);
  }

  function finishNextEpochProcess(
    address[] calldata groups,
    address[] calldata lessers,
    address[] calldata greaters
  ) external nonReentrant {
    require(isOnEpochProcess(), "Epoch process is not started");
    // finalize epoch
    // last block should be the block before and timestamp from previous block
    epochs[currentEpochNumber].lastBlock = block.number - 1;
    // start new epoch
    currentEpochNumber++;
    epochs[currentEpochNumber].firstBlock = block.number;
    epochs[currentEpochNumber].startTimestamp = block.timestamp;

    for (uint i = 0; i < elected.length; i++) {
      address group = getValidators().getValidatorsGroup(elected[i]);
      if (!processedGroups[group].processed) {
        epochProcessing.toProcessGroups++;
        uint256 groupScore = getScoreReader().getGroupScore(group);
        // We need to precompute epoch rewards for each group since computation depends on total active votes for all groups.
        uint256 epochRewards = getElection().getGroupEpochRewards(
          group,
          epochProcessing.totalRewardsVoter,
          groupScore
        );
        processedGroups[group] = ProcessedGroup(true, epochRewards);
      }
    }

    require(epochProcessing.toProcessGroups == groups.length, "number of groups does not match");

    // since we are adding values it makes sense to start from the end
    for (uint ii = groups.length; ii > 0; ii--) {
      uint256 i = ii - 1;
      ProcessedGroup storage processedGroup = processedGroups[groups[i]];
      // checks that group is actually from elected group
      require(processedGroup.processed, "group not processed");
      getElection().distributeEpochRewards(
        groups[i],
        processedGroup.epochRewards,
        lessers[i],
        greaters[i]
      );

      // by doing this, we avoid processing a group twice
      delete processedGroups[groups[i]];
    }
    getCeloUnreleasedTreasure().release(
      registry.getAddressForOrDie(GOVERNANCE_REGISTRY_ID),
      epochProcessing.totalRewardsCommunity
    );
    getCeloUnreleasedTreasure().release(
      getEpochRewards().carbonOffsettingPartner(),
      epochProcessing.totalRewardsCarbonFund
    );
    // run elections
    elected = getElection().electValidatorSigners();
    // TODO check how to nullify stuct
    epochProcessing.status = EpochProcessStatus.NotStarted;
  }

  /// returns the current epoch Info
  function getCurrentEpoch() external view returns (uint256, uint256, uint256, uint256) {
    Epoch storage _epoch = epochs[currentEpochNumber];
    return (_epoch.firstBlock, _epoch.lastBlock, _epoch.startTimestamp, _epoch.rewardsBlock);
  }

  /// returns the current epoch number.
  function getCurrentEpochNumber() external view returns (uint256) {
    require(systemAlreadyInitialized(), "EpochManager system not yet initialized.");
    return currentEpochNumber;
  }

  /// returns epoch processing state
  function getEpochProcessingState()
    external
    view
    returns (uint256, uint256, uint256, uint256, uint256)
  {
    return (
      uint256(epochProcessing.status),
      epochProcessing.perValidatorReward,
      epochProcessing.totalRewardsVoter,
      epochProcessing.totalRewardsCommunity,
      epochProcessing.totalRewardsCarbonFund
    );
  }

  function getElected() external view returns (address[] memory) {
    return elected;
  }

  function getFirstBlockAtEpoch(uint256 epoch) external view returns (uint256) {
    require(epoch >= firstKnownEpoch, "Epoch not known");
    require(epoch <= currentEpochNumber, "Epoch not created yet");
    return epochs[epoch].firstBlock;
  }

  function getLastBlockAtEpoch(uint256 epoch) external view returns (uint256) {
    require(epoch >= firstKnownEpoch, "Epoch not known");
    require(epoch < currentEpochNumber, "Epoch not finished yet");
    return epochs[epoch].lastBlock;
  }

  function isBlocked() external view returns (bool) {
    return isOnEpochProcess();
  }

  /**
   * @notice Returns the storage, major, minor, and patch version of the contract.
   * @return Storage version of the contract.
   * @return Major version of the contract.
   * @return Minor version of the contract.
   * @return Patch version of the contract.
   */
  function getVersionNumber() external pure returns (uint256, uint256, uint256, uint256) {
    return (1, 1, 0, 0);
  }

  /**
   * @notice Sets the time duration of an epoch.
   * @param newEpochDuration The duration of an epoch in seconds.
   * @dev Can only be set by owner.
   */
  function setEpochDuration(uint256 newEpochDuration) public onlyOwner {
    epochDuration = newEpochDuration;
  }

  function isTimeForNextEpoch() public view returns (bool) {
    return block.timestamp >= epochs[currentEpochNumber].startTimestamp + epochDuration;
  }

  function isOnEpochProcess() public view returns (bool) {
    return epochProcessing.status == EpochProcessStatus.Started;
  }

  function systemAlreadyInitialized() public view returns (bool) {
<<<<<<< HEAD
    return initialized && elected.length > 0;
=======
    return initialized && epochManagerEnabler == address(0);
>>>>>>> 5dc389fc
  }

  function allocateValidatorsRewards() internal {
    uint256 totalRewards = 0;
    IScoreReader scoreReader = getScoreReader();
    IValidators validators = getValidators();

    for (uint i = 0; i < elected.length; i++) {
      uint256 validatorScore = scoreReader.getValidatorScore(elected[i]);
      uint256 validatorReward = validators.computeEpochReward(
        elected[i],
        validatorScore,
        epochProcessing.perValidatorReward
      );
      validatorPendingPayments[elected[i]] += validatorReward;
      totalRewards += validatorReward;
    }
    // Mint all cUSD required for payment and the corresponding CELO
    validators.mintStableToEpochManager(totalRewards);
    // this should have a setter for the oracle.

    (uint256 numerator, uint256 denominator) = IOracle(address(getSortedOracles())).getExchangeRate(
      address(getStableToken())
    );

    uint256 CELOequivalent = (numerator * totalRewards) / denominator;
    getCeloUnreleasedTreasure().release(
      registry.getAddressForOrDie(RESERVE_REGISTRY_ID),
      CELOequivalent
    );
  }
}<|MERGE_RESOLUTION|>--- conflicted
+++ resolved
@@ -61,12 +61,6 @@
   mapping(uint256 => Epoch) private epochs;
   mapping(address => uint256) public validatorPendingPayments;
 
-<<<<<<< HEAD
-=======
-  address public carbonOffsettingPartner;
-  address public epochManagerEnabler;
-
->>>>>>> 5dc389fc
   /**
    * @notice Event emited when epochProcessing has begun.
    * @param epochNumber The epoch number that is being processed.
@@ -79,16 +73,11 @@
    */
   event EpochProcessingEnded(uint256 indexed epochNumber);
 
-<<<<<<< HEAD
-  modifier onlyEpochManagerInitializer() {
+  modifier onlyEpochManagerEnabler() {
     require(
-      msg.sender == registry.getAddressForOrDie(EPOCH_MANAGER_INITIALIZER_REGISTRY_ID),
-      "msg.sender is not Initializer"
-    );
-=======
-  modifier onlyEpochManagerEnabler() {
-    require(msg.sender == epochManagerEnabler, "msg.sender is not Initializer");
->>>>>>> 5dc389fc
+      msg.sender == registry.getAddressForOrDie(EPOCH_MANAGER_ENABLER_REGISTRY_ID),
+      "msg.sender is not Enabler"
+    );
     _;
   }
 
@@ -103,26 +92,10 @@
    * @param registryAddress The address of the registry core smart contract.
    * @param newEpochDuration The duration of an epoch in seconds.
    */
-<<<<<<< HEAD
   function initialize(address registryAddress, uint256 newEpochDuration) external initializer {
     _transferOwnership(msg.sender);
     setRegistry(registryAddress);
     setEpochDuration(newEpochDuration);
-=======
-  function initialize(
-    address registryAddress,
-    uint256 newEpochDuration,
-    address _carbonOffsettingPartner,
-    address _epochManagerEnabler
-  ) external initializer {
-    require(_carbonOffsettingPartner != address(0), "carbonOffsettingPartner address is required");
-    require(_epochManagerEnabler != address(0), "EpochManagerEnabler address is required");
-    _transferOwnership(msg.sender);
-    setRegistry(registryAddress);
-    setEpochDuration(newEpochDuration);
-    carbonOffsettingPartner = _carbonOffsettingPartner;
-    epochManagerEnabler = _epochManagerEnabler;
->>>>>>> 5dc389fc
   }
 
   // DESIGNDESICION(XXX): we assume that the first epoch on the L2 starts as soon as the system is initialized
@@ -158,10 +131,6 @@
     _currentEpoch.startTimestamp = block.timestamp;
 
     elected = firstElected;
-<<<<<<< HEAD
-=======
-    epochManagerEnabler = address(0);
->>>>>>> 5dc389fc
   }
 
   // TODO maybe "freezeEpochRewards" "prepareForNextEpoch"
@@ -334,11 +303,7 @@
   }
 
   function systemAlreadyInitialized() public view returns (bool) {
-<<<<<<< HEAD
     return initialized && elected.length > 0;
-=======
-    return initialized && epochManagerEnabler == address(0);
->>>>>>> 5dc389fc
   }
 
   function allocateValidatorsRewards() internal {
