// SPDX-License-Identifier: LGPL-3.0-only
pragma solidity >=0.8.7 <0.8.20;

import "@openzeppelin/contracts8/token/ERC20/IERC20.sol";
import "@openzeppelin/contracts8/security/ReentrancyGuard.sol";
import "@openzeppelin/contracts8/access/Ownable.sol";

import "./interfaces/IOracle.sol";
import "../common/UsingRegistry.sol";

import "../../contracts/common/FixidityLib.sol";
import "../../contracts/common/Initializable.sol";
import "../../contracts/common/interfaces/IEpochManager.sol";
import "../../contracts/common/interfaces/ICeloVersionedContract.sol";
import "./interfaces/IEpochManagerInitializer.sol";

contract EpochManager is
  Initializable,
  UsingRegistry,
  IEpochManager,
  ReentrancyGuard,
  ICeloVersionedContract,
  IEpochManagerInitializer
{
  using FixidityLib for FixidityLib.Fraction;

  struct Epoch {
    uint256 firstBlock;
    uint256 lastBlock;
    uint256 startTimestamp;
    uint256 rewardsBlock;
  }

  enum EpochProcessStatus {
    NotStarted,
    Started
  }

  struct EpochProcessState {
    EpochProcessStatus status;
    uint256 perValidatorReward; // The per validator epoch reward.
    uint256 totalRewardsVoter; // The total rewards to voters.
    uint256 totalRewardsCommunity; // The total community reward.
    uint256 totalRewardsCarbonFund; // The total carbon offsetting partner reward.
    // map the groups and their processed status
    // total number of groups that need to be processed
    uint256 toProcessGroups;
  }

  struct ProcessedGroup {
    bool processed;
    uint256 epochRewards;
  }

  // the length of an epoch in seconds
  uint256 public epochDuration;

  uint256 public firstKnownEpoch;
  uint256 private currentEpochNumber;
  address[] public elected;

  mapping(address => ProcessedGroup) public processedGroups;

  EpochProcessState public epochProcessing;
  mapping(uint256 => Epoch) private epochs;
  mapping(address => uint256) public validatorPendingPayments;

  /**
   * @notice Event emited when epochProcessing has begun.
   * @param epochNumber The epoch number that is being processed.
   */
  event EpochProcessingStarted(uint256 indexed epochNumber);

  /**
   * @notice Event emited when epochProcessing has ended.
   * @param epochNumber The epoch number that is finished being processed.
   */
  event EpochProcessingEnded(uint256 indexed epochNumber);

  /**
   * @notice Emitted when an epoch payment is sent.
   * @param validator Address of the validator.
   * @param validatorPayment Amount of cUSD sent to the validator.
   * @param group Address of the validator's group.
   * @param groupPayment Amount of cUSD sent to the group.
   */
  event ValidatorEpochPaymentDistributed(
    address indexed validator,
    uint256 validatorPayment,
    address indexed group,
    uint256 groupPayment,
    address indexed beneficiary,
    uint256 delegatedPayment
  );

  modifier onlyEpochManagerEnabler() {
    require(
      msg.sender == registry.getAddressForOrDie(EPOCH_MANAGER_ENABLER_REGISTRY_ID),
      "msg.sender is not Enabler"
    );
    _;
  }

  /**
   * @notice Sets initialized == true on implementation contracts
   * @param test Set to true to skip implementation initialization
   */
  constructor(bool test) public Initializable(test) {}

  /**
   * @notice Used in place of the constructor to allow the contract to be upgradable via proxy.
   * @param registryAddress The address of the registry core smart contract.
   * @param newEpochDuration The duration of an epoch in seconds.
   */
  function initialize(address registryAddress, uint256 newEpochDuration) external initializer {
    _transferOwnership(msg.sender);
    setRegistry(registryAddress);
    setEpochDuration(newEpochDuration);
  }

  // DESIGNDESICION(XXX): we assume that the first epoch on the L2 starts as soon as the system is initialized
  // to minimize amount of "limbo blocks" the network should stop relatively close to an epoch number (but wigh enough time)
  // to have time to call the function EpochInitializer.migrateEpochAndValidators()
  function initializeSystem(
    uint256 firstEpochNumber,
    uint256 firstEpochBlock,
    address[] memory firstElected
  ) external onlyEpochManagerEnabler {
    require(
      getCeloToken().balanceOf(registry.getAddressForOrDie(CELO_UNRELEASED_TREASURE_REGISTRY_ID)) >
        0,
      "CeloUnreleasedTreasury not yet funded."
    );
    require(!systemAlreadyInitialized(), "Epoch system already initialized");
    require(firstEpochNumber > 0, "First epoch number must be greater than 0");
    require(firstEpochBlock > 0, "First epoch block must be greater than 0");
    require(
      firstEpochBlock <= block.number,
      "First epoch block must be less or equal than current block"
    );
    require(firstElected.length > 0, "First elected validators must be greater than 0");
    firstKnownEpoch = firstEpochNumber;
    currentEpochNumber = firstEpochNumber;

    Epoch storage _currentEpoch = epochs[currentEpochNumber];
    _currentEpoch.firstBlock = firstEpochBlock;
    _currentEpoch.startTimestamp = block.timestamp;

    elected = firstElected;
  }

  // TODO maybe "freezeEpochRewards" "prepareForNextEpoch"

  /// start next epoch process.
  /// it freezes the epochrewards at the time of execution,
  /// and starts the distribution of the rewards.
  function startNextEpochProcess() external nonReentrant {
    require(systemAlreadyInitialized(), "Epoch system not initialized");
    require(isTimeForNextEpoch(), "Epoch is not ready to start");
    require(!isOnEpochProcess(), "Epoch process is already started");
    epochProcessing.status = EpochProcessStatus.Started;

    epochs[currentEpochNumber].rewardsBlock = block.number;

    // calculate rewards
    getEpochRewards().updateTargetVotingYield();

    (
      uint256 perValidatorReward,
      uint256 totalRewardsVoter,
      uint256 totalRewardsCommunity,
      uint256 totalRewardsCarbonFund
    ) = getEpochRewards().calculateTargetEpochRewards();

    epochProcessing.perValidatorReward = perValidatorReward;
    epochProcessing.totalRewardsVoter = totalRewardsVoter;
    epochProcessing.totalRewardsCommunity = totalRewardsCommunity;
    epochProcessing.totalRewardsCarbonFund = totalRewardsCarbonFund;

    allocateValidatorsRewards();

    emit EpochProcessingStarted(currentEpochNumber);
  }

  function finishNextEpochProcess(
    address[] calldata groups,
    address[] calldata lessers,
    address[] calldata greaters
  ) external nonReentrant {
    require(isOnEpochProcess(), "Epoch process is not started");
    // finalize epoch
    // last block should be the block before and timestamp from previous block
    epochs[currentEpochNumber].lastBlock = block.number - 1;
    // start new epoch
    currentEpochNumber++;
    epochs[currentEpochNumber].firstBlock = block.number;
    epochs[currentEpochNumber].startTimestamp = block.timestamp;

    for (uint i = 0; i < elected.length; i++) {
      address group = getValidators().getValidatorsGroup(elected[i]);
      if (!processedGroups[group].processed) {
        epochProcessing.toProcessGroups++;
        uint256 groupScore = getScoreReader().getGroupScore(group);
        // We need to precompute epoch rewards for each group since computation depends on total active votes for all groups.
        uint256 epochRewards = getElection().getGroupEpochRewardsBasedOnScore(
          group,
          epochProcessing.totalRewardsVoter,
          groupScore
        );
        processedGroups[group] = ProcessedGroup(true, epochRewards);
      }
    }

    require(epochProcessing.toProcessGroups == groups.length, "number of groups does not match");

    // since we are adding values it makes sense to start from the end
    for (uint ii = groups.length; ii > 0; ii--) {
      uint256 i = ii - 1;
      ProcessedGroup storage processedGroup = processedGroups[groups[i]];
      // checks that group is actually from elected group
      require(processedGroup.processed, "group not processed");
      getElection().distributeEpochRewards(
        groups[i],
        processedGroup.epochRewards,
        lessers[i],
        greaters[i]
      );

      epochProcessing.toProcessGroups = 0;
      delete processedGroups[groups[i]];
    }
    getCeloUnreleasedTreasure().release(
      registry.getAddressForOrDie(GOVERNANCE_REGISTRY_ID),
      epochProcessing.totalRewardsCommunity
    );
    getCeloUnreleasedTreasure().release(
      getEpochRewards().carbonOffsettingPartner(),
      epochProcessing.totalRewardsCarbonFund
    );
    // run elections
    elected = getElection().electValidatorAccounts();
    // TODO check how to nullify stuct
    epochProcessing.status = EpochProcessStatus.NotStarted;
  }

  /**
   * @notice Sends the allocated epoch payment to a validator, their group, and
   *   delegation beneficiary.
   * @param validator Account of the validator.
   */
<<<<<<< HEAD
  function sendValidatorPayment(address validator) external {
    FixidityLib.Fraction memory totalPayment = FixidityLib.newFixed(
      validatorPendingPayments[validator]
    );
    validatorPendingPayments[validator] = 0;
=======
  function sendValidatorPayment(address validator) external nonReentrant {
    IAccounts accounts = IAccounts(getAccounts());
    address signer = accounts.getValidatorSigner(validator);

    FixidityLib.Fraction memory totalPayment = FixidityLib.newFixed(
      validatorPendingPayments[signer]
    );
    validatorPendingPayments[signer] = 0;
>>>>>>> 91baa1b0

    IValidators validators = getValidators();
    address group = validators.getValidatorsGroup(validator);
    (, uint256 commissionUnwrapped, , , , , ) = validators.getValidatorGroup(group);

    uint256 groupPayment = totalPayment.multiply(FixidityLib.wrap(commissionUnwrapped)).fromFixed();
    FixidityLib.Fraction memory remainingPayment = FixidityLib.newFixed(
      totalPayment.fromFixed() - groupPayment
    );
    (address beneficiary, uint256 delegatedFraction) = getAccounts().getPaymentDelegation(
      validator
    );
    uint256 delegatedPayment = remainingPayment
      .multiply(FixidityLib.wrap(delegatedFraction))
      .fromFixed();
    uint256 validatorPayment = remainingPayment.fromFixed() - delegatedPayment;

<<<<<<< HEAD
    IStableToken stableToken = IStableToken(getStableToken());
=======
    IERC20 stableToken = IERC20(getStableToken());
>>>>>>> 91baa1b0

    if (validatorPayment > 0) {
      require(stableToken.transfer(validator, validatorPayment), "transfer failed to validator");
    }

    if (groupPayment > 0) {
      require(stableToken.transfer(group, groupPayment), "transfer failed to validator group");
    }

    if (delegatedPayment > 0) {
      require(stableToken.transfer(beneficiary, delegatedPayment), "transfer failed to delegatee");
    }

    emit ValidatorEpochPaymentDistributed(
      validator,
      validatorPayment,
      group,
      groupPayment,
      beneficiary,
      delegatedPayment
    );
  }

  /// returns the current epoch Info
  function getCurrentEpoch() external view returns (uint256, uint256, uint256, uint256) {
    Epoch storage _epoch = epochs[currentEpochNumber];
    return (_epoch.firstBlock, _epoch.lastBlock, _epoch.startTimestamp, _epoch.rewardsBlock);
  }

  /// returns the current epoch number.
  function getCurrentEpochNumber() external view returns (uint256) {
    require(systemAlreadyInitialized(), "EpochManager system not yet initialized.");
    return currentEpochNumber;
  }

  /// returns epoch processing state
  function getEpochProcessingState()
    external
    view
    returns (uint256, uint256, uint256, uint256, uint256)
  {
    return (
      uint256(epochProcessing.status),
      epochProcessing.perValidatorReward,
      epochProcessing.totalRewardsVoter,
      epochProcessing.totalRewardsCommunity,
      epochProcessing.totalRewardsCarbonFund
    );
  }

  function isBlocked() external view returns (bool) {
    return isOnEpochProcess();
  }

  function getElected() external view returns (address[] memory) {
    return elected;
  }

  function getFirstBlockAtEpoch(uint256 epoch) external view returns (uint256) {
    require(epoch >= firstKnownEpoch, "Epoch not known");
    require(epoch <= currentEpochNumber, "Epoch not created yet");
    return epochs[epoch].firstBlock;
  }

  function getLastBlockAtEpoch(uint256 epoch) external view returns (uint256) {
    require(epoch >= firstKnownEpoch, "Epoch not known");
    require(epoch < currentEpochNumber, "Epoch not finished yet");
    return epochs[epoch].lastBlock;
  }

  /**
   * @notice Returns the storage, major, minor, and patch version of the contract.
   * @return Storage version of the contract.
   * @return Major version of the contract.
   * @return Minor version of the contract.
   * @return Patch version of the contract.
   */
  function getVersionNumber() external pure returns (uint256, uint256, uint256, uint256) {
    return (1, 1, 0, 0);
  }

  /**
   * @notice Sets the time duration of an epoch.
   * @param newEpochDuration The duration of an epoch in seconds.
   * @dev Can only be set by owner.
   */
  function setEpochDuration(uint256 newEpochDuration) public onlyOwner {
    epochDuration = newEpochDuration;
  }

  function isTimeForNextEpoch() public view returns (bool) {
    return block.timestamp >= epochs[currentEpochNumber].startTimestamp + epochDuration;
  }

  function isOnEpochProcess() public view returns (bool) {
    return epochProcessing.status == EpochProcessStatus.Started;
  }

  function systemAlreadyInitialized() public view returns (bool) {
    return initialized && elected.length > 0;
  }

  /**
   * @notice Allocates rewards to elected validator accounts.
   */
  function allocateValidatorsRewards() internal {
    uint256 totalRewards = 0;
    IScoreReader scoreReader = getScoreReader();
    IValidators validators = getValidators();

    for (uint i = 0; i < elected.length; i++) {
      uint256 validatorScore = scoreReader.getValidatorScore(elected[i]);
      uint256 validatorReward = validators.computeEpochReward(
        elected[i],
        validatorScore,
        epochProcessing.perValidatorReward
      );
      validatorPendingPayments[elected[i]] += validatorReward;
      totalRewards += validatorReward;
    }
    if (totalRewards == 0) {
      return;
    }

    // Mint all cUSD required for payment and the corresponding CELO
    validators.mintStableToEpochManager(totalRewards);
    // this should have a setter for the oracle.

    (uint256 numerator, uint256 denominator) = IOracle(address(getSortedOracles())).getExchangeRate(
      address(getStableToken())
    );

    uint256 CELOequivalent = (numerator * totalRewards) / denominator;
    getCeloUnreleasedTreasure().release(
      registry.getAddressForOrDie(RESERVE_REGISTRY_ID),
      CELOequivalent
    );
  }
}<|MERGE_RESOLUTION|>--- conflicted
+++ resolved
@@ -248,22 +248,11 @@
    *   delegation beneficiary.
    * @param validator Account of the validator.
    */
-<<<<<<< HEAD
   function sendValidatorPayment(address validator) external {
     FixidityLib.Fraction memory totalPayment = FixidityLib.newFixed(
       validatorPendingPayments[validator]
     );
     validatorPendingPayments[validator] = 0;
-=======
-  function sendValidatorPayment(address validator) external nonReentrant {
-    IAccounts accounts = IAccounts(getAccounts());
-    address signer = accounts.getValidatorSigner(validator);
-
-    FixidityLib.Fraction memory totalPayment = FixidityLib.newFixed(
-      validatorPendingPayments[signer]
-    );
-    validatorPendingPayments[signer] = 0;
->>>>>>> 91baa1b0
 
     IValidators validators = getValidators();
     address group = validators.getValidatorsGroup(validator);
@@ -281,11 +270,7 @@
       .fromFixed();
     uint256 validatorPayment = remainingPayment.fromFixed() - delegatedPayment;
 
-<<<<<<< HEAD
-    IStableToken stableToken = IStableToken(getStableToken());
-=======
     IERC20 stableToken = IERC20(getStableToken());
->>>>>>> 91baa1b0
 
     if (validatorPayment > 0) {
       require(stableToken.transfer(validator, validatorPayment), "transfer failed to validator");
