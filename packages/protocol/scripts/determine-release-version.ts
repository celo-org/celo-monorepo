--- conflicted
+++ resolved
@@ -13,11 +13,7 @@
 // if not on a release branch a dry-run will be done unless an NPM_TAG is provided
 // in which case we will try to fetch the last published version with that tag and bump or use the canary to get major and start versioning from there the new tag at 0
 //  (e.g. `@celo/contracts@11.0.0@custom-tag.0`)
-<<<<<<< HEAD
-const nextVersion = determineNextVersion(gitTag, branchName, npmPackage, "canary")
-=======
 const nextVersion = determineNextVersion(gitTag, branchName, npmPackage, 'epoch-manager')
->>>>>>> 96eb8878
 
 if (nextVersion === null) {
   // dry-run will build the package but not publish it
