--- conflicted
+++ resolved
@@ -162,10 +162,7 @@
   $BROADCAST \
   $SKIP_SIMULATION \
   $NON_INTERACTIVE \
-<<<<<<< HEAD
-=======
   --timeout $TIMEOUT \
->>>>>>> edf18538
   --rpc-url $ANVIL_RPC_URL || {
   echo "Migration script failed"
   exit 1
