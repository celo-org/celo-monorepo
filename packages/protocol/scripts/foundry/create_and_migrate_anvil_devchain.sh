#!/usr/bin/env bash
set -euo pipefail

### This scripts sets up a local Anvil instance, deploys libraries, precompiles, and runs migrations

# Read environment variables and constants
source $PWD/scripts/foundry/constants.sh

# Keeping track of start time to measure how long it takes to run the script entirely
START_TIME=$SECONDS

echo "Forge version: $(forge --version)"

# Create temporary directory
if [ -d "$TMP_FOLDER" ]; then
    # Remove temporary directory first it if exists
    echo "Removing existing temporary folder..."
    rm -rf $TMP_FOLDER
fi
mkdir -p $TMP_FOLDER

# Start a local anvil instance
source $PWD/scripts/foundry/start_anvil.sh

# Deploy libraries to the anvil instance
source $PWD/scripts/foundry/deploy_libraries.sh
echo "Library flags are: $LIBRARY_FLAGS"

# Build all contracts with deployed libraries
# Including contracts that depend on libraries. This step replaces the library placeholder
# in the bytecode with the address of the actually deployed library.
echo "Compiling with libraries..."
time FOUNDRY_PROFILE=devchain forge build $LIBRARY_FLAGS

# Deploy precompile contracts
source $PWD/scripts/foundry/deploy_precompiles.sh

echo "Setting Registry Proxy"
PROXY_DEPLOYED_BYTECODE=$(jq -r '.deployedBytecode.object' ./out/Proxy.sol/Proxy.json)
cast rpc anvil_setCode $REGISTRY_ADDRESS $PROXY_DEPLOYED_BYTECODE --rpc-url $ANVIL_RPC_URL

# Sets the storage of the registry so that it has an owner we control
echo "Setting Registry owner"
cast rpc \
anvil_setStorageAt \
$REGISTRY_ADDRESS $REGISTRY_STORAGE_LOCATION "0x000000000000000000000000$REGISTRY_OWNER_ADDRESS" \
--rpc-url $ANVIL_RPC_URL

# Run migrations
echo "Running migration script... "
forge script \
  $MIGRATION_SCRIPT_PATH \
  --target-contract $MIGRATION_TARGET_CONTRACT \
  --sender $FROM_ACCOUNT \
  --unlocked \
<<<<<<< HEAD
  $VERBOSITY_LEVEL \
=======
>>>>>>> dc64bf21
  $BROADCAST \
  $SKIP_SIMULATION \
  $NON_INTERACTIVE \
  $LIBRARY_FLAGS \
  --rpc-url $ANVIL_RPC_URL || { echo "Migration script failed"; exit 1; }

CELO_EPOCH_REWARDS_ADDRESS=$(
  cast call \
    $REGISTRY_ADDRESS \
    "getAddressForStringOrDie(string calldata identifier)(address)" \
    "EpochRewards" \
    --rpc-url $ANVIL_RPC_URL
)

echo "Setting storage of EpochRewards start time to same value as on mainnet"
# Storage slot of start time is 2 and the value is 1587587214 which is identical to mainnet
cast rpc \
anvil_setStorageAt \
$CELO_EPOCH_REWARDS_ADDRESS 2 "0x000000000000000000000000000000000000000000000000000000005ea0a88e" \
--rpc-url $ANVIL_RPC_URL

# Keeping track of the finish time to measure how long it takes to run the script entirely
ELAPSED_TIME=$(($SECONDS - $START_TIME))
echo "Migration script total elapsed time: $ELAPSED_TIME seconds"

# this helps to make sure that devchain state is actually being saved
sleep $SLEEP_DURATION

if [[ "${KEEP_DEVCHAIN_FOLDER:-}" == "true" ]]; then
    cp $ANVIL_FOLDER/state.json $TMP_FOLDER/$L1_DEVCHAIN_FILE_NAME
    echo "Keeping devchain folder as per flag."
else
    # Rename devchain artifact and remove unused directory
    mv $ANVIL_FOLDER/state.json $TMP_FOLDER/$L1_DEVCHAIN_FILE_NAME
    rm -rf $ANVIL_FOLDER
fi<|MERGE_RESOLUTION|>--- conflicted
+++ resolved
@@ -53,10 +53,6 @@
   --target-contract $MIGRATION_TARGET_CONTRACT \
   --sender $FROM_ACCOUNT \
   --unlocked \
-<<<<<<< HEAD
-  $VERBOSITY_LEVEL \
-=======
->>>>>>> dc64bf21
   $BROADCAST \
   $SKIP_SIMULATION \
   $NON_INTERACTIVE \
