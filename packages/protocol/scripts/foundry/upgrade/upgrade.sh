#!/usr/bin/env bash
set -euo pipefail

[ -z "$VERSION" ] && echo "Need to set the VERSION via env" && exit 1;
[ -z "$NETWORK" ] && echo "Need to set the NETWORK via env" && exit 1;
[ -z "$OP_ROOT" ] && echo "Need to set the OP_ROOT via env" && exit 1;
[ -z "$DEPLOYER_PK" ] && echo "Need to set the DEPLOYER_PK via env" && exit 1;

OP_DEPLOYER_CMD="$OP_ROOT/op-deployer/bin/op-deployer"

<<<<<<< HEAD
case $VERSION in
  "v2.0.0")
    echo "Detected supported version: $VERSION"
    TAG="v2"
    ;;
  "v3.0.0")
    echo "Detected supported version: $VERSION"
    TAG="v3"
    ;;
  *)
    echo "Invalid version: $VERSION" && exit 1
    ;;
esac

case $NETWORK in
  "alfajores"|"baklava")
    echo "Detected supported network: $NETWORK"
    ;;
  *)
    echo "Unsupported network! Choose from 'alfajores' or 'baklava'" && exit 1
    ;;
esac
=======
VERSION=v2.0.0
>>>>>>> 43efccbc

# USAGE: op-deployer upgrade <version> [command options]
# OPTIONS:
#    --l1-rpc-url value              RPC URL for the L1 chain. Must be set for live chains. Must be blank for chains deploying to local allocs files. [$L1_RPC_URL]
#    --config value                  path to the config file
#    --override-artifacts-url value  override the artifacts URL
#    --log.level value               The lowest log level that will be output (default: INFO) [$DEPLOYER_LOG_LEVEL]
#    --log.format value              Format the log output. Supported formats: 'text', 'terminal', 'logfmt', 'json', 'json-pretty', (default: text) [$DEPLOYER_LOG_FORMAT]
#    --log.color                     Color the log output if in terminal mode (default: false) [$DEPLOYER_LOG_COLOR]
#    --log.pid                       Show pid in the log (default: false) [$DEPLOYER_LOG_PID]
<<<<<<< HEAD
echo "Performing upgrade to $VERSION for $NETWORK!"
$OP_DEPLOYER_CMD upgrade $VERSION \
  --l1-rpc-url="http://127.0.0.1:8545" \
  --config="./scripts/foundry/upgrade/config-upgrade-$NETWORK-$TAG.json" \
  --override-artifacts-url="file://$OP_ROOT/packages/contracts-bedrock/forge-artifacts"
=======

L1_RPC_URL=http://localhost:8545
ARTIFACTS_LOCATOR="file://$OP_ROOT/packages/contracts-bedrock/forge-artifacts"
CONFIG=./scripts/foundry/upgrade/config-upgrade.json

echo "Performing upgrade to $VERSION for $NETWORK!"
$OP_DEPLOYER_CMD upgrade $VERSION \
  --l1-rpc-url="$L1_RPC_URL" \
  --config="$CONFIG" \
  --override-artifacts-url="$ARTIFACTS_LOCATOR" \
  --private-key=$DEPLOYER_PK
>>>>>>> 43efccbc
<|MERGE_RESOLUTION|>--- conflicted
+++ resolved
@@ -1,14 +1,13 @@
 #!/usr/bin/env bash
 set -euo pipefail
 
+# Require env vars
 [ -z "$VERSION" ] && echo "Need to set the VERSION via env" && exit 1;
 [ -z "$NETWORK" ] && echo "Need to set the NETWORK via env" && exit 1;
 [ -z "$OP_ROOT" ] && echo "Need to set the OP_ROOT via env" && exit 1;
 [ -z "$DEPLOYER_PK" ] && echo "Need to set the DEPLOYER_PK via env" && exit 1;
 
-OP_DEPLOYER_CMD="$OP_ROOT/op-deployer/bin/op-deployer"
-
-<<<<<<< HEAD
+# Check version
 case $VERSION in
   "v2.0.0")
     echo "Detected supported version: $VERSION"
@@ -23,6 +22,7 @@
     ;;
 esac
 
+# Check network
 case $NETWORK in
   "alfajores"|"baklava")
     echo "Detected supported network: $NETWORK"
@@ -31,9 +31,16 @@
     echo "Unsupported network! Choose from 'alfajores' or 'baklava'" && exit 1
     ;;
 esac
-=======
-VERSION=v2.0.0
->>>>>>> 43efccbc
+
+# Set vars
+OP_DEPLOYER_CMD="$OP_ROOT/op-deployer/bin/op-deployer"
+L1_RPC_URL=http://localhost:8545
+ARTIFACTS_LOCATOR="file://$OP_ROOT/packages/contracts-bedrock/forge-artifacts"
+CONFIG=./scripts/foundry/upgrade/config-upgrade.json
+
+###################
+# OP-DEPLOYER CMD #
+###################
 
 # USAGE: op-deployer upgrade <version> [command options]
 # OPTIONS:
@@ -44,22 +51,17 @@
 #    --log.format value              Format the log output. Supported formats: 'text', 'terminal', 'logfmt', 'json', 'json-pretty', (default: text) [$DEPLOYER_LOG_FORMAT]
 #    --log.color                     Color the log output if in terminal mode (default: false) [$DEPLOYER_LOG_COLOR]
 #    --log.pid                       Show pid in the log (default: false) [$DEPLOYER_LOG_PID]
-<<<<<<< HEAD
-echo "Performing upgrade to $VERSION for $NETWORK!"
-$OP_DEPLOYER_CMD upgrade $VERSION \
-  --l1-rpc-url="http://127.0.0.1:8545" \
-  --config="./scripts/foundry/upgrade/config-upgrade-$NETWORK-$TAG.json" \
-  --override-artifacts-url="file://$OP_ROOT/packages/contracts-bedrock/forge-artifacts"
-=======
-
-L1_RPC_URL=http://localhost:8545
-ARTIFACTS_LOCATOR="file://$OP_ROOT/packages/contracts-bedrock/forge-artifacts"
-CONFIG=./scripts/foundry/upgrade/config-upgrade.json
 
 echo "Performing upgrade to $VERSION for $NETWORK!"
-$OP_DEPLOYER_CMD upgrade $VERSION \
-  --l1-rpc-url="$L1_RPC_URL" \
-  --config="$CONFIG" \
-  --override-artifacts-url="$ARTIFACTS_LOCATOR" \
-  --private-key=$DEPLOYER_PK
->>>>>>> 43efccbc
+if [ "${VERSION}" == "v2.0.0" ]; then
+  $OP_DEPLOYER_CMD upgrade $VERSION \
+    --l1-rpc-url="$L1_RPC_URL" \
+    --config="$CONFIG" \
+    --override-artifacts-url="$ARTIFACTS_LOCATOR" \
+    --private-key=$DEPLOYER_PK
+else
+  $OP_DEPLOYER_CMD upgrade $VERSION \
+    --l1-rpc-url="$L1_RPC_URL" \
+    --config="$CONFIG" \
+    --override-artifacts-url="$ARTIFACTS_LOCATOR"
+fi