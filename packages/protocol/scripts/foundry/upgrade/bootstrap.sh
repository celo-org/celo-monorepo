--- conflicted
+++ resolved
@@ -1,26 +1,58 @@
 #!/usr/bin/env bash
 set -euo pipefail
 
+# Require env vars
 [ -z "$VERSION" ] && echo "Need to set the VERSION via env" && exit 1;
 [ -z "$NETWORK" ] && echo "Need to set the NETWORK via env" && exit 1;
 [ -z "$OP_ROOT" ] && echo "Need to set the OP_ROOT via env" && exit 1;
 [ -z "$MULTISIG_ADDRESS" ] && echo "Need to set the MULTISIG_ADDRESS via env" && exit 1;
 [ -z "$DEPLOYER_PK" ] && echo "Need to set the DEPLOYER_PK via env" && exit 1;
 
-OP_DEPLOYER_CMD="$OP_ROOT/op-deployer/bin/op-deployer"
-
-<<<<<<< HEAD
+# Check version
 case $VERSION in
-  "v2.0.0"|"v3.0.0")
+  "v2.0.0")
     echo "Detected supported version: $VERSION"
+    PRESTATE_HASH=0x03b357b30095022ecbb44ef00d1de19df39cf69ee92a60683a6be2c6f8fe6a3e
+    ;;
+  "v3.0.0")
+    echo "Detected supported version: $VERSION"
+    PRESTATE_HASH=0x034b32d11f017711ce7122ac71d87b1c6cc73e10a0dbd957d8b27f6360acaf8f
     ;;
   *)
     echo "Invalid version: $VERSION" && exit 1
     ;;
 esac
-=======
-VERSION=v2.0.0
->>>>>>> 43efccbc
+
+# Set addresses based on network
+if [ "${NETWORK}" == "alfajores" ]; then
+  SUPERCHAIN_CONFIG_PROXY="0xdf4Fb5371B706936527B877F616eAC0e47c9b785"
+  PROTOCOL_VERSIONS_PROXY="0x5E5FEA4D2A8f632Af05D1E725D7ca865327A080b"
+  SYSTEM_CONFIG_PROXY="0x499b0C1F4BDC76d61b1D13b03384eac65FAF50c7"
+  PROXY_ADMIN_OWNER="0xf05f102e890E713DC9dc0a5e13A8879D5296ee48"
+  PROXY_ADMIN="0x4630583d066520aF0E3fda0de2C628EEd2888683"
+  CHALLENGER="0xe571b94CF7e95C46DFe6bEa529335f4A11d15D92"
+elif [ "${NETWORK}" == "baklava" ]; then
+  SUPERCHAIN_CONFIG_PROXY="0xf07502A4a950d870c43b12660fB1Dd18c170D344"
+  PROTOCOL_VERSIONS_PROXY="0x3d438C63e0431DA844d3F60E6c712d10FC75c529"
+  SYSTEM_CONFIG_PROXY="0x3ee24bF404e4a5D27A437d910F56E1eD999B1De8"
+  PROXY_ADMIN_OWNER="0xd542f3328ff2516443FE4db1c89E427F67169D94"
+  PROXY_ADMIN="0xBF101Bd81fb69aB00ab261465454dF1a171726Bf"
+  CHALLENGER="0xDc94436A193a827786270dD4F6cD4b35c3f0C8f8"
+else
+  echo "Unsupported network! Choose from 'alfajores' or 'baklava'"
+  exit 1
+fi
+
+# Set vars
+OP_DEPLOYER_CMD="$OP_ROOT/op-deployer/bin/op-deployer"
+L1_RPC_URL=http://localhost:8545
+L1_CONTRACTS_RELEASE=celo-contracts/$VERSION
+ARTIFACTS_LOCATOR="file://$OP_ROOT/packages/contracts-bedrock/forge-artifacts"
+WITHDRAWAL_DELAY_SECONDS=604800
+
+###################
+# OP-DEPLOYER CMD #
+###################
 
 # USAGE: op-deployer bootstrap implementations [command options]
 # OPTIONS:
@@ -40,55 +72,7 @@
 #    --upgrade-controller value                   Upgrade controller. [$DEPLOYER_UPGRADE_CONTROLLER]
 #    --use-interop                                If true, deploy Interop implementations. (default: false) [$DEPLOYER_USE_INTEROP]
 
-L1_RPC_URL=http://localhost:8545
-L1_CONTRACTS_RELEASE=celo-contracts/v2.0.0
-ARTIFACTS_LOCATOR="file://$OP_ROOT/packages/contracts-bedrock/forge-artifacts"
-WITHDRAWAL_DELAY_SECONDS=604800
-
-if [ "${NETWORK}" == "alfajores" ]; then
-<<<<<<< HEAD
-echo "Boostrapping implementations for Alfajores!"
-$OP_DEPLOYER_CMD bootstrap implementations \
-  --l1-rpc-url="http://127.0.0.1:8545" \
-  --l1-contracts-release="celo-contracts/$VERSION" \
-  --artifacts-locator="file://$OP_ROOT/packages/contracts-bedrock/forge-artifacts" \
-  --withdrawal-delay-seconds=604800 \
-  --superchain-config-proxy="0xdf4Fb5371B706936527B877F616eAC0e47c9b785" \
-  --protocol-versions-proxy="0x5E5FEA4D2A8f632Af05D1E725D7ca865327A080b" \
-  --upgrade-controller=$MULTISIG_ADDRESS \
-  --private-key=$DEPLOYER_PK
-elif [ "${NETWORK}" == "baklava" ]; then
-echo "Boostrapping implementations for Baklava!"
-$OP_DEPLOYER_CMD bootstrap implementations \
-  --l1-rpc-url="http://127.0.0.1:8545" \
-  --l1-contracts-release="celo-contracts/$VERSION" \
-  --artifacts-locator="file://$OP_ROOT/packages/contracts-bedrock/forge-artifacts" \
-  --withdrawal-delay-seconds=604800 \
-  --superchain-config-proxy="0xf07502A4a950d870c43b12660fB1Dd18c170D344" \
-  --protocol-versions-proxy="0x3d438C63e0431DA844d3F60E6c712d10FC75c529" \
-  --upgrade-controller=$MULTISIG_ADDRESS \
-  --private-key=$DEPLOYER_PK
-=======
-    SUPERCHAIN_CONFIG_PROXY="0xdf4Fb5371B706936527B877F616eAC0e47c9b785"
-    PROTOCOL_VERSIONS_PROXY="0x5E5FEA4D2A8f632Af05D1E725D7ca865327A080b"
-    SYSTEM_CONFIG_PROXY="0x499b0C1F4BDC76d61b1D13b03384eac65FAF50c7"
-    PROXY_ADMIN_OWNER="0xf05f102e890E713DC9dc0a5e13A8879D5296ee48"
-    PROXY_ADMIN="0x4630583d066520aF0E3fda0de2C628EEd2888683"
-    CHALLENGER="0xe571b94CF7e95C46DFe6bEa529335f4A11d15D92"
-elif [ "${NETWORK}" == "baklava" ]; then
-    SUPERCHAIN_CONFIG_PROXY="0xf07502A4a950d870c43b12660fB1Dd18c170D344"
-    PROTOCOL_VERSIONS_PROXY="0x3d438C63e0431DA844d3F60E6c712d10FC75c529"
-    SYSTEM_CONFIG_PROXY="0x3ee24bF404e4a5D27A437d910F56E1eD999B1De8"
-    PROXY_ADMIN_OWNER="0xd542f3328ff2516443FE4db1c89E427F67169D94"
-    PROXY_ADMIN="0xBF101Bd81fb69aB00ab261465454dF1a171726Bf"
-    CHALLENGER="0xDc94436A193a827786270dD4F6cD4b35c3f0C8f8"
->>>>>>> 43efccbc
-else
-  echo "Unsupported network! Choose from 'alfajores' or 'baklava'"
-  exit 1
-fi
-
-echo "Boostrapping implementations for $NETWORK!"
+echo "Performing bootstrap implementations to $VERSION for $NETWORK!"
 BOOTSTRAP_OUTPUT=`mktemp`
 $OP_DEPLOYER_CMD bootstrap implementations \
   --l1-rpc-url="$L1_RPC_URL" \
@@ -100,25 +84,12 @@
   --upgrade-controller=$MULTISIG_ADDRESS \
   --private-key=$DEPLOYER_PK | tee $BOOTSTRAP_OUTPUT
 
-
+# Set OPCM address from bootstrap output
 BOOTSTRAP_JSON=`mktemp`
 awk '/{/ { json_start=1 }; json_start==1 { print }; /}/ { json_start=0 }' $BOOTSTRAP_OUTPUT > $BOOTSTRAP_JSON
 OPCM=`jq --raw-output '.Opcm' $BOOTSTRAP_JSON`
 
-cat > scripts/foundry/upgrade/config-upgrade.json <<END
-{
-  "prank": "$PROXY_ADMIN_OWNER",
-  "opcm": "$OPCM",
-  "chainConfigs": [
-    {
-      "systemConfigProxy": "$SYSTEM_CONFIG_PROXY",
-      "proxyAdmin": "$PROXY_ADMIN",
-      "absolutePrestate": "0x03b357b30095022ecbb44ef00d1de19df39cf69ee92a60683a6be2c6f8fe6a3e"
-    }
-  ]
-}
-END
-
+# Load addresses from bootstrap
 ANCHOR_STATE_REGISTRY_IMPL=`jq --raw-output '.AnchorStateRegistryImpl' $BOOTSTRAP_JSON`
 DELAYED_WETH_IMPL=`jq --raw-output '.DelayedWETHImpl' $BOOTSTRAP_JSON`
 DISPUTE_GAME_FACTORY_IMPL=`jq --raw-output '.DisputeGameFactoryImpl' $BOOTSTRAP_JSON`
@@ -132,9 +103,16 @@
 SUPERCHAIN_CONFIG_IMPL=`jq --raw-output '.SuperchainConfigImpl' $BOOTSTRAP_JSON`
 SYSTEM_CONFIG_IMPL=`jq --raw-output '.SystemConfigImpl' $BOOTSTRAP_JSON`
 
+# Workaround until we fix deterministic addresses
+if [ "${VERSION}" == "v3.0.0" && -f "scripts/foundry/upgrade/config-validator.json" ]; then
+  DELAYED_WETH_IMPL=`cat scripts/foundry/upgrade/config-validator.json | jq .delayedWETHImpl`
+  OPTIMISM_MINTABLE_ERC20_FACTORY_IMPL=`cat scripts/foundry/upgrade/config-validator.json | jq .optimismMintableERC20FactoryImpl`
+fi
+
+# Create validator config
 cat > scripts/foundry/upgrade/config-validator.json << END
 {
-  "release": "v2.0.0",
+  "release": "$VERSION",
   "anchorStateRegistryImpl": "$ANCHOR_STATE_REGISTRY_IMPL",
   "challenger": "$CHALLENGER",
   "delayedWETHImpl": "$DELAYED_WETH_IMPL",
@@ -152,4 +130,19 @@
   "superchainConfigImpl": "$SUPERCHAIN_CONFIG_IMPL",
   "systemConfigImpl": "$SYSTEM_CONFIG_IMPL"
 }
+END
+
+# Create upgrade config
+cat > scripts/foundry/upgrade/config-upgrade.json <<END
+{
+  "prank": "$PROXY_ADMIN_OWNER",
+  "opcm": "$OPCM",
+  "chainConfigs": [
+    {
+      "systemConfigProxy": "$SYSTEM_CONFIG_PROXY",
+      "proxyAdmin": "$PROXY_ADMIN",
+      "absolutePrestate": "$PRESTATE_HASH"
+    }
+  ]
+}
 END