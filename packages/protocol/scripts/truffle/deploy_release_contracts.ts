import { _setInitialProxyImplementation } from '@celo/protocol/lib/web3-utils'
import BigNumber from 'bignumber.js'
import chalk from 'chalk'
import fs = require('fs')
import * as prompts from 'prompts'
import {
  ReleaseGoldContract,
  ReleaseGoldMultiSigContract,
  ReleaseGoldMultiSigProxyContract,
  ReleaseGoldProxyContract,
} from 'types'

let argv: any
let releases: any
let startGold: any
let fromAddress: any
let deployedGrants: any
let deployedGrantsFile: string
let ReleaseGoldMultiSig: ReleaseGoldMultiSigContract
let ReleaseGoldMultiSigProxy: ReleaseGoldMultiSigProxyContract
let ReleaseGold: ReleaseGoldContract
let ReleaseGoldProxy: ReleaseGoldProxyContract
const ONE_CGLD = web3.utils.toWei('1', 'ether')

async function handleGrant(releaseGoldConfig: any, currGrant: number) {
  console.info('Processing grant number ' + currGrant)

  // Special mainnet string is intended as MAINNET+X where X is months after mainnet launch.
  // This is to account for the dynamic start date for mainnet,
  // and some grants rely on x months post mainnet launch.
  let releaseStartTime: any
  if (releaseGoldConfig.releaseStartTime.startsWith('MAINNET')) {
    const addedMonths = Number(releaseGoldConfig.releaseStartTime.split('+')[1])
    const date = new Date()
    if (addedMonths > 0) {
      date.setDate(date.getDate() + addedMonths * 30)
    }
    releaseStartTime = date.getTime() / 1000
  } else {
    releaseStartTime = new Date(releaseGoldConfig.releaseStartTime).getTime() / 1000
  }
  const message =
    'Please review this grant before you deploy:\n\tTotal Grant Value: ' +
    Number(releaseGoldConfig.numReleasePeriods) *
      Number(releaseGoldConfig.amountReleasedPerPeriod) +
    '\n\tGrant Recipient ID: ' +
    releaseGoldConfig.identifier +
    '\n\tGrant Beneficiary address: ' +
    releaseGoldConfig.beneficiary +
    '\n\tGrant Start Date (Unix timestamp): ' +
    Math.floor(releaseStartTime) +
    '\n\tGrant Cliff time (in seconds): ' +
    releaseGoldConfig.releaseCliffTime +
    '\n\tGrant num periods: ' +
    releaseGoldConfig.numReleasePeriods +
    '\n\tRelease Period length: ' +
    releaseGoldConfig.releasePeriod +
    '\n\tDeploy this grant? (y/n)'
  if (!argv.yesreally) {
    const response = await prompts({
      type: 'confirm',
      name: 'confirmation',
      message,
    })

    if (!response.confirmation) {
      console.info(chalk.yellow('Skipping grant due to user response'))
      return
    }
  }
  const releaseGoldMultiSigProxy = await ReleaseGoldMultiSigProxy.new({ from: fromAddress })
  const releaseGoldMultiSigInstance = await ReleaseGoldMultiSig.new({ from: fromAddress })
  const multiSigTxHash = await _setInitialProxyImplementation(
    web3,
    releaseGoldMultiSigInstance,
    releaseGoldMultiSigProxy,
    'ReleaseGoldMultiSig',
    {
      from: fromAddress,
      value: null,
    },
    [releaseGoldConfig.releaseOwner, releaseGoldConfig.beneficiary],
    2,
    2
  )
  await releaseGoldMultiSigProxy._transferOwnership(releaseGoldMultiSigProxy.address, {
    from: fromAddress,
  })
  const releaseGoldProxy = await ReleaseGoldProxy.new({ from: fromAddress })
  const releaseGoldInstance = await ReleaseGold.new({ from: fromAddress })
  const weiAmountReleasedPerPeriod = new BigNumber(
    web3.utils.toWei(releaseGoldConfig.amountReleasedPerPeriod.toString())
  )
<<<<<<< HEAD
=======
  const totalValue = weiAmountReleasedPerPeriod.multipliedBy(releaseGoldConfig.numReleasePeriods)
  if (totalValue.lt(startGold)) {
    console.info('Total value of grant less than cGLD for beneficiary addreess')
    process.exit(0)
  }
  const adjustedAmountPerPeriod = totalValue
    .minus(startGold)
    .div(releaseGoldConfig.numReleasePeriods)
>>>>>>> 772a90ef

  const releaseGoldTxHash = await _setInitialProxyImplementation(
    web3,
    releaseGoldInstance,
    releaseGoldProxy,
    'ReleaseGold',
    {
      from: fromAddress,
<<<<<<< HEAD
      value: weiAmountReleasedPerPeriod.multipliedBy(releaseGoldConfig.numReleasePeriods).toFixed(),
=======
      value: totalValue.minus(startGold).toFixed(),
>>>>>>> 772a90ef
    },
    Math.round(releaseStartTime),
    releaseGoldConfig.releaseCliffTime,
    releaseGoldConfig.numReleasePeriods,
    releaseGoldConfig.releasePeriod,
    adjustedAmountPerPeriod.toFixed(),
    releaseGoldConfig.revocable,
    releaseGoldConfig.beneficiary,
    releaseGoldConfig.releaseOwner,
    releaseGoldConfig.refundAddress,
    releaseGoldConfig.subjectToLiquidityProvision,
    releaseGoldConfig.initialDistributionRatio,
    releaseGoldConfig.canValidate,
    releaseGoldConfig.canVote,
    '0x000000000000000000000000000000000000ce10'
  )
  const proxiedReleaseGold = await ReleaseGold.at(releaseGoldProxy.address)
  await proxiedReleaseGold.transferOwnership(releaseGoldMultiSigProxy.address, {
    from: fromAddress,
  })
  await releaseGoldProxy._transferOwnership(releaseGoldMultiSigProxy.address, { from: fromAddress })
  // Send starting gold amount to the beneficiary so they can perform transactions.
  await web3.eth.sendTransaction({
    from: fromAddress,
    to: releaseGoldConfig.beneficiary,
    value: startGold,
  })

  const record = {
    GrantNumber: currGrant,
    Identifier: releaseGoldConfig.identifier,
    Beneficiary: releaseGoldConfig.beneficiary,
    ContractAddress: releaseGoldProxy.address,
    MultiSigProxyAddress: releaseGoldMultiSigProxy.address,
    MultiSigTxHash: multiSigTxHash,
    ReleaseGoldTxHash: releaseGoldTxHash,
  }

  deployedGrants.push(releaseGoldConfig.identifier)
  releases.push(record)
  // Must write to file after every grant to avoid losing info on crash.
  fs.writeFileSync(deployedGrantsFile, JSON.stringify(deployedGrants, null, 1))
  if (argv.output_file) {
    fs.writeFileSync(argv.output_file, JSON.stringify(releases, null, 2))
  } else {
    console.info('Deployed grant ', record)
  }
}

async function checkBalance(releaseGoldConfig: any) {
  const weiAmountReleasedPerPeriod = new BigNumber(
    web3.utils.toWei(releaseGoldConfig.amountReleasedPerPeriod.toString())
  )
  const grantDeploymentCost = weiAmountReleasedPerPeriod
    .multipliedBy(releaseGoldConfig.numReleasePeriods)
<<<<<<< HEAD
    .plus(startGold)
    .plus(web3.utils.toWei('1', 'ether')) // Tx Fees
=======
    .plus(ONE_CGLD) // Tx Fees
>>>>>>> 772a90ef
    .toFixed()
  while (true) {
    const fromBalance = new BigNumber(await web3.eth.getBalance(fromAddress))
    if (fromBalance.gte(grantDeploymentCost)) {
      break
    }
    console.info(
      chalk.yellow(
        fromAddress +
          "'s balance will not cover the next grant with identifier " +
          releaseGoldConfig.identifier +
          '.'
      )
    )
    const addressResponse = await prompts({
      type: 'text',
      name: 'newFromAddress',
      message:
        "If you would like to continue deployment from a new address please provide it now. If you would like to cancel deployment please enter 'exit'. Grants already deployed will persist. \
        \nNote that the key for the current `from` address needs to remain accessible in order to roll funds over to the new `from` address.",
    })

    if (addressResponse.newFromAddress === 'exit') {
      console.info('Exiting because of user input.')
      process.exit(0)
    }

    if (!web3.utils.isAddress(addressResponse.newFromAddress)) {
      console.info(
        chalk.red('Provided address is invalid, please insert a valid Celo Address.\nRetrying.')
      )
      continue
    }
<<<<<<< HEAD
    if (fromBalance.gt(web3.utils.toWei('1', 'ether'))) {
=======
    if (fromBalance.gt(ONE_CGLD)) {
>>>>>>> 772a90ef
      console.info(
        '\nSending 1 cGLD as a test from ' +
          fromAddress +
          ' to ' +
          addressResponse.newFromAddress +
          ' to verify ownership.\n'
      )
      await web3.eth.sendTransaction({
        from: fromAddress,
        to: addressResponse.newFromAddress,
<<<<<<< HEAD
        value: web3.utils.toWei('1', 'ether'),
=======
        value: ONE_CGLD,
>>>>>>> 772a90ef
      })
      const confirmResponse = await prompts({
        type: 'confirm',
        name: 'confirmation',
        message:
          'Please check the balance of your provided address. You should see the 1cGLD transfer and an initial genesis balance if this is a shard from the genesis block.\nCan you confirm this (y/n)?',
      })
      if (!confirmResponse.confirmation) {
        console.info(chalk.red('Setting new address failed.\nRetrying.'))
        continue
      }
      console.info(chalk.green('\nTransfer confirmed, sending the remaining balance.\n'))
      const fromBalancePostTransfer = new BigNumber(await web3.eth.getBalance(fromAddress))
      await web3.eth.sendTransaction({
        from: fromAddress,
        to: addressResponse.newFromAddress,
<<<<<<< HEAD
        value: fromBalancePostTransfer.minus(web3.utils.toWei('1', 'ether')), // minus Tx Fees
=======
        value: fromBalancePostTransfer.minus(ONE_CGLD).toFixed(), // minus Tx Fees
>>>>>>> 772a90ef
      })
    }
    const switchResponse = await prompts({
      type: 'confirm',
      name: 'confirmation',
      message:
        'Please now switch your local wallet from ' +
        fromAddress +
        ' to ' +
        addressResponse.newFromAddress +
        '.\nIf you respond `n` here the script will exit because balance has already been sent.\nPlease confirm when you are able to switch (y/n)?',
    })
    if (!switchResponse.confirmation) {
      console.info(chalk.red('Switching wallets abandoned, exiting.'))
      process.exit(0)
    }
    fromAddress = addressResponse.newFromAddress
  }
}

async function handleJSONFile(err, data) {
  if (err) {
    throw err
  }
  const grants = JSON.parse(data)

  if (grants.length === 0) {
    console.error(
      chalk.red('Provided grants file ' + argv.grants + ' does not contain any grants.\nExiting.')
    )
    return
  }

  console.info('Verifying grants have not already been deployed.')
  for (const grant of grants) {
    if (deployedGrants.includes(grant.identifier)) {
      console.info(
        chalk.red(
          'Grant with identifier ' + grant.identifier + ' has already been deployed.\nExiting.'
        )
      )
      process.exit(0)
    }
    // Sum occurences of each identifier in the grant file, if more than 1 then there is a duplicate.
    const identifierCounts = grants.map((x) => (x.identifier === grant.identifier ? 1 : 0))
    if (identifierCounts.reduce((a, b) => a + b, 0) > 1) {
      console.info(
        chalk.red(
          'Provided grant file ' +
            argv.grants +
            ' contains a duplicate identifier: ' +
            grant.identifier +
            '.\nExiting.'
        )
      )
      process.exit(0)
    }
  }

  // Each grant type has a defined template - either they can validate and can't be revoked,
  // or vice versa. Their distribution ratios and liquidity provisions should be the same.
  // We check the first grant here and use that as a template for all grants
  // to verify the grant file is uniformly typed to hopefully avoid user errors.
  const template = {
    revocable: grants[0].revocable,
    canVote: grants[0].canVote,
    canValidate: grants[0].canValidate,
    subjectToLiquidityProvision: grants[0].subjectToLiquidityProvision,
    initialDistributionRatio: grants[0].initialDistributionRatio,
  }
  if (!argv.yesreally) {
    grants.map((grant) => {
      if (
        grant.revocable !== template.revocable ||
        grant.canVote !== template.canVote ||
        grant.canValidate !== template.canValidate ||
        grant.subjectToLiquidityProvision !== template.subjectToLiquidityProvision ||
        grant.initialDistributionRatio !== template.initialDistributionRatio
      ) {
        console.error(
          chalk.red(
            'Grants are not uniformly typed.\nWe expect all grants of a given JSON to have the same boolean values for `revocable`, `canVote`, `canValidate`, and `subjectToLiquidityProvision`, as well as having the same value for `initialDistributionRatio`.\nExiting'
          )
        )
        process.exit(0)
      }
    })
  }

  const totalValue = grants.reduce((sum: number, curr: any) => {
    return sum + Number(curr.amountReleasedPerPeriod) * Number(curr.numReleasePeriods)
  }, 0)
<<<<<<< HEAD
  const totalTransferFees = Number(argv.start_gold) * Number(grants.length)
  const totalValue = new BigNumber(totalTransferFees + totalGoldGrant)
  const fromBalance = new BigNumber(await web3.eth.getBalance(fromAddress))
  if (!argv.yesreally) {
=======
  const fromBalance = new BigNumber(await web3.eth.getBalance(fromAddress))
  if (!argv.yesreally) {
    const response = await prompts({
      type: 'confirm',
      name: 'confirmation',
      message:
        'Grants in provided json would send ' + totalValue.toString() + 'cGld.\nIs this OK (y/n)?',
    })

    if (!response.confirmation) {
      console.info(chalk.red('Abandoning grant deployment due to user response.'))
      process.exit(0)
    }
  }

  // Check first provided address' balance
  if (fromBalance.lt(await web3.utils.toWei(totalValue.toFixed()))) {
    console.info(
      chalk.yellow(
        '\nError: The provided `from` address ' +
          fromAddress +
          "'s balance of " +
          fromBalance +
          ' is not sufficient to cover all of the grants specified in ' +
          argv.grants +
          '.\nYou will need to provide supplementary addresses (additional shards) to fund these grants.'
      )
    )
>>>>>>> 772a90ef
    const response = await prompts({
      type: 'confirm',
      name: 'confirmation',
      message: 'If you know what you are doing, continue: (y/n)',
    })

    if (!response.confirmation) {
      console.info(chalk.red('Abandoning grant deployment due to user response.'))
      process.exit(0)
    }
  }

  // Check first provided address' balance
  if (fromBalance.lt(await web3.utils.toWei(totalValue.toFixed()))) {
    console.info(
      chalk.yellow(
        '\nError: The provided `from` address ' +
          fromAddress +
          "'s balance of " +
          fromBalance +
          ' is not sufficient to cover all of the grants specified in ' +
          argv.grants +
          '.\nYou will need to provide supplementary addresses (additional shards) to fund these grants.'
      )
    )
    const response = await prompts({
      type: 'confirm',
      name: 'confirmation',
      message: 'If you know what you are doing, continue: (y/n)',
    })

    if (!response.confirmation) {
      console.info(chalk.red('Abandoning grant deployment due to user response.'))
      process.exit(0)
    }
  }
  let currGrant = 1
  for (const releaseGoldConfig of grants) {
    // Trim whitespace in case of bad copy/paste in provided json.
    releaseGoldConfig.beneficiary = releaseGoldConfig.beneficiary.trim()
    releaseGoldConfig.identifier = releaseGoldConfig.identifier.trim()
    await checkBalance(releaseGoldConfig)
    await handleGrant(releaseGoldConfig, currGrant)
    currGrant++
  }
  console.info(chalk.green('Grants deployed successfully.'))
}

module.exports = async (callback: (error?: any) => number) => {
  try {
    argv = require('minimist')(process.argv.slice(5), {
      string: [
        'network',
        'from',
        'grants',
        'start_gold',
        'deployed_grants',
        'output_file',
        'really',
      ],
    })
    ReleaseGoldMultiSig = artifacts.require('ReleaseGoldMultiSig')
    ReleaseGoldMultiSigProxy = artifacts.require('ReleaseGoldMultiSigProxy')
    ReleaseGold = artifacts.require('ReleaseGold')
    ReleaseGoldProxy = artifacts.require('ReleaseGoldProxy')
    releases = []
    fromAddress = argv.from
    startGold = web3.utils.toWei(argv.start_gold)
    deployedGrantsFile = argv.deployed_grants
    try {
      deployedGrants = JSON.parse(fs.readFileSync(deployedGrantsFile, 'utf-8'))
    } catch (e) {
      // If this fails, file must be created
      fs.writeFile(deployedGrantsFile, '', (err) => {
        if (err) {
          throw err
        }
      })
      deployedGrants = []
    }

<<<<<<< HEAD
    const response = await prompts({
      type: 'confirm',
      name: 'confirmation',
      message:
        'Provided `deployedGrants` file includes ' +
        deployedGrants.length +
        ' deployed grant identifiers.\nPlease verify this matches your expectations. (y/n)',
    })

    if (!response.confirmation) {
      console.info(chalk.red('Abandoning grant deployment due to user response.'))
      process.exit(0)
=======
    if (!argv.yesreally) {
      const response = await prompts({
        type: 'confirm',
        name: 'confirmation',
        message:
          'Provided `deployedGrants` file includes ' +
          deployedGrants.length +
          ' deployed grant identifiers.\nPlease verify this matches your expectations. (y/n)',
      })

      if (!response.confirmation) {
        console.info(chalk.red('Abandoning grant deployment due to user response.'))
        process.exit(0)
      }
>>>>>>> 772a90ef
    }
    fs.readFile(argv.grants, handleJSONFile)
  } catch (error) {
    callback(error)
  }
}<|MERGE_RESOLUTION|>--- conflicted
+++ resolved
@@ -91,8 +91,6 @@
   const weiAmountReleasedPerPeriod = new BigNumber(
     web3.utils.toWei(releaseGoldConfig.amountReleasedPerPeriod.toString())
   )
-<<<<<<< HEAD
-=======
   const totalValue = weiAmountReleasedPerPeriod.multipliedBy(releaseGoldConfig.numReleasePeriods)
   if (totalValue.lt(startGold)) {
     console.info('Total value of grant less than cGLD for beneficiary addreess')
@@ -101,7 +99,6 @@
   const adjustedAmountPerPeriod = totalValue
     .minus(startGold)
     .div(releaseGoldConfig.numReleasePeriods)
->>>>>>> 772a90ef
 
   const releaseGoldTxHash = await _setInitialProxyImplementation(
     web3,
@@ -110,11 +107,7 @@
     'ReleaseGold',
     {
       from: fromAddress,
-<<<<<<< HEAD
-      value: weiAmountReleasedPerPeriod.multipliedBy(releaseGoldConfig.numReleasePeriods).toFixed(),
-=======
       value: totalValue.minus(startGold).toFixed(),
->>>>>>> 772a90ef
     },
     Math.round(releaseStartTime),
     releaseGoldConfig.releaseCliffTime,
@@ -170,12 +163,7 @@
   )
   const grantDeploymentCost = weiAmountReleasedPerPeriod
     .multipliedBy(releaseGoldConfig.numReleasePeriods)
-<<<<<<< HEAD
-    .plus(startGold)
-    .plus(web3.utils.toWei('1', 'ether')) // Tx Fees
-=======
     .plus(ONE_CGLD) // Tx Fees
->>>>>>> 772a90ef
     .toFixed()
   while (true) {
     const fromBalance = new BigNumber(await web3.eth.getBalance(fromAddress))
@@ -209,11 +197,7 @@
       )
       continue
     }
-<<<<<<< HEAD
-    if (fromBalance.gt(web3.utils.toWei('1', 'ether'))) {
-=======
     if (fromBalance.gt(ONE_CGLD)) {
->>>>>>> 772a90ef
       console.info(
         '\nSending 1 cGLD as a test from ' +
           fromAddress +
@@ -224,11 +208,7 @@
       await web3.eth.sendTransaction({
         from: fromAddress,
         to: addressResponse.newFromAddress,
-<<<<<<< HEAD
-        value: web3.utils.toWei('1', 'ether'),
-=======
         value: ONE_CGLD,
->>>>>>> 772a90ef
       })
       const confirmResponse = await prompts({
         type: 'confirm',
@@ -245,11 +225,7 @@
       await web3.eth.sendTransaction({
         from: fromAddress,
         to: addressResponse.newFromAddress,
-<<<<<<< HEAD
-        value: fromBalancePostTransfer.minus(web3.utils.toWei('1', 'ether')), // minus Tx Fees
-=======
         value: fromBalancePostTransfer.minus(ONE_CGLD).toFixed(), // minus Tx Fees
->>>>>>> 772a90ef
       })
     }
     const switchResponse = await prompts({
@@ -342,12 +318,6 @@
   const totalValue = grants.reduce((sum: number, curr: any) => {
     return sum + Number(curr.amountReleasedPerPeriod) * Number(curr.numReleasePeriods)
   }, 0)
-<<<<<<< HEAD
-  const totalTransferFees = Number(argv.start_gold) * Number(grants.length)
-  const totalValue = new BigNumber(totalTransferFees + totalGoldGrant)
-  const fromBalance = new BigNumber(await web3.eth.getBalance(fromAddress))
-  if (!argv.yesreally) {
-=======
   const fromBalance = new BigNumber(await web3.eth.getBalance(fromAddress))
   if (!argv.yesreally) {
     const response = await prompts({
@@ -376,7 +346,6 @@
           '.\nYou will need to provide supplementary addresses (additional shards) to fund these grants.'
       )
     )
->>>>>>> 772a90ef
     const response = await prompts({
       type: 'confirm',
       name: 'confirmation',
@@ -458,20 +427,6 @@
       deployedGrants = []
     }
 
-<<<<<<< HEAD
-    const response = await prompts({
-      type: 'confirm',
-      name: 'confirmation',
-      message:
-        'Provided `deployedGrants` file includes ' +
-        deployedGrants.length +
-        ' deployed grant identifiers.\nPlease verify this matches your expectations. (y/n)',
-    })
-
-    if (!response.confirmation) {
-      console.info(chalk.red('Abandoning grant deployment due to user response.'))
-      process.exit(0)
-=======
     if (!argv.yesreally) {
       const response = await prompts({
         type: 'confirm',
@@ -486,7 +441,6 @@
         console.info(chalk.red('Abandoning grant deployment due to user response.'))
         process.exit(0)
       }
->>>>>>> 772a90ef
     }
     fs.readFile(argv.grants, handleJSONFile)
   } catch (error) {
