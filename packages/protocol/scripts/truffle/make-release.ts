--- conflicted
+++ resolved
@@ -40,11 +40,6 @@
     let counter = 1 // TODO remove me
     await Promise.all(
       contracts.map(async (contract: string) => {
-        await new Promise((r) => setTimeout(r, Math.random() * 2000)) // avoids killing the node
-<<<<<<< HEAD
-        console.log('contract(l)', contract, counter)
-=======
->>>>>>> 1bdeb5f3
         const registeredAddress = await registry.getAddressForString(contract)
         counter++
 
