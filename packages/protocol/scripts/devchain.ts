import * as ganache from '@celo/ganache-cli'
import chalk from 'chalk'
import { spawn, SpawnOptions } from 'child_process'
import * as fs from 'fs'
import * as path from 'path'
import * as yargs from 'yargs'

const MNEMONIC = 'concert load couple harbor equip island argue ramp clarify fence smart topic'

const gasLimit = 8000000

const ProtocolRoot = path.normalize(path.join(__dirname, '../'))

// Move to where the caller made the call So to have relative paths
const CallerCWD = process.env.INIT_CWD ? process.env.INIT_CWD : process.cwd()
process.chdir(CallerCWD)

// tslint:disable-next-line: no-unused-expression
yargs
  .scriptName('devchain')
  .recommendCommands()
  .demandCommand(1)
  .strict(true)
  .showHelpOnFail(true)
  .command(
    'run <datadir>',
    "Run celo's devchain using given datadir",
    (args) =>
      args
        .positional('datadir', { type: 'string', description: 'Data Dir' })
        .option('reset', {
          type: 'boolean',
          description: 'Start fresh if enabled',
        })
        .option('upto', {
          type: 'number',
          description: 'When reset, run upto given migration',
        }),
    (args) => exitOnError(runDevChain(args.datadir, { reset: args.reset, upto: args.upto }))
  )
  .command(
    'generate <datadir>',
    'Create a new devchain directory from scratch',
    (args) =>
      args.positional('datadir', { type: 'string', description: 'Data Dir' }).option('upto', {
        type: 'number',
        description: 'When reset, run upto given migration',
      }),
    (args) => exitOnError(generateDevChain(args.datadir, { upto: args.upto }))
  ).argv

async function startGanache(datadir: string, opts: { verbose?: boolean }) {
  const logFn = opts.verbose
    ? // tslint:disable-next-line: no-console
      (...args: any[]) => console.log(...args)
    : () => {
        /*nothing*/
      }

  const server = ganache.server({
    default_balance_ether: 1000000,
    logger: {
      log: logFn,
    },
    network_id: 1101,
    db_path: datadir,
    mnemonic: MNEMONIC,
<<<<<<< HEAD
    gasLimit: 8000000,
=======
    gasLimit,
>>>>>>> ae13f0cb
    allowUnlimitedContractSize: true,
  })

  await new Promise((resolve, reject) => {
    server.listen(8545, (err, blockchain) => {
      if (err) {
        reject(err)
      } else {
        // tslint:disable-next-line: no-console
        console.log(chalk.red('Ganache STARTED'))
        // console.log(blockchain)
        resolve(blockchain)
      }
    })
  })

  return () =>
    new Promise((resolve, reject) => {
      server.close((err) => {
        if (err) {
          reject(err)
        } else {
          resolve()
        }
      })
    })
}

export function execCmd(
  cmd: string,
  args: string[],
  options?: SpawnOptions & { silent?: boolean }
) {
  return new Promise<number>(async (resolve, reject) => {
    const { silent, ...spawnOptions } = options || { silent: false }
    if (!silent) {
      console.debug('$ ' + [cmd].concat(args).join(' '))
    }
    const process = spawn(cmd, args, {
      ...spawnOptions,
      stdio: silent ? 'ignore' : 'inherit',
    })
    process.on('close', (code) => {
      try {
        resolve(code)
      } catch (error) {
        reject(error)
      }
    })
  })
}

function exitOnError(p: Promise<unknown>) {
  p.catch((err) => {
    console.error(`Command Failed`)
    console.error(err)
    process.exit(1)
  })
}

async function resetDir(dir: string) {
  if (fs.existsSync(dir)) {
    await execCmd('rm', ['-rf', dir])
  }
}
function createDirIfMissing(dir: string) {
  if (!fs.existsSync(dir)) {
    fs.mkdirSync(dir)
  }
}

function runMigrations(opts: { upto?: number } = {}) {
  const cmdArgs = ['truffle', 'migrate']

  if (opts.upto) {
    cmdArgs.push('--to')
    cmdArgs.push(opts.upto.toString())
  }
  return execCmd(`yarn`, cmdArgs, { cwd: ProtocolRoot })
}

async function runDevChain(datadir: string, opts: { reset?: boolean; upto?: number } = {}) {
  if (opts.reset) {
    await resetDir(datadir)
  }
  createDirIfMissing(datadir)
  const stopGanache = await startGanache(datadir, { verbose: true })
  if (opts.reset) {
    await runMigrations({ upto: opts.upto })
  }
  return stopGanache
}

async function generateDevChain(datadir: string, opts: { upto?: number } = {}) {
  const stopGanache = await runDevChain(datadir, { reset: true, upto: opts.upto })
  await stopGanache()
}<|MERGE_RESOLUTION|>--- conflicted
+++ resolved
@@ -65,11 +65,7 @@
     network_id: 1101,
     db_path: datadir,
     mnemonic: MNEMONIC,
-<<<<<<< HEAD
-    gasLimit: 8000000,
-=======
     gasLimit,
->>>>>>> ae13f0cb
     allowUnlimitedContractSize: true,
   })
 
