import * as ganache from '@celo/ganache-cli'
import chalk from 'chalk'
import { spawn, SpawnOptions } from 'child_process'
import * as fs from 'fs'
import * as path from 'path'
import * as yargs from 'yargs'

const MNEMONIC = 'concert load couple harbor equip island argue ramp clarify fence smart topic'

const gasLimit = 7100000

const ProtocolRoot = path.normalize(path.join(__dirname, '../'))

// Move to where the caller made the call So to have relative paths
const CallerCWD = process.env.INIT_CWD ? process.env.INIT_CWD : process.cwd()
process.chdir(CallerCWD)

// tslint:disable-next-line: no-unused-expression
yargs
  .scriptName('devchain')
  .recommendCommands()
  .demandCommand(1)
  .strict(true)
  .showHelpOnFail(true)
  .command(
    'run <datadir>',
    "Run celo's devchain using given datadir",
    (args) =>
      args
        .positional('datadir', { type: 'string', description: 'Data Dir' })
        .option('reset', {
          type: 'boolean',
          description: 'Start fresh if enabled',
        })
        .option('upto', {
          type: 'number',
          description: 'When reset, run upto given migration',
        }),
    (args) => exitOnError(runDevChain(args.datadir, { reset: args.reset, upto: args.upto }))
  )
  .command(
    'generate <datadir>',
    'Create a new devchain directory from scratch',
    (args) =>
      args.positional('datadir', { type: 'string', description: 'Data Dir' }).option('upto', {
        type: 'number',
        description: 'When reset, run upto given migration',
      }),
    (args) => exitOnError(generateDevChain(args.datadir, { upto: args.upto }))
  ).argv

async function startGanache(datadir: string, opts: { verbose?: boolean }) {
  const logFn = opts.verbose
    ? // tslint:disable-next-line: no-console
      (...args: any[]) => console.log(...args)
    : () => {
        /*nothing*/
      }

  const server = ganache.server({
    default_balance_ether: 1000000,
    logger: {
      log: logFn,
    },
    network_id: 1101,
    db_path: datadir,
    mnemonic: MNEMONIC,
<<<<<<< HEAD
    gasLimit: 8000000,
=======
    gasLimit,
>>>>>>> 58b9a2ec
    allowUnlimitedContractSize: true,
  })

  await new Promise((resolve, reject) => {
    server.listen(8545, (err, blockchain) => {
      if (err) {
        reject(err)
      } else {
        // tslint:disable-next-line: no-console
        console.log(chalk.red('Ganache STARTED'))
        // console.log(blockchain)
        resolve(blockchain)
      }
    })
  })

  return () =>
    new Promise((resolve, reject) => {
      server.close((err) => {
        if (err) {
          reject(err)
        } else {
          resolve()
        }
      })
    })
}

export function execCmd(
  cmd: string,
  args: string[],
  options?: SpawnOptions & { silent?: boolean }
) {
  return new Promise<number>(async (resolve, reject) => {
    const { silent, ...spawnOptions } = options || { silent: false }
    if (!silent) {
      console.debug('$ ' + [cmd].concat(args).join(' '))
    }
    const process = spawn(cmd, args, {
      ...spawnOptions,
      stdio: silent ? 'ignore' : 'inherit',
    })
    process.on('close', (code) => {
      try {
        resolve(code)
      } catch (error) {
        reject(error)
      }
    })
  })
}

function exitOnError(p: Promise<unknown>) {
  p.catch((err) => {
    console.error(`Command Failed`)
    console.error(err)
    process.exit(1)
  })
}

async function resetDir(dir: string) {
  if (fs.existsSync(dir)) {
    await execCmd('rm', ['-rf', dir])
  }
}
function createDirIfMissing(dir: string) {
  if (!fs.existsSync(dir)) {
    fs.mkdirSync(dir)
  }
}

function runMigrations(opts: { upto?: number } = {}) {
  const cmdArgs = ['truffle', 'migrate']

  if (opts.upto) {
    cmdArgs.push('--to')
    cmdArgs.push(opts.upto.toString())
  }
  return execCmd(`yarn`, cmdArgs, { cwd: ProtocolRoot })
}

async function runDevChain(datadir: string, opts: { reset?: boolean; upto?: number } = {}) {
  if (opts.reset) {
    await resetDir(datadir)
  }
  createDirIfMissing(datadir)
  const stopGanache = await startGanache(datadir, { verbose: true })
  if (opts.reset) {
    await runMigrations({ upto: opts.upto })
  }
  return stopGanache
}

async function generateDevChain(datadir: string, opts: { upto?: number } = {}) {
  const stopGanache = await runDevChain(datadir, { reset: true, upto: opts.upto })
  await stopGanache()
}<|MERGE_RESOLUTION|>--- conflicted
+++ resolved
@@ -7,7 +7,7 @@
 
 const MNEMONIC = 'concert load couple harbor equip island argue ramp clarify fence smart topic'
 
-const gasLimit = 7100000
+const gasLimit = 8000000
 
 const ProtocolRoot = path.normalize(path.join(__dirname, '../'))
 
@@ -65,11 +65,7 @@
     network_id: 1101,
     db_path: datadir,
     mnemonic: MNEMONIC,
-<<<<<<< HEAD
-    gasLimit: 8000000,
-=======
     gasLimit,
->>>>>>> 58b9a2ec
     allowUnlimitedContractSize: true,
   })
 
