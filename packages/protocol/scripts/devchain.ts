import * as ganache from '@celo/ganache-cli'
import chalk from 'chalk'
import { spawn, SpawnOptions } from 'child_process'
import * as fs from 'fs'
import * as path from 'path'
import * as yargs from 'yargs'

const MNEMONIC = 'concert load couple harbor equip island argue ramp clarify fence smart topic'

<<<<<<< HEAD
const gasLimit = 7100000
=======
const gasLimit = 8000000
>>>>>>> 2929446e

const ProtocolRoot = path.normalize(path.join(__dirname, '../'))

// Move to where the caller made the call So to have relative paths
const CallerCWD = process.env.INIT_CWD ? process.env.INIT_CWD : process.cwd()
process.chdir(CallerCWD)

// tslint:disable-next-line: no-unused-expression
yargs
  .scriptName('devchain')
  .recommendCommands()
  .demandCommand(1)
  .strict(true)
  .showHelpOnFail(true)
  .command(
    'run <datadir>',
    "Run celo's devchain using given datadir",
    (args) =>
      args
        .positional('datadir', { type: 'string', description: 'Data Dir' })
        .option('reset', {
          type: 'boolean',
          description: 'Start fresh if enabled',
        })
        .option('upto', {
          type: 'number',
          description: 'When reset, run upto given migration',
        }),
    (args) => exitOnError(runDevChain(args.datadir, { reset: args.reset, upto: args.upto }))
  )
  .command(
    'generate <datadir>',
    'Create a new devchain directory from scratch',
    (args) =>
      args.positional('datadir', { type: 'string', description: 'Data Dir' }).option('upto', {
        type: 'number',
        description: 'When reset, run upto given migration',
      }),
    (args) => exitOnError(generateDevChain(args.datadir, { upto: args.upto }))
  ).argv

async function startGanache(datadir: string, opts: { verbose?: boolean }) {
  const logFn = opts.verbose
    ? // tslint:disable-next-line: no-console
      (...args: any[]) => console.log(...args)
    : () => {
        /*nothing*/
      }

  const server = ganache.server({
    default_balance_ether: 1000000,
    logger: {
      log: logFn,
    },
    network_id: 1101,
    db_path: datadir,
    mnemonic: MNEMONIC,
    gasLimit,
    allowUnlimitedContractSize: true,
  })

  await new Promise((resolve, reject) => {
    server.listen(8545, (err, blockchain) => {
      if (err) {
        reject(err)
      } else {
        // tslint:disable-next-line: no-console
        console.log(chalk.red('Ganache STARTED'))
        // console.log(blockchain)
        resolve(blockchain)
      }
    })
  })

  return () =>
    new Promise((resolve, reject) => {
      server.close((err) => {
        if (err) {
          reject(err)
        } else {
          resolve()
        }
      })
    })
}

export function execCmd(
  cmd: string,
  args: string[],
  options?: SpawnOptions & { silent?: boolean }
) {
  return new Promise<number>(async (resolve, reject) => {
    const { silent, ...spawnOptions } = options || { silent: false }
    if (!silent) {
      console.debug('$ ' + [cmd].concat(args).join(' '))
    }
    const process = spawn(cmd, args, {
      ...spawnOptions,
      stdio: silent ? 'ignore' : 'inherit',
    })
    process.on('close', (code) => {
      try {
        resolve(code)
      } catch (error) {
        reject(error)
      }
    })
  })
}

function exitOnError(p: Promise<unknown>) {
  p.catch((err) => {
    console.error(`Command Failed`)
    console.error(err)
    process.exit(1)
  })
}

async function resetDir(dir: string) {
  if (fs.existsSync(dir)) {
    await execCmd('rm', ['-rf', dir])
  }
}
function createDirIfMissing(dir: string) {
  if (!fs.existsSync(dir)) {
    fs.mkdirSync(dir)
  }
}

function runMigrations(opts: { upto?: number } = {}) {
  const cmdArgs = ['truffle', 'migrate']

  if (opts.upto) {
    cmdArgs.push('--to')
    cmdArgs.push(opts.upto.toString())
  }
  return execCmd(`yarn`, cmdArgs, { cwd: ProtocolRoot })
}

async function runDevChain(datadir: string, opts: { reset?: boolean; upto?: number } = {}) {
  if (opts.reset) {
    await resetDir(datadir)
  }
  createDirIfMissing(datadir)
  const stopGanache = await startGanache(datadir, { verbose: true })
  if (opts.reset) {
    await runMigrations({ upto: opts.upto })
  }
  return stopGanache
}

async function generateDevChain(datadir: string, opts: { upto?: number } = {}) {
  const stopGanache = await runDevChain(datadir, { reset: true, upto: opts.upto })
  await stopGanache()
}<|MERGE_RESOLUTION|>--- conflicted
+++ resolved
@@ -7,11 +7,7 @@
 
 const MNEMONIC = 'concert load couple harbor equip island argue ramp clarify fence smart topic'
 
-<<<<<<< HEAD
-const gasLimit = 7100000
-=======
 const gasLimit = 8000000
->>>>>>> 2929446e
 
 const ProtocolRoot = path.normalize(path.join(__dirname, '../'))
 
