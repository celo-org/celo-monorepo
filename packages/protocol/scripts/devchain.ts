import * as ganache from '@celo/ganache-cli'
import chalk from 'chalk'
import { spawn, SpawnOptions } from 'child_process'
import * as fs from 'fs'
import * as path from 'path'
import * as yargs from 'yargs'

const MNEMONIC = 'concert load couple harbor equip island argue ramp clarify fence smart topic'

<<<<<<< HEAD
const gasLimit = 9000000
=======
const gasLimit = 10000000
>>>>>>> a5cc546a

const ProtocolRoot = path.normalize(path.join(__dirname, '../'))

// Move to where the caller made the call So to have relative paths
const CallerCWD = process.env.INIT_CWD ? process.env.INIT_CWD : process.cwd()
process.chdir(CallerCWD)

// tslint:disable-next-line: no-unused-expression
yargs
  .scriptName('devchain')
  .recommendCommands()
  .demandCommand(1)
  .strict(true)
  .showHelpOnFail(true)
  .command(
    'run <datadir>',
    "Run celo's devchain using given datadir",
    (args) =>
      args
        .positional('datadir', { type: 'string', description: 'Data Dir' })
        .option('reset', {
          type: 'boolean',
          description: 'Start fresh if enabled',
        })
        .option('upto', {
          type: 'number',
          description: 'When reset, run upto given migration',
        }),
    (args) => exitOnError(runDevChain(args.datadir, { reset: args.reset, upto: args.upto }))
  )
  .command(
    'generate <datadir>',
    'Create a new devchain directory from scratch',
    (args) =>
      args
        .positional('datadir', { type: 'string', description: 'Data Dir' })
        .option('upto', {
          type: 'number',
          description: 'When reset, run upto given migration',
        })
        .option('migration_override', {
          type: 'string',
          description: 'Path to JSON containing config values to use in migrations',
        }),
    (args) =>
      exitOnError(
        generateDevChain(args.datadir, {
          upto: args.upto,
          migrationOverride: args.migration_override,
        })
      )
  ).argv

async function startGanache(datadir: string, opts: { verbose?: boolean }) {
  const logFn = opts.verbose
    ? // tslint:disable-next-line: no-console
      (...args: any[]) => console.log(...args)
    : () => {
        /*nothing*/
      }

  const server = ganache.server({
    default_balance_ether: 1000000,
    logger: {
      log: logFn,
    },
    network_id: 1101,
    db_path: datadir,
    mnemonic: MNEMONIC,
    gasLimit,
    allowUnlimitedContractSize: true,
  })

  await new Promise((resolve, reject) => {
    server.listen(8545, (err, blockchain) => {
      if (err) {
        reject(err)
      } else {
        // tslint:disable-next-line: no-console
        console.log(chalk.red('Ganache STARTED'))
        // console.log(blockchain)
        resolve(blockchain)
      }
    })
  })

  return () =>
    new Promise((resolve, reject) => {
      server.close((err) => {
        if (err) {
          reject(err)
        } else {
          resolve()
        }
      })
    })
}

export function execCmd(
  cmd: string,
  args: string[],
  options?: SpawnOptions & { silent?: boolean }
) {
  return new Promise<number>(async (resolve, reject) => {
    const { silent, ...spawnOptions } = options || { silent: false }
    if (!silent) {
      console.debug('$ ' + [cmd].concat(args).join(' '))
    }
    const process = spawn(cmd, args, {
      ...spawnOptions,
      stdio: silent ? 'ignore' : 'inherit',
    })
    process.on('close', (code) => {
      try {
        resolve(code)
      } catch (error) {
        reject(error)
      }
    })
  })
}

function exitOnError(p: Promise<unknown>) {
  p.catch((err) => {
    console.error(`Command Failed`)
    console.error(err)
    process.exit(1)
  })
}

async function resetDir(dir: string) {
  if (fs.existsSync(dir)) {
    await execCmd('rm', ['-rf', dir])
  }
}
function createDirIfMissing(dir: string) {
  if (!fs.existsSync(dir)) {
    fs.mkdirSync(dir)
  }
}

function runMigrations(opts: { upto?: number; migrationOverride?: string } = {}) {
  const cmdArgs = ['truffle', 'migrate']

  if (opts.upto) {
    cmdArgs.push('--to')
    cmdArgs.push(opts.upto.toString())
  }

  if (opts.migrationOverride) {
    cmdArgs.push('--migration_override')
    cmdArgs.push(fs.readFileSync(opts.migrationOverride).toString())
  }
  return execCmd(`yarn`, cmdArgs, { cwd: ProtocolRoot })
}

async function runDevChain(
  datadir: string,
  opts: { reset?: boolean; upto?: number; migrationOverride?: string } = {}
) {
  if (opts.reset) {
    await resetDir(datadir)
  }
  createDirIfMissing(datadir)
  const stopGanache = await startGanache(datadir, { verbose: true })
  if (opts.reset) {
    await runMigrations({ upto: opts.upto, migrationOverride: opts.migrationOverride })
  }
  return stopGanache
}

async function generateDevChain(
  datadir: string,
  opts: { upto?: number; migrationOverride?: string } = {}
) {
  const stopGanache = await runDevChain(datadir, {
    reset: true,
    upto: opts.upto,
    migrationOverride: opts.migrationOverride,
  })
  await stopGanache()
}<|MERGE_RESOLUTION|>--- conflicted
+++ resolved
@@ -7,11 +7,7 @@
 
 const MNEMONIC = 'concert load couple harbor equip island argue ramp clarify fence smart topic'
 
-<<<<<<< HEAD
-const gasLimit = 9000000
-=======
 const gasLimit = 10000000
->>>>>>> a5cc546a
 
 const ProtocolRoot = path.normalize(path.join(__dirname, '../'))
 
