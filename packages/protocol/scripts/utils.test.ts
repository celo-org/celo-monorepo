--- conflicted
+++ resolved
@@ -1,12 +1,12 @@
-import { expect } from '@jest/globals'
-import { execSync } from 'child_process'
-import { SemVer } from 'semver'
+import { expect } from '@jest/globals';
+import { execSync } from 'child_process';
+import { SemVer } from 'semver';
 import {
   determineNextVersion,
   getReleaseTypeFromSemVer,
   isValidNpmTag,
   isValidPrereleaseIdentifier,
-} from './utils'
+} from './utils';
 
 jest.mock('child_process', () => ({
   execSync: jest.fn(),
@@ -125,13 +125,9 @@
         'npm view @celo/contracts@latest version',
         expect.anything()
       )
-<<<<<<< HEAD
-      expect(retrieveReleaseInformation(nextVersion)).toEqual(['11.2.4', 'latest'])
-=======
-
-      expect(nextVersion).not.toBeNull()
-      expect(retrieveReleaseInformation(nextVersion!)).toEqual(['11.2.4-canary.0', 'canary'])
->>>>>>> 4e637c2a
+
+      expect(nextVersion).not.toBeNull()
+      expect(retrieveReleaseInformation(nextVersion!)).toEqual(['11.2.4', 'latest'])
     })
 
     it("determines for release git branch when major version doesn't match", () => {
