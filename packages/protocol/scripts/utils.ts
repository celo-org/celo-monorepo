import { execSync } from 'child_process'
import * as fs from 'fs'
import { SemVer } from 'semver'

const DAILY_RELEASE_TAG = 'canary'
const WORKING_RELEASE_BRANCH_PREFIX = 'release/core-contracts/'
const TAG_REGEX = /^[a-zA-Z][a-zA-Z0-9-_]*[a-zA-Z0-9]$/

<<<<<<< HEAD
=======
// prerelease part extracted from official semver regex (can be found on https://semver.org/)
const PRERELEASE_IDENTIFIER_REGEX =
  /^(?:0|[1-9]\d*|\d*[a-zA-Z-][0-9a-zA-Z-]*)(?:\.(?:0|[1-9]\d*|\d*[a-zA-Z-][0-9a-zA-Z-]*))*$/

>>>>>>> 3333a3c3
export type Exports = Record<
  string,
  { import?: string; require?: string; types?: string; default?: string }
>

export type JSON = Record<string, string | boolean | Exports>

<<<<<<< HEAD
=======
// versioning is done by either
// A Git tag of the form `core-contracts.vX` (e.g. `core-contracts.v12`) === latest release
// Otherwise if on the release branch a canary tagged release well be created bumping
// the canary version by one (e.g. `@celo/contracts@11.0.0-canary.1`)
// if not on a release branch a dry-run will be done unless an NPM_TAG is provided
// in which case we will try to fetch the last published version with that tag and bump or use the canary to get major and start versioning from there the new tag at 0
//  (e.g. `@celo/contracts@11.0.0@custom-tag.0`)
// It also supports git tags starting with core-contracts.vX-ANY to derive custom npm tags,
// for example `core-contracts.v11.2.3.post-audit` will result in determining
// the next version as `11.2.3-post-audit.0` and `post-audit` npm tag
>>>>>>> 3333a3c3
export const determineNextVersion = (
  gitTag: string,
  gitBranch: string,
  npmPackage: string,
  npmTag: string
): SemVer | null => {
  let nextVersion: SemVer | null = null
  const matchesReleaseTag = gitTag.match(/^core-contracts.v([0-9]+)$/)
  // eslint-disable-next-line
  const matchesAnyTag = gitTag.match(/core-contracts.v([0-9\.]+)\.(.+)/)

  if (matchesReleaseTag) {
    nextVersion = getVersionFromGitTag(matchesReleaseTag)
  } else if (matchesAnyTag && isValidNpmTag(matchesAnyTag[2])) {
    const tagFromGitTag = matchesAnyTag[2]
    const isSemverCompliantPreReleaseTag = isValidPrereleaseIdentifier(tagFromGitTag)
    const tag = isSemverCompliantPreReleaseTag ? tagFromGitTag : 'alpha'
    const tempVersion = getVersionFromGitTag(matchesAnyTag)

    nextVersion = new SemVer(
      `${tempVersion.major}.${tempVersion.minor}.${tempVersion.patch}-${tag}.0`
    )
  } else if (gitBranch.startsWith(WORKING_RELEASE_BRANCH_PREFIX)) {
<<<<<<< HEAD
    const lastVersion = getPreviousVersion(npmPackage, DAILY_RELEASE_TAG, 'latest')
    const lastVersionSemVer = new SemVer(lastVersion)

=======
    const latestVersion = getPreviousVersion(npmPackage, 'latest')
    const latestVersionSemVer = new SemVer(latestVersion)
>>>>>>> 3333a3c3
    // since branch names are of the form release/core-contracts.XX we can check the major from the branch name
    const major = parseInt(gitBranch.split(WORKING_RELEASE_BRANCH_PREFIX)[1], 10)

    // if release for this release branch has been made treat further pushes as patches
    if (latestVersionSemVer.major === major) {
      nextVersion = latestVersionSemVer.inc('patch')
      return nextVersion
    }

    const lastVersion = getPreviousVersion(npmPackage, DAILY_RELEASE_TAG, 'latest')
    const lastVersionSemVer = new SemVer(lastVersion)

    const firstCanaryOfMajor = lastVersionSemVer.major !== major
    nextVersion = lastVersionSemVer.inc(
      firstCanaryOfMajor ? 'premajor' : 'prerelease',
      DAILY_RELEASE_TAG
    )
    nextVersion.major = major
  } else if (isValidNpmTag(npmTag)) {
    const lastVersion = getPreviousVersion(npmPackage, npmTag, DAILY_RELEASE_TAG)
    nextVersion = new SemVer(lastVersion).inc('prerelease', npmTag)
  }

  return nextVersion
}

export function isValidNpmTag(tag?: string) {
  return tag?.match(TAG_REGEX) !== null
}

export function isValidPrereleaseIdentifier(identifier: string) {
  return PRERELEASE_IDENTIFIER_REGEX.test(identifier)
}

// get the previous version for this tag or if not exists find the previous for the fallback
export function getPreviousVersion(
  npmPackage: string,
  tag = DAILY_RELEASE_TAG,
  fallbackTag = 'latest'
) {
  try {
    return fetchVersionFromNpm(npmPackage, tag)
  } catch (e) {
    return fetchVersionFromNpm(npmPackage, fallbackTag)
  }
}

export function fetchVersionFromNpm(npmPackage: string, tag: string) {
  return execSync(`npm view ${npmPackage}@${tag} version`, {
    stdio: ['ignore', 'pipe', 'ignore'],
  })
    .toString()
    .trim()
}

export function getVersionFromGitTag(matchedTag: RegExpMatchArray) {
  const [, versionFromGitTag] = matchedTag
  const [major, minor, ...patchAndMore] = versionFromGitTag.split('.')
  return new SemVer(
    [major, minor || 0, ...(patchAndMore.length ? patchAndMore : [0])].map((x) => x || 0).join('.')
  )
}

export function getReleaseTypeFromSemVer(version: SemVer): string | number {
  return version.prerelease.length ? version.prerelease[0] : 'latest'
}

export function replacePackageVersionAndMakePublic(
  packageJsonPath: string,
  onDone?: (json: JSON) => void
) {
  const json: JSON = JSON.parse(fs.readFileSync(packageJsonPath).toString())

  if (process.env.RELEASE_VERSION) {
    console.info(`Replacing ${json.name as string} version with provided RELEASE_VERSION`)

    json.version = process.env.RELEASE_VERSION
    json.private = false
  } else {
    console.info('No RELEASE_VERSION provided')
  }

  if (onDone !== undefined) {
    onDone(json)
  }

  fs.writeFileSync(packageJsonPath, JSON.stringify(json, null, 2))
}<|MERGE_RESOLUTION|>--- conflicted
+++ resolved
@@ -1,18 +1,15 @@
-import { execSync } from 'child_process'
-import * as fs from 'fs'
-import { SemVer } from 'semver'
+import { execSync } from 'child_process';
+import * as fs from 'fs';
+import { SemVer } from 'semver';
 
 const DAILY_RELEASE_TAG = 'canary'
 const WORKING_RELEASE_BRANCH_PREFIX = 'release/core-contracts/'
 const TAG_REGEX = /^[a-zA-Z][a-zA-Z0-9-_]*[a-zA-Z0-9]$/
 
-<<<<<<< HEAD
-=======
 // prerelease part extracted from official semver regex (can be found on https://semver.org/)
 const PRERELEASE_IDENTIFIER_REGEX =
   /^(?:0|[1-9]\d*|\d*[a-zA-Z-][0-9a-zA-Z-]*)(?:\.(?:0|[1-9]\d*|\d*[a-zA-Z-][0-9a-zA-Z-]*))*$/
 
->>>>>>> 3333a3c3
 export type Exports = Record<
   string,
   { import?: string; require?: string; types?: string; default?: string }
@@ -20,8 +17,6 @@
 
 export type JSON = Record<string, string | boolean | Exports>
 
-<<<<<<< HEAD
-=======
 // versioning is done by either
 // A Git tag of the form `core-contracts.vX` (e.g. `core-contracts.v12`) === latest release
 // Otherwise if on the release branch a canary tagged release well be created bumping
@@ -32,7 +27,6 @@
 // It also supports git tags starting with core-contracts.vX-ANY to derive custom npm tags,
 // for example `core-contracts.v11.2.3.post-audit` will result in determining
 // the next version as `11.2.3-post-audit.0` and `post-audit` npm tag
->>>>>>> 3333a3c3
 export const determineNextVersion = (
   gitTag: string,
   gitBranch: string,
@@ -56,14 +50,8 @@
       `${tempVersion.major}.${tempVersion.minor}.${tempVersion.patch}-${tag}.0`
     )
   } else if (gitBranch.startsWith(WORKING_RELEASE_BRANCH_PREFIX)) {
-<<<<<<< HEAD
-    const lastVersion = getPreviousVersion(npmPackage, DAILY_RELEASE_TAG, 'latest')
-    const lastVersionSemVer = new SemVer(lastVersion)
-
-=======
     const latestVersion = getPreviousVersion(npmPackage, 'latest')
     const latestVersionSemVer = new SemVer(latestVersion)
->>>>>>> 3333a3c3
     // since branch names are of the form release/core-contracts.XX we can check the major from the branch name
     const major = parseInt(gitBranch.split(WORKING_RELEASE_BRANCH_PREFIX)[1], 10)
 
