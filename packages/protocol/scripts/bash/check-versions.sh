--- conflicted
+++ resolved
@@ -49,20 +49,9 @@
 build_tag $NEW_BRANCH $LOG_FILE
 NEW_BRANCH_BUILD_DIR=$BUILD_DIR
 
-<<<<<<< HEAD
-# Exclude test contracts, mock contracts, contract interfaces, Proxy contracts, inlined libraries,
-# MultiSig contracts, and the ReleaseGold contract.
-CONTRACT_EXCLUSION_REGEX=".*Test|Mock.*|I[A-Z].*|.*Proxy|MultiSig.*|ReleaseGold|MetaTransactionWallet|SlasherUtil|UsingPrecompiles"
-yarn ts-node scripts/check-backward.ts sem_check \
-    --old_contracts $OLD_BRANCH_BUILD_DIR/contracts \
-    --new_contracts $NEW_BRANCH_BUILD_DIR/contracts \
-    --exclude $CONTRACT_EXCLUSION_REGEX \
-    $REPORT_FLAG
-=======
 yarn ts-node scripts/check-backward.ts sem_check \
   --old_contracts $OLD_BRANCH_BUILD_DIR/contracts \
   --new_contracts $NEW_BRANCH_BUILD_DIR/contracts \
   --exclude $CONTRACT_EXCLUSION_REGEX \
   $REPORT_FLAG \
-  $IGNORE_INITIALIZABLE_V2
->>>>>>> 8346a1f0
+  $IGNORE_INITIALIZABLE_V2