--- conflicted
+++ resolved
@@ -34,11 +34,7 @@
   CONTRACT_EXCLUSION_REGEX="$CONTRACT_EXCLUSION_REGEX|\\bFeeHandlerSeller\\b"
 fi
 
-<<<<<<< HEAD
-if [ $VERSION_NUMBER -eq 12 ]
-=======
 if [ $VERSION_NUMBER -gt 11 ]
->>>>>>> dc64bf21
   then
   # FeeHandlerSeller is not deployed, only its children
   CONTRACT_EXCLUSION_REGEX="$CONTRACT_EXCLUSION_REGEX|MockElection|\\bFeeHandlerSeller\\b"
