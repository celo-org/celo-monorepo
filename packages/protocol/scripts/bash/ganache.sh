#!/usr/bin/env bash
set -euo pipefail

# Runs ganache-cli with the mnemonic used in our tests.

yarn run ganache-cli \
  --deterministic \
  --mnemonic 'concert load couple harbor equip island argue ramp clarify fence smart topic' \
  --gasPrice 0 \
  --networkId 1101 \
<<<<<<< HEAD
  --gasLimit 9000000 \
=======
  --gasLimit 10000000 \
>>>>>>> a5cc546a
  --defaultBalanceEther 1000000 \
  --allowUnlimitedContractSize<|MERGE_RESOLUTION|>--- conflicted
+++ resolved
@@ -8,10 +8,6 @@
   --mnemonic 'concert load couple harbor equip island argue ramp clarify fence smart topic' \
   --gasPrice 0 \
   --networkId 1101 \
-<<<<<<< HEAD
-  --gasLimit 9000000 \
-=======
   --gasLimit 10000000 \
->>>>>>> a5cc546a
   --defaultBalanceEther 1000000 \
   --allowUnlimitedContractSize