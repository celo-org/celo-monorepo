--- conflicted
+++ resolved
@@ -47,13 +47,8 @@
   # cp migrations.bak/23_governance_approver_multisig.* migrations/
   # cp migrations.bak/24_grandamento.* migrations/
   # cp migrations.bak/25_stableToken_registry.* migrations/
-<<<<<<< HEAD
-  # cp migrations.bak/26_odispayments.* migrations/
-  # cp migrations.bak/27_governance.* migrations/
-  # cp migrations.bak/28_elect_validators.* migrations/
-=======
+  # cp migrations.bak/26_federated_attestations.* migrations/
   # cp migrations.bak/27_odispayments.* migrations/
   # cp migrations.bak/28_governance.* migrations/
   # cp migrations.bak/29_elect_validators.* migrations/
->>>>>>> f6018912
 fi