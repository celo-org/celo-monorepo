--- conflicted
+++ resolved
@@ -27,11 +27,8 @@
   'StableTokenProxy',
   'SortedOraclesProxy',
   'RegistryProxy',
-<<<<<<< HEAD
   'BlockchainParametersProxy',
   'VestingFactoryProxy',
-=======
->>>>>>> 1d41d57d
 ]
 export const CoreContracts = [
   // common
