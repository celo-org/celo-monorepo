--- conflicted
+++ resolved
@@ -57,177 +57,6 @@
   }
 }
 
-<<<<<<< HEAD
-/**
- * A code change detected from an old to a new version of a contract.
- */
-export interface Change {
-  getContract(): string
-  accept<T>(visitor: ChangeVisitor<T>): T
-}
-
-/**
- * Visitor pattern implementation for the {@link Change} hierarchy.
- */
-export interface ChangeVisitor<T> {
-  onMethodMutability(change: MethodMutabilityChange): T
-  onMethodReturn(change: MethodReturnChange): T
-  onMethodVisibility(change: MethodVisibilityChange): T
-  onMethodAdded(change: MethodAddedChange): T
-  onMethodRemoved(change: MethodRemovedChange): T
-  onContractKind(change: ContractKindChange): T
-  onNewContract(change: NewContractChange): T
-  onDeployedBytecode(change: DeployedBytecodeChange): T
-}
-
-/**
- * Abstract implementation for the {@link Change} interface.
- */
-abstract class ContractChange implements Change {
-  type: string
-  constructor(private readonly contract: string) {
-    this.contract = contract
-  }
-  getContract() {
-    return this.contract
-  }
-
-  abstract accept<T>(visitor: ChangeVisitor<T>): T
-}
-
-/**
- * A 'New Contract' change detected during the compatibility report. A
- * contract was found in the new folder that was not present in the old
- * folder. The id which is used to do this comparison is the name of the
- * contract, therefore not only adding a contract, but a name change
- * would produce this change.
- */
-export class NewContractChange extends ContractChange {
-  type = "NewContract"
-  accept<T>(visitor: ChangeVisitor<T>): T {
-    return visitor.onNewContract(this)
-  }
-}
-
-/**
- * Abstract class providing standard 'old value => new value' functionality
- * for {@link ContractChange}
- */
-abstract class ContractValueChange extends ContractChange {
-  constructor(
-    contract: string,
-    public readonly oldValue: string,
-    public readonly newValue: string) {
-    super(contract)
-  }
-}
-
-/**
- * The deployedBytecode field in the built json artifact has changed, with
- * the exception of metadata, from the old folder to the new one. This is
- * due to an implementation change.
- *
- * To avoid false positives, compile both old and new folders in the same
- * full path.
- */
-export class DeployedBytecodeChange extends ContractChange {
-  type = "DeployedBytecode"
-  accept<T>(visitor: ChangeVisitor<T>): T {
-    return visitor.onDeployedBytecode(this)
-  }
-}
-
-/**
- * The Kind of a contract changed. Kind examples are
- * 'contract' or 'library'.
- */
-export class ContractKindChange extends ContractValueChange {
-  type = "ContractKind"
-  accept<T>(visitor: ChangeVisitor<T>): T {
-    return visitor.onContractKind(this)
-  }
-}
-
-/**
- * Abstract implementation for the {@link Change} interface for
- * method changes.
- *
- * Since we use the {@link signature} as the id of the method, it's
- * the same value for the old and the new contract.
- */
-abstract class MethodChange extends ContractChange {
-  constructor(contract: string, private readonly signature: string) {
-    super(contract)
-  }
-  getSignature() {
-    return this.signature
-  }
-}
-
-/**
- * A new method was found in the new version of the contract.
- */
-export class MethodAddedChange extends MethodChange {
-  type = "MethodAdded"
-  accept<T>(visitor: ChangeVisitor<T>): T {
-    return visitor.onMethodAdded(this)
-  }
-}
-
-/**
- * A method from the old version is not present in the new version.
- */
-export class MethodRemovedChange extends MethodChange {
-  type = "MethodRemoved"
-  accept<T>(visitor: ChangeVisitor<T>): T {
-    return visitor.onMethodRemoved(this)
-  }
-}
-
-/**
- * Abstract class providing standard 'old value => new value' functionality
- * for {@link MethodChange}
- */
-abstract class MethodValueChange extends MethodChange {
-  constructor(contract: string, signature: string,
-    public readonly oldValue: string,
-    public readonly newValue: string) {
-    super(contract, signature)
-  }
-}
-
-/**
- * The visibility (public/external) of a method changed.
- */
-export class MethodVisibilityChange extends MethodValueChange {
-  type = "MethodVisibility"
-  accept<T>(visitor: ChangeVisitor<T>): T {
-    return visitor.onMethodVisibility(this)
-  }
-}
-
-/**
- * The mutability (payable/pure/view...) of a method changed.
- */
-export class MethodMutabilityChange extends MethodValueChange {
-  type = "MethodMutability"
-  accept<T>(visitor: ChangeVisitor<T>): T {
-    return visitor.onMethodMutability(this)
-  }
-}
-
-/**
- * The return parameters of a method changed.
- */
-export class MethodReturnChange extends MethodValueChange {
-  type = "MethodReturn"
-  accept<T>(visitor: ChangeVisitor<T>): T {
-    return visitor.onMethodReturn(this)
-  }
-}
-
-=======
->>>>>>> 55423e9a
 // Types used by the Method interface
 // OpenZep uses 'any' for methods so we
 // define our own here
