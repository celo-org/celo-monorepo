--- conflicted
+++ resolved
@@ -25,10 +25,6 @@
           { name: 'issuer', type: 'address'},
           { name: 'account', type: 'address' },
           { name: 'issuedOn', type: 'uint64' },
-<<<<<<< HEAD
-          // TODO ASv2 Consider including a nonce (which could also be used as an ID)
-=======
->>>>>>> 932a3d1e
       ],
     },
     primaryType: 'OwnershipAttestation',
