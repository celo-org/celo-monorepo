--- conflicted
+++ resolved
@@ -1,10 +1,6 @@
 export enum CeloContractName {
   Attestations = 'Attestations',
-<<<<<<< HEAD
-  LockedGold = 'LockedGold',
-=======
   BlockchainParameters = 'BlockchainParameters',
->>>>>>> c2ea8e1d
   Election = 'Election',
   Escrow = 'Escrow',
   Exchange = 'Exchange',
@@ -30,10 +26,7 @@
 // TODO(amy): Find another way to create this list
 export const hasEntryInRegistry: string[] = [
   CeloContractName.Attestations,
-<<<<<<< HEAD
-=======
   CeloContractName.BlockchainParameters,
->>>>>>> c2ea8e1d
   CeloContractName.Election,
   CeloContractName.Escrow,
   CeloContractName.Exchange,
