export enum CeloContractName {
  Attestations = 'Attestations',
<<<<<<< HEAD
  LockedGold = 'LockedGold',
  Election = 'Election',
=======
  BlockchainParameters = 'BlockchainParameters',
>>>>>>> ce7f384e
  Escrow = 'Escrow',
  Exchange = 'Exchange',
  GasCurrencyWhitelist = 'GasCurrencyWhitelist',
  GasPriceMinimum = 'GasPriceMinimum',
  GoldToken = 'GoldToken',
  Governance = 'Governance',
  LockedGold = 'LockedGold',
  Random = 'Random',
  Reserve = 'Reserve',
  SortedOracles = 'SortedOracles',
  StableToken = 'StableToken',
  Validators = 'Validators',
}

// TODO(amy): Pull this list from the build artifacts instead
export const usesRegistry = [
  CeloContractName.Escrow,
  CeloContractName.Reserve,
  CeloContractName.StableToken,
]

// TODO(amy): Find another way to create this list
export const hasEntryInRegistry: string[] = [
  CeloContractName.Attestations,
<<<<<<< HEAD
  CeloContractName.Election,
=======
  CeloContractName.BlockchainParameters,
>>>>>>> ce7f384e
  CeloContractName.Escrow,
  CeloContractName.Exchange,
  CeloContractName.GoldToken,
  CeloContractName.GasCurrencyWhitelist,
  CeloContractName.GasPriceMinimum,
  CeloContractName.SortedOracles,
  CeloContractName.StableToken,
  CeloContractName.Random,
  CeloContractName.Reserve,
]<|MERGE_RESOLUTION|>--- conflicted
+++ resolved
@@ -1,11 +1,7 @@
 export enum CeloContractName {
   Attestations = 'Attestations',
-<<<<<<< HEAD
-  LockedGold = 'LockedGold',
+  BlockchainParameters = 'BlockchainParameters',
   Election = 'Election',
-=======
-  BlockchainParameters = 'BlockchainParameters',
->>>>>>> ce7f384e
   Escrow = 'Escrow',
   Exchange = 'Exchange',
   GasCurrencyWhitelist = 'GasCurrencyWhitelist',
@@ -30,11 +26,8 @@
 // TODO(amy): Find another way to create this list
 export const hasEntryInRegistry: string[] = [
   CeloContractName.Attestations,
-<<<<<<< HEAD
+  CeloContractName.BlockchainParameters,
   CeloContractName.Election,
-=======
-  CeloContractName.BlockchainParameters,
->>>>>>> ce7f384e
   CeloContractName.Escrow,
   CeloContractName.Exchange,
   CeloContractName.GoldToken,
