/* tslint:disable:no-console */
// TODO(asa): Refactor and rename to 'deployment-utils.ts'
<<<<<<< HEAD
import { Address, CeloTxObject } from '@celo/connect';
import { setAndInitializeImplementation } from '@celo/protocol/lib/proxy-utils';
import { CeloContractName } from '@celo/protocol/lib/registry-utils';
import { signTransaction } from '@celo/protocol/lib/signing-utils';
import { privateKeyToAddress } from '@celo/utils/lib/address';
import { BuildArtifacts } from '@openzeppelin/upgrades';
import { BigNumber } from 'bignumber.js';

import { createInterfaceAdapter } from '@truffle/interface-adapter';
import path from 'path';
import prompts from 'prompts';
import { GoldTokenInstance, MultiSigInstance, OwnableInstance, ProxyContract, ProxyInstance, RegistryInstance } from 'types';
import { StableTokenInstance } from 'types/mento';
import Web3 from 'web3';
import { ContractPackage } from '../contractPackages';
import { ArtifactsSingleton } from './artifactsSingleton';
=======
import { Address, CeloTxObject } from '@celo/connect'
import { setAndInitializeImplementation } from '@celo/protocol/lib/proxy-utils'
import { CeloContractName } from '@celo/protocol/lib/registry-utils'
import { signTransaction } from '@celo/protocol/lib/signing-utils'
import { privateKeyToAddress } from '@celo/utils/lib/address'
import { BuildArtifacts } from '@openzeppelin/upgrades'
import { BigNumber } from 'bignumber.js'

import { createInterfaceAdapter } from '@truffle/interface-adapter'
import path from 'path'
import prompts from 'prompts'
import { GoldTokenInstance, MultiSigInstance, OwnableInstance, ProxyContract, ProxyInstance, RegistryInstance } from 'types'
import { StableTokenInstance } from 'types/mento'
import Web3 from 'web3'
import { ContractPackage } from '../contractPackages'
import { ArtifactsSingleton } from './artifactsSingleton'
>>>>>>> e7ebc92c

const truffleContract = require('@truffle/contract');


export async function sendTransactionWithPrivateKey<T>(
  web3: Web3,
  tx: CeloTxObject<T> | null,
  privateKey: string,
  txArgs: any
) {
  const address = privateKeyToAddress(privateKey)

  // Encode data and estimate gas or use default values for a transfer.
  let encodedTxData: string | undefined
  let estimatedGas = 21000 // Gas cost of a basic transfer.

  if (tx !== null) {
    encodedTxData = tx.encodeABI()
    estimatedGas = await tx.estimateGas({
      ...txArgs,
      from: address,
    })
  }
  const signedTx = await signTransaction(
    web3,
    {
      ...txArgs,
      data: encodedTxData,
      from: address,
      // make sure to use enough gas but dont overspend
      // or we will run into "block gas limit exceeded" errors
      gas: estimatedGas * 2,
    },
    privateKey
  )

  const rawTransaction = signedTx.raw
  return web3.eth.sendSignedTransaction(rawTransaction)
}

export async function convertFromContractDecimals(
  value: BigNumber | number,
  contract: GoldTokenInstance | StableTokenInstance
) {
  const decimals = (await contract.decimals()).toNumber()
  const one = new BigNumber(10).pow(decimals)
  return new BigNumber(value).div(one).valueOf()
}

interface TokenInstance {
  decimals: () => Promise<BigNumber>
}

export async function convertToContractDecimalsBN(
  value: number | BigNumber,
  contract: TokenInstance
) {
  const decimals = (await contract.decimals()).toNumber()
  const one = new BigNumber(10).pow(decimals)
  return one.times(value)
}

/**
 * @deprecated We should use BigNumber whenever possible. use convertToContractDecimalsBN()
 */
export async function convertToContractDecimals(
  value: number | BigNumber,
  contract: TokenInstance
) {
  const bnNumber = await convertToContractDecimalsBN(value, contract)
  return bnNumber.toNumber()
}

export async function getERC20TokenBalance(
  account: string,
  contract: GoldTokenInstance | StableTokenInstance
) {
  return convertFromContractDecimals(await contract.balanceOf(account), contract)
}

export interface IncrementBalancesObject {
  address: string
  value: number | BigNumber
}

export function parseExchangeRate(exchangeRate: BigNumber[]) {
  return {
    makerAmount: exchangeRate[0].toNumber(),
    takerAmount: exchangeRate[1].toNumber(),
  }
}

export function parseMultiSigTransaction(transaction: [string, BigNumber, string, boolean]) {
  return {
    destination: transaction[0],
    value: transaction[1].toNumber(),
    data: transaction[2],
    executed: transaction[3],
  }
}

export function parseStableTokenParams(params: BigNumber[]) {
  return {
    rebasePeriod: params[0].toNumber(),
    lastRebase: params[1].toNumber(),
    stableWindow: {
      min: {
        makerAmount: params[2].toNumber(),
        takerAmount: params[3].toNumber(),
      },
      max: {
        makerAmount: params[4].toNumber(),
        takerAmount: params[5].toNumber(),
      },
    },
  }
}

export function randomUint256() {
  const maxUint256 = new BigNumber(2).pow(256)
  return BigNumber.random()
    .times(maxUint256)
    .integerValue()
    .valueOf()
}

export function checkFunctionArgsLength(args: any[], abi: any) {
  if (args.length !== abi.inputs.length) {
    throw new Error(`Incorrect number of arguments to Solidity function: ${abi.name}`)
  }
}

export async function setInitialProxyImplementation<
  ContractInstance extends Truffle.ContractInstance
>(web3: Web3, artifacts: any, contractName: string, contractPackage?: ContractPackage, ...args: any[]): Promise<ContractInstance> {
<<<<<<< HEAD
  
  const wrappedArtifacts = ArtifactsSingleton.getInstance(contractPackage, artifacts)
  const Contract = wrappedArtifacts.require(contractName)
  
  // getProxy function supports the case the proxy is in a different package
  // which is the case for GasPriceMimimum
  const ContractProxy = wrappedArtifacts.getProxy(contractName, artifacts)
=======

  const Contract = ArtifactsSingleton.getInstance(contractPackage, artifacts).require(contractName)
  const ContractProxy = ArtifactsSingleton.getInstance(contractPackage, artifacts).require(contractName + 'Proxy')
>>>>>>> e7ebc92c

  await Contract.detectNetwork()
  await ContractProxy.detectNetwork()
  const implementation: ContractInstance = await Contract.deployed()
  const proxy: ProxyInstance = await ContractProxy.deployed()
  await _setInitialProxyImplementation(web3, implementation, proxy, contractName, { from: null, value: null }, ...args)
  return Contract.at(proxy.address) as ContractInstance
}

export async function _setInitialProxyImplementation<
  ContractInstance extends Truffle.ContractInstance
>(
  web3: Web3,
  implementation: ContractInstance,
  proxy: ProxyInstance,
  contractName: string,
  txOptions: {
    from: Address,
    value: string,
  },
  ...args: any[]
) {
  const initializerAbi = (implementation as any).abi.find(
    (abi: any) => abi.type === 'function' && abi.name === 'initialize'
  )

  let receipt: any
  if (initializerAbi) {
    // TODO(Martin): check types, not just argument number
    checkFunctionArgsLength(args, initializerAbi)
    console.log(`  Setting initial ${contractName} implementation on proxy`)
    receipt = await setAndInitializeImplementation(web3, proxy, implementation.address, initializerAbi, txOptions, ...args)
  } else {
    if (txOptions.from != null) {
      receipt = await retryTx(proxy._setImplementation, [implementation.address, { from: txOptions.from }])
      if (txOptions.value != null) {
        await retryTx(web3.eth.sendTransaction, [{
          from: txOptions.from,
          to: proxy.address,
          value: txOptions.value,
        }])
      }
    } else {
      receipt = await retryTx(proxy._setImplementation, [implementation.address])
    }
  }
  return receipt.tx
}

export async function getDeployedProxiedContract<ContractInstance extends Truffle.ContractInstance>(
  contractName: string,
  customArtifacts: any
): Promise<ContractInstance> {

  const Contract: Truffle.Contract<ContractInstance> = customArtifacts.require(contractName)
  
  let Proxy:ProxyContract
  // this wrap avoids a lot of rewrite
  const overloadedArtifact = ArtifactsSingleton.wrap(customArtifacts)
  // if global artifacts are not defined we need to handle it
  const defaultArtifacts = typeof artifacts !== 'undefined' ? artifacts : undefined;
  Proxy = overloadedArtifact.getProxy(contractName, defaultArtifacts)
  const proxy: ProxyInstance = await Proxy.deployed()
  // @ts-ignore
  Contract.numberFormat = 'BigNumber'
  return Contract.at(proxy.address) as ContractInstance
}

/*
 * Abstracts away the overhead of a typical Proxy+Implementation contract deployment.
 *
 * Arguments:
 * - artifacts: the Resolver object provided by Truffle
 * - name: name of the contract to deploy
 * - args: array of arguments to the contract's initializer
 * - then: a callback that can perform additional migration operations after deployment
 *
 * The callback will be called with the deployed proxied contract, a web3
 * instance (derived from the provider of the deployer given by Truffle), and the
 * name of the network (as given by Truffle).
 *
 * Returns:
 * A function with a signature as expected to be exported from a Truffle
 * migration script.
 */
export function deploymentForCoreContract<ContractInstance extends Truffle.ContractInstance>(
  web3: Web3,
  artifacts: any,
  name: CeloContractName,
  args: (networkName?: string) => Promise<any[]> = async () => [],
  then?: (contract: ContractInstance, web3: Web3, networkName: string) => void,
  artifactPath?: ContractPackage
) {
  return deploymentForContract(web3, artifacts, name, args, true, then, artifactPath);
}

export function deploymentForProxiedContract<ContractInstance extends Truffle.ContractInstance>(
  web3: Web3,
  artifacts: any,
  name: CeloContractName,
  args: (networkName?: string) => Promise<any[]> = async () => [],
  then?: (contract: ContractInstance, web3: Web3, networkName: string) => void,
  artifactPath?: ContractPackage
) {
  return deploymentForContract(web3, artifacts, name, args, false, then, artifactPath);

}

// TODO change name
export const makeTruffleContractForMigrationWithoutSingleton = (contractName: string, network:any, contractPath:string, web3: Web3) => {

  const artifact = require(`${path.join(__dirname, "..")}/build/contracts-${contractPath}/${contractName}.json`)
  const Contract = truffleContract({
    abi: artifact.abi,
    unlinked_binary: artifact.bytecode,
  })


  Contract.setProvider(web3.currentProvider)
  Contract.setNetwork(network.name)

  Contract.interfaceAdapter = createInterfaceAdapter({
    networkType: "ethereum",
    provider: web3.currentProvider
  })
  Contract.configureNetwork({networkType: "ethereum", provider: web3.currentProvider})

<<<<<<< HEAD
  Contract.defaults({from: network.from, gas: network.gas})
  return Contract
}


export const makeTruffleContractForMigration = (contractName: string, contractPath:ContractPackage, web3: Web3) => {
  const network = ArtifactsSingleton.getNetwork()
  const Contract = makeTruffleContractForMigrationWithoutSingleton(contractName, network, contractPath.name, web3)
=======
  Contract.defaults({from: network.from, gas: network.gas, type: 0})
>>>>>>> e7ebc92c
  ArtifactsSingleton.getInstance(contractPath).addArtifact(contractName, Contract)
  return Contract
}

export function deploymentForContract<ContractInstance extends Truffle.ContractInstance>(
  web3: Web3,
  artifacts: any,
  name: CeloContractName,
  args: (networkName?: string) => Promise<any[]> = async () => [],
  registerAddress: boolean,
  then?: (contract: ContractInstance, web3: Web3, networkName: string, proxy?: ProxyInstance) => void,
  artifactPath?: ContractPackage
) {

  console.log("-> Started deployment for", name)
  let Contract
  let ContractProxy
  if (artifactPath) {
    Contract = makeTruffleContractForMigration(name, artifactPath, web3)
    
    // This supports the case the proxy is in a different package
    if (artifactPath.proxiesPath){
      if (artifactPath.proxiesPath == "/"){
        ContractProxy = artifacts.require(name + 'Proxy')  
      } else {
        throw "Loading proxies for custom path not supported"
      }
    } else {
      ContractProxy = makeTruffleContractForMigration(name + 'Proxy', artifactPath, web3)
    }
  } else {
    Contract = artifacts.require(name)
    ContractProxy = artifacts.require(name + 'Proxy')
  }

  const testingDeployment = false
  return (deployer: any, networkName: string, _accounts: string[]) => {
    console.log("\n-> Deploying", name)

    deployer.deploy(ContractProxy)
    deployer.deploy(Contract, testingDeployment)

    deployer.then(async () => {
      const proxy: ProxyInstance = await ContractProxy.deployed()
      await proxy._transferOwnership(ContractProxy.defaults().from)
      const proxiedContract: ContractInstance = await setInitialProxyImplementation<
        ContractInstance
      >(web3, artifacts, name, artifactPath, ...(await args(networkName)))
      if (registerAddress) {
        const registry = await getDeployedProxiedContract<RegistryInstance>('Registry', artifacts)
        await registry.setAddressFor(name, proxiedContract.address)
      }
      if (then) {
        await then(proxiedContract, web3, networkName, ContractProxy)
      }
    })
  }
}

export async function submitMultiSigTransaction(
  multiSig: MultiSigInstance,
  address: string,
  data: string,
  value: number | BigNumber = 0
) {
  const txId = await multiSig.submitTransaction.call(address, value, data)
  // @ts-ignore Typechain generating wrong type for data argument
  // TODO(asa): Fix this
  await multiSig.submitTransaction(address, value, data)
  const txExecuted = (await multiSig.transactions(txId))[3]
  if (!txExecuted) {
    throw Error('Unable to execute MultiSig transaction')
  }
  return txId
}

export async function transferOwnershipOfProxy(
  contractName: string,
  owner: string,
  customArtifacts: any
) {
  const Proxy = ArtifactsSingleton.wrap(customArtifacts).getProxy(contractName, artifacts)
  const proxy: ProxyInstance = await Proxy.deployed()
  await proxy._transferOwnership(owner)
}

export async function transferOwnershipOfProxyAndImplementation<
  ContractInstance extends OwnableInstance
>(contractName: string, owner: string, artifacts: any) {
  console.log(`  Transferring ownership of ${contractName} and its Proxy to ${owner}`)
  const contract: ContractInstance = await getDeployedProxiedContract<ContractInstance>(
    contractName,
    artifacts
  )
  await contract.transferOwnership(owner)
  await transferOwnershipOfProxy(contractName, owner, artifacts)
}


/*
* Builds and returns mapping of function names to selectors.
* Each function name maps to an array of selectors to account for overloading.
*/
export function getFunctionSelectorsForContractProxy(contract: any, proxy: any, web3:any) {
  const selectors: { [index: string]: string[] } = {}
  proxy.abi
    .concat(contract.abi)
    .filter((abiEntry: any) => abiEntry.type === 'function')
    .forEach((func: any) => {
      if (typeof selectors[func.name] === 'undefined') {
        selectors[func.name] = []
      }
      if (typeof func.signature === 'undefined') {
        selectors[func.name].push(web3.eth.abi.encodeFunctionSignature(func))
      } else {
        selectors[func.name].push(func.signature)
      }
    })
  return selectors
}


/*
* Builds and returns mapping of function names to selectors.
* Each function name maps to an array of selectors to account for overloading.
*/
export function getFunctionSelectorsForContract(contract: any, contractName: string, customArtifacts: Truffle.Artifacts) {
  const selectors: { [index: string]: string[] } = {}
  let proxy: any = customArtifacts.require(contractName + 'Proxy')
  if (proxy == null) {
    const defaultArtifacts = typeof artifacts !== 'undefined' ? artifacts : undefined;
    proxy = defaultArtifacts != null ? defaultArtifacts.require(contractName + 'Proxy') : proxy;
  }
  proxy.abi
    .concat(contract.abi)
    .filter((abiEntry: any) => abiEntry.type === 'function')
    .forEach((func: any) => {
      if (typeof selectors[func.name] === 'undefined') {
        selectors[func.name] = []
      }
      if (typeof func.signature === 'undefined') {
        selectors[func.name].push(web3.eth.abi.encodeFunctionSignature(func))
      } else {
        selectors[func.name].push(func.signature)
      }
    })
  return selectors
}

// TODO: change to checkInheritance and use baseContracts field instead of importDirectives
export function checkImports(baseContractName: string, derivativeContractArtifact: any, artifacts: any) {
  const isImport = (astNode: any) => astNode.nodeType === 'ImportDirective'
  const imports: any[] = derivativeContractArtifact.ast.nodes.filter((astNode: any) => isImport(astNode))
  while (imports.length) { // BFS
    const importedContractName = (imports.pop().file as string).split('/').pop().split('.')[0]
    if (importedContractName ===  baseContractName) {
      return true
    }
    const importedContractArtifact = artifacts instanceof BuildArtifacts ?
      artifacts.getArtifactByName(importedContractName) :
      artifacts.require(importedContractName)
    imports.unshift(...importedContractArtifact.ast.nodes.filter((astNode: any) => isImport(astNode)))
  }
  return false
}

export async function retryTx(fn: any, args: any[]) {
  while (true) {
    try {
      const rvalue = await fn(...args)
      return rvalue
    } catch (e) {
      console.error(e)
      // @ts-ignore
      const { confirmation } = await prompts({
        type: 'confirm',
        name: 'confirmation',
        // @ts-ignore: typings incorrectly only accept string.
        initial: true,
        message: 'Error while sending tx. Try again?',
      })
      if (!confirmation) {
        throw e
      }
    }
  }
}<|MERGE_RESOLUTION|>--- conflicted
+++ resolved
@@ -1,32 +1,13 @@
 /* tslint:disable:no-console */
 // TODO(asa): Refactor and rename to 'deployment-utils.ts'
-<<<<<<< HEAD
-import { Address, CeloTxObject } from '@celo/connect';
-import { setAndInitializeImplementation } from '@celo/protocol/lib/proxy-utils';
-import { CeloContractName } from '@celo/protocol/lib/registry-utils';
-import { signTransaction } from '@celo/protocol/lib/signing-utils';
-import { privateKeyToAddress } from '@celo/utils/lib/address';
-import { BuildArtifacts } from '@openzeppelin/upgrades';
-import { BigNumber } from 'bignumber.js';
-
-import { createInterfaceAdapter } from '@truffle/interface-adapter';
-import path from 'path';
-import prompts from 'prompts';
-import { GoldTokenInstance, MultiSigInstance, OwnableInstance, ProxyContract, ProxyInstance, RegistryInstance } from 'types';
-import { StableTokenInstance } from 'types/mento';
-import Web3 from 'web3';
-import { ContractPackage } from '../contractPackages';
-import { ArtifactsSingleton } from './artifactsSingleton';
-=======
 import { Address, CeloTxObject } from '@celo/connect'
 import { setAndInitializeImplementation } from '@celo/protocol/lib/proxy-utils'
 import { CeloContractName } from '@celo/protocol/lib/registry-utils'
 import { signTransaction } from '@celo/protocol/lib/signing-utils'
 import { privateKeyToAddress } from '@celo/utils/lib/address'
 import { BuildArtifacts } from '@openzeppelin/upgrades'
+import { createInterfaceAdapter } from '@truffle/interface-adapter'
 import { BigNumber } from 'bignumber.js'
-
-import { createInterfaceAdapter } from '@truffle/interface-adapter'
 import path from 'path'
 import prompts from 'prompts'
 import { GoldTokenInstance, MultiSigInstance, OwnableInstance, ProxyContract, ProxyInstance, RegistryInstance } from 'types'
@@ -34,7 +15,7 @@
 import Web3 from 'web3'
 import { ContractPackage } from '../contractPackages'
 import { ArtifactsSingleton } from './artifactsSingleton'
->>>>>>> e7ebc92c
+
 
 const truffleContract = require('@truffle/contract');
 
@@ -170,7 +151,6 @@
 export async function setInitialProxyImplementation<
   ContractInstance extends Truffle.ContractInstance
 >(web3: Web3, artifacts: any, contractName: string, contractPackage?: ContractPackage, ...args: any[]): Promise<ContractInstance> {
-<<<<<<< HEAD
   
   const wrappedArtifacts = ArtifactsSingleton.getInstance(contractPackage, artifacts)
   const Contract = wrappedArtifacts.require(contractName)
@@ -178,11 +158,6 @@
   // getProxy function supports the case the proxy is in a different package
   // which is the case for GasPriceMimimum
   const ContractProxy = wrappedArtifacts.getProxy(contractName, artifacts)
-=======
-
-  const Contract = ArtifactsSingleton.getInstance(contractPackage, artifacts).require(contractName)
-  const ContractProxy = ArtifactsSingleton.getInstance(contractPackage, artifacts).require(contractName + 'Proxy')
->>>>>>> e7ebc92c
 
   await Contract.detectNetwork()
   await ContractProxy.detectNetwork()
@@ -310,7 +285,6 @@
   })
   Contract.configureNetwork({networkType: "ethereum", provider: web3.currentProvider})
 
-<<<<<<< HEAD
   Contract.defaults({from: network.from, gas: network.gas})
   return Contract
 }
@@ -319,9 +293,6 @@
 export const makeTruffleContractForMigration = (contractName: string, contractPath:ContractPackage, web3: Web3) => {
   const network = ArtifactsSingleton.getNetwork()
   const Contract = makeTruffleContractForMigrationWithoutSingleton(contractName, network, contractPath.name, web3)
-=======
-  Contract.defaults({from: network.from, gas: network.gas, type: 0})
->>>>>>> e7ebc92c
   ArtifactsSingleton.getInstance(contractPath).addArtifact(contractName, Contract)
   return Contract
 }
