/* tslint:disable:no-console */
// TODO(asa): Refactor and rename to 'deployment-utils.ts'
<<<<<<< HEAD
import { Address, CeloTxObject } from '@celo/connect';
import { setAndInitializeImplementation } from '@celo/protocol/lib/proxy-utils';
import { CeloContractName } from '@celo/protocol/lib/registry-utils';
import { signTransaction } from '@celo/protocol/lib/signing-utils';
import { privateKeyToAddress } from '@celo/utils/lib/address';
import { BuildArtifacts } from '@openzeppelin/upgrades';
import { BigNumber } from 'bignumber.js';

import { createInterfaceAdapter } from '@truffle/interface-adapter';
import path from 'path';
import prompts from 'prompts';
import { GoldTokenInstance, MultiSigInstance, OwnableInstance, ProxyContract, ProxyInstance, RegistryInstance } from 'types';
import { StableTokenInstance } from 'types/mento';
import Web3 from 'web3';
import { ContractPackage } from '../contractPackages';
import { ArtifactsSingleton } from './artifactsSingleton';
=======
import { Address, CeloTxObject } from '@celo/connect'
import { setAndInitializeImplementation } from '@celo/protocol/lib/proxy-utils'
import { CeloContractName } from '@celo/protocol/lib/registry-utils'
import { signTransaction } from '@celo/protocol/lib/signing-utils'
import { privateKeyToAddress } from '@celo/utils/lib/address'
import { BuildArtifacts } from '@openzeppelin/upgrades'
import { BigNumber } from 'bignumber.js'

import { createInterfaceAdapter } from '@truffle/interface-adapter'
import path from 'path'
import prompts from 'prompts'
import { GoldTokenInstance, MultiSigInstance, OwnableInstance, ProxyContract, ProxyInstance, RegistryInstance } from 'types'
import { StableTokenInstance } from 'types/mento'
import Web3 from 'web3'
import { ContractPackage } from '../contractPackages'
import { ArtifactsSingleton } from './artifactsSingleton'
>>>>>>> 47e5fd8f

const truffleContract = require('@truffle/contract');


export async function sendTransactionWithPrivateKey<T>(
  web3: Web3,
  tx: CeloTxObject<T> | null,
  privateKey: string,
  txArgs: any
) {
  const address = privateKeyToAddress(privateKey)

  // Encode data and estimate gas or use default values for a transfer.
  let encodedTxData: string | undefined
  let estimatedGas = 21000 // Gas cost of a basic transfer.

  if (tx !== null) {
    encodedTxData = tx.encodeABI()
    estimatedGas = await tx.estimateGas({
      ...txArgs,
      from: address,
    })
  }
  const signedTx = await signTransaction(
    web3,
    {
      ...txArgs,
      data: encodedTxData,
      from: address,
      // make sure to use enough gas but dont overspend
      // or we will run into "block gas limit exceeded" errors
      gas: estimatedGas * 2,
    },
    privateKey
  )

  const rawTransaction = signedTx.raw
  return web3.eth.sendSignedTransaction(rawTransaction)
}

export async function convertFromContractDecimals(
  value: BigNumber | number,
  contract: GoldTokenInstance | StableTokenInstance
) {
  const decimals = (await contract.decimals()).toNumber()
  const one = new BigNumber(10).pow(decimals)
  return new BigNumber(value).div(one).valueOf()
}

interface TokenInstance {
  decimals: () => Promise<BigNumber>
}

export async function convertToContractDecimalsBN(
  value: number | BigNumber,
  contract: TokenInstance
) {
  const decimals = (await contract.decimals()).toNumber()
  const one = new BigNumber(10).pow(decimals)
  return one.times(value)
}

/**
 * @deprecated We should use BigNumber whenever possible. use convertToContractDecimalsBN()
 */
export async function convertToContractDecimals(
  value: number | BigNumber,
  contract: TokenInstance
) {
  const bnNumber = await convertToContractDecimalsBN(value, contract)
  return bnNumber.toNumber()
}

export async function getERC20TokenBalance(
  account: string,
  contract: GoldTokenInstance | StableTokenInstance
) {
  return convertFromContractDecimals(await contract.balanceOf(account), contract)
}

export interface IncrementBalancesObject {
  address: string
  value: number | BigNumber
}

export function parseExchangeRate(exchangeRate: BigNumber[]) {
  return {
    makerAmount: exchangeRate[0].toNumber(),
    takerAmount: exchangeRate[1].toNumber(),
  }
}

export function parseMultiSigTransaction(transaction: [string, BigNumber, string, boolean]) {
  return {
    destination: transaction[0],
    value: transaction[1].toNumber(),
    data: transaction[2],
    executed: transaction[3],
  }
}

export function parseStableTokenParams(params: BigNumber[]) {
  return {
    rebasePeriod: params[0].toNumber(),
    lastRebase: params[1].toNumber(),
    stableWindow: {
      min: {
        makerAmount: params[2].toNumber(),
        takerAmount: params[3].toNumber(),
      },
      max: {
        makerAmount: params[4].toNumber(),
        takerAmount: params[5].toNumber(),
      },
    },
  }
}

export function randomUint256() {
  const maxUint256 = new BigNumber(2).pow(256)
  return BigNumber.random()
    .times(maxUint256)
    .integerValue()
    .valueOf()
}

export function checkFunctionArgsLength(args: any[], abi: any) {
  if (args.length !== abi.inputs.length) {
    throw new Error(`Incorrect number of arguments to Solidity function: ${abi.name}`)
  }
}

export async function setInitialProxyImplementation<
  ContractInstance extends Truffle.ContractInstance
>(web3: Web3, artifacts: any, contractName: string, contractPackage?: ContractPackage, ...args: any[]): Promise<ContractInstance> {
<<<<<<< HEAD
  
  const wrappedArtifacts = ArtifactsSingleton.getInstance(contractPackage, artifacts)
  const Contract = wrappedArtifacts.require(contractName)
  
  // getProxy function supports the case the proxy is in a different package
  // which is the case for GasPriceMimimum
  const ContractProxy = wrappedArtifacts.getProxy(contractName, artifacts)
=======

  const Contract = ArtifactsSingleton.getInstance(contractPackage, artifacts).require(contractName)
  const ContractProxy = ArtifactsSingleton.getInstance(contractPackage, artifacts).require(contractName + 'Proxy')
>>>>>>> 47e5fd8f

  await Contract.detectNetwork()
  await ContractProxy.detectNetwork()
  const implementation: ContractInstance = await Contract.deployed()
  const proxy: ProxyInstance = await ContractProxy.deployed()
  await _setInitialProxyImplementation(web3, implementation, proxy, contractName, { from: null, value: null }, ...args)
  return Contract.at(proxy.address) as ContractInstance
}

export async function _setInitialProxyImplementation<
  ContractInstance extends Truffle.ContractInstance
>(
  web3: Web3,
  implementation: ContractInstance,
  proxy: ProxyInstance,
  contractName: string,
  txOptions: {
    from: Address,
    value: string,
  },
  ...args: any[]
) {
  const initializerAbi = (implementation as any).abi.find(
    (abi: any) => abi.type === 'function' && abi.name === 'initialize'
  )

  let receipt: any
  if (initializerAbi) {
    // TODO(Martin): check types, not just argument number
    checkFunctionArgsLength(args, initializerAbi)
    console.log(`  Setting initial ${contractName} implementation on proxy`)
    receipt = await setAndInitializeImplementation(web3, proxy, implementation.address, initializerAbi, txOptions, ...args)
  } else {
    if (txOptions.from != null) {
      receipt = await retryTx(proxy._setImplementation, [implementation.address, { from: txOptions.from }])
      if (txOptions.value != null) {
        await retryTx(web3.eth.sendTransaction, [{
          from: txOptions.from,
          to: proxy.address,
          value: txOptions.value,
        }])
      }
    } else {
      receipt = await retryTx(proxy._setImplementation, [implementation.address])
    }
  }
  return receipt.tx
}

export async function getDeployedProxiedContract<ContractInstance extends Truffle.ContractInstance>(
  contractName: string,
  customArtifacts: any
): Promise<ContractInstance> {

  const Contract: Truffle.Contract<ContractInstance> = customArtifacts.require(contractName)
  
  let Proxy:ProxyContract
  // this wrap avoids a lot of rewrite
  const overloadedArtifact = ArtifactsSingleton.wrap(customArtifacts)
  // if global artifacts are not defined we need to handle it
  const defaultArtifacts = typeof artifacts !== 'undefined' ? artifacts : undefined;
  Proxy = overloadedArtifact.getProxy(contractName, defaultArtifacts)
  const proxy: ProxyInstance = await Proxy.deployed()
  // @ts-ignore
  Contract.numberFormat = 'BigNumber'
  return Contract.at(proxy.address) as ContractInstance
}

/*
 * Abstracts away the overhead of a typical Proxy+Implementation contract deployment.
 *
 * Arguments:
 * - artifacts: the Resolver object provided by Truffle
 * - name: name of the contract to deploy
 * - args: array of arguments to the contract's initializer
 * - then: a callback that can perform additional migration operations after deployment
 *
 * The callback will be called with the deployed proxied contract, a web3
 * instance (derived from the provider of the deployer given by Truffle), and the
 * name of the network (as given by Truffle).
 *
 * Returns:
 * A function with a signature as expected to be exported from a Truffle
 * migration script.
 */
export function deploymentForCoreContract<ContractInstance extends Truffle.ContractInstance>(
  web3: Web3,
  artifacts: any,
  name: CeloContractName,
  args: (networkName?: string) => Promise<any[]> = async () => [],
  then?: (contract: ContractInstance, web3: Web3, networkName: string) => void,
  artifactPath?: ContractPackage
) {
  return deploymentForContract(web3, artifacts, name, args, true, then, artifactPath);
}

export function deploymentForProxiedContract<ContractInstance extends Truffle.ContractInstance>(
  web3: Web3,
  artifacts: any,
  name: CeloContractName,
  args: (networkName?: string) => Promise<any[]> = async () => [],
  then?: (contract: ContractInstance, web3: Web3, networkName: string) => void,
  artifactPath?: ContractPackage
) {
  return deploymentForContract(web3, artifacts, name, args, false, then, artifactPath);

}

// TODO change name
export const makeTruffleContractForMigrationWithoutSingleton = (contractName: string, network:any, contractPath:string, web3: Web3) => {

  const artifact = require(`${path.join(__dirname, "..")}/build/contracts-${contractPath}/${contractName}.json`)
  const Contract = truffleContract({
    abi: artifact.abi,
    unlinked_binary: artifact.bytecode,
  })


  Contract.setProvider(web3.currentProvider)
  Contract.setNetwork(network.name)

  Contract.interfaceAdapter = createInterfaceAdapter({
    networkType: "ethereum",
    provider: web3.currentProvider
  })
  Contract.configureNetwork({networkType: "ethereum", provider: web3.currentProvider})

<<<<<<< HEAD
  Contract.defaults({from: network.from, gas: network.gas})
  return Contract
}


export const makeTruffleContractForMigration = (contractName: string, contractPath:ContractPackage, web3: Web3) => {
  const network = ArtifactsSingleton.getNetwork()
  const Contract = makeTruffleContractForMigrationWithoutSingleton(contractName, network, contractPath.name, web3)
=======
  Contract.defaults({from: network.from, gas: network.gas, type: 0})
>>>>>>> 47e5fd8f
  ArtifactsSingleton.getInstance(contractPath).addArtifact(contractName, Contract)
  return Contract
}

export function deploymentForContract<ContractInstance extends Truffle.ContractInstance>(
  web3: Web3,
  artifacts: any,
  name: CeloContractName,
  args: (networkName?: string) => Promise<any[]> = async () => [],
  registerAddress: boolean,
  then?: (contract: ContractInstance, web3: Web3, networkName: string, proxy?: ProxyInstance) => void,
  artifactPath?: ContractPackage
) {

  console.log("-> Started deployment for", name)
  let Contract
  let ContractProxy
  if (artifactPath) {
    Contract = makeTruffleContractForMigration(name, artifactPath, web3)
    
    // This supports the case the proxy is in a different package
    if (artifactPath.proxiesPath){
      if (artifactPath.proxiesPath == "/"){
        ContractProxy = artifacts.require(name + 'Proxy')  
      } else {
        throw "Loading proxies for custom path not supported"
      }
    } else {
      ContractProxy = makeTruffleContractForMigration(name + 'Proxy', artifactPath, web3)
    }
  } else {
    Contract = artifacts.require(name)
    ContractProxy = artifacts.require(name + 'Proxy')
  }

  const testingDeployment = false
  return (deployer: any, networkName: string, _accounts: string[]) => {
    console.log("\n-> Deploying", name)

    deployer.deploy(ContractProxy)
    deployer.deploy(Contract, testingDeployment)

    deployer.then(async () => {
      const proxy: ProxyInstance = await ContractProxy.deployed()
      await proxy._transferOwnership(ContractProxy.defaults().from)
      const proxiedContract: ContractInstance = await setInitialProxyImplementation<
        ContractInstance
      >(web3, artifacts, name, artifactPath, ...(await args(networkName)))
      if (registerAddress) {
        const registry = await getDeployedProxiedContract<RegistryInstance>('Registry', artifacts)
        await registry.setAddressFor(name, proxiedContract.address)
      }
      if (then) {
        await then(proxiedContract, web3, networkName, ContractProxy)
      }
    })
  }
}

export async function submitMultiSigTransaction(
  multiSig: MultiSigInstance,
  address: string,
  data: string,
  value: number | BigNumber = 0
) {
  const txId = await multiSig.submitTransaction.call(address, value, data)
  // @ts-ignore Typechain generating wrong type for data argument
  // TODO(asa): Fix this
  await multiSig.submitTransaction(address, value, data)
  const txExecuted = (await multiSig.transactions(txId))[3]
  if (!txExecuted) {
    throw Error('Unable to execute MultiSig transaction')
  }
  return txId
}

export async function transferOwnershipOfProxy(
  contractName: string,
  owner: string,
  customArtifacts: any
) {
  const Proxy = ArtifactsSingleton.wrap(customArtifacts).getProxy(contractName, artifacts)
  const proxy: ProxyInstance = await Proxy.deployed()
  await proxy._transferOwnership(owner)
}

export async function transferOwnershipOfProxyAndImplementation<
  ContractInstance extends OwnableInstance
>(contractName: string, owner: string, artifacts: any) {
  console.log(`  Transferring ownership of ${contractName} and its Proxy to ${owner}`)
  const contract: ContractInstance = await getDeployedProxiedContract<ContractInstance>(
    contractName,
    artifacts
  )
  await contract.transferOwnership(owner)
  await transferOwnershipOfProxy(contractName, owner, artifacts)
}


/*
* Builds and returns mapping of function names to selectors.
* Each function name maps to an array of selectors to account for overloading.
*/
export function getFunctionSelectorsForContractProxy(contract: any, proxy: any, web3:any) {
  const selectors: { [index: string]: string[] } = {}
  proxy.abi
    .concat(contract.abi)
    .filter((abiEntry: any) => abiEntry.type === 'function')
    .forEach((func: any) => {
      if (typeof selectors[func.name] === 'undefined') {
        selectors[func.name] = []
      }
      if (typeof func.signature === 'undefined') {
        selectors[func.name].push(web3.eth.abi.encodeFunctionSignature(func))
      } else {
        selectors[func.name].push(func.signature)
      }
    })
  return selectors
}


/*
* Builds and returns mapping of function names to selectors.
* Each function name maps to an array of selectors to account for overloading.
*/
export function getFunctionSelectorsForContract(contract: any, contractName: string, customArtifacts: Truffle.Artifacts) {
  const selectors: { [index: string]: string[] } = {}
  let proxy: any = customArtifacts.require(contractName + 'Proxy')
  if (proxy == null) {
    const defaultArtifacts = typeof artifacts !== 'undefined' ? artifacts : undefined;
    proxy = defaultArtifacts != null ? defaultArtifacts.require(contractName + 'Proxy') : proxy;
  }
  proxy.abi
    .concat(contract.abi)
    .filter((abiEntry: any) => abiEntry.type === 'function')
    .forEach((func: any) => {
      if (typeof selectors[func.name] === 'undefined') {
        selectors[func.name] = []
      }
      if (typeof func.signature === 'undefined') {
        selectors[func.name].push(web3.eth.abi.encodeFunctionSignature(func))
      } else {
        selectors[func.name].push(func.signature)
      }
    })
  return selectors
}

// TODO: change to checkInheritance and use baseContracts field instead of importDirectives
export function checkImports(baseContractName: string, derivativeContractArtifact: any, artifacts: any) {
  const isImport = (astNode: any) => astNode.nodeType === 'ImportDirective'
  const imports: any[] = derivativeContractArtifact.ast.nodes.filter((astNode: any) => isImport(astNode))
  while (imports.length) { // BFS
    const importedContractName = (imports.pop().file as string).split('/').pop().split('.')[0]
    if (importedContractName ===  baseContractName) {
      return true
    }
    const importedContractArtifact = artifacts instanceof BuildArtifacts ?
      artifacts.getArtifactByName(importedContractName) :
      artifacts.require(importedContractName)
    imports.unshift(...importedContractArtifact.ast.nodes.filter((astNode: any) => isImport(astNode)))
  }
  return false
}

export async function retryTx(fn: any, args: any[]) {
  while (true) {
    try {
      const rvalue = await fn(...args)
      return rvalue
    } catch (e) {
      console.error(e)
      // @ts-ignore
      const { confirmation } = await prompts({
        type: 'confirm',
        name: 'confirmation',
        // @ts-ignore: typings incorrectly only accept string.
        initial: true,
        message: 'Error while sending tx. Try again?',
      })
      if (!confirmation) {
        throw e
      }
    }
  }
}<|MERGE_RESOLUTION|>--- conflicted
+++ resolved
@@ -1,32 +1,13 @@
 /* tslint:disable:no-console */
 // TODO(asa): Refactor and rename to 'deployment-utils.ts'
-<<<<<<< HEAD
-import { Address, CeloTxObject } from '@celo/connect';
-import { setAndInitializeImplementation } from '@celo/protocol/lib/proxy-utils';
-import { CeloContractName } from '@celo/protocol/lib/registry-utils';
-import { signTransaction } from '@celo/protocol/lib/signing-utils';
-import { privateKeyToAddress } from '@celo/utils/lib/address';
-import { BuildArtifacts } from '@openzeppelin/upgrades';
-import { BigNumber } from 'bignumber.js';
-
-import { createInterfaceAdapter } from '@truffle/interface-adapter';
-import path from 'path';
-import prompts from 'prompts';
-import { GoldTokenInstance, MultiSigInstance, OwnableInstance, ProxyContract, ProxyInstance, RegistryInstance } from 'types';
-import { StableTokenInstance } from 'types/mento';
-import Web3 from 'web3';
-import { ContractPackage } from '../contractPackages';
-import { ArtifactsSingleton } from './artifactsSingleton';
-=======
 import { Address, CeloTxObject } from '@celo/connect'
 import { setAndInitializeImplementation } from '@celo/protocol/lib/proxy-utils'
 import { CeloContractName } from '@celo/protocol/lib/registry-utils'
 import { signTransaction } from '@celo/protocol/lib/signing-utils'
 import { privateKeyToAddress } from '@celo/utils/lib/address'
 import { BuildArtifacts } from '@openzeppelin/upgrades'
+import { createInterfaceAdapter } from '@truffle/interface-adapter'
 import { BigNumber } from 'bignumber.js'
-
-import { createInterfaceAdapter } from '@truffle/interface-adapter'
 import path from 'path'
 import prompts from 'prompts'
 import { GoldTokenInstance, MultiSigInstance, OwnableInstance, ProxyContract, ProxyInstance, RegistryInstance } from 'types'
@@ -34,7 +15,7 @@
 import Web3 from 'web3'
 import { ContractPackage } from '../contractPackages'
 import { ArtifactsSingleton } from './artifactsSingleton'
->>>>>>> 47e5fd8f
+
 
 const truffleContract = require('@truffle/contract');
 
@@ -170,7 +151,6 @@
 export async function setInitialProxyImplementation<
   ContractInstance extends Truffle.ContractInstance
 >(web3: Web3, artifacts: any, contractName: string, contractPackage?: ContractPackage, ...args: any[]): Promise<ContractInstance> {
-<<<<<<< HEAD
   
   const wrappedArtifacts = ArtifactsSingleton.getInstance(contractPackage, artifacts)
   const Contract = wrappedArtifacts.require(contractName)
@@ -178,11 +158,6 @@
   // getProxy function supports the case the proxy is in a different package
   // which is the case for GasPriceMimimum
   const ContractProxy = wrappedArtifacts.getProxy(contractName, artifacts)
-=======
-
-  const Contract = ArtifactsSingleton.getInstance(contractPackage, artifacts).require(contractName)
-  const ContractProxy = ArtifactsSingleton.getInstance(contractPackage, artifacts).require(contractName + 'Proxy')
->>>>>>> 47e5fd8f
 
   await Contract.detectNetwork()
   await ContractProxy.detectNetwork()
@@ -291,7 +266,7 @@
 
 }
 
-// TODO change name
+
 export const makeTruffleContractForMigrationWithoutSingleton = (contractName: string, network:any, contractPath:string, web3: Web3) => {
 
   const artifact = require(`${path.join(__dirname, "..")}/build/contracts-${contractPath}/${contractName}.json`)
@@ -302,7 +277,7 @@
 
 
   Contract.setProvider(web3.currentProvider)
-  Contract.setNetwork(network.name)
+  Contract.setNetwork(network.network_id)
 
   Contract.interfaceAdapter = createInterfaceAdapter({
     networkType: "ethereum",
@@ -310,8 +285,8 @@
   })
   Contract.configureNetwork({networkType: "ethereum", provider: web3.currentProvider})
 
-<<<<<<< HEAD
   Contract.defaults({from: network.from, gas: network.gas})
+
   return Contract
 }
 
@@ -319,9 +294,6 @@
 export const makeTruffleContractForMigration = (contractName: string, contractPath:ContractPackage, web3: Web3) => {
   const network = ArtifactsSingleton.getNetwork()
   const Contract = makeTruffleContractForMigrationWithoutSingleton(contractName, network, contractPath.name, web3)
-=======
-  Contract.defaults({from: network.from, gas: network.gas, type: 0})
->>>>>>> 47e5fd8f
   ArtifactsSingleton.getInstance(contractPath).addArtifact(contractName, Contract)
   return Contract
 }
