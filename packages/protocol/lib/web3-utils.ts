--- conflicted
+++ resolved
@@ -9,14 +9,13 @@
 import { BuildArtifacts } from '@openzeppelin/upgrades'
 import { BigNumber } from 'bignumber.js'
 import prompts from 'prompts'
-<<<<<<< HEAD
-import { EscrowInstance, GoldTokenInstance, MultiSigInstance, OwnableInstance, ProxyContract, ProxyInstance, RegistryInstance } from 'types'
+import { GoldTokenInstance, MultiSigInstance, OwnableInstance, ProxyContract, ProxyInstance, RegistryInstance } from 'types'
 import { StableTokenInstance } from 'types/mento'
-=======
-import { GoldTokenInstance, MultiSigInstance, OwnableInstance, ProxyContract, ProxyInstance, RegistryInstance, StableTokenInstance } from 'types'
->>>>>>> a1fad08d
 import Web3 from 'web3'
 import { MySingleton } from '../migrations/singletonArtifacts'
+
+
+
 
 // import truffleContract = require('truffle-contract')
 const truffleContract = require('@truffle/contract');
