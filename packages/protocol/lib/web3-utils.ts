/* tslint:disable:no-console */
// TODO(asa): Refactor and rename to 'deployment-utils.ts'
import { setAndInitializeImplementation } from '@celo/protocol/lib/proxy-utils'
import { CeloContractName } from '@celo/protocol/lib/registry-utils'
import { signTransaction } from '@celo/protocol/lib/signing-utils'
import { privateKeyToAddress } from '@celo/utils/lib/address'
import { BigNumber } from 'bignumber.js'
import { EscrowInstance, GoldTokenInstance, MultiSigInstance, OwnableInstance, ProxyContract, ProxyInstance, RegistryInstance, StableTokenInstance } from 'types'
import { TransactionObject } from 'web3/eth/types'

import Web3 = require('web3')

export async function sendTransactionWithPrivateKey<T>(
  web3: Web3,
  tx: TransactionObject<T> | null,
  privateKey: string,
  txArgs: any
) {
<<<<<<< HEAD
  const address = generateAccountAddressFromPrivateKey(privateKey.slice(2))

  // Encode data and estimate gas or use default values for a transfer.
  let encodedTxData: string|undefined
  let estimatedGas = 21000 // Enough to send a transfer transaction.
  if (tx !== null) {
    encodedTxData = tx.encodeABI()
    estimatedGas = await tx.estimateGas({
      ...txArgs,
      from: address,
    })
  }

=======
  const address = privateKeyToAddress(privateKey)
  const encodedTxData = tx.encodeABI()
  const estimatedGas = await tx.estimateGas({
    ...txArgs,
    from: address,
  })
>>>>>>> f5a8fc90
  const signedTx: any = await signTransaction(
    web3,
    {
      ...txArgs,
      data: encodedTxData,
      from: address,
      gas: estimatedGas * 10,
    },
    privateKey
  )

  const rawTransaction = signedTx.rawTransaction.toString('hex')
  return web3.eth.sendSignedTransaction(rawTransaction)
}

export async function convertFromContractDecimals(
  value: BigNumber | number,
  contract: GoldTokenInstance | StableTokenInstance
) {
  const decimals = (await contract.decimals()).toNumber()
  const one = new BigNumber(10).pow(decimals)
  return new BigNumber(value).div(one).valueOf()
}

interface TokenInstance {
  decimals: () => Promise<BigNumber>
}

export async function convertToContractDecimalsBN(
  value: number | BigNumber,
  contract: TokenInstance
) {
  const decimals = (await contract.decimals()).toNumber()
  const one = new BigNumber(10).pow(decimals)
  return one.times(value)
}

/**
 * @deprecated We should use BigNumber whenever possible. use convertToContractDecimalsBN()
 */
export async function convertToContractDecimals(
  value: number | BigNumber,
  contract: TokenInstance
) {
  const bnNumber = await convertToContractDecimalsBN(value, contract)
  return bnNumber.toNumber()
}

export async function getERC20TokenBalance(
  account: string,
  contract: GoldTokenInstance | StableTokenInstance
) {
  return convertFromContractDecimals(await contract.balanceOf(account), contract)
}

export interface IncrementBalancesObject {
  address: string
  value: number | BigNumber
}

export function parseExchangeRate(exchangeRate: BigNumber[]) {
  return {
    makerAmount: exchangeRate[0].toNumber(),
    takerAmount: exchangeRate[1].toNumber(),
  }
}

export function parseMultiSigTransaction(transaction: [string, BigNumber, string, boolean]) {
  return {
    destination: transaction[0],
    value: transaction[1].toNumber(),
    data: transaction[2],
    executed: transaction[3],
  }
}

export function parseStableTokenParams(params: BigNumber[]) {
  return {
    rebasePeriod: params[0].toNumber(),
    lastRebase: params[1].toNumber(),
    stableWindow: {
      min: {
        makerAmount: params[2].toNumber(),
        takerAmount: params[3].toNumber(),
      },
      max: {
        makerAmount: params[4].toNumber(),
        takerAmount: params[5].toNumber(),
      },
    },
  }
}

export function randomUint256() {
  const maxUint256 = new BigNumber(2).pow(256)
  return BigNumber.random()
    .times(maxUint256)
    .integerValue()
    .valueOf()
}

function checkFunctionArgsLength(args: any[], abi: any) {
  if (args.length !== abi.inputs.length) {
    throw new Error(`Incorrect number of arguments to Solidity function: ${abi.name}`)
  }
}

export async function setInitialProxyImplementation<
  ContractInstance extends Truffle.ContractInstance
>(web3: Web3, artifacts: any, contractName: string, ...args: any[]): Promise<ContractInstance> {
  const Contract: Truffle.Contract<ContractInstance> = artifacts.require(contractName)
  const ContractProxy: Truffle.Contract<ProxyInstance> = artifacts.require(contractName + 'Proxy')

  const implementation: ContractInstance = await Contract.deployed()
  const proxy: ProxyInstance = await ContractProxy.deployed()

  const initializerAbi = (implementation as any).abi.find(
    (abi: any) => abi.type === 'function' && abi.name === 'initialize'
  )

  if (initializerAbi) {
    // TODO(Martin): check types, not just argument number
    checkFunctionArgsLength(args, initializerAbi)
    console.log(`  Setting initial ${Contract.contractName} implementation on proxy`)
    await setAndInitializeImplementation(web3, proxy, implementation.address, initializerAbi, ...args)
  } else {
    await proxy._setImplementation(implementation.address)
  }

  return Contract.at(proxy.address) as ContractInstance
}

export async function getDeployedProxiedContract<ContractInstance extends Truffle.ContractInstance>(
  contractName: string,
  artifacts: any
): Promise<ContractInstance> {
  const Proxy: ProxyContract = artifacts.require(contractName + 'Proxy')
  const Contract: Truffle.Contract<ContractInstance> = artifacts.require(contractName)
  const proxy: ProxyInstance = await Proxy.deployed()
  // @ts-ignore
  Contract.numberFormat = 'BigNumber'
  return Contract.at(proxy.address) as ContractInstance
}

/*
 * Abstracts away the overhead of a typical Proxy+Implementation contract deployment.
 *
 * Arguments:
 * - artifacts: the Resolver object provided by Truffle
 * - name: name of the contract to deploy
 * - args: array of arguments to the contract's initializer
 * - then: a callback that can perform additional migration operations after deployment
 *
 * The callback will be called with the deployed proxied contract, a web3
 * instance (derived from the provider of the deployer given by Truffle), and the
 * name of the network (as given by Truffle).
 *
 * Returns:
 * A function with a signature as expected to be exported from a Truffle
 * migration script.
 */
export function deploymentForCoreContract<ContractInstance extends Truffle.ContractInstance>(
  web3: Web3,
  artifacts: any,
  name: CeloContractName,
  args: (networkName?: string) => Promise<any[]> = async () => [],
  then?: (contract: ContractInstance, web3: Web3, networkName: string) => void
) {
  const Contract = artifacts.require(name)
  const ContractProxy = artifacts.require(name + 'Proxy')
  return (deployer: any, networkName: string, _accounts: string[]) => {
    console.log('Deploying', name)
    deployer.deploy(ContractProxy)
    deployer.deploy(Contract)
    deployer.then(async () => {
      const proxy: ProxyInstance = await ContractProxy.deployed()
      await proxy._transferOwnership(_accounts[0])
      const proxiedContract: ContractInstance = await setInitialProxyImplementation<
        ContractInstance
      >(web3, artifacts, name, ...(await args(networkName)))

      const registry = await getDeployedProxiedContract<RegistryInstance>('Registry', artifacts)
      await registry.setAddressFor(name, proxiedContract.address)

      if (then) {
        await then(proxiedContract, web3, networkName)
      }
    })
  }
}

export async function submitMultiSigTransaction(
  multiSig: MultiSigInstance,
  address: string,
  data: string,
  value: number | BigNumber = 0
) {
  const txId = await multiSig.submitTransaction.call(address, value, data)
  // @ts-ignore Typechain generating wrong type for data argument
  // TODO(asa): Fix this
  await multiSig.submitTransaction(address, value, data)
  const txExecuted = (await multiSig.transactions(txId))[3]
  if (!txExecuted) {
    throw Error('Unable to execute MultiSig transaction')
  }
  return txId
}

export async function transferOwnershipOfProxy(
  contractName: string,
  owner: string,
  artifacts: any
) {
  const Proxy = artifacts.require(contractName + 'Proxy')
  const proxy: ProxyInstance = await Proxy.deployed()
  await proxy._transferOwnership(owner)
}

export async function transferOwnershipOfProxyAndImplementation<
  ContractInstance extends OwnableInstance
>(contractName: string, owner: string, artifacts: any) {
  console.log(`  Transferring ownership of ${contractName} and its Proxy to ${owner}`)
  const contract: ContractInstance = await getDeployedProxiedContract<ContractInstance>(
    contractName,
    artifacts
  )
  await contract.transferOwnership(owner)
  await transferOwnershipOfProxy(contractName, owner, artifacts)
}

// TODO(asa): Share this code with mobile.
export async function createInviteCode(
  goldToken: GoldTokenInstance,
  stableToken: StableTokenInstance,
  invitationStableTokenAmount: BigNumber,
  gasPrice: number,
  web3: Web3
) {
  // TODO(asa): This number was made up
  const verificationGasAmount = new BigNumber(10000000)
  if (!gasPrice) {
    // TODO: this default gas price might not be accurate
    gasPrice = 0
  }
  const temporaryWalletAccount = await web3.eth.accounts.create()
  const temporaryAddress = temporaryWalletAccount.address
  // Buffer.from doesn't expect a 0x for hex input
  const privateKeyHex = temporaryWalletAccount.privateKey.substring(2)
  const inviteCode = Buffer.from(privateKeyHex, 'hex').toString('base64')
  await goldToken.transfer(temporaryAddress, verificationGasAmount.times(gasPrice).toString())
  await stableToken.transfer(temporaryAddress, invitationStableTokenAmount.toString())
  return [temporaryAddress, inviteCode]
}

export async function sendEscrowedPayment(
  contract: StableTokenInstance,
  escrow: EscrowInstance,
  phone: string,
  value: number,
  paymentID: string
) {
  console.log(
    'Transferring',
    await convertFromContractDecimals(value, contract),
    await contract.symbol(),
    'to',
    phone,
    'via Escrow.'
  )
  // @ts-ignore
  const phoneHash: string = Web3.utils.soliditySha3({
    type: 'string',
    value: phone,
  })

  await contract.approve(escrow.address, value.toString())
  const expirySeconds = 60 * 60 * 24 * 5 // 5 days
  await escrow.transfer(phoneHash, contract.address, value.toString(), expirySeconds, paymentID, 0)
}<|MERGE_RESOLUTION|>--- conflicted
+++ resolved
@@ -16,12 +16,11 @@
   privateKey: string,
   txArgs: any
 ) {
-<<<<<<< HEAD
-  const address = generateAccountAddressFromPrivateKey(privateKey.slice(2))
+  const address = privateKeyToAddress(privateKey)
 
   // Encode data and estimate gas or use default values for a transfer.
   let encodedTxData: string|undefined
-  let estimatedGas = 21000 // Enough to send a transfer transaction.
+  let estimatedGas = 21000 // Gas cost of a basic transfer.
   if (tx !== null) {
     encodedTxData = tx.encodeABI()
     estimatedGas = await tx.estimateGas({
@@ -30,14 +29,6 @@
     })
   }
 
-=======
-  const address = privateKeyToAddress(privateKey)
-  const encodedTxData = tx.encodeABI()
-  const estimatedGas = await tx.estimateGas({
-    ...txArgs,
-    from: address,
-  })
->>>>>>> f5a8fc90
   const signedTx: any = await signTransaction(
     web3,
     {
