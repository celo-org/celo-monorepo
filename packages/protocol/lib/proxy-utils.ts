import { Address, bufferToHex, hexToBuffer } from '@celo/base/lib/address';
import { SecureTrie } from 'merkle-patricia-tree';
import { encode as rlpEncode } from 'rlp';
import { ProxyInstance } from 'types';
import Web3 from 'web3';
import { retryTx } from './web3-utils';

// from Proxy.sol

// bytes32 private constant OWNER_POSITION = bytes32(
//   uint256(keccak256("eip1967.proxy.admin")) - 1
// );
const OWNER_POSITION = '0xb53127684a568b3173ae13b9f8a6016e243e63b6e8ee1178d6a717850b5d6103'

// bytes32 private constant IMPLEMENTATION_POSITION = bytes32(
//   uint256(keccak256("eip1967.proxy.implementation")) - 1
// );
const IMPLEMENTATION_POSITION = '0x360894a13ba1a3210667c828492db98dca3e2076cc3735a920a3ca505d382bbc'

export async function verifyProxyStorageProof(web3: Web3, proxy: string, owner: string) {
  const proof = await web3.eth.getProof(
    web3.utils.toChecksumAddress(proxy),
    [OWNER_POSITION, IMPLEMENTATION_POSITION],
    'latest'
  )

  const trie = new SecureTrie()
  await trie.put(hexToBuffer(OWNER_POSITION), rlpEncode(owner))

  // @ts-ignore
  return proof.storageHash === bufferToHex(trie.root)
}

export async function setAndInitializeImplementation(
  web3: Web3,
  proxy: ProxyInstance,
  implementationAddress: string,
  initializerAbi: any,
  txOptions: {
    from?: Address
    value?: string
  },
  ...args: any[]
) {
  try {

<<<<<<< HEAD

=======
>>>>>>> dc64bf21
    const callData = web3.eth.abi.encodeFunctionCall(initializerAbi, args)
    if (txOptions.from != null) {
      // The proxied contract needs to be funded prior to initialization
      if (txOptions.value != null) {
        // Proxy's fallback fn expects the contract's implementation to be set already
        // So we set the implementation first, send the funding, and then set and initialize again.
        await retryTx(proxy._setImplementation, [implementationAddress, { from: txOptions.from }])
        await retryTx(web3.eth.sendTransaction, [
          {
            from: txOptions.from,
            to: proxy.address,
            value: txOptions.value,
          },
        ])
      }
      return retryTx(proxy._setAndInitializeImplementation, [
        implementationAddress,
        callData as any,
        { from: txOptions.from },
      ])
    } else {
      return retryTx(proxy._setAndInitializeImplementation, [implementationAddress, callData as any])
    }
  } catch (error) {
    console.log("errror", error);
  }
}<|MERGE_RESOLUTION|>--- conflicted
+++ resolved
@@ -44,10 +44,6 @@
 ) {
   try {
 
-<<<<<<< HEAD
-
-=======
->>>>>>> dc64bf21
     const callData = web3.eth.abi.encodeFunctionCall(initializerAbi, args)
     if (txOptions.from != null) {
       // The proxied contract needs to be funded prior to initialization
