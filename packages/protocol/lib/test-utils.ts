<<<<<<< HEAD
import { hasEntryInRegistry, usesRegistry } from '@celo/protocol/lib/registry-utils';
import { getParsedSignatureOfAddress } from '@celo/protocol/lib/signing-utils';
import { getDeployedProxiedContract } from '@celo/protocol/lib/web3-utils';
import { config } from '@celo/protocol/migrationsConfig';
import { privateKeyToAddress } from '@celo/utils/lib/address';
import { soliditySha3 } from '@celo/utils/lib/solidity';
import assert from 'assert';
import BigNumber from 'bignumber.js';
import chai from 'chai';
import chaiSubset from 'chai-subset';
// tslint:disable-next-line: ordered-imports
import { SpawnOptions, spawn } from 'child_process';
import { keccak256 } from 'ethereum-cryptography/keccak';
import {
  GovernanceApproverMultiSigInstance,
  GovernanceInstance,
  LockedGoldInstance,
  ProxyInstance,
  RegistryInstance,
  UsingRegistryInstance
} from 'types';
import Web3 from 'web3';
=======
// tslint:disable: ordered-imports
import { hasEntryInRegistry, usesRegistry } from '@celo/protocol/lib/registry-utils'
import { getParsedSignatureOfAddress } from '@celo/protocol/lib/signing-utils'
import { getDeployedProxiedContract } from '@celo/protocol/lib/web3-utils'
import { ArtifactsSingleton } from '@celo/protocol/migrations/artifactsSingleton'
import { config } from '@celo/protocol/migrationsConfig'
import { privateKeyToAddress } from '@celo/utils/lib/address'
import { soliditySha3 } from '@celo/utils/lib/solidity'
import BigNumber from 'bignumber.js'
import chai from 'chai'
import chaiSubset from 'chai-subset'
import { SpawnOptions, spawn } from 'child_process'
import { keccak256 } from 'ethereumjs-util'
import { GovernanceApproverMultiSigInstance, GovernanceInstance, LockedGoldInstance, ProxyInstance, RegistryInstance, UsingRegistryInstance } from 'types'
import Web3 from 'web3'
import { ContractPackage, MENTO_PACKAGE } from '../contractPackages'
>>>>>>> 9c47cbe9

import BN = require('bn.js')

const isNumber = (x: any) =>
  typeof x === 'number' || (BN as any).isBN(x) || BigNumber.isBigNumber(x)

chai.use(chaiSubset)

// hard coded in ganache
export const EPOCH = 100

export function stripHexEncoding(hexString: string) {
  return hexString.substring(0, 2) === '0x' ? hexString.substring(2) : hexString
}

export function assertContainSubset(superset: any, subset: any) {
  const assert2: any = chai.assert
  return assert2.containSubset(superset, subset)
}

export async function jsonRpc(web3: Web3, method: string, params: any[] = []): Promise<any> {
  return new Promise((resolve, reject) => {
    if (typeof web3.currentProvider !== 'string') {
      web3.currentProvider.send(
        {
          jsonrpc: '2.0',
          method,
          params,
          // salt id generation, milliseconds might not be
          // enough to generate unique ids
          id: new Date().getTime() + Math.floor(Math.random() * (1 + 100 - 1)),
        },
        // @ts-ignore
        (err: any, result: any) => {
          if (err) {
            return reject(err)
          }
          return resolve(result)
        }
      )
    } else {
      reject(new Error('Invalid Provider'))
    }
  })
}

export async function timeTravel(seconds: number, web3: Web3) {
  await jsonRpc(web3, 'evm_increaseTime', [seconds])
  await jsonRpc(web3, 'evm_mine', [])
}

export async function mineBlocks(blocks: number, web3: Web3) {
  for (let i = 0; i < blocks; i++) {
    await jsonRpc(web3, 'evm_mine', [])
  }
}

export async function currentEpochNumber(web3: Web3, epochSize: number = EPOCH) {
  const blockNumber = await web3.eth.getBlockNumber()

  return getEpochNumberOfBlock(blockNumber, epochSize)
}

export function getEpochNumberOfBlock(blockNumber: number, epochSize: number = EPOCH) {
  // Follows GetEpochNumber from celo-blockchain/blob/master/consensus/istanbul/utils.go
  const epochNumber = Math.floor(blockNumber / epochSize)
  if (blockNumber % epochSize === 0) {
    return epochNumber
  } else {
    return epochNumber + 1
  }
}

// Follows GetEpochFirstBlockNumber from celo-blockchain/blob/master/consensus/istanbul/utils.go
export function getFirstBlockNumberForEpoch(epochNumber: number, epochSize: number = EPOCH) {
  if (epochNumber === 0) {
    // No first block for epoch 0
    return 0
  }
  return (epochNumber - 1) * epochSize + 1
}

export async function mineToNextEpoch(web3: Web3, epochSize: number = EPOCH) {
  const blockNumber = await web3.eth.getBlockNumber()
  const epochNumber = await currentEpochNumber(web3, epochSize)
  const blocksUntilNextEpoch = getFirstBlockNumberForEpoch(epochNumber + 1, epochSize) - blockNumber
  await mineBlocks(blocksUntilNextEpoch, web3)
}

export async function assertBalance(address: string, balance: BigNumber) {
  const block = await web3.eth.getBlock('latest')
  const web3balance = new BigNumber(await web3.eth.getBalance(address))
  if (isSameAddress(block.miner, address)) {
    const blockReward = web3.utils.toWei(new BN(2), 'ether') as BigNumber
    assertEqualBN(web3balance, balance.plus(blockReward))
  } else {
    assertEqualBN(web3balance, balance)
  }
}

export const assertThrowsAsync = async (promise: any, errorMessage: string = '') => {
  let failed = false
  try {
    await promise
  } catch (_) {
    failed = true
  }

  assert.strictEqual(true, failed, errorMessage)
}

export async function assertTransactionRevertWithReason(promise: any, expectedRevertReason: string = '') {
  try {
   await promise
    assert.fail('Expected transaction to revert')
  } catch (error) {
    // Only ever tested with ganache.
    // When it's a transaction (eg a non-view send call), error.message has a shape like:
    // 'StatusError: Transaction: ${transactionHash} exited with an error (status 0). Reason given: ${revertMessage}.'
    // Therefore we try to search for `${expectedRevertReason}`.
    const revertFound: boolean =
    error.message.search(expectedRevertReason) >= 0
    const msg: string =
    expectedRevertReason === '' ? `Expected "StatusError", got ${error} instead` : `Expected ${expectedRevertReason}, got ${error} instead`
    assert(revertFound, msg)
  }
}

export async function assertTransactionRevertWithoutReason(promise: any, errorMessage: string = '') {
  // When a transaction reverts without a reason, error.message has a shape like:
  // 'Transaction: ${transactionHash} exited with an error (status 0).'
  try {
    await promise
    assert.fail('Expected transaction to revert')
  } catch (error) {
    const revertFound: boolean =
      error.message.search('exited with an error [(]status 0[)]') >= 0
    const msg: string =
      errorMessage === '' ? `Expected "StatusError", got ${error} instead` : errorMessage
    assert(revertFound, msg)
  }
}

// TODO: Use assertRevert directly from openzeppelin-solidity
// Note that errorMessage is not the expected revert message, but the
// message that is provided if there is no revert.
export async function assertRevert(promise: any, errorMessage: string = '') {
  // Only ever tested with ganache.
  // When it's a view call, error.message has a shape like:
  // `Error: VM Exception while processing transaction: revert ${expectedRevertReason}`
  try {
    await promise
    assert.fail('Expected transaction to revert')
  } catch (error) {
    const revertFound: boolean =
      error.message.search('VM Exception while processing transaction: revert') >= 0
    const msg: string =
      errorMessage === '' ? `Expected "revert", got ${error} instead` : errorMessage
    assert(revertFound, msg)
  }
}

export async function exec(command: string, args: string[]) {
  return new Promise<void>((resolve, reject) => {
    const proc = spawn(command, args, {
      stdio: [process.stdout, process.stderr],
    })
    proc.on('error', (error: any) => {
      reject(error)
    })
    proc.on('exit', (code: any) => {
      if (code !== 0) {
        reject(code)
      } else {
        resolve()
      }
    })
  })
}

function execCmd(cmd: string, args: string[], options?: SpawnOptions & { silent?: boolean }) {
  return new Promise<number>(async (resolve, reject) => {
    const { silent, ...spawnOptions } = options || { silent: false }
    if (!silent) {
      console.debug('$ ' + [cmd].concat(args).join(' '))
    }
    const process = spawn(cmd, args, { ...spawnOptions, stdio: silent ? 'ignore' : 'inherit' })
    process.on('close', (code) => {
      try {
        resolve(code)
      } catch (error) {
        reject(error)
      }
    })
  })
}

async function isPortOpen(host: string, port: number) {
  return (await execCmd('nc', ['-z', host, port.toString()], { silent: true })) === 0
}

export async function waitForPortOpen(host: string, port: number, seconds: number) {
  const deadline = Date.now() + seconds * 1000
  do {
    if (await isPortOpen(host, port)) {
      return true
    }
  } while (Date.now() < deadline)
  return false
}

<<<<<<< HEAD
export const assertProxiesSet = async (getContract: any) => {
  for (const contractName of proxiedContracts) {
    const contract = await getContract(contractName, 'contract')
    const proxy: ProxyInstance = await getContract(contractName, 'proxy')
    assert.strictEqual(
      contract.address.toLowerCase(),
      (await proxy._getImplementation()).toLowerCase(),
      contractName + 'Proxy not pointing to the ' + contractName + ' implementation'
    )
  }
}

export const assertContractsRegistered = async (getContract: any) => {
  const registry: RegistryInstance = await getContract('Registry', 'proxiedContract')
  for (const contractName of hasEntryInRegistry) {
    const contract: Truffle.ContractInstance = await getContract(contractName, 'proxiedContract')
    assert.strictEqual(
      contract.address.toLowerCase(),
      (await registry.getAddressFor(soliditySha3(contractName))).toLowerCase(),
      'Registry does not have the correct information for ' + contractName
    )
=======
type ProxiedContractGetter = (
  contractName: string,
  type: string,
  contractPackage: ContractPackage, 
  ) => Promise<any>

type ContratGetter = (
  contractName: string,
  contractPackage?: ContractPackage, 
  ) => Promise<any>


export const assertProxiesSet = async (getContract: ProxiedContractGetter) => {
  for (const contractList of proxiedContracts) {
    for (const contractName of contractList.contracts) {
      const contract = await getContract(contractName, 'contract', contractList.__contractPackage)
      const proxy: ProxyInstance = await getContract(contractName, 'proxy', contractList.__contractPackage)
      assert.equal(
        contract.address.toLowerCase(),
        (await proxy._getImplementation()).toLowerCase(),
        contractName + 'Proxy not pointing to the ' + contractName + ' implementation'
      )
    }
    
  }
}

export const assertContractsRegistered = async (getContract: ContratGetter) => {
  const registry: RegistryInstance = await getContract('Registry')
  for (const proxyPackage of hasEntryInRegistry) {
    for (const contractName of proxyPackage.contracts) {
      const contract: Truffle.ContractInstance = await getContract(contractName, proxyPackage)
      assert.equal(
        contract.address.toLowerCase(),
        (await registry.getAddressFor(soliditySha3(contractName))).toLowerCase(),
        'Registry does not have the correct information for ' + contractName
      )
    }
>>>>>>> 9c47cbe9
  }
}

export const assertRegistryAddressesSet = async (getContract: ContratGetter) => {
  const registry: RegistryInstance = await getContract('Registry')
  for (const contractName of usesRegistry) {
<<<<<<< HEAD
    const contract: UsingRegistryInstance = await getContract(contractName, 'proxiedContract')
    assert.strictEqual(
=======
    const contract: UsingRegistryInstance = await getContract(contractName, MENTO_PACKAGE)
    assert.equal(
>>>>>>> 9c47cbe9
      registry.address.toLowerCase(),
      (await contract.registry()).toLowerCase(),
      'Registry address is not set properly in ' + contractName
    )
  }
}

// This function is currently not in use, it should be converted to assertContractsOwnedByGovernance
export const assertContractsOwnedByMultiSig = async (getContract: any) => {
  const multiSigAddress = (await getContract('MultiSig', 'proxiedContract')).address
<<<<<<< HEAD
  for (const contractName of ownedContracts) {
    const contractOwner: string = await (await getContract(contractName, 'proxiedContract')).owner()
    assert.strictEqual(contractOwner, multiSigAddress, contractName + ' is not owned by the MultiSig')
  }

  for (const contractName of proxiedContracts) {
    const proxyOwner = await (await getContract(contractName, 'proxy'))._getOwner()
    assert.strictEqual(proxyOwner, multiSigAddress, contractName + 'Proxy is not owned by the MultiSig')
  }
=======
  for (const contractList of ownedContracts) {
    for (const contractName of contractList.contracts) {
      const contractOwner: string = await (await getContract(contractName, 'proxiedContract', contractList.__contractPackage)).owner()
      assert.equal(contractOwner, multiSigAddress, contractName + ' is not owned by the MultiSig')
    }
  }

  for (const contractList of proxiedContracts) {
    for (const contractName of contractList.contracts) {
      const proxyOwner = await (await getContract(contractName, 'proxy', contractList.__contractPackage))._getOwner()
      assert.equal(proxyOwner, multiSigAddress, contractName + 'Proxy is not owned by the MultiSig')
    }}
>>>>>>> 9c47cbe9
}

export const assertFloatEquality = (
  a: BigNumber,
  b: BigNumber,
  errorMessage: string,
  epsilon = new BigNumber(0.00000001)
) => {
  assert(a.minus(b).abs().comparedTo(epsilon) === -1, errorMessage)
}

export function assertLogMatches2(
  log: Truffle.TransactionLog,
  expected: { event: string; args: Record<string, any> }
) {
  assertLogMatches(log, expected.event, expected.args)
}

export function assertLogMatches(
  log: Truffle.TransactionLog,
  event: string,
  args: Record<string, any>
) {
  assert.strictEqual(log.event, event, `Log event name doesn\'t match`)
  assertObjectWithBNEqual(log.args, args, (arg) => `Event ${event}, arg: ${arg} do not match`)
}

// Compares objects' properties, using assertBNEqual to compare BN fields.
// Extracted out of previous `assertLogMatches`.
export function assertObjectWithBNEqual(
  actual: object,
  expected: Record<string, any>,
  fieldErrorMsg: (field?: string) => string
) {
  const objectFields = Object.keys(actual)
    .filter((k) => k !== '__length__' && isNaN(parseInt(k, 10)))
    .sort()

  assert.deepStrictEqual(objectFields, Object.keys(expected).sort(), `Argument names do not match`)
  for (const k of objectFields) {
    if (typeof expected[k] === 'function') {
      expected[k](actual[k], fieldErrorMsg(k))
    } else if (isNumber(actual[k]) || isNumber(expected[k])) {
      assertEqualBN(actual[k], expected[k], fieldErrorMsg(k))
    } else if (Array.isArray(actual[k])) {
      const actualArray = actual[k] as []
      const expectedArray = expected[k] as []
      if (actualArray.length === expectedArray.length 
        && actualArray.every(actualValue => isNumber(actualValue)) 
        && expectedArray.every(expectedValue => isNumber(expectedValue))) {
        // if this is array of BNs, deepEqual will not work
        // since it is not able to compare number/string/BN
        // with each other and we have to compare it manually
        for (let i = 0; i < actualArray.length; i++) {
          assertEqualBN(actualArray[i], expectedArray[i], fieldErrorMsg(k))
        }
      } else  {
        assert.deepStrictEqual(actual[k], expected[k], fieldErrorMsg(k))
      }
    }
    else {
      assert.strictEqual(actual[k], expected[k], fieldErrorMsg(k))
    }
  }
}

export function assertBNArrayEqual(
  actualArray: any[],
  expectedArray: any[]
) {
  assert(Array.isArray(actualArray), `Actual is not an array`)
  assert(Array.isArray(expectedArray), `Expected is not an array`)
  assert(actualArray.length === expectedArray.length, `Different array sizes; actual: ${actualArray.length} expected: ${expectedArray.length}`)
  assert(actualArray.every(actualValue => isNumber(actualValue)) 
      && expectedArray.every(expectedValue => isNumber(expectedValue)),
      `Expected all elements to be numbers`)
      
  for (let i = 0; i < actualArray.length; i++) {
    assertEqualBN(actualArray[i], expectedArray[i])
  }
}


export function assertEqualBN(
  actual: number | BN | BigNumber,
  expected: number | BN | BigNumber,
  msg?: string
) {
  assert(
    web3.utils.toBN(actual).eq(web3.utils.toBN(expected)),
    `expected ${expected.toString(10)} and got ${actual.toString(10)}. ${msg || ''}`
  )
}

export function assertAlmostEqualBN(
  actual: number | BN | BigNumber,
  expected: number | BN | BigNumber,
  margin: number | BN | BigNumber,
  msg?: string
) {
  const diff = web3.utils.toBN(actual).sub(web3.utils.toBN(expected)).abs()
  assert(
    web3.utils.toBN(margin).gte(diff),
    `expected ${expected.toString(10)} to be within ${margin.toString(10)} of ${actual.toString(
      10
    )}. ${msg || ''}`
  )
}

export function assertEqualDpBN(
  value: number | BN | BigNumber,
  expected: number | BN | BigNumber,
  decimals: number,
  msg?: string
) {
  const valueDp = new BigNumber(value.toString()).dp(decimals)
  const expectedDp = new BigNumber(expected.toString()).dp(decimals)
  assert(
    valueDp.isEqualTo(expectedDp),
    `expected ${expectedDp.toString()} and got ${valueDp.toString()}. ${msg || ''}`
  )
}

export function assertEqualBNArray(
  value: number[] | BN[] | BigNumber[],
  expected: number[] | BN[] | BigNumber[],
  msg?: string
) {
  assert.strictEqual(value.length, expected.length, msg)
  value.forEach((x, i) => assertEqualBN(x, expected[i]))
}

export function assertGteBN(
  value: number | BN | BigNumber,
  expected: number | BN | BigNumber,
  msg?: string
) {
  assert(
    web3.utils.toBN(value).gte(web3.utils.toBN(expected)),
    `expected ${value.toString()} to be greater than or equal to ${expected.toString()}. ${
      msg || ''
    }`
  )
}

export const isSameAddress = (minerAddress, otherAddress) => {
  return minerAddress.toLowerCase() === otherAddress.toLowerCase()
}

// TODO(amy): Pull this list from the build artifacts instead
const proxiedContracts = [{
  contracts: [
    'Attestations',
    'Escrow',
    'GoldToken',
    'Registry',
    'SortedOracles',

  ]
  },
  {
    contracts: [
      'Reserve',
      'StableToken',
    ],
    __contractPackage: MENTO_PACKAGE
 }
]

// TODO(asa): Pull this list from the build artifacts instead
const ownedContracts = [{
  contracts: [
    'Attestations',
    'Escrow',
    'Registry',
    'SortedOracles',
  ]
  },{
  contracts: [
    'Reserve',
    'Exchange',
    'StableToken'
  ],
  __contractPackage: MENTO_PACKAGE
 }
]

export function getOffsetForMinerSelection(
  blockhash: string,
  index: number,
  verifierBlockWindowSize: number
): number {
  const selectedVerifierBlockOffsets = new Set()

  let hash: any = new BN(blockhash.replace('0x', ''), 16)
  let verifierBlockOffset = 0
  let currentVerification = 0
  const mod = new BN(verifierBlockWindowSize)
  while (currentVerification <= index) {
    hash = keccak256(hash)
    verifierBlockOffset = new BN(hash).mod(mod).toNumber()
    if (!selectedVerifierBlockOffsets.has(verifierBlockOffset)) {
      selectedVerifierBlockOffsets.add(verifierBlockOffset)
      currentVerification++
    }
  }

  return verifierBlockOffset
}

export const assertSameAddress = (value: string, expected: string, msg?: string) => {
  assert.strictEqual(expected.toLowerCase(), value.toLowerCase(), msg)
}

export function createMatcher<A>(assertFn: (value: A, expected: A, msg?: string) => void) {
  return (expected: A) => (value: A, msg?: string) => {
    assertFn(value, expected, msg)
  }
}

export const matchAddress = createMatcher(assertSameAddress)

export const matchAny = () => {
  // nothing
}

export default {
  assertContainSubset,
  assertRevert,
  timeTravel,
  isSameAddress,
}

export async function addressMinedLatestBlock(address: string) {
  const block = await web3.eth.getBlock('latest')
  return isSameAddress(block.miner, address)
}

enum VoteValue {
  None = 0,
  Abstain,
  No,
  Yes,
}

<<<<<<< HEAD
export async function assumeOwnership(
  contractsToOwn: string[],
  to: string,
  proposalId: number = 1,
  dequeuedIndex: number = 0
) {
=======
export async function assumeOwnershipWithTruffle(contractsToOwn: string[], to: string, dequeuedIndex: number = 0, contractPackage?:ContractPackage) {
>>>>>>> 9c47cbe9
  const governance: GovernanceInstance = await getDeployedProxiedContract('Governance', artifacts)
  const lockedGold: LockedGoldInstance = await getDeployedProxiedContract('LockedGold', artifacts)
  const multiSig: GovernanceApproverMultiSigInstance = await getDeployedProxiedContract(
    'GovernanceApproverMultiSig',
    artifacts
  )
  const registry: RegistryInstance = await getDeployedProxiedContract('Registry', artifacts)
  // Enough to pass the governance proposal unilaterally (and then some).
  const tenMillionCELO = '10000000000000000000000000'
  // @ts-ignore
  await lockedGold.lock({ value: tenMillionCELO })
  // Any contract's `transferOwnership` function will work here as the function signatures are all the same.
  // @ts-ignore
<<<<<<< HEAD
  const transferOwnershipData = Buffer.from(
    stripHexEncoding(registry.contract.methods.transferOwnership(to).encodeABI()),
    'hex'
  )
  const proposalTransactions = await Promise.all(
    contractsToOwn.map(async (contractName: string) => {
      return {
        value: 0,
        destination: (await getDeployedProxiedContract(contractName, artifacts)).address,
=======
  const transferOwnershipData = Buffer.from(stripHexEncoding(registry.contract.methods.transferOwnership(to).encodeABI()), 'hex')
  const proposalTransactions = await Promise.all(
    contractsToOwn.map(async (contractName: string) => {
      
      const artifactsInstance = ArtifactsSingleton.getInstance(contractPackage, artifacts)

      const contractAddress = (await getDeployedProxiedContract(contractName, artifactsInstance)).address
      
      return {
        value: 0,
        destination: contractAddress,
>>>>>>> 9c47cbe9
        data: transferOwnershipData,
      }
    })
  )
  await governance.propose(
    proposalTransactions.map((tx: any) => tx.value),
    proposalTransactions.map((tx: any) => tx.destination),
    // @ts-ignore
    Buffer.concat(proposalTransactions.map((tx: any) => tx.data)),
    proposalTransactions.map((tx: any) => tx.data.length),
    'URL',
    // @ts-ignore: TODO(mcortesi) fix typings for TransactionDetails
    { value: web3.utils.toWei(config.governance.minDeposit.toString(), 'ether') }
  )

<<<<<<< HEAD
  await governance.upvote(proposalId, 0, 0)
=======
  const proposalId = (await governance.proposalCount()).toNumber()

>>>>>>> 9c47cbe9
  await timeTravel(config.governance.dequeueFrequency, web3)
  // @ts-ignore
  const txData = governance.contract.methods.approve(proposalId, dequeuedIndex).encodeABI()
  await multiSig.submitTransaction(governance.address, 0, txData)
  await timeTravel(config.governance.approvalStageDuration, web3)
  await governance.vote(proposalId, dequeuedIndex, VoteValue.Yes)
  await timeTravel(config.governance.referendumStageDuration, web3)
  await governance.execute(proposalId, dequeuedIndex)
}

/*
 * Helpers for verification
 */
export enum KeyOffsets {
  VALIDATING_KEY_OFFSET,
  ATTESTING_KEY_OFFSET,
  NEW_VALIDATING_KEY_OFFSET,
  VOTING_KEY_OFFSET,
}

// Private keys of each of the 10 miners, in the same order as their addresses in 'accounts'.
export const accountPrivateKeys: string[] = [
  '0xf2f48ee19680706196e2e339e5da3491186e0c4c5030670656b0e0164837257d',
  '0x5d862464fe9303452126c8bc94274b8c5f9874cbd219789b3eb2128075a76f72',
  '0xdf02719c4df8b9b8ac7f551fcb5d9ef48fa27eef7a66453879f4d8fdc6e78fb1',
  '0xff12e391b79415e941a94de3bf3a9aee577aed0731e297d5cfa0b8a1e02fa1d0',
  '0x752dd9cf65e68cfaba7d60225cbdbc1f4729dd5e5507def72815ed0d8abc6249',
  '0xefb595a0178eb79a8df953f87c5148402a224cdf725e88c0146727c6aceadccd',
  '0x83c6d2cc5ddcf9711a6d59b417dc20eb48afd58d45290099e5987e3d768f328f',
  '0xbb2d3f7c9583780a7d3904a2f55d792707c345f21de1bacb2d389934d82796b2',
  '0xb2fd4d29c1390b71b8795ae81196bfd60293adf99f9d32a0aff06288fcdac55f',
  '0x23cb7121166b9a2f93ae0b7c05bde02eae50d64449b2cbb42bc84e9d38d6cc89',
]

export const getDerivedKey = (offset: number, address: string, accounts: string[]) => {
  const pKey = accountPrivateKeys[accounts.indexOf(address)]
  const aKey = Buffer.from(pKey.slice(2), 'hex')
  aKey.write((aKey[0] + offset).toString(16))
  return '0x' + aKey.toString('hex')
}

export const unlockAndAuthorizeKey = async (
  offset: number,
  authorizeFn: any,
  account: string,
  accounts: string[]
) => {
  const key = getDerivedKey(offset, account, accounts)
  const addr = privateKeyToAddress(key)
  // @ts-ignore
  await web3.eth.personal.importRawKey(key, 'passphrase')
  await web3.eth.personal.unlockAccount(addr, 'passphrase', 1000000)

  const signature = await getParsedSignatureOfAddress(web3, account, addr)
  return authorizeFn(addr, signature.v, signature.r, signature.s, {
    from: account,
  })
}<|MERGE_RESOLUTION|>--- conflicted
+++ resolved
@@ -1,44 +1,17 @@
-<<<<<<< HEAD
 import { hasEntryInRegistry, usesRegistry } from '@celo/protocol/lib/registry-utils';
 import { getParsedSignatureOfAddress } from '@celo/protocol/lib/signing-utils';
 import { getDeployedProxiedContract } from '@celo/protocol/lib/web3-utils';
 import { config } from '@celo/protocol/migrationsConfig';
 import { privateKeyToAddress } from '@celo/utils/lib/address';
 import { soliditySha3 } from '@celo/utils/lib/solidity';
-import assert from 'assert';
 import BigNumber from 'bignumber.js';
 import chai from 'chai';
 import chaiSubset from 'chai-subset';
 // tslint:disable-next-line: ordered-imports
 import { SpawnOptions, spawn } from 'child_process';
-import { keccak256 } from 'ethereum-cryptography/keccak';
-import {
-  GovernanceApproverMultiSigInstance,
-  GovernanceInstance,
-  LockedGoldInstance,
-  ProxyInstance,
-  RegistryInstance,
-  UsingRegistryInstance
-} from 'types';
+import { keccak256 } from 'ethereumjs-util';
+import { GovernanceApproverMultiSigInstance, GovernanceInstance, LockedGoldInstance, ProxyInstance, RegistryInstance, UsingRegistryInstance } from 'types';
 import Web3 from 'web3';
-=======
-// tslint:disable: ordered-imports
-import { hasEntryInRegistry, usesRegistry } from '@celo/protocol/lib/registry-utils'
-import { getParsedSignatureOfAddress } from '@celo/protocol/lib/signing-utils'
-import { getDeployedProxiedContract } from '@celo/protocol/lib/web3-utils'
-import { ArtifactsSingleton } from '@celo/protocol/migrations/artifactsSingleton'
-import { config } from '@celo/protocol/migrationsConfig'
-import { privateKeyToAddress } from '@celo/utils/lib/address'
-import { soliditySha3 } from '@celo/utils/lib/solidity'
-import BigNumber from 'bignumber.js'
-import chai from 'chai'
-import chaiSubset from 'chai-subset'
-import { SpawnOptions, spawn } from 'child_process'
-import { keccak256 } from 'ethereumjs-util'
-import { GovernanceApproverMultiSigInstance, GovernanceInstance, LockedGoldInstance, ProxyInstance, RegistryInstance, UsingRegistryInstance } from 'types'
-import Web3 from 'web3'
-import { ContractPackage, MENTO_PACKAGE } from '../contractPackages'
->>>>>>> 9c47cbe9
 
 import BN = require('bn.js')
 
@@ -250,29 +223,6 @@
   return false
 }
 
-<<<<<<< HEAD
-export const assertProxiesSet = async (getContract: any) => {
-  for (const contractName of proxiedContracts) {
-    const contract = await getContract(contractName, 'contract')
-    const proxy: ProxyInstance = await getContract(contractName, 'proxy')
-    assert.strictEqual(
-      contract.address.toLowerCase(),
-      (await proxy._getImplementation()).toLowerCase(),
-      contractName + 'Proxy not pointing to the ' + contractName + ' implementation'
-    )
-  }
-}
-
-export const assertContractsRegistered = async (getContract: any) => {
-  const registry: RegistryInstance = await getContract('Registry', 'proxiedContract')
-  for (const contractName of hasEntryInRegistry) {
-    const contract: Truffle.ContractInstance = await getContract(contractName, 'proxiedContract')
-    assert.strictEqual(
-      contract.address.toLowerCase(),
-      (await registry.getAddressFor(soliditySha3(contractName))).toLowerCase(),
-      'Registry does not have the correct information for ' + contractName
-    )
-=======
 type ProxiedContractGetter = (
   contractName: string,
   type: string,
@@ -290,7 +240,7 @@
     for (const contractName of contractList.contracts) {
       const contract = await getContract(contractName, 'contract', contractList.__contractPackage)
       const proxy: ProxyInstance = await getContract(contractName, 'proxy', contractList.__contractPackage)
-      assert.equal(
+      assert.strictEqual(
         contract.address.toLowerCase(),
         (await proxy._getImplementation()).toLowerCase(),
         contractName + 'Proxy not pointing to the ' + contractName + ' implementation'
@@ -305,26 +255,20 @@
   for (const proxyPackage of hasEntryInRegistry) {
     for (const contractName of proxyPackage.contracts) {
       const contract: Truffle.ContractInstance = await getContract(contractName, proxyPackage)
-      assert.equal(
+      assert.strictEqual(
         contract.address.toLowerCase(),
         (await registry.getAddressFor(soliditySha3(contractName))).toLowerCase(),
         'Registry does not have the correct information for ' + contractName
       )
     }
->>>>>>> 9c47cbe9
   }
 }
 
 export const assertRegistryAddressesSet = async (getContract: ContratGetter) => {
   const registry: RegistryInstance = await getContract('Registry')
   for (const contractName of usesRegistry) {
-<<<<<<< HEAD
     const contract: UsingRegistryInstance = await getContract(contractName, 'proxiedContract')
     assert.strictEqual(
-=======
-    const contract: UsingRegistryInstance = await getContract(contractName, MENTO_PACKAGE)
-    assert.equal(
->>>>>>> 9c47cbe9
       registry.address.toLowerCase(),
       (await contract.registry()).toLowerCase(),
       'Registry address is not set properly in ' + contractName
@@ -335,30 +279,18 @@
 // This function is currently not in use, it should be converted to assertContractsOwnedByGovernance
 export const assertContractsOwnedByMultiSig = async (getContract: any) => {
   const multiSigAddress = (await getContract('MultiSig', 'proxiedContract')).address
-<<<<<<< HEAD
-  for (const contractName of ownedContracts) {
-    const contractOwner: string = await (await getContract(contractName, 'proxiedContract')).owner()
-    assert.strictEqual(contractOwner, multiSigAddress, contractName + ' is not owned by the MultiSig')
-  }
-
-  for (const contractName of proxiedContracts) {
-    const proxyOwner = await (await getContract(contractName, 'proxy'))._getOwner()
-    assert.strictEqual(proxyOwner, multiSigAddress, contractName + 'Proxy is not owned by the MultiSig')
-  }
-=======
   for (const contractList of ownedContracts) {
     for (const contractName of contractList.contracts) {
       const contractOwner: string = await (await getContract(contractName, 'proxiedContract', contractList.__contractPackage)).owner()
-      assert.equal(contractOwner, multiSigAddress, contractName + ' is not owned by the MultiSig')
+      assert.strictEqual(contractOwner, multiSigAddress, contractName + ' is not owned by the MultiSig')
     }
   }
 
   for (const contractList of proxiedContracts) {
     for (const contractName of contractList.contracts) {
       const proxyOwner = await (await getContract(contractName, 'proxy', contractList.__contractPackage))._getOwner()
-      assert.equal(proxyOwner, multiSigAddress, contractName + 'Proxy is not owned by the MultiSig')
+      assert.strictEqual(proxyOwner, multiSigAddress, contractName + 'Proxy is not owned by the MultiSig')
     }}
->>>>>>> 9c47cbe9
 }
 
 export const assertFloatEquality = (
@@ -604,16 +536,7 @@
   Yes,
 }
 
-<<<<<<< HEAD
-export async function assumeOwnership(
-  contractsToOwn: string[],
-  to: string,
-  proposalId: number = 1,
-  dequeuedIndex: number = 0
-) {
-=======
 export async function assumeOwnershipWithTruffle(contractsToOwn: string[], to: string, dequeuedIndex: number = 0, contractPackage?:ContractPackage) {
->>>>>>> 9c47cbe9
   const governance: GovernanceInstance = await getDeployedProxiedContract('Governance', artifacts)
   const lockedGold: LockedGoldInstance = await getDeployedProxiedContract('LockedGold', artifacts)
   const multiSig: GovernanceApproverMultiSigInstance = await getDeployedProxiedContract(
@@ -627,17 +550,6 @@
   await lockedGold.lock({ value: tenMillionCELO })
   // Any contract's `transferOwnership` function will work here as the function signatures are all the same.
   // @ts-ignore
-<<<<<<< HEAD
-  const transferOwnershipData = Buffer.from(
-    stripHexEncoding(registry.contract.methods.transferOwnership(to).encodeABI()),
-    'hex'
-  )
-  const proposalTransactions = await Promise.all(
-    contractsToOwn.map(async (contractName: string) => {
-      return {
-        value: 0,
-        destination: (await getDeployedProxiedContract(contractName, artifacts)).address,
-=======
   const transferOwnershipData = Buffer.from(stripHexEncoding(registry.contract.methods.transferOwnership(to).encodeABI()), 'hex')
   const proposalTransactions = await Promise.all(
     contractsToOwn.map(async (contractName: string) => {
@@ -649,7 +561,6 @@
       return {
         value: 0,
         destination: contractAddress,
->>>>>>> 9c47cbe9
         data: transferOwnershipData,
       }
     })
@@ -665,12 +576,8 @@
     { value: web3.utils.toWei(config.governance.minDeposit.toString(), 'ether') }
   )
 
-<<<<<<< HEAD
-  await governance.upvote(proposalId, 0, 0)
-=======
   const proposalId = (await governance.proposalCount()).toNumber()
 
->>>>>>> 9c47cbe9
   await timeTravel(config.governance.dequeueFrequency, web3)
   // @ts-ignore
   const txData = governance.contract.methods.approve(proposalId, dequeuedIndex).encodeABI()
