// tslint:disable: ordered-imports
import { hasEntryInRegistry, usesRegistry } from '@celo/protocol/lib/registry-utils'
import { getParsedSignatureOfAddress } from '@celo/protocol/lib/signing-utils'
import { getDeployedProxiedContract } from '@celo/protocol/lib/web3-utils'
import { ArtifactsSingleton } from '@celo/protocol/lib/artifactsSingleton'
import { config } from '@celo/protocol/migrationsConfig'
import { privateKeyToAddress } from '@celo/utils/lib/address'
import { soliditySha3 } from '@celo/utils/lib/solidity'
import BigNumber from 'bignumber.js'
import chai from 'chai'
import chaiSubset from 'chai-subset'
import { SpawnOptions, spawn } from 'child_process'
import { keccak256 } from 'ethereumjs-util'
import { AccountsInstance, GovernanceApproverMultiSigInstance, GovernanceInstance, LockedGoldInstance, ProxyInstance, RegistryInstance, UsingRegistryInstance } from 'types'
import Web3 from 'web3'
import { ContractPackage, MENTO_PACKAGE } from '../contractPackages'

import BN = require('bn.js')
import { fromFixed } from '@celo/utils/src/fixidity'

const isNumber = (x: any) =>
  typeof x === 'number' || (BN as any).isBN(x) || BigNumber.isBigNumber(x)

chai.use(chaiSubset)

const assert = chai.assert

// hard coded in ganache
export const EPOCH = 100

export function stripHexEncoding(hexString: string) {
  return hexString.substr(0, 2) === '0x' ? hexString.substr(2) : hexString
}

export function assertContainSubset(superset: any, subset: any) {
  const assert2: any = chai.assert
  return assert2.containSubset(superset, subset)
}

export async function jsonRpc(web3: Web3, method: string, params: any[] = []): Promise<any> {
  return new Promise((resolve, reject) => {
    if (typeof web3.currentProvider !== 'string') {
      web3.currentProvider.send(
        {
          jsonrpc: '2.0',
          method,
          params,
          // salt id generation, milliseconds might not be
          // enough to generate unique ids
          id: new Date().getTime() + Math.floor(Math.random() * (1 + 100 - 1)),
        },
        // @ts-ignore
        (err: any, result: any) => {
          if (err) {
            return reject(err)
          }
          return resolve(result)
        }
      )
    } else {
      reject(new Error('Invalid Provider'))
    }
  })
}

export async function timeTravel(seconds: number, web3: Web3) {
  await jsonRpc(web3, 'evm_increaseTime', [seconds])
  await jsonRpc(web3, 'evm_mine', [])
}

export async function mineBlocks(blocks: number, web3: Web3) {
  for (let i = 0; i < blocks; i++) {
    await jsonRpc(web3, 'evm_mine', [])
  }
}

export async function currentEpochNumber(web3: Web3, epochSize: number = EPOCH) {
  const blockNumber = await web3.eth.getBlockNumber()

  return getEpochNumberOfBlock(blockNumber, epochSize)
}

export function getEpochNumberOfBlock(blockNumber: number, epochSize: number = EPOCH) {
  // Follows GetEpochNumber from celo-blockchain/blob/master/consensus/istanbul/utils.go
  const epochNumber = Math.floor(blockNumber / epochSize)
  if (blockNumber % epochSize === 0) {
    return epochNumber
  } else {
    return epochNumber + 1
  }
}

// Follows GetEpochFirstBlockNumber from celo-blockchain/blob/master/consensus/istanbul/utils.go
export function getFirstBlockNumberForEpoch(epochNumber: number, epochSize: number = EPOCH) {
  if (epochNumber === 0) {
    // No first block for epoch 0
    return 0
  }
  return (epochNumber - 1) * epochSize + 1
}

export async function mineToNextEpoch(web3: Web3, epochSize: number = EPOCH) {
  const blockNumber = await web3.eth.getBlockNumber()
  const epochNumber = await currentEpochNumber(web3, epochSize)
  const blocksUntilNextEpoch = getFirstBlockNumberForEpoch(epochNumber + 1, epochSize) - blockNumber
  await mineBlocks(blocksUntilNextEpoch, web3)
}

export async function assertBalance(address: string, balance: BigNumber) {
  const block = await web3.eth.getBlock('latest')
  const web3balance = new BigNumber(await web3.eth.getBalance(address))
  if (isSameAddress(block.miner, address)) {
    const blockReward = web3.utils.toWei(new BN(2), 'ether') as BigNumber
    assertEqualBN(web3balance, balance.plus(blockReward))
  } else {
    assertEqualBN(web3balance, balance)
  }
}

export const assertThrowsAsync = async (promise: any, errorMessage: string = '') => {
  let failed = false
  try {
    await promise
  } catch (_) {
    failed = true
  }

  assert.isTrue(failed, errorMessage)
}

export async function assertRevertWithReason(promise: any, expectedRevertReason: string = '') {
  try {
    await promise
    assert.fail('Expected transaction to revert')
  } catch (error) {
    // Only ever tested with ganache.
    // When it's a view call, error.message has a shape like:
    // `Returned error: VM Exception while processing transaction: revert ${revertMessage}`
    // When it's a transaction (eg a non-view send call), error.message has a shape like:
    // `Returned error: VM Exception while processing transaction: revert ${revertMessage} -- Reason given: ${revertMessage}.`
    // Therefore we try to parse the first instance of `${revertMessage}`.
    const foundRevertReason = error.message
      .split(" -- Reason given: ")[0]
      .split('Returned error: VM Exception while processing transaction: revert ')[1]
    assert.equal(foundRevertReason, expectedRevertReason, 'Incorrect revert message')
  }
}

// TODO: Use assertRevert directly from openzeppelin-solidity
// Note that errorMessage is not the expected revert message, but the
// message that is provided if there is no revert.
export async function assertRevert(promise: any, errorMessage: string = '') {
  try {
    await promise
    assert.fail('Expected transaction to revert')
  } catch (error) {
    const revertFound =
      error.message.search('VM Exception while processing transaction: revert') >= 0
    const msg = errorMessage === '' ? `Expected "revert", got ${error} instead` : errorMessage
    assert(revertFound, msg)
  }
}

export async function exec(command: string, args: string[]) {
  return new Promise<void>((resolve, reject) => {
    const proc = spawn(command, args, {
      stdio: [process.stdout, process.stderr],
    })
    const dataGlobal = [];

    proc.on('error', (error: any) => {
      reject(error)
    })

    proc.stderr.on('data', (data: any) => {
      dataGlobal.push(data.toString())
    })

    proc.on('exit', (code: any) => {
      if (code !== 0) {
        reject({code, stout: dataGlobal.join(" ")})
      } else {
        resolve()
      }
    })
  })
}

function execCmd(cmd: string, args: string[], options?: SpawnOptions & { silent?: boolean }) {
  return new Promise<number>(async (resolve, reject) => {
    const { silent, ...spawnOptions } = options || { silent: false }
    if (!silent) {
      console.debug('$ ' + [cmd].concat(args).join(' '))
    }
    const process = spawn(cmd, args, { ...spawnOptions, stdio: silent ? 'ignore' : 'inherit' })
    process.on('close', (code) => {
      try {
        resolve(code)
      } catch (error) {
        reject(error)
      }
    })
  })
}

async function isPortOpen(host: string, port: number) {
  return (await execCmd('nc', ['-z', host, port.toString()], { silent: true })) === 0
}

export async function waitForPortOpen(host: string, port: number, seconds: number) {
  const deadline = Date.now() + seconds * 1000
  do {
    if (await isPortOpen(host, port)) {
      return true
    }
  } while (Date.now() < deadline)
  return false
}

type ProxiedContractGetter = (
  contractName: string,
  type: string,
  contractPackage: ContractPackage, 
  ) => Promise<any>

type ContratGetter = (
  contractName: string,
  contractPackage?: ContractPackage, 
  ) => Promise<any>


export const assertProxiesSet = async (getContract: ProxiedContractGetter) => {
  for (const contractList of proxiedContracts) {
    for (const contractName of contractList.contracts) {
      const contract = await getContract(contractName, 'contract', contractList.__contractPackage)
      const proxy: ProxyInstance = await getContract(contractName, 'proxy', contractList.__contractPackage)
      assert.equal(
        contract.address.toLowerCase(),
        (await proxy._getImplementation()).toLowerCase(),
        contractName + 'Proxy not pointing to the ' + contractName + ' implementation'
      )
    }
    
  }
}

export const assertContractsRegistered = async (getContract: ContratGetter) => {
  const registry: RegistryInstance = await getContract('Registry')
  for (const proxyPackage of hasEntryInRegistry) {
    for (const contractName of proxyPackage.contracts) {
      const contract: Truffle.ContractInstance = await getContract(contractName, proxyPackage)
      assert.equal(
        contract.address.toLowerCase(),
        (await registry.getAddressFor(soliditySha3(contractName))).toLowerCase(),
        'Registry does not have the correct information for ' + contractName
      )
    }
  }
}

export const assertRegistryAddressesSet = async (getContract: ContratGetter) => {
  const registry: RegistryInstance = await getContract('Registry')
  for (const contractName of usesRegistry) {
    const contract: UsingRegistryInstance = await getContract(contractName, MENTO_PACKAGE)
    assert.equal(
      registry.address.toLowerCase(),
      (await contract.registry()).toLowerCase(),
      'Registry address is not set properly in ' + contractName
    )
  }
}

// This function is currently not in use, it should be converted to assertContractsOwnedByGovernance
export const assertContractsOwnedByMultiSig = async (getContract: any) => {
  const multiSigAddress = (await getContract('MultiSig', 'proxiedContract')).address
  for (const contractList of ownedContracts) {
    for (const contractName of contractList.contracts) {
      const contractOwner: string = await (await getContract(contractName, 'proxiedContract', contractList.__contractPackage)).owner()
      assert.equal(contractOwner, multiSigAddress, contractName + ' is not owned by the MultiSig')
    }
  }

  for (const contractList of proxiedContracts) {
    for (const contractName of contractList.contracts) {
      const proxyOwner = await (await getContract(contractName, 'proxy', contractList.__contractPackage))._getOwner()
      assert.equal(proxyOwner, multiSigAddress, contractName + 'Proxy is not owned by the MultiSig')
    }}
}

export const assertFloatEquality = (
  a: BigNumber,
  b: BigNumber,
  errorMessage: string,
  epsilon = new BigNumber(0.00000001)
) => {
  assert(
    a
      .minus(b)
      .abs()
      .comparedTo(epsilon) === -1,
    errorMessage
  )
}

export function assertLogMatches2(
  log: Truffle.TransactionLog,
  expected: { event: string; args: Record<string, any> }
) {
  assertLogMatches(log, expected.event, expected.args)
}

export function assertLogMatches(
  log: Truffle.TransactionLog,
  event: string,
  args: Record<string, any>
) {
  assert.equal(log.event, event, `Log event name doesn\'t match`)
  assertObjectWithBNEqual(log.args, args, (arg) => `Event ${event}, arg: ${arg} do not match`)
}

// Compares objects' properties, using assertBNEqual to compare BN fields.
// Extracted out of previous `assertLogMatches`.
export function assertObjectWithBNEqual(
  actual: object,
  expected: Record<string, any>,
  fieldErrorMsg: (field?: string) => string,
) {
  const objectFields = Object.keys(actual)
    .filter((k) => k !== '__length__' && isNaN(parseInt(k, 10)))
    .sort()

  assert.deepEqual(objectFields, Object.keys(expected).sort(), `Argument names do not match`)
  for (const k of objectFields) {
    if (typeof expected[k] === 'function') {
      expected[k](actual[k], fieldErrorMsg(k))
    } else if (isNumber(actual[k]) || isNumber(expected[k])) {
      assertEqualBN(actual[k], expected[k], fieldErrorMsg(k))
    } else if (Array.isArray(actual[k])) {
      const actualArray = actual[k] as []
      const expectedArray = expected[k] as []
      if (actualArray.length === expectedArray.length 
        && actualArray.every(actualValue => isNumber(actualValue)) 
        && expectedArray.every(expectedValue => isNumber(expectedValue))) {
        // if this is array of BNs, deepEqual will not work
        // since it is not able to compare number/string/BN
        // with each other and we have to compare it manually
        for (let i = 0; i < actualArray.length; i++) {
          assertEqualBN(actualArray[i], expectedArray[i], fieldErrorMsg(k))
        }
      } else  {
        assert.deepEqual(actual[k], expected[k], fieldErrorMsg(k))
      }
    }
    else {
      assert.equal(actual[k], expected[k], fieldErrorMsg(k))
    }
  }
}

export function assertBNArrayEqual(
  actualArray: any[],
  expectedArray: any[]
) {
  assert(Array.isArray(actualArray), `Actual is not an array`)
  assert(Array.isArray(expectedArray), `Expected is not an array`)
  assert(actualArray.length === expectedArray.length, `Different array sizes; actual: ${actualArray.length} expected: ${expectedArray.length}`)
  assert(actualArray.every(actualValue => isNumber(actualValue)) 
      && expectedArray.every(expectedValue => isNumber(expectedValue)),
      `Expected all elements to be numbers`)
      
  for (let i = 0; i < actualArray.length; i++) {
    assertEqualBN(actualArray[i], expectedArray[i])
  }
}


export function assertEqualBN(
  actual: number | BN | BigNumber,
  expected: number | BN | BigNumber,
  msg?: string
) {
  assert(
    web3.utils.toBN(actual).eq(web3.utils.toBN(expected)),
    `expected ${expected.toString(10)} and got ${actual.toString(10)}. ${msg || ''}`
  )
}

export function assertAlmostEqualBN(
  actual: number | BN | BigNumber,
  expected: number | BN | BigNumber,
  margin: number | BN | BigNumber,
  msg?: string
) {
  const diff = web3.utils
    .toBN(actual)
    .sub(web3.utils.toBN(expected))
    .abs()
  assert(
    web3.utils.toBN(margin).gte(diff),
    `expected ${expected.toString(10)} to be within ${margin.toString(10)} of ${actual.toString(
      10
    )}. ${msg || ''}`
  )
}

export function assertEqualDpBN(
  value: number | BN | BigNumber,
  expected: number | BN | BigNumber,
  decimals: number,
  msg?: string
) {
  const valueDp = new BigNumber(value.toString()).dp(decimals)
  const expectedDp = new BigNumber(expected.toString()).dp(decimals)
  assert(
    valueDp.isEqualTo(expectedDp),
    `expected ${expectedDp.toString()} and got ${valueDp.toString()}. ${msg || ''}`
  )
}

export function assertEqualBNArray(
  value: number[] | BN[] | BigNumber[],
  expected: number[] | BN[] | BigNumber[],
  msg?: string
) {
  assert.equal(value.length, expected.length, msg)
  value.forEach((x, i) => assertEqualBN(x, expected[i]))
}

export function assertGtBN(
  value: number | BN | BigNumber,
  expected: number | BN | BigNumber,
  msg?: string
) {
  assert(
    web3.utils.toBN(value).gt(web3.utils.toBN(expected)),
    `expected ${value.toString()} to be greater than to ${expected.toString()}. ${msg ||
      ''}`
  )
}

export function assertGteBN(
  value: number | BN | BigNumber,
  expected: number | BN | BigNumber,
  msg?: string
) {
  assert(
    web3.utils.toBN(value).gte(web3.utils.toBN(expected)),
    `expected ${value.toString()} to be greater than or equal to ${expected.toString()}. ${msg ||
      ''}`
  )
}

export const isSameAddress = (minerAddress, otherAddress) => {
  return minerAddress.toLowerCase() === otherAddress.toLowerCase()
}

// TODO(amy): Pull this list from the build artifacts instead
const proxiedContracts = [{
  contracts: [
    'Attestations',
    'Escrow',
    'GoldToken',
    'Registry',
    'SortedOracles',

  ]
  },
  {
    contracts: [
      'Reserve',
      'StableToken',
    ],
    __contractPackage: MENTO_PACKAGE
 }
]

// TODO(asa): Pull this list from the build artifacts instead
const ownedContracts = [{
  contracts: [
    'Attestations',
    'Escrow',
    'Registry',
    'SortedOracles',
  ]
  },{
  contracts: [
    'Reserve',
    'Exchange',
    'StableToken'
  ],
  __contractPackage: MENTO_PACKAGE
 }
]

export function getOffsetForMinerSelection(
  blockhash: string,
  index: number,
  verifierBlockWindowSize: number
): number {
  const selectedVerifierBlockOffsets = new Set()

  let hash: any = new BN(blockhash.replace('0x', ''), 16)
  let verifierBlockOffset = 0
  let currentVerification = 0
  const mod = new BN(verifierBlockWindowSize)
  while (currentVerification <= index) {
    hash = keccak256(hash)
    verifierBlockOffset = new BN(hash).mod(mod).toNumber()
    if (!selectedVerifierBlockOffsets.has(verifierBlockOffset)) {
      selectedVerifierBlockOffsets.add(verifierBlockOffset)
      currentVerification++
    }
  }

  return verifierBlockOffset
}

export const assertSameAddress = (value: string, expected: string, msg?: string) => {
  assert.equal(expected.toLowerCase(), value.toLowerCase(), msg)
}

export function createMatcher<A>(assertFn: (value: A, expected: A, msg?: string) => void) {
  return (expected: A) => (value: A, msg?: string) => {
    assertFn(value, expected, msg)
  }
}

export const matchAddress = createMatcher(assertSameAddress)

export const matchAny = () => {
  // nothing
}

export default {
  assertContainSubset,
  assertRevert,
  timeTravel,
  isSameAddress,
}

export async function addressMinedLatestBlock(address: string) {
  const block = await web3.eth.getBlock('latest')
  return isSameAddress(block.miner, address)
}

enum VoteValue {
  None = 0,
  Abstain,
  No,
  Yes,
}

export async function assumeOwnershipWithTruffle(contractsToOwn: string[], to: string, dequeuedIndex: number = 0, contractPackage?:ContractPackage) {
  const governance: GovernanceInstance = await getDeployedProxiedContract('Governance', artifacts)
  const lockedGold: LockedGoldInstance = await getDeployedProxiedContract('LockedGold', artifacts)
  const multiSig: GovernanceApproverMultiSigInstance = await getDeployedProxiedContract(
    'GovernanceApproverMultiSig',
    artifacts
  )
  const registry: RegistryInstance = await getDeployedProxiedContract('Registry', artifacts)
  // Enough to pass the governance proposal unilaterally (and then some).
  const tenMillionCELO = '10000000000000000000000000'
  // @ts-ignore
  await lockedGold.lock({ value: tenMillionCELO })
  // Any contract's `transferOwnership` function will work here as the function signatures are all the same.
  // @ts-ignore
  const transferOwnershipData = Buffer.from(stripHexEncoding(registry.contract.methods.transferOwnership(to).encodeABI()), 'hex')
  const proposalTransactions = await Promise.all(
    contractsToOwn.map(async (contractName: string) => {
      
      const artifactsInstance = ArtifactsSingleton.getInstance(contractPackage, artifacts)

      const contractAddress = (await getDeployedProxiedContract(contractName, artifactsInstance)).address
      
      return {
        value: 0,
        destination: contractAddress,
        data: transferOwnershipData,
      }
    })
  )
  await governance.propose(
    proposalTransactions.map((tx: any) => tx.value),
    proposalTransactions.map((tx: any) => tx.destination),
    // @ts-ignore
    Buffer.concat(proposalTransactions.map((tx: any) => tx.data)),
    proposalTransactions.map((tx: any) => tx.data.length),
    'URL',
    // @ts-ignore: TODO(mcortesi) fix typings for TransactionDetails
    { value: web3.utils.toWei(config.governance.minDeposit.toString(), 'ether') }
  )

  const proposalId = (await governance.proposalCount()).toNumber()

  await timeTravel(config.governance.dequeueFrequency, web3)
  // @ts-ignore
  const txData = governance.contract.methods.approve(proposalId, dequeuedIndex).encodeABI()
  await multiSig.submitTransaction(governance.address, 0, txData)
  await timeTravel(config.governance.approvalStageDuration, web3)
  await governance.vote(proposalId, dequeuedIndex, VoteValue.Yes)
  await timeTravel(config.governance.referendumStageDuration, web3)
  await governance.execute(proposalId, dequeuedIndex)
}

/*
 * Helpers for verification
 */
export enum KeyOffsets {
  VALIDATING_KEY_OFFSET,
  ATTESTING_KEY_OFFSET,
  NEW_VALIDATING_KEY_OFFSET,
  VOTING_KEY_OFFSET,
}

// Private keys of each of the 10 miners, in the same order as their addresses in 'accounts'.
export const accountPrivateKeys: string[] = [
  '0xf2f48ee19680706196e2e339e5da3491186e0c4c5030670656b0e0164837257d',
  '0x5d862464fe9303452126c8bc94274b8c5f9874cbd219789b3eb2128075a76f72',
  '0xdf02719c4df8b9b8ac7f551fcb5d9ef48fa27eef7a66453879f4d8fdc6e78fb1',
  '0xff12e391b79415e941a94de3bf3a9aee577aed0731e297d5cfa0b8a1e02fa1d0',
  '0x752dd9cf65e68cfaba7d60225cbdbc1f4729dd5e5507def72815ed0d8abc6249',
  '0xefb595a0178eb79a8df953f87c5148402a224cdf725e88c0146727c6aceadccd',
  '0x83c6d2cc5ddcf9711a6d59b417dc20eb48afd58d45290099e5987e3d768f328f',
  '0xbb2d3f7c9583780a7d3904a2f55d792707c345f21de1bacb2d389934d82796b2',
  '0xb2fd4d29c1390b71b8795ae81196bfd60293adf99f9d32a0aff06288fcdac55f',
  '0x23cb7121166b9a2f93ae0b7c05bde02eae50d64449b2cbb42bc84e9d38d6cc89',
]

export const getDerivedKey = (offset: number, address: string, accounts: string[]) => {
  const pKey = accountPrivateKeys[accounts.indexOf(address)]
  const aKey = Buffer.from(pKey.slice(2), 'hex')
  aKey.write((aKey[0] + offset).toString(16))
  return '0x' + aKey.toString('hex')
}

export const unlockAndAuthorizeKey = async (offset: number, authorizeFn: any, account: string, accounts: string[]) => {
  const key = getDerivedKey(offset, account, accounts)
  const addr = privateKeyToAddress(key)
  // @ts-ignore
  await web3.eth.personal.importRawKey(key, 'passphrase')
  await web3.eth.personal.unlockAccount(addr, 'passphrase', 1000000)

  const signature = await getParsedSignatureOfAddress(web3, account, addr)
  await authorizeFn(addr, signature.v, signature.r, signature.s, {
    from: account,
  })
<<<<<<< HEAD
}

export function expectBigNumberInRange(real: BigNumber, expected: BigNumber, range: BigNumber) {
  console.log("real", real.toString());
  console.log("expected", expected.toString());
  expect(
    real.plus(range).gte(expected),
    `Number ${real.toString()} is not in range <${expected.minus(range).toString()}, ${expected
      .plus(range)
      .toString()}>`
  ).to.be.true;
  expect(
    real.minus(range).lte(expected),
    `Number ${real.toString()} is not in range <${expected.minus(range).toString()}, ${expected
      .plus(range)
      .toString()}>`
  ).to.be.true;
=======

  return addr
}

export const authorizeAndGenerateVoteSigner = async (accountsInstance: AccountsInstance, account: string, accounts: string[]) => {
  const roleHash = keccak256('celo.org/core/vote')
  const role = '0x' + roleHash.toString('hex')
  
  const signer = await unlockAndAuthorizeKey(
    KeyOffsets.VALIDATING_KEY_OFFSET,
    accountsInstance.authorizeVoteSigner,
    account,
    accounts
  )

  await accountsInstance.completeSignerAuthorization(account, role, { from: signer })

  return signer;
}

export async function createAndAssertDelegatorDelegateeSigners(accountsInstance: AccountsInstance, accounts: string[], delegator: string, delegatee?: string) {
  let delegatorSigner
  let delegateeSigner;

  if (delegator != null) {
    delegatorSigner = await authorizeAndGenerateVoteSigner(
      accountsInstance,
      delegator,
      accounts
    )
    assert.notEqual(delegator, delegatorSigner)
    assert.equal(await accountsInstance.voteSignerToAccount(delegatorSigner), delegator)
  }

  if (delegatee != null) {
    delegateeSigner = await authorizeAndGenerateVoteSigner(
      accountsInstance,
      delegatee,
      accounts
    )
    assert.notEqual(delegatee, delegateeSigner)
    assert.equal(await accountsInstance.voteSignerToAccount(delegateeSigner), delegatee)
  }
  return [delegatorSigner, delegateeSigner]
}

export async function assertDelegatorDelegateeAmounts(
  delegator: string,
  delegatee: string,
  percent: number,
  amount: number,
  lockedGold: LockedGoldInstance
) {
  const [fraction, currentAmount] = await lockedGold.getDelegatorDelegateeInfo(
    delegator,
    delegatee
  )
  assertEqualBN(fromFixed(fraction).multipliedBy(100), percent)
  assertEqualBN(currentAmount, amount)
>>>>>>> 6cee0555
}<|MERGE_RESOLUTION|>--- conflicted
+++ resolved
@@ -644,7 +644,65 @@
   await authorizeFn(addr, signature.v, signature.r, signature.s, {
     from: account,
   })
-<<<<<<< HEAD
+
+  return addr
+}
+
+export const authorizeAndGenerateVoteSigner = async (accountsInstance: AccountsInstance, account: string, accounts: string[]) => {
+  const roleHash = keccak256('celo.org/core/vote')
+  const role = '0x' + roleHash.toString('hex')
+  
+  const signer = await unlockAndAuthorizeKey(
+    KeyOffsets.VALIDATING_KEY_OFFSET,
+    accountsInstance.authorizeVoteSigner,
+    account,
+    accounts
+  )
+
+  await accountsInstance.completeSignerAuthorization(account, role, { from: signer })
+
+  return signer;
+}
+
+export async function createAndAssertDelegatorDelegateeSigners(accountsInstance: AccountsInstance, accounts: string[], delegator: string, delegatee?: string) {
+  let delegatorSigner
+  let delegateeSigner;
+
+  if (delegator != null) {
+    delegatorSigner = await authorizeAndGenerateVoteSigner(
+      accountsInstance,
+      delegator,
+      accounts
+    )
+    assert.notEqual(delegator, delegatorSigner)
+    assert.equal(await accountsInstance.voteSignerToAccount(delegatorSigner), delegator)
+  }
+
+  if (delegatee != null) {
+    delegateeSigner = await authorizeAndGenerateVoteSigner(
+      accountsInstance,
+      delegatee,
+      accounts
+    )
+    assert.notEqual(delegatee, delegateeSigner)
+    assert.equal(await accountsInstance.voteSignerToAccount(delegateeSigner), delegatee)
+  }
+  return [delegatorSigner, delegateeSigner]
+}
+
+export async function assertDelegatorDelegateeAmounts(
+  delegator: string,
+  delegatee: string,
+  percent: number,
+  amount: number,
+  lockedGold: LockedGoldInstance
+) {
+  const [fraction, currentAmount] = await lockedGold.getDelegatorDelegateeInfo(
+    delegator,
+    delegatee
+  )
+  assertEqualBN(fromFixed(fraction).multipliedBy(100), percent)
+  assertEqualBN(currentAmount, amount)
 }
 
 export function expectBigNumberInRange(real: BigNumber, expected: BigNumber, range: BigNumber) {
@@ -662,65 +720,4 @@
       .plus(range)
       .toString()}>`
   ).to.be.true;
-=======
-
-  return addr
-}
-
-export const authorizeAndGenerateVoteSigner = async (accountsInstance: AccountsInstance, account: string, accounts: string[]) => {
-  const roleHash = keccak256('celo.org/core/vote')
-  const role = '0x' + roleHash.toString('hex')
-  
-  const signer = await unlockAndAuthorizeKey(
-    KeyOffsets.VALIDATING_KEY_OFFSET,
-    accountsInstance.authorizeVoteSigner,
-    account,
-    accounts
-  )
-
-  await accountsInstance.completeSignerAuthorization(account, role, { from: signer })
-
-  return signer;
-}
-
-export async function createAndAssertDelegatorDelegateeSigners(accountsInstance: AccountsInstance, accounts: string[], delegator: string, delegatee?: string) {
-  let delegatorSigner
-  let delegateeSigner;
-
-  if (delegator != null) {
-    delegatorSigner = await authorizeAndGenerateVoteSigner(
-      accountsInstance,
-      delegator,
-      accounts
-    )
-    assert.notEqual(delegator, delegatorSigner)
-    assert.equal(await accountsInstance.voteSignerToAccount(delegatorSigner), delegator)
-  }
-
-  if (delegatee != null) {
-    delegateeSigner = await authorizeAndGenerateVoteSigner(
-      accountsInstance,
-      delegatee,
-      accounts
-    )
-    assert.notEqual(delegatee, delegateeSigner)
-    assert.equal(await accountsInstance.voteSignerToAccount(delegateeSigner), delegatee)
-  }
-  return [delegatorSigner, delegateeSigner]
-}
-
-export async function assertDelegatorDelegateeAmounts(
-  delegator: string,
-  delegatee: string,
-  percent: number,
-  amount: number,
-  lockedGold: LockedGoldInstance
-) {
-  const [fraction, currentAmount] = await lockedGold.getDelegatorDelegateeInfo(
-    delegator,
-    delegatee
-  )
-  assertEqualBN(fromFixed(fraction).multipliedBy(100), percent)
-  assertEqualBN(currentAmount, amount)
->>>>>>> 6cee0555
 }