// TODO remove magic numbers
import { CeloContractName } from '@celo/protocol/lib/registry-utils'
import {
  assertEqualBN,
  assertGtBN,
  assertTransactionRevertWithoutReason,
  assertTransactionRevertWithReason,
  expectBigNumberInRange,
  timeTravel,
} from '@celo/protocol/lib/test-utils' //
import { fixed1, toFixed } from '@celo/utils/lib/fixidity'
import BigNumber from 'bignumber.js'
import {
  FeeCurrencyWhitelistContract,
  FeeCurrencyWhitelistInstance,
  FeeHandlerContract,
  FeeHandlerInstance,
  FreezerContract,
  FreezerInstance,
  GoldTokenContract,
  GoldTokenInstance,
  MentoFeeHandlerSellerContract,
  MentoFeeHandlerSellerInstance,
  MockERC20Contract,
  MockERC20Instance,
  MockReserveContract,
  MockReserveInstance,
  MockSortedOraclesContract,
  MockSortedOraclesInstance,
  MockUniswapV2FactoryContract,
  MockUniswapV2FactoryInstance,
  MockUniswapV2Router02Contract,
  MockUniswapV2Router02Instance,
  RegistryContract,
  RegistryInstance,
  UniswapFeeHandlerSellerContract,
  UniswapFeeHandlerSellerInstance,
} from 'types'

import {
  ExchangeContract,
  ExchangeInstance,
  StableTokenContract,
  StableTokenEURContract,
  StableTokenEURInstance,
  StableTokenInstance,
} from 'types/mento'

import { MENTO_PACKAGE } from '@celo/protocol/contractPackages'
import { makeTruffleContractForMigration } from '@celo/protocol/lib/web3-utils'
import { SECONDS_IN_A_WEEK, ZERO_ADDRESS } from '../constants'

const goldAmountForRate = new BigNumber('1000000000000000000000000')
const stableAmountForRate = new BigNumber(2).times(goldAmountForRate)
const spread = toFixed(3 / 1000)
const reserveFraction = toFixed(5 / 100)
const maxSlippage = toFixed(1 / 100)
const initialReserveBalance = new BigNumber('10000000000000000000000')

const FeeHandler: FeeHandlerContract = artifacts.require('FeeHandler')
const Registry: RegistryContract = artifacts.require('Registry')
const GoldToken: GoldTokenContract = artifacts.require('GoldToken')
const MockSortedOracles: MockSortedOraclesContract = artifacts.require('MockSortedOracles')
const MockReserve: MockReserveContract = artifacts.require('MockReserve')

const Freezer: FreezerContract = artifacts.require('Freezer')
const ERC20: MockERC20Contract = artifacts.require('MockERC20')

const UniswapRouter: MockUniswapV2Router02Contract = artifacts.require('MockUniswapV2Router02')
const UniswapV2Factory: MockUniswapV2FactoryContract = artifacts.require('MockUniswapV2Factory')

const FeeCurrencyWhitelist: FeeCurrencyWhitelistContract = artifacts.require('FeeCurrencyWhitelist')

const MentoFeeHandlerSeller: MentoFeeHandlerSellerContract =
  artifacts.require('MentoFeeHandlerSeller')

const UniswapFeeHandlerSeller: UniswapFeeHandlerSellerContract =
  artifacts.require('UniswapFeeHandlerSeller')

// Mento contracts
const Exchange: ExchangeContract = makeTruffleContractForMigration('Exchange', MENTO_PACKAGE, web3)
const StableToken: StableTokenContract = makeTruffleContractForMigration(
  'StableToken',
  MENTO_PACKAGE,
  web3
)
const StableTokenEUR: StableTokenEURContract = makeTruffleContractForMigration(
  'StableTokenEUR',
  MENTO_PACKAGE,
  web3
)

const EXAMPLE_BENEFICIARY_ADDRESS = '0x2A486910DBC72cACcbb8d0e1439C96b03B2A4699'

contract('FeeHandler', (accounts: string[]) => {
  let feeHandler: FeeHandlerInstance
  let exchange: ExchangeInstance
  let exchange2: ExchangeInstance
  let registry: RegistryInstance
  let stableToken: StableTokenInstance
  let stableToken2: StableTokenEURInstance
  let goldToken: GoldTokenInstance
  let mockSortedOracles: MockSortedOraclesInstance
  let mockReserve: MockReserveInstance
  let freezer: FreezerInstance
  let mentoSeller: MentoFeeHandlerSellerInstance
  let uniswapFeeHandlerSeller: UniswapFeeHandlerSellerInstance
  let tokenA: MockERC20Instance

  let uniswapFactory: MockUniswapV2FactoryInstance
  let uniswapFactory2: MockUniswapV2FactoryInstance
  let uniswap: MockUniswapV2Router02Instance
  let uniswap2: MockUniswapV2Router02Instance
  let deadline

  let feeCurrencyWhitelist: FeeCurrencyWhitelistInstance

  const decimals = 18
  const updateFrequency = 60 * 60
  const minimumReports = 2

  async function fundReserve() {
    // Would have used goldToken here, but ran into issues of inability to transfer
    // TODO: Remove in https://github.com/celo-org/celo-monorepo/issues/2000
    await web3.eth.sendTransaction({
      from: accounts[0],
      to: mockReserve.address,
      value: initialReserveBalance.toString(),
    })
  }

  const user = accounts[1]

  beforeEach(async () => {
    goldToken = await GoldToken.new(true)
    mockReserve = await MockReserve.new()
    stableToken = await StableToken.new(true)
    stableToken2 = await StableTokenEUR.new(true)
    registry = await Registry.new(true)
    feeHandler = await FeeHandler.new(true)
    freezer = await Freezer.new(true)
    feeCurrencyWhitelist = await FeeCurrencyWhitelist.new(true)
    mentoSeller = await MentoFeeHandlerSeller.new(true)
    uniswapFeeHandlerSeller = await UniswapFeeHandlerSeller.new(true)

    tokenA = await ERC20.new()
    await feeCurrencyWhitelist.initialize()

    await registry.setAddressFor(
      CeloContractName.FeeCurrencyWhitelist,
      feeCurrencyWhitelist.address
    )
    await registry.setAddressFor(CeloContractName.Freezer, freezer.address)

    await registry.setAddressFor(CeloContractName.GoldToken, goldToken.address)
    await registry.setAddressFor(CeloContractName.Reserve, mockReserve.address)
    await mockReserve.setGoldToken(goldToken.address)
    await mockReserve.addToken(stableToken.address)
    await mockReserve.addToken(stableToken2.address)

    await mentoSeller.initialize(registry.address, [], [])

    await goldToken.initialize(registry.address)
    // TODO: use MockStableToken for this
    await stableToken.initialize(
      'Celo Dollar',
      'cUSD',
      decimals,
      registry.address,
      fixed1,
      SECONDS_IN_A_WEEK,
      [],
      [],
      CeloContractName.Exchange // USD
    )

    await stableToken2.initialize(
      'Celo Euro',
      'cEUR',
      decimals,
      registry.address,
      fixed1,
      SECONDS_IN_A_WEEK,
      [],
      [],
      CeloContractName.ExchangeEUR // USD
    )

    mockSortedOracles = await MockSortedOracles.new()
    await registry.setAddressFor(CeloContractName.SortedOracles, mockSortedOracles.address)

    await mockSortedOracles.setMedianRate(stableToken.address, stableAmountForRate)
    await mockSortedOracles.setMedianTimestampToNow(stableToken.address)
    await mockSortedOracles.setNumRates(stableToken.address, 2)
    // StableToken 2
    await mockSortedOracles.setMedianRate(stableToken2.address, stableAmountForRate)
    await mockSortedOracles.setMedianTimestampToNow(stableToken2.address)
    await mockSortedOracles.setNumRates(stableToken2.address, 2)

    await fundReserve()

    exchange = await Exchange.new(true)
    await exchange.initialize(
      registry.address,
      CeloContractName.StableToken,
      spread,
      reserveFraction,
      updateFrequency,
      minimumReports
    )

    exchange2 = await Exchange.new(true)
    await exchange2.initialize(
      registry.address,
      CeloContractName.StableTokenEUR,
      spread,
      reserveFraction,
      updateFrequency,
      minimumReports
    )

    await registry.setAddressFor(CeloContractName.StableToken, stableToken.address)
    await registry.setAddressFor(CeloContractName.Exchange, exchange.address)

    await registry.setAddressFor(CeloContractName.StableTokenEUR, stableToken2.address)
    await registry.setAddressFor(CeloContractName.ExchangeEUR, exchange2.address)

    await exchange.activateStable()
    await exchange2.activateStable()

    await feeHandler.initialize(registry.address, EXAMPLE_BENEFICIARY_ADDRESS, 0, [], [], [], [])
  })

  describe('#setBurnFraction()', () => {
    it('updates burn fraction correctly', async () => {
      await feeHandler.setBurnFraction(toFixed(80 / 100))
      assertEqualBN(await feeHandler.burnFraction(), toFixed(80 / 100))
    })

    it('only allows owner to change the burn fraction', async () => {
      await assertTransactionRevertWithReason(
        feeHandler.setBurnFraction(toFixed(80 / 100), { from: user }),
        'Ownable: caller is not the owner.'
      )
    })

    it("doesn't allow numbers bigger than one", async () => {
      await assertTransactionRevertWithReason(
        feeHandler.setBurnFraction(toFixed(80 / 100), { from: user }),
        'Ownable: caller is not the owner.'
      )
    })
  })

  describe('#setHandler()', () => {
    it('sets handler', async () => {
      await feeHandler.setHandler(stableToken.address, mentoSeller.address)
      assert(await feeHandler.getTokenHandler(stableToken.address), mentoSeller.address)
    })

    it('Only owner can set handler', async () => {
      await assertTransactionRevertWithReason(
        feeHandler.setHandler(stableToken.address, mentoSeller.address, { from: user }),
        'Ownable: caller is not the owner'
      )
    })
  })

  describe('#addToken()', () => {
    it('adds it to the list', async () => {
      await feeHandler.addToken(stableToken.address, mentoSeller.address)
      assert.sameMembers(await feeHandler.getActiveTokens(), [stableToken.address])
      const handlerAddress = await feeHandler.getTokenHandler(stableToken.address)
      assert(await feeHandler.getTokenActive(stableToken.address), 'status added as active')
      assert.sameMembers(await feeHandler.getActiveTokens(), [stableToken.address])
      assert(
        handlerAddress.toLocaleLowerCase() === mentoSeller.address.toLowerCase(),
        'handler is correct'
      )
    })

    it('Only owner can add token', async () => {
      await assertTransactionRevertWithReason(
        feeHandler.addToken(stableToken.address, mentoSeller.address, { from: user }),
        'Ownable: caller is not the owner'
      )
    })
  })

  describe('#removeToken()', () => {
    it('Removes form the list', async () => {
      await feeHandler.addToken(stableToken.address, mentoSeller.address)
      await feeHandler.removeToken(stableToken.address)
      assert(
        (await feeHandler.getTokenActive(stableToken.address)) === false,
        'status is not active'
      )
      assert.sameMembers(await feeHandler.getActiveTokens(), [])
      assert((await feeHandler.getTokenHandler(stableToken.address)) === ZERO_ADDRESS)
    })

    it('Only owner can remove token', async () => {
      await assertTransactionRevertWithReason(
        feeHandler.removeToken(stableToken.address, { from: user }),
        'Ownable: caller is not the owner.'
      )
    })
  })

  describe('#deactivateToken() and activateToken()', () => {
    it('Removes form the list and adds it back', async () => {
      await feeHandler.addToken(stableToken.address, mentoSeller.address)
      await feeHandler.deactivateToken(stableToken.address)
      assert(
        (await feeHandler.getTokenActive(stableToken.address)) === false,
        'status is not active'
      )

      assert.sameMembers(await feeHandler.getActiveTokens(), [])

      await feeHandler.activateToken(stableToken.address)
      assert((await feeHandler.getTokenActive(stableToken.address)) === true, 'status is active')

      assert.sameMembers(await feeHandler.getActiveTokens(), [stableToken.address])
    })

    it('Only owner can deactivate token', async () => {
      await assertTransactionRevertWithReason(
        feeHandler.deactivateToken(stableToken.address, { from: user }),
        'Ownable: caller is not the owner.'
      )
    })
  })

  describe('#setFeeBeneficiary()', () => {
    it('updates address correctly', async () => {
      await feeHandler.setFeeBeneficiary(EXAMPLE_BENEFICIARY_ADDRESS)
      assert(await feeHandler.feeBeneficiary(), EXAMPLE_BENEFICIARY_ADDRESS)
    })

    it('only allows owner to change the burn fraction', async () => {
      await assertTransactionRevertWithReason(
        feeHandler.setBurnFraction(EXAMPLE_BENEFICIARY_ADDRESS, { from: user }),
        'Ownable: caller is not the owner.'
      )
    })
  })

  describe('#distribute()', () => {
    beforeEach(async () => {
      await feeHandler.setFeeBeneficiary(EXAMPLE_BENEFICIARY_ADDRESS)
    })

<<<<<<< HEAD
    it("Can't distribute when frozen", async () => {
      await freezer.freeze(feeHandler.address)
      await assertTransactionRevertWithReason(
        feeHandler.distribute(stableToken.address),
        "can't call when contract is frozen."
      )
    })

    it("doesn't distribute when balance is zero", async () => {
      assertEqualBN(await stableToken.balanceOf(feeHandler.address), 0)
      const res = await feeHandler.distribute(stableToken.address)
      assert(res.logs.length === 0, 'No transfer should be done (nor event emitted)')
=======
    it("Can't distribute when not active", async () => {
      await assertTransactionRevertWithReason(
        feeHandler.distribute(stableToken.address),
        'Handler has to be set to sell token'
      )
>>>>>>> b2bb1c9e
    })

    describe('When token is active', () => {
      beforeEach(async () => {
        await feeHandler.addToken(stableToken.address, mentoSeller.address)
        await feeHandler.activateToken(stableToken.address)
      })

      it("Can't distribute when frozen", async () => {
        await freezer.freeze(feeHandler.address)
        await assertRevert(feeHandler.distribute(stableToken.address))
      })

      it("doesn't distribute when balance is zero", async () => {
        assertEqualBN(await stableToken.balanceOf(feeHandler.address), 0)
        const res = await feeHandler.distribute(stableToken.address)
        assert(res.logs.length === 0, 'No transfer should be done (nor event emitted)')
      })

      describe('#distribute() with balance', () => {
        beforeEach(async () => {
          const goldTokenAmount = new BigNumber(1e18)

          await goldToken.approve(exchange.address, goldTokenAmount, { from: user })
          await exchange.sell(goldTokenAmount, 0, true, { from: user })
          await feeHandler.setMaxSplippage(stableToken.address, toFixed(1 / 50))
          await feeHandler.addToken(stableToken.address, mentoSeller.address)
          await feeHandler.setBurnFraction(toFixed(80 / 100))
          await stableToken.transfer(feeHandler.address, new BigNumber('1e18'), {
            from: user,
          })
          await feeHandler.setMaxSplippage(stableToken.address, toFixed(1))

          await feeHandler.sell(stableToken.address)
        })

        it('distributes after a burn', async () => {
          await feeHandler.distribute(stableToken.address)
          assertEqualBN(await stableToken.balanceOf(feeHandler.address), 0)
          assertEqualBN(
            await stableToken.balanceOf(EXAMPLE_BENEFICIARY_ADDRESS),
            new BigNumber('0.2e18')
          )
        })
      })
    })
  })

  describe('#burnCelo()', () => {
    beforeEach(async () => {
      await feeHandler.setBurnFraction(toFixed(80 / 100))
      await goldToken.transfer(feeHandler.address, new BigNumber('1e18'), {
        from: user,
      })

      await feeHandler.setFeeBeneficiary(EXAMPLE_BENEFICIARY_ADDRESS)
      await feeHandler.addToken(stableToken.address, mentoSeller.address)
      await feeHandler.activateToken(stableToken.address)
      await feeHandler.activateToken(goldToken.address)
    })

    it('distribute correctly', async () => {
      await feeHandler.burnCelo()
      assertEqualBN(await goldToken.balanceOf(feeHandler.address), new BigNumber('0.2e18'))
      assertEqualBN(await goldToken.getBurnedAmount(), new BigNumber('0.8e18'))
    })

    it("Doesn't burn what it's pending distribution", async () => {
      const previousBurn = await goldToken.getBurnedAmount() // status is not reset inbetween tests, so keep track of the previus burn

      await feeHandler.burnCelo()

      assertEqualBN(
        new BigNumber(await goldToken.getBurnedAmount()),
        new BigNumber('0.8e18').plus(previousBurn)
      )

      await feeHandler.burnCelo()
      assertEqualBN(await goldToken.balanceOf(feeHandler.address), new BigNumber('0.2e18'))
      assertEqualBN(await goldToken.getBurnedAmount(), new BigNumber('0.8e18').plus(previousBurn))
    })

    it('distributes correctly after a burn', async () => {
      await feeHandler.burnCelo()
      await feeHandler.distribute(stableToken.address)
      assertEqualBN(await goldToken.balanceOf(feeHandler.address), new BigNumber('0.2e18'))
      await feeHandler.distribute(goldToken.address)
      assertEqualBN(await goldToken.balanceOf(EXAMPLE_BENEFICIARY_ADDRESS), new BigNumber('0.2e18'))
    })
  })

  describe('#sell()', () => {
    beforeEach(async () => {
      await feeHandler.setBurnFraction(toFixed(80 / 100))
    })

    it("Can't sell when frozen", async () => {
      await freezer.freeze(feeHandler.address)
      await assertTransactionRevertWithoutReason(
        feeHandler.sell(stableToken.address),
        "can't call when contract is frozen."
      )
    })

    describe('Mento tokens', async () => {
      beforeEach(async () => {
        const goldTokenAmount = new BigNumber(1e18)

        await goldToken.approve(exchange.address, goldTokenAmount, { from: user })
        await exchange.sell(goldTokenAmount, 0, true, { from: user })
        await feeHandler.addToken(stableToken.address, mentoSeller.address)
        await feeHandler.setMaxSplippage(stableToken.address, toFixed(1))
      })

      it("doesn't sell when balance is low", async () => {
        await stableToken.transfer(feeHandler.address, new BigNumber(await feeHandler.MIN_BURN()), {
          from: user,
        })

        const balanceBefore = await stableToken.balanceOf(feeHandler.address)

        await feeHandler.sell(stableToken.address)

        assertEqualBN(await stableToken.balanceOf(feeHandler.address), balanceBefore)
      })

      it('reset burn limit after 24 hours', async () => {
        await feeHandler.setDailySellLimit(stableToken.address, new BigNumber(1000))

        await stableToken.transfer(feeHandler.address, new BigNumber(3000), {
          from: user,
        })

        await feeHandler.sell(stableToken.address)
        await timeTravel(3600 * 24, web3)
        await feeHandler.sell(stableToken.address)

        assertEqualBN(await stableToken.balanceOf(feeHandler.address), new BigNumber(1000))
      })

      it("doesn't burn when bigger than limit", async () => {
        await feeHandler.setDailySellLimit(stableToken.address, new BigNumber(1000))

        await stableToken.transfer(feeHandler.address, new BigNumber(3000), {
          from: user,
        })

        await feeHandler.sell(stableToken.address)

        assertEqualBN(await stableToken.balanceOf(feeHandler.address), new BigNumber(2000))

        // burning again shouldn't do anything
        await feeHandler.sell(stableToken.address)
        assertEqualBN(await stableToken.balanceOf(feeHandler.address), new BigNumber(2000))
      })

      describe('load balance', async () => {
        beforeEach(async () => {
          await stableToken.transfer(feeHandler.address, new BigNumber('1e18'), {
            from: user,
          })
        })

        it('burns with mento', async () => {
          assertEqualBN(await feeHandler.getPastBurnForToken(stableToken.address), 0)
          const burnedAmountStable = await stableToken.balanceOf(feeHandler.address)
          await feeHandler.setMaxSplippage(stableToken.address, toFixed(1))
          await feeHandler.sell(stableToken.address)
          assertEqualBN(
            await feeHandler.getPastBurnForToken(stableToken.address),
            new BigNumber(burnedAmountStable).multipliedBy('0.8')
          )
          assertEqualBN(await stableToken.balanceOf(feeHandler.address), new BigNumber('0.2e18'))
          assertEqualBN(
            await feeHandler.getTokenToDistribute(stableToken.address),
            new BigNumber('0.2e18')
          )

          expectBigNumberInRange(
            new BigNumber(await feeHandler.celoToBeBurned()),
            new BigNumber(
              await exchange.getBuyTokenAmount(
                new BigNumber(burnedAmountStable).multipliedBy('0.2'),
                true
              )
            ),
            new BigNumber('100000000000000000') // 0.1 Celo
          )
        })

        it("Doesn't exchange when not enough reports", async () => {
          await mentoSeller.setMinimumReports(tokenA.address, 2)
          const balanceBefore = await stableToken.balanceOf(feeHandler.address) // TODO this balance is wrong
          await feeHandler.setMaxSplippage(tokenA.address, maxSlippage)
          await assertTransactionRevertWithReason(
            feeHandler.sell(tokenA.address),
            'Handler has to be set to sell token.'
          )
          assertEqualBN(await stableToken.balanceOf(feeHandler.address), balanceBefore)
        })

        it("Doesn't burn balance if it hasn't distributed", async () => {
          await feeHandler.setMaxSplippage(stableToken.address, toFixed(1))
          await feeHandler.sell(stableToken.address)
          const balanceFefore = await stableToken.balanceOf(feeHandler.address)
          await feeHandler.sell(stableToken.address)

          assertEqualBN(balanceFefore, await stableToken.balanceOf(feeHandler.address))
        })
      })
    })

    describe('Other tokens (non-Mento)', async () => {
      beforeEach(async () => {
        deadline = (await web3.eth.getBlock('latest')).timestamp + 100
        uniswapFactory = await UniswapV2Factory.new('0x0000000000000000000000000000000000000000') // feeSetter
        // tslint:disable-next-line
        console.log('Uniswap INIT CODE PAIR HASH:', await uniswapFactory.INIT_CODE_PAIR_HASH())

        const initCodePairHash = await uniswapFactory.INIT_CODE_PAIR_HASH()

        uniswap = await UniswapRouter.new(
          uniswapFactory.address,
          '0x0000000000000000000000000000000000000000',
          initCodePairHash
        ) // _factory, _WETH

        uniswapFactory2 = await UniswapV2Factory.new('0x0000000000000000000000000000000000000000') // feeSetter

        uniswap2 = await UniswapRouter.new(
          uniswapFactory2.address,
          '0x0000000000000000000000000000000000000000',
          initCodePairHash
        ) // _factory, _WETH

        await feeCurrencyWhitelist.addToken(tokenA.address)
        await uniswapFeeHandlerSeller.initialize(registry.address, [], [])
        await uniswapFeeHandlerSeller.setRouter(tokenA.address, uniswap.address)
        await tokenA.mint(feeHandler.address, new BigNumber(10e18))
        await tokenA.mint(user, new BigNumber(10e18))
        await goldToken.transfer(user, new BigNumber(10e18))
        const toTransfer = new BigNumber(5e18)

        await tokenA.approve(uniswap.address, toTransfer, { from: user })
        await goldToken.approve(uniswap.address, toTransfer, { from: user })

        await uniswap.addLiquidity(
          tokenA.address,
          goldToken.address,
          toTransfer,
          toTransfer,
          toTransfer,
          toTransfer,
          user,
          deadline,
          { from: user }
        )

        await feeHandler.addToken(tokenA.address, uniswapFeeHandlerSeller.address)
        await feeHandler.setMaxSplippage(tokenA.address, toFixed(1))
      })

      describe('Oracle check', async () => {
        beforeEach(async () => {
          await uniswapFeeHandlerSeller.setMinimumReports(tokenA.address, 1)
          // tolerate high slippage, just to activate oracle check
          await feeHandler.setMaxSplippage(tokenA.address, toFixed(99 / 100))
          await mockSortedOracles.setMedianRate(
            tokenA.address,
            new BigNumber(1).times(goldAmountForRate)
          )
        })

        it("Doesn't exchange when not enough reports", async () => {
          await assertTransactionRevertWithReason(
            feeHandler.sell(tokenA.address),
            'Number of reports for token not enough'
          )
          assertEqualBN(await tokenA.balanceOf(feeHandler.address), new BigNumber(10e18))
        })

        it('Works with check', async () => {
          await mockSortedOracles.setNumRates(tokenA.address, 2)
          await feeHandler.sell(tokenA.address)
          assertEqualBN(await tokenA.balanceOf(feeHandler.address), new BigNumber('2e18'))
        })

        it('Fails when oracle slippage is high check', async () => {
          await mockSortedOracles.setNumRates(tokenA.address, 2)
          await feeHandler.setMaxSplippage(tokenA.address, toFixed(80 / 100))
          // The next tx is the one that should cause the revert, forcing a very
          await mockSortedOracles.setMedianRate(
            tokenA.address,
            new BigNumber('300').times(goldAmountForRate)
          )
          await assertTransactionRevertWithReason(
            feeHandler.sell(tokenA.address),
            'UniswapV2Router: INSUFFICIENT_OUTPUT_AMOUNT'
          )
        })
      })

      it('Uniswap trade test', async () => {
        // Make sure our uniswap mock works

        const balanceAbefore = await tokenA.balanceOf(user)
        const balanceBbefore = await goldToken.balanceOf(user)

        await tokenA.approve(uniswap.address, new BigNumber(1e18), { from: user })
        await uniswap.swapExactTokensForTokens(
          new BigNumber(1e18),
          0,
          [tokenA.address, goldToken.address],
          user,
          deadline,
          { from: user }
        )

        assertGtBN(balanceAbefore, await tokenA.balanceOf(user))
        assertGtBN(await goldToken.balanceOf(user), balanceBbefore)
      })

      it('Sells non-Mento tokens', async () => {
        // await tokenA.mint(feeHandler.address, new BigNumber(10e18))

        // safety check, check that the balance is not empty before the burn
        await assertGtBN(await tokenA.balanceOf(feeHandler.address), 0)
        await feeHandler.sell(tokenA.address)

        // Burns only burn fraction, not all
        assertEqualBN(await tokenA.balanceOf(feeHandler.address), new BigNumber('2e18'))
      })

      it("Doesn't exchange when slippage is too high", async () => {
        await feeHandler.setMaxSplippage(tokenA.address, maxSlippage)
        await assertTransactionRevertWithReason(
          feeHandler.sell(tokenA.address),
          'UniswapV2Router: INSUFFICIENT_OUTPUT_AMOUNT'
        )
        assertEqualBN(await tokenA.balanceOf(feeHandler.address), new BigNumber(10e18))
      })

      it('Tries to get the best rate with many exchanges', async () => {
        await uniswapFeeHandlerSeller.setRouter(tokenA.address, uniswap2.address)
        await tokenA.mint(user, new BigNumber(10e18))

        // safety check, check that the balance is no empty before the burn
        await assertGtBN(await tokenA.balanceOf(feeHandler.address), 0)

        const toTransfer = new BigNumber(10e18) // make uniswap2 bigger, so it should get used

        await tokenA.approve(uniswap2.address, toTransfer, { from: user })
        await goldToken.approve(uniswap2.address, toTransfer, { from: user })

        await uniswap2.addLiquidity(
          tokenA.address,
          goldToken.address,
          toTransfer,
          toTransfer,
          toTransfer,
          toTransfer,
          user,
          deadline,
          { from: user }
        )

        const quote1before = (
          await uniswap.getAmountsOut(new BigNumber(1e18), [tokenA.address, goldToken.address])
        )[1]
        const quote2before = (
          await uniswap2.getAmountsOut(new BigNumber(1e18), [tokenA.address, goldToken.address])
        )[1]

        await feeHandler.sell(tokenA.address)

        // liquidity should have been taken of uniswap2, because it has better liquidity, and thus higher quote
        // so the quote gets worse (smaller number)

        const quote1after = (
          await uniswap.getAmountsOut(new BigNumber(1e18), [tokenA.address, goldToken.address])
        )[1]
        const quote2after = (
          await uniswap2.getAmountsOut(new BigNumber(1e18), [tokenA.address, goldToken.address])
        )[1]

        assertEqualBN(quote1before, quote1after) // uniswap 1 should be untouched
        assertGtBN(quote2before, quote2after)

        assertEqualBN(await tokenA.balanceOf(feeHandler.address), new BigNumber('2e18')) // check that it burned
      })
    })
  })

  describe('#handle() (Mento tokens only)', () => {
    beforeEach(async () => {
      await goldToken.transfer(feeHandler.address, new BigNumber('1e18'), {
        from: user,
      })
      await feeHandler.setBurnFraction(toFixed(80 / 100))
      await feeHandler.setFeeBeneficiary(EXAMPLE_BENEFICIARY_ADDRESS)
    })

    it('should revert when token not added', async () => {
      await assertTransactionRevertWithReason(
        feeHandler.handle(stableToken.address),
        'Handler has to be set to sell token'
      )
    })

    describe('When token active', () => {
      beforeEach(async () => {
        await feeHandler.activateToken(goldToken.address)
      })

      it('handles Celo', async () => {
        const pastBurn = await goldToken.getBurnedAmount()
        const previusBeneficiaryBalance = await goldToken.balanceOf(EXAMPLE_BENEFICIARY_ADDRESS)
        // basically it just does a burn
        await feeHandler.handle(goldToken.address)
        assertEqualBN(await goldToken.getBurnedAmount(), new BigNumber('0.8e18').plus(pastBurn))
        assertEqualBN(
          await goldToken.balanceOf(EXAMPLE_BENEFICIARY_ADDRESS),
          new BigNumber('0.2e18').plus(previusBeneficiaryBalance)
        )
      })
    })
  })

  describe('#handleAll()', () => {
    beforeEach(async () => {
      const goldTokenAmount = new BigNumber(1e18)

      await goldToken.approve(exchange.address, goldTokenAmount, { from: user })
      await goldToken.approve(exchange2.address, goldTokenAmount, { from: user })

      await exchange.sell(goldTokenAmount, 0, true, { from: user })
      await exchange2.sell(goldTokenAmount, 0, true, { from: user })

      await feeHandler.addToken(stableToken.address, mentoSeller.address)
      await feeHandler.addToken(stableToken2.address, mentoSeller.address)
      await feeHandler.setMaxSplippage(stableToken.address, toFixed(1))
      await feeHandler.setMaxSplippage(stableToken2.address, toFixed(1))

      await feeHandler.setBurnFraction(toFixed(80 / 100))
      await feeHandler.setFeeBeneficiary(EXAMPLE_BENEFICIARY_ADDRESS)
    })

    it('burns with mento', async () => {
      const previousBurn = await goldToken.getBurnedAmount()
      await stableToken.transfer(feeHandler.address, new BigNumber('1e18'), {
        from: user,
      })
      await stableToken2.transfer(feeHandler.address, new BigNumber('1e18'), {
        from: user,
      })

      assertEqualBN(await feeHandler.getPastBurnForToken(stableToken.address), 0)
      const burnedAmountStable = await stableToken.balanceOf(feeHandler.address)

      await feeHandler.handleAll()

      assertEqualBN(
        await feeHandler.getPastBurnForToken(stableToken.address),
        new BigNumber(burnedAmountStable).multipliedBy('0.8')
      )
      assertEqualBN(
        await feeHandler.getPastBurnForToken(stableToken2.address),
        new BigNumber(burnedAmountStable).multipliedBy('0.8')
      )
      assertEqualBN(
        await stableToken.balanceOf(EXAMPLE_BENEFICIARY_ADDRESS),
        new BigNumber('0.2e18')
      )
      assertEqualBN(
        await stableToken2.balanceOf(EXAMPLE_BENEFICIARY_ADDRESS),
        new BigNumber('0.2e18')
      )
      // everything should have been burned

      assertEqualBN(await feeHandler.getTokenToDistribute(stableToken.address), 0)
      assertEqualBN(await feeHandler.getTokenToDistribute(stableToken2.address), 0)

      // burn is non zero
      assertGtBN(await goldToken.getBurnedAmount(), previousBurn)
    })
  })

  describe('#transfer()', () => {
    beforeEach(async () => {
      await tokenA.mint(feeHandler.address, new BigNumber(1e18))
    })

    it('Only owner can take tokens out', async () => {
      await assertTransactionRevertWithReason(
        feeHandler.transfer(tokenA.address, user, new BigNumber(1e18), { from: user }),
        'Ownable: caller is not the owner.'
      )
    })

    it('Can take funds out', async () => {
      await feeHandler.transfer(tokenA.address, user, new BigNumber(1e18))
      assertEqualBN(await tokenA.balanceOf(user), new BigNumber(1e18))
    })
  })

  describe('#setDailySellLimit()', () => {
    it('should only be called by owner', async () => {
      await assertTransactionRevertWithReason(
        feeHandler.setDailySellLimit(stableToken.address, goldAmountForRate, { from: user }),
        'Ownable: caller is not the owner.'
      )
    })
  })

  describe('#setMaxSplipagge()', () => {
    it('should only be called by owner', async () => {
      await assertTransactionRevertWithReason(
        feeHandler.setMaxSplippage(stableToken.address, maxSlippage, { from: user }),
        'Ownable: caller is not the owner.'
      )
    })
  })
})<|MERGE_RESOLUTION|>--- conflicted
+++ resolved
@@ -3,8 +3,9 @@
 import {
   assertEqualBN,
   assertGtBN,
+  assertRevert,
+  assertTransactionRevertWithReason,
   assertTransactionRevertWithoutReason,
-  assertTransactionRevertWithReason,
   expectBigNumberInRange,
   timeTravel,
 } from '@celo/protocol/lib/test-utils' //
@@ -351,26 +352,11 @@
       await feeHandler.setFeeBeneficiary(EXAMPLE_BENEFICIARY_ADDRESS)
     })
 
-<<<<<<< HEAD
-    it("Can't distribute when frozen", async () => {
-      await freezer.freeze(feeHandler.address)
-      await assertTransactionRevertWithReason(
-        feeHandler.distribute(stableToken.address),
-        "can't call when contract is frozen."
-      )
-    })
-
-    it("doesn't distribute when balance is zero", async () => {
-      assertEqualBN(await stableToken.balanceOf(feeHandler.address), 0)
-      const res = await feeHandler.distribute(stableToken.address)
-      assert(res.logs.length === 0, 'No transfer should be done (nor event emitted)')
-=======
     it("Can't distribute when not active", async () => {
       await assertTransactionRevertWithReason(
         feeHandler.distribute(stableToken.address),
         'Handler has to be set to sell token'
       )
->>>>>>> b2bb1c9e
     })
 
     describe('When token is active', () => {
