--- conflicted
+++ resolved
@@ -76,12 +76,7 @@
 const MockGovernance: MockGovernanceContract = artifacts.require('MockGovernance')
 const MockValidators: MockValidatorsContract = artifacts.require('MockValidators')
 const Registry: RegistryContract = artifacts.require('Registry')
-<<<<<<< HEAD
-const ReleaseGoldFactory: ReleaseGoldFactoryContract = artifacts.require('ReleaseGoldFactory')
-const ReleaseGoldInstance: ReleaseGoldInstanceContract = artifacts.require('ReleaseGoldInstance')
-=======
 const ReleaseGold: ReleaseGoldContract = artifacts.require('ReleaseGold')
->>>>>>> a8f6b866
 
 // @ts-ignore
 // TODO(mcortesi): Use BN
@@ -109,11 +104,7 @@
   let mockGovernance: MockGovernanceInstance
   let mockValidators: MockValidatorsInstance
   let registry: RegistryInstance
-<<<<<<< HEAD
-  let releaseGoldFactoryInstance: ReleaseGoldFactoryInstance
-=======
   let releaseGoldInstance: ReleaseGoldInstance
->>>>>>> a8f6b866
   let proofOfWalletOwnership: Signature
 
   const releaseGoldDefaultSchedule: ReleaseGoldConfig = {
@@ -178,23 +169,8 @@
     mockElection = await MockElection.new()
     mockGovernance = await MockGovernance.new()
     mockValidators = await MockValidators.new()
-<<<<<<< HEAD
-    releaseGoldFactoryInstance = await ReleaseGoldFactory.new()
-
     registry = await Registry.new()
     await registry.setAddressFor(CeloContractName.Accounts, accountsInstance.address)
-    await registry.setAddressFor(CeloContractName.Freezer, freezerInstance.address)
-    await registry.setAddressFor(CeloContractName.GoldToken, goldTokenInstance.address)
-    await registry.setAddressFor(CeloContractName.LockedGold, lockedGoldInstance.address)
-    await registry.setAddressFor(
-      CeloContractName.ReleaseGoldFactory,
-      releaseGoldFactoryInstance.address
-    )
-=======
-
-    registry = await Registry.new()
-    await registry.setAddressFor(CeloContractName.Accounts, accountsInstance.address)
->>>>>>> a8f6b866
     await registry.setAddressFor(CeloContractName.Election, mockElection.address)
     await registry.setAddressFor(CeloContractName.Freezer, freezerInstance.address)
     await registry.setAddressFor(CeloContractName.GoldToken, goldTokenInstance.address)
@@ -202,10 +178,6 @@
     await registry.setAddressFor(CeloContractName.LockedGold, lockedGoldInstance.address)
     await registry.setAddressFor(CeloContractName.Validators, mockValidators.address)
     await lockedGoldInstance.initialize(registry.address, UNLOCKING_PERIOD)
-<<<<<<< HEAD
-    await releaseGoldFactoryInstance.initialize(registry.address)
-=======
->>>>>>> a8f6b866
     await goldTokenInstance.initialize(registry.address)
     await accountsInstance.initialize(registry.address)
     await accountsInstance.createAccount({ from: beneficiary })
