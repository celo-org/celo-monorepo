import { CeloContractName } from '@celo/protocol/lib/registry-utils'
import { getParsedSignatureOfAddress } from '@celo/protocol/lib/signing-utils'
import {
  assertEqualBN,
  assertGteBN,
  assertLogMatches,
  assertRevert,
  assertSameAddress,
  NULL_ADDRESS,
  timeTravel,
} from '@celo/protocol/lib/test-utils'
import { Signature } from '@celo/utils/src/signatureUtils'
import { BigNumber } from 'bignumber.js'
import * as _ from 'lodash'
import {
  AccountsContract,
  AccountsInstance,
  FreezerContract,
  FreezerInstance,
  GoldTokenContract,
  GoldTokenInstance,
  LockedGoldContract,
  LockedGoldInstance,
  MockElectionContract,
  MockElectionInstance,
  MockGovernanceContract,
  MockGovernanceInstance,
  MockValidatorsContract,
  MockValidatorsInstance,
  RegistryContract,
  RegistryInstance,
  ReleaseGoldContract,
  ReleaseGoldInstance,
} from 'types'
import Web3 = require('web3')

const ONE_GOLDTOKEN = new BigNumber('1000000000000000000')

const authorizationTests: any = {}
const authorizationTestDescriptions = {
  voting: {
    me: 'vote signing key',
    subject: 'voteSigner',
  },
  validating: {
    me: 'validating signing key',
    subject: 'validatorSigner',
  },
  attestation: {
    me: 'attestation signing key',
    subject: 'attestationSigner',
  },
}

interface ReleaseGoldConfig {
  releaseStartTime: number
  releaseCliffTime: number
  numReleasePeriods: number
  releasePeriod: number
  amountReleasedPerPeriod: BigNumber
  revocable: boolean
  beneficiary: string
  releaseOwner: string
  refundAddress: string
  subjectToLiquidityProvision: boolean
  initialDistributionRatio: number
  canValidate: boolean
  canVote: boolean
}

<<<<<<< HEAD
=======
const ReleaseGold: ReleaseGoldContract = artifacts.require('ReleaseGold')
>>>>>>> b0c12a72
const Accounts: AccountsContract = artifacts.require('Accounts')
const Freezer: FreezerContract = artifacts.require('Freezer')
const GoldToken: GoldTokenContract = artifacts.require('GoldToken')
const LockedGold: LockedGoldContract = artifacts.require('LockedGold')
const MockElection: MockElectionContract = artifacts.require('MockElection')
const MockGovernance: MockGovernanceContract = artifacts.require('MockGovernance')
const MockValidators: MockValidatorsContract = artifacts.require('MockValidators')
const Registry: RegistryContract = artifacts.require('Registry')
const ReleaseGoldFactory: ReleaseGoldFactoryContract = artifacts.require('ReleaseGoldFactory')
const ReleaseGoldInstance: ReleaseGoldInstanceContract = artifacts.require('ReleaseGoldInstance')

// @ts-ignore
// TODO(mcortesi): Use BN
LockedGold.numberFormat = 'BigNumber'

const MINUTE = 60
const HOUR = 60 * 60
const DAY = 24 * HOUR
const MONTH = 30 * DAY
const UNLOCKING_PERIOD = 3 * DAY

contract('ReleaseGold', (accounts: string[]) => {
  const owner = accounts[0]
  const beneficiary = accounts[1]
  const walletAddress = beneficiary

  const releaseOwner = accounts[2]
  const refundAddress = accounts[3]
  let releaseGoldInstance: ReleaseGoldInstance
  const newBeneficiary = accounts[4]
  let accountsInstance: AccountsInstance
  let freezerInstance: FreezerInstance
  let goldTokenInstance: GoldTokenInstance
<<<<<<< HEAD
  let lockedGoldInstance: LockedGoldInstance
=======
>>>>>>> b0c12a72
  let mockElection: MockElectionInstance
  let mockGovernance: MockGovernanceInstance
  let mockValidators: MockValidatorsInstance
  let registry: RegistryInstance
  let releaseGoldFactoryInstance: ReleaseGoldFactoryInstance
  let proofOfWalletOwnership: Signature

  const releaseGoldDefaultSchedule: ReleaseGoldConfig = {
    releaseStartTime: null, // To be adjusted on every run
    releaseCliffTime: HOUR,
    numReleasePeriods: 4,
    releasePeriod: 3 * MONTH,
    amountReleasedPerPeriod: ONE_GOLDTOKEN.div(4),
    revocable: true,
    beneficiary,
    releaseOwner,
    refundAddress,
    subjectToLiquidityProvision: false,
    initialDistributionRatio: 1000, // No distribution limit
    canValidate: false,
    canVote: true,
  }

  const createNewReleaseGoldInstance = async (
    releaseGoldSchedule: ReleaseGoldConfig,
    web3: Web3
  ) => {
    releaseGoldSchedule.releaseStartTime = (await getCurrentBlockchainTimestamp(web3)) + 5 * MINUTE
    releaseGoldInstance = await ReleaseGold.new()
    await goldTokenInstance.transfer(
      releaseGoldInstance.address,
      releaseGoldSchedule.amountReleasedPerPeriod.multipliedBy(
        releaseGoldSchedule.numReleasePeriods
      ),
      {
        from: owner,
      }
    )
    await releaseGoldInstance.initialize(
      releaseGoldSchedule.releaseStartTime,
      releaseGoldSchedule.releaseCliffTime,
      releaseGoldSchedule.numReleasePeriods,
      releaseGoldSchedule.releasePeriod,
      releaseGoldSchedule.amountReleasedPerPeriod,
      releaseGoldSchedule.revocable,
      releaseGoldSchedule.beneficiary,
      releaseGoldSchedule.releaseOwner,
      releaseGoldSchedule.refundAddress,
      releaseGoldSchedule.subjectToLiquidityProvision,
      releaseGoldSchedule.initialDistributionRatio,
      releaseGoldSchedule.canValidate,
      releaseGoldSchedule.canVote,
      registry.address,
      { from: owner }
    )
  }

  const getCurrentBlockchainTimestamp = async (web3: Web3) => {
    return (await web3.eth.getBlock('latest')).timestamp
  }

  beforeEach(async () => {
    accountsInstance = await Accounts.new()
    freezerInstance = await Freezer.new()
    goldTokenInstance = await GoldToken.new()
<<<<<<< HEAD
    lockedGoldInstance = await LockedGold.new()
=======
>>>>>>> b0c12a72
    mockElection = await MockElection.new()
    mockGovernance = await MockGovernance.new()
    mockValidators = await MockValidators.new()
    releaseGoldFactoryInstance = await ReleaseGoldFactory.new()

    registry = await Registry.new()
    await registry.setAddressFor(CeloContractName.Accounts, accountsInstance.address)
    await registry.setAddressFor(CeloContractName.Freezer, freezerInstance.address)
    await registry.setAddressFor(CeloContractName.GoldToken, goldTokenInstance.address)
<<<<<<< HEAD
    await registry.setAddressFor(CeloContractName.LockedGold, lockedGoldInstance.address)
    await registry.setAddressFor(
      CeloContractName.ReleaseGoldFactory,
      releaseGoldFactoryInstance.address
    )
=======
>>>>>>> b0c12a72
    await registry.setAddressFor(CeloContractName.Election, mockElection.address)
    await registry.setAddressFor(CeloContractName.Governance, mockGovernance.address)
    await registry.setAddressFor(CeloContractName.Validators, mockValidators.address)
    await lockedGoldInstance.initialize(registry.address, UNLOCKING_PERIOD)
<<<<<<< HEAD
    await releaseGoldFactoryInstance.initialize(registry.address)
    await goldTokenInstance.initialize(registry.address)
=======
>>>>>>> b0c12a72
    await accountsInstance.initialize(registry.address)
    await accountsInstance.createAccount({ from: beneficiary })
  })

  describe('#payable', () => {
    it('should accept gold transfer by default from anyone', async () => {
      await createNewReleaseGoldInstance(releaseGoldDefaultSchedule, web3)
      await goldTokenInstance.transfer(releaseGoldInstance.address, ONE_GOLDTOKEN.times(2), {
        from: accounts[8],
      })
    })
  })

  describe('#creation', () => {
    describe('when an instance is properly created', () => {
      beforeEach(async () => {
        await createNewReleaseGoldInstance(releaseGoldDefaultSchedule, web3)
      })

      it('should have associated funds with a schedule upon creation', async () => {
        const allocatedFunds = await goldTokenInstance.balanceOf(releaseGoldInstance.address)
        assertEqualBN(
          allocatedFunds,
          new BigNumber(releaseGoldDefaultSchedule.numReleasePeriods).multipliedBy(
            releaseGoldDefaultSchedule.amountReleasedPerPeriod
          )
        )
      })

      it('should set a beneficiary to releaseGold instance', async () => {
        const releaseGoldBeneficiary = await releaseGoldInstance.beneficiary()
        assert.equal(releaseGoldBeneficiary, releaseGoldDefaultSchedule.beneficiary)
      })

      it('should set a releaseOwner to releaseGold instance', async () => {
        const releaseGoldOwner = await releaseGoldInstance.releaseOwner()
        assert.equal(releaseGoldOwner, releaseGoldDefaultSchedule.releaseOwner)
      })

      it('should set releaseGold number of periods to releaseGold instance', async () => {
        const [, , releaseGoldNumPeriods, ,] = await releaseGoldInstance.releaseSchedule()
        assertEqualBN(releaseGoldNumPeriods, releaseGoldDefaultSchedule.numReleasePeriods)
      })

      it('should set releaseGold amount per period to releaseGold instance', async () => {
        const [, , , , releasedAmountPerPeriod] = await releaseGoldInstance.releaseSchedule()
        assertEqualBN(releasedAmountPerPeriod, releaseGoldDefaultSchedule.amountReleasedPerPeriod)
      })

      it('should set releaseGold period to releaseGold instance', async () => {
        const [, , , releaseGoldPeriodSec] = await releaseGoldInstance.releaseSchedule()
        assertEqualBN(releaseGoldPeriodSec, releaseGoldDefaultSchedule.releasePeriod)
      })

      it('should set releaseGold start time to releaseGold instance', async () => {
        const [releaseGoldStartTime, , , ,] = await releaseGoldInstance.releaseSchedule()
        assertEqualBN(releaseGoldStartTime, releaseGoldDefaultSchedule.releaseStartTime)
      })

      it('should set releaseGold cliff to releaseGold instance', async () => {
        const [, releaseGoldCliffStartTime, , ,] = await releaseGoldInstance.releaseSchedule()
        const releaseGoldCliffStartTimeComputed = new BigNumber(
          releaseGoldDefaultSchedule.releaseStartTime
        ).plus(releaseGoldDefaultSchedule.releaseCliffTime)
        assertEqualBN(releaseGoldCliffStartTime, releaseGoldCliffStartTimeComputed)
      })

      it('should set revocable flag to releaseGold instance', async () => {
        const [releaseGoldRevocable, ,] = await releaseGoldInstance.revocationInfo()
        assert.equal(releaseGoldRevocable, releaseGoldDefaultSchedule.revocable)
      })

      it('should set releaseOwner to releaseGold instance', async () => {
        const releaseGoldOwner = await releaseGoldInstance.releaseOwner()
        assert.equal(releaseGoldOwner, releaseGoldDefaultSchedule.releaseOwner)
      })

      it('should set liquidity provision met to true', async () => {
        const liquidityProvisionMet = await releaseGoldInstance.liquidityProvisionMet()
        assert.equal(liquidityProvisionMet, true)
      })

      it('should have zero total withdrawn on init', async () => {
        const totalWithdrawn = await releaseGoldInstance.totalWithdrawn()
        assertEqualBN(totalWithdrawn, 0)
      })

      it('should be unrevoked on init and have revoke time equal zero', async () => {
        const isRevoked = await releaseGoldInstance.isRevoked()
        assert.equal(isRevoked, false)
        const [, , revokeTime] = await releaseGoldInstance.revocationInfo()
        assertEqualBN(revokeTime, 0)
      })

      it('should have releaseGoldBalanceAtRevoke on init equal to zero', async () => {
        const [, releasedBalanceAtRevoke] = await releaseGoldInstance.revocationInfo()
        assertEqualBN(releasedBalanceAtRevoke, 0)
      })

      it('should revert when releaseGold beneficiary is the null address', async () => {
        const releaseGoldSchedule = _.clone(releaseGoldDefaultSchedule)
        releaseGoldSchedule.beneficiary = NULL_ADDRESS
        await assertRevert(createNewReleaseGoldInstance(releaseGoldSchedule, web3))
      })

      it('should revert when releaseGold periods are zero', async () => {
        const releaseGoldSchedule = _.clone(releaseGoldDefaultSchedule)
        releaseGoldSchedule.numReleasePeriods = 0
        await assertRevert(createNewReleaseGoldInstance(releaseGoldSchedule, web3))
      })

      it('should revert when released amount per period is zero', async () => {
        const releaseGoldSchedule = _.clone(releaseGoldDefaultSchedule)
        releaseGoldSchedule.amountReleasedPerPeriod = new BigNumber('0')
        await assertRevert(createNewReleaseGoldInstance(releaseGoldSchedule, web3))
      })

      it('should overflow for very large combinations of release periods and amount per time', async () => {
        const releaseGoldSchedule = _.clone(releaseGoldDefaultSchedule)
        releaseGoldSchedule.numReleasePeriods = Number.MAX_SAFE_INTEGER
        releaseGoldSchedule.amountReleasedPerPeriod = new BigNumber(2).pow(300)
        await assertRevert(createNewReleaseGoldInstance(releaseGoldSchedule, web3))
      })
    })
  })

  describe('#setBeneficiary', () => {
    beforeEach(async () => {
      await createNewReleaseGoldInstance(releaseGoldDefaultSchedule, web3)
    })

    it('should set a new beneficiary as the old beneficiary', async () => {
      await releaseGoldInstance.setBeneficiary(newBeneficiary, { from: owner })
      const actualBeneficiary = await releaseGoldInstance.beneficiary()
      assertSameAddress(actualBeneficiary, newBeneficiary)
    })

    it('should revert when setting a new beneficiary from the release owner', async () => {
      await assertRevert(releaseGoldInstance.setBeneficiary(newBeneficiary, { from: releaseOwner }))
    })

    it('should emit the BeneficiarySet event', async () => {
      const setNewBeneficiaryTx = await releaseGoldInstance.setBeneficiary(newBeneficiary, {
        from: owner,
      })
      assertLogMatches(setNewBeneficiaryTx.logs[0], 'BeneficiarySet', {
        beneficiary: newBeneficiary,
      })
    })
  })

  describe('#createAccount', () => {
    beforeEach(async () => {
      await createNewReleaseGoldInstance(releaseGoldDefaultSchedule, web3)
    })

    describe('when unrevoked', () => {
      it('creates the account by beneficiary', async () => {
        let isAccount = await accountsInstance.isAccount(releaseGoldInstance.address)
        assert.isFalse(isAccount)
        await releaseGoldInstance.createAccount({ from: beneficiary })
        isAccount = await accountsInstance.isAccount(releaseGoldInstance.address)
        assert.isTrue(isAccount)
      })

      it('reverts if a non-beneficiary attempts account creation', async () => {
        const isAccount = await accountsInstance.isAccount(releaseGoldInstance.address)
        assert.isFalse(isAccount)
        await assertRevert(releaseGoldInstance.createAccount({ from: accounts[2] }))
      })
    })

    describe('when revoked', () => {
      beforeEach(async () => {
        await releaseGoldInstance.revoke({ from: releaseOwner })
      })

      it('reverts if anyone attempts account creation', async () => {
        const isAccount = await accountsInstance.isAccount(releaseGoldInstance.address)
        assert.isFalse(isAccount)
        await assertRevert(releaseGoldInstance.createAccount({ from: beneficiary }))
      })
    })
  })

  describe('#setAccount', () => {
    const accountName = 'name'
    const dataEncryptionKey: any =
      '0x02f2f48ee19680706196e2e339e5da3491186e0c4c5030670656b0e01611111111'

    beforeEach(async () => {
      await createNewReleaseGoldInstance(releaseGoldDefaultSchedule, web3)
      proofOfWalletOwnership = await getParsedSignatureOfAddress(
        web3,
        releaseGoldInstance.address,
        beneficiary
      )
    })

    describe('when unrevoked', () => {
      it('sets the account by beneficiary', async () => {
        let isAccount = await accountsInstance.isAccount(releaseGoldInstance.address)
        assert.isFalse(isAccount)
        await releaseGoldInstance.setAccount(
          accountName,
          dataEncryptionKey,
          walletAddress,
          proofOfWalletOwnership.v,
          proofOfWalletOwnership.r,
          proofOfWalletOwnership.s,
          {
            from: beneficiary,
          }
        )
        isAccount = await accountsInstance.isAccount(releaseGoldInstance.address)
        assert.isTrue(isAccount)
      })

      it('reverts if a non-beneficiary attempts to set the account', async () => {
        const isAccount = await accountsInstance.isAccount(releaseGoldInstance.address)
        assert.isFalse(isAccount)
        await assertRevert(
          releaseGoldInstance.setAccount(
            accountName,
            dataEncryptionKey,
            walletAddress,
            proofOfWalletOwnership.v,
            proofOfWalletOwnership.r,
            proofOfWalletOwnership.s,
            {
              from: accounts[2],
            }
          )
        )
      })

      it('should set the name, dataEncryptionKey and walletAddress of the account by beneficiary', async () => {
        let isAccount = await accountsInstance.isAccount(releaseGoldInstance.address)
        assert.isFalse(isAccount)
        await releaseGoldInstance.setAccount(
          accountName,
          dataEncryptionKey,
          walletAddress,
          proofOfWalletOwnership.v,
          proofOfWalletOwnership.r,
          proofOfWalletOwnership.s,
          {
            from: beneficiary,
          }
        )
        isAccount = await accountsInstance.isAccount(releaseGoldInstance.address)
        assert.isTrue(isAccount)
        const expectedWalletAddress = await accountsInstance.getWalletAddress(
          releaseGoldInstance.address
        )
        assert.equal(expectedWalletAddress, walletAddress)
        // @ts-ignore
        const expectedKey: string = await accountsInstance.getDataEncryptionKey(
          releaseGoldInstance.address
        )
        assert.equal(expectedKey, dataEncryptionKey)
        const expectedName = await accountsInstance.getName(releaseGoldInstance.address)
        assert.equal(expectedName, accountName)
      })

      it('should revert to set the name, dataEncryptionKey and walletAddress of the account by a non-beneficiary', async () => {
        const isAccount = await accountsInstance.isAccount(releaseGoldInstance.address)
        assert.isFalse(isAccount)
        await assertRevert(
          releaseGoldInstance.setAccount(
            accountName,
            dataEncryptionKey,
            walletAddress,
            proofOfWalletOwnership.v,
            proofOfWalletOwnership.r,
            proofOfWalletOwnership.s,
            {
              from: releaseOwner,
            }
          )
        )
      })
    })

    describe('when revoked', () => {
      beforeEach(async () => {
        await releaseGoldInstance.revoke({ from: releaseOwner })
      })

      it('reverts if anyone attempts to set the account', async () => {
        const isAccount = await accountsInstance.isAccount(releaseGoldInstance.address)
        assert.isFalse(isAccount)
        await assertRevert(
          releaseGoldInstance.setAccount(
            accountName,
            dataEncryptionKey,
            walletAddress,
            proofOfWalletOwnership.v,
            proofOfWalletOwnership.r,
            proofOfWalletOwnership.s,
            {
              from: releaseOwner,
            }
          )
        )
      })

      it('should revert to set the name, dataEncryptionKey and walletAddress of the account', async () => {
        const isAccount = await accountsInstance.isAccount(releaseGoldInstance.address)
        assert.isFalse(isAccount)
        await assertRevert(
          releaseGoldInstance.setAccount(
            accountName,
            dataEncryptionKey,
            walletAddress,
            proofOfWalletOwnership.v,
            proofOfWalletOwnership.r,
            proofOfWalletOwnership.s,
            {
              from: releaseOwner,
            }
          )
        )
      })
    })
  })

  describe('#setAccountName', () => {
    const accountName = 'name'

    beforeEach(async () => {
      await createNewReleaseGoldInstance(releaseGoldDefaultSchedule, web3)
    })

    describe('when the account has not been created', () => {
      it('should revert', async () => {
        await assertRevert(releaseGoldInstance.setAccountName(accountName, { from: beneficiary }))
      })
    })

    describe('when the account has been created', () => {
      beforeEach(async () => {
        await releaseGoldInstance.createAccount({ from: beneficiary })
      })

      describe('when unrevoked', () => {
        it('beneficiary should set the name', async () => {
          await releaseGoldInstance.setAccountName(accountName, { from: beneficiary })
          const result = await accountsInstance.getName(releaseGoldInstance.address)
          assert.equal(result, accountName)
        })

        it('should revert if non-beneficiary attempts to set the name', async () => {
          await assertRevert(releaseGoldInstance.setAccountName(accountName, { from: accounts[2] }))
        })
      })

      describe('when revoked', () => {
        beforeEach(async () => {
          await releaseGoldInstance.revoke({ from: releaseOwner })
        })

        it('should revert if anyone attempts to set the name', async () => {
          await assertRevert(
            releaseGoldInstance.setAccountName(accountName, { from: releaseOwner })
          )
        })
      })
    })
  })

  describe('#setAccountWalletAddress', () => {
    beforeEach(async () => {
      await createNewReleaseGoldInstance(releaseGoldDefaultSchedule, web3)
      proofOfWalletOwnership = await getParsedSignatureOfAddress(
        web3,
        releaseGoldInstance.address,
        beneficiary
      )
    })

    describe('when the releaseGold account has not been created', () => {
      it('should revert', async () => {
        await assertRevert(
          releaseGoldInstance.setAccountWalletAddress(
            walletAddress,
            proofOfWalletOwnership.v,
            proofOfWalletOwnership.r,
            proofOfWalletOwnership.s,
            { from: beneficiary }
          )
        )
      })
    })

    describe('when the account has been created', () => {
      beforeEach(async () => {
        await releaseGoldInstance.createAccount({ from: beneficiary })
      })

      describe('when unrevoked', () => {
        it('beneficiary should set the walletAddress', async () => {
          await releaseGoldInstance.setAccountWalletAddress(
            walletAddress,
            proofOfWalletOwnership.v,
            proofOfWalletOwnership.r,
            proofOfWalletOwnership.s,
            { from: beneficiary }
          )
          const result = await accountsInstance.getWalletAddress(releaseGoldInstance.address)
          assert.equal(result, walletAddress)
        })

        it('should revert if non-beneficiary attempts to set the walletAddress', async () => {
          await assertRevert(
            releaseGoldInstance.setAccountWalletAddress(
              walletAddress,
              proofOfWalletOwnership.v,
              proofOfWalletOwnership.r,
              proofOfWalletOwnership.s,
              { from: accounts[2] }
            )
          )
        })

        it('beneficiary should set the NULL_ADDRESS', async () => {
          await releaseGoldInstance.setAccountWalletAddress(NULL_ADDRESS, '0x0', '0x0', '0x0', {
            from: beneficiary,
          })
          const result = await accountsInstance.getWalletAddress(releaseGoldInstance.address)
          assert.equal(result, NULL_ADDRESS)
        })
      })

      describe('when revoked', () => {
        beforeEach(async () => {
          await releaseGoldInstance.revoke({ from: releaseOwner })
        })

        it('should revert if anyone attempts to set the walletAddress', async () => {
          await assertRevert(
            releaseGoldInstance.setAccountWalletAddress(
              walletAddress,
              proofOfWalletOwnership.v,
              proofOfWalletOwnership.r,
              proofOfWalletOwnership.s,
              { from: releaseOwner }
            )
          )
        })
      })
    })
  })

  describe('#setAccountMetadataURL', () => {
    const metadataURL = 'meta'

    beforeEach(async () => {
      await createNewReleaseGoldInstance(releaseGoldDefaultSchedule, web3)
    })

    describe('when the account has not been created', () => {
      it('should revert', async () => {
        await assertRevert(
          releaseGoldInstance.setAccountMetadataURL(metadataURL, { from: beneficiary })
        )
      })
    })

    describe('when the account has been created', () => {
      beforeEach(async () => {
        await releaseGoldInstance.createAccount({ from: beneficiary })
      })

      describe('when unrevoked', () => {
        it('only beneficiary should set the metadataURL', async () => {
          await releaseGoldInstance.setAccountMetadataURL(metadataURL, { from: beneficiary })
          const result = await accountsInstance.getMetadataURL(releaseGoldInstance.address)
          assert.equal(result, metadataURL)
        })

        it('should revert if non-beneficiary attempts to set the metadataURL', async () => {
          await assertRevert(
            releaseGoldInstance.setAccountMetadataURL(metadataURL, { from: accounts[2] })
          )
        })
      })

      describe('when revoked', () => {
        beforeEach(async () => {
          await releaseGoldInstance.revoke({ from: releaseOwner })
        })

        it('should revert if anyone attempts to set the metadataURL', async () => {
          await assertRevert(
            releaseGoldInstance.setAccountMetadataURL(metadataURL, { from: releaseOwner })
          )
        })
      })
    })
  })

  describe('#setAccountDataEncryptionKey', () => {
    const dataEncryptionKey: any =
      '0x02f2f48ee19680706196e2e339e5da3491186e0c4c5030670656b0e01611111111'
    const longDataEncryptionKey: any =
      '0x04f2f48ee19680706196e2e339e5da3491186e0c4c5030670656b0e01611111111' +
      '02f2f48ee19680706196e2e339e5da3491186e0c4c5030670656b0e01611111111'

    beforeEach(async () => {
      await createNewReleaseGoldInstance(releaseGoldDefaultSchedule, web3)
      await releaseGoldInstance.createAccount({ from: beneficiary })
    })

    it('beneficiary should set dataEncryptionKey', async () => {
      await releaseGoldInstance.setAccountDataEncryptionKey(dataEncryptionKey, {
        from: beneficiary,
      })
      // @ts-ignore
      const fetchedKey: string = await accountsInstance.getDataEncryptionKey(
        releaseGoldInstance.address
      )
      assert.equal(fetchedKey, dataEncryptionKey)
    })

    it('should revert if non-beneficiary attempts to set dataEncryptionKey', async () => {
      await assertRevert(
        releaseGoldInstance.setAccountDataEncryptionKey(dataEncryptionKey, { from: accounts[2] })
      )
    })

    it('should allow setting a key with leading zeros', async () => {
      const keyWithZeros: any =
        '0x00000000000000000000000000000000000000000000000f2f48ee19680706191111'
      await releaseGoldInstance.setAccountDataEncryptionKey(keyWithZeros, { from: beneficiary })
      // @ts-ignore
      const fetchedKey: string = await accountsInstance.getDataEncryptionKey(
        releaseGoldInstance.address
      )
      assert.equal(fetchedKey, keyWithZeros)
    })

    it('should revert when the key is invalid', async () => {
      const invalidKey: any = '0x32132931293'
      await assertRevert(
        releaseGoldInstance.setAccountDataEncryptionKey(invalidKey, { from: beneficiary })
      )
    })

    it('should allow a key that is longer than 33 bytes', async () => {
      await releaseGoldInstance.setAccountDataEncryptionKey(longDataEncryptionKey, {
        from: beneficiary,
      })
      // @ts-ignore
      const fetchedKey: string = await accountsInstance.getDataEncryptionKey(
        releaseGoldInstance.address
      )
      assert.equal(fetchedKey, longDataEncryptionKey)
    })
  })

  describe('#setMaxDistribution', () => {
    beforeEach(async () => {
      await createNewReleaseGoldInstance(releaseGoldDefaultSchedule, web3)
    })

    describe('when the max distribution is set to 50%', () => {
      beforeEach(async () => {
        await releaseGoldInstance.setMaxDistribution(500, { from: releaseOwner })
      })

      it('should set max distribution to 0.5 gold', async () => {
        const maxDistribution = await releaseGoldInstance.maxDistribution()
        assertEqualBN(maxDistribution, ONE_GOLDTOKEN.div(2))
      })
    })

    describe('when the max distribution is set to 100%', () => {
      beforeEach(async () => {
        await releaseGoldInstance.setMaxDistribution(1000, { from: releaseOwner })
      })

      it('should set max distribution to max uint256', async () => {
        const maxDistribution = await releaseGoldInstance.maxDistribution()
        assertGteBN(maxDistribution, ONE_GOLDTOKEN)
      })
    })
  })

  describe('authorization tests:', () => {
    Object.keys(authorizationTestDescriptions).forEach((key) => {
      let authorizationTest: any
      const authorized = accounts[4] // the account that is to be authorized for whatever role
      let sig: any

      describe(`#authorize${_.upperFirst(authorizationTestDescriptions[key].subject)}()`, () => {
        beforeEach(async () => {
          const releaseGoldSchedule = _.clone(releaseGoldDefaultSchedule)
          releaseGoldSchedule.revocable = false
          releaseGoldSchedule.refundAddress = '0x0000000000000000000000000000000000000000'
          releaseGoldSchedule.canValidate = true
          await createNewReleaseGoldInstance(releaseGoldSchedule, web3)
          await releaseGoldInstance.createAccount({ from: beneficiary })

          authorizationTests.voting = {
            fn: releaseGoldInstance.authorizeVoteSigner,
            eventName: 'VoteSignerAuthorized',
            getAuthorizedFromAccount: accountsInstance.getVoteSigner,
            authorizedSignerToAccount: accountsInstance.voteSignerToAccount,
          }
          authorizationTests.validating = {
            fn: releaseGoldInstance.authorizeValidatorSigner,
            eventName: 'ValidatorSignerAuthorized',
            getAuthorizedFromAccount: accountsInstance.getValidatorSigner,
            authorizedSignerToAccount: accountsInstance.validatorSignerToAccount,
          }
          authorizationTests.attestation = {
            fn: releaseGoldInstance.authorizeAttestationSigner,
            eventName: 'AttestationSignerAuthorized',
            getAuthorizedFromAccount: accountsInstance.getAttestationSigner,
            authorizedSignerToAccount: accountsInstance.attestationSignerToAccount,
          }
          authorizationTest = authorizationTests[key]
          sig = await getParsedSignatureOfAddress(web3, releaseGoldInstance.address, authorized)
        })

        it(`should set the authorized ${authorizationTestDescriptions[key].me}`, async () => {
          await authorizationTest.fn(authorized, sig.v, sig.r, sig.s, { from: beneficiary })
          assert.equal(await accountsInstance.authorizedBy(authorized), releaseGoldInstance.address)
          assert.equal(
            await authorizationTest.getAuthorizedFromAccount(releaseGoldInstance.address),
            authorized
          )
          assert.equal(
            await authorizationTest.authorizedSignerToAccount(authorized),
            releaseGoldInstance.address
          )
        })

        it(`should revert if the ${authorizationTestDescriptions[key].me} is an account`, async () => {
          await accountsInstance.createAccount({ from: authorized })
          await assertRevert(
            authorizationTest.fn(authorized, sig.v, sig.r, sig.s, { from: beneficiary })
          )
        })

        it(`should revert if the ${authorizationTestDescriptions[key].me} is already authorized`, async () => {
          const otherAccount = accounts[5]
          const otherSig = await getParsedSignatureOfAddress(
            web3,
            releaseGoldInstance.address,
            otherAccount
          )
          await accountsInstance.createAccount({ from: otherAccount })
          await assertRevert(
            authorizationTest.fn(otherAccount, otherSig.v, otherSig.r, otherSig.s, {
              from: beneficiary,
            })
          )
        })

        it('should revert if the signature is incorrect', async () => {
          const nonVoter = accounts[5]
          const incorrectSig = await getParsedSignatureOfAddress(
            web3,
            releaseGoldInstance.address,
            nonVoter
          )
          await assertRevert(
            authorizationTest.fn(authorized, incorrectSig.v, incorrectSig.r, incorrectSig.s, {
              from: beneficiary,
            })
          )
        })

        describe('when a previous authorization has been made', () => {
          const newAuthorized = accounts[6]
          let newSig: any
          beforeEach(async () => {
            await authorizationTest.fn(authorized, sig.v, sig.r, sig.s, { from: beneficiary })
            newSig = await getParsedSignatureOfAddress(
              web3,
              releaseGoldInstance.address,
              newAuthorized
            )
            await authorizationTest.fn(newAuthorized, newSig.v, newSig.r, newSig.s, {
              from: beneficiary,
            })
          })

          it(`should set the new authorized ${authorizationTestDescriptions[key].me}`, async () => {
            assert.equal(
              await accountsInstance.authorizedBy(newAuthorized),
              releaseGoldInstance.address
            )
            assert.equal(
              await authorizationTest.getAuthorizedFromAccount(releaseGoldInstance.address),
              newAuthorized
            )
            assert.equal(
              await authorizationTest.authorizedSignerToAccount(newAuthorized),
              releaseGoldInstance.address
            )
          })

          it('should preserve the previous authorization', async () => {
            assert.equal(
              await accountsInstance.authorizedBy(authorized),
              releaseGoldInstance.address
            )
          })
        })
      })
    })
  })

  describe('#revoke', () => {
    it('releaseOwner should be able to revoke the releaseGold', async () => {
      await createNewReleaseGoldInstance(releaseGoldDefaultSchedule, web3)
      const releaseOwnereleaseGoldTx = await releaseGoldInstance.revoke({ from: releaseOwner })
      const revokeBlockTimestamp = await getCurrentBlockchainTimestamp(web3)
      const [, , releaseGoldRevokeTime] = await releaseGoldInstance.revocationInfo()
      assertEqualBN(revokeBlockTimestamp, releaseGoldRevokeTime)
      assert.isTrue(await releaseGoldInstance.isRevoked())
      assertLogMatches(releaseOwnereleaseGoldTx.logs[0], 'ReleaseScheduleRevoked', {
        revokeTimestamp: revokeBlockTimestamp,
        releasedBalanceAtRevoke: await releaseGoldInstance.getCurrentReleasedTotalAmount(),
      })
    })

    it('should revert when non-releaseOwner attempts to revoke the releaseGold', async () => {
      await createNewReleaseGoldInstance(releaseGoldDefaultSchedule, web3)
      await assertRevert(releaseGoldInstance.revoke({ from: accounts[5] }))
    })

    it('should revert if releaseGold is already revoked', async () => {
      await createNewReleaseGoldInstance(releaseGoldDefaultSchedule, web3)
      await releaseGoldInstance.revoke({ from: releaseOwner })
      await assertRevert(releaseGoldInstance.revoke({ from: releaseOwner }))
    })

    it('should revert if releaseGold is non-revocable', async () => {
      const releaseGoldSchedule = _.clone(releaseGoldDefaultSchedule)
      releaseGoldSchedule.revocable = false
      releaseGoldSchedule.refundAddress = '0x0000000000000000000000000000000000000000'
      await createNewReleaseGoldInstance(releaseGoldSchedule, web3)
      await assertRevert(releaseGoldInstance.revoke({ from: releaseOwner }))
    })
  })

  describe('#refundAndFinalize', () => {
    beforeEach(async () => {
      await createNewReleaseGoldInstance(releaseGoldDefaultSchedule, web3)
      // wait some time for some gold to release
      const timeToTravel = 7 * MONTH
      await timeTravel(timeToTravel, web3)
    })

    it('should only be callable by releaseOwner and when revoked', async () => {
      await releaseGoldInstance.revoke({ from: releaseOwner })
      await releaseGoldInstance.refundAndFinalize({ from: releaseOwner })
    })

    it('should revert when revoked but called by a non-releaseOwner', async () => {
      await releaseGoldInstance.revoke({ from: releaseOwner })
      await assertRevert(releaseGoldInstance.refundAndFinalize({ from: accounts[5] }))
    })

    it('should revert when non-revoked but called by a releaseOwner', async () => {
      await assertRevert(releaseGoldInstance.refundAndFinalize({ from: releaseOwner }))
    })

    describe('when revoked()', () => {
      beforeEach(async () => {
        await releaseGoldInstance.revoke({ from: releaseOwner })
      })

      it('should transfer gold proportions to both beneficiary and refundAddress when no gold locked', async () => {
        const beneficiaryBalanceBefore = await goldTokenInstance.balanceOf(beneficiary)
        const refundAddressBalanceBefore = await goldTokenInstance.balanceOf(refundAddress)
        const [, releasedBalanceAtRevoke] = await releaseGoldInstance.revocationInfo()
        const beneficiaryRefundAmount = new BigNumber(releasedBalanceAtRevoke).minus(
          await releaseGoldInstance.totalWithdrawn()
        )
        const refundAddressRefundAmount = new BigNumber(
          await goldTokenInstance.balanceOf(releaseGoldInstance.address)
        ).minus(beneficiaryRefundAmount)
        await releaseGoldInstance.refundAndFinalize({ from: releaseOwner })
        const contractBalanceAfterFinalize = await goldTokenInstance.balanceOf(
          releaseGoldInstance.address
        )
        const beneficiaryBalanceAfter = await goldTokenInstance.balanceOf(beneficiary)
        const refundAddressBalanceAfter = await goldTokenInstance.balanceOf(refundAddress)

        assertEqualBN(
          new BigNumber(beneficiaryBalanceAfter).minus(new BigNumber(beneficiaryBalanceBefore)),
          beneficiaryRefundAmount
        )
        assertEqualBN(
          new BigNumber(refundAddressBalanceAfter).minus(new BigNumber(refundAddressBalanceBefore)),
          refundAddressRefundAmount
        )

        assertEqualBN(contractBalanceAfterFinalize, 0)
      })

      it('should destruct releaseGold instance after finalizing and prevent calling further actions', async () => {
        await releaseGoldInstance.refundAndFinalize({ from: releaseOwner })
        try {
          await releaseGoldInstance.getRemainingUnlockedBalance()
        } catch (ex) {
          return assert.isTrue(true)
        }

        return assert.isTrue(false)
      })
    })
  })

  describe('#lockGold', () => {
    let lockAmount = null

    beforeEach(async () => {
      await createNewReleaseGoldInstance(releaseGoldDefaultSchedule, web3)
      lockAmount = releaseGoldDefaultSchedule.amountReleasedPerPeriod.multipliedBy(
        releaseGoldDefaultSchedule.numReleasePeriods
      )
    })

    it('beneficiary should lock up any unlocked amount', async () => {
      // beneficiary shall make the released gold instance an account
      await releaseGoldInstance.createAccount({ from: beneficiary })
      await releaseGoldInstance.lockGold(lockAmount, {
        from: beneficiary,
      })
      assertEqualBN(
        await lockedGoldInstance.getAccountTotalLockedGold(releaseGoldInstance.address),
        lockAmount
      )
      assertEqualBN(
        await lockedGoldInstance.getAccountNonvotingLockedGold(releaseGoldInstance.address),
        lockAmount
      )
      assertEqualBN(await lockedGoldInstance.getNonvotingLockedGold(), lockAmount)
      assertEqualBN(await lockedGoldInstance.getTotalLockedGold(), lockAmount)
    })

    it('should revert if releaseGold instance is not an account', async () => {
      await assertRevert(
        releaseGoldInstance.lockGold(lockAmount, {
          from: beneficiary,
        })
      )
    })

    it('should revert if beneficiary tries to lock up more than there is remaining in the contract', async () => {
      await releaseGoldInstance.createAccount({ from: beneficiary })
      await assertRevert(
        releaseGoldInstance.lockGold(lockAmount.multipliedBy(1.1), {
          from: beneficiary,
        })
      )
    })

    it('should revert if non-beneficiary tries to lock up any unlocked amount', async () => {
      await releaseGoldInstance.createAccount({ from: beneficiary })
      await assertRevert(releaseGoldInstance.lockGold(lockAmount, { from: accounts[6] }))
    })
  })

  describe('#unlockGold', () => {
    let lockAmount: any

    beforeEach(async () => {
      await createNewReleaseGoldInstance(releaseGoldDefaultSchedule, web3)
      // beneficiary shall make the released gold instance an account
      await releaseGoldInstance.createAccount({ from: beneficiary })
      lockAmount = releaseGoldDefaultSchedule.amountReleasedPerPeriod.multipliedBy(
        releaseGoldDefaultSchedule.numReleasePeriods
      )
    })

    it('beneficiary should unlock his locked gold and add a pending withdrawal', async () => {
      // lock the entire releaseGold amount
      await releaseGoldInstance.lockGold(lockAmount, {
        from: beneficiary,
      })
      // unlock the latter
      await releaseGoldInstance.unlockGold(lockAmount, {
        from: beneficiary,
      })

      const [values, timestamps] = await lockedGoldInstance.getPendingWithdrawals(
        releaseGoldInstance.address
      )
      assert.equal(values.length, 1)
      assert.equal(timestamps.length, 1)
      assertEqualBN(values[0], lockAmount)
      assertEqualBN(timestamps[0], (await getCurrentBlockchainTimestamp(web3)) + UNLOCKING_PERIOD)

      assertEqualBN(
        await lockedGoldInstance.getAccountTotalLockedGold(releaseGoldInstance.address),
        0
      )
      assertEqualBN(
        await lockedGoldInstance.getAccountNonvotingLockedGold(releaseGoldInstance.address),
        0
      )
      assertEqualBN(await lockedGoldInstance.getNonvotingLockedGold(), 0)
      assertEqualBN(await lockedGoldInstance.getTotalLockedGold(), 0)
    })

    it('should revert if non-beneficiary tries to unlock the locked amount', async () => {
      // lock the entire releaseGold amount
      await releaseGoldInstance.lockGold(lockAmount, {
        from: beneficiary,
      })
      // unlock the latter
      await assertRevert(releaseGoldInstance.unlockGold(lockAmount, { from: accounts[5] }))
    })

    it('should revert if beneficiary in voting tries to unlock the locked amount', async () => {
      // set the contract in voting
      await mockGovernance.setVoting(releaseGoldInstance.address)
      // lock the entire releaseGold amount
      await releaseGoldInstance.lockGold(lockAmount, {
        from: beneficiary,
      })
      // unlock the latter
      await assertRevert(releaseGoldInstance.unlockGold(lockAmount, { from: accounts[5] }))
    })

    it('should revert if beneficiary with balance requirements tries to unlock the locked amount', async () => {
      // set the contract in voting
      await mockGovernance.setVoting(releaseGoldInstance.address)
      // lock the entire releaseGold amount
      await releaseGoldInstance.lockGold(lockAmount, {
        from: beneficiary,
      })
      // set some balance requirements
      const balanceRequirement = 10
      await mockValidators.setAccountLockedGoldRequirement(
        releaseGoldInstance.address,
        balanceRequirement
      )
      // unlock the latter
      await assertRevert(releaseGoldInstance.unlockGold(lockAmount, { from: beneficiary }))
    })
  })

  describe('#withdrawLockedGold', () => {
    const value = 1000
    const index = 0

    describe('when a pending withdrawal exists', () => {
      beforeEach(async () => {
        // @ts-ignore: TODO(mcortesi) fix typings for TransactionDetails
        await createNewReleaseGoldInstance(releaseGoldDefaultSchedule, web3)
        await releaseGoldInstance.createAccount({ from: beneficiary })
        await releaseGoldInstance.lockGold(value, { from: beneficiary })
        await releaseGoldInstance.unlockGold(value, { from: beneficiary })
      })

      describe('when it is after the availablity time', () => {
        beforeEach(async () => {
          await timeTravel(UNLOCKING_PERIOD, web3)
          await releaseGoldInstance.withdrawLockedGold(index, { from: beneficiary })
        })

        it('should remove the pending withdrawal', async () => {
          const [values, timestamps] = await lockedGoldInstance.getPendingWithdrawals(
            releaseGoldInstance.address
          )
          assert.equal(values.length, 0)
          assert.equal(timestamps.length, 0)
        })
      })

      describe('when it is before the availablity time', () => {
        it('should revert', async () => {
          await assertRevert(releaseGoldInstance.withdrawLockedGold(index, { from: beneficiary }))
        })
      })

      describe('when non-beneficiary attempts to withdraw the gold', () => {
        it('should revert', async () => {
          await assertRevert(releaseGoldInstance.withdrawLockedGold(index, { from: accounts[4] }))
        })
      })
    })

    describe('when a pending withdrawal does not exist', () => {
      it('should revert', async () => {
        await assertRevert(releaseGoldInstance.withdrawLockedGold(index, { from: beneficiary }))
      })
    })
  })

  describe('#relockGold', () => {
    const pendingWithdrawalValue = 1000
    const index = 0

    beforeEach(async () => {
      // @ts-ignore: TODO(mcortesi) fix typings for TransactionDetails
      await createNewReleaseGoldInstance(releaseGoldDefaultSchedule, web3)
      await releaseGoldInstance.createAccount({ from: beneficiary })
      await releaseGoldInstance.lockGold(pendingWithdrawalValue, { from: beneficiary })
      await releaseGoldInstance.unlockGold(pendingWithdrawalValue, { from: beneficiary })
    })

    describe('when a pending withdrawal exists', () => {
      describe('when relocking value equal to the value of the pending withdrawal', () => {
        const value = pendingWithdrawalValue
        beforeEach(async () => {
          await releaseGoldInstance.relockGold(index, value, { from: beneficiary })
        })

        it("should increase the account's nonvoting locked gold balance", async () => {
          assertEqualBN(
            await lockedGoldInstance.getAccountNonvotingLockedGold(releaseGoldInstance.address),
            value
          )
        })

        it("should increase the account's total locked gold balance", async () => {
          assertEqualBN(
            await lockedGoldInstance.getAccountTotalLockedGold(releaseGoldInstance.address),
            value
          )
        })

        it('should increase the nonvoting locked gold balance', async () => {
          assertEqualBN(await lockedGoldInstance.getNonvotingLockedGold(), value)
        })

        it('should increase the total locked gold balance', async () => {
          assertEqualBN(await lockedGoldInstance.getTotalLockedGold(), value)
        })

        it('should remove the pending withdrawal', async () => {
          const [values, timestamps] = await lockedGoldInstance.getPendingWithdrawals(
            releaseGoldInstance.address
          )
          assert.equal(values.length, 0)
          assert.equal(timestamps.length, 0)
        })
      })

      describe('when relocking value less than the value of the pending withdrawal', () => {
        const value = pendingWithdrawalValue - 1
        beforeEach(async () => {
          await releaseGoldInstance.relockGold(index, value, { from: beneficiary })
        })

        it("should increase the account's nonvoting locked gold balance", async () => {
          assertEqualBN(
            await lockedGoldInstance.getAccountNonvotingLockedGold(releaseGoldInstance.address),
            value
          )
        })

        it("should increase the account's total locked gold balance", async () => {
          assertEqualBN(
            await lockedGoldInstance.getAccountTotalLockedGold(releaseGoldInstance.address),
            value
          )
        })

        it('should increase the nonvoting locked gold balance', async () => {
          assertEqualBN(await lockedGoldInstance.getNonvotingLockedGold(), value)
        })

        it('should increase the total locked gold balance', async () => {
          assertEqualBN(await lockedGoldInstance.getTotalLockedGold(), value)
        })

        it('should decrement the value of the pending withdrawal', async () => {
          const [values, timestamps] = await lockedGoldInstance.getPendingWithdrawals(
            releaseGoldInstance.address
          )
          assert.equal(values.length, 1)
          assert.equal(timestamps.length, 1)
          assertEqualBN(values[0], 1)
        })
      })

      describe('when relocking value greater than the value of the pending withdrawal', () => {
        const value = pendingWithdrawalValue + 1
        it('should revert', async () => {
          await assertRevert(releaseGoldInstance.relockGold(index, value, { from: beneficiary }))
        })
      })
    })

    describe('when a pending withdrawal does not exist', () => {
      it('should revert', async () => {
        await assertRevert(releaseGoldInstance.relockGold(index, pendingWithdrawalValue))
      })
    })
  })

  describe('#withdraw', () => {
    let initialreleaseGoldAmount: any

    beforeEach(async () => {
      const releaseGoldSchedule = _.clone(releaseGoldDefaultSchedule)
      releaseGoldSchedule.releaseStartTime = Math.round(Date.now() / 1000)
      await createNewReleaseGoldInstance(releaseGoldSchedule, web3)
      initialreleaseGoldAmount = releaseGoldSchedule.amountReleasedPerPeriod.multipliedBy(
        releaseGoldSchedule.numReleasePeriods
      )
      await releaseGoldInstance.setMaxDistribution(1000, { from: releaseOwner })
    })

    it('should revert before the release cliff has passed', async () => {
      const timeToTravel = 0.5 * HOUR
      await timeTravel(timeToTravel, web3)
      await assertRevert(
        releaseGoldInstance.withdraw(initialreleaseGoldAmount.div(20), { from: beneficiary })
      )
    })

    it('should revert when withdrawable amount is zero', async () => {
      const timeToTravel = 3 * MONTH + 1 * DAY
      await timeTravel(timeToTravel, web3)
      await assertRevert(releaseGoldInstance.withdraw(new BigNumber(0), { from: beneficiary }))
    })

    describe('when not revoked', () => {
      it('should revert since beneficiary should not be able to withdraw anything within the first quarter', async () => {
        const beneficiaryBalanceBefore = await goldTokenInstance.balanceOf(beneficiary)
        const timeToTravel = 2.9 * MONTH
        await timeTravel(timeToTravel, web3)
        const expectedWithdrawalAmount = await releaseGoldInstance.getCurrentReleasedTotalAmount()
        const beneficiaryBalanceAfter = await goldTokenInstance.balanceOf(beneficiary)
        assertEqualBN(expectedWithdrawalAmount, 0)
        await assertRevert(
          releaseGoldInstance.withdraw(expectedWithdrawalAmount, { from: beneficiary })
        )
        assertEqualBN(
          new BigNumber(beneficiaryBalanceAfter).minus(new BigNumber(beneficiaryBalanceBefore)),
          0
        )
      })

      it('should allow the beneficiary to withdraw 25% of the released amount of gold right after the beginning of the first quarter', async () => {
        const beneficiaryBalanceBefore = await goldTokenInstance.balanceOf(beneficiary)
        const timeToTravel = 3 * MONTH + 1 * DAY
        await timeTravel(timeToTravel, web3)
        const expectedWithdrawalAmount = initialreleaseGoldAmount.div(4)
        await releaseGoldInstance.withdraw(expectedWithdrawalAmount, { from: beneficiary })
        const totalWithdrawn = await releaseGoldInstance.totalWithdrawn()
        const beneficiaryBalanceAfter = await goldTokenInstance.balanceOf(beneficiary)
        assertEqualBN(new BigNumber(totalWithdrawn), expectedWithdrawalAmount)
        assertEqualBN(
          new BigNumber(beneficiaryBalanceAfter).minus(new BigNumber(beneficiaryBalanceBefore)),
          expectedWithdrawalAmount
        )
      })

      it('should allow the beneficiary to withdraw 50% the released amount of gold when half of the release periods have passed', async () => {
        const beneficiaryBalanceBefore = await goldTokenInstance.balanceOf(beneficiary)
        const timeToTravel = 6 * MONTH + 1 * DAY
        await timeTravel(timeToTravel, web3)
        const expectedWithdrawalAmount = initialreleaseGoldAmount.div(2)
        await releaseGoldInstance.withdraw(expectedWithdrawalAmount, { from: beneficiary })
        const totalWithdrawn = await releaseGoldInstance.totalWithdrawn()
        const beneficiaryBalanceAfter = await goldTokenInstance.balanceOf(beneficiary)
        assertEqualBN(new BigNumber(totalWithdrawn), expectedWithdrawalAmount)
        assertEqualBN(
          new BigNumber(beneficiaryBalanceAfter).minus(new BigNumber(beneficiaryBalanceBefore)),
          expectedWithdrawalAmount
        )
      })

      it('should allow the beneficiary to withdraw 75% of the released amount of gold right after the beginning of the third quarter', async () => {
        const beneficiaryBalanceBefore = await goldTokenInstance.balanceOf(beneficiary)
        const timeToTravel = 9 * MONTH + 1 * DAY
        await timeTravel(timeToTravel, web3)
        const expectedWithdrawalAmount = initialreleaseGoldAmount.multipliedBy(3).div(4)
        await releaseGoldInstance.withdraw(expectedWithdrawalAmount, { from: beneficiary })
        const beneficiaryBalanceAfter = await goldTokenInstance.balanceOf(beneficiary)
        const totalWithdrawn = await releaseGoldInstance.totalWithdrawn()
        assertEqualBN(new BigNumber(totalWithdrawn), expectedWithdrawalAmount)
        assertEqualBN(
          new BigNumber(beneficiaryBalanceAfter).minus(new BigNumber(beneficiaryBalanceBefore)),
          expectedWithdrawalAmount
        )
      })

      it('should allow the beneficiary to withdraw 100% of the amount right after the end of the release period', async () => {
        const beneficiaryBalanceBefore = await goldTokenInstance.balanceOf(beneficiary)
        const timeToTravel = 12 * MONTH + 1 * DAY
        await timeTravel(timeToTravel, web3)
        const expectedWithdrawalAmount = initialreleaseGoldAmount
        await releaseGoldInstance.withdraw(expectedWithdrawalAmount, { from: beneficiary })
        const beneficiaryBalanceAfter = await goldTokenInstance.balanceOf(beneficiary)

        assertEqualBN(
          new BigNumber(beneficiaryBalanceAfter).minus(new BigNumber(beneficiaryBalanceBefore)),
          expectedWithdrawalAmount
        )
      })

      it('should destruct releaseGold instance when the entire balance is withdrawn', async () => {
        const timeToTravel = 12 * MONTH + 1 * DAY
        await timeTravel(timeToTravel, web3)
        const expectedWithdrawalAmount = initialreleaseGoldAmount
        await releaseGoldInstance.withdraw(expectedWithdrawalAmount, { from: beneficiary })

        try {
          await releaseGoldInstance.totalWithdrawn()
          return assert.isTrue(false)
        } catch (ex) {
          return assert.isTrue(true)
        }
      })

      describe('when rewards are simulated', () => {
        describe('when max distribution is 100%', () => {
          beforeEach(async () => {
            // Simulate rewards of 0.5 Gold
            await goldTokenInstance.transfer(releaseGoldInstance.address, ONE_GOLDTOKEN.div(2), {
              from: owner,
            })
            // Default distribution is 100%
          })

          describe('when the grant has fully released', () => {
            beforeEach(async () => {
              const timeToTravel = 12 * MONTH + 1 * DAY
              await timeTravel(timeToTravel, web3)
            })

            it('should allow distribution of initial balance and rewards', async () => {
              const expectedWithdrawalAmount = ONE_GOLDTOKEN.plus(ONE_GOLDTOKEN.div(2))
              await releaseGoldInstance.withdraw(expectedWithdrawalAmount, { from: beneficiary })
            })
          })

          describe('when the grant is only halfway released', () => {
            beforeEach(async () => {
              const timeToTravel = 6 * MONTH + 1 * DAY
              await timeTravel(timeToTravel, web3)
            })

            it('should scale released amount to 50% of initial balance plus rewards', async () => {
              const expectedWithdrawalAmount = ONE_GOLDTOKEN.multipliedBy(0.75)
              await releaseGoldInstance.withdraw(expectedWithdrawalAmount, { from: beneficiary })
            })

            it('should not allow withdrawal of more than 50% gold', async () => {
              const unexpectedWithdrawalAmount = ONE_GOLDTOKEN.multipliedBy(0.76)
              await assertRevert(
                releaseGoldInstance.withdraw(unexpectedWithdrawalAmount, { from: beneficiary })
              )
            })
          })
        })

        // Max distribution should set a static value of `ratio` of total funds at call time of `setMaxDistribution`
        // So this is testing that the maxDistribution is unrelated to rewards, except the 100% special case.
        describe('when max distribution is 50% and all gold is released', () => {
          beforeEach(async () => {
            await releaseGoldInstance.setMaxDistribution(500, { from: releaseOwner })
            // Simulate rewards of 0.5 Gold
            // Have to send after setting max distribution as mentioned above
            await goldTokenInstance.transfer(releaseGoldInstance.address, ONE_GOLDTOKEN.div(2), {
              from: owner,
            })
            const timeToTravel = 12 * MONTH + 1 * DAY
            await timeTravel(timeToTravel, web3)
          })

          it('should only allow withdrawal of 50% of initial grant (not including rewards)', async () => {
            const expectedWithdrawalAmount = ONE_GOLDTOKEN.div(2)
            await releaseGoldInstance.withdraw(expectedWithdrawalAmount, { from: beneficiary })
            const unexpectedWithdrawalAmount = ONE_GOLDTOKEN.multipliedBy(0.51)
            await assertRevert(
              releaseGoldInstance.withdraw(unexpectedWithdrawalAmount, { from: beneficiary })
            )
          })
        })
      })
    })

    describe('when revoked', () => {
      it('should allow the beneficiary to withdraw up to the releasedBalanceAtRevoke', async () => {
        const beneficiaryBalanceBefore = await goldTokenInstance.balanceOf(beneficiary)
        const timeToTravel = 6 * MONTH + 1 * DAY
        await timeTravel(timeToTravel, web3)
        await releaseGoldInstance.revoke({ from: releaseOwner })
        const [, expectedWithdrawalAmount] = await releaseGoldInstance.revocationInfo()
        await releaseGoldInstance.withdraw(expectedWithdrawalAmount, { from: beneficiary })
        const totalWithdrawn = await releaseGoldInstance.totalWithdrawn()
        const beneficiaryBalanceAfter = await goldTokenInstance.balanceOf(beneficiary)
        assertEqualBN(new BigNumber(totalWithdrawn), expectedWithdrawalAmount)
        assertEqualBN(
          new BigNumber(beneficiaryBalanceAfter).minus(new BigNumber(beneficiaryBalanceBefore)),
          expectedWithdrawalAmount
        )
      })

      it('should revert if beneficiary attempts to withdraw more than releasedBalanceAtRevoke', async () => {
        const timeToTravel = 6 * MONTH + 1 * DAY
        await timeTravel(timeToTravel, web3)
        await releaseGoldInstance.revoke({ from: releaseOwner })
        const [, expectedWithdrawalAmount] = await releaseGoldInstance.revocationInfo()
        await assertRevert(
          releaseGoldInstance.withdraw(new BigNumber(expectedWithdrawalAmount).multipliedBy(1.1), {
            from: beneficiary,
          })
        )
      })

      it('should selfdestruct if beneficiary withdraws the entire amount', async () => {
        const beneficiaryBalanceBefore = await goldTokenInstance.balanceOf(beneficiary)
        const timeToTravel = 12 * MONTH + 1 * DAY
        await timeTravel(timeToTravel, web3)
        await releaseGoldInstance.revoke({ from: releaseOwner })
        const [, expectedWithdrawalAmount] = await releaseGoldInstance.revocationInfo()
        await releaseGoldInstance.withdraw(expectedWithdrawalAmount, { from: beneficiary })
        const beneficiaryBalanceAfter = await goldTokenInstance.balanceOf(beneficiary)

        assertEqualBN(
          new BigNumber(beneficiaryBalanceAfter).minus(new BigNumber(beneficiaryBalanceBefore)),
          expectedWithdrawalAmount
        )

        try {
          await releaseGoldInstance.totalWithdrawn()
          return assert.isTrue(false)
        } catch (ex) {
          return assert.isTrue(true)
        }
      })
    })

    describe('when max distribution is set', () => {
      let beneficiaryBalanceBefore: any
      beforeEach(async () => {
        beneficiaryBalanceBefore = await goldTokenInstance.balanceOf(beneficiary)
        const timeToTravel = 12 * MONTH + 1 * DAY
        await timeTravel(timeToTravel, web3)
      })

      describe('when max distribution is 50%', () => {
        beforeEach(async () => {
          await releaseGoldInstance.setMaxDistribution(500, { from: releaseOwner })
        })

        it('should allow withdrawal of 50%', async () => {
          const expectedWithdrawalAmount = initialreleaseGoldAmount.multipliedBy(0.5)
          await releaseGoldInstance.withdraw(expectedWithdrawalAmount, { from: beneficiary })
          const beneficiaryBalanceAfter = await goldTokenInstance.balanceOf(beneficiary)

          assertEqualBN(
            new BigNumber(beneficiaryBalanceAfter).minus(new BigNumber(beneficiaryBalanceBefore)),
            expectedWithdrawalAmount
          )
        })

        it('should revert on withdrawal of more than 50%', async () => {
          await assertRevert(
            releaseGoldInstance.withdraw(initialreleaseGoldAmount, { from: beneficiary })
          )
        })
      })

      describe('when max distribution is 100%', () => {
        beforeEach(async () => {
          await releaseGoldInstance.setMaxDistribution(1000, { from: releaseOwner })
        })

        it('should allow withdrawal of all gold', async () => {
          const expectedWithdrawalAmount = initialreleaseGoldAmount
          await releaseGoldInstance.withdraw(expectedWithdrawalAmount, { from: beneficiary })
          const beneficiaryBalanceAfter = await goldTokenInstance.balanceOf(beneficiary)

          assertEqualBN(
            new BigNumber(beneficiaryBalanceAfter).minus(new BigNumber(beneficiaryBalanceBefore)),
            expectedWithdrawalAmount
          )
        })
      })
    })

    describe('when the liquidity provision is observed and set false', () => {
      beforeEach(async () => {
        const releaseGoldSchedule = _.clone(releaseGoldDefaultSchedule)
        releaseGoldSchedule.subjectToLiquidityProvision = true
        await createNewReleaseGoldInstance(releaseGoldSchedule, web3)
        // Withdraw `beforeEach` creates one instance, have to grab the second
        const timeToTravel = 12 * MONTH + 1 * DAY
        await timeTravel(timeToTravel, web3)
      })

      it('should revert on withdraw of any amount', async () => {
        await assertRevert(
          releaseGoldInstance.withdraw(initialreleaseGoldAmount.multipliedBy(0.5), {
            from: beneficiary,
          })
        )
        await assertRevert(
          releaseGoldInstance.withdraw(initialreleaseGoldAmount, { from: beneficiary })
        )
      })
    })
  })

  describe('#getCurrentReleasedTotalAmount', () => {
    let initialreleaseGoldAmount: any

    beforeEach(async () => {
      const releaseGoldSchedule = _.clone(releaseGoldDefaultSchedule)
      releaseGoldSchedule.releaseStartTime = Math.round(Date.now() / 1000)
      await createNewReleaseGoldInstance(releaseGoldSchedule, web3)
      initialreleaseGoldAmount = releaseGoldSchedule.amountReleasedPerPeriod.multipliedBy(
        releaseGoldSchedule.numReleasePeriods
      )
    })

    it('should return zero if before cliff start time', async () => {
      const timeToTravel = 0.5 * HOUR
      await timeTravel(timeToTravel, web3)
      const expectedWithdrawalAmount = 0
      assertEqualBN(
        await releaseGoldInstance.getCurrentReleasedTotalAmount(),
        expectedWithdrawalAmount
      )
    })

    it('should return 25% of the released amount of gold right after the beginning of the first quarter', async () => {
      const timeToTravel = 3 * MONTH + 1 * DAY
      await timeTravel(timeToTravel, web3)
      const expectedWithdrawalAmount = initialreleaseGoldAmount.div(4)
      assertEqualBN(
        await releaseGoldInstance.getCurrentReleasedTotalAmount(),
        expectedWithdrawalAmount
      )
    })

    it('should return 50% the released amount of gold right after the beginning of the second quarter', async () => {
      const timeToTravel = 6 * MONTH + 1 * DAY
      await timeTravel(timeToTravel, web3)
      const expectedWithdrawalAmount = initialreleaseGoldAmount.div(2)
      assertEqualBN(
        await releaseGoldInstance.getCurrentReleasedTotalAmount(),
        expectedWithdrawalAmount
      )
    })

    it('should return 75% of the released amount of gold right after the beginning of the third quarter', async () => {
      const timeToTravel = 9 * MONTH + 1 * DAY
      await timeTravel(timeToTravel, web3)
      const expectedWithdrawalAmount = initialreleaseGoldAmount.multipliedBy(3).div(4)
      assertEqualBN(
        await releaseGoldInstance.getCurrentReleasedTotalAmount(),
        expectedWithdrawalAmount
      )
    })

    it('should return 100% of the amount right after the end of the releaseGold period', async () => {
      const timeToTravel = 12 * MONTH + 1 * DAY
      await timeTravel(timeToTravel, web3)
      const expectedWithdrawalAmount = initialreleaseGoldAmount
      assertEqualBN(
        await releaseGoldInstance.getCurrentReleasedTotalAmount(),
        expectedWithdrawalAmount
      )
    })
  })
})<|MERGE_RESOLUTION|>--- conflicted
+++ resolved
@@ -68,10 +68,6 @@
   canVote: boolean
 }
 
-<<<<<<< HEAD
-=======
-const ReleaseGold: ReleaseGoldContract = artifacts.require('ReleaseGold')
->>>>>>> b0c12a72
 const Accounts: AccountsContract = artifacts.require('Accounts')
 const Freezer: FreezerContract = artifacts.require('Freezer')
 const GoldToken: GoldTokenContract = artifacts.require('GoldToken')
@@ -80,8 +76,7 @@
 const MockGovernance: MockGovernanceContract = artifacts.require('MockGovernance')
 const MockValidators: MockValidatorsContract = artifacts.require('MockValidators')
 const Registry: RegistryContract = artifacts.require('Registry')
-const ReleaseGoldFactory: ReleaseGoldFactoryContract = artifacts.require('ReleaseGoldFactory')
-const ReleaseGoldInstance: ReleaseGoldInstanceContract = artifacts.require('ReleaseGoldInstance')
+const ReleaseGold: ReleaseGoldContract = artifacts.require('ReleaseGold')
 
 // @ts-ignore
 // TODO(mcortesi): Use BN
@@ -100,20 +95,16 @@
 
   const releaseOwner = accounts[2]
   const refundAddress = accounts[3]
-  let releaseGoldInstance: ReleaseGoldInstance
   const newBeneficiary = accounts[4]
   let accountsInstance: AccountsInstance
   let freezerInstance: FreezerInstance
   let goldTokenInstance: GoldTokenInstance
-<<<<<<< HEAD
   let lockedGoldInstance: LockedGoldInstance
-=======
->>>>>>> b0c12a72
   let mockElection: MockElectionInstance
   let mockGovernance: MockGovernanceInstance
   let mockValidators: MockValidatorsInstance
   let registry: RegistryInstance
-  let releaseGoldFactoryInstance: ReleaseGoldFactoryInstance
+  let releaseGoldInstance: ReleaseGoldInstance
   let proofOfWalletOwnership: Signature
 
   const releaseGoldDefaultSchedule: ReleaseGoldConfig = {
@@ -174,36 +165,21 @@
     accountsInstance = await Accounts.new()
     freezerInstance = await Freezer.new()
     goldTokenInstance = await GoldToken.new()
-<<<<<<< HEAD
     lockedGoldInstance = await LockedGold.new()
-=======
->>>>>>> b0c12a72
     mockElection = await MockElection.new()
     mockGovernance = await MockGovernance.new()
     mockValidators = await MockValidators.new()
-    releaseGoldFactoryInstance = await ReleaseGoldFactory.new()
 
     registry = await Registry.new()
     await registry.setAddressFor(CeloContractName.Accounts, accountsInstance.address)
+    await registry.setAddressFor(CeloContractName.Election, mockElection.address)
     await registry.setAddressFor(CeloContractName.Freezer, freezerInstance.address)
     await registry.setAddressFor(CeloContractName.GoldToken, goldTokenInstance.address)
-<<<<<<< HEAD
+    await registry.setAddressFor(CeloContractName.Governance, mockGovernance.address)
     await registry.setAddressFor(CeloContractName.LockedGold, lockedGoldInstance.address)
-    await registry.setAddressFor(
-      CeloContractName.ReleaseGoldFactory,
-      releaseGoldFactoryInstance.address
-    )
-=======
->>>>>>> b0c12a72
-    await registry.setAddressFor(CeloContractName.Election, mockElection.address)
-    await registry.setAddressFor(CeloContractName.Governance, mockGovernance.address)
     await registry.setAddressFor(CeloContractName.Validators, mockValidators.address)
     await lockedGoldInstance.initialize(registry.address, UNLOCKING_PERIOD)
-<<<<<<< HEAD
-    await releaseGoldFactoryInstance.initialize(registry.address)
     await goldTokenInstance.initialize(registry.address)
-=======
->>>>>>> b0c12a72
     await accountsInstance.initialize(registry.address)
     await accountsInstance.createAccount({ from: beneficiary })
   })
