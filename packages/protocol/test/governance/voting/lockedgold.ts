--- conflicted
+++ resolved
@@ -7,10 +7,7 @@
   assertLogMatches2,
   assertRevert,
   assertTransactionRevertWithReason,
-<<<<<<< HEAD
   createAndAssertDelegatorDelegateeSigners,
-=======
->>>>>>> e7ebc92c
   timeTravel,
 } from '@celo/protocol/lib/test-utils'
 import { fromFixed, toFixed } from '@celo/utils/lib/fixidity'
@@ -1154,7 +1151,6 @@
     })
   })
 
-<<<<<<< HEAD
   describe('#delegateGovernanceVotes', () => {
     it('should revert when delegatee is not account', async () => {
       await assertTransactionRevertWithReason(
@@ -2901,7 +2897,9 @@
           )
         })
       })
-=======
+    })
+  })
+
   describe('#getTotalPendingWithdrawalsCount()', () => {
     it('should return 0 if account has no pending withdrawals', async () => {
       const count = await lockedGold.getTotalPendingWithdrawalsCount(account)
@@ -2923,7 +2921,6 @@
       const nonExistentAccount = '0xdeadbeefdeadbeefdeadbeefdeadbeefdeadbeef'
       const count = await lockedGold.getTotalPendingWithdrawalsCount(nonExistentAccount)
       assert.equal(count.toNumber(), 0)
->>>>>>> e7ebc92c
     })
   })
 })