--- conflicted
+++ resolved
@@ -7,22 +7,13 @@
   NULL_ADDRESS,
   timeTravel,
 } from '@celo/protocol/lib/test-utils'
-<<<<<<< HEAD
 import { toFixed } from '@celo/utils/lib/fixidity'
-=======
-import { toFixed } from '@celo/utils/src/fixidity'
->>>>>>> b744f78a
 import BigNumber from 'bignumber.js'
 import {
   AccountsContract,
   AccountsInstance,
-<<<<<<< HEAD
-  ElectionContract,
-  ElectionInstance,
-=======
   ElectionTestContract,
   ElectionTestInstance,
->>>>>>> b744f78a
   LockedGoldContract,
   LockedGoldInstance,
   MockElectionContract,
@@ -39,11 +30,7 @@
 
 const Accounts: AccountsContract = artifacts.require('Accounts')
 const LockedGold: LockedGoldContract = artifacts.require('LockedGold')
-<<<<<<< HEAD
-const Election: ElectionContract = artifacts.require('Election')
-=======
 const ElectionTest: ElectionTestContract = artifacts.require('Election')
->>>>>>> b744f78a
 const MockElection: MockElectionContract = artifacts.require('MockElection')
 const MockGoldToken: MockGoldTokenContract = artifacts.require('MockGoldToken')
 const MockGovernance: MockGovernanceContract = artifacts.require('MockGovernance')
@@ -66,11 +53,7 @@
   const unlockingPeriod = 3 * DAY
   let accountsInstance: AccountsInstance
   let lockedGold: LockedGoldInstance
-<<<<<<< HEAD
-  let election: ElectionInstance
-=======
   let election: ElectionTestInstance
->>>>>>> b744f78a
   let mockElection: MockElectionInstance
   let mockGovernance: MockGovernanceInstance
   let mockValidators: MockValidatorsInstance
@@ -81,7 +64,6 @@
     mockGoldToken = await MockGoldToken.new()
     accountsInstance = await Accounts.new()
     lockedGold = await LockedGold.new()
-    election = await Election.new()
     mockElection = await MockElection.new()
     mockValidators = await MockValidators.new()
     mockGovernance = await MockGovernance.new()
@@ -93,7 +75,6 @@
     await registry.setAddressFor(CeloContractName.Validators, mockValidators.address)
     await registry.setAddressFor(CeloContractName.LockedGold, lockedGold.address)
     await lockedGold.initialize(registry.address, unlockingPeriod)
-    await election.initialize(registry.address, '4', '6', '3', toFixed(1 / 100))
     await accountsInstance.createAccount()
   })
 
@@ -446,39 +427,6 @@
   describe('#slash', () => {
     const value = 1000
     const group = accounts[1]
-<<<<<<< HEAD
-    const reporter = accounts[2]
-
-    beforeEach(async () => {
-      // @ts-ignore: TODO(mcortesi) fix typings for TransactionDetails
-      await lockedGold.lock({ value })
-      await lockedGold.addSlasher(account)
-    })
-
-    describe('when the account is slashed for all of its locked gold', () => {
-      beforeEach(async () => {
-        await lockedGold.slash(
-          account,
-          value,
-          reporter,
-          value / 2,
-          [NULL_ADDRESS],
-          [NULL_ADDRESS],
-          [0]
-        )
-      })
-
-      it("should reduce account's locked gold balance to 0", async () => {
-        assertEqualBN(await lockedGold.getAccountNonvotingLockedGold(account), 0)
-      })
-
-      it("should increase the reporter's locked gold", async () => {
-        assertEqualBN(await lockedGold.getAccountNonvotingLockedGold(reporter), value / 2)
-      })
-
-      it("should increase the community fund's gold", async () => {
-        assertEqualBN(await mockGoldToken.balanceOf(mockGovernance.address), value / 2)
-=======
     const reporter = accounts[3]
 
     beforeEach(async () => {
@@ -531,55 +479,18 @@
 
       it("should increase the community fund's gold", async () => {
         assert.equal(await web3.eth.getBalance(mockGovernance.address), penalty - reward)
->>>>>>> b744f78a
       })
     })
 
     describe('when the account is removed from `isSlasher`', () => {
-<<<<<<< HEAD
-      beforeEach(async () => {
-        await lockedGold.removeSlasher(account)
-=======
       const penalty = value
       const reward = value / 2
       beforeEach(async () => {
         await lockedGold.removeSlasher(accounts[2])
->>>>>>> b744f78a
       })
 
       it('should revert', async () => {
         await assertRevert(
-<<<<<<< HEAD
-          lockedGold.slash(account, value, reporter, value / 2, [NULL_ADDRESS], [NULL_ADDRESS], [0])
-        )
-      })
-    })
-
-    describe('when the account has voting gold', () => {
-      beforeEach(async () => {
-        await registry.setAddressFor(CeloContractName.Validators, accounts[0])
-        await registry.setAddressFor(CeloContractName.Election, election.address)
-        await election.markGroupEligible(group, NULL_ADDRESS, NULL_ADDRESS)
-        await registry.setAddressFor(CeloContractName.Validators, mockValidators.address)
-        await election.vote(group, value, NULL_ADDRESS, NULL_ADDRESS)
-        await lockedGold.slash(
-          account,
-          value,
-          reporter,
-          value / 2,
-          [NULL_ADDRESS],
-          [NULL_ADDRESS],
-          [0]
-        )
-      })
-
-      it("should reduce account's locked gold balance to 0", async () => {
-        assertEqualBN(await lockedGold.getAccountNonvotingLockedGold(account), 0)
-      })
-
-      it('should decrement voting gold', async () => {
-        assertEqualBN(await election.getTotalVotesByAccount(account), 0)
-=======
           lockedGold.slash(account, penalty, reporter, reward, [NULL_ADDRESS], [NULL_ADDRESS], [0])
         )
       })
@@ -664,7 +575,6 @@
         it("should increase the community fund's gold", async () => {
           assert.equal(await web3.eth.getBalance(mockGovernance.address), penalty - reward)
         })
->>>>>>> b744f78a
       })
     })
   })
