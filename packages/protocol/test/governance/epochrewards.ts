import { CeloContractName } from '@celo/protocol/lib/registry-utils'
import {
  assertContainSubset,
  assertEqualBN,
  assertEqualDpBN,
  assertRevert,
  jsonRpc,
  timeTravel,
} from '@celo/protocol/lib/test-utils'
import { fromFixed, toFixed } from '@celo/utils/lib/fixidity'
import BigNumber from 'bignumber.js'
import {
  EpochRewardsTestContract,
  EpochRewardsTestInstance,
  FreezerContract,
  FreezerInstance,
  MockElectionContract,
  MockElectionInstance,
  MockGoldTokenContract,
  MockGoldTokenInstance,
  MockSortedOraclesContract,
  MockSortedOraclesInstance,
  MockStableTokenContract,
  MockStableTokenInstance,
  RegistryContract,
  RegistryInstance,
  ReserveContract,
  ReserveInstance,
} from 'types'

const EpochRewards: EpochRewardsTestContract = artifacts.require('EpochRewardsTest')
const Freezer: FreezerContract = artifacts.require('Freezer')
const MockElection: MockElectionContract = artifacts.require('MockElection')
const MockGoldToken: MockGoldTokenContract = artifacts.require('MockGoldToken')
const MockStableToken: MockStableTokenContract = artifacts.require('MockStableToken')
const MockSortedOracles: MockSortedOraclesContract = artifacts.require('MockSortedOracles')
const Registry: RegistryContract = artifacts.require('Registry')
const Reserve: ReserveContract = artifacts.require('Reserve')

// @ts-ignore
// TODO(mcortesi): Use BN
EpochRewards.numberFormat = 'BigNumber'

const YEAR = new BigNumber(365 * 24 * 60 * 60)
const SUPPLY_CAP = new BigNumber(web3.utils.toWei('1000000000'))

const getExpectedTargetTotalSupply = (timeDelta: BigNumber): BigNumber => {
  const genesisSupply = new BigNumber(web3.utils.toWei('600000000'))
  const linearRewards = new BigNumber(web3.utils.toWei('200000000'))
  return genesisSupply
    .plus(timeDelta.times(linearRewards).div(YEAR.times(15)))
    .integerValue(BigNumber.ROUND_FLOOR)
}

contract('EpochRewards', (accounts: string[]) => {
  let epochRewards: EpochRewardsTestInstance
  let freezer: FreezerInstance
  let mockElection: MockElectionInstance
  let mockGoldToken: MockGoldTokenInstance
  let mockStableToken: MockStableTokenInstance
  let mockSortedOracles: MockSortedOraclesInstance
  let registry: RegistryInstance
  const nonOwner = accounts[1]

  const targetVotingYieldParams = {
    initial: toFixed(new BigNumber(1 / 20)),
    max: toFixed(new BigNumber(1 / 5)),
    adjustmentFactor: toFixed(new BigNumber(1 / 365)),
  }
  const rewardsMultiplier = {
    max: toFixed(new BigNumber(2)),
    adjustments: {
      underspend: toFixed(new BigNumber(1 / 2)),
      overspend: toFixed(new BigNumber(5)),
    },
  }
  const targetVotingGoldFraction = toFixed(new BigNumber(2 / 3))
  const communityRewardFraction = toFixed(new BigNumber(1 / 4))
  const targetValidatorEpochPayment = new BigNumber(10000000000000)
  const exchangeRate = 7
  const sortedOraclesDenominator = new BigNumber('0x10000000000000000')
  const timeTravelToDelta = async (timeDelta: BigNumber) => {
    // mine beforehand, just in case
    await jsonRpc(web3, 'evm_mine', [])
    const currentTime: BigNumber = new BigNumber((await web3.eth.getBlock('latest')).timestamp)
    const startTime: BigNumber = await epochRewards.startTime()
    const desiredTime: BigNumber = startTime.plus(timeDelta)
    const delta: number = desiredTime.minus(currentTime).toNumber()
    await timeTravel(delta, web3)
  }
  const initialAssetAllocationSymbols = [web3.utils.padRight(web3.utils.utf8ToHex('cGLD'), 64)]
  const initialAssetAllocationWeights = [toFixed(1)]

  beforeEach(async () => {
    epochRewards = await EpochRewards.new()
    mockElection = await MockElection.new()
    mockGoldToken = await MockGoldToken.new()
    mockStableToken = await MockStableToken.new()
    mockSortedOracles = await MockSortedOracles.new()
    freezer = await Freezer.new()
    registry = await Registry.new()
    await registry.setAddressFor(CeloContractName.Election, mockElection.address)
    await registry.setAddressFor(CeloContractName.Freezer, freezer.address)
    await registry.setAddressFor(CeloContractName.GoldToken, mockGoldToken.address)
    await registry.setAddressFor(CeloContractName.SortedOracles, mockSortedOracles.address)
    await registry.setAddressFor(CeloContractName.StableToken, mockStableToken.address)
    await mockSortedOracles.setMedianRate(
      mockStableToken.address,
      sortedOraclesDenominator.times(exchangeRate)
    )

    await epochRewards.initialize(
      registry.address,
      targetVotingYieldParams.initial,
      targetVotingYieldParams.max,
      targetVotingYieldParams.adjustmentFactor,
      rewardsMultiplier.max,
      rewardsMultiplier.adjustments.underspend,
      rewardsMultiplier.adjustments.overspend,
      targetVotingGoldFraction,
      targetValidatorEpochPayment,
      communityRewardFraction
    )
  })

  describe('#initialize()', () => {
    it('should have set the owner', async () => {
      const owner: string = await epochRewards.owner()
      assert.equal(owner, accounts[0])
    })

    it('should have set the target validator epoch payment', async () => {
      assertEqualBN(await epochRewards.targetValidatorEpochPayment(), targetValidatorEpochPayment)
    })

    it('should have set the target voting yield parameters', async () => {
      const [target, max, adjustmentFactor] = await epochRewards.getTargetVotingYieldParameters()
      assertEqualBN(target, targetVotingYieldParams.initial)
      assertEqualBN(max, targetVotingYieldParams.max)
      assertEqualBN(adjustmentFactor, targetVotingYieldParams.adjustmentFactor)
    })

    it('should have set the rewards multiplier parameters', async () => {
      const [max, underspend, overspend] = await epochRewards.getRewardsMultiplierParameters()
      assertEqualBN(max, rewardsMultiplier.max)
      assertEqualBN(underspend, rewardsMultiplier.adjustments.underspend)
      assertEqualBN(overspend, rewardsMultiplier.adjustments.overspend)
    })

    it('should not be callable again', async () => {
      await assertRevert(
        epochRewards.initialize(
          registry.address,
          targetVotingYieldParams.initial,
          targetVotingYieldParams.max,
          targetVotingYieldParams.adjustmentFactor,
          rewardsMultiplier.max,
          rewardsMultiplier.adjustments.underspend,
          rewardsMultiplier.adjustments.overspend,
          targetVotingGoldFraction,
          targetValidatorEpochPayment,
          communityRewardFraction
        )
      )
    })
  })

  describe('#setTargetVotingGoldFraction()', () => {
    describe('when the fraction is different', () => {
      const newFraction = targetVotingGoldFraction.plus(1)

      describe('when called by the owner', () => {
        it('should set the target voting gold fraction', async () => {
          await epochRewards.setTargetVotingGoldFraction(newFraction)
          assertEqualBN(await epochRewards.getTargetVotingGoldFraction(), newFraction)
        })

        it('should emit the TargetVotingGoldFractionSet event', async () => {
          const resp = await epochRewards.setTargetVotingGoldFraction(newFraction)
          assert.equal(resp.logs.length, 1)
          const log = resp.logs[0]
          assertContainSubset(log, {
            event: 'TargetVotingGoldFractionSet',
            args: {
              fraction: newFraction,
            },
          })
        })

        describe('when called by a non-owner', () => {
          it('should revert', async () => {
            await assertRevert(
              epochRewards.setTargetVotingGoldFraction(newFraction, {
                from: nonOwner,
              })
            )
          })
        })
      })

      describe('when the fraction is the same', () => {
        it('should revert', async () => {
          await assertRevert(epochRewards.setTargetVotingGoldFraction(targetVotingGoldFraction))
        })
      })
    })
  })

  describe('#setCommunityRewardFraction()', () => {
    describe('when the fraction is different', () => {
      const newFraction = communityRewardFraction.plus(1)

      describe('when called by the owner', () => {
        it('should set the community reward fraction', async () => {
          await epochRewards.setCommunityRewardFraction(newFraction)
          assertEqualBN(await epochRewards.getCommunityRewardFraction(), newFraction)
        })

        it('should emit the CommunityRewardFractionSet event', async () => {
          const resp = await epochRewards.setCommunityRewardFraction(newFraction)
          assert.equal(resp.logs.length, 1)
          const log = resp.logs[0]
          assertContainSubset(log, {
            event: 'CommunityRewardFractionSet',
            args: {
              fraction: newFraction,
            },
          })
        })

        describe('when called by a non-owner', () => {
          it('should revert', async () => {
            await assertRevert(
              epochRewards.setCommunityRewardFraction(newFraction, {
                from: nonOwner,
              })
            )
          })
        })
      })

      describe('when the fraction is the same', () => {
        it('should revert', async () => {
          await assertRevert(epochRewards.setCommunityRewardFraction(communityRewardFraction))
        })
      })
    })
  })

  describe('#setTargetValidatorEpochPayment()', () => {
    describe('when the payment is different', () => {
      const newPayment = targetValidatorEpochPayment.plus(1)

      describe('when called by the owner', () => {
        it('should set the target validator epoch payment', async () => {
          await epochRewards.setTargetValidatorEpochPayment(newPayment)
          assertEqualBN(await epochRewards.targetValidatorEpochPayment(), newPayment)
        })

        it('should emit the TargetValidatorEpochPaymentSet event', async () => {
          const resp = await epochRewards.setTargetValidatorEpochPayment(newPayment)
          assert.equal(resp.logs.length, 1)
          const log = resp.logs[0]
          assertContainSubset(log, {
            event: 'TargetValidatorEpochPaymentSet',
            args: {
              payment: newPayment,
            },
          })
        })

        describe('when the payment is the same', () => {
          it('should revert', async () => {
            await assertRevert(
              epochRewards.setTargetValidatorEpochPayment(targetValidatorEpochPayment)
            )
          })
        })
      })

      describe('when called by a non-owner', () => {
        it('should revert', async () => {
          await assertRevert(
            epochRewards.setTargetValidatorEpochPayment(newPayment, {
              from: nonOwner,
            })
          )
        })
      })
    })
  })

  describe('#setRewardsMultiplierParameters()', () => {
    describe('when one of the parameters is different', () => {
      const newParams = {
        max: rewardsMultiplier.max,
        underspend: rewardsMultiplier.adjustments.underspend.plus(1),
        overspend: rewardsMultiplier.adjustments.overspend,
      }

      describe('when called by the owner', () => {
        let resp: any

        beforeEach(async () => {
          resp = await epochRewards.setRewardsMultiplierParameters(
            newParams.max,
            newParams.underspend,
            newParams.overspend
          )
        })

        it('should set the new rewards multiplier adjustment params', async () => {
          const [max, underspend, overspend] = await epochRewards.getRewardsMultiplierParameters()
          assertEqualBN(max, newParams.max)
          assertEqualBN(underspend, newParams.underspend)
          assertEqualBN(overspend, newParams.overspend)
        })

        it('should emit the RewardsMultiplierParametersSet event', async () => {
          assert.equal(resp.logs.length, 1)
          const log = resp.logs[0]
          assertContainSubset(log, {
            event: 'RewardsMultiplierParametersSet',
            args: {
              max: newParams.max,
              underspendAdjustmentFactor: newParams.underspend,
              overspendAdjustmentFactor: newParams.overspend,
            },
          })
        })

        describe('when called by a non-owner', () => {
          it('should revert', async () => {
            await assertRevert(
              epochRewards.setRewardsMultiplierParameters(
                newParams.max,
                newParams.underspend,
                newParams.overspend,
                {
                  from: nonOwner,
                }
              )
            )
          })
        })
      })

      describe('when the parameters are the same', () => {
        it('should revert', async () => {
          await assertRevert(
            epochRewards.setRewardsMultiplierParameters(
              rewardsMultiplier.max,
              rewardsMultiplier.adjustments.underspend,
              rewardsMultiplier.adjustments.overspend
            )
          )
        })
      })
    })
  })

  describe('#setTargetVotingYieldParameters()', () => {
    describe('when the parameters are different', () => {
      const newMax = targetVotingYieldParams.max.plus(1)
      const newFactor = targetVotingYieldParams.adjustmentFactor.plus(1)

      describe('when called by the owner', () => {
        let resp: any

        beforeEach(async () => {
          resp = await epochRewards.setTargetVotingYieldParameters(newMax, newFactor)
        })

        it('should set the new target voting yield parameters', async () => {
          const [, max, adjustmentFactor] = await epochRewards.getTargetVotingYieldParameters()
          assertEqualBN(max, newMax)
          assertEqualBN(adjustmentFactor, newFactor)
        })

        it('should emit the TargetVotingYieldParametersSet event', async () => {
          assert.equal(resp.logs.length, 1)
          const log = resp.logs[0]
          assertContainSubset(log, {
            event: 'TargetVotingYieldParametersSet',
            args: {
              max: newMax,
              adjustmentFactor: newFactor,
            },
          })
        })

        describe('when called by a non-owner', () => {
          it('should revert', async () => {
            await assertRevert(
              epochRewards.setTargetVotingYieldParameters(newMax, newFactor, {
                from: nonOwner,
              })
            )
          })
        })
      })

      describe('when the parameters are the same', () => {
        it('should revert', async () => {
          await assertRevert(
            epochRewards.setTargetVotingYieldParameters(
              targetVotingYieldParams.max,
              targetVotingYieldParams.adjustmentFactor
            )
          )
        })
      })
    })
  })

  describe('#getTargetGoldTotalSupply()', () => {
    describe('when it has been fewer than 15 years since genesis', () => {
      const timeDelta: BigNumber = YEAR.times(10)
      beforeEach(async () => {
        await timeTravelToDelta(timeDelta)
      })

      it('should return 600MM + 200MM * t / 15', async () => {
        assertEqualDpBN(
          await epochRewards.getTargetGoldTotalSupply(),
          getExpectedTargetTotalSupply(timeDelta),
          8
        )
      })
    })
  })

  describe('#getTargetVoterRewards()', () => {
    describe('when there are active votes', () => {
      const activeVotes = 1000000
      beforeEach(async () => {
        await mockElection.setActiveVotes(activeVotes)
      })

      it('should return a percentage of the active votes', async () => {
        const expected = fromFixed(targetVotingYieldParams.initial).times(activeVotes)
        assertEqualBN(await epochRewards.getTargetVoterRewards(), expected)
      })
    })
  })

  describe('#getTargetTotalEpochPaymentsInGold()', () => {
    describe('when a StableToken exchange rate is set', () => {
      const numberValidators = 100
      beforeEach(async () => {
        await epochRewards.setNumberValidatorsInCurrentSet(numberValidators)
      })

      it('should return the number of validators times the max payment divided by the exchange rate', async () => {
        const expected = targetValidatorEpochPayment
          .times(numberValidators)
          .div(exchangeRate)
          .integerValue(BigNumber.ROUND_FLOOR)
        assertEqualBN(await epochRewards.getTargetTotalEpochPaymentsInGold(), expected)
      })
    })
  })

  describe('#getRewardsMultiplier()', () => {
    const timeDelta = YEAR.times(10)
    const expectedTargetTotalSupply = getExpectedTargetTotalSupply(timeDelta)
    const expectedTargetRemainingSupply = SUPPLY_CAP.minus(expectedTargetTotalSupply)
    let targetEpochReward: BigNumber
    beforeEach(async () => {
      targetEpochReward = await epochRewards.getTargetVoterRewards()
      targetEpochReward = targetEpochReward.plus(
        await epochRewards.getTargetTotalEpochPaymentsInGold()
      )
    })

    describe('when the target supply is equal to the actual supply after rewards', () => {
      beforeEach(async () => {
        await mockGoldToken.setTotalSupply(expectedTargetTotalSupply.minus(targetEpochReward))
        await timeTravelToDelta(timeDelta)
      })

      it('should return one', async () => {
        assertEqualBN(await epochRewards.getRewardsMultiplier(), toFixed(1))
      })
    })

    describe('when the actual remaining supply is 10% more than the target remaining supply after rewards', () => {
      beforeEach(async () => {
        const actualRemainingSupply = expectedTargetRemainingSupply.times(1.1)
        const totalSupply = SUPPLY_CAP.minus(actualRemainingSupply)
          .minus(targetEpochReward)
          .integerValue(BigNumber.ROUND_FLOOR)
        await mockGoldToken.setTotalSupply(totalSupply)
        await timeTravelToDelta(timeDelta)
      })

      it('should return one plus 10% times the underspend adjustment', async () => {
        const actual = fromFixed(await epochRewards.getRewardsMultiplier())
        const expected = new BigNumber(1).plus(
          fromFixed(rewardsMultiplier.adjustments.underspend).times(0.1)
        )
        // Assert equal to 8 decimal places due to fixidity imprecision.
        assertEqualDpBN(actual, expected, 8)
      })
    })

    describe('when the actual remaining supply is 10% less than the target remaining supply after rewards', () => {
      beforeEach(async () => {
        const actualRemainingSupply = expectedTargetRemainingSupply.times(0.9)
        const totalSupply = SUPPLY_CAP.minus(actualRemainingSupply)
          .minus(targetEpochReward)
          .integerValue(BigNumber.ROUND_FLOOR)
        await mockGoldToken.setTotalSupply(totalSupply)
        await timeTravelToDelta(timeDelta)
      })

      it('should return one minus 10% times the underspend adjustment', async () => {
        const actual = fromFixed(await epochRewards.getRewardsMultiplier())
        const expected = new BigNumber(1).minus(
          fromFixed(rewardsMultiplier.adjustments.overspend).times(0.1)
        )
        // Assert equal to 9 decimal places due to fixidity imprecision.
        assertEqualDpBN(actual, expected, 9)
      })
    })
  })

  describe('#updateTargetVotingYield()', () => {
    // Arbitrary numbers
    const totalSupply = new BigNumber(129762987346298761037469283746)
    const reserveBalance = new BigNumber(2397846127684712867321)
    const floatingSupply = totalSupply.minus(reserveBalance)
    let reserve: ReserveInstance

    beforeEach(async () => {
      reserve = await Reserve.new()
      await registry.setAddressFor(CeloContractName.Reserve, reserve.address)
      await reserve.initialize(
        registry.address,
        60,
        toFixed(1),
        0,
        0,
        initialAssetAllocationSymbols,
        initialAssetAllocationWeights
      )
      await mockGoldToken.setTotalSupply(totalSupply)
      await web3.eth.sendTransaction({
        from: accounts[9],
        to: reserve.address,
        value: reserveBalance.toString(),
      })
    })

    describe('when the percentage of voting gold is equal to the target', () => {
      beforeEach(async () => {
        const totalVotes = floatingSupply
          .times(fromFixed(targetVotingGoldFraction))
          .integerValue(BigNumber.ROUND_FLOOR)
        await mockElection.setTotalVotes(totalVotes)
        await epochRewards.updateTargetVotingYield()
      })

      it('should not change the target voting yield', async () => {
        assertEqualBN(
          (await epochRewards.getTargetVotingYieldParameters())[0],
          targetVotingYieldParams.initial
        )
      })
    })

    describe('when the percentage of voting gold is 10% less than the target', () => {
      beforeEach(async () => {
        const totalVotes = floatingSupply
          .times(fromFixed(targetVotingGoldFraction).minus(0.1))
          .integerValue(BigNumber.ROUND_FLOOR)
        await mockElection.setTotalVotes(totalVotes)
        await epochRewards.updateTargetVotingYield()
      })

      it('should increase the target voting yield by 10% times the adjustment factor', async () => {
        const expected = fromFixed(
          targetVotingYieldParams.initial.plus(targetVotingYieldParams.adjustmentFactor.times(0.1))
        )
        const actual = fromFixed((await epochRewards.getTargetVotingYieldParameters())[0])
        // Assert equal to 9 decimal places due to fixidity imprecision.
        assert.equal(expected.dp(9).toFixed(), actual.dp(9).toFixed())
      })
    })

    describe('when the percentage of voting gold is 10% more than the target', () => {
      beforeEach(async () => {
        const totalVotes = floatingSupply
          .times(fromFixed(targetVotingGoldFraction).plus(0.1))
          .integerValue(BigNumber.ROUND_FLOOR)
        await mockElection.setTotalVotes(totalVotes)
        await epochRewards.updateTargetVotingYield()
      })

      it('should decrease the target voting yield by 10% times the adjustment factor', async () => {
        const expected = fromFixed(
          targetVotingYieldParams.initial.minus(targetVotingYieldParams.adjustmentFactor.times(0.1))
        )
        const actual = fromFixed((await epochRewards.getTargetVotingYieldParameters())[0])
        // Assert equal to 9 decimal places due to fixidity imprecision.
        assert.equal(expected.dp(9).toFixed(), actual.dp(9).toFixed())
      })
    })
  })

  describe('#calculateTargetEpochRewards()', () => {
    describe('when there are active votes, a stable token exchange rate is set and the actual remaining supply is 10% more than the target remaining supply after rewards', () => {
      const activeVotes = 1000000
      const timeDelta = YEAR.times(10)
      const numberValidators = 100
      let expectedMultiplier: BigNumber
      let expectedTargetGoldSupplyIncrease: BigNumber
      beforeEach(async () => {
        await epochRewards.setNumberValidatorsInCurrentSet(numberValidators)
        await mockElection.setActiveVotes(activeVotes)
        const expectedTargetTotalEpochPaymentsInGold = targetValidatorEpochPayment
          .times(numberValidators)
          .div(exchangeRate)
          .integerValue(BigNumber.ROUND_FLOOR)
        const expectedTargetEpochRewards = fromFixed(targetVotingYieldParams.initial).times(
          activeVotes
        )
        expectedTargetGoldSupplyIncrease = expectedTargetEpochRewards
          .plus(expectedTargetTotalEpochPaymentsInGold)
          .div(new BigNumber(1).minus(fromFixed(communityRewardFraction)))
          .integerValue(BigNumber.ROUND_FLOOR)
        const expectedTargetTotalSupply = getExpectedTargetTotalSupply(timeDelta)
        const expectedTargetRemainingSupply = SUPPLY_CAP.minus(expectedTargetTotalSupply)
        const actualRemainingSupply = expectedTargetRemainingSupply.times(1.1)
        const totalSupply = SUPPLY_CAP.minus(actualRemainingSupply)
          .minus(expectedTargetGoldSupplyIncrease)
          .integerValue(BigNumber.ROUND_FLOOR)
        await mockGoldToken.setTotalSupply(totalSupply)
        expectedMultiplier = new BigNumber(1).plus(
          fromFixed(rewardsMultiplier.adjustments.underspend).times(0.1)
        )
        await timeTravelToDelta(timeDelta)
      })

      it('should return the target validator epoch payment times the rewards multiplier', async () => {
        const expected = targetValidatorEpochPayment.times(expectedMultiplier)
        assertEqualBN((await epochRewards.calculateTargetEpochRewards())[0], expected)
      })

      it('should return the target yield times the number of active votes times the rewards multiplier', async () => {
        const expected = fromFixed(targetVotingYieldParams.initial)
          .times(activeVotes)
          .times(expectedMultiplier)
        assertEqualBN((await epochRewards.calculateTargetEpochRewards())[1], expected)
      })
      it('should return the correct amount for the community reward', async () => {
        const validatorReward = targetValidatorEpochPayment
          .times(numberValidators)
          .div(exchangeRate)
        const votingReward = fromFixed(targetVotingYieldParams.initial).times(activeVotes)
        const expected = validatorReward
          .plus(votingReward)
          .div(new BigNumber(1).minus(fromFixed(communityRewardFraction)))
          .times(fromFixed(communityRewardFraction))
          .times(expectedMultiplier)
          .integerValue(BigNumber.ROUND_FLOOR)
        assertEqualBN((await epochRewards.calculateTargetEpochRewards())[2], expected)
      })
    })
  })

  describe('#isReserveLow', () => {
    // TODO: Add changing parameters in this test / don't hardcode the linear
    // ratio change.
    let reserve: ReserveInstance

    beforeEach(async () => {
      const totalSupply = new BigNumber(129762987346298761037469283746)
      reserve = await Reserve.new()
      await registry.setAddressFor(CeloContractName.Reserve, reserve.address)
      await reserve.initialize(
        registry.address,
        60,
        toFixed(1),
        0,
        0,
        initialAssetAllocationSymbols,
        initialAssetAllocationWeights
      )
      await reserve.addToken(mockStableToken.address)
      await mockGoldToken.setTotalSupply(totalSupply)
      const assetAllocationSymbols = [
        web3.utils.padRight(web3.utils.utf8ToHex('cGLD'), 64),
        web3.utils.padRight(web3.utils.utf8ToHex('empty'), 64),
      ]
      const assetAllocationWeights = [
        new BigNumber(10)
          .pow(24)
          .dividedBy(new BigNumber(2))
          .integerValue(),
        new BigNumber(10)
          .pow(24)
          .dividedBy(new BigNumber(2))
          .integerValue(),
      ]
      await reserve.setAssetAllocations(assetAllocationSymbols, assetAllocationWeights)
    })

    describe('reserve ratio of 0.5', () => {
      beforeEach(async () => {
        const stableBalance = new BigNumber(2397846127684712867321)
        const goldBalance = stableBalance
          .div(exchangeRate)
          .div(2)
          .times(0.5)
          .integerValue()
        await mockStableToken.setTotalSupply(stableBalance)
        await web3.eth.sendTransaction({
          from: accounts[9],
          to: reserve.address,
          value: goldBalance.toString(),
        })
      })

      it('should be low at start', async () => {
        const timeDelta: BigNumber = YEAR.times(0)
        await timeTravelToDelta(timeDelta)
        const isLow = await epochRewards.isReserveLow()
        assert.equal(isLow, true)
      })

      it('should be low at 15 years', async () => {
        const timeDelta: BigNumber = YEAR.times(15)
        await timeTravelToDelta(timeDelta)
        const isLow = await epochRewards.isReserveLow()
        assert.equal(isLow, true)
      })

      it('should be low at 25 years', async () => {
        const timeDelta: BigNumber = YEAR.times(25)
        await timeTravelToDelta(timeDelta)
        const isLow = await epochRewards.isReserveLow()
        assert.equal(isLow, true)
      })
    })

    describe('reserve ratio of 1.5', () => {
      beforeEach(async () => {
        const stableBalance = new BigNumber(2397846127684712867321)
        const goldBalance = stableBalance
          .div(exchangeRate)
          .div(2)
          .times(1.5)
          .integerValue()
        await mockStableToken.setTotalSupply(stableBalance)
        await web3.eth.sendTransaction({
          from: accounts[9],
          to: reserve.address,
          value: goldBalance.toString(),
        })
      })

      it('should be low at start', async () => {
        const timeDelta: BigNumber = YEAR.times(0)
        await timeTravelToDelta(timeDelta)
        const isLow = await epochRewards.isReserveLow()
        assert.equal(isLow, true)
      })

      it('should be low at 12 years', async () => {
        const timeDelta: BigNumber = YEAR.times(12)
        await timeTravelToDelta(timeDelta)
        const isLow = await epochRewards.isReserveLow()
        assert.equal(isLow, true)
      })

      it('should not be low at 15 years', async () => {
        const timeDelta: BigNumber = YEAR.times(15)
        await timeTravelToDelta(timeDelta)
        const isLow = await epochRewards.isReserveLow()
        assert.equal(isLow, false)
      })

      it('should not be low at 25 years', async () => {
        const timeDelta: BigNumber = YEAR.times(25)
        await timeTravelToDelta(timeDelta)
        const isLow = await epochRewards.isReserveLow()
        assert.equal(isLow, false)
      })
    })

    describe('reserve ratio of 2.5', () => {
      beforeEach(async () => {
        const stableBalance = new BigNumber(2397846127684712867321)
        const goldBalance = stableBalance
          .div(exchangeRate)
          .div(2)
          .times(2.5)
          .integerValue()
        await mockStableToken.setTotalSupply(stableBalance)
        await web3.eth.sendTransaction({
          from: accounts[9],
          to: reserve.address,
          value: goldBalance.toString(),
        })
      })

      it('should not be low at start', async () => {
        const timeDelta: BigNumber = YEAR.times(0)
        await timeTravelToDelta(timeDelta)
        const isLow = await epochRewards.isReserveLow()
        assert.equal(isLow, false)
      })

      it('should not be low at 15 years', async () => {
        const timeDelta: BigNumber = YEAR.times(15)
        await timeTravelToDelta(timeDelta)
        const isLow = await epochRewards.isReserveLow()
        assert.equal(isLow, false)
      })

      it('should not be low at 25 years', async () => {
        const timeDelta: BigNumber = YEAR.times(25)
        await timeTravelToDelta(timeDelta)
        const isLow = await epochRewards.isReserveLow()
        assert.equal(isLow, false)
      })
    })
  })

  describe('when the contract is frozen', () => {
    beforeEach(async () => {
      await freezer.freeze(epochRewards.address)
<<<<<<< HEAD
    })

    it('should make calculateTargetEpochRewards revert', async () => {
      await assertRevert(epochRewards.calculateTargetEpochRewards())
    })

=======
    })

    it('should make calculateTargetEpochRewards revert', async () => {
      await assertRevert(epochRewards.calculateTargetEpochRewards())
    })

>>>>>>> a8f6b866
    it('should make updateTargetVotingYield revert', async () => {
      await assertRevert(epochRewards.updateTargetVotingYield())
    })
  })
})<|MERGE_RESOLUTION|>--- conflicted
+++ resolved
@@ -831,21 +831,12 @@
   describe('when the contract is frozen', () => {
     beforeEach(async () => {
       await freezer.freeze(epochRewards.address)
-<<<<<<< HEAD
     })
 
     it('should make calculateTargetEpochRewards revert', async () => {
       await assertRevert(epochRewards.calculateTargetEpochRewards())
     })
 
-=======
-    })
-
-    it('should make calculateTargetEpochRewards revert', async () => {
-      await assertRevert(epochRewards.calculateTargetEpochRewards())
-    })
-
->>>>>>> a8f6b866
     it('should make updateTargetVotingYield revert', async () => {
       await assertRevert(epochRewards.updateTargetVotingYield())
     })
