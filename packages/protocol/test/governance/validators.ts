--- conflicted
+++ resolved
@@ -16,11 +16,7 @@
   ValidatorsContract,
   ValidatorsInstance,
 } from 'types'
-<<<<<<< HEAD
-import { toFixed, fixed1 } from '@celo/utils/lib/fixidity'
-=======
 import { toFixed } from '@celo/utils/lib/fixidity'
->>>>>>> ae13f0cb
 
 const Validators: ValidatorsContract = artifacts.require('Validators')
 const MockLockedGold: MockLockedGoldContract = artifacts.require('MockLockedGold')
@@ -71,10 +67,7 @@
   const maxElectableValidators = new BigNumber(6)
   const registrationRequirement = { value: new BigNumber(100), noticePeriod: new BigNumber(60) }
   const electionThreshold = new BigNumber(0)
-<<<<<<< HEAD
-=======
   const maxGroupSize = 10
->>>>>>> ae13f0cb
   const identifier = 'test-identifier'
   const name = 'test-name'
   const url = 'test-url'
@@ -91,10 +84,7 @@
       maxElectableValidators,
       registrationRequirement.value,
       registrationRequirement.noticePeriod,
-<<<<<<< HEAD
-=======
       maxGroupSize,
->>>>>>> ae13f0cb
       electionThreshold
     )
   })
@@ -170,10 +160,7 @@
           maxElectableValidators,
           registrationRequirement.value,
           registrationRequirement.noticePeriod,
-<<<<<<< HEAD
-=======
           maxGroupSize,
->>>>>>> ae13f0cb
           electionThreshold
         )
       )
@@ -182,11 +169,7 @@
 
   describe('#setElectionThreshold', () => {
     it('should set the election threshold', async () => {
-<<<<<<< HEAD
-      const threshold = fixed1.div(new BigNumber('10'))
-=======
       const threshold = toFixed(1 / 10)
->>>>>>> ae13f0cb
       await validators.setElectionThreshold(threshold)
       const result = await validators.getElectionThreshold()
       assertEqualBN(result, threshold)
@@ -1476,11 +1459,7 @@
 
     describe('when election threshold is set to 20%', () => {
       beforeEach(async () => {
-<<<<<<< HEAD
-        const threshold = fixed1.div(new BigNumber('5'))
-=======
         const threshold = toFixed(1 / 5)
->>>>>>> ae13f0cb
         await validators.setElectionThreshold(threshold)
         await validators.vote(group1, NULL_ADDRESS, NULL_ADDRESS, { from: voter1.address })
         await validators.vote(group2, NULL_ADDRESS, group1, { from: voter2.address })
