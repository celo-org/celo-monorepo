<<<<<<< HEAD
=======
import { CeloContractName } from '@celo/protocol/lib/registry-utils'
import {
  assertContainSubset,
  assertEqualBN,
  assertEqualBNArray,
  assertRevert,
  assertSameAddress,
  NULL_ADDRESS,
  mineBlocks,
} from '@celo/protocol/lib/test-utils'
>>>>>>> 617abbd4
import BigNumber from 'bignumber.js'
import {
  MockElectionContract,
  MockElectionInstance,
<<<<<<< HEAD
  MockLockedGoldContract,
  MockLockedGoldInstance,
=======
  MockStableTokenContract,
  MockStableTokenInstance,
>>>>>>> 617abbd4
  RegistryContract,
  RegistryInstance,
  ValidatorsTestContract,
  ValidatorsTestInstance,
} from 'types'
<<<<<<< HEAD

import { CeloContractName } from '@celo/protocol/lib/registry-utils'
import {
  assertContainSubset,
  assertEqualBN,
  assertRevert,
  NULL_ADDRESS,
} from '@celo/protocol/lib/test-utils'
import { toFixed } from '@celo/utils/lib/fixidity'
=======
import { fromFixed, toFixed } from '@celo/utils/lib/fixidity'
>>>>>>> 617abbd4

const Validators: ValidatorsTestContract = artifacts.require('ValidatorsTest')
const MockLockedGold: MockLockedGoldContract = artifacts.require('MockLockedGold')
const MockElection: MockElectionContract = artifacts.require('MockElection')
const MockStableToken: MockStableTokenContract = artifacts.require('MockStableToken')
const Registry: RegistryContract = artifacts.require('Registry')

// @ts-ignore
// TODO(mcortesi): Use BN
Validators.numberFormat = 'BigNumber'

const parseValidatorParams = (validatorParams: any) => {
  return {
    name: validatorParams[0],
    publicKeysData: validatorParams[1],
    affiliation: validatorParams[2],
    score: validatorParams[3],
  }
}

const parseValidatorGroupParams = (groupParams: any) => {
  return {
    name: groupParams[0],
    members: groupParams[1],
    commission: groupParams[2],
  }
}

const HOUR = 60 * 60
const DAY = 24 * HOUR
// Hard coded in ganache.
const EPOCH = 100

// TODO(asa): Test epoch payment distribution
contract('Validators', (accounts: string[]) => {
  let validators: ValidatorsTestInstance
  let registry: RegistryInstance
  let mockLockedGold: MockLockedGoldInstance
  let mockElection: MockElectionInstance
  const nonOwner = accounts[1]

  const balanceRequirements = { group: new BigNumber(1000), validator: new BigNumber(100) }
  const deregistrationLockups = {
    group: new BigNumber(100 * DAY),
    validator: new BigNumber(60 * DAY),
  }
  const validatorScoreParameters = {
    exponent: new BigNumber(5),
    adjustmentSpeed: toFixed(0.25),
  }
  const validatorEpochPayment = new BigNumber(10000000000000)
  const membershipHistoryLength = new BigNumber(3)
  const maxGroupSize = new BigNumber(5)

  // A random 64 byte hex string.
  const publicKey =
    'ea0733ad275e2b9e05541341a97ee82678c58932464fad26164657a111a7e37a9fa0300266fb90e2135a1f1512350cb4e985488a88809b14e3cbe415e76e82b2'
  const blsPublicKey =
    '4d23d8cd06f30b1fa7cf368e2f5399ab04bb6846c682f493a98a607d3dfb7e53a712bb79b475c57b0ac2785460f91301'
  const blsPoP =
    '9d3e1d8f49f6b0d8e9a03d80ca07b1d24cf1cc0557bdcc04f5e17a46e35d02d0d411d956dbd5d2d2464eebd7b74ae30005d223780d785d2abc5644fac7ac29fb0e302bdc80c81a5d45018b68b1045068a4b3a4861c93037685fd0d252d740501'
  const publicKeysData = '0x' + publicKey + blsPublicKey + blsPoP
  const name = 'test-name'
  const commission = toFixed(1 / 100)
  beforeEach(async () => {
    validators = await Validators.new()
    mockLockedGold = await MockLockedGold.new()
    mockElection = await MockElection.new()
    registry = await Registry.new()
    await registry.setAddressFor(CeloContractName.LockedGold, mockLockedGold.address)
    await registry.setAddressFor(CeloContractName.Election, mockElection.address)
    await validators.initialize(
      registry.address,
      balanceRequirements.group,
      balanceRequirements.validator,
      deregistrationLockups.group,
      deregistrationLockups.validator,
      validatorScoreParameters.exponent,
      validatorScoreParameters.adjustmentSpeed,
      validatorEpochPayment,
      membershipHistoryLength,
      maxGroupSize
    )
  })

  const registerValidator = async (validator: string) => {
    await mockLockedGold.setAccountTotalLockedGold(validator, balanceRequirements.validator)
    await validators.registerValidator(
      name,
      // @ts-ignore bytes type
      publicKeysData,
      { from: validator }
    )
  }

  const registerValidatorGroup = async (group: string) => {
    await mockLockedGold.setAccountTotalLockedGold(group, balanceRequirements.group)
    await validators.registerValidatorGroup(name, commission, { from: group })
  }

  const registerValidatorGroupWithMembers = async (group: string, members: string[]) => {
    await registerValidatorGroup(group)
    for (const validator of members) {
      await registerValidator(validator)
      await validators.affiliate(group, { from: validator })
      if (validator == members[0]) {
        await validators.addFirstMember(validator, NULL_ADDRESS, NULL_ADDRESS, { from: group })
      } else {
        await validators.addMember(validator, { from: group })
      }
    }
  }

  describe('#initialize()', () => {
    it('should have set the owner', async () => {
      const owner: string = await validators.owner()
      assert.equal(owner, accounts[0])
    })

    it('should have set the balance requirements', async () => {
      const [group, validator] = await validators.getBalanceRequirements()
      assertEqualBN(group, balanceRequirements.group)
      assertEqualBN(validator, balanceRequirements.validator)
    })

    it('should have set the deregistration lockups', async () => {
      const [group, validator] = await validators.getDeregistrationLockups()
      assertEqualBN(group, deregistrationLockups.group)
      assertEqualBN(validator, deregistrationLockups.validator)
    })

    it('should have set the validator score parameters', async () => {
      const [exponent, adjustmentSpeed] = await validators.getValidatorScoreParameters()
      assertEqualBN(exponent, validatorScoreParameters.exponent)
      assertEqualBN(adjustmentSpeed, validatorScoreParameters.adjustmentSpeed)
    })

    it('should have set the validator epoch payment', async () => {
      const actual = await validators.validatorEpochPayment()
      assertEqualBN(actual, validatorEpochPayment)
    })

    it('should have set the membership history length', async () => {
      const actual = await validators.membershipHistoryLength()
      assertEqualBN(actual, membershipHistoryLength)
    })

    it('should have set the max group size', async () => {
      const actualMaxGroupSize = await validators.getMaxGroupSize()
      assertEqualBN(actualMaxGroupSize, maxGroupSize)
    })

    it('should not be callable again', async () => {
      await assertRevert(
        validators.initialize(
          registry.address,
          balanceRequirements.group,
          balanceRequirements.validator,
          deregistrationLockups.group,
          deregistrationLockups.validator,
          validatorScoreParameters.exponent,
          validatorScoreParameters.adjustmentSpeed,
          validatorEpochPayment,
          membershipHistoryLength,
          maxGroupSize
        )
      )
    })
  })

  describe('#setValidatorEpochPayment()', () => {
    describe('when the payment is different', () => {
      const newPayment = validatorEpochPayment.plus(1)

      describe('when called by the owner', () => {
        let resp: any

        beforeEach(async () => {
          resp = await validators.setValidatorEpochPayment(newPayment)
        })

        it('should set the validator epoch payment', async () => {
          assertEqualBN(await validators.validatorEpochPayment(), newPayment)
        })

        it('should emit the ValidatorEpochPaymentSet event', async () => {
          assert.equal(resp.logs.length, 1)
          const log = resp.logs[0]
          assertContainSubset(log, {
            event: 'ValidatorEpochPaymentSet',
            args: {
              value: new BigNumber(newPayment),
            },
          })
        })

        describe('when called by a non-owner', () => {
          it('should revert', async () => {
            await assertRevert(
              validators.setValidatorEpochPayment(newPayment, {
                from: nonOwner,
              })
            )
          })
        })
      })

      describe('when the payment is the same', () => {
        it('should revert', async () => {
          await assertRevert(validators.setValidatorEpochPayment(validatorEpochPayment))
        })
      })
    })
  })

  describe('#setMembershipHistoryLength()', () => {
    describe('when the length is different', () => {
      const newLength = membershipHistoryLength.plus(1)

      describe('when called by the owner', () => {
        let resp: any

        beforeEach(async () => {
          resp = await validators.setMembershipHistoryLength(newLength)
        })

        it('should set the membership history length', async () => {
          assertEqualBN(await validators.membershipHistoryLength(), newLength)
        })

        it('should emit the MembershipHistoryLengthSet event', async () => {
          assert.equal(resp.logs.length, 1)
          const log = resp.logs[0]
          assertContainSubset(log, {
            event: 'MembershipHistoryLengthSet',
            args: {
              length: new BigNumber(newLength),
            },
          })
        })

        describe('when called by a non-owner', () => {
          it('should revert', async () => {
            await assertRevert(
              validators.setMembershipHistoryLength(newLength, {
                from: nonOwner,
              })
            )
          })
        })
      })

      describe('when the length is the same', () => {
        it('should revert', async () => {
          await assertRevert(validators.setMembershipHistoryLength(membershipHistoryLength))
        })
      })
    })
  })

  describe('#setMaxGroupSize()', () => {
    describe('when the group size is different', () => {
      const newSize = maxGroupSize.plus(1)

      describe('when called by the owner', () => {
        let resp: any

        beforeEach(async () => {
          resp = await validators.setMaxGroupSize(newSize)
        })

        it('should set the max group size', async () => {
          assertEqualBN(await validators.maxGroupSize(), newSize)
        })

        it('should emit the MaxGroupSizeSet event', async () => {
          assert.equal(resp.logs.length, 1)
          const log = resp.logs[0]
          assertContainSubset(log, {
            event: 'MaxGroupSizeSet',
            args: {
              size: new BigNumber(newSize),
            },
          })
        })

        describe('when called by a non-owner', () => {
          it('should revert', async () => {
            await assertRevert(
              validators.setMaxGroupSize(newSize, {
                from: nonOwner,
              })
            )
          })
        })
      })

      describe('when the size is the same', () => {
        it('should revert', async () => {
          await assertRevert(validators.setMaxGroupSize(maxGroupSize))
        })
      })
    })
  })

  describe('#setBalanceRequirements()', () => {
    describe('when the requirements are different', () => {
      const newRequirements = {
        group: balanceRequirements.group.plus(1),
        validator: balanceRequirements.validator.plus(1),
      }

      describe('when called by the owner', () => {
        let resp: any

        beforeEach(async () => {
          resp = await validators.setBalanceRequirements(
            newRequirements.group,
            newRequirements.validator
          )
        })

        it('should set the group and validator requirements', async () => {
          const [group, validator] = await validators.getBalanceRequirements()
          assertEqualBN(group, newRequirements.group)
          assertEqualBN(validator, newRequirements.validator)
        })

        it('should emit the BalanceRequirementsSet event', async () => {
          assert.equal(resp.logs.length, 1)
          const log = resp.logs[0]
          assertContainSubset(log, {
            event: 'BalanceRequirementsSet',
            args: {
              group: new BigNumber(newRequirements.group),
              validator: new BigNumber(newRequirements.validator),
            },
          })
        })

        describe('when called by a non-owner', () => {
          it('should revert', async () => {
            await assertRevert(
              validators.setBalanceRequirements(newRequirements.group, newRequirements.validator, {
                from: nonOwner,
              })
            )
          })
        })
      })

      describe('when the requirements are the same', () => {
        it('should revert', async () => {
          await assertRevert(
            validators.setBalanceRequirements(
              balanceRequirements.group,
              balanceRequirements.validator
            )
          )
        })
      })
    })
  })

  describe('#setDeregistrationLockups()', () => {
    describe('when the lockups are different', () => {
      const newLockups = {
        group: deregistrationLockups.group.plus(1),
        validator: deregistrationLockups.validator.plus(1),
      }

      describe('when called by the owner', () => {
        let resp: any

        beforeEach(async () => {
          resp = await validators.setDeregistrationLockups(newLockups.group, newLockups.validator)
        })

        it('should set the group and validator lockups', async () => {
          const [group, validator] = await validators.getDeregistrationLockups()
          assertEqualBN(group, newLockups.group)
          assertEqualBN(validator, newLockups.validator)
        })

        it('should emit the DeregistrationLockupsSet event', async () => {
          assert.equal(resp.logs.length, 1)
          const log = resp.logs[0]
          assertContainSubset(log, {
            event: 'DeregistrationLockupsSet',
            args: {
              group: new BigNumber(newLockups.group),
              validator: new BigNumber(newLockups.validator),
            },
          })
        })

        describe('when called by a non-owner', () => {
          it('should revert', async () => {
            await assertRevert(
              validators.setDeregistrationLockups(newLockups.group, newLockups.validator, {
                from: nonOwner,
              })
            )
          })
        })
      })

      describe('when the lockups are the same', () => {
        it('should revert', async () => {
          await assertRevert(
            validators.setDeregistrationLockups(
              deregistrationLockups.group,
              deregistrationLockups.validator
            )
          )
        })
      })
    })
  })

  describe('#setValidatorScoreParameters()', () => {
    describe('when the parameters are different', () => {
      const newParameters = {
        exponent: validatorScoreParameters.exponent.plus(1),
        adjustmentSpeed: validatorScoreParameters.adjustmentSpeed.plus(1),
      }

      describe('when called by the owner', () => {
        let resp: any

        beforeEach(async () => {
          resp = await validators.setValidatorScoreParameters(
            newParameters.exponent,
            newParameters.adjustmentSpeed
          )
        })

        it('should set the exponent and adjustment speed', async () => {
          const [exponent, adjustmentSpeed] = await validators.getValidatorScoreParameters()
          assertEqualBN(exponent, newParameters.exponent)
          assertEqualBN(adjustmentSpeed, newParameters.adjustmentSpeed)
        })

        it('should emit the ValidatorScoreParametersSet event', async () => {
          assert.equal(resp.logs.length, 1)
          const log = resp.logs[0]
          assertContainSubset(log, {
            event: 'ValidatorScoreParametersSet',
            args: {
              exponent: new BigNumber(newParameters.exponent),
              adjustmentSpeed: new BigNumber(newParameters.adjustmentSpeed),
            },
          })
        })

        describe('when called by a non-owner', () => {
          it('should revert', async () => {
            await assertRevert(
              validators.setValidatorScoreParameters(
                newParameters.exponent,
                newParameters.adjustmentSpeed,
                {
                  from: nonOwner,
                }
              )
            )
          })
        })
      })

      describe('when the requirements are the same', () => {
        it('should revert', async () => {
          await assertRevert(
            validators.setValidatorScoreParameters(
              validatorScoreParameters.exponent,
              validatorScoreParameters.adjustmentSpeed
            )
          )
        })
      })
    })
  })

  describe('#setMaxGroupSize()', () => {
    describe('when the size is different', () => {
      describe('when called by the owner', () => {
        let resp: any
        const newSize = maxGroupSize.plus(1)

        beforeEach(async () => {
          resp = await validators.setMaxGroupSize(newSize)
        })

        it('should set the max group size', async () => {
          const size = await validators.getMaxGroupSize()
          assertEqualBN(size, newSize)
        })

        it('should emit the MaxGroupSizeSet event', async () => {
          assert.equal(resp.logs.length, 1)
          const log = resp.logs[0]
          assertContainSubset(log, {
            event: 'MaxGroupSizeSet',
            args: {
              size: new BigNumber(newSize),
            },
          })
        })
      })

      describe('when the size is the same', () => {
        it('should revert', async () => {
          await assertRevert(validators.setMaxGroupSize(maxGroupSize))
        })
      })
    })

    describe('when called by a non-owner', () => {
      it('should revert', async () => {
        await assertRevert(validators.setMaxGroupSize(maxGroupSize, { from: nonOwner }))
      })
    })
  })

  describe('#registerValidator', () => {
    const validator = accounts[0]
    let resp: any
    describe('when the account is not a registered validator', () => {
      let validatorRegistrationEpochNumber: number
      beforeEach(async () => {
        await mockLockedGold.setAccountTotalLockedGold(validator, balanceRequirements.validator)
        resp = await validators.registerValidator(
          name,
          // @ts-ignore bytes type
          publicKeysData
        )
        const blockNumber = (await web3.eth.getBlock('latest')).number
        validatorRegistrationEpochNumber = Math.floor(blockNumber / EPOCH)
      })

      it('should mark the account as a validator', async () => {
        assert.isTrue(await validators.isValidator(validator))
      })

      it('should add the account to the list of validators', async () => {
        assert.deepEqual(await validators.getRegisteredValidators(), [validator])
      })

      it('should set the validator name and public key', async () => {
        const parsedValidator = parseValidatorParams(await validators.getValidator(validator))
        assert.equal(parsedValidator.name, name)
        assert.equal(parsedValidator.publicKeysData, publicKeysData)
      })

      it('should set account balance requirements', async () => {
        const requirement = await validators.getAccountBalanceRequirement(validator)
        assertEqualBN(requirement, balanceRequirements.validator)
      })

      it('should set the validator membership history', async () => {
        const membershipHistory = await validators.getMembershipHistory(validator)
        assertEqualBNArray(membershipHistory[0], [validatorRegistrationEpochNumber])
        assert.deepEqual(membershipHistory[1], [NULL_ADDRESS])
      })

      it('should emit the ValidatorRegistered event', async () => {
        assert.equal(resp.logs.length, 1)
        const log = resp.logs[0]
        assertContainSubset(log, {
          event: 'ValidatorRegistered',
          args: {
            validator,
            name,
            publicKeysData,
          },
        })
      })
    })

    describe('when the account is already a registered validator', () => {
      beforeEach(async () => {
        await mockLockedGold.setAccountTotalLockedGold(validator, balanceRequirements.validator)
        await validators.registerValidator(
          name,
          // @ts-ignore bytes type
          publicKeysData
        )
        assert.deepEqual(await validators.getRegisteredValidators(), [validator])
      })
    })

    describe('when the account is already a registered validator', () => {
      beforeEach(async () => {
        await mockLockedGold.setAccountTotalLockedGold(validator, balanceRequirements.group)
        await validators.registerValidatorGroup(name, commission)
      })

      it('should revert', async () => {
        await assertRevert(
          validators.registerValidator(
            name,
            // @ts-ignore bytes type
            publicKeysData
          )
        )
      })
    })

    describe('when the account does not meet the balance requirements', () => {
      beforeEach(async () => {
        await mockLockedGold.setAccountTotalLockedGold(
          validator,
          balanceRequirements.validator.minus(1)
        )
      })

      it('should revert', async () => {
        await assertRevert(
          validators.registerValidator(
            name,
            // @ts-ignore bytes type
            publicKeysData
          )
        )
      })
    })
  })

  describe('#deregisterValidator', () => {
    const validator = accounts[0]
    const index = 0
    let resp: any
    describe('when the account is a registered validator', () => {
      beforeEach(async () => {
        await registerValidator(validator)
        resp = await validators.deregisterValidator(index)
      })

      it('should mark the account as not a validator', async () => {
        assert.isFalse(await validators.isValidator(validator))
      })

      it('should remove the account from the list of validators', async () => {
        assert.deepEqual(await validators.getRegisteredValidators(), [])
      })

      it('should preserve account balance requirements', async () => {
        const requirement = await validators.getAccountBalanceRequirement(validator)
        assertEqualBN(requirement, balanceRequirements.validator)
      })

      it('should set the validator deregistration timestamp', async () => {
        const latestTimestamp = (await web3.eth.getBlock('latest')).timestamp
        const [groupTimestamp, validatorTimestamp] = await validators.getDeregistrationTimestamps(
          validator
        )
        assertEqualBN(groupTimestamp, 0)
        assertEqualBN(validatorTimestamp, latestTimestamp)
      })

      it('should emit the ValidatorDeregistered event', async () => {
        assert.equal(resp.logs.length, 1)
        const log = resp.logs[0]
        assertContainSubset(log, {
          event: 'ValidatorDeregistered',
          args: {
            validator,
          },
        })
      })
    })

    describe('when the validator is affiliated with a validator group', () => {
      const group = accounts[1]
      beforeEach(async () => {
        await registerValidator(validator)
        await registerValidatorGroup(group)
        await validators.affiliate(group)
      })

      it('should emit the ValidatorDeafilliated event', async () => {
        const resp = await validators.deregisterValidator(index)
        assert.equal(resp.logs.length, 2)
        const log = resp.logs[0]
        assertContainSubset(log, {
          event: 'ValidatorDeaffiliated',
          args: {
            validator,
            group,
          },
        })
      })

      describe('when the validator is a member of that group', () => {
        beforeEach(async () => {
          await validators.addFirstMember(validator, NULL_ADDRESS, NULL_ADDRESS, { from: group })
        })

        it('should remove the validator from the group membership list', async () => {
          await validators.deregisterValidator(index)
          const parsedGroup = parseValidatorGroupParams(await validators.getValidatorGroup(group))
          assert.deepEqual(parsedGroup.members, [])
        })

        it('should emit the ValidatorGroupMemberRemoved event', async () => {
          const resp = await validators.deregisterValidator(index)
          assert.equal(resp.logs.length, 3)
          const log = resp.logs[0]
          assertContainSubset(log, {
            event: 'ValidatorGroupMemberRemoved',
            args: {
              validator,
              group,
            },
          })
        })

        describe('when the validator is the only member of that group', () => {
          it('should should mark the group as ineligible for election', async () => {
            await validators.deregisterValidator(index)
            assert.isTrue(await mockElection.isIneligible(group))
          })
        })
      })
    })

    it('should revert when the account is not a registered validator', async () => {
      await assertRevert(validators.deregisterValidator(index, { from: accounts[2] }))
    })

    it('should revert when the wrong index is provided', async () => {
      await assertRevert(validators.deregisterValidator(index + 1))
    })
  })

  describe('#affiliate', () => {
    const validator = accounts[0]
    const group = accounts[1]
    beforeEach(async () => {
      await registerValidator(validator)
      await registerValidatorGroup(group)
    })

    it('should set the affiliate', async () => {
      await validators.affiliate(group)
      const parsedValidator = parseValidatorParams(await validators.getValidator(validator))
      assert.equal(parsedValidator.affiliation, group)
    })

    it('should emit the ValidatorAffiliated event', async () => {
      const resp = await validators.affiliate(group)
      assert.equal(resp.logs.length, 1)
      const log = resp.logs[0]
      assertContainSubset(log, {
        event: 'ValidatorAffiliated',
        args: {
          validator,
          group,
        },
      })
    })

    describe('when the validator is already affiliated with a validator group', () => {
      const otherGroup = accounts[2]
      beforeEach(async () => {
        await validators.affiliate(group)
        await registerValidatorGroup(otherGroup)
      })

      it('should set the affiliate', async () => {
        await validators.affiliate(otherGroup)
        const parsedValidator = parseValidatorParams(await validators.getValidator(validator))
        assert.equal(parsedValidator.affiliation, otherGroup)
      })

      it('should emit the ValidatorDeafilliated event', async () => {
        const resp = await validators.affiliate(otherGroup)
        assert.equal(resp.logs.length, 2)
        const log = resp.logs[0]
        assertContainSubset(log, {
          event: 'ValidatorDeaffiliated',
          args: {
            validator,
            group,
          },
        })
      })

      it('should emit the ValidatorAffiliated event', async () => {
        const resp = await validators.affiliate(otherGroup)
        assert.equal(resp.logs.length, 2)
        const log = resp.logs[1]
        assertContainSubset(log, {
          event: 'ValidatorAffiliated',
          args: {
            validator,
            group: otherGroup,
          },
        })
      })

      describe('when the validator is a member of that group', () => {
        beforeEach(async () => {
          await validators.addFirstMember(validator, NULL_ADDRESS, NULL_ADDRESS, { from: group })
        })

        it('should remove the validator from the group membership list', async () => {
          await validators.affiliate(otherGroup)
          const parsedGroup = parseValidatorGroupParams(await validators.getValidatorGroup(group))
          assert.deepEqual(parsedGroup.members, [])
        })

        it('should emit the ValidatorGroupMemberRemoved event', async () => {
          const resp = await validators.affiliate(otherGroup)
          assert.equal(resp.logs.length, 3)
          const log = resp.logs[0]
          assertContainSubset(log, {
            event: 'ValidatorGroupMemberRemoved',
            args: {
              validator,
              group,
            },
          })
        })

        describe('when the validator is the only member of that group', () => {
          it('should should mark the group as ineligible for election', async () => {
            await validators.affiliate(otherGroup)
            assert.isTrue(await mockElection.isIneligible(group))
          })
        })
      })
    })

    it('should revert when the account is not a registered validator', async () => {
      await assertRevert(validators.affiliate(group, { from: accounts[2] }))
    })

    it('should revert when the group is not a registered validator group', async () => {
      await assertRevert(validators.affiliate(accounts[2]))
    })
  })

  describe('#deaffiliate', () => {
    const validator = accounts[0]
    const group = accounts[1]
    beforeEach(async () => {
      await registerValidator(validator)
      await registerValidatorGroup(group)
      await validators.affiliate(group)
    })

    it('should clear the affiliate', async () => {
      await validators.deaffiliate()
      const parsedValidator = parseValidatorParams(await validators.getValidator(validator))
      assert.equal(parsedValidator.affiliation, NULL_ADDRESS)
    })

    it('should emit the ValidatorDeaffiliated event', async () => {
      const resp = await validators.deaffiliate()
      assert.equal(resp.logs.length, 1)
      const log = resp.logs[0]
      assertContainSubset(log, {
        event: 'ValidatorDeaffiliated',
        args: {
          validator,
          group,
        },
      })
    })

    describe('when the validator is a member of the affiliated group', () => {
      beforeEach(async () => {
        await validators.addFirstMember(validator, NULL_ADDRESS, NULL_ADDRESS, { from: group })
      })

      it('should remove the validator from the group membership list', async () => {
        await validators.deaffiliate()
        const parsedGroup = parseValidatorGroupParams(await validators.getValidatorGroup(group))
        assert.deepEqual(parsedGroup.members, [])
      })

      it("should update the member's membership history", async () => {
        await validators.deaffiliate()
        const membershipHistory = await validators.getMembershipHistory(validator)
        const expectedEpoch = new BigNumber(
          Math.floor((await web3.eth.getBlock('latest')).number / EPOCH)
        )
        assert.equal(membershipHistory[0].length, 1)
        assertEqualBN(membershipHistory[0][0], expectedEpoch)
        assert.equal(membershipHistory[1].length, 1)
        assertSameAddress(membershipHistory[1][0], NULL_ADDRESS)
      })

      it('should emit the ValidatorGroupMemberRemoved event', async () => {
        const resp = await validators.deaffiliate()
        assert.equal(resp.logs.length, 2)
        const log = resp.logs[0]
        assertContainSubset(log, {
          event: 'ValidatorGroupMemberRemoved',
          args: {
            validator,
            group,
          },
        })
      })

      describe('when the validator is the only member of that group', () => {
        it('should should mark the group as ineligible for election', async () => {
          await validators.deaffiliate()
          assert.isTrue(await mockElection.isIneligible(group))
        })
      })
    })

    it('should revert when the account is not a registered validator', async () => {
      await assertRevert(validators.deaffiliate({ from: accounts[2] }))
    })

    it('should revert when the validator is not affiliated with a validator group', async () => {
      await validators.deaffiliate()
      await assertRevert(validators.deaffiliate())
    })
  })

  describe('#registerValidatorGroup', () => {
    const group = accounts[0]
    let resp: any
    describe('when the account is not a registered validator group', () => {
      beforeEach(async () => {
        await mockLockedGold.setAccountTotalLockedGold(group, balanceRequirements.group)
        resp = await validators.registerValidatorGroup(name, commission)
      })

      it('should mark the account as a validator group', async () => {
        assert.isTrue(await validators.isValidatorGroup(group))
      })

      it('should add the account to the list of validator groups', async () => {
        assert.deepEqual(await validators.getRegisteredValidatorGroups(), [group])
      })

      it('should set the validator group name and commission', async () => {
        const parsedGroup = parseValidatorGroupParams(await validators.getValidatorGroup(group))
        assert.equal(parsedGroup.name, name)
        assertEqualBN(parsedGroup.commission, commission)
      })

      it('should set account balance requirements', async () => {
        const requirement = await validators.getAccountBalanceRequirement(group)
        assertEqualBN(requirement, balanceRequirements.group)
      })

      it('should emit the ValidatorGroupRegistered event', async () => {
        assert.equal(resp.logs.length, 1)
        const log = resp.logs[0]
        assertContainSubset(log, {
          event: 'ValidatorGroupRegistered',
          args: {
            group,
            name,
          },
        })
      })
    })

    describe('when the account is already a registered validator', () => {
      beforeEach(async () => {
        await registerValidator(group)
      })

      it('should revert', async () => {
        await assertRevert(validators.registerValidatorGroup(name, commission))
      })
    })

    describe('when the account is already a registered validator group', () => {
      beforeEach(async () => {
        await mockLockedGold.setAccountTotalLockedGold(group, balanceRequirements.group)
        await validators.registerValidatorGroup(name, commission)
      })

      it('should revert', async () => {
        await assertRevert(validators.registerValidatorGroup(name, commission))
      })
    })

    describe('when the account does not meet the balance requirements', () => {
      beforeEach(async () => {
        await mockLockedGold.setAccountTotalLockedGold(group, balanceRequirements.group.minus(1))
      })

      it('should revert', async () => {
        await assertRevert(validators.registerValidatorGroup(name, commission))
      })
    })
  })

  describe('#deregisterValidatorGroup', () => {
    const index = 0
    const group = accounts[0]
    let resp: any
    beforeEach(async () => {
      await registerValidatorGroup(group)
      resp = await validators.deregisterValidatorGroup(index)
    })

    it('should mark the account as not a validator group', async () => {
      assert.isFalse(await validators.isValidatorGroup(group))
    })

    it('should remove the account from the list of validator groups', async () => {
      assert.deepEqual(await validators.getRegisteredValidatorGroups(), [])
    })

    it('should preserve account balance requirements', async () => {
      const requirement = await validators.getAccountBalanceRequirement(group)
      assertEqualBN(requirement, balanceRequirements.group)
    })

    it('should set the group deregistration timestamp', async () => {
      const latestTimestamp = (await web3.eth.getBlock('latest')).timestamp
      const [groupTimestamp, validatorTimestamp] = await validators.getDeregistrationTimestamps(
        group
      )
      assertEqualBN(groupTimestamp, latestTimestamp)
      assertEqualBN(validatorTimestamp, 0)
    })

    it('should emit the ValidatorGroupDeregistered event', async () => {
      assert.equal(resp.logs.length, 1)
      const log = resp.logs[0]
      assertContainSubset(log, {
        event: 'ValidatorGroupDeregistered',
        args: {
          group,
        },
      })
    })

    it('should revert when the account is not a registered validator group', async () => {
      await assertRevert(validators.deregisterValidatorGroup(index, { from: accounts[2] }))
    })

    it('should revert when the wrong index is provided', async () => {
      await assertRevert(validators.deregisterValidatorGroup(index + 1))
    })

    describe('when the validator group is not empty', () => {
      const validator = accounts[1]
      beforeEach(async () => {
        await registerValidatorGroup(group)
        await registerValidator(validator)
        await validators.affiliate(group, { from: validator })
        await validators.addFirstMember(validator, NULL_ADDRESS, NULL_ADDRESS)
      })

      it('should revert', async () => {
        await assertRevert(validators.deregisterValidatorGroup(index))
      })
    })
  })

  describe('#addMember', () => {
    const group = accounts[0]
    const validator = accounts[1]
    let resp: any
    beforeEach(async () => {
      await registerValidator(validator)
      await registerValidatorGroup(group)
      await validators.affiliate(group, { from: validator })
      resp = await validators.addFirstMember(validator, NULL_ADDRESS, NULL_ADDRESS)
    })

    it('should add the member to the list of members', async () => {
      const parsedGroup = parseValidatorGroupParams(await validators.getValidatorGroup(group))
      assert.deepEqual(parsedGroup.members, [validator])
    })

    it("should update the member's membership history", async () => {
      const membershipHistory = await validators.getMembershipHistory(validator)
      const expectedEpoch = new BigNumber(
        Math.floor((await web3.eth.getBlock('latest')).number / EPOCH)
      )
      assert.equal(membershipHistory[0].length, 1)
      assertEqualBN(membershipHistory[0][0], expectedEpoch)
      assert.equal(membershipHistory[1].length, 1)
      assertSameAddress(membershipHistory[1][0], group)
    })

    it('should emit the ValidatorGroupMemberAdded event', async () => {
      assert.equal(resp.logs.length, 1)
      const log = resp.logs[0]
      assertContainSubset(log, {
        event: 'ValidatorGroupMemberAdded',
        args: {
          group,
          validator,
        },
      })
    })

    it('should revert when the account is not a registered validator group', async () => {
      await assertRevert(
        validators.addFirstMember(validator, NULL_ADDRESS, NULL_ADDRESS, { from: accounts[2] })
      )
    })

    it('should revert when the member is not a registered validator', async () => {
      await assertRevert(validators.addFirstMember(accounts[2], NULL_ADDRESS, NULL_ADDRESS))
    })

    it('should revert when trying to add too many members to group', async () => {
      await validators.setMaxGroupSize(1)
      await registerValidator(accounts[2])
      await validators.affiliate(group, { from: accounts[2] })
      await assertRevert(validators.addMember(accounts[2]))
    })

    describe('when the validator has not affiliated themselves with the group', () => {
      beforeEach(async () => {
        await validators.deaffiliate({ from: validator })
      })

      it('should revert', async () => {
        await assertRevert(validators.addFirstMember(validator, NULL_ADDRESS, NULL_ADDRESS))
      })
    })

    describe('when the validator is already a member of the group', () => {
      it('should revert', async () => {
        await assertRevert(validators.addMember(validator))
      })
    })
  })

  describe('#removeMember', () => {
    const group = accounts[0]
    const validator = accounts[1]
    beforeEach(async () => {
      await registerValidatorGroupWithMembers(group, [validator])
    })

    it('should remove the member from the list of members', async () => {
      await validators.removeMember(validator)
      const parsedGroup = parseValidatorGroupParams(await validators.getValidatorGroup(group))
      assert.deepEqual(parsedGroup.members, [])
    })

    it("should update the member's membership history", async () => {
      await validators.removeMember(validator)
      const membershipHistory = await validators.getMembershipHistory(validator)
      const expectedEpoch = new BigNumber(
        Math.floor((await web3.eth.getBlock('latest')).number / EPOCH)
      )

      // Depending on test timing, we may or may not span an epoch boundary between registration
      // and removal.
      const numEntries = membershipHistory[0].length
      assert.isTrue(numEntries == 1 || numEntries == 2)
      assert.equal(membershipHistory[1].length, numEntries)
      if (numEntries == 1) {
        assertEqualBN(membershipHistory[0][0], expectedEpoch)
        assertSameAddress(membershipHistory[1][0], NULL_ADDRESS)
      } else {
        assertEqualBN(membershipHistory[0][1], expectedEpoch)
        assertSameAddress(membershipHistory[1][1], NULL_ADDRESS)
      }
    })

    it('should emit the ValidatorGroupMemberRemoved event', async () => {
      const resp = await validators.removeMember(validator)
      assert.equal(resp.logs.length, 1)
      const log = resp.logs[0]
      assertContainSubset(log, {
        event: 'ValidatorGroupMemberRemoved',
        args: {
          group,
          validator,
        },
      })
    })

    describe('when the validator is the only member of the group', () => {
      it('should mark the group ineligible', async () => {
        await validators.removeMember(validator)
        assert.isTrue(await mockElection.isIneligible(group))
      })
    })

    it('should revert when the account is not a registered validator group', async () => {
      await assertRevert(validators.removeMember(validator, { from: accounts[2] }))
    })

    it('should revert when the member is not a registered validator', async () => {
      await assertRevert(validators.removeMember(accounts[2]))
    })

    describe('when the validator is not a member of the validator group', () => {
      beforeEach(async () => {
        await validators.deaffiliate({ from: validator })
      })

      it('should revert', async () => {
        await assertRevert(validators.removeMember(validator))
      })
    })
  })

  describe('#reorderMember', () => {
    const group = accounts[0]
    const validator1 = accounts[1]
    const validator2 = accounts[2]
    beforeEach(async () => {
      await registerValidatorGroupWithMembers(group, [validator1, validator2])
    })

    it('should reorder the list of group members', async () => {
      await validators.reorderMember(validator2, validator1, NULL_ADDRESS)
      const parsedGroup = parseValidatorGroupParams(await validators.getValidatorGroup(group))
      assert.deepEqual(parsedGroup.members, [validator2, validator1])
    })

    it('should emit the ValidatorGroupMemberReordered event', async () => {
      const resp = await validators.reorderMember(validator2, validator1, NULL_ADDRESS)
      assert.equal(resp.logs.length, 1)
      const log = resp.logs[0]
      assertContainSubset(log, {
        event: 'ValidatorGroupMemberReordered',
        args: {
          group,
          validator: validator2,
        },
      })
    })

    it('should revert when the account is not a registered validator group', async () => {
      await assertRevert(
        validators.reorderMember(validator2, validator1, NULL_ADDRESS, { from: accounts[2] })
      )
    })

    it('should revert when the member is not a registered validator', async () => {
      await assertRevert(validators.reorderMember(accounts[3], validator1, NULL_ADDRESS))
    })

    describe('when the validator is not a member of the validator group', () => {
      beforeEach(async () => {
        await validators.deaffiliate({ from: validator2 })
      })

      it('should revert', async () => {
        await assertRevert(validators.reorderMember(validator2, validator1, NULL_ADDRESS))
      })
    })
  })

  describe('#updateValidatorScore', () => {
    const validator = accounts[0]
    beforeEach(async () => {
      await registerValidator(validator)
    })

    describe('when 0 <= uptime <= 1.0', () => {
      const uptime = new BigNumber(0.99)
      // @ts-ignore
      const epochScore = uptime.pow(validatorScoreParameters.exponent)
      const adjustmentSpeed = fromFixed(validatorScoreParameters.adjustmentSpeed)
      beforeEach(async () => {
        await validators.updateValidatorScore(validator, toFixed(uptime))
      })

      it('should update the validator score', async () => {
        const expectedScore = adjustmentSpeed.times(epochScore)
        const parsedValidator = parseValidatorParams(await validators.getValidator(validator))
        assertEqualBN(parsedValidator.score, toFixed(expectedScore))
      })

      describe('when the validator already has a non-zero score', () => {
        beforeEach(async () => {
          await validators.updateValidatorScore(validator, toFixed(uptime))
        })

        it('should update the validator score', async () => {
          let expectedScore = adjustmentSpeed.times(epochScore)
          expectedScore = new BigNumber(1)
            .minus(adjustmentSpeed)
            .times(expectedScore)
            .plus(expectedScore)
          const parsedValidator = parseValidatorParams(await validators.getValidator(validator))
          assertEqualBN(parsedValidator.score, toFixed(expectedScore))
        })
      })
    })

    describe('when uptime > 1.0', () => {
      const uptime = 1.01
      it('should revert', async () => {
        await assertRevert(validators.updateValidatorScore(validator, toFixed(uptime)))
      })
    })
  })

  describe('#updateMembershipHistory', () => {
    const validator = accounts[0]
    const groups = accounts.slice(1)
    let validatorRegistrationEpochNumber: number
    beforeEach(async () => {
      await registerValidator(validator)
      const blockNumber = (await web3.eth.getBlock('latest')).number
      validatorRegistrationEpochNumber = Math.floor(blockNumber / EPOCH)
      for (const group of groups) {
        await registerValidatorGroup(group)
      }
    })

    describe('when changing groups in the same epoch', () => {
      it('should overwrite the previous entry', async () => {
        const numTests = 10
        // We store an entry upon registering the validator.
        const expectedMembershipHistoryGroups = [NULL_ADDRESS]
        const expectedMembershipHistoryEpochs = [new BigNumber(validatorRegistrationEpochNumber)]
        for (let i = 0; i < numTests; i++) {
          const blockNumber = (await web3.eth.getBlock('latest')).number
          const epochNumber = Math.floor(blockNumber / EPOCH)
          const blocksUntilNextEpoch = (epochNumber + 1) * EPOCH - blockNumber
          await mineBlocks(blocksUntilNextEpoch, web3)

          let group = groups[0]
          await validators.affiliate(group)
          await validators.addFirstMember(validator, NULL_ADDRESS, NULL_ADDRESS, {
            from: group,
          })
          let membershipHistory = await validators.getMembershipHistory(validator)
          expectedMembershipHistoryGroups.push(group)
          expectedMembershipHistoryEpochs.push(new BigNumber(epochNumber + 1))
          if (expectedMembershipHistoryGroups.length > membershipHistoryLength.toNumber()) {
            expectedMembershipHistoryGroups.shift()
            expectedMembershipHistoryEpochs.shift()
          }
          assertEqualBNArray(membershipHistory[0], expectedMembershipHistoryEpochs)
          assert.deepEqual(membershipHistory[1], expectedMembershipHistoryGroups)

          group = groups[1]
          await validators.affiliate(group)
          await validators.addFirstMember(validator, NULL_ADDRESS, NULL_ADDRESS, {
            from: group,
          })
          membershipHistory = await validators.getMembershipHistory(validator)
          expectedMembershipHistoryGroups[expectedMembershipHistoryGroups.length - 1] = group
          assertEqualBNArray(membershipHistory[0], expectedMembershipHistoryEpochs)
          assert.deepEqual(membershipHistory[1], expectedMembershipHistoryGroups)
        }
      })
    })

    describe('when changing groups more times than membership history length', () => {
      it('should always store the most recent memberships', async () => {
        // We store an entry upon registering the validator.
        const expectedMembershipHistoryGroups = [NULL_ADDRESS]
        const expectedMembershipHistoryEpochs = [new BigNumber(validatorRegistrationEpochNumber)]
        for (let i = 0; i < membershipHistoryLength.plus(1).toNumber(); i++) {
          const blockNumber = (await web3.eth.getBlock('latest')).number
          const epochNumber = Math.floor(blockNumber / EPOCH)
          const blocksUntilNextEpoch = (epochNumber + 1) * EPOCH - blockNumber
          await mineBlocks(blocksUntilNextEpoch, web3)

          await validators.affiliate(groups[i])
          await validators.addFirstMember(validator, NULL_ADDRESS, NULL_ADDRESS, {
            from: groups[i],
          })
          expectedMembershipHistoryGroups.push(groups[i])
          expectedMembershipHistoryEpochs.push(new BigNumber(epochNumber + 1))
          if (expectedMembershipHistoryGroups.length > membershipHistoryLength.toNumber()) {
            expectedMembershipHistoryGroups.shift()
            expectedMembershipHistoryEpochs.shift()
          }
          const membershipHistory = await validators.getMembershipHistory(validator)
          assertEqualBNArray(membershipHistory[0], expectedMembershipHistoryEpochs)
          assert.deepEqual(membershipHistory[1], expectedMembershipHistoryGroups)
        }
      })
    })
  })

  describe('#getMembershipInLastEpoch', () => {
    const validator = accounts[0]
    const groups = accounts.slice(1)
    beforeEach(async () => {
      await registerValidator(validator)
      for (const group of groups) {
        await registerValidatorGroup(group)
      }
    })

    describe('when changing groups more times than membership history length', () => {
      it('should always return the correct membership for the last epoch', async () => {
        for (let i = 0; i < membershipHistoryLength.plus(1).toNumber(); i++) {
          const blockNumber = (await web3.eth.getBlock('latest')).number
          const epochNumber = Math.floor(blockNumber / EPOCH)
          const blocksUntilNextEpoch = (epochNumber + 1) * EPOCH - blockNumber
          await mineBlocks(blocksUntilNextEpoch, web3)

          await validators.affiliate(groups[i])
          await validators.addFirstMember(validator, NULL_ADDRESS, NULL_ADDRESS, {
            from: groups[i],
          })

          if (i == 0) {
            assert.equal(await validators.getMembershipInLastEpoch(validator), NULL_ADDRESS)
          } else {
            assert.equal(await validators.getMembershipInLastEpoch(validator), groups[i - 1])
          }
        }
      })
    })
  })

  describe('#getEpochSize', () => {
    it('should always return 100', async () => {
      assertEqualBN(await validators.getEpochSize(), 100)
    })
  })

  describe('#distributeEpochPayment', () => {
    const validator = accounts[0]
    const group = accounts[1]
    let mockStableToken: MockStableTokenInstance
    beforeEach(async () => {
      await registerValidatorGroupWithMembers(group, [validator])
      mockStableToken = await MockStableToken.new()
      await registry.setAddressFor(CeloContractName.StableToken, mockStableToken.address)
    })

    describe('when the validator score is non-zero', () => {
      const uptime = new BigNumber(0.99)
      const adjustmentSpeed = fromFixed(validatorScoreParameters.adjustmentSpeed)
      // @ts-ignore
      const expectedScore = adjustmentSpeed.times(uptime.pow(validatorScoreParameters.exponent))
      const expectedTotalPayment = expectedScore.times(validatorEpochPayment)
      const expectedGroupPayment = expectedTotalPayment
        .times(fromFixed(commission))
        .dp(0, BigNumber.ROUND_FLOOR)
      const expectedValidatorPayment = expectedTotalPayment.minus(expectedGroupPayment)
      beforeEach(async () => {
        await validators.updateValidatorScore(validator, toFixed(uptime))
      })

      describe('when the validator and group meet the balance requirements', () => {
        beforeEach(async () => {
          await validators.distributeEpochPayment(validator)
        })

        it('should pay the validator', async () => {
          assertEqualBN(await mockStableToken.balanceOf(validator), expectedValidatorPayment)
        })

        it('should pay the group', async () => {
          assertEqualBN(await mockStableToken.balanceOf(group), expectedGroupPayment)
        })
      })

      describe('when the validator does not meet the balance requirements', () => {
        beforeEach(async () => {
          await mockLockedGold.setAccountTotalLockedGold(
            validator,
            balanceRequirements.validator.minus(1)
          )
          await validators.distributeEpochPayment(validator)
        })

        it('should not pay the validator', async () => {
          assertEqualBN(await mockStableToken.balanceOf(validator), 0)
        })

        it('should not pay the group', async () => {
          assertEqualBN(await mockStableToken.balanceOf(group), 0)
        })
      })

      describe('when the group does not meet the balance requirements', () => {
        beforeEach(async () => {
          await mockLockedGold.setAccountTotalLockedGold(group, balanceRequirements.group.minus(1))
          await validators.distributeEpochPayment(validator)
        })

        it('should not pay the validator', async () => {
          assertEqualBN(await mockStableToken.balanceOf(validator), 0)
        })

        it('should not pay the group', async () => {
          assertEqualBN(await mockStableToken.balanceOf(group), 0)
        })
      })
    })
  })
})<|MERGE_RESOLUTION|>--- conflicted
+++ resolved
@@ -1,5 +1,3 @@
-<<<<<<< HEAD
-=======
 import { CeloContractName } from '@celo/protocol/lib/registry-utils'
 import {
   assertContainSubset,
@@ -10,36 +8,18 @@
   NULL_ADDRESS,
   mineBlocks,
 } from '@celo/protocol/lib/test-utils'
->>>>>>> 617abbd4
 import BigNumber from 'bignumber.js'
 import {
   MockElectionContract,
   MockElectionInstance,
-<<<<<<< HEAD
-  MockLockedGoldContract,
-  MockLockedGoldInstance,
-=======
   MockStableTokenContract,
   MockStableTokenInstance,
->>>>>>> 617abbd4
   RegistryContract,
   RegistryInstance,
   ValidatorsTestContract,
   ValidatorsTestInstance,
 } from 'types'
-<<<<<<< HEAD
-
-import { CeloContractName } from '@celo/protocol/lib/registry-utils'
-import {
-  assertContainSubset,
-  assertEqualBN,
-  assertRevert,
-  NULL_ADDRESS,
-} from '@celo/protocol/lib/test-utils'
-import { toFixed } from '@celo/utils/lib/fixidity'
-=======
 import { fromFixed, toFixed } from '@celo/utils/lib/fixidity'
->>>>>>> 617abbd4
 
 const Validators: ValidatorsTestContract = artifacts.require('ValidatorsTest')
 const MockLockedGold: MockLockedGoldContract = artifacts.require('MockLockedGold')
