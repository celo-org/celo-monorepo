import { CeloContractName } from '@celo/protocol/lib/registry-utils'
import { getParsedSignatureOfAddress } from '@celo/protocol/lib/signing-utils'
import {
  assertContainSubset,
  assertEqualBN,
  assertEqualBNArray,
  assertEqualDpBN,
  assertRevert,
  assertSameAddress,
  mineBlocks,
  NULL_ADDRESS,
  timeTravel,
} from '@celo/protocol/lib/test-utils'
import { fixed1, fromFixed, toFixed } from '@celo/utils/lib/fixidity'
import { addressToPublicKey } from '@celo/utils/lib/signatureUtils'
import BigNumber from 'bignumber.js'
import {
  AccountsContract,
  AccountsInstance,
  MockElectionContract,
  MockElectionInstance,
  MockLockedGoldContract,
  MockLockedGoldInstance,
  MockStableTokenContract,
  MockStableTokenInstance,
  RegistryContract,
  RegistryInstance,
  ValidatorsTestContract,
  ValidatorsTestInstance,
} from 'types'

const Accounts: AccountsContract = artifacts.require('Accounts')
const Validators: ValidatorsTestContract = artifacts.require('ValidatorsTest')
const MockElection: MockElectionContract = artifacts.require('MockElection')
const MockLockedGold: MockLockedGoldContract = artifacts.require('MockLockedGold')
const MockStableToken: MockStableTokenContract = artifacts.require('MockStableToken')
const Registry: RegistryContract = artifacts.require('Registry')

// @ts-ignore
// TODO(mcortesi): Use BN
Validators.numberFormat = 'BigNumber'

const parseValidatorParams = (validatorParams: any) => {
  return {
    ecdsaPublicKey: validatorParams[0],
    blsPublicKey: validatorParams[1],
    affiliation: validatorParams[2],
    score: validatorParams[3],
    signer: validatorParams[4],
  }
}

const parseValidatorGroupParams = (groupParams: any) => {
  return {
    members: groupParams[0],
    commission: groupParams[1],
    sizeHistory: groupParams[2],
  }
}

const parseMembershipHistory = (membershipHistory: any) => {
  return {
    epochs: membershipHistory[0],
    groups: membershipHistory[1],
    lastRemovedFromGroupTimestamp: membershipHistory[2],
  }
}

const HOUR = 60 * 60
const DAY = 24 * HOUR
// Hard coded in ganache.
const EPOCH = 100

contract('Validators', (accounts: string[]) => {
  let accountsInstance: AccountsInstance
  let validators: ValidatorsTestInstance
  let registry: RegistryInstance
  let mockElection: MockElectionInstance
  let mockLockedGold: MockLockedGoldInstance
  const nonOwner = accounts[1]

  const validatorLockedGoldRequirements = {
    value: new BigNumber(1000),
    duration: new BigNumber(60 * DAY),
  }
  const groupLockedGoldRequirements = {
    value: new BigNumber(1000),
    duration: new BigNumber(100 * DAY),
  }
  const validatorScoreParameters = {
    exponent: new BigNumber(5),
    adjustmentSpeed: toFixed(0.25),
  }
  const membershipHistoryLength = new BigNumber(5)
  const maxGroupSize = new BigNumber(5)

  // A random 64 byte hex string.
  const blsPublicKey =
    '0x4fa3f67fc913878b068d1fa1cdddc54913d3bf988dbe5a36a20fa888f20d4894c408a6773f3d7bde11154f2a3076b700d345a42fd25a0e5e83f4db5586ac7979ac2053cd95d8f2efd3e959571ceccaa743e02cf4be3f5d7aaddb0b06fc9aff00'
  const blsPoP =
    '0xcdb77255037eb68897cd487fdd85388cbda448f617f874449d4b11588b0b7ad8ddc20d9bb450b513bb35664ea3923900'
  const commission = toFixed(1 / 100)
  beforeEach(async () => {
    accountsInstance = await Accounts.new()
    // Do not register an account for the last address so it can be used as an authorized validator signer.
    await Promise.all(
      accounts.slice(0, -1).map((account) => accountsInstance.createAccount({ from: account }))
    )
    mockElection = await MockElection.new()
    mockLockedGold = await MockLockedGold.new()
    registry = await Registry.new()
    validators = await Validators.new()
    await accountsInstance.initialize(registry.address)
    await registry.setAddressFor(CeloContractName.Accounts, accountsInstance.address)
    await registry.setAddressFor(CeloContractName.Election, mockElection.address)
    await registry.setAddressFor(CeloContractName.LockedGold, mockLockedGold.address)
    await registry.setAddressFor(CeloContractName.Validators, validators.address)
    await validators.initialize(
      registry.address,
      groupLockedGoldRequirements.value,
      groupLockedGoldRequirements.duration,
      validatorLockedGoldRequirements.value,
      validatorLockedGoldRequirements.duration,
      validatorScoreParameters.exponent,
      validatorScoreParameters.adjustmentSpeed,
      membershipHistoryLength,
      maxGroupSize
    )
  })

  const registerValidator = async (validator: string) => {
    await mockLockedGold.setAccountTotalLockedGold(validator, validatorLockedGoldRequirements.value)
    const publicKey = await addressToPublicKey(validator, web3.eth.sign)
    await validators.registerValidator(
      // @ts-ignore bytes type
      publicKey,
      // @ts-ignore bytes type
      blsPublicKey,
      // @ts-ignore bytes type
      blsPoP,
      { from: validator }
    )
  }

  const registerValidatorGroup = async (group: string, numMembers: number = 1) => {
    await mockLockedGold.setAccountTotalLockedGold(
      group,
      groupLockedGoldRequirements.value.times(numMembers)
    )
    await validators.registerValidatorGroup(commission, { from: group })
  }

  const registerValidatorGroupWithMembers = async (group: string, members: string[]) => {
    await registerValidatorGroup(group, members.length)
    for (const validator of members) {
      await registerValidator(validator)
      await validators.affiliate(group, { from: validator })
      if (validator === members[0]) {
        await validators.addFirstMember(validator, NULL_ADDRESS, NULL_ADDRESS, { from: group })
      } else {
        await validators.addMember(validator, { from: group })
      }
    }
  }

  describe('#initialize()', () => {
    it('should have set the owner', async () => {
      const owner: string = await validators.owner()
      assert.equal(owner, accounts[0])
    })

    it('should have set the group locked gold requirements', async () => {
      const [value, duration] = await validators.getGroupLockedGoldRequirements()
      assertEqualBN(value, groupLockedGoldRequirements.value)
      assertEqualBN(duration, groupLockedGoldRequirements.duration)
    })

    it('should have set the validator locked gold requirements', async () => {
      const [value, duration] = await validators.getValidatorLockedGoldRequirements()
      assertEqualBN(value, validatorLockedGoldRequirements.value)
      assertEqualBN(duration, validatorLockedGoldRequirements.duration)
    })

    it('should have set the validator score parameters', async () => {
      const [exponent, adjustmentSpeed] = await validators.getValidatorScoreParameters()
      assertEqualBN(exponent, validatorScoreParameters.exponent)
      assertEqualBN(adjustmentSpeed, validatorScoreParameters.adjustmentSpeed)
    })

    it('should have set the membership history length', async () => {
      const actual = await validators.membershipHistoryLength()
      assertEqualBN(actual, membershipHistoryLength)
    })

    it('should have set the max group size', async () => {
      const actualMaxGroupSize = await validators.getMaxGroupSize()
      assertEqualBN(actualMaxGroupSize, maxGroupSize)
    })

    it('should not be callable again', async () => {
      await assertRevert(
        validators.initialize(
          registry.address,
          groupLockedGoldRequirements.value,
          groupLockedGoldRequirements.duration,
          validatorLockedGoldRequirements.value,
          validatorLockedGoldRequirements.duration,
          validatorScoreParameters.exponent,
          validatorScoreParameters.adjustmentSpeed,
          membershipHistoryLength,
          maxGroupSize
        )
      )
    })
  })

  describe('#setMembershipHistoryLength()', () => {
    describe('when the length is different', () => {
      const newLength = membershipHistoryLength.plus(1)

      describe('when called by the owner', () => {
        let resp: any

        beforeEach(async () => {
          resp = await validators.setMembershipHistoryLength(newLength)
        })

        it('should set the membership history length', async () => {
          assertEqualBN(await validators.membershipHistoryLength(), newLength)
        })

        it('should emit the MembershipHistoryLengthSet event', async () => {
          assert.equal(resp.logs.length, 1)
          const log = resp.logs[0]
          assertContainSubset(log, {
            event: 'MembershipHistoryLengthSet',
            args: {
              length: new BigNumber(newLength),
            },
          })
        })

        describe('when called by a non-owner', () => {
          it('should revert', async () => {
            await assertRevert(
              validators.setMembershipHistoryLength(newLength, {
                from: nonOwner,
              })
            )
          })
        })
      })

      describe('when the length is the same', () => {
        it('should revert', async () => {
          await assertRevert(validators.setMembershipHistoryLength(membershipHistoryLength))
        })
      })
    })
  })

  describe('#setMaxGroupSize()', () => {
    describe('when the group size is different', () => {
      const newSize = maxGroupSize.plus(1)

      describe('when called by the owner', () => {
        let resp: any

        beforeEach(async () => {
          resp = await validators.setMaxGroupSize(newSize)
        })

        it('should set the max group size', async () => {
          assertEqualBN(await validators.maxGroupSize(), newSize)
        })

        it('should emit the MaxGroupSizeSet event', async () => {
          assert.equal(resp.logs.length, 1)
          const log = resp.logs[0]
          assertContainSubset(log, {
            event: 'MaxGroupSizeSet',
            args: {
              size: new BigNumber(newSize),
            },
          })
        })

        describe('when called by a non-owner', () => {
          it('should revert', async () => {
            await assertRevert(
              validators.setMaxGroupSize(newSize, {
                from: nonOwner,
              })
            )
          })
        })
      })

      describe('when the size is the same', () => {
        it('should revert', async () => {
          await assertRevert(validators.setMaxGroupSize(maxGroupSize))
        })
      })
    })
  })

  describe('#setGroupLockedGoldRequirements()', () => {
    describe('when the requirements are different', () => {
      const newRequirements = {
        value: groupLockedGoldRequirements.value.plus(1),
        duration: groupLockedGoldRequirements.duration.plus(1),
      }

      describe('when called by the owner', () => {
        let resp: any

        beforeEach(async () => {
          resp = await validators.setGroupLockedGoldRequirements(
            newRequirements.value,
            newRequirements.duration
          )
        })

        it('should have set the group locked gold requirements', async () => {
          const [value, duration] = await validators.getGroupLockedGoldRequirements()
          assertEqualBN(value, newRequirements.value)
          assertEqualBN(duration, newRequirements.duration)
        })

        it('should emit the GroupLockedGoldRequirementsSet event', async () => {
          assert.equal(resp.logs.length, 1)
          const log = resp.logs[0]
          assertContainSubset(log, {
            event: 'GroupLockedGoldRequirementsSet',
            args: {
              value: newRequirements.value,
              duration: newRequirements.duration,
            },
          })
        })

        describe('when called by a non-owner', () => {
          it('should revert', async () => {
            await assertRevert(
              validators.setGroupLockedGoldRequirements(
                newRequirements.value,
                newRequirements.duration,
                { from: nonOwner }
              )
            )
          })
        })
      })

      describe('when the requirements are the same', () => {
        it('should revert', async () => {
          await assertRevert(
            validators.setGroupLockedGoldRequirements(
              groupLockedGoldRequirements.value,
              groupLockedGoldRequirements.duration
            )
          )
        })
      })
    })
  })

  describe('#setValidatorLockedGoldRequirements()', () => {
    describe('when the requirements are different', () => {
      const newRequirements = {
        value: validatorLockedGoldRequirements.value.plus(1),
        duration: validatorLockedGoldRequirements.duration.plus(1),
      }

      describe('when called by the owner', () => {
        let resp: any

        beforeEach(async () => {
          resp = await validators.setValidatorLockedGoldRequirements(
            newRequirements.value,
            newRequirements.duration
          )
        })

        it('should have set the validator locked gold requirements', async () => {
          const [value, duration] = await validators.getValidatorLockedGoldRequirements()
          assertEqualBN(value, newRequirements.value)
          assertEqualBN(duration, newRequirements.duration)
        })

        it('should emit the ValidatorLockedGoldRequirementsSet event', async () => {
          assert.equal(resp.logs.length, 1)
          const log = resp.logs[0]
          assertContainSubset(log, {
            event: 'ValidatorLockedGoldRequirementsSet',
            args: {
              value: newRequirements.value,
              duration: newRequirements.duration,
            },
          })
        })

        describe('when called by a non-owner', () => {
          it('should revert', async () => {
            await assertRevert(
              validators.setValidatorLockedGoldRequirements(
                newRequirements.value,
                newRequirements.duration,
                { from: nonOwner }
              )
            )
          })
        })
      })

      describe('when the requirements are the same', () => {
        it('should revert', async () => {
          await assertRevert(
            validators.setValidatorLockedGoldRequirements(
              validatorLockedGoldRequirements.value,
              validatorLockedGoldRequirements.duration
            )
          )
        })
      })
    })
  })

  describe('#setValidatorScoreParameters()', () => {
    describe('when the parameters are different', () => {
      const newParameters = {
        exponent: validatorScoreParameters.exponent.plus(1),
        adjustmentSpeed: validatorScoreParameters.adjustmentSpeed.plus(1),
      }

      describe('when called by the owner', () => {
        let resp: any

        beforeEach(async () => {
          resp = await validators.setValidatorScoreParameters(
            newParameters.exponent,
            newParameters.adjustmentSpeed
          )
        })

        it('should set the exponent and adjustment speed', async () => {
          const [exponent, adjustmentSpeed] = await validators.getValidatorScoreParameters()
          assertEqualBN(exponent, newParameters.exponent)
          assertEqualBN(adjustmentSpeed, newParameters.adjustmentSpeed)
        })

        it('should emit the ValidatorScoreParametersSet event', async () => {
          assert.equal(resp.logs.length, 1)
          const log = resp.logs[0]
          assertContainSubset(log, {
            event: 'ValidatorScoreParametersSet',
            args: {
              exponent: new BigNumber(newParameters.exponent),
              adjustmentSpeed: new BigNumber(newParameters.adjustmentSpeed),
            },
          })
        })

        describe('when called by a non-owner', () => {
          it('should revert', async () => {
            await assertRevert(
              validators.setValidatorScoreParameters(
                newParameters.exponent,
                newParameters.adjustmentSpeed,
                {
                  from: nonOwner,
                }
              )
            )
          })
        })
      })

      describe('when the lockups are the same', () => {
        it('should revert', async () => {
          await assertRevert(
            validators.setValidatorScoreParameters(
              validatorScoreParameters.exponent,
              validatorScoreParameters.adjustmentSpeed
            )
          )
        })
      })
    })
  })

  describe('#setMaxGroupSize()', () => {
    describe('when the size is different', () => {
      describe('when called by the owner', () => {
        let resp: any
        const newSize = maxGroupSize.plus(1)

        beforeEach(async () => {
          resp = await validators.setMaxGroupSize(newSize)
        })

        it('should set the max group size', async () => {
          const size = await validators.getMaxGroupSize()
          assertEqualBN(size, newSize)
        })

        it('should emit the MaxGroupSizeSet event', async () => {
          assert.equal(resp.logs.length, 1)
          const log = resp.logs[0]
          assertContainSubset(log, {
            event: 'MaxGroupSizeSet',
            args: {
              size: new BigNumber(newSize),
            },
          })
        })
      })

      describe('when the size is the same', () => {
        it('should revert', async () => {
          await assertRevert(validators.setMaxGroupSize(maxGroupSize))
        })
      })
    })

    describe('when called by a non-owner', () => {
      it('should revert', async () => {
        await assertRevert(validators.setMaxGroupSize(maxGroupSize, { from: nonOwner }))
      })
    })
  })

  describe('#registerValidator', () => {
    const validator = accounts[0]
    let resp: any
    describe('when the account is not a registered validator', () => {
      beforeEach(async () => {
        await mockLockedGold.setAccountTotalLockedGold(
          validator,
          validatorLockedGoldRequirements.value
        )
      })

      describe('when the account has authorized a validator signer', () => {
        let validatorRegistrationEpochNumber: number
        let publicKey: string
        let signer: string
        beforeEach(async () => {
          signer = accounts[9]
          const sig = await getParsedSignatureOfAddress(web3, validator, signer)
          await accountsInstance.authorizeValidatorSigner(signer, sig.v, sig.r, sig.s)
          publicKey = await addressToPublicKey(signer, web3.eth.sign)
          resp = await validators.registerValidator(
            // @ts-ignore bytes type
            publicKey,
            // @ts-ignore bytes type
            blsPublicKey,
            // @ts-ignore bytes type
            blsPoP
          )
          const blockNumber = await web3.eth.getBlockNumber()
          validatorRegistrationEpochNumber = Math.floor(blockNumber / EPOCH)
        })

        it('should mark the account as a validator', async () => {
          assert.isTrue(await validators.isValidator(validator))
        })

        it('should add the account to the list of validators', async () => {
          assert.deepEqual(await validators.getRegisteredValidators(), [validator])
        })

        it('should set the validator ecdsa public key', async () => {
          const parsedValidator = parseValidatorParams(await validators.getValidator(validator))
          assert.equal(parsedValidator.ecdsaPublicKey, publicKey)
        })

        it('should set the validator bls public key', async () => {
          const parsedValidator = parseValidatorParams(await validators.getValidator(validator))
          assert.equal(parsedValidator.blsPublicKey, blsPublicKey)
        })

        it('should set the validator signer', async () => {
          const parsedValidator = parseValidatorParams(await validators.getValidator(validator))
          assert.equal(parsedValidator.signer, signer)
        })

        it('should set account locked gold requirements', async () => {
          const requirement = await validators.getAccountLockedGoldRequirement(validator)
          assertEqualBN(requirement, validatorLockedGoldRequirements.value)
        })

        it('should set the validator membership history', async () => {
          const membershipHistory = await validators.getMembershipHistory(validator)
          assertEqualBNArray(membershipHistory[0], [validatorRegistrationEpochNumber])
          assert.deepEqual(membershipHistory[1], [NULL_ADDRESS])
        })

        it('should set the validator membership history', async () => {
          const membershipHistory = await validators.getMembershipHistory(validator)
          assertEqualBNArray(membershipHistory[0], [validatorRegistrationEpochNumber])
          assert.deepEqual(membershipHistory[1], [NULL_ADDRESS])
        })

        it('should emit the ValidatorRegistered event', async () => {
          assert.equal(resp.logs.length, 1)
          const log = resp.logs[0]
          assertContainSubset(log, {
            event: 'ValidatorRegistered',
            args: {
              validator,
              ecdsaPublicKey: publicKey,
              blsPublicKey,
            },
          })
        })
      })
    })

    describe('when the account is already a registered validator ', () => {
      let publicKey: string
      beforeEach(async () => {
        await mockLockedGold.setAccountTotalLockedGold(
          validator,
          validatorLockedGoldRequirements.value
        )
      })

      it('should revert', async () => {
        publicKey = await addressToPublicKey(validator, web3.eth.sign)
        await validators.registerValidator(
          // @ts-ignore bytes type
          publicKey,
          // @ts-ignore bytes type
          blsPublicKey,
          // @ts-ignore bytes type
          blsPoP
        )
        await assertRevert(
          validators.registerValidator(
            // @ts-ignore bytes type
            publicKey,
            // @ts-ignore bytes type
            blsPublicKey,
            // @ts-ignore bytes type
            blsPoP
          )
        )
      })
    })

    describe('when the account is already a registered validator group', () => {
      beforeEach(async () => {
        await mockLockedGold.setAccountTotalLockedGold(validator, groupLockedGoldRequirements.value)
        await validators.registerValidatorGroup(commission)
      })

      it('should revert', async () => {
        const publicKey = await addressToPublicKey(validator, web3.eth.sign)
        await assertRevert(
          validators.registerValidator(
            // @ts-ignore bytes type
            publicKey,
            // @ts-ignore bytes type
            blsPublicKey,
            // @ts-ignore bytes type
            blsPoP
          )
        )
      })
    })

    describe('when the account does not meet the locked gold requirements', () => {
      beforeEach(async () => {
        await mockLockedGold.setAccountTotalLockedGold(
          validator,
          validatorLockedGoldRequirements.value.minus(1)
        )
      })

      it('should revert', async () => {
        const publicKey = await addressToPublicKey(validator, web3.eth.sign)
        await assertRevert(
          validators.registerValidator(
            // @ts-ignore bytes type
            publicKey,
            // @ts-ignore bytes type
            blsPublicKey,
            // @ts-ignore bytes type
            blsPoP
          )
        )
      })
    })
  })

  describe('#deregisterValidator', () => {
    const validator = accounts[0]
    const index = 0
    let resp: any
    describe('when the account is a registered validator', () => {
      beforeEach(async () => {
        await registerValidator(validator)
      })

      describe('when the validator has never been a member of a validator group', () => {
        beforeEach(async () => {
          resp = await validators.deregisterValidator(index)
        })

        it('should mark the account as not a validator', async () => {
          assert.isFalse(await validators.isValidator(validator))
        })

        it('should remove the account from the list of validators', async () => {
          assert.deepEqual(await validators.getRegisteredValidators(), [])
        })

        it('should reset account balance requirements', async () => {
          const requirement = await validators.getAccountLockedGoldRequirement(validator)
          assertEqualBN(requirement, 0)
        })

        it('should emit the ValidatorDeregistered event', async () => {
          assert.equal(resp.logs.length, 1)
          const log = resp.logs[0]
          assertContainSubset(log, {
            event: 'ValidatorDeregistered',
            args: {
              validator,
            },
          })
        })
      })

      describe('when the validator has been a member of a validator group', () => {
        const group = accounts[1]
        beforeEach(async () => {
          await registerValidatorGroup(group)
          await validators.affiliate(group)
          await validators.addFirstMember(validator, NULL_ADDRESS, NULL_ADDRESS, { from: group })
        })

        describe('when the validator is no longer a member of a validator group', () => {
          beforeEach(async () => {
            await validators.removeMember(validator, { from: group })
          })

          describe('when it has been more than `validatorLockedGoldRequirements.duration` since the validator was removed from the group', () => {
            beforeEach(async () => {
              await timeTravel(validatorLockedGoldRequirements.duration.plus(1).toNumber(), web3)
              resp = await validators.deregisterValidator(index)
            })

            it('should mark the account as not a validator', async () => {
              assert.isFalse(await validators.isValidator(validator))
            })

            it('should remove the account from the list of validators', async () => {
              assert.deepEqual(await validators.getRegisteredValidators(), [])
            })

            it('should reset account balance requirements', async () => {
              const requirement = await validators.getAccountLockedGoldRequirement(validator)
              assertEqualBN(requirement, 0)
            })

            it('should emit the ValidatorDeregistered event', async () => {
              assert.equal(resp.logs.length, 1)
              const log = resp.logs[0]
              assertContainSubset(log, {
                event: 'ValidatorDeregistered',
                args: {
                  validator,
                },
              })
            })
          })

          describe('when it has been less than `validatorLockedGoldRequirements.duration` since the validator was removed from the group', () => {
            beforeEach(async () => {
              await timeTravel(validatorLockedGoldRequirements.duration.minus(1).toNumber(), web3)
            })

            it('should revert', async () => {
              await assertRevert(validators.deregisterValidator(index))
            })
          })
        })

        describe('when the validator is still a member of a validator group', () => {
          it('should revert', async () => {
            await assertRevert(validators.deregisterValidator(index))
          })
        })
      })
    })

    it('should revert when the account is not a registered validator', async () => {
      await assertRevert(validators.deregisterValidator(index, { from: accounts[2] }))
    })

    it('should revert when the wrong index is provided', async () => {
      await assertRevert(validators.deregisterValidator(index + 1))
    })
  })

  describe('#affiliate', () => {
    const validator = accounts[0]
    const group = accounts[1]
    let registrationEpoch: number
    let resp: any
    describe('when the account has a registered validator', () => {
      beforeEach(async () => {
        await registerValidator(validator)
        registrationEpoch = Math.floor((await web3.eth.getBlockNumber()) / EPOCH)
      })
      describe('when affiliating with a registered validator group', () => {
        beforeEach(async () => {
          await registerValidatorGroup(group)
        })

        describe('when the validator meets the locked gold requirements', () => {
          describe('when the group meets the locked gold requirements', () => {
            beforeEach(async () => {
              resp = await validators.affiliate(group)
            })

            it('should set the affiliate', async () => {
              await validators.affiliate(group)
              const parsedValidator = parseValidatorParams(await validators.getValidator(validator))
              assert.equal(parsedValidator.affiliation, group)
            })

            it('should emit the ValidatorAffiliated event', async () => {
              assert.equal(resp.logs.length, 1)
              const log = resp.logs[0]
              assertContainSubset(log, {
                event: 'ValidatorAffiliated',
                args: {
                  validator,
                  group,
                },
              })
            })

            describe('when the validator is already affiliated with a validator group', () => {
              const otherGroup = accounts[2]
              beforeEach(async () => {
                await registerValidatorGroup(otherGroup)
              })

              describe('when the validator is not a member of that validator group', () => {
                beforeEach(async () => {
                  resp = await validators.affiliate(otherGroup)
                })

                it('should set the affiliate', async () => {
                  const parsedValidator = parseValidatorParams(
                    await validators.getValidator(validator)
                  )
                  assert.equal(parsedValidator.affiliation, otherGroup)
                })

                it('should emit the ValidatorDeaffilliated event', async () => {
                  assert.equal(resp.logs.length, 2)
                  const log = resp.logs[0]
                  assertContainSubset(log, {
                    event: 'ValidatorDeaffiliated',
                    args: {
                      validator,
                      group,
                    },
                  })
                })

                it('should emit the ValidatorAffiliated event', async () => {
                  assert.equal(resp.logs.length, 2)
                  const log = resp.logs[1]
                  assertContainSubset(log, {
                    event: 'ValidatorAffiliated',
                    args: {
                      validator,
                      group: otherGroup,
                    },
                  })
                })
              })

              describe('when the validator is a member of that group', () => {
                let additionEpoch: number
                let affiliationEpoch: number
                beforeEach(async () => {
                  await validators.addFirstMember(validator, NULL_ADDRESS, NULL_ADDRESS, {
                    from: group,
                  })
                  additionEpoch = Math.floor((await web3.eth.getBlockNumber()) / EPOCH)
                  resp = await validators.affiliate(otherGroup)
                  affiliationEpoch = Math.floor((await web3.eth.getBlockNumber()) / EPOCH)
                })

                it('should remove the validator from the group membership list', async () => {
                  const parsedGroup = parseValidatorGroupParams(
                    await validators.getValidatorGroup(group)
                  )
                  assert.deepEqual(parsedGroup.members, [])
                })

                it("should update the validator's membership history", async () => {
                  const membershipHistory = parseMembershipHistory(
                    await validators.getMembershipHistory(validator)
                  )
                  let expectedEntries = 1
                  if (registrationEpoch !== additionEpoch || additionEpoch !== affiliationEpoch) {
                    expectedEntries = 2
                  }
                  assert.equal(membershipHistory.epochs.length, expectedEntries)
                  assertEqualBN(membershipHistory.epochs[expectedEntries - 1], affiliationEpoch)
                  assert.equal(membershipHistory.groups.length, expectedEntries)
                  assertSameAddress(membershipHistory.groups[expectedEntries - 1], NULL_ADDRESS)
                  const latestBlock = await web3.eth.getBlock('latest')
                  assert.equal(
                    membershipHistory.lastRemovedFromGroupTimestamp,
                    latestBlock.timestamp
                  )
                })

                it('should emit the ValidatorGroupMemberRemoved event', async () => {
                  assert.equal(resp.logs.length, 3)
                  const log = resp.logs[0]
                  assertContainSubset(log, {
                    event: 'ValidatorGroupMemberRemoved',
                    args: {
                      validator,
                      group,
                    },
                  })
                })

                describe('when the validator is the only member of that group', () => {
                  it('should should mark the group as ineligible for election', async () => {
                    assert.isTrue(await mockElection.isIneligible(group))
                  })
                })
              })
            })
          })

          describe('when the group does not meet the locked gold requirements', () => {
            beforeEach(async () => {
              await mockLockedGold.setAccountTotalLockedGold(
                group,
                groupLockedGoldRequirements.value.minus(1)
              )
            })

            it('should revert', async () => {
              await assertRevert(validators.affiliate(group))
            })
          })
        })

        describe('when the validator does not meet the locked gold requirements', () => {
          beforeEach(async () => {
            await mockLockedGold.setAccountTotalLockedGold(
              validator,
              validatorLockedGoldRequirements.value.minus(1)
            )
          })

          it('should revert', async () => {
            await assertRevert(validators.affiliate(group))
          })
        })
      })

      describe('when affiliating with a non-registered validator group', () => {
        it('should revert', async () => {
          await assertRevert(validators.affiliate(group))
        })
      })
    })

    describe('when the account does not have a registered validator', () => {
      it('should revert', async () => {
        await assertRevert(validators.affiliate(group))
      })
    })
  })

  describe('#deaffiliate', () => {
    const validator = accounts[0]
    const group = accounts[1]
    let registrationEpoch: number
    beforeEach(async () => {
      await registerValidator(validator)
      registrationEpoch = Math.floor((await web3.eth.getBlockNumber()) / EPOCH)
      await registerValidatorGroup(group)
      await validators.affiliate(group)
    })

    it('should clear the affiliate', async () => {
      await validators.deaffiliate()
      const parsedValidator = parseValidatorParams(await validators.getValidator(validator))
      assert.equal(parsedValidator.affiliation, NULL_ADDRESS)
    })

    it('should emit the ValidatorDeaffiliated event', async () => {
      const resp = await validators.deaffiliate()
      assert.equal(resp.logs.length, 1)
      const log = resp.logs[0]
      assertContainSubset(log, {
        event: 'ValidatorDeaffiliated',
        args: {
          validator,
          group,
        },
      })
    })

    describe('when the validator is a member of the affiliated group', () => {
      let additionEpoch: number
      let deaffiliationEpoch: number
      let resp: any
      beforeEach(async () => {
        await validators.addFirstMember(validator, NULL_ADDRESS, NULL_ADDRESS, { from: group })
        additionEpoch = Math.floor((await web3.eth.getBlockNumber()) / EPOCH)
        resp = await validators.deaffiliate()
        deaffiliationEpoch = Math.floor((await web3.eth.getBlockNumber()) / EPOCH)
      })

      it('should remove the validator from the group membership list', async () => {
        const parsedGroup = parseValidatorGroupParams(await validators.getValidatorGroup(group))
        assert.deepEqual(parsedGroup.members, [])
      })

      it("should update the member's membership history", async () => {
        const membershipHistory = parseMembershipHistory(
          await validators.getMembershipHistory(validator)
        )
        let expectedEntries = 1
        if (registrationEpoch !== additionEpoch || additionEpoch !== deaffiliationEpoch) {
          expectedEntries = 2
        }
        assert.equal(membershipHistory.epochs.length, expectedEntries)
        assertEqualBN(membershipHistory.epochs[expectedEntries - 1], deaffiliationEpoch)
        assert.equal(membershipHistory.groups.length, expectedEntries)
        assertSameAddress(membershipHistory.groups[expectedEntries - 1], NULL_ADDRESS)
        const latestBlock = await web3.eth.getBlock('latest')
        assert.equal(membershipHistory.lastRemovedFromGroupTimestamp, latestBlock.timestamp)
      })

      it('should emit the ValidatorGroupMemberRemoved event', async () => {
        assert.equal(resp.logs.length, 2)
        const log = resp.logs[0]
        assertContainSubset(log, {
          event: 'ValidatorGroupMemberRemoved',
          args: {
            validator,
            group,
          },
        })
      })

      describe('when the validator is the only member of that group', () => {
        it('should should mark the group as ineligible for election', async () => {
          assert.isTrue(await mockElection.isIneligible(group))
        })
      })
    })

    it('should revert when the account is not a registered validator', async () => {
      await assertRevert(validators.deaffiliate({ from: accounts[2] }))
    })

    it('should revert when the validator is not affiliated with a validator group', async () => {
      await validators.deaffiliate()
      await assertRevert(validators.deaffiliate())
    })
  })

  describe('#updateEcdsaPublicKey()', () => {
    describe('when called by a registered validator', () => {
      const validator = accounts[0]
      beforeEach(async () => {
        await registerValidator(validator)
      })

      describe('when called by the registered `Accounts` contract', () => {
        beforeEach(async () => {
          await registry.setAddressFor(CeloContractName.Accounts, accounts[0])
        })

        describe('when the public key matches the signer', () => {
          let resp: any
          let newPublicKey: string
          const signer = accounts[9]
          beforeEach(async () => {
            newPublicKey = await addressToPublicKey(signer, web3.eth.sign)
            // @ts-ignore Broken typechain typing for bytes
            resp = await validators.updateEcdsaPublicKey(validator, signer, newPublicKey)
          })

          it('should set the validator ecdsa public key', async () => {
            await registry.setAddressFor(CeloContractName.Accounts, accountsInstance.address)
            const parsedValidator = parseValidatorParams(await validators.getValidator(validator))
            assert.equal(parsedValidator.ecdsaPublicKey, newPublicKey)
          })

          it('should emit the ValidatorEcdsaPublicKeyUpdated event', async () => {
            assert.equal(resp.logs.length, 1)
            const log = resp.logs[0]
            assertContainSubset(log, {
              event: 'ValidatorEcdsaPublicKeyUpdated',
              args: {
                validator,
                ecdsaPublicKey: newPublicKey,
              },
            })
          })
        })

        describe('when the public key does not match the signer', () => {
          let newPublicKey: string
          const signer = accounts[9]
          it('should revert', async () => {
            newPublicKey = await addressToPublicKey(accounts[8], web3.eth.sign)
            // @ts-ignore Broken typechain typing for bytes
            await assertRevert(validators.updateEcdsaPublicKey(validator, signer, newPublicKey))
          })
        })
      })

      describe('when not called by the registered `Accounts` contract', () => {
        describe('when the public key matches the signer', () => {
          let newPublicKey: string
          const signer = accounts[9]
          it('should revert', async () => {
            newPublicKey = await addressToPublicKey(signer, web3.eth.sign)
            // @ts-ignore Broken typechain typing for bytes
            await assertRevert(validators.updateEcdsaPublicKey(validator, signer, newPublicKey))
          })
        })
      })
    })
  })

  describe('#updateBlsPublicKey()', () => {
    const newBlsPublicKey = web3.utils.randomHex(96)
    const newBlsPoP = web3.utils.randomHex(48)
    describe('when called by a registered validator', () => {
      const validator = accounts[0]
      beforeEach(async () => {
        await registerValidator(validator)
      })

      describe('when the keys are the right length', () => {
        let resp: any
        beforeEach(async () => {
          // @ts-ignore Broken typechain typing for bytes
          resp = await validators.updateBlsPublicKey(newBlsPublicKey, newBlsPoP)
        })

        it('should set the validator bls public key', async () => {
          const parsedValidator = parseValidatorParams(await validators.getValidator(validator))
          assert.equal(parsedValidator.blsPublicKey, newBlsPublicKey)
        })

        it('should emit the ValidatorBlsPublicKeyUpdated event', async () => {
          assert.equal(resp.logs.length, 1)
          const log = resp.logs[0]
          assertContainSubset(log, {
            event: 'ValidatorBlsPublicKeyUpdated',
            args: {
              validator,
              blsPublicKey: newBlsPublicKey,
            },
          })
        })
      })

      describe('when the public key is not 96 bytes', () => {
        it('should revert', async () => {
          // @ts-ignore Broken typechain typing for bytes
          await assertRevert(validators.updateBlsPublicKey(newBlsPublicKey + '01', newBlsPoP))
        })
      })

      describe('when the proof of possession is not 48 bytes', () => {
        it('should revert', async () => {
          // @ts-ignore Broken typechain typing for bytes
          await assertRevert(validators.updateBlsPublicKey(newBlsPublicKey, newBlsPoP + '01'))
        })
      })
    })
  })

  describe('#registerValidatorGroup', () => {
    const group = accounts[0]
    let resp: any
    describe('when the account is not a registered validator group', () => {
      describe('when the account meets the locked gold requirements', () => {
        beforeEach(async () => {
          await mockLockedGold.setAccountTotalLockedGold(group, groupLockedGoldRequirements.value)
          resp = await validators.registerValidatorGroup(commission)
        })

        it('should mark the account as a validator group', async () => {
          assert.isTrue(await validators.isValidatorGroup(group))
        })

        it('should add the account to the list of validator groups', async () => {
          assert.deepEqual(await validators.getRegisteredValidatorGroups(), [group])
        })

        it('should set the validator group commission', async () => {
          const parsedGroup = parseValidatorGroupParams(await validators.getValidatorGroup(group))
          assertEqualBN(parsedGroup.commission, commission)
        })

        it('should set account locked gold requirements', async () => {
          const requirement = await validators.getAccountLockedGoldRequirement(group)
          assertEqualBN(requirement, groupLockedGoldRequirements.value)
        })

        it('should emit the ValidatorGroupRegistered event', async () => {
          assert.equal(resp.logs.length, 1)
          const log = resp.logs[0]
          assertContainSubset(log, {
            event: 'ValidatorGroupRegistered',
            args: {
              group,
              commission,
            },
          })
        })
      })

      describe('when the account does not meet the locked gold requirements', () => {
        beforeEach(async () => {
          await mockLockedGold.setAccountTotalLockedGold(
            group,
            groupLockedGoldRequirements.value.minus(1)
          )
        })

        it('should revert', async () => {
          await assertRevert(validators.registerValidatorGroup(commission))
        })
      })
    })

    describe('when the account is already a registered validator', () => {
      beforeEach(async () => {
        await registerValidator(group)
      })

      it('should revert', async () => {
        await assertRevert(validators.registerValidatorGroup(commission))
      })
    })

    describe('when the account is already a registered validator group', () => {
      beforeEach(async () => {
        await mockLockedGold.setAccountTotalLockedGold(group, groupLockedGoldRequirements.value)
        await validators.registerValidatorGroup(commission)
      })

      it('should revert', async () => {
        await assertRevert(validators.registerValidatorGroup(commission))
      })
    })

    describe('when the account is already a registered validator group', () => {
      beforeEach(async () => {
        await registerValidatorGroup(group)
      })

      it('should revert', async () => {
        await assertRevert(validators.registerValidatorGroup(commission))
      })
    })
  })

  describe('#deregisterValidatorGroup', () => {
    const index = 0
    const group = accounts[0]
    let resp: any
    describe('when the account has a registered validator group', () => {
      beforeEach(async () => {
        await registerValidatorGroup(group)
      })
      describe('when the group has never had any members', () => {
        beforeEach(async () => {
          resp = await validators.deregisterValidatorGroup(index)
        })

        it('should mark the account as not a validator group', async () => {
          assert.isFalse(await validators.isValidatorGroup(group))
        })

        it('should remove the account from the list of validator groups', async () => {
          assert.deepEqual(await validators.getRegisteredValidatorGroups(), [])
        })

        it('should reset account balance requirements', async () => {
          const requirement = await validators.getAccountLockedGoldRequirement(group)
          assertEqualBN(requirement, 0)
        })

        it('should emit the ValidatorGroupDeregistered event', async () => {
          assert.equal(resp.logs.length, 1)
          const log = resp.logs[0]
          assertContainSubset(log, {
            event: 'ValidatorGroupDeregistered',
            args: {
              group,
            },
          })
        })
      })

      describe('when the group has had members', () => {
        const validator = accounts[1]
        beforeEach(async () => {
          await registerValidator(validator)
          await validators.affiliate(group, { from: validator })
          await validators.addFirstMember(validator, NULL_ADDRESS, NULL_ADDRESS)
        })

        describe('when the group no longer has members', () => {
          beforeEach(async () => {
            await validators.removeMember(validator)
          })

          describe('when it has been more than `groupLockedGoldRequirements.duration` since the validator was removed from the group', () => {
            beforeEach(async () => {
              await timeTravel(groupLockedGoldRequirements.duration.plus(1).toNumber(), web3)
              resp = await validators.deregisterValidatorGroup(index)
            })

            it('should mark the account as not a validator group', async () => {
              assert.isFalse(await validators.isValidatorGroup(group))
            })

            it('should remove the account from the list of validator groups', async () => {
              assert.deepEqual(await validators.getRegisteredValidatorGroups(), [])
            })

            it('should reset account balance requirements', async () => {
              const requirement = await validators.getAccountLockedGoldRequirement(group)
              assertEqualBN(requirement, 0)
            })

            it('should emit the ValidatorGroupDeregistered event', async () => {
              assert.equal(resp.logs.length, 1)
              const log = resp.logs[0]
              assertContainSubset(log, {
                event: 'ValidatorGroupDeregistered',
                args: {
                  group,
                },
              })
            })
          })

          describe('when it has been less than `groupLockedGoldRequirements.duration` since the validator was removed from the group', () => {
            beforeEach(async () => {
              await timeTravel(groupLockedGoldRequirements.duration.minus(1).toNumber(), web3)
            })

            it('should revert', async () => {
              await assertRevert(validators.deregisterValidatorGroup(index))
            })
          })
        })

        describe('when the group still has members', () => {
          it('should revert', async () => {
            await assertRevert(validators.deregisterValidatorGroup(index))
          })
        })
      })

      it('should revert when the wrong index is provided', async () => {
        await assertRevert(validators.deregisterValidatorGroup(index + 1))
      })
    })

    describe('when the account does not have a registered validator group', () => {
      it('should revert', async () => {
        await assertRevert(validators.deregisterValidatorGroup(index))
      })
    })
  })

  describe('#addMember', () => {
    const group = accounts[0]
    const validator = accounts[1]
    let resp: any
    describe('when account has a registered validator group', () => {
      beforeEach(async () => {
        await registerValidatorGroup(group)
      })
      describe('when adding a validator affiliated with the group', () => {
        let registrationEpoch: number
        beforeEach(async () => {
          await registerValidator(validator)
          registrationEpoch = Math.floor((await web3.eth.getBlockNumber()) / EPOCH)
          await validators.affiliate(group, { from: validator })
        })

        describe('when the group meets the locked gold requirements', () => {
          describe('when the validator meets the locked gold requirements', () => {
            let additionEpoch: number
            beforeEach(async () => {
              resp = await validators.addFirstMember(validator, NULL_ADDRESS, NULL_ADDRESS)
              additionEpoch = Math.floor((await web3.eth.getBlockNumber()) / EPOCH)
            })

            it('should add the member to the list of members', async () => {
              const parsedGroup = parseValidatorGroupParams(
                await validators.getValidatorGroup(group)
              )
              assert.deepEqual(parsedGroup.members, [validator])
            })

            it("should update the groups's size history", async () => {
              const parsedGroup = parseValidatorGroupParams(
                await validators.getValidatorGroup(group)
              )
              assert.equal(parsedGroup.sizeHistory.length, 1)
              assertEqualBN(
                parsedGroup.sizeHistory[0],
                (await web3.eth.getBlock('latest')).timestamp
              )
            })

            it("should update the member's membership history", async () => {
              const expectedEntries = registrationEpoch === additionEpoch ? 1 : 2
              const membershipHistory = parseMembershipHistory(
                await validators.getMembershipHistory(validator)
              )
              assert.equal(membershipHistory.epochs.length, expectedEntries)
              assertEqualBN(membershipHistory.epochs[expectedEntries - 1], additionEpoch)
              assert.equal(membershipHistory.groups.length, expectedEntries)
              assertSameAddress(membershipHistory.groups[expectedEntries - 1], group)
            })

            it('should mark the group as eligible', async () => {
              assert.isTrue(await mockElection.isEligible(group))
            })

            it('should emit the ValidatorGroupMemberAdded event', async () => {
              assert.equal(resp.logs.length, 1)
              const log = resp.logs[0]
              assertContainSubset(log, {
                event: 'ValidatorGroupMemberAdded',
                args: {
                  group,
                  validator,
                },
              })
            })

            describe('when the group has no room to add another member', () => {
              beforeEach(async () => {
                await validators.setMaxGroupSize(1)
                await registerValidator(accounts[2])
                await validators.affiliate(group, { from: accounts[2] })
              })

              it('should revert', async () => {
                await assertRevert(validators.addMember(accounts[2]))
              })
            })

            describe('when adding many validators affiliated with the group', () => {
              it("should update the groups's size history and balance requirements", async () => {
                const expectedSizeHistory = parseValidatorGroupParams(
                  await validators.getValidatorGroup(group)
                ).sizeHistory
                assert.equal(expectedSizeHistory.length, 1)
                for (let i = 2; i < maxGroupSize.toNumber() + 1; i++) {
                  const numMembers = i
                  const validator1 = accounts[i]
                  await registerValidator(validator1)
                  await validators.affiliate(group, { from: validator1 })
                  await mockLockedGold.setAccountTotalLockedGold(
                    group,
                    groupLockedGoldRequirements.value.times(numMembers)
                  )
                  await validators.addMember(validator1)
                  expectedSizeHistory.push((await web3.eth.getBlock('latest')).timestamp)
                  const parsedGroup = parseValidatorGroupParams(
                    await validators.getValidatorGroup(group)
                  )
                  assert.deepEqual(
                    parsedGroup.sizeHistory.map((x) => x.toString()),
                    expectedSizeHistory.map((x) => x.toString())
                  )
                  const requirement = await validators.getAccountLockedGoldRequirement(group)
                  assertEqualBN(requirement, groupLockedGoldRequirements.value.times(numMembers))
                }
              })
            })
          })

          describe('when the validator does not meet the locked gold requirements', () => {
            beforeEach(async () => {
              await mockLockedGold.setAccountTotalLockedGold(
                validator,
                validatorLockedGoldRequirements.value.minus(1)
              )
            })

            it('should revert', async () => {
              await assertRevert(validators.addFirstMember(validator, NULL_ADDRESS, NULL_ADDRESS))
            })
          })
        })

        describe('when the group does not meet the locked gold requirements', () => {
          describe('when the group does not have a member', () => {
            beforeEach(async () => {
              await mockLockedGold.setAccountTotalLockedGold(
                group,
                groupLockedGoldRequirements.value.minus(1)
              )
            })

            it('should revert', async () => {
              await assertRevert(validators.addFirstMember(validator, NULL_ADDRESS, NULL_ADDRESS))
            })
          })

          describe('when the group already has a member', () => {
            const validator2 = accounts[2]
            beforeEach(async () => {
              await mockLockedGold.setAccountTotalLockedGold(
                group,
                groupLockedGoldRequirements.value.times(2).minus(1)
              )
              await validators.addFirstMember(validator, NULL_ADDRESS, NULL_ADDRESS)
              await registerValidator(validator2)
              await validators.affiliate(group, { from: validator2 })
            })

<<<<<<< HEAD
            it('should succeed', async () => {
=======
            it('should revert', async () => {
>>>>>>> 0fa77827
              await assertRevert(validators.addMember(validator2))
            })
          })
        })
      })

      describe('when adding a validator not affiliated with the group', () => {
        beforeEach(async () => {
          await registerValidator(validator)
        })

        it('should revert', async () => {
          await assertRevert(validators.addFirstMember(validator, NULL_ADDRESS, NULL_ADDRESS))
        })
      })
    })

    describe('when the account does not have a registered validator group', () => {
      it('should revert', async () => {
        await assertRevert(validators.addFirstMember(validator, NULL_ADDRESS, NULL_ADDRESS))
      })
    })

    describe('when the validator is already a member of the group', () => {
      it('should revert', async () => {
        await assertRevert(validators.addMember(validator))
      })
    })
  })

  describe('#removeMember', () => {
    const group = accounts[0]
    const validator = accounts[1]
    beforeEach(async () => {
      await registerValidatorGroupWithMembers(group, [validator])
    })

    it('should remove the member from the list of members', async () => {
      await validators.removeMember(validator)
      const parsedGroup = parseValidatorGroupParams(await validators.getValidatorGroup(group))
      assert.deepEqual(parsedGroup.members, [])
    })

    it("should update the member's membership history", async () => {
      await validators.removeMember(validator)
      const membershipHistory = parseMembershipHistory(
        await validators.getMembershipHistory(validator)
      )
      const latestBlock = await web3.eth.getBlock('latest')
      const expectedEpoch = new BigNumber(Math.floor(latestBlock.number / EPOCH))

      // Depending on test timing, we may or may not span an epoch boundary between registration
      // and removal.
      const numEntries = membershipHistory.epochs.length
      assert.isTrue(numEntries === 1 || numEntries === 2)
      assert.equal(membershipHistory.groups.length, numEntries)
      if (numEntries === 1) {
        assertEqualBN(membershipHistory.epochs[0], expectedEpoch)
        assertSameAddress(membershipHistory.groups[0], NULL_ADDRESS)
      } else {
        assertEqualBN(membershipHistory.epochs[1], expectedEpoch)
        assertSameAddress(membershipHistory.groups[1], NULL_ADDRESS)
      }
      assert.equal(membershipHistory.lastRemovedFromGroupTimestamp, latestBlock.timestamp)
    })

    it("should update the group's size history", async () => {
      await validators.removeMember(validator)
      const parsedGroup = parseValidatorGroupParams(await validators.getValidatorGroup(group))
      assert.equal(parsedGroup.sizeHistory.length, 2)
      assertEqualBN(parsedGroup.sizeHistory[1], (await web3.eth.getBlock('latest')).timestamp)
    })

    it('should emit the ValidatorGroupMemberRemoved event', async () => {
      const resp = await validators.removeMember(validator)
      assert.equal(resp.logs.length, 1)
      const log = resp.logs[0]
      assertContainSubset(log, {
        event: 'ValidatorGroupMemberRemoved',
        args: {
          group,
          validator,
        },
      })
    })

    describe('when the validator is the only member of the group', () => {
      it('should mark the group ineligible', async () => {
        await validators.removeMember(validator)
        assert.isTrue(await mockElection.isIneligible(group))
      })
    })

    it('should revert when the account is not a registered validator group', async () => {
      await assertRevert(validators.removeMember(validator, { from: accounts[2] }))
    })

    it('should revert when the member is not a registered validator', async () => {
      await assertRevert(validators.removeMember(accounts[2]))
    })

    describe('when the validator is not a member of the validator group', () => {
      beforeEach(async () => {
        await validators.deaffiliate({ from: validator })
      })

      it('should revert', async () => {
        await assertRevert(validators.removeMember(validator))
      })
    })
  })

  describe('#reorderMember', () => {
    const group = accounts[0]
    const validator1 = accounts[1]
    const validator2 = accounts[2]
    beforeEach(async () => {
      await registerValidatorGroupWithMembers(group, [validator1, validator2])
    })

    it('should reorder the list of group members', async () => {
      await validators.reorderMember(validator2, validator1, NULL_ADDRESS)
      const parsedGroup = parseValidatorGroupParams(await validators.getValidatorGroup(group))
      assert.deepEqual(parsedGroup.members, [validator2, validator1])
    })

    it('should emit the ValidatorGroupMemberReordered event', async () => {
      const resp = await validators.reorderMember(validator2, validator1, NULL_ADDRESS)
      assert.equal(resp.logs.length, 1)
      const log = resp.logs[0]
      assertContainSubset(log, {
        event: 'ValidatorGroupMemberReordered',
        args: {
          group,
          validator: validator2,
        },
      })
    })

    it('should revert when the account is not a registered validator group', async () => {
      await assertRevert(
        validators.reorderMember(validator2, validator1, NULL_ADDRESS, { from: accounts[2] })
      )
    })

    it('should revert when the member is not a registered validator', async () => {
      await assertRevert(validators.reorderMember(accounts[3], validator1, NULL_ADDRESS))
    })

    describe('when the validator is not a member of the validator group', () => {
      beforeEach(async () => {
        await validators.deaffiliate({ from: validator2 })
      })

      it('should revert', async () => {
        await assertRevert(validators.reorderMember(validator2, validator1, NULL_ADDRESS))
      })
    })
  })

  describe('#updateCommission()', () => {
    describe('when the commission is different', () => {
      const newCommission = commission.plus(1)
      const group = accounts[0]

      describe('when called by a registered validator group', () => {
        let resp: any

        beforeEach(async () => {
          await registerValidatorGroup(group)
          resp = await validators.updateCommission(newCommission)
        })

        it('should set the validator group commission', async () => {
          const parsedGroup = parseValidatorGroupParams(await validators.getValidatorGroup(group))
          assertEqualBN(parsedGroup.commission, newCommission)
        })

        it('should emit the ValidatorGroupCommissionUpdated event', async () => {
          assert.equal(resp.logs.length, 1)
          const log = resp.logs[0]
          assertContainSubset(log, {
            event: 'ValidatorGroupCommissionUpdated',
            args: {
              group,
              commission: newCommission,
            },
          })
        })
      })

      describe('when the commission is the same', () => {
        it('should revert', async () => {
          await assertRevert(validators.updateCommission(commission))
        })
      })

      describe('when the commission is greater than one', () => {
        it('should revert', async () => {
          await assertRevert(validators.updateCommission(fixed1.plus(1)))
        })
      })
    })
  })

  describe('#calculateEpochScore', () => {
    describe('when uptime is in the interval [0, 1.0]', () => {
      const uptime = new BigNumber(0.99)
      // @ts-ignore
      const expected = uptime.pow(validatorScoreParameters.exponent)

      it('should calculate the score correctly', async () => {
        // Compare expected and actual to 8 decimal places.
        assertEqualDpBN(
          fromFixed(await validators.calculateEpochScore(toFixed(uptime))),
          expected,
          8
        )
        assertEqualDpBN(fromFixed(await validators.calculateEpochScore(new BigNumber(0))), 0, 8)
        assertEqualDpBN(fromFixed(await validators.calculateEpochScore(fixed1)), 1, 8)
      })
    })

    describe('when uptime > 1.0', () => {
      const uptime = new BigNumber(1.01)
      it('should revert', async () => {
        await assertRevert(validators.calculateEpochScore(toFixed(uptime)))
      })
    })
  })

  describe('#calculateGroupEpochScore', () => {
    describe('when all uptimes are in the interval [0, 1.0]', () => {
      const testGroupUptimeCalculation = (_uptimes) => {
        const expected = _uptimes
          .map((uptime) => new BigNumber(uptime))
          .map((uptime) => uptime.pow(validatorScoreParameters.exponent.toNumber()))
          .reduce((sum, n) => sum.plus(n))
          .div(_uptimes.length)
        it('should calculate the group score correctly', async () => {
          assertEqualDpBN(
            fromFixed(await validators.calculateGroupEpochScore(_uptimes.map(toFixed))),
            expected,
            8
          )
        })
      }

      // 5 random uptimes between zero and one.
      const uptimes = [0.969, 0.485, 0.456, 0.744, 0.257]
      for (const count of [1, 3, 5]) {
        describe(`when there are ${count} validators in the group`, () => {
          testGroupUptimeCalculation(uptimes.slice(0, count))
        })
      }

      describe('when only zeros are provided', () => {
        testGroupUptimeCalculation([0, 0, 0, 0])
      })

      describe('when there are zeros in the uptimes', () => {
        testGroupUptimeCalculation([0.75, 0, 0.95])
      })

      describe('when there are more than maxGroupSize uptimes', () => {
        it('should revert', async () => {
          await assertRevert(
            validators.calculateGroupEpochScore([0.9, 0.9, 0.9, 0.9, 0.9, 0.9].map(toFixed))
          )
        })
      })
    })

    describe('when no uptimes are provided', () => {
      it('should revert', async () => {
        await assertRevert(validators.calculateGroupEpochScore([]))
      })
    })

    describe('when uptimes are > 1.0', () => {
      it('should revert', async () => {
        await assertRevert(validators.calculateGroupEpochScore([0.95, 1.01, 0.99].map(toFixed)))
      })
    })
  })

  describe('#updateValidatorScoreFromSigner', () => {
    const validator = accounts[0]
    beforeEach(async () => {
      await registerValidator(validator)
    })

    describe('when 0 <= uptime <= 1.0', () => {
      const uptime = new BigNumber(0.99)
      // @ts-ignore
      const epochScore = uptime.pow(validatorScoreParameters.exponent)
      const adjustmentSpeed = fromFixed(validatorScoreParameters.adjustmentSpeed)
      beforeEach(async () => {
        await validators.updateValidatorScoreFromSigner(validator, toFixed(uptime))
      })

      it('should update the validator score', async () => {
        const expectedScore = adjustmentSpeed.times(epochScore)
        const parsedValidator = parseValidatorParams(await validators.getValidator(validator))
        assertEqualBN(parsedValidator.score, toFixed(expectedScore))
      })

      describe('when the validator already has a non-zero score', () => {
        beforeEach(async () => {
          await validators.updateValidatorScoreFromSigner(validator, toFixed(uptime))
        })

        it('should update the validator score', async () => {
          let expectedScore = adjustmentSpeed.times(epochScore)
          expectedScore = new BigNumber(1)
            .minus(adjustmentSpeed)
            .times(expectedScore)
            .plus(expectedScore)
          const parsedValidator = parseValidatorParams(await validators.getValidator(validator))
          assertEqualBN(parsedValidator.score, toFixed(expectedScore))
        })
      })
    })

    describe('when uptime > 1.0', () => {
      const uptime = 1.01
      it('should revert', async () => {
        await assertRevert(validators.updateValidatorScoreFromSigner(validator, toFixed(uptime)))
      })
    })
  })

  describe('#updateMembershipHistory', () => {
    const validator = accounts[0]
    const groups = accounts.slice(1, -1)
    let validatorRegistrationEpochNumber: number
    beforeEach(async () => {
      await registerValidator(validator)
      const blockNumber = await web3.eth.getBlockNumber()
      validatorRegistrationEpochNumber = Math.floor(blockNumber / EPOCH)
      for (const group of groups) {
        await registerValidatorGroup(group)
      }
    })

    describe('when changing groups in the same epoch', () => {
      it('should overwrite the previous entry', async () => {
        const numTests = 10
        // We store an entry upon registering the validator.
        const expectedMembershipHistoryGroups = [NULL_ADDRESS]
        const expectedMembershipHistoryEpochs = [new BigNumber(validatorRegistrationEpochNumber)]
        for (let i = 0; i < numTests; i++) {
          const blockNumber = await web3.eth.getBlockNumber()
          const epochNumber = Math.floor(blockNumber / EPOCH)
          const blocksUntilNextEpoch = (epochNumber + 1) * EPOCH - blockNumber
          await mineBlocks(blocksUntilNextEpoch, web3)

          let group = groups[0]
          await validators.affiliate(group)
          await validators.addFirstMember(validator, NULL_ADDRESS, NULL_ADDRESS, {
            from: group,
          })
          let membershipHistory = await validators.getMembershipHistory(validator)
          expectedMembershipHistoryGroups.push(group)
          expectedMembershipHistoryEpochs.push(new BigNumber(epochNumber + 1))
          if (expectedMembershipHistoryGroups.length > membershipHistoryLength.toNumber()) {
            expectedMembershipHistoryGroups.shift()
            expectedMembershipHistoryEpochs.shift()
          }
          assertEqualBNArray(membershipHistory[0], expectedMembershipHistoryEpochs)
          assert.deepEqual(membershipHistory[1], expectedMembershipHistoryGroups)

          group = groups[1]
          await validators.affiliate(group)
          await validators.addFirstMember(validator, NULL_ADDRESS, NULL_ADDRESS, {
            from: group,
          })
          membershipHistory = await validators.getMembershipHistory(validator)
          expectedMembershipHistoryGroups[expectedMembershipHistoryGroups.length - 1] = group
          assertEqualBNArray(membershipHistory[0], expectedMembershipHistoryEpochs)
          assert.deepEqual(membershipHistory[1], expectedMembershipHistoryGroups)
        }
      })
    })

    describe('when changing groups more times than membership history length', () => {
      it('should always store the most recent memberships', async () => {
        // We store an entry upon registering the validator.
        const expectedMembershipHistoryGroups = [NULL_ADDRESS]
        const expectedMembershipHistoryEpochs = [new BigNumber(validatorRegistrationEpochNumber)]
        for (let i = 0; i < membershipHistoryLength.plus(1).toNumber(); i++) {
          const blockNumber = await web3.eth.getBlockNumber()
          const epochNumber = Math.floor(blockNumber / EPOCH)
          const blocksUntilNextEpoch = (epochNumber + 1) * EPOCH - blockNumber
          await mineBlocks(blocksUntilNextEpoch, web3)

          await validators.affiliate(groups[i])
          await validators.addFirstMember(validator, NULL_ADDRESS, NULL_ADDRESS, {
            from: groups[i],
          })
          expectedMembershipHistoryGroups.push(groups[i])
          expectedMembershipHistoryEpochs.push(new BigNumber(epochNumber + 1))
          if (expectedMembershipHistoryGroups.length > membershipHistoryLength.toNumber()) {
            expectedMembershipHistoryGroups.shift()
            expectedMembershipHistoryEpochs.shift()
          }
          const membershipHistory = await validators.getMembershipHistory(validator)
          assertEqualBNArray(membershipHistory[0], expectedMembershipHistoryEpochs)
          assert.deepEqual(membershipHistory[1], expectedMembershipHistoryGroups)
        }
      })
    })
  })

  describe('#getMembershipInLastEpoch', () => {
    const validator = accounts[0]
    const groups = accounts.slice(1, -1)
    beforeEach(async () => {
      await registerValidator(validator)
      for (const group of groups) {
        await registerValidatorGroup(group)
      }
    })

    describe('when changing groups more times than membership history length', () => {
      it('should always return the correct membership for the last epoch', async () => {
        for (let i = 0; i < membershipHistoryLength.plus(1).toNumber(); i++) {
          const blockNumber = await web3.eth.getBlockNumber()
          const epochNumber = Math.floor(blockNumber / EPOCH)
          const blocksUntilNextEpoch = (epochNumber + 1) * EPOCH - blockNumber
          await mineBlocks(blocksUntilNextEpoch, web3)

          await validators.affiliate(groups[i])
          await validators.addFirstMember(validator, NULL_ADDRESS, NULL_ADDRESS, {
            from: groups[i],
          })

          if (i === 0) {
            assert.equal(await validators.getMembershipInLastEpoch(validator), NULL_ADDRESS)
          } else {
            assert.equal(await validators.getMembershipInLastEpoch(validator), groups[i - 1])
          }
        }
      })
    })
  })

  describe('#getEpochSize', () => {
    it('should always return 100', async () => {
      assertEqualBN(await validators.getEpochSize(), 100)
    })
  })

  describe('#getAccountLockedGoldRequirement', () => {
    describe('when a validator group has added members', () => {
      const group = accounts[0]
      const numMembers = 5
      let actualRequirements: BigNumber[]
      beforeEach(async () => {
        actualRequirements = []
        await registerValidatorGroup(group)
        for (let i = 1; i < numMembers + 1; i++) {
          const validator = accounts[i]
          await registerValidator(validator)
          await validators.affiliate(group, { from: validator })
          await mockLockedGold.setAccountTotalLockedGold(
            group,
            groupLockedGoldRequirements.value.times(i)
          )
          if (i === 1) {
            await validators.addFirstMember(validator, NULL_ADDRESS, NULL_ADDRESS)
          } else {
            await validators.addMember(validator)
          }
          actualRequirements.push(await validators.getAccountLockedGoldRequirement(group))
        }
      })

      it('should increase the requirement with each added member', async () => {
        for (let i = 0; i < numMembers; i++) {
          assertEqualBN(actualRequirements[i], groupLockedGoldRequirements.value.times(i + 1))
        }
      })

      describe('when a validator group is removing members', () => {
        let removalTimestamps: number[]
        beforeEach(async () => {
          removalTimestamps = []
          for (let i = 1; i < numMembers + 1; i++) {
            const validator = accounts[i]
            await validators.removeMember(validator)
            removalTimestamps.push((await web3.eth.getBlock('latest')).timestamp)
            // Space things out.
            await timeTravel(47, web3)
          }
        })

        it('should decrease the requirement `duration`+1 seconds after removal', async () => {
          for (let i = 0; i < numMembers; i++) {
            assertEqualBN(
              await validators.getAccountLockedGoldRequirement(group),
              groupLockedGoldRequirements.value.times(numMembers - i)
            )
            const removalTimestamp = removalTimestamps[i]
            const requirementExpiry = groupLockedGoldRequirements.duration.plus(removalTimestamp)
            const currentTimestamp = (await web3.eth.getBlock('latest')).timestamp
            await timeTravel(
              requirementExpiry
                .minus(currentTimestamp)
                .plus(1)
                .toNumber(),
              web3
            )
          }
        })
      })
    })
  })

  describe('#distributeEpochPaymentsFromSigner', () => {
    const validator = accounts[0]
    const group = accounts[1]
    const maxPayment = new BigNumber(20122394876)
    let mockStableToken: MockStableTokenInstance
    beforeEach(async () => {
      await registerValidatorGroupWithMembers(group, [validator])
      mockStableToken = await MockStableToken.new()
      await registry.setAddressFor(CeloContractName.StableToken, mockStableToken.address)
      // Fast-forward to the next epoch, so that the getMembershipInLastEpoch(validator) == group
      const blockNumber = await web3.eth.getBlockNumber()
      const epochNumber = Math.floor(blockNumber / EPOCH)
      await mineBlocks((epochNumber + 1) * EPOCH - blockNumber, web3)
    })

    describe('when the validator score is non-zero', () => {
      let ret: BigNumber
      const uptime = new BigNumber(0.99)
      const adjustmentSpeed = fromFixed(validatorScoreParameters.adjustmentSpeed)
      // @ts-ignore
      const expectedScore = adjustmentSpeed.times(uptime.pow(validatorScoreParameters.exponent))
      const expectedTotalPayment = expectedScore.times(maxPayment).dp(0, BigNumber.ROUND_FLOOR)
      const expectedGroupPayment = expectedTotalPayment
        .times(fromFixed(commission))
        .dp(0, BigNumber.ROUND_FLOOR)
      const expectedValidatorPayment = expectedTotalPayment.minus(expectedGroupPayment)

      beforeEach(async () => {
        await validators.updateValidatorScoreFromSigner(validator, toFixed(uptime))
      })

      describe('when the validator and group meet the balance requirements', () => {
        beforeEach(async () => {
          ret = await validators.distributeEpochPaymentsFromSigner.call(validator, maxPayment)
          await validators.distributeEpochPaymentsFromSigner(validator, maxPayment)
        })

        it('should pay the validator', async () => {
          assertEqualBN(await mockStableToken.balanceOf(validator), expectedValidatorPayment)
        })

        it('should pay the group', async () => {
          assertEqualBN(await mockStableToken.balanceOf(group), expectedGroupPayment)
        })

        it('should return the expected total payment', async () => {
          assertEqualBN(ret, expectedTotalPayment)
        })
      })

      describe('when the validator does not meet the balance requirements', () => {
        beforeEach(async () => {
          await mockLockedGold.setAccountTotalLockedGold(
            validator,
            validatorLockedGoldRequirements.value.minus(1)
          )
          ret = await validators.distributeEpochPaymentsFromSigner.call(validator, maxPayment)
          await validators.distributeEpochPaymentsFromSigner(validator, maxPayment)
        })

        it('should not pay the validator', async () => {
          assertEqualBN(await mockStableToken.balanceOf(validator), 0)
        })

        it('should not pay the group', async () => {
          assertEqualBN(await mockStableToken.balanceOf(group), 0)
        })

        it('should return zero', async () => {
          assertEqualBN(ret, 0)
        })
      })

      describe('when the group does not meet the balance requirements', () => {
        beforeEach(async () => {
          await mockLockedGold.setAccountTotalLockedGold(
            group,
            groupLockedGoldRequirements.value.minus(1)
          )
          ret = await validators.distributeEpochPaymentsFromSigner.call(validator, maxPayment)
          await validators.distributeEpochPaymentsFromSigner(validator, maxPayment)
        })

        it('should not pay the validator', async () => {
          assertEqualBN(await mockStableToken.balanceOf(validator), 0)
        })

        it('should not pay the group', async () => {
          assertEqualBN(await mockStableToken.balanceOf(group), 0)
        })

        it('should return zero', async () => {
          assertEqualBN(ret, 0)
        })
      })
    })
  })

  describe('#forceDeaffiliateIfValidator', async () => {
    const validator = accounts[0]
    const group = accounts[1]

    beforeEach(async () => {
      await registerValidator(validator)
      await registerValidatorGroup(group)
      await validators.affiliate(group)
    })

    describe('when the sender is one of three approved contract addresses', async () => {
      beforeEach(async () => {
        await registry.setAddressFor(CeloContractName.DowntimeSlasher, validator)
        await registry.setAddressFor(CeloContractName.DoubleSigningSlasher, accounts[3])
        await registry.setAddressFor(CeloContractName.Governance, accounts[4])
      })

      it('should succeed when the sender is the downtime slasher contract', async () => {
        await validators.forceDeaffiliateIfValidator(validator)
        const parsedValidator = parseValidatorParams(await validators.getValidator(validator))
        assert.equal(parsedValidator.affiliation, NULL_ADDRESS)
      })

      it('should succeed when the sender is the double signing slasher contract', async () => {
        await validators.forceDeaffiliateIfValidator(validator, { from: accounts[3] })
        const parsedValidator = parseValidatorParams(await validators.getValidator(validator))
        assert.equal(parsedValidator.affiliation, NULL_ADDRESS)
      })

      it('should succeed when the sender is the governance contract', async () => {
        await validators.forceDeaffiliateIfValidator(validator, { from: accounts[4] })
        const parsedValidator = parseValidatorParams(await validators.getValidator(validator))
        assert.equal(parsedValidator.affiliation, NULL_ADDRESS)
      })
    })

    describe('when the sender is not an approved address', async () => {
      it('should revert', async () => {
        await assertRevert(validators.forceDeaffiliateIfValidator(validator))
      })
    })
  })
})<|MERGE_RESOLUTION|>--- conflicted
+++ resolved
@@ -1546,11 +1546,7 @@
               await validators.affiliate(group, { from: validator2 })
             })
 
-<<<<<<< HEAD
-            it('should succeed', async () => {
-=======
             it('should revert', async () => {
->>>>>>> 0fa77827
               await assertRevert(validators.addMember(validator2))
             })
           })
