<<<<<<< HEAD
import { lockedGoldRegistryId } from '@celo/protocol/lib/registry-utils'
=======
import { CeloContractName } from '@celo/protocol/lib/registry-utils'
>>>>>>> ea6c29e7
import {
  assertContainSubset,
  assertEqualBN,
  assertRevert,
  NULL_ADDRESS,
} from '@celo/protocol/lib/test-utils'
import BigNumber from 'bignumber.js'
import {
  MockLockedGoldContract,
  MockLockedGoldInstance,
  RegistryContract,
  RegistryInstance,
  ValidatorsContract,
  ValidatorsInstance,
} from 'types'

const Validators: ValidatorsContract = artifacts.require('Validators')
const MockLockedGold: MockLockedGoldContract = artifacts.require('MockLockedGold')
const Registry: RegistryContract = artifacts.require('Registry')

// @ts-ignore
// TODO(mcortesi): Use BN
Validators.numberFormat = 'BigNumber'

const parseValidatorParams = (validatorParams: any) => {
  return {
    identifier: validatorParams[0],
    name: validatorParams[1],
    url: validatorParams[2],
    publicKeysData: validatorParams[3],
    affiliation: validatorParams[4],
  }
}

const parseValidatorGroupParams = (groupParams: any) => {
  return {
    identifier: groupParams[0],
    name: groupParams[1],
    url: groupParams[2],
    members: groupParams[3],
  }
}

contract('Validators', (accounts: string[]) => {
  let validators: ValidatorsInstance
  let registry: RegistryInstance
  let mockLockedGold: MockLockedGoldInstance
  // A random 64 byte hex string.
  const publicKey =
    'ea0733ad275e2b9e05541341a97ee82678c58932464fad26164657a111a7e37a9fa0300266fb90e2135a1f1512350cb4e985488a88809b14e3cbe415e76e82b2'
  const blsPublicKey =
    '4d23d8cd06f30b1fa7cf368e2f5399ab04bb6846c682f493a98a607d3dfb7e53a712bb79b475c57b0ac2785460f91301'
  const blsPoP =
    '9d3e1d8f49f6b0d8e9a03d80ca07b1d24cf1cc0557bdcc04f5e17a46e35d02d0d411d956dbd5d2d2464eebd7b74ae30005d223780d785d2abc5644fac7ac29fb0e302bdc80c81a5d45018b68b1045068a4b3a4861c93037685fd0d252d740501'

  const publicKeysData = '0x' + publicKey + blsPublicKey + blsPoP

  const nonOwner = accounts[1]
  const minElectableValidators = new BigNumber(4)
  const maxElectableValidators = new BigNumber(6)
  const registrationRequirement = { value: new BigNumber(100), noticePeriod: new BigNumber(60) }
  const identifier = 'test-identifier'
  const name = 'test-name'
  const url = 'test-url'
  beforeEach(async () => {
    validators = await Validators.new()
    mockLockedGold = await MockLockedGold.new()
    registry = await Registry.new()
<<<<<<< HEAD
    await registry.setAddressFor(lockedGoldRegistryId, mockLockedGold.address)
=======
    await registry.setAddressFor(CeloContractName.BondedDeposits, mockBondedDeposits.address)
>>>>>>> ea6c29e7
    await validators.initialize(
      registry.address,
      minElectableValidators,
      maxElectableValidators,
      registrationRequirement.value,
      registrationRequirement.noticePeriod
    )
  })

  const registerValidator = async (validator: string) => {
    await mockLockedGold.setLockedCommitment(
      validator,
      registrationRequirement.noticePeriod,
      registrationRequirement.value
    )
    await validators.registerValidator(
      identifier,
      name,
      url,
      // @ts-ignore bytes type
      publicKeysData,
      registrationRequirement.noticePeriod,
      { from: validator }
    )
  }

  const registerValidatorGroup = async (group: string) => {
    await mockLockedGold.setLockedCommitment(
      group,
      registrationRequirement.noticePeriod,
      registrationRequirement.value
    )
    await validators.registerValidatorGroup(
      identifier,
      name,
      url,
      registrationRequirement.noticePeriod,
      { from: group }
    )
  }

  const registerValidatorGroupWithMembers = async (group: string, members: string[]) => {
    await registerValidatorGroup(group)
    for (const validator of members) {
      await registerValidator(validator)
      await validators.affiliate(group, { from: validator })
      await validators.addMember(validator, { from: group })
    }
  }

  describe('#initialize()', () => {
    it('should have set the owner', async () => {
      const owner: string = await validators.owner()
      assert.equal(owner, accounts[0])
    })

    it('should have set minElectableValidators', async () => {
      const actualMinElectableValidators = await validators.minElectableValidators()
      assertEqualBN(actualMinElectableValidators, minElectableValidators)
    })

    it('should have set maxElectableValidators', async () => {
      const actualMaxElectableValidators = await validators.maxElectableValidators()
      assertEqualBN(actualMaxElectableValidators, maxElectableValidators)
    })

    it('should have set the registration requirements', async () => {
      const [value, noticePeriod] = await validators.getRegistrationRequirement()
      assertEqualBN(value, registrationRequirement.value)
      assertEqualBN(noticePeriod, registrationRequirement.noticePeriod)
    })

    it('should not be callable again', async () => {
      await assertRevert(
        validators.initialize(
          registry.address,
          minElectableValidators,
          maxElectableValidators,
          registrationRequirement.value,
          registrationRequirement.noticePeriod
        )
      )
    })
  })

  describe('#setMinElectableValidators', () => {
    const newMinElectableValidators = minElectableValidators.plus(1)
    it('should set the minimum deposit', async () => {
      await validators.setMinElectableValidators(newMinElectableValidators)
      assertEqualBN(await validators.minElectableValidators(), newMinElectableValidators)
    })

    it('should emit the MinElectableValidatorsSet event', async () => {
      const resp = await validators.setMinElectableValidators(newMinElectableValidators)
      assert.equal(resp.logs.length, 1)
      const log = resp.logs[0]
      assertContainSubset(log, {
        event: 'MinElectableValidatorsSet',
        args: {
          minElectableValidators: new BigNumber(newMinElectableValidators),
        },
      })
    })

    it('should revert when the minElectableValidators is zero', async () => {
      await assertRevert(validators.setMinElectableValidators(0))
    })

    it('should revert when the minElectableValidators is greater than maxElectableValidators', async () => {
      await assertRevert(validators.setMinElectableValidators(maxElectableValidators.plus(1)))
    })

    it('should revert when the minElectableValidators is unchanged', async () => {
      await assertRevert(validators.setMinElectableValidators(minElectableValidators))
    })

    it('should revert when called by anyone other than the owner', async () => {
      await assertRevert(
        validators.setMinElectableValidators(newMinElectableValidators, { from: nonOwner })
      )
    })
  })

  describe('#setMaxElectableValidators', () => {
    const newMaxElectableValidators = maxElectableValidators.plus(1)
    it('should set the minimum deposit', async () => {
      await validators.setMaxElectableValidators(newMaxElectableValidators)
      assertEqualBN(await validators.maxElectableValidators(), newMaxElectableValidators)
    })

    it('should emit the MaxElectableValidatorsSet event', async () => {
      const resp = await validators.setMaxElectableValidators(newMaxElectableValidators)
      assert.equal(resp.logs.length, 1)
      const log = resp.logs[0]
      assertContainSubset(log, {
        event: 'MaxElectableValidatorsSet',
        args: {
          maxElectableValidators: new BigNumber(newMaxElectableValidators),
        },
      })
    })

    it('should revert when the maxElectableValidators is less than minElectableValidators', async () => {
      await assertRevert(validators.setMaxElectableValidators(minElectableValidators.minus(1)))
    })

    it('should revert when the maxElectableValidators is unchanged', async () => {
      await assertRevert(validators.setMaxElectableValidators(maxElectableValidators))
    })

    it('should revert when called by anyone other than the owner', async () => {
      await assertRevert(
        validators.setMaxElectableValidators(newMaxElectableValidators, { from: nonOwner })
      )
    })
  })

  describe('#setRegistrationRequirement', () => {
    const newValue = registrationRequirement.value.plus(1)
    const newNoticePeriod = registrationRequirement.noticePeriod.plus(1)

    it('should set the value and notice period', async () => {
      await validators.setRegistrationRequirement(newValue, newNoticePeriod)
      const [value, noticePeriod] = await validators.getRegistrationRequirement()
      assertEqualBN(value, newValue)
      assertEqualBN(noticePeriod, newNoticePeriod)
    })

    it('should emit the RegistrationRequirementSet event', async () => {
      const resp = await validators.setRegistrationRequirement(newValue, newNoticePeriod)
      assert.equal(resp.logs.length, 1)
      const log = resp.logs[0]
      assertContainSubset(log, {
        event: 'RegistrationRequirementSet',
        args: {
          value: new BigNumber(newValue),
          noticePeriod: new BigNumber(newNoticePeriod),
        },
      })
    })

    it('should revert when the requirement is unchanged', async () => {
      await assertRevert(
        validators.setRegistrationRequirement(
          registrationRequirement.value,
          registrationRequirement.noticePeriod
        )
      )
    })

    it('should revert when called by anyone other than the owner', async () => {
      await assertRevert(
        validators.setRegistrationRequirement(newValue, newNoticePeriod, { from: nonOwner })
      )
    })
  })

  describe('#registerValidator', () => {
    const validator = accounts[0]
    beforeEach(async () => {
      await mockLockedGold.setLockedCommitment(
        validator,
        registrationRequirement.noticePeriod,
        registrationRequirement.value
      )
    })

    it('should mark the account as a validator', async () => {
      await validators.registerValidator(
        identifier,
        name,
        url,
        // @ts-ignore bytes type
        publicKeysData,
        registrationRequirement.noticePeriod
      )
      assert.isTrue(await validators.isValidator(validator))
    })

    it('should add the account to the list of validators', async () => {
      await validators.registerValidator(
        identifier,
        name,
        url,
        // @ts-ignore bytes type
        publicKeysData,
        registrationRequirement.noticePeriod
      )
      assert.deepEqual(await validators.getRegisteredValidators(), [validator])
    })

    it('should set the validator identifier, name, url, and public key', async () => {
      await validators.registerValidator(
        identifier,
        name,
        url,
        // @ts-ignore bytes type
        publicKeysData,
        registrationRequirement.noticePeriod
      )
      const parsedValidator = parseValidatorParams(await validators.getValidator(validator))
      assert.equal(parsedValidator.identifier, identifier)
      assert.equal(parsedValidator.name, name)
      assert.equal(parsedValidator.url, url)
      assert.equal(parsedValidator.publicKeysData, publicKeysData)
    })

    it('should emit the ValidatorRegistered event', async () => {
      const resp = await validators.registerValidator(
        identifier,
        name,
        url,
        // @ts-ignore bytes type
        publicKeysData,
        registrationRequirement.noticePeriod
      )
      assert.equal(resp.logs.length, 1)
      const log = resp.logs[0]
      assertContainSubset(log, {
        event: 'ValidatorRegistered',
        args: {
          validator,
          identifier,
          name,
          url,
          publicKeysData,
        },
      })
    })

    describe('when the account is already a registered validator', () => {
      beforeEach(async () => {
        await validators.registerValidator(
          identifier,
          name,
          url,
          // @ts-ignore bytes type
          publicKeysData,
          registrationRequirement.noticePeriod
        )
      })

      it('should revert', async () => {
        await assertRevert(
          validators.registerValidator(
            identifier,
            name,
            url,
            // @ts-ignore bytes type
            publicKeysData,
            registrationRequirement.noticePeriod
          )
        )
      })
    })

    describe('when the account is already a registered validator group', () => {
      beforeEach(async () => {
        await validators.registerValidatorGroup(
          identifier,
          name,
          url,
          registrationRequirement.noticePeriod
        )
      })

      it('should revert', async () => {
        await assertRevert(
          validators.registerValidator(
            identifier,
            name,
            url,
            // @ts-ignore bytes type
            publicKeysData,
            registrationRequirement.noticePeriod
          )
        )
      })
    })

    describe('when the account does not meet the registration requirements', () => {
      beforeEach(async () => {
        await mockLockedGold.setLockedCommitment(
          validator,
          registrationRequirement.noticePeriod,
          registrationRequirement.value.minus(1)
        )
      })

      it('should revert', async () => {
        await assertRevert(
          validators.registerValidator(
            identifier,
            name,
            url,
            // @ts-ignore bytes type
            publicKeysData,
            registrationRequirement.noticePeriod
          )
        )
      })
    })
  })

  describe('#deregisterValidator', () => {
    const validator = accounts[0]
    const index = 0
    beforeEach(async () => {
      await registerValidator(validator)
    })

    it('should mark the account as not a validator', async () => {
      await validators.deregisterValidator(index)
      assert.isFalse(await validators.isValidator(validator))
    })

    it('should remove the account from the list of validators', async () => {
      await validators.deregisterValidator(index)
      assert.deepEqual(await validators.getRegisteredValidators(), [])
    })

    it('should emit the ValidatorDeregistered event', async () => {
      const resp = await validators.deregisterValidator(index)
      assert.equal(resp.logs.length, 1)
      const log = resp.logs[0]
      assertContainSubset(log, {
        event: 'ValidatorDeregistered',
        args: {
          validator,
        },
      })
    })

    describe('when the validator is affiliated with a validator group', () => {
      const group = accounts[1]
      beforeEach(async () => {
        await registerValidatorGroup(group)
        await validators.affiliate(group)
      })

      it('should emit the ValidatorDeafilliated event', async () => {
        const resp = await validators.deregisterValidator(index)
        assert.equal(resp.logs.length, 2)
        const log = resp.logs[0]
        assertContainSubset(log, {
          event: 'ValidatorDeaffiliated',
          args: {
            validator,
            group,
          },
        })
      })

      describe('when the validator is a member of that group', () => {
        beforeEach(async () => {
          await validators.addMember(validator, { from: group })
        })

        it('should remove the validator from the group membership list', async () => {
          await validators.deregisterValidator(index)
          const parsedGroup = parseValidatorGroupParams(await validators.getValidatorGroup(group))
          assert.deepEqual(parsedGroup.members, [])
        })

        it('should emit the ValidatorGroupMemberRemoved event', async () => {
          const resp = await validators.deregisterValidator(index)
          assert.equal(resp.logs.length, 4)
          const log = resp.logs[0]
          assertContainSubset(log, {
            event: 'ValidatorGroupMemberRemoved',
            args: {
              validator,
              group,
            },
          })
        })

        describe('when the validator is the only member of that group', () => {
          it('should emit the ValidatorGroupEmptied event', async () => {
            const resp = await validators.deregisterValidator(index)
            assert.equal(resp.logs.length, 4)
            const log = resp.logs[1]
            assertContainSubset(log, {
              event: 'ValidatorGroupEmptied',
              args: {
                group,
              },
            })
          })

          describe('when that group has received votes', () => {
            beforeEach(async () => {
              const voter = accounts[2]
              const weight = 10
              await mockLockedGold.setWeight(voter, weight)
              await validators.vote(group, NULL_ADDRESS, NULL_ADDRESS, { from: voter })
            })

            it('should remove the group from the list of electable groups with votes', async () => {
              await validators.deregisterValidator(index)
              const [groups] = await validators.getValidatorGroupVotes()
              assert.deepEqual(groups, [])
            })
          })
        })
      })
    })

    it('should revert when the account is not a registered validator', async () => {
      await assertRevert(validators.deregisterValidator(index, { from: accounts[2] }))
    })

    it('should revert when the wrong index is provided', async () => {
      await assertRevert(validators.deregisterValidator(index + 1))
    })
  })

  describe('#affiliate', () => {
    const validator = accounts[0]
    const group = accounts[1]
    beforeEach(async () => {
      await registerValidator(validator)
      await registerValidatorGroup(group)
    })

    it('should set the affiliate', async () => {
      await validators.affiliate(group)
      const parsedValidator = parseValidatorParams(await validators.getValidator(validator))
      assert.equal(parsedValidator.affiliation, group)
    })

    it('should emit the ValidatorAffiliated event', async () => {
      const resp = await validators.affiliate(group)
      assert.equal(resp.logs.length, 1)
      const log = resp.logs[0]
      assertContainSubset(log, {
        event: 'ValidatorAffiliated',
        args: {
          validator,
          group,
        },
      })
    })

    describe('when the validator is already affiliated with a validator group', () => {
      const otherGroup = accounts[2]
      beforeEach(async () => {
        await validators.affiliate(group)
        await registerValidatorGroup(otherGroup)
      })

      it('should set the affiliate', async () => {
        await validators.affiliate(otherGroup)
        const parsedValidator = parseValidatorParams(await validators.getValidator(validator))
        assert.equal(parsedValidator.affiliation, otherGroup)
      })

      it('should emit the ValidatorDeafilliated event', async () => {
        const resp = await validators.affiliate(otherGroup)
        assert.equal(resp.logs.length, 2)
        const log = resp.logs[0]
        assertContainSubset(log, {
          event: 'ValidatorDeaffiliated',
          args: {
            validator,
            group,
          },
        })
      })

      it('should emit the ValidatorAffiliated event', async () => {
        const resp = await validators.affiliate(otherGroup)
        assert.equal(resp.logs.length, 2)
        const log = resp.logs[1]
        assertContainSubset(log, {
          event: 'ValidatorAffiliated',
          args: {
            validator,
            group: otherGroup,
          },
        })
      })

      describe('when the validator is a member of that group', () => {
        beforeEach(async () => {
          await validators.addMember(validator, { from: group })
        })

        it('should remove the validator from the group membership list', async () => {
          await validators.affiliate(otherGroup)
          const parsedGroup = parseValidatorGroupParams(await validators.getValidatorGroup(group))
          assert.deepEqual(parsedGroup.members, [])
        })

        it('should emit the ValidatorGroupMemberRemoved event', async () => {
          const resp = await validators.affiliate(otherGroup)
          assert.equal(resp.logs.length, 4)
          const log = resp.logs[0]
          assertContainSubset(log, {
            event: 'ValidatorGroupMemberRemoved',
            args: {
              validator,
              group,
            },
          })
        })

        describe('when the validator is the only member of that group', () => {
          it('should emit the ValidatorGroupEmptied event', async () => {
            const resp = await validators.affiliate(otherGroup)
            assert.equal(resp.logs.length, 4)
            const log = resp.logs[1]
            assertContainSubset(log, {
              event: 'ValidatorGroupEmptied',
              args: {
                group,
              },
            })
          })

          describe('when that group has received votes', () => {
            beforeEach(async () => {
              const voter = accounts[2]
              const weight = 10
              await mockLockedGold.setWeight(voter, weight)
              await validators.vote(group, NULL_ADDRESS, NULL_ADDRESS, { from: voter })
            })

            it('should remove the group from the list of electable groups with votes', async () => {
              await validators.affiliate(otherGroup)
              const [groups] = await validators.getValidatorGroupVotes()
              assert.deepEqual(groups, [])
            })
          })
        })
      })
    })

    it('should revert when the account is not a registered validator', async () => {
      await assertRevert(validators.affiliate(group, { from: accounts[2] }))
    })

    it('should revert when the group is not a registered validator group', async () => {
      await assertRevert(validators.affiliate(accounts[2]))
    })
  })

  describe('#deaffiliate', () => {
    const validator = accounts[0]
    const group = accounts[1]
    beforeEach(async () => {
      await registerValidator(validator)
      await registerValidatorGroup(group)
      await validators.affiliate(group)
    })

    it('should clear the affiliate', async () => {
      await validators.deaffiliate()
      const parsedValidator = parseValidatorParams(await validators.getValidator(validator))
      assert.equal(parsedValidator.affiliation, NULL_ADDRESS)
    })

    it('should emit the ValidatorDeaffiliated event', async () => {
      const resp = await validators.deaffiliate()
      assert.equal(resp.logs.length, 1)
      const log = resp.logs[0]
      assertContainSubset(log, {
        event: 'ValidatorDeaffiliated',
        args: {
          validator,
          group,
        },
      })
    })

    describe('when the validator is a member of the affiliated group', () => {
      beforeEach(async () => {
        await validators.addMember(validator, { from: group })
      })

      it('should remove the validator from the group membership list', async () => {
        await validators.deaffiliate()
        const parsedGroup = parseValidatorGroupParams(await validators.getValidatorGroup(group))
        assert.deepEqual(parsedGroup.members, [])
      })

      it('should emit the ValidatorGroupMemberRemoved event', async () => {
        const resp = await validators.deaffiliate()
        assert.equal(resp.logs.length, 3)
        const log = resp.logs[0]
        assertContainSubset(log, {
          event: 'ValidatorGroupMemberRemoved',
          args: {
            validator,
            group,
          },
        })
      })

      describe('when the validator is the only member of that group', () => {
        it('should emit the ValidatorGroupEmptied event', async () => {
          const resp = await validators.deaffiliate()
          assert.equal(resp.logs.length, 3)
          const log = resp.logs[1]
          assertContainSubset(log, {
            event: 'ValidatorGroupEmptied',
            args: {
              group,
            },
          })
        })

        describe('when that group has received votes', () => {
          beforeEach(async () => {
            const voter = accounts[2]
            const weight = 10
            await mockLockedGold.setWeight(voter, weight)
            await validators.vote(group, NULL_ADDRESS, NULL_ADDRESS, { from: voter })
          })

          it('should remove the group from the list of electable groups with votes', async () => {
            await validators.deaffiliate()
            const [groups] = await validators.getValidatorGroupVotes()
            assert.deepEqual(groups, [])
          })
        })
      })
    })

    it('should revert when the account is not a registered validator', async () => {
      await assertRevert(validators.deaffiliate({ from: accounts[2] }))
    })

    it('should revert when the validator is not affiliated with a validator group', async () => {
      await validators.deaffiliate()
      await assertRevert(validators.deaffiliate())
    })
  })

  describe('#registerValidatorGroup', () => {
    const group = accounts[0]
    beforeEach(async () => {
      await mockLockedGold.setLockedCommitment(
        group,
        registrationRequirement.noticePeriod,
        registrationRequirement.value
      )
    })

    it('should mark the account as a validator group', async () => {
      await validators.registerValidatorGroup(
        identifier,
        name,
        url,
        registrationRequirement.noticePeriod
      )
      assert.isTrue(await validators.isValidatorGroup(group))
    })

    it('should add the account to the list of validator groups', async () => {
      await validators.registerValidatorGroup(
        identifier,
        name,
        url,
        registrationRequirement.noticePeriod
      )
      assert.deepEqual(await validators.getRegisteredValidatorGroups(), [group])
    })

    it('should set the validator group identifier, name, and url', async () => {
      await validators.registerValidatorGroup(
        identifier,
        name,
        url,
        registrationRequirement.noticePeriod
      )
      const parsedGroup = parseValidatorGroupParams(await validators.getValidatorGroup(group))
      assert.equal(parsedGroup.identifier, identifier)
      assert.equal(parsedGroup.name, name)
      assert.equal(parsedGroup.url, url)
    })

    it('should emit the ValidatorGroupRegistered event', async () => {
      const resp = await validators.registerValidatorGroup(
        identifier,
        name,
        url,
        registrationRequirement.noticePeriod
      )
      assert.equal(resp.logs.length, 1)
      const log = resp.logs[0]
      assertContainSubset(log, {
        event: 'ValidatorGroupRegistered',
        args: {
          group,
          identifier,
          name,
          url,
        },
      })
    })

    describe('when the account is already a registered validator', () => {
      beforeEach(async () => {
        await registerValidator(group)
      })

      it('should revert', async () => {
        await assertRevert(
          validators.registerValidatorGroup(
            identifier,
            name,
            url,
            registrationRequirement.noticePeriod
          )
        )
      })
    })

    describe('when the account is already a registered validator group', () => {
      beforeEach(async () => {
        await validators.registerValidatorGroup(
          identifier,
          name,
          url,
          registrationRequirement.noticePeriod
        )
      })

      it('should revert', async () => {
        await assertRevert(
          validators.registerValidatorGroup(
            identifier,
            name,
            url,
            registrationRequirement.noticePeriod
          )
        )
      })
    })

    describe('when the account does not meet the registration requirements', () => {
      beforeEach(async () => {
        await mockLockedGold.setLockedCommitment(
          group,
          registrationRequirement.noticePeriod,
          registrationRequirement.value.minus(1)
        )
      })

      it('should revert', async () => {
        await assertRevert(
          validators.registerValidatorGroup(
            identifier,
            name,
            url,
            registrationRequirement.noticePeriod
          )
        )
      })
    })
  })

  describe('#deregisterValidatorGroup', () => {
    const index = 0
    const group = accounts[0]
    beforeEach(async () => {
      await registerValidatorGroup(group)
    })

    it('should mark the account as not a validator group', async () => {
      await validators.deregisterValidatorGroup(index)
      assert.isFalse(await validators.isValidatorGroup(group))
    })

    it('should remove the account from the list of validator groups', async () => {
      await validators.deregisterValidatorGroup(index)
      assert.deepEqual(await validators.getRegisteredValidatorGroups(), [])
    })

    it('should emit the ValidatorGroupDeregistered event', async () => {
      const resp = await validators.deregisterValidatorGroup(index)
      assert.equal(resp.logs.length, 1)
      const log = resp.logs[0]
      assertContainSubset(log, {
        event: 'ValidatorGroupDeregistered',
        args: {
          group,
        },
      })
    })

    it('should revert when the account is not a registered validator group', async () => {
      await assertRevert(validators.deregisterValidatorGroup(index, { from: accounts[2] }))
    })

    it('should revert when the wrong index is provided', async () => {
      await assertRevert(validators.deregisterValidatorGroup(index + 1))
    })

    describe('when the validator group is not empty', () => {
      const validator = accounts[1]
      beforeEach(async () => {
        await registerValidator(validator)
        await validators.affiliate(group, { from: validator })
        await validators.addMember(validator)
      })

      it('should revert', async () => {
        await assertRevert(validators.deregisterValidatorGroup(index))
      })
    })
  })

  describe('#addMember', () => {
    const group = accounts[0]
    const validator = accounts[1]
    beforeEach(async () => {
      await registerValidator(validator)
      await registerValidatorGroup(group)
      await validators.affiliate(group, { from: validator })
    })

    it('should add the member to the list of members', async () => {
      await validators.addMember(validator)
      const parsedGroup = parseValidatorGroupParams(await validators.getValidatorGroup(group))
      assert.deepEqual(parsedGroup.members, [validator])
    })

    it('should emit the ValidatorGroupMemberAdded event', async () => {
      const resp = await validators.addMember(validator)
      assert.equal(resp.logs.length, 1)
      const log = resp.logs[0]
      assertContainSubset(log, {
        event: 'ValidatorGroupMemberAdded',
        args: {
          group,
          validator,
        },
      })
    })

    it('should revert when the account is not a registered validator group', async () => {
      await assertRevert(validators.addMember(validator, { from: accounts[2] }))
    })

    it('should revert when the member is not a registered validator', async () => {
      await assertRevert(validators.addMember(accounts[2]))
    })

    describe('when the validator has not affiliated themselves with the group', () => {
      beforeEach(async () => {
        await validators.deaffiliate({ from: validator })
      })

      it('should revert', async () => {
        await assertRevert(validators.addMember(validator))
      })
    })

    describe('when the validator is already a member of the group', () => {
      beforeEach(async () => {
        await validators.addMember(validator)
      })

      it('should revert', async () => {
        await assertRevert(validators.addMember(validator))
      })
    })
  })

  describe('#removeMember', () => {
    const group = accounts[0]
    const validator = accounts[1]
    beforeEach(async () => {
      await registerValidatorGroupWithMembers(group, [validator])
    })

    it('should remove the member from the list of members', async () => {
      await validators.removeMember(validator)
      const parsedGroup = parseValidatorGroupParams(await validators.getValidatorGroup(group))
      assert.deepEqual(parsedGroup.members, [])
    })

    it('should emit the ValidatorGroupMemberRemoved event', async () => {
      const resp = await validators.removeMember(validator)
      assert.equal(resp.logs.length, 2)
      const log = resp.logs[0]
      assertContainSubset(log, {
        event: 'ValidatorGroupMemberRemoved',
        args: {
          group,
          validator,
        },
      })
    })

    describe('when the validator is the only member of the group', () => {
      it('should emit the ValidatorGroupEmptied event', async () => {
        const resp = await validators.removeMember(validator)
        assert.equal(resp.logs.length, 2)
        const log = resp.logs[1]
        assertContainSubset(log, {
          event: 'ValidatorGroupEmptied',
          args: {
            group,
          },
        })
      })

      describe('when the group has received votes', () => {
        beforeEach(async () => {
          const voter = accounts[2]
          const weight = 10
          await mockLockedGold.setWeight(voter, weight)
          await validators.vote(group, NULL_ADDRESS, NULL_ADDRESS, { from: voter })
        })

        it('should remove the group from the list of electable groups with votes', async () => {
          await validators.removeMember(validator)
          const [groups] = await validators.getValidatorGroupVotes()
          assert.deepEqual(groups, [])
        })
      })
    })

    it('should revert when the account is not a registered validator group', async () => {
      await assertRevert(validators.removeMember(validator, { from: accounts[2] }))
    })

    it('should revert when the member is not a registered validator', async () => {
      await assertRevert(validators.removeMember(accounts[2]))
    })

    describe('when the validator is not a member of the validator group', () => {
      beforeEach(async () => {
        await validators.deaffiliate({ from: validator })
      })

      it('should revert', async () => {
        await assertRevert(validators.removeMember(validator))
      })
    })
  })

  describe('#reorderMember', () => {
    const group = accounts[0]
    const validator1 = accounts[1]
    const validator2 = accounts[2]
    beforeEach(async () => {
      await registerValidatorGroupWithMembers(group, [validator1, validator2])
    })

    it('should reorder the list of group members', async () => {
      await validators.reorderMember(validator2, validator1, NULL_ADDRESS)
      const parsedGroup = parseValidatorGroupParams(await validators.getValidatorGroup(group))
      assert.deepEqual(parsedGroup.members, [validator2, validator1])
    })

    it('should emit the ValidatorGroupMemberReordered event', async () => {
      const resp = await validators.reorderMember(validator2, validator1, NULL_ADDRESS)
      assert.equal(resp.logs.length, 1)
      const log = resp.logs[0]
      assertContainSubset(log, {
        event: 'ValidatorGroupMemberReordered',
        args: {
          group,
          validator: validator2,
        },
      })
    })

    it('should revert when the account is not a registered validator group', async () => {
      await assertRevert(
        validators.reorderMember(validator2, validator1, NULL_ADDRESS, { from: accounts[2] })
      )
    })

    it('should revert when the member is not a registered validator', async () => {
      await assertRevert(validators.reorderMember(accounts[3], validator1, NULL_ADDRESS))
    })

    describe('when the validator is not a member of the validator group', () => {
      beforeEach(async () => {
        await validators.deaffiliate({ from: validator2 })
      })

      it('should revert', async () => {
        await assertRevert(validators.reorderMember(validator2, validator1, NULL_ADDRESS))
      })
    })
  })

  describe('#vote', () => {
    const weight = new BigNumber(5)
    const voter = accounts[0]
    const validator = accounts[1]
    const group = accounts[2]
    beforeEach(async () => {
      await registerValidatorGroupWithMembers(group, [validator])
      await mockLockedGold.setWeight(voter, weight)
    })

    it("should set the voter's vote", async () => {
      await validators.vote(group, NULL_ADDRESS, NULL_ADDRESS)
      assert.isTrue(await validators.isVoting(voter))
      assert.equal(await validators.voters(voter), group)
    })

    it('should add the group to the list of those receiving votes', async () => {
      await validators.vote(group, NULL_ADDRESS, NULL_ADDRESS)
      const [groups] = await validators.getValidatorGroupVotes()
      assert.deepEqual(groups, [group])
    })

    it("should increment the validator group's vote total", async () => {
      await validators.vote(group, NULL_ADDRESS, NULL_ADDRESS)
      assertEqualBN(await validators.getVotesReceived(group), weight)
    })

    it('should emit the ValidatorGroupVoteCast event', async () => {
      const resp = await validators.vote(group, NULL_ADDRESS, NULL_ADDRESS)
      assert.equal(resp.logs.length, 1)
      const log = resp.logs[0]
      assertContainSubset(log, {
        event: 'ValidatorGroupVoteCast',
        args: {
          account: voter,
          group,
          weight: new BigNumber(weight),
        },
      })
    })

    describe('when the group had not previously received votes', () => {
      it('should add the group to the list of electable groups with votes', async () => {
        await validators.vote(group, NULL_ADDRESS, NULL_ADDRESS)
        const [groups] = await validators.getValidatorGroupVotes()
        assert.deepEqual(groups, [group])
      })
    })

    it('should revert when the group is not a registered validator group', async () => {
      await assertRevert(validators.vote(accounts[3], NULL_ADDRESS, NULL_ADDRESS))
    })

    describe('when the group is empty', () => {
      beforeEach(async () => {
        await validators.removeMember(validator, { from: group })
      })

      it('should revert', async () => {
        await assertRevert(validators.vote(group, NULL_ADDRESS, NULL_ADDRESS))
      })
    })

    describe('when the account voting is frozen', () => {
      beforeEach(async () => {
        await mockLockedGold.setVotingFrozen(voter)
      })

      it('should revert', async () => {
        await assertRevert(validators.vote(group, NULL_ADDRESS, NULL_ADDRESS))
      })
    })

    describe('when the account has no weight', () => {
      beforeEach(async () => {
        await mockLockedGold.setWeight(voter, NULL_ADDRESS)
      })

      it('should revert', async () => {
        await assertRevert(validators.vote(group, NULL_ADDRESS, NULL_ADDRESS))
      })
    })
    describe('when the account has an outstanding vote', () => {
      beforeEach(async () => {
        await validators.vote(group, NULL_ADDRESS, NULL_ADDRESS)
      })

      it('should revert', async () => {
        await assertRevert(validators.vote(group, NULL_ADDRESS, NULL_ADDRESS))
      })
    })
  })

  describe('#revokeVote', () => {
    const weight = 5
    const voter = accounts[0]
    const validator = accounts[1]
    const group = accounts[2]
    beforeEach(async () => {
      await registerValidatorGroupWithMembers(group, [validator])
      await mockLockedGold.setWeight(voter, weight)
      await validators.vote(group, NULL_ADDRESS, NULL_ADDRESS)
    })

    it("should clear the voter's vote", async () => {
      await validators.revokeVote(NULL_ADDRESS, NULL_ADDRESS)
      assert.isFalse(await validators.isVoting(voter))
      assert.equal(await validators.voters(voter), NULL_ADDRESS)
    })

    it("should decrement the validator group's vote total", async () => {
      await validators.revokeVote(NULL_ADDRESS, NULL_ADDRESS)
      const [groups, votes] = await validators.getValidatorGroupVotes()
      assert.deepEqual(groups, [])
      assert.deepEqual(votes, [])
    })

    it('should emit the ValidatorGroupVoteRevoked event', async () => {
      const resp = await validators.revokeVote(NULL_ADDRESS, NULL_ADDRESS)
      assert.equal(resp.logs.length, 1)
      const log = resp.logs[0]
      assertContainSubset(log, {
        event: 'ValidatorGroupVoteRevoked',
        args: {
          account: voter,
          group,
          weight: new BigNumber(weight),
        },
      })
    })

    describe('when the group had not received other votes', () => {
      it('should remove the group from the list of electable groups with votes', async () => {
        await validators.revokeVote(NULL_ADDRESS, NULL_ADDRESS)
        const [groups] = await validators.getValidatorGroupVotes()
        assert.deepEqual(groups, [])
      })
    })

    describe('when the account does not have an outstanding vote', () => {
      beforeEach(async () => {
        await validators.revokeVote(NULL_ADDRESS, NULL_ADDRESS)
      })

      it('should revert', async () => {
        await assertRevert(validators.revokeVote(NULL_ADDRESS, NULL_ADDRESS))
      })
    })
  })

  describe('#getValidators', () => {
    const group1 = accounts[0]
    const group2 = accounts[1]
    const group3 = accounts[2]
    const validator1 = accounts[3]
    const validator2 = accounts[4]
    const validator3 = accounts[5]
    const validator4 = accounts[6]
    const validator5 = accounts[7]
    const validator6 = accounts[8]
    const validator7 = accounts[9]

    // If voterN votes for groupN:
    //   group1 gets 20 votes per member
    //   group2 gets 25 votes per member
    //   group3 gets 30 votes per member
    // The ordering of the returned validators should be from group with most votes to group,
    // with fewest votes, and within each group, members are elected from first to last.
    const voter1 = { address: accounts[0], weight: 80 }
    const voter2 = { address: accounts[1], weight: 50 }
    const voter3 = { address: accounts[2], weight: 30 }
    const assertAddressesEqual = (actual: string[], expected: string[]) => {
      assert.deepEqual(actual.map((x) => x.toLowerCase()), expected.map((x) => x.toLowerCase()))
    }

    beforeEach(async () => {
      await registerValidatorGroupWithMembers(group1, [
        validator1,
        validator2,
        validator3,
        validator4,
      ])
      await registerValidatorGroupWithMembers(group2, [validator5, validator6])
      await registerValidatorGroupWithMembers(group3, [validator7])

      for (const voter of [voter1, voter2, voter3]) {
        await mockLockedGold.setWeight(voter.address, voter.weight)
      }
    })

    describe('when a single group has >= minElectableValidators as members and received votes', () => {
      beforeEach(async () => {
        await validators.vote(group1, NULL_ADDRESS, NULL_ADDRESS, { from: voter1.address })
      })

      it("should return that group's member list", async () => {
        assertAddressesEqual(await validators.getValidators(), [
          validator1,
          validator2,
          validator3,
          validator4,
        ])
      })
    })

    describe("when > maxElectableValidators members's groups receive votes", () => {
      beforeEach(async () => {
        await validators.vote(group1, NULL_ADDRESS, NULL_ADDRESS, { from: voter1.address })
        await validators.vote(group2, NULL_ADDRESS, group1, { from: voter2.address })
        await validators.vote(group3, NULL_ADDRESS, group2, { from: voter3.address })
      })

      it('should return maxElectableValidators elected validators', async () => {
        assertAddressesEqual(await validators.getValidators(), [
          validator1,
          validator2,
          validator3,
          validator5,
          validator6,
          validator7,
        ])
      })
    })

    describe('when a group receives enough votes for > n seats but only has n members', () => {
      beforeEach(async () => {
        await mockLockedGold.setWeight(voter3.address, 1000)
        await validators.vote(group3, NULL_ADDRESS, NULL_ADDRESS, { from: voter3.address })
        await validators.vote(group1, NULL_ADDRESS, group3, { from: voter1.address })
        await validators.vote(group2, NULL_ADDRESS, group1, { from: voter2.address })
      })

      it('should elect only n members from that group', async () => {
        assertAddressesEqual(await validators.getValidators(), [
          validator7,
          validator1,
          validator2,
          validator3,
          validator5,
          validator6,
        ])
      })
    })

    describe('when an account has delegated validating to another address', () => {
      const validatingDelegate = '0x47e172f6cfb6c7d01c1574fa3e2be7cc73269d95'
      beforeEach(async () => {
        await mockLockedGold.delegateValidating(validator3, validatingDelegate)
        await validators.vote(group1, NULL_ADDRESS, NULL_ADDRESS, { from: voter1.address })
        await validators.vote(group2, NULL_ADDRESS, group1, { from: voter2.address })
        await validators.vote(group3, NULL_ADDRESS, group2, { from: voter3.address })
      })

      it('should return the validating delegate in place of the account', async () => {
        assertAddressesEqual(await validators.getValidators(), [
          validator1,
          validator2,
          validatingDelegate,
          validator5,
          validator6,
          validator7,
        ])
      })
    })

    describe('when there are not enough electable validators', () => {
      beforeEach(async () => {
        await validators.vote(group2, NULL_ADDRESS, NULL_ADDRESS, { from: voter2.address })
        await validators.vote(group3, NULL_ADDRESS, group2, { from: voter3.address })
      })

      it('should revert', async () => {
        await assertRevert(validators.getValidators())
      })
    })
  })
})<|MERGE_RESOLUTION|>--- conflicted
+++ resolved
@@ -1,8 +1,4 @@
-<<<<<<< HEAD
-import { lockedGoldRegistryId } from '@celo/protocol/lib/registry-utils'
-=======
 import { CeloContractName } from '@celo/protocol/lib/registry-utils'
->>>>>>> ea6c29e7
 import {
   assertContainSubset,
   assertEqualBN,
@@ -71,11 +67,7 @@
     validators = await Validators.new()
     mockLockedGold = await MockLockedGold.new()
     registry = await Registry.new()
-<<<<<<< HEAD
-    await registry.setAddressFor(lockedGoldRegistryId, mockLockedGold.address)
-=======
-    await registry.setAddressFor(CeloContractName.BondedDeposits, mockBondedDeposits.address)
->>>>>>> ea6c29e7
+    await registry.setAddressFor(CeloContractName.LockedGold, mockLockedGold.address)
     await validators.initialize(
       registry.address,
       minElectableValidators,
