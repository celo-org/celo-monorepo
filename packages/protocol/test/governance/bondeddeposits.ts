import { CeloContractName } from '@celo/protocol/lib/registry-utils'
import {
  assertEqualBN,
  assertLogMatches,
  assertRevert,
  NULL_ADDRESS,
  timeTravel,
} from '@celo/protocol/lib/test-utils'
import BigNumber from 'bignumber.js'
import {
  LockedGoldContract,
  LockedGoldInstance,
  MockGoldTokenContract,
  MockGoldTokenInstance,
  MockGovernanceContract,
  MockGovernanceInstance,
  MockValidatorsContract,
  MockValidatorsInstance,
  RegistryContract,
  RegistryInstance,
} from 'types'

const LockedGold: LockedGoldContract = artifacts.require('LockedGold')
const Registry: RegistryContract = artifacts.require('Registry')
const MockGoldToken: MockGoldTokenContract = artifacts.require('MockGoldToken')
const MockGovernance: MockGovernanceContract = artifacts.require('MockGovernance')
const MockValidators: MockValidatorsContract = artifacts.require('MockValidators')

// @ts-ignore
// TODO(mcortesi): Use BN
LockedGold.numberFormat = 'BigNumber'

// TODO(asa): Test reward redemption
contract('LockedGold', (accounts: string[]) => {
  let account = accounts[0]
  const nonOwner = accounts[1]
  const maxNoticePeriod = 60 * 60 * 24 * 365 * 2 // 2 years
  let mockGoldToken: MockGoldTokenInstance
  let mockGovernance: MockGovernanceInstance
  let mockValidators: MockValidatorsInstance
  let lockedGold: LockedGoldInstance
  let registry: RegistryInstance

  const getParsedSignatureOfAddress = async (address: string, signer: string) => {
    // @ts-ignore
    const hash = web3.utils.soliditySha3({ type: 'address', value: address })
    const signature = (await web3.eth.sign(hash, signer)).slice(2)
    return {
      r: `0x${signature.slice(0, 64)}`,
      s: `0x${signature.slice(64, 128)}`,
      v: web3.utils.hexToNumber(signature.slice(128, 130)) + 27,
    }
  }

  enum roles {
    validating,
    voting,
    rewards,
  }
  const forEachRole = (tests: (arg0: roles) => void) =>
    Object.keys(roles)
      .slice(3)
      .map((role) => describe(`when dealing with ${role} role`, () => tests(roles[role])))

  beforeEach(async () => {
    lockedGold = await LockedGold.new()
    mockGoldToken = await MockGoldToken.new()
    mockGovernance = await MockGovernance.new()
    mockValidators = await MockValidators.new()
    registry = await Registry.new()
<<<<<<< HEAD
    await registry.setAddressFor(goldTokenRegistryId, mockGoldToken.address)
    await registry.setAddressFor(governanceRegistryId, mockGovernance.address)
    await registry.setAddressFor(validatorsRegistryId, mockValidators.address)
    await lockedGold.initialize(registry.address, maxNoticePeriod)
    await lockedGold.createAccount()
=======
    await registry.setAddressFor(CeloContractName.GoldToken, mockGoldToken.address)
    await registry.setAddressFor(CeloContractName.Governance, mockGovernance.address)
    await registry.setAddressFor(CeloContractName.Validators, mockValidators.address)
    await bondedDeposits.initialize(registry.address, maxNoticePeriod)
    await bondedDeposits.createAccount()
>>>>>>> ea6c29e7
  })

  describe('#initialize()', () => {
    it('should set the owner', async () => {
      const owner: string = await lockedGold.owner()
      assert.equal(owner, account)
    })

    it('should set the maxNoticePeriod', async () => {
      const actual = await lockedGold.maxNoticePeriod()
      assert.equal(actual.toNumber(), maxNoticePeriod)
    })

    it('should set the registry address', async () => {
      const registryAddress: string = await lockedGold.registry()
      assert.equal(registryAddress, registry.address)
    })

    it('should revert if already initialized', async () => {
      await assertRevert(lockedGold.initialize(registry.address, maxNoticePeriod))
    })
  })

  describe('#setRegistry()', () => {
    const anAddress: string = accounts[2]

    it('should set the registry when called by the owner', async () => {
      await lockedGold.setRegistry(anAddress)
      assert.equal(await lockedGold.registry(), anAddress)
    })

    it('should revert when not called by the owner', async () => {
      await assertRevert(lockedGold.setRegistry(anAddress, { from: nonOwner }))
    })
  })

  describe('#setMaxNoticePeriod()', () => {
    it('should set maxNoticePeriod when called by the owner', async () => {
      await lockedGold.setMaxNoticePeriod(1)
      assert.equal((await lockedGold.maxNoticePeriod()).toNumber(), 1)
    })

    it('should emit a MaxNoticePeriodSet event', async () => {
      const resp = await lockedGold.setMaxNoticePeriod(1)
      assert.equal(resp.logs.length, 1)
      const log = resp.logs[0]
      assertLogMatches(log, 'MaxNoticePeriodSet', {
        maxNoticePeriod: new BigNumber(1),
      })
    })

    it('should revert when not called by the owner', async () => {
      await assertRevert(lockedGold.setMaxNoticePeriod(1, { from: nonOwner }))
    })
  })

  describe('#delegateRole()', () => {
    const delegate = accounts[1]
    let sig

    beforeEach(async () => {
      sig = await getParsedSignatureOfAddress(account, delegate)
    })

    forEachRole((role) => {
      it('should set the role delegate', async () => {
        await lockedGold.delegateRole(role, delegate, sig.v, sig.r, sig.s)
        assert.equal(await lockedGold.delegations(delegate), account)
        assert.equal(await lockedGold.getDelegateFromAccountAndRole(account, role), delegate)
        assert.equal(await lockedGold.getAccountFromDelegateAndRole(delegate, role), account)
      })

      it('should emit a RoleDelegated event', async () => {
        const resp = await lockedGold.delegateRole(role, delegate, sig.v, sig.r, sig.s)
        assert.equal(resp.logs.length, 1)
        const log = resp.logs[0]
        assertLogMatches(log, 'RoleDelegated', {
          role,
          account,
          delegate,
        })
      })

      it('should revert if the delegate is an account', async () => {
        await lockedGold.createAccount({ from: delegate })
        await assertRevert(lockedGold.delegateRole(role, delegate, sig.v, sig.r, sig.s))
      })

      it('should revert if the address is already being delegated to', async () => {
        const otherAccount = accounts[2]
        const otherSig = await getParsedSignatureOfAddress(otherAccount, delegate)
        await lockedGold.createAccount({ from: otherAccount })
        await lockedGold.delegateRole(role, delegate, otherSig.v, otherSig.r, otherSig.s, {
          from: otherAccount,
        })
        await assertRevert(lockedGold.delegateRole(role, delegate, sig.v, sig.r, sig.s))
      })

      it('should revert if the signature is incorrect', async () => {
        const nonDelegate = accounts[3]
        const incorrectSig = await getParsedSignatureOfAddress(account, nonDelegate)
        await assertRevert(
          lockedGold.delegateRole(role, delegate, incorrectSig.v, incorrectSig.r, incorrectSig.s)
        )
      })

      describe('when a previous delegation has been made', async () => {
        const newDelegate = accounts[2]
        let newSig
        beforeEach(async () => {
          await lockedGold.delegateRole(role, delegate, sig.v, sig.r, sig.s)
          newSig = await getParsedSignatureOfAddress(account, newDelegate)
        })

        it('should set the new delegate', async () => {
          await lockedGold.delegateRole(role, newDelegate, newSig.v, newSig.r, newSig.s)
          assert.equal(await lockedGold.delegations(newDelegate), account)
          assert.equal(await lockedGold.getDelegateFromAccountAndRole(account, role), newDelegate)
          assert.equal(await lockedGold.getAccountFromDelegateAndRole(newDelegate, role), account)
        })

        it('should reset the previous delegate', async () => {
          await lockedGold.delegateRole(role, newDelegate, newSig.v, newSig.r, newSig.s)
          assert.equal(await lockedGold.delegations(delegate), NULL_ADDRESS)
        })
      })
    })
  })

  describe('#freezeVoting()', () => {
    it('should set the account voting to frozen', async () => {
      await lockedGold.freezeVoting()
      assert.isTrue(await lockedGold.isVotingFrozen(account))
    })

    it('should emit a VotingFrozen event', async () => {
      const resp = await lockedGold.freezeVoting()
      assert.equal(resp.logs.length, 1)
      const log = resp.logs[0]
      assertLogMatches(log, 'VotingFrozen', {
        account,
      })
    })

    it('should revert if the account voting is already frozen', async () => {
      await lockedGold.freezeVoting()
      await assertRevert(lockedGold.freezeVoting())
    })
  })

  describe('#unfreezeVoting()', () => {
    beforeEach(async () => {
      await lockedGold.freezeVoting()
    })

    it('should set the account voting to unfrozen', async () => {
      await lockedGold.unfreezeVoting()
      assert.isFalse(await lockedGold.isVotingFrozen(account))
    })

    it('should emit a VotingUnfrozen event', async () => {
      const resp = await lockedGold.unfreezeVoting()
      assert.equal(resp.logs.length, 1)
      const log = resp.logs[0]
      assertLogMatches(log, 'VotingUnfrozen', {
        account,
      })
    })

    it('should revert if the account voting is already unfrozen', async () => {
      await lockedGold.unfreezeVoting()
      await assertRevert(lockedGold.unfreezeVoting())
    })
  })

  describe('#newCommitment()', () => {
    const noticePeriod = 60 * 60 * 24 // 1 day
    const value = 1000
    const expectedWeight = 1033

    it('should add a Locked Gold commitment', async () => {
      // @ts-ignore: TODO(mcortesi) fix typings for TransactionDetails
      await lockedGold.newCommitment(noticePeriod, { value })
      const noticePeriods = await lockedGold.getNoticePeriods(account)
      assert.equal(noticePeriods.length, 1)
      assert.equal(noticePeriods[0].toNumber(), noticePeriod)
      const [lockedValue, index] = await lockedGold.getLockedCommitment(account, noticePeriod)
      assert.equal(lockedValue.toNumber(), value)
      assert.equal(index.toNumber(), 0)
    })

    it('should update the account weight', async () => {
      // @ts-ignore: TODO(mcortesi) fix typings for TransactionDetails
      await lockedGold.newCommitment(noticePeriod, { value })
      const weight = await lockedGold.getAccountWeight(account)
      assert.equal(weight.toNumber(), expectedWeight)
    })

    it('should update the total weight', async () => {
      // @ts-ignore: TODO(mcortesi) fix typings for TransactionDetails
      await lockedGold.newCommitment(noticePeriod, { value })
      const totalWeight = await lockedGold.totalWeight()
      assert.equal(totalWeight.toNumber(), expectedWeight)
    })

    it('should emit a NewCommitment event', async () => {
      // @ts-ignore: TODO(mcortesi) fix typings for TransactionDetails
      const resp = await lockedGold.newCommitment(noticePeriod, { value })
      assert.equal(resp.logs.length, 1)
      const log = resp.logs[0]
      assertLogMatches(log, 'NewCommitment', {
        account,
        value: new BigNumber(value),
        noticePeriod: new BigNumber(noticePeriod),
      })
    })

    it('should revert when the specified notice period is too large', async () => {
      // @ts-ignore: TODO(mcortesi) fix typings for TransactionDetails
      await assertRevert(lockedGold.newCommitment(maxNoticePeriod + 1, { value }))
    })

    it('should revert when the specified value is 0', async () => {
      await assertRevert(lockedGold.newCommitment(noticePeriod))
    })

    it('should revert when the account does not exist', async () => {
      await assertRevert(lockedGold.newCommitment(noticePeriod, { value, from: accounts[1] }))
    })

    it('should revert if the caller is voting', async () => {
      await mockGovernance.setVoting(account)
      // @ts-ignore: TODO(mcortesi) fix typings for TransactionDetails
      await assertRevert(lockedGold.newCommitment(noticePeriod, { value }))
    })
  })

  describe('#notifyCommitment()', () => {
    const noticePeriod = 60 * 60 * 24 // 1 day
    const value = 1000
    beforeEach(async () => {
      // @ts-ignore: TODO(mcortesi) fix typings for TransactionDetails
      await lockedGold.newCommitment(noticePeriod, { value })
    })

    it('should add a notified deposit', async () => {
      await lockedGold.notifyCommitment(value, noticePeriod)
      const availabilityTime = new BigNumber(noticePeriod).plus(
        (await web3.eth.getBlock('latest')).timestamp
      )
      const availabilityTimes = await lockedGold.getAvailabilityTimes(account)
      assert.equal(availabilityTimes.length, 1)
      assert.equal(availabilityTimes[0].toNumber(), availabilityTime.toNumber())

      const [notifiedValue, index] = await lockedGold.getNotifiedCommitment(
        account,
        availabilityTime
      )
      assert.equal(notifiedValue.toNumber(), value)
      assert.equal(index.toNumber(), 0)
    })

    it('should remove the Locked Gold commitment', async () => {
      await lockedGold.notifyCommitment(value, noticePeriod)
      const noticePeriods = await lockedGold.getNoticePeriods(account)
      assert.equal(noticePeriods.length, 0)
      const [lockedValue, index] = await lockedGold.getLockedCommitment(account, noticePeriod)
      assert.equal(lockedValue.toNumber(), 0)
      assert.equal(index.toNumber(), 0)
    })

    it('should update the account weight', async () => {
      await lockedGold.notifyCommitment(value, noticePeriod)
      const weight = await lockedGold.getAccountWeight(account)
      assert.equal(weight.toNumber(), value)
    })

    it('should update the total weight', async () => {
      await lockedGold.notifyCommitment(value, noticePeriod)
      const totalWeight = await lockedGold.totalWeight()
      assert.equal(totalWeight.toNumber(), value)
    })

    it('should emit a CommitmentNotified event', async () => {
      const resp = await lockedGold.notifyCommitment(value, noticePeriod)
      assert.equal(resp.logs.length, 1)
      const log = resp.logs[0]
      assertLogMatches(log, 'CommitmentNotified', {
        account,
        value: new BigNumber(value),
        noticePeriod: new BigNumber(noticePeriod),
        availabilityTime: new BigNumber(noticePeriod).plus(
          (await web3.eth.getBlock('latest')).timestamp
        ),
      })
    })

    it('should revert when the value of the Locked Gold commitment is 0', async () => {
      await assertRevert(lockedGold.notifyCommitment(1, noticePeriod + 1))
    })

    it('should revert when value is greater than the value of the Locked Gold commitment', async () => {
      await assertRevert(lockedGold.notifyCommitment(value + 1, noticePeriod))
    })

    it('should revert when the value is 0', async () => {
      await assertRevert(lockedGold.notifyCommitment(0, noticePeriod))
    })

    it('should revert if the account is validating', async () => {
      await mockValidators.setValidating(account)
      await assertRevert(lockedGold.notifyCommitment(value, noticePeriod))
    })

    it('should revert if the caller is voting', async () => {
      await mockGovernance.setVoting(account)
      await assertRevert(lockedGold.notifyCommitment(value, noticePeriod))
    })
  })

  describe('#extendCommitment()', () => {
    const value = 1000
    const expectedWeight = 1033
    let availabilityTime: BigNumber

    beforeEach(async () => {
      // Set an initial notice period of just over one day, so that when we rebond, we're
      // guaranteed that the new notice period is at least one day.
      const noticePeriod = 60 * 60 * 24 + 10
      // @ts-ignore: TODO(mcortesi) fix typings for TransactionDetails
      await lockedGold.newCommitment(noticePeriod, { value })
      await lockedGold.notifyCommitment(value, noticePeriod)
      availabilityTime = new BigNumber(noticePeriod).plus(
        (await web3.eth.getBlock('latest')).timestamp
      )
    })

    it('should add a Locked Gold commitment', async () => {
      await lockedGold.extendCommitment(value, availabilityTime)
      const noticePeriods = await lockedGold.getNoticePeriods(account)
      assert.equal(noticePeriods.length, 1)
      const noticePeriod = availabilityTime
        .minus((await web3.eth.getBlock('latest')).timestamp)
        .toNumber()
      assert.equal(noticePeriods[0].toNumber(), noticePeriod)
      const [lockedValue, index] = await lockedGold.getLockedCommitment(account, noticePeriod)
      assert.equal(lockedValue.toNumber(), value)
      assert.equal(index.toNumber(), 0)
    })

    it('should remove a notified deposit', async () => {
      await lockedGold.extendCommitment(value, availabilityTime)
      const availabilityTimes = await lockedGold.getAvailabilityTimes(account)
      assert.equal(availabilityTimes.length, 0)
      const [notifiedValue, index] = await lockedGold.getNotifiedCommitment(
        account,
        availabilityTime
      )
      assert.equal(notifiedValue.toNumber(), 0)
      assert.equal(index.toNumber(), 0)
    })

    it('should update the account weight', async () => {
      await lockedGold.extendCommitment(value, availabilityTime)
      const weight = await lockedGold.getAccountWeight(account)
      assert.equal(weight.toNumber(), expectedWeight)
    })

    it('should update the total weight', async () => {
      await lockedGold.extendCommitment(value, availabilityTime)
      const totalWeight = await lockedGold.totalWeight()
      assert.equal(totalWeight.toNumber(), expectedWeight)
    })

    it('should emit a CommitmentExtended event', async () => {
      const resp = await lockedGold.extendCommitment(value, availabilityTime)
      const noticePeriod = availabilityTime.minus((await web3.eth.getBlock('latest')).timestamp)
      assert.equal(resp.logs.length, 1)
      const log = resp.logs[0]
      assertLogMatches(log, 'CommitmentExtended', {
        account,
        value: new BigNumber(value),
        noticePeriod,
        availabilityTime,
      })
    })

    it('should revert when the notified deposit is withdrawable', async () => {
      await timeTravel(
        availabilityTime
          .minus((await web3.eth.getBlock('latest')).timestamp)
          .plus(1)
          .toNumber(),
        web3
      )
      await assertRevert(lockedGold.extendCommitment(value, availabilityTime))
    })

    it('should revert when the value of the notified deposit is 0', async () => {
      await assertRevert(lockedGold.extendCommitment(value, availabilityTime.plus(1)))
    })

    it('should revert when the value is 0', async () => {
      await assertRevert(lockedGold.extendCommitment(0, availabilityTime))
    })

    it('should revert if the caller is voting', async () => {
      await mockGovernance.setVoting(account)
      await assertRevert(lockedGold.extendCommitment(value, availabilityTime))
    })
  })

  describe('#withdrawCommitment()', () => {
    const noticePeriod = 60 * 60 * 24 // 1 day
    const value = 1000
    let availabilityTime: BigNumber

    beforeEach(async () => {
      // @ts-ignore: TODO(mcortesi) fix typings for TransactionDetails
      await lockedGold.newCommitment(noticePeriod, { value })
      await lockedGold.notifyCommitment(value, noticePeriod)
      availabilityTime = new BigNumber(noticePeriod).plus(
        (await web3.eth.getBlock('latest')).timestamp
      )
    })

    it('should remove the notified deposit', async () => {
      await timeTravel(noticePeriod, web3)
      await lockedGold.withdrawCommitment(availabilityTime)

      const availabilityTimes = await lockedGold.getAvailabilityTimes(account)
      assert.equal(availabilityTimes.length, 0)
    })

    it('should update the account weight', async () => {
      await timeTravel(noticePeriod, web3)
      await lockedGold.withdrawCommitment(availabilityTime)

      const weight = await lockedGold.getAccountWeight(account)
      assert.equal(weight.toNumber(), 0)
    })

    it('should update the total weight', async () => {
      await timeTravel(noticePeriod, web3)
      await lockedGold.withdrawCommitment(availabilityTime)

      const totalWeight = await lockedGold.totalWeight()
      assert.equal(totalWeight.toNumber(), 0)
    })

    it('should emit a Withdrawal event', async () => {
      await timeTravel(noticePeriod, web3)
      const resp = await lockedGold.withdrawCommitment(availabilityTime)
      assert.equal(resp.logs.length, 1)
      const log = resp.logs[0]
      assertLogMatches(log, 'Withdrawal', {
        account,
        value: new BigNumber(value),
      })
    })

    it('should revert if the account is validating', async () => {
      await mockValidators.setValidating(account)
      await assertRevert(lockedGold.withdrawCommitment(availabilityTime))
    })

    it('should revert when the notice period has not passed', async () => {
      await assertRevert(lockedGold.withdrawCommitment(availabilityTime))
    })

    it('should revert when the value of the notified deposit is 0', async () => {
      await timeTravel(noticePeriod, web3)
      await assertRevert(lockedGold.withdrawCommitment(availabilityTime.plus(1)))
    })

    it('should revert if the caller is voting', async () => {
      await timeTravel(noticePeriod, web3)
      await mockGovernance.setVoting(account)
      await assertRevert(lockedGold.withdrawCommitment(availabilityTime))
    })
  })

  describe('#increaseNoticePeriod()', () => {
    const noticePeriod = 60 * 60 * 24 // 1 day
    const value = 1000
    const increase = noticePeriod
    const expectedWeight = 1047

    beforeEach(async () => {
      // @ts-ignore: TODO(mcortesi) fix typings for TransactionDetails
      await lockedGold.newCommitment(noticePeriod, { value })
    })

    it('should update the Locked Gold commitment', async () => {
      await lockedGold.increaseNoticePeriod(value, noticePeriod, increase)
      const noticePeriods = await lockedGold.getNoticePeriods(account)
      assert.equal(noticePeriods.length, 1)
      assert.equal(noticePeriods[0].toNumber(), noticePeriod + increase)
      const [lockedValue, index] = await lockedGold.getLockedCommitment(
        account,
        noticePeriod + increase
      )
      assert.equal(lockedValue.toNumber(), value)
      assert.equal(index.toNumber(), 0)
    })

    it('should update the account weight', async () => {
      await lockedGold.increaseNoticePeriod(value, noticePeriod, increase)
      const weight = await lockedGold.getAccountWeight(account)
      assert.equal(weight.toNumber(), expectedWeight)
    })

    it('should update the total weight', async () => {
      await lockedGold.increaseNoticePeriod(value, noticePeriod, increase)
      const totalWeight = await lockedGold.totalWeight()
      assert.equal(totalWeight.toNumber(), expectedWeight)
    })

    it('should emit a NoticePeriodIncreased event', async () => {
      const resp = await lockedGold.increaseNoticePeriod(value, noticePeriod, increase)
      assert.equal(resp.logs.length, 1)
      const log = resp.logs[0]
      assertLogMatches(log, 'NoticePeriodIncreased', {
        account,
        value: new BigNumber(value),
        noticePeriod: new BigNumber(noticePeriod),
        increase: new BigNumber(increase),
      })
    })

    it('should revert if the value is 0', async () => {
      await assertRevert(lockedGold.increaseNoticePeriod(0, noticePeriod, increase))
    })

    it('should revert if the increase is 0', async () => {
      await assertRevert(lockedGold.increaseNoticePeriod(value, noticePeriod, 0))
    })

    it('should revert if the Locked Gold commitment is smaller than the value', async () => {
      await assertRevert(lockedGold.increaseNoticePeriod(value, noticePeriod + 1, increase))
    })

    it('should revert if the caller is voting', async () => {
      await mockGovernance.setVoting(account)
      await assertRevert(lockedGold.increaseNoticePeriod(value, noticePeriod, increase))
    })
  })

  describe('#getAccountFromDelegateAndRole()', () => {
    forEachRole((role) => {
      describe('when the account is not delegating', () => {
        it('should return the account when passed the account', async () => {
          assert.equal(await lockedGold.getAccountFromDelegateAndRole(account, role), account)
        })

        it('should revert when passed a delegate that is not the role delegate', async () => {
          const delegate = accounts[2]
          const diffRole = (role + 1) % 3
          const sig = await getParsedSignatureOfAddress(account, delegate)
          await lockedGold.delegateRole(role, delegate, sig.v, sig.r, sig.s)
          await assertRevert(lockedGold.getAccountFromDelegateAndRole(delegate, diffRole))
        })
      })

      describe('when the account is delegating', () => {
        const delegate = accounts[1]

        beforeEach(async () => {
          const sig = await getParsedSignatureOfAddress(account, delegate)
          await lockedGold.delegateRole(role, delegate, sig.v, sig.r, sig.s)
        })

        it('should return the account when passed the delegate', async () => {
          assert.equal(await lockedGold.getAccountFromDelegateAndRole(delegate, role), account)
        })

        it('should return the account when passed the account', async () => {
          assert.equal(await lockedGold.getAccountFromDelegateAndRole(account, role), account)
        })

        it('should revert when passed a delegate that is not the role delegate', async () => {
          const delegate = accounts[2]
          const diffRole = (role + 1) % 3
          const sig = await getParsedSignatureOfAddress(account, delegate)
          await lockedGold.delegateRole(role, delegate, sig.v, sig.r, sig.s)
          await assertRevert(lockedGold.getAccountFromDelegateAndRole(delegate, diffRole))
        })
      })
    })
  })

  describe('#getDelegateFromAccountAndRole()', () => {
    forEachRole((role) => {
      describe('when the account is not delegating', () => {
        it('should return the account when passed the account', async () => {
          assert.equal(await lockedGold.getDelegateFromAccountAndRole(account, role), account)
        })
      })

      describe('when the account is delegating', () => {
        const delegate = accounts[1]

        beforeEach(async () => {
          const sig = await getParsedSignatureOfAddress(account, delegate)
          await lockedGold.delegateRole(role, delegate, sig.v, sig.r, sig.s)
        })

        it('should return the account when passed undelegated role', async () => {
          const role2 = (role + 1) % 3
          assert.equal(await lockedGold.getDelegateFromAccountAndRole(account, role2), account)
        })

        it('should return the delegate when passed the delegated role', async () => {
          assert.equal(await lockedGold.getDelegateFromAccountAndRole(account, role), delegate)
        })
      })
    })
  })

  describe('#isVoting()', () => {
    describe('when the account is not delegating', () => {
      it('should return false if the account is not voting in governance or validator elections', async () => {
        assert.isFalse(await lockedGold.isVoting(account))
      })

      it('should return true if the account is voting in governance', async () => {
        await mockGovernance.setVoting(account)
        assert.isTrue(await lockedGold.isVoting(account))
      })

      it('should return true if the account is voting in validator elections', async () => {
        await mockValidators.setVoting(account)
        assert.isTrue(await lockedGold.isVoting(account))
      })

      it('should return true if the account is voting in governance and validator elections', async () => {
        await mockGovernance.setVoting(account)
        await mockValidators.setVoting(account)
        assert.isTrue(await lockedGold.isVoting(account))
      })
    })

    describe('when the account is delegating', () => {
      const delegate = accounts[1]

      beforeEach(async () => {
        const sig = await getParsedSignatureOfAddress(account, delegate)
        await lockedGold.delegateRole(roles.voting, delegate, sig.v, sig.r, sig.s)
      })

      it('should return false if the delegate is not voting in governance or validator elections', async () => {
        assert.isFalse(await lockedGold.isVoting(account))
      })

      it('should return true if the delegate is voting in governance', async () => {
        await mockGovernance.setVoting(delegate)
        assert.isTrue(await lockedGold.isVoting(account))
      })

      it('should return true if the delegate is voting in validator elections', async () => {
        await mockValidators.setVoting(delegate)
        assert.isTrue(await lockedGold.isVoting(account))
      })

      it('should return true if the delegate is voting in governance and validator elections', async () => {
        await mockGovernance.setVoting(delegate)
        await mockValidators.setVoting(delegate)
        assert.isTrue(await lockedGold.isVoting(account))
      })
    })
  })

  describe('#getCommitmentWeight()', () => {
    const value = new BigNumber(521000)
    const oneDay = new BigNumber(60 * 60 * 24)
    it('should return the commitment value when notice period is zero', async () => {
      const noticePeriod = new BigNumber(0)
      assertEqualBN(await lockedGold.getCommitmentWeight(value, noticePeriod), value)
    })

    it('should return the commitment value when notice period is less than one day', async () => {
      const noticePeriod = oneDay.minus(1)
      assertEqualBN(await lockedGold.getCommitmentWeight(value, noticePeriod), value)
    })

    it('should return the commitment value times 1.0333 when notice period is one day', async () => {
      const noticePeriod = oneDay
      assertEqualBN(
        await lockedGold.getCommitmentWeight(value, noticePeriod),
        value.times(1.0333).integerValue(BigNumber.ROUND_DOWN)
      )
    })

    it('should return the commitment value times 1.047 when notice period is two days', async () => {
      const noticePeriod = oneDay.times(2)
      assertEqualBN(
        await lockedGold.getCommitmentWeight(value, noticePeriod),
        value.times(1.047).integerValue(BigNumber.ROUND_DOWN)
      )
    })

    it('should return the commitment value times 1.1823 when notice period is 30 days', async () => {
      const noticePeriod = oneDay.times(30)
      assertEqualBN(
        await lockedGold.getCommitmentWeight(value, noticePeriod),
        value.times(1.1823).integerValue(BigNumber.ROUND_DOWN)
      )
    })

    it('should return the commitment value times 2.103 when notice period is 3 years', async () => {
      const noticePeriod = oneDay.times(365).times(3)
      assertEqualBN(
        await lockedGold.getCommitmentWeight(value, noticePeriod),
        value.times(2.103).integerValue(BigNumber.ROUND_DOWN)
      )
    })
  })

  describe('when there are multiple commitments, notifies, rebondings, notice period increases, and withdrawals', () => {
    beforeEach(async () => {
      for (const accountToCreate of accounts) {
        // Account for `account` has already been created.
        if (accountToCreate !== account) {
          await lockedGold.createAccount({ from: accountToCreate })
        }
      }
    })

    enum ActionType {
      Deposit = 'Deposit',
      Notify = 'Notify',
      Increase = 'Increase',
      Rebond = 'Rebond',
      Withdraw = 'Withdraw',
    }

    const initializeState = (numAccounts: number) => {
      const locked: Map<string, Map<string, BigNumber>> = new Map()
      const notified: Map<string, Map<string, BigNumber>> = new Map()
      const noticePeriods: Map<string, Set<string>> = new Map()
      const availabilityTimes: Map<string, Set<string>> = new Map()
      const selectedAccounts = accounts.slice(0, numAccounts)
      for (const acc of selectedAccounts) {
        // Map keys, set elements appear not to be able to be BigNumbers, so we use strings instead.
        locked.set(acc, new Map())
        notified.set(acc, new Map())
        noticePeriods.set(acc, new Set([]))
        availabilityTimes.set(acc, new Set([]))
      }

      return { locked, notified, noticePeriods, availabilityTimes, selectedAccounts }
    }

    const rndElement = <A>(elems: A[]) => {
      return elems[
        Math.floor(
          BigNumber.random()
            .times(elems.length)
            .toNumber()
        )
      ]
    }
    const rndSetElement = (s: Set<string>) => rndElement(Array.from(s))

    const getOrElse = <A, B>(map: Map<B, A>, key: B, defaultValue: A) =>
      map.has(key) ? map.get(key) : defaultValue

    const executeActionsAndAssertState = async (numActions: number, numAccounts: number) => {
      const {
        selectedAccounts,
        locked,
        notified,
        noticePeriods,
        availabilityTimes,
      } = initializeState(numAccounts)

      for (let i = 0; i < numActions; i++) {
        const blockTime = 5
        await timeTravel(blockTime, web3)
        account = rndElement(selectedAccounts)

        const accountLockedGold = locked.get(account)
        const accountNotifiedCommitments = notified.get(account)
        const accountNoticePeriods = noticePeriods.get(account)
        const accountAvailabilityTimes = availabilityTimes.get(account)

        const getWithdrawableAvailabilityTimes = async (): Promise<Set<string>> => {
          const nextTimestamp = new BigNumber((await web3.eth.getBlock('latest')).timestamp)
          const items: string[] = Array.from(accountAvailabilityTimes)
          return new Set(items.filter((x: string) => nextTimestamp.gt(x)))
        }

        const getRebondableAvailabilityTimes = async (): Promise<Set<string>> => {
          const nextTimestamp = new BigNumber((await web3.eth.getBlock('latest')).timestamp).plus(
            blockTime
          )
          const items: string[] = Array.from(accountAvailabilityTimes)
          // Subtract one to cover edge case where block time is 6 seconds.
          return new Set(items.filter((x: string) => nextTimestamp.plus(1).lt(x)))
        }

        // Select random action type.
        const actionTypeOptions = [ActionType.Deposit]
        if (accountNoticePeriods.size > 0) {
          actionTypeOptions.push(ActionType.Notify)
          actionTypeOptions.push(ActionType.Increase)
        }
        const rebondableAvailabilityTimes = await getRebondableAvailabilityTimes()
        if (rebondableAvailabilityTimes.size > 0) {
          // Push twice to increase likelihood
          actionTypeOptions.push(ActionType.Rebond)
          actionTypeOptions.push(ActionType.Rebond)
        }
        const withdrawableAvailabilityTimes = await getWithdrawableAvailabilityTimes()
        if (withdrawableAvailabilityTimes.size > 0) {
          // Push twice to increase likelihood
          actionTypeOptions.push(ActionType.Withdraw)
          actionTypeOptions.push(ActionType.Withdraw)
        }
        const actionType = rndElement(actionTypeOptions)

        const getLockedCommitmentValue = (noticePeriod: string) =>
          getOrElse(accountLockedGold, noticePeriod, new BigNumber(0))
        const getNotifiedCommitmentValue = (availabilityTime: string) =>
          getOrElse(accountNotifiedCommitments, availabilityTime, new BigNumber(0))

        const randomSometimesMaximumValue = (maximum: BigNumber) => {
          assert.isFalse(maximum.eq(0))
          const random = BigNumber.random().toNumber()
          if (random < 0.5) {
            return maximum
          } else {
            return BigNumber.max(
              BigNumber.random()
                .times(maximum)
                .integerValue(),
              1
            )
          }
        }

        // Perform random action and update test implementation state.
        if (actionType === ActionType.Deposit) {
          const value = new BigNumber(web3.utils.randomHex(2)).toNumber()
          // Notice period of at most 10 blocks.
          const noticePeriod = BigNumber.random()
            .times(10)
            .times(blockTime)
            .integerValue()
            .valueOf()
          await lockedGold.newCommitment(noticePeriod, { value, from: account })
          accountNoticePeriods.add(noticePeriod)
          accountLockedGold.set(noticePeriod, getLockedCommitmentValue(noticePeriod).plus(value))
        } else if (actionType === ActionType.Notify || actionType === ActionType.Increase) {
          const noticePeriod = rndSetElement(accountNoticePeriods)
          const lockedDepositValue = getLockedCommitmentValue(noticePeriod)
          const value = randomSometimesMaximumValue(lockedDepositValue)

          if (value.eq(lockedDepositValue)) {
            accountLockedGold.delete(noticePeriod)
            accountNoticePeriods.delete(noticePeriod)
          } else {
            accountLockedGold.set(noticePeriod, lockedDepositValue.minus(value))
          }

          if (actionType === ActionType.Notify) {
            await lockedGold.notifyCommitment(value, noticePeriod, { from: account })
            const availabilityTime = new BigNumber(noticePeriod)
              .plus((await web3.eth.getBlock('latest')).timestamp)
              .valueOf()
            accountAvailabilityTimes.add(availabilityTime)
            accountNotifiedCommitments.set(
              availabilityTime,
              getNotifiedCommitmentValue(availabilityTime).plus(value)
            )
          } else {
            // Notice period increase of at most 10 blocks.
            const increase = BigNumber.random()
              .times(10)
              .times(blockTime)
              .integerValue()
              .plus(1)
            await lockedGold.increaseNoticePeriod(value, noticePeriod, increase, {
              from: account,
            })
            const increasedNoticePeriod = increase.plus(noticePeriod).valueOf()
            accountNoticePeriods.add(increasedNoticePeriod)
            accountLockedGold.set(
              increasedNoticePeriod,
              getLockedCommitmentValue(increasedNoticePeriod).plus(value)
            )
          }
        } else if (actionType === ActionType.Rebond) {
          const availabilityTime = rndSetElement(rebondableAvailabilityTimes)
          const notifiedDepositValue = getNotifiedCommitmentValue(availabilityTime)
          const value = randomSometimesMaximumValue(notifiedDepositValue)
          await lockedGold.extendCommitment(value, availabilityTime, { from: account })

          if (value.eq(notifiedDepositValue)) {
            accountNotifiedCommitments.delete(availabilityTime)
            accountAvailabilityTimes.delete(availabilityTime)
          } else {
            accountNotifiedCommitments.set(availabilityTime, notifiedDepositValue.minus(value))
          }
          const noticePeriod = new BigNumber(availabilityTime)
            .minus((await web3.eth.getBlock('latest')).timestamp)
            .valueOf()
          accountLockedGold.set(noticePeriod, getLockedCommitmentValue(noticePeriod).plus(value))
          accountNoticePeriods.add(noticePeriod)
        } else if (actionType === ActionType.Withdraw) {
          const availabilityTime = rndSetElement(withdrawableAvailabilityTimes)
          await lockedGold.withdrawCommitment(availabilityTime, { from: account })
          accountAvailabilityTimes.delete(availabilityTime)
          accountNotifiedCommitments.delete(availabilityTime)
        } else {
          assert.isTrue(false)
        }

        // Sanity check our test implementation.
        selectedAccounts.forEach((acc) => {
          if (locked.get(acc).size > 0) {
            assert.hasAllKeys(
              noticePeriods.get(acc),
              Array.from(locked.get(acc).keys()),
              `notice periods don\'t match for account: ${acc}`
            )
          }
          if (notified.get(acc).size > 0) {
            assert.hasAllKeys(
              availabilityTimes.get(acc),
              Array.from(notified.get(acc).keys()),
              `availability times don\'t match for account: ${acc}`
            )
          }
        })

        // Test the contract state matches our test implementation.
        let expectedTotalWeight = new BigNumber(0)
        for (const acc of selectedAccounts) {
          let expectedAccountWeight = new BigNumber(0)
          const actualNoticePeriods = await lockedGold.getNoticePeriods(acc)

          assert.lengthOf(actualNoticePeriods, noticePeriods.get(acc).size)
          for (let k = 0; k < actualNoticePeriods.length; k++) {
            const noticePeriod = actualNoticePeriods[k]
            assert.isTrue(noticePeriods.get(acc).has(noticePeriod.valueOf()))
            const [actualValue, actualIndex] = await lockedGold.getLockedCommitment(
              acc,
              noticePeriod
            )
            assertEqualBN(actualIndex, k)
            const expectedValue = locked.get(acc).get(noticePeriod.valueOf())
            assertEqualBN(actualValue, expectedValue)
            assertEqualBN(actualNoticePeriods[actualIndex.toNumber()], noticePeriod)
            expectedAccountWeight = expectedAccountWeight.plus(
              await lockedGold.getCommitmentWeight(expectedValue, noticePeriod)
            )
          }

          const actualAvailabilityTimes = await lockedGold.getAvailabilityTimes(acc)

          assert.equal(actualAvailabilityTimes.length, availabilityTimes.get(acc).size)
          for (let k = 0; k < actualAvailabilityTimes.length; k++) {
            const availabilityTime = actualAvailabilityTimes[k]
            assert.isTrue(availabilityTimes.get(acc).has(availabilityTime.valueOf()))
            const [actualValue, actualIndex] = await lockedGold.getNotifiedCommitment(
              acc,
              availabilityTime
            )
            assertEqualBN(actualIndex, k)
            const expectedValue = notified.get(acc).get(availabilityTime.valueOf())
            assertEqualBN(actualValue, expectedValue)
            assertEqualBN(actualAvailabilityTimes[actualIndex.toNumber()], availabilityTime)
            expectedAccountWeight = expectedAccountWeight.plus(expectedValue)
          }
          assertEqualBN(await lockedGold.getAccountWeight(acc), expectedAccountWeight)
          expectedTotalWeight = expectedTotalWeight.plus(expectedAccountWeight)
        }
      }
    }

    it('should match a simple typescript implementation', async () => {
      const numActions = 100
      const numAccounts = 2
      await executeActionsAndAssertState(numActions, numAccounts)
    })
  })
})<|MERGE_RESOLUTION|>--- conflicted
+++ resolved
@@ -68,19 +68,11 @@
     mockGovernance = await MockGovernance.new()
     mockValidators = await MockValidators.new()
     registry = await Registry.new()
-<<<<<<< HEAD
-    await registry.setAddressFor(goldTokenRegistryId, mockGoldToken.address)
-    await registry.setAddressFor(governanceRegistryId, mockGovernance.address)
-    await registry.setAddressFor(validatorsRegistryId, mockValidators.address)
-    await lockedGold.initialize(registry.address, maxNoticePeriod)
-    await lockedGold.createAccount()
-=======
     await registry.setAddressFor(CeloContractName.GoldToken, mockGoldToken.address)
     await registry.setAddressFor(CeloContractName.Governance, mockGovernance.address)
     await registry.setAddressFor(CeloContractName.Validators, mockValidators.address)
-    await bondedDeposits.initialize(registry.address, maxNoticePeriod)
-    await bondedDeposits.createAccount()
->>>>>>> ea6c29e7
+    await lockedGold.initialize(registry.address, maxNoticePeriod)
+    await lockedGold.createAccount()
   })
 
   describe('#initialize()', () => {
