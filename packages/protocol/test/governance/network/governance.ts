import { NULL_ADDRESS, trimLeading0x } from '@celo/base/lib/address'
import { CeloContractName } from '@celo/protocol/lib/registry-utils'
import { getParsedSignatureOfAddress } from '@celo/protocol/lib/signing-utils'
import {
  assertBalance,
  assertEqualBN,
  assertLogMatches2,
  assertRevert,
<<<<<<< HEAD
  assertTransactionRevertWithReason,
=======
  assertRevertWithReason,
  createAndAssertDelegatorDelegateeSigners,
>>>>>>> 0056611d
  matchAny,
  mineToNextEpoch,
  stripHexEncoding,
  timeTravel,
} from '@celo/protocol/lib/test-utils'
import { concurrentMap } from '@celo/utils/lib/async'
import { zip } from '@celo/utils/lib/collections'
import { fixed1, multiply, toFixed } from '@celo/utils/lib/fixidity'
import { bufferToHex, toBuffer } from '@ethereumjs/util'
import BigNumber from 'bignumber.js'
import { keccak256 } from 'ethereum-cryptography/keccak'
import { hexToBytes, utf8ToBytes } from 'ethereum-cryptography/utils'
import {
  AccountsContract,
  AccountsInstance,
  GovernanceTestContract,
  GovernanceTestInstance,
  MockLockedGoldContract,
  MockLockedGoldInstance,
  MockValidatorsContract,
  MockValidatorsInstance,
  RegistryContract,
  RegistryInstance,
  TestTransactionsContract,
  TestTransactionsInstance,
} from 'types'

const Governance: GovernanceTestContract = artifacts.require('GovernanceTest')
const Accounts: AccountsContract = artifacts.require('Accounts')
const MockLockedGold: MockLockedGoldContract = artifacts.require('MockLockedGold')
const MockValidators: MockValidatorsContract = artifacts.require('MockValidators')
const Registry: RegistryContract = artifacts.require('Registry')
const TestTransactions: TestTransactionsContract = artifacts.require('TestTransactions')

// @ts-ignore
// TODO(mcortesi): Use BN
Governance.numberFormat = 'BigNumber'

const parseProposalParams = (proposalParams: any) => {
  return {
    proposer: proposalParams[0],
    deposit: proposalParams[1],
    timestamp: proposalParams[2].toNumber(),
    transactionCount: proposalParams[3].toNumber(),
    descriptionUrl: proposalParams[4],
    networkWeight: proposalParams[5],
    approved: proposalParams[6],
  }
}

const parseTransactionParams = (transactionParams: any) => {
  return {
    value: transactionParams[0].toNumber(),
    destination: transactionParams[1],
    data: transactionParams[2],
  }
}

enum VoteValue {
  None = 0,
  Abstain,
  No,
  Yes,
}

enum Stage {
  None = 0,
  Queued,
  Approval,
  Referendum,
  Execution,
  Expiration,
}

interface Transaction {
  value: number
  destination: string
  data: Buffer
}

// TODO(asa): Test dequeueProposalsIfReady
// TODO(asa): Dequeue explicitly to make the gas cost of operations more clear
contract('Governance', (accounts: string[]) => {
  let governance: GovernanceTestInstance
  let accountsInstance: AccountsInstance
  let mockLockedGold: MockLockedGoldInstance
  let mockValidators: MockValidatorsInstance
  let testTransactions: TestTransactionsInstance
  let registry: RegistryInstance
  const nullFunctionId = '0x00000000'
  const account = accounts[0]
  const approver = accounts[0]
  const otherAccount = accounts[1]
  const nonOwner = accounts[1]
  const nonApprover = accounts[1]
  const concurrentProposals = 1
  const minDeposit = 5
  const queueExpiry = 60 * 60 // 1 hour
  const dequeueFrequency = 10 * 60 // 10 minutes
  const referendumStageDuration = 5 * 60 // 5 minutes
  const executionStageDuration = 1 * 60 // 1 minute
  const participationBaseline = toFixed(5 / 10)
  const participationFloor = toFixed(5 / 100)
  const baselineUpdateFactor = toFixed(1 / 5)
  const baselineQuorumFactor = toFixed(1)
  const yesVotes = 100
  const participation = toFixed(1)
  const expectedParticipationBaseline = multiply(baselineUpdateFactor, participation).plus(
    multiply(fixed1.minus(baselineUpdateFactor), participationBaseline)
  )
  const descriptionUrl = 'https://descriptionUrl.sample.com'
  let transactionSuccess1: Transaction
  let transactionSuccess2: Transaction
  let transactionFail: Transaction
  let salt: string
  let hotfixHash: Buffer
  let hotfixHashStr: string
  beforeEach(async () => {
    accountsInstance = await Accounts.new(true)
    governance = await Governance.new()
    mockLockedGold = await MockLockedGold.new()
    mockValidators = await MockValidators.new()
    registry = await Registry.new(true)
    testTransactions = await TestTransactions.new()
    await governance.initialize(
      registry.address,
      approver,
      concurrentProposals,
      minDeposit,
      queueExpiry,
      dequeueFrequency,
      referendumStageDuration,
      executionStageDuration,
      participationBaseline,
      participationFloor,
      baselineUpdateFactor,
      baselineQuorumFactor
    )
    await registry.setAddressFor(CeloContractName.Accounts, accountsInstance.address)
    await registry.setAddressFor(CeloContractName.LockedGold, mockLockedGold.address)
    await registry.setAddressFor(CeloContractName.Validators, mockValidators.address)
    await accountsInstance.initialize(registry.address)
    await accountsInstance.createAccount()
    await mockLockedGold.setAccountTotalGovernancePower(account, yesVotes)
    await mockLockedGold.setTotalLockedGold(yesVotes)
    transactionSuccess1 = {
      value: 0,
      destination: testTransactions.address,
      data: toBuffer(
        // @ts-ignore
        testTransactions.contract.methods.setValue(1, 1, true).encodeABI()
      ),
    }
    transactionSuccess2 = {
      value: 0,
      destination: testTransactions.address,
      data: toBuffer(
        // @ts-ignore
        testTransactions.contract.methods.setValue(2, 1, true).encodeABI()
      ),
    }
    transactionFail = {
      value: 0,
      destination: testTransactions.address,
      data: toBuffer(
        // @ts-ignore
        testTransactions.contract.methods.setValue(3, 1, false).encodeABI()
      ),
    }
    salt = '0x657ed9d64e84fa3d1af43b3a307db22aba2d90a158015df1c588c02e24ca08f0'
    const encodedParam = web3.eth.abi.encodeParameters(
      ['uint256[]', 'address[]', 'bytes', 'uint256[]', 'bytes32'],
      [
        [String(transactionSuccess1.value)],
        [transactionSuccess1.destination.toString()],
        transactionSuccess1.data,
        [String(transactionSuccess1.data.length)],
        salt,
      ]
    )

    hotfixHash = toBuffer(keccak256(hexToBytes(trimLeading0x(encodedParam))))
    hotfixHashStr = bufferToHex(hotfixHash)
  })

  describe('#initialize()', () => {
    it('should have set the owner', async () => {
      const owner: string = await governance.owner()
      assert.equal(owner, accounts[0])
    })

    it('should have set concurrentProposals', async () => {
      const actualConcurrentProposals = await governance.concurrentProposals()
      assertEqualBN(actualConcurrentProposals, concurrentProposals)
    })

    it('should have set minDeposit', async () => {
      const actualMinDeposit = await governance.minDeposit()
      assertEqualBN(actualMinDeposit, minDeposit)
    })

    it('should have set queueExpiry', async () => {
      const actualQueueExpiry = await governance.queueExpiry()
      assertEqualBN(actualQueueExpiry, queueExpiry)
    })

    it('should have set dequeueFrequency', async () => {
      const actualDequeueFrequency = await governance.dequeueFrequency()
      assertEqualBN(actualDequeueFrequency, dequeueFrequency)
    })

    it('should have set stageDurations', async () => {
      const actualReferendumStageDuration = await governance.getReferendumStageDuration()
      const actualExecutionStageDuration = await governance.getExecutionStageDuration()
      assertEqualBN(actualReferendumStageDuration, referendumStageDuration)
      assertEqualBN(actualExecutionStageDuration, executionStageDuration)
    })

    it('should have set participationParameters', async () => {
      const [
        actualParticipationBaseline,
        actualParticipationFloor,
        actualBaselineUpdateFactor,
        actualBaselineQuorumFactor,
      ] = await governance.getParticipationParameters()
      assertEqualBN(actualParticipationBaseline, participationBaseline)
      assertEqualBN(actualParticipationFloor, participationFloor)
      assertEqualBN(actualBaselineUpdateFactor, baselineUpdateFactor)
      assertEqualBN(actualBaselineQuorumFactor, baselineQuorumFactor)
    })

    // TODO(asa): Consider testing reversion when 0 values provided
    it('should not be callable again', async () => {
      await assertTransactionRevertWithReason(
        governance.initialize(
          registry.address,
          approver,
          concurrentProposals,
          minDeposit,
          queueExpiry,
          dequeueFrequency,
          referendumStageDuration,
          executionStageDuration,
          participationBaseline,
          participationFloor,
          baselineUpdateFactor,
          baselineQuorumFactor
        ),
        'contract already initialized'
      )
    })
  })

  describe('#setApprover', () => {
    const newApprover = accounts[2]
    it('should set the approver', async () => {
      await governance.setApprover(newApprover)
      assert.equal(await governance.approver(), newApprover)
    })

    it('should emit the ApproverSet event', async () => {
      const resp = await governance.setApprover(newApprover)
      assert.equal(resp.logs.length, 1)
      const log = resp.logs[0]
      assertLogMatches2(log, {
        event: 'ApproverSet',
        args: {
          approver: newApprover,
        },
      })
    })

    it('should revert when approver is the null address', async () => {
      await assertTransactionRevertWithReason(
        governance.setApprover(NULL_ADDRESS),
        'Approver cannot be 0'
      )
    })

    it('should revert when the approver is unchanged', async () => {
      await assertTransactionRevertWithReason(
        governance.setApprover(approver),
        'Approver unchanged'
      )
    })

    it('should revert when called by anyone other than the owner', async () => {
      await assertTransactionRevertWithReason(
        governance.setApprover(newApprover, { from: nonOwner }),
        'Ownable: caller is not the owner'
      )
    })
  })

  describe('#setMinDeposit', () => {
    const newMinDeposit = 1
    it('should set the minimum deposit', async () => {
      await governance.setMinDeposit(newMinDeposit)
      assert.equal((await governance.minDeposit()).toNumber(), newMinDeposit)
    })

    it('should emit the MinDepositSet event', async () => {
      const resp = await governance.setMinDeposit(newMinDeposit)
      assert.equal(resp.logs.length, 1)
      const log = resp.logs[0]
      assertLogMatches2(log, {
        event: 'MinDepositSet',
        args: {
          minDeposit: new BigNumber(newMinDeposit),
        },
      })
    })

    it('should revert when the minDeposit is unchanged', async () => {
      await assertTransactionRevertWithReason(
        governance.setMinDeposit(minDeposit),
        'Minimum deposit unchanged'
      )
    })

    it('should revert when called by anyone other than the owner', async () => {
      await assertTransactionRevertWithReason(
        governance.setMinDeposit(newMinDeposit, { from: nonOwner }),
        'Ownable: caller is not the owner'
      )
    })
  })

  describe('#setConcurrentProposals', () => {
    const newConcurrentProposals = 2
    it('should set the concurrent proposals', async () => {
      await governance.setConcurrentProposals(newConcurrentProposals)
      assert.equal((await governance.concurrentProposals()).toNumber(), newConcurrentProposals)
    })

    it('should emit the ConcurrentProposalsSet event', async () => {
      const resp = await governance.setConcurrentProposals(newConcurrentProposals)
      assert.equal(resp.logs.length, 1)
      const log = resp.logs[0]
      assertLogMatches2(log, {
        event: 'ConcurrentProposalsSet',
        args: {
          concurrentProposals: new BigNumber(newConcurrentProposals),
        },
      })
    })

    it('should revert when concurrent proposals is 0', async () => {
      await assertTransactionRevertWithReason(
        governance.setConcurrentProposals(0),
        'Number of proposals must be larger than zero'
      )
    })

    it('should revert when concurrent proposals is unchanged', async () => {
      await assertTransactionRevertWithReason(
        governance.setConcurrentProposals(concurrentProposals),
        'Number of proposals unchanged'
      )
    })

    it('should revert when called by anyone other than the owner', async () => {
      await assertTransactionRevertWithReason(
        governance.setConcurrentProposals(newConcurrentProposals, { from: nonOwner }),
        'Ownable: caller is not the owner'
      )
    })
  })

  describe('#setQueueExpiry', () => {
    const newQueueExpiry = 2
    it('should set the queue expiry', async () => {
      await governance.setQueueExpiry(newQueueExpiry)
      assert.equal((await governance.queueExpiry()).toNumber(), newQueueExpiry)
    })

    it('should emit the QueueExpirySet event', async () => {
      const resp = await governance.setQueueExpiry(newQueueExpiry)
      assert.equal(resp.logs.length, 1)
      const log = resp.logs[0]
      assertLogMatches2(log, {
        event: 'QueueExpirySet',
        args: {
          queueExpiry: new BigNumber(newQueueExpiry),
        },
      })
    })

    it('should revert when queue expiry is 0', async () => {
      await assertTransactionRevertWithReason(
        governance.setQueueExpiry(0),
        'QueueExpiry must be larger than 0'
      )
    })

    it('should revert when queue expiry is unchanged', async () => {
      await assertTransactionRevertWithReason(
        governance.setQueueExpiry(queueExpiry),
        'QueueExpiry unchanged'
      )
    })

    it('should revert when called by anyone other than the owner', async () => {
      await assertTransactionRevertWithReason(
        governance.setQueueExpiry(newQueueExpiry, { from: nonOwner }),
        'Ownable: caller is not the owner'
      )
    })
  })

  describe('#setDequeueFrequency', () => {
    const newDequeueFrequency = 2
    it('should set the dequeue frequency', async () => {
      await governance.setDequeueFrequency(newDequeueFrequency)
      assert.equal((await governance.dequeueFrequency()).toNumber(), newDequeueFrequency)
    })

    it('should emit the DequeueFrequencySet event', async () => {
      const resp = await governance.setDequeueFrequency(newDequeueFrequency)
      assert.equal(resp.logs.length, 1)
      const log = resp.logs[0]
      assertLogMatches2(log, {
        event: 'DequeueFrequencySet',
        args: {
          dequeueFrequency: new BigNumber(newDequeueFrequency),
        },
      })
    })

    it('should revert when dequeue frequency is 0', async () => {
      await assertTransactionRevertWithReason(
        governance.setDequeueFrequency(0),
        'dequeueFrequency must be larger than 0'
      )
    })

    it('should revert when dequeue frequency is unchanged', async () => {
      await assertTransactionRevertWithReason(
        governance.setDequeueFrequency(dequeueFrequency),
        'dequeueFrequency unchanged'
      )
    })

    it('should revert when called by anyone other than the owner', async () => {
      await assertTransactionRevertWithReason(
        governance.setDequeueFrequency(newDequeueFrequency, { from: nonOwner }),
        'Ownable: caller is not the owner'
      )
    })
  })

  describe('#setReferendumStageDuration', () => {
    const newReferendumStageDuration = 2
    it('should set the referendum stage duration', async () => {
      await governance.setReferendumStageDuration(newReferendumStageDuration)
      const actualReferendumStageDuration = await governance.getReferendumStageDuration()
      assertEqualBN(actualReferendumStageDuration, newReferendumStageDuration)
    })

    it('should emit the ReferendumStageDurationSet event', async () => {
      const resp = await governance.setReferendumStageDuration(newReferendumStageDuration)
      assert.equal(resp.logs.length, 1)
      const log = resp.logs[0]
      assertLogMatches2(log, {
        event: 'ReferendumStageDurationSet',
        args: {
          referendumStageDuration: new BigNumber(newReferendumStageDuration),
        },
      })
    })

    it('should revert when referendum stage duration is 0', async () => {
      await assertTransactionRevertWithReason(
        governance.setReferendumStageDuration(0),
        'Duration must be larger than 0'
      )
    })

    it('should revert when referendum stage duration is unchanged', async () => {
      await assertTransactionRevertWithReason(
        governance.setReferendumStageDuration(referendumStageDuration),
        'Duration unchanged'
      )
    })

    it('should revert when called by anyone other than the owner', async () => {
      await assertTransactionRevertWithReason(
        governance.setReferendumStageDuration(newReferendumStageDuration, { from: nonOwner }),
        'Ownable: caller is not the owner'
      )
    })
  })

  describe('#setExecutionStageDuration', () => {
    const newExecutionStageDuration = 2
    it('should set the execution stage duration', async () => {
      await governance.setExecutionStageDuration(newExecutionStageDuration)
      const actualExecutionStageDuration = await governance.getExecutionStageDuration()
      assertEqualBN(actualExecutionStageDuration, newExecutionStageDuration)
    })

    it('should emit the ExecutionStageDurationSet event', async () => {
      const resp = await governance.setExecutionStageDuration(newExecutionStageDuration)
      assert.equal(resp.logs.length, 1)
      const log = resp.logs[0]
      assertLogMatches2(log, {
        event: 'ExecutionStageDurationSet',
        args: {
          executionStageDuration: new BigNumber(newExecutionStageDuration),
        },
      })
    })

    it('should revert when execution stage duration is 0', async () => {
      await assertTransactionRevertWithReason(
        governance.setExecutionStageDuration(0),
        'Duration must be larger than 0'
      )
    })

    it('should revert when execution stage duration is unchanged', async () => {
      await assertTransactionRevertWithReason(
        governance.setExecutionStageDuration(executionStageDuration),
        'Duration unchanged'
      )
    })

    it('should revert when called by anyone other than the owner', async () => {
      await assertTransactionRevertWithReason(
        governance.setExecutionStageDuration(newExecutionStageDuration, { from: nonOwner }),
        'Ownable: caller is not the owner'
      )
    })
  })

  describe('#setParticipationFloor', () => {
    const differentParticipationFloor = toFixed(2 / 100)

    it('should set the participation floor', async () => {
      await governance.setParticipationFloor(differentParticipationFloor)
      const [, actualParticipationFloor, ,] = await governance.getParticipationParameters()
      assertEqualBN(actualParticipationFloor, differentParticipationFloor)
    })

    it('should emit the ParticipationFloorSet event', async () => {
      const resp = await governance.setParticipationFloor(differentParticipationFloor)
      assert.equal(resp.logs.length, 1)
      const log = resp.logs[0]
      assertLogMatches2(log, {
        event: 'ParticipationFloorSet',
        args: {
          participationFloor: differentParticipationFloor,
        },
      })
    })

    it('should revert if new participation floor is above 1', async () => {
      await assertTransactionRevertWithReason(
        governance.setParticipationFloor(toFixed(101 / 100)),
        'Participation floor greater than one'
      )
    })

    it('should revert when called by anyone other than the owner', async () => {
      await assertTransactionRevertWithReason(
        governance.setParticipationFloor(differentParticipationFloor, { from: nonOwner }),
        'Ownable: caller is not the owner'
      )
    })
  })

  describe('#setBaselineUpdateFactor', () => {
    const differentBaselineUpdateFactor = toFixed(2 / 5)

    it('should set the participation update coefficient', async () => {
      await governance.setBaselineUpdateFactor(differentBaselineUpdateFactor)
      const [, , actualBaselineUpdateFactor] = await governance.getParticipationParameters()
      assertEqualBN(actualBaselineUpdateFactor, differentBaselineUpdateFactor)
    })

    it('should emit the ParticipationBaselineUpdateFactorSet event', async () => {
      const resp = await governance.setBaselineUpdateFactor(differentBaselineUpdateFactor)
      assert.equal(resp.logs.length, 1)
      const log = resp.logs[0]
      assertLogMatches2(log, {
        event: 'ParticipationBaselineUpdateFactorSet',
        args: {
          baselineUpdateFactor: differentBaselineUpdateFactor,
        },
      })
    })

    it('should revert if new update coefficient is above 1', async () => {
      await assertTransactionRevertWithReason(
        governance.setBaselineUpdateFactor(toFixed(101 / 100)),
        'Baseline update factor greater than one'
      )
    })

    it('should revert when called by anyone other than the owner', async () => {
      await assertTransactionRevertWithReason(
        governance.setBaselineUpdateFactor(differentBaselineUpdateFactor, { from: nonOwner }),
        'Ownable: caller is not the owner'
      )
    })
  })

  describe('#setBaselineQuorumFactor', () => {
    const differentBaselineQuorumFactor = toFixed(8 / 10)

    it('should set the critical baseline level', async () => {
      await governance.setBaselineQuorumFactor(differentBaselineQuorumFactor)
      const [, , , actualBaselineQuorumFactor] = await governance.getParticipationParameters()
      assertEqualBN(actualBaselineQuorumFactor, differentBaselineQuorumFactor)
    })

    it('should emit the ParticipationBaselineQuorumFactorSet event', async () => {
      const resp = await governance.setBaselineQuorumFactor(differentBaselineQuorumFactor)
      assert.equal(resp.logs.length, 1)
      const log = resp.logs[0]
      assertLogMatches2(log, {
        event: 'ParticipationBaselineQuorumFactorSet',
        args: {
          baselineQuorumFactor: differentBaselineQuorumFactor,
        },
      })
    })

    it('should revert if new critical baseline level is above 1', async () => {
      await assertTransactionRevertWithReason(
        governance.setBaselineQuorumFactor(toFixed(101 / 100)),
        'Baseline quorum factor greater than one'
      )
    })

    it('should revert when called by anyone other than the owner', async () => {
      await assertTransactionRevertWithReason(
        governance.setBaselineQuorumFactor(differentBaselineQuorumFactor, { from: nonOwner }),
        'Ownable: caller is not the owner'
      )
    })
  })

  // TODO(asa): Verify that when we set the constitution for a function ID then the proper constitution is applied to a proposal.
  describe('#setConstitution', () => {
    const threshold = toFixed(2 / 3)
    let functionId
    let differentFunctionId
    let destination

    beforeEach(() => {
      destination = governance.address
    })

    describe('when the function id is 0', () => {
      beforeEach(() => {
        functionId = nullFunctionId
        differentFunctionId = '0x12345678'
      })

      it('should set the default threshold', async () => {
        await governance.setConstitution(destination, functionId, threshold)
        const differentThreshold = await governance.getConstitution(
          destination,
          differentFunctionId
        )
        assert.isTrue(differentThreshold.eq(threshold))
      })

      it('should emit the ConstitutionSet event', async () => {
        const resp = await governance.setConstitution(destination, functionId, threshold)
        assert.equal(resp.logs.length, 1)
        const log = resp.logs[0]
        assertLogMatches2(log, {
          event: 'ConstitutionSet',
          args: {
            destination,
            functionId: web3.utils.padRight(functionId, 64),
            threshold,
          },
        })
      })
    })

    describe('when the function id is not 0', () => {
      beforeEach(() => {
        functionId = '0x87654321'
        differentFunctionId = '0x12345678'
      })

      it('should set the function threshold', async () => {
        await governance.setConstitution(destination, functionId, threshold)
        const actualThreshold = await governance.getConstitution(destination, functionId)
        assert.isTrue(actualThreshold.eq(threshold))
      })

      it('should not set the default threshold', async () => {
        await governance.setConstitution(destination, functionId, threshold)
        const actualThreshold = await governance.getConstitution(destination, differentFunctionId)
        assert.isTrue(actualThreshold.eq(toFixed(1 / 2)))
      })

      it('should emit the ConstitutionSet event', async () => {
        const resp = await governance.setConstitution(destination, functionId, threshold)
        assert.equal(resp.logs.length, 1)
        const log = resp.logs[0]
        assertLogMatches2(log, {
          event: 'ConstitutionSet',
          args: {
            destination,
            functionId: web3.utils.padRight(functionId, 64),
            threshold,
          },
        })
      })
    })

    it('should revert when the destination is the null address', async () => {
      await assertTransactionRevertWithReason(
        governance.setConstitution(NULL_ADDRESS, nullFunctionId, threshold),
        'Destination cannot be zero'
      )
    })

    it('should revert when the threshold is zero', async () => {
      await assertTransactionRevertWithReason(
        governance.setConstitution(destination, nullFunctionId, 0),
        'Threshold has to be greater than majority and not greater than unanimity'
      )
    })

    it('should revert when the threshold is not greater than a majority', async () => {
      await assertTransactionRevertWithReason(
        governance.setConstitution(destination, nullFunctionId, toFixed(1 / 2)),
        'Threshold has to be greater than majority and not greater than unanimity'
      )
    })

    it('should revert when the threshold is greater than 100%', async () => {
      await assertTransactionRevertWithReason(
        governance.setConstitution(destination, nullFunctionId, toFixed(101 / 100)),
        'Threshold has to be greater than majority and not greater than unanimity'
      )
    })

    it('should revert when called by anyone other than the owner', async () => {
      await assertTransactionRevertWithReason(
        governance.setConstitution(destination, nullFunctionId, threshold, {
          from: nonOwner,
        }),
        'Ownable: caller is not the owner'
      )
    })
  })

  describe('#propose()', () => {
    const proposalId = 1

    it('should return the proposal id', async () => {
      const id = await governance.propose.call(
        [transactionSuccess1.value],
        [transactionSuccess1.destination],
        // @ts-ignore bytes type
        transactionSuccess1.data,
        [transactionSuccess1.data.length],
        descriptionUrl,
        // @ts-ignore: TODO(mcortesi) fix typings for TransactionDetails
        { value: minDeposit }
      )
      assertEqualBN(id, proposalId)
    })

    it('should increment the proposal count', async () => {
      await governance.propose(
        [transactionSuccess1.value],
        [transactionSuccess1.destination],
        // @ts-ignore bytes type
        transactionSuccess1.data,
        [transactionSuccess1.data.length],
        descriptionUrl,
        // @ts-ignore: TODO(mcortesi) fix typings for TransactionDetails
        { value: minDeposit }
      )
      assertEqualBN(await governance.proposalCount(), proposalId)
    })

    it('should add the proposal to the queue', async () => {
      await governance.propose(
        [transactionSuccess1.value],
        [transactionSuccess1.destination],
        // @ts-ignore bytes type
        transactionSuccess1.data,
        [transactionSuccess1.data.length],
        descriptionUrl,
        // @ts-ignore: TODO(mcortesi) fix typings for TransactionDetails
        { value: minDeposit }
      )
      assert.isTrue(await governance.isQueued(proposalId))
      const [proposalIds, upvotes] = await governance.getQueue()
      assertEqualBN(proposalIds[0], proposalId)
      assertEqualBN(upvotes[0], 0)
    })

    describe('when making a proposal with zero transactions', () => {
      it('should register the proposal', async () => {
        // @ts-ignore: TODO(mcortesi) fix typings for TransactionDetails
        await governance.propose([], [], [], [], descriptionUrl, { value: minDeposit })
        const timestamp = (await web3.eth.getBlock('latest')).timestamp
        const proposal = parseProposalParams(await governance.getProposal(proposalId))
        assert.equal(proposal.proposer, accounts[0])
        assert.equal(proposal.deposit, minDeposit)
        assert.equal(proposal.timestamp, timestamp)
        assert.equal(proposal.transactionCount, 0)
        assert.equal(proposal.descriptionUrl, descriptionUrl)
        assertEqualBN(proposal.networkWeight, 0)
        assert.equal(proposal.approved, false)
      })

      it('should emit the ProposalQueued event', async () => {
        // @ts-ignore: TODO(mcortesi) fix typings for TransactionDetails
        const resp = await governance.propose([], [], [], [], descriptionUrl, { value: minDeposit })
        const timestamp = (await web3.eth.getBlock('latest')).timestamp
        assert.equal(resp.logs.length, 1)
        const log = resp.logs[0]
        assertLogMatches2(log, {
          event: 'ProposalQueued',
          args: {
            proposalId: new BigNumber(1),
            proposer: accounts[0],
            deposit: new BigNumber(minDeposit),
            timestamp,
            transactionCount: 0,
          },
        })
      })
    })

    describe('when making a proposal with one transaction', () => {
      it('should register the proposal', async () => {
        await governance.propose(
          [transactionSuccess1.value],
          [transactionSuccess1.destination],
          // @ts-ignore bytes type
          transactionSuccess1.data,
          [transactionSuccess1.data.length],
          descriptionUrl,
          // @ts-ignore: TODO(mcortesi) fix typings for TransactionDetails
          { value: minDeposit }
        )
        const timestamp = (await web3.eth.getBlock('latest')).timestamp
        const proposal = parseProposalParams(await governance.getProposal(proposalId))
        assert.equal(proposal.proposer, accounts[0])
        assert.equal(proposal.deposit, minDeposit)
        assert.equal(proposal.timestamp, timestamp)
        assert.equal(proposal.transactionCount, 1)
        assert.equal(proposal.descriptionUrl, descriptionUrl)
        assertEqualBN(proposal.networkWeight, 0)
        assert.equal(proposal.approved, false)
      })

      it('should register the proposal transactions', async () => {
        await governance.propose(
          [transactionSuccess1.value],
          [transactionSuccess1.destination],
          // @ts-ignore bytes type
          transactionSuccess1.data,
          [transactionSuccess1.data.length],
          descriptionUrl,
          // @ts-ignore: TODO(mcortesi) fix typings for TransactionDetails
          { value: minDeposit }
        )
        const transaction = parseTransactionParams(
          await governance.getProposalTransaction(proposalId, 0)
        )
        assert.equal(transaction.value, transactionSuccess1.value)
        assert.equal(transaction.destination, transactionSuccess1.destination)
        assert.isTrue(
          Buffer.from(stripHexEncoding(transaction.data), 'hex').equals(transactionSuccess1.data)
        )
      })

      it('should emit the ProposalQueued event', async () => {
        const resp = await governance.propose(
          [transactionSuccess1.value],
          [transactionSuccess1.destination],
          // @ts-ignore bytes type
          transactionSuccess1.data,
          [transactionSuccess1.data.length],
          descriptionUrl,
          // @ts-ignore: TODO(mcortesi) fix typings for TransactionDetails
          { value: minDeposit }
        )
        const timestamp = (await web3.eth.getBlock('latest')).timestamp
        assert.equal(resp.logs.length, 1)
        const log = resp.logs[0]
        assertLogMatches2(log, {
          event: 'ProposalQueued',
          args: {
            proposalId: new BigNumber(1),
            proposer: accounts[0],
            deposit: new BigNumber(minDeposit),
            timestamp,
            transactionCount: 1,
          },
        })
      })

      it('should revert if one tries to make a proposal without description', async () => {
        await assertRevert(
          governance.propose.call(
            [transactionSuccess1.value],
            [transactionSuccess1.destination],
            // @ts-ignore bytes type
            transactionSuccess1.data,
            [transactionSuccess1.data.length],
            '',
            // @ts-ignore: TODO(mcortesi) fix typings for TransactionDetails
            { value: minDeposit }
          )
        )
      })
    })

    describe('when making a proposal with two transactions', () => {
      it('should register the proposal', async () => {
        await governance.propose(
          [transactionSuccess1.value, transactionSuccess2.value],
          [transactionSuccess1.destination, transactionSuccess2.destination],
          // @ts-ignore
          Buffer.concat([transactionSuccess1.data, transactionSuccess2.data]),
          [transactionSuccess1.data.length, transactionSuccess2.data.length],
          descriptionUrl,
          // @ts-ignore: TODO(mcortesi) fix typings for TransactionDetails
          { value: minDeposit }
        )
        const timestamp = (await web3.eth.getBlock('latest')).timestamp
        const proposal = parseProposalParams(await governance.getProposal(proposalId))
        assert.equal(proposal.proposer, accounts[0])
        assert.equal(proposal.deposit, minDeposit)
        assert.equal(proposal.timestamp, timestamp)
        assert.equal(proposal.transactionCount, 2)
        assert.equal(proposal.descriptionUrl, descriptionUrl)
        assertEqualBN(proposal.networkWeight, 0)
        assert.equal(proposal.approved, false)
      })

      it('should register the proposal transactions', async () => {
        await governance.propose(
          [transactionSuccess1.value, transactionSuccess2.value],
          [transactionSuccess1.destination, transactionSuccess2.destination],
          // @ts-ignore
          Buffer.concat([transactionSuccess1.data, transactionSuccess2.data]),
          [transactionSuccess1.data.length, transactionSuccess2.data.length],
          descriptionUrl,
          // @ts-ignore: TODO(mcortesi) fix typings for TransactionDetails
          { value: minDeposit }
        )
        const transaction1 = parseTransactionParams(
          await governance.getProposalTransaction(proposalId, 0)
        )
        assert.equal(transaction1.value, transactionSuccess1.value)
        assert.equal(transaction1.destination, transactionSuccess1.destination)
        assert.isTrue(
          Buffer.from(stripHexEncoding(transaction1.data), 'hex').equals(transactionSuccess1.data)
        )
        const transaction2 = parseTransactionParams(
          await governance.getProposalTransaction(proposalId, 1)
        )
        assert.equal(transaction2.value, transactionSuccess2.value)
        assert.equal(transaction2.destination, transactionSuccess2.destination)
        assert.isTrue(
          Buffer.from(stripHexEncoding(transaction2.data), 'hex').equals(transactionSuccess2.data)
        )
      })

      it('should emit the ProposalQueued event', async () => {
        const resp = await governance.propose(
          [transactionSuccess1.value, transactionSuccess2.value],
          [transactionSuccess1.destination, transactionSuccess2.destination],
          // @ts-ignore
          Buffer.concat([transactionSuccess1.data, transactionSuccess2.data]),
          [transactionSuccess1.data.length, transactionSuccess2.data.length],
          descriptionUrl,
          // @ts-ignore: TODO(mcortesi) fix typings for TransactionDetails
          { value: minDeposit }
        )
        const timestamp = (await web3.eth.getBlock('latest')).timestamp
        assert.equal(resp.logs.length, 1)
        const log = resp.logs[0]
        assertLogMatches2(log, {
          event: 'ProposalQueued',
          args: {
            proposalId: new BigNumber(1),
            proposer: accounts[0],
            deposit: new BigNumber(minDeposit),
            timestamp,
            transactionCount: 2,
          },
        })
      })
    })

    describe('when it has been more than dequeueFrequency since the last dequeue', () => {
      let originalLastDequeue: BigNumber
      beforeEach(async () => {
        originalLastDequeue = await governance.lastDequeue()
        await governance.propose(
          [transactionSuccess1.value],
          [transactionSuccess1.destination],
          // @ts-ignore bytes type
          transactionSuccess1.data,
          [transactionSuccess1.data.length],
          descriptionUrl,
          // @ts-ignore: TODO(mcortesi) fix typings for TransactionDetails
          { value: minDeposit }
        )
        await timeTravel(dequeueFrequency, web3)
      })

      it('should dequeue queued proposal(s)', async () => {
        await governance.propose(
          [transactionSuccess1.value],
          [transactionSuccess1.destination],
          // @ts-ignore bytes type
          transactionSuccess1.data,
          [transactionSuccess1.data.length],
          descriptionUrl,
          // @ts-ignore: TODO(mcortesi) fix typings for TransactionDetails
          { value: minDeposit }
        )
        assert.isFalse(await governance.isQueued(proposalId))
        assert.equal((await governance.getQueueLength()).toNumber(), 1)
        assert.equal((await governance.dequeued(0)).toNumber(), proposalId)
        assert.isBelow(originalLastDequeue.toNumber(), (await governance.lastDequeue()).toNumber())
      })
    })

    it('should not update lastDequeue when no queued proposal(s)', async () => {
      const originalLastDequeue = await governance.lastDequeue()
      await timeTravel(dequeueFrequency, web3)

      await governance.propose(
        [transactionSuccess1.value],
        [transactionSuccess1.destination],
        // @ts-ignore bytes type
        transactionSuccess1.data,
        [transactionSuccess1.data.length],
        descriptionUrl,
        // @ts-ignore: TODO(mcortesi) fix typings for TransactionDetails
        { value: minDeposit }
      )

      assert.equal((await governance.getQueueLength()).toNumber(), 1)
      assert.equal((await governance.lastDequeue()).toNumber(), originalLastDequeue.toNumber())
    })
  })

  describe('#upvote()', () => {
    const proposalId = new BigNumber(1)
    beforeEach(async () => {
      await mockLockedGold.setAccountTotalLockedGold(account, yesVotes)
      await governance.propose(
        [transactionSuccess1.value],
        [transactionSuccess1.destination],
        // @ts-ignore bytes type
        transactionSuccess1.data,
        [transactionSuccess1.data.length],
        descriptionUrl,
        // @ts-ignore: TODO(mcortesi) fix typings for TransactionDetails
        { value: minDeposit }
      )
    })

    it('should increase the number of upvotes for the proposal', async () => {
      await governance.upvote(proposalId, 0, 0)
      assertEqualBN(await governance.getUpvotes(proposalId), yesVotes)
    })

    it('should mark the account as having upvoted the proposal', async () => {
      await governance.upvote(proposalId, 0, 0)
      const [recordId, recordWeight] = await governance.getUpvoteRecord(account)
      assertEqualBN(recordId, proposalId)
      assertEqualBN(recordWeight, yesVotes)
    })

    it('should return true', async () => {
      const success = await governance.upvote.call(proposalId, 0, 0)
      assert.isTrue(success)
    })

    it('should emit the ProposalUpvoted event', async () => {
      const resp = await governance.upvote(proposalId, 0, 0)
      assert.equal(resp.logs.length, 1)
      const log = resp.logs[0]
      assertLogMatches2(log, {
        event: 'ProposalUpvoted',
        args: {
          proposalId: new BigNumber(proposalId),
          account,
          upvotes: new BigNumber(yesVotes),
        },
      })
    })

    it('should revert when upvoting a proposal that is not queued', async () => {
      await assertTransactionRevertWithReason(
        governance.upvote(proposalId.plus(1), 0, 0),
        'cannot upvote a proposal not in the queue'
      )
    })

    describe('when the upvoted proposal is at the end of the queue', () => {
      const upvotedProposalId = 2
      beforeEach(async () => {
        await governance.propose(
          [transactionSuccess1.value],
          [transactionSuccess1.destination],
          // @ts-ignore bytes type
          transactionSuccess1.data,
          [transactionSuccess1.data.length],
          descriptionUrl,
          // @ts-ignore: TODO(mcortesi) fix typings for TransactionDetails
          { value: minDeposit }
        )
      })

      it('should sort the upvoted proposal to the front of the queue', async () => {
        await governance.upvote(upvotedProposalId, proposalId, 0)
        const [proposalIds, upvotes] = await governance.getQueue()
        assert.equal(proposalIds[0].toNumber(), upvotedProposalId)
        assertEqualBN(upvotes[0], yesVotes)
      })
    })

    describe('when the upvoted proposal is expired', () => {
      const otherProposalId = 2
      beforeEach(async () => {
        // Prevent dequeues for the sake of this test.
        await governance.setDequeueFrequency(queueExpiry * 2)
        await governance.propose(
          [transactionSuccess1.value],
          [transactionSuccess1.destination],
          // @ts-ignore bytes type
          transactionSuccess1.data,
          [transactionSuccess1.data.length],
          descriptionUrl,
          // @ts-ignore: TODO(mcortesi) fix typings for TransactionDetails
          { value: minDeposit }
        )
        const otherAccount1 = accounts[1]
        await accountsInstance.createAccount({ from: otherAccount1 })
        await mockLockedGold.setAccountTotalLockedGold(otherAccount1, yesVotes)
        await governance.upvote(otherProposalId, proposalId, 0, { from: otherAccount1 })
        await timeTravel(queueExpiry, web3)
      })

      it('should return false', async () => {
        const success = await governance.upvote.call(proposalId, otherProposalId, 0)
        assert.isFalse(success)
      })

      it('should remove the proposal from the queue', async () => {
        await governance.upvote(proposalId, 0, 0)
        assert.isFalse(await governance.isQueued(proposalId))
        const [proposalIds] = await governance.getQueue()
        assert.notInclude(
          proposalIds.map((x) => x.toNumber()),
          proposalId.toNumber()
        )
      })

      it('should emit the ProposalExpired event', async () => {
        const resp = await governance.upvote(proposalId, 0, 0)
        assert.equal(resp.logs.length, 1)
        const log = resp.logs[0]
        assertLogMatches2(log, {
          event: 'ProposalExpired',
          args: {
            proposalId: new BigNumber(proposalId),
          },
        })
      })
    })

    describe('when it has been more than dequeueFrequency since the last dequeue', () => {
      const upvotedProposalId = 2
      let originalLastDequeue: BigNumber
      beforeEach(async () => {
        originalLastDequeue = await governance.lastDequeue()
        await governance.propose(
          [transactionSuccess1.value],
          [transactionSuccess1.destination],
          // @ts-ignore bytes type
          transactionSuccess1.data,
          [transactionSuccess1.data.length],
          descriptionUrl,
          // @ts-ignore: TODO(mcortesi) fix typings for TransactionDetails
          { value: minDeposit }
        )
        await timeTravel(dequeueFrequency, web3)
      })

      it('should dequeue queued proposal(s)', async () => {
        const queueLength = await governance.getQueueLength()
        await governance.upvote(upvotedProposalId, 0, 0)
        assert.isFalse(await governance.isQueued(proposalId))
        assert.equal(
          (await governance.getQueueLength()).toNumber(),
          queueLength.minus(concurrentProposals).toNumber()
        )
        assertEqualBN(await governance.dequeued(0), proposalId)
        assert.isBelow(originalLastDequeue.toNumber(), (await governance.lastDequeue()).toNumber())
      })

      it('should revert when upvoting a proposal that will be dequeued', async () => {
        await assertRevert(governance.upvote(proposalId, 0, 0))
      })
    })

    describe('when the previously upvoted proposal is in the queue and expired', () => {
      const upvotedProposalId = 2
      // Expire the upvoted proposal without dequeueing it.
      const queueExpiry1 = 60
      beforeEach(async () => {
        await governance.setQueueExpiry(60)
        await governance.upvote(proposalId, 0, 0)
        await timeTravel(queueExpiry1, web3)
        await governance.propose(
          [transactionSuccess1.value],
          [transactionSuccess1.destination],
          // @ts-ignore
          transactionSuccess1.data,
          [transactionSuccess1.data.length],
          descriptionUrl,
          // @ts-ignore: TODO(mcortesi) fix typings for TransactionDetails
          { value: minDeposit }
        )
      })

      it('should increase the number of upvotes for the proposal', async () => {
        await governance.upvote(upvotedProposalId, 0, 0)
        assertEqualBN(await governance.getUpvotes(upvotedProposalId), yesVotes)
      })

      it('should mark the account as having upvoted the proposal', async () => {
        await governance.upvote(upvotedProposalId, 0, 0)
        const [recordId, recordWeight] = await governance.getUpvoteRecord(account)
        assertEqualBN(recordId, upvotedProposalId)
        assertEqualBN(recordWeight, yesVotes)
      })

      it('should return true', async () => {
        const success = await governance.upvote.call(upvotedProposalId, 0, 0)
        assert.isTrue(success)
      })

      it('should emit the ProposalExpired event', async () => {
        const resp = await governance.upvote(upvotedProposalId, 0, 0)
        assert.equal(resp.logs.length, 2)
        const log = resp.logs[0]
        assertLogMatches2(log, {
          event: 'ProposalExpired',
          args: {
            proposalId: new BigNumber(proposalId),
          },
        })
      })
      it('should emit the ProposalUpvoted event', async () => {
        const resp = await governance.upvote(upvotedProposalId, 0, 0)
        assert.equal(resp.logs.length, 2)
        const log = resp.logs[1]
        assertLogMatches2(log, {
          event: 'ProposalUpvoted',
          args: {
            proposalId: new BigNumber(upvotedProposalId),
            account,
            upvotes: new BigNumber(yesVotes),
          },
        })
      })
    })
  })

  describe('#revokeUpvote()', () => {
    const proposalId = new BigNumber(1)
    beforeEach(async () => {
      await mockLockedGold.setAccountTotalLockedGold(account, yesVotes)
      await governance.propose(
        [transactionSuccess1.value],
        [transactionSuccess1.destination],
        // @ts-ignore bytes type
        transactionSuccess1.data,
        [transactionSuccess1.data.length],
        descriptionUrl,
        // @ts-ignore: TODO(mcortesi) fix typings for TransactionDetails
        { value: minDeposit }
      )
      await governance.upvote(proposalId, 0, 0)
    })

    it('should return true', async () => {
      const success = await governance.revokeUpvote.call(0, 0)
      assert.isTrue(success)
    })

    it('should decrease the number of upvotes for the proposal', async () => {
      await governance.revokeUpvote(0, 0)
      assertEqualBN(await governance.getUpvotes(proposalId), 0)
    })

    it('should mark the account as not having upvoted a proposal', async () => {
      await governance.revokeUpvote(0, 0)
      const [recordId, recordWeight] = await governance.getUpvoteRecord(account)
      assertEqualBN(recordId, 0)
      assertEqualBN(recordWeight, 0)
    })

    it('should emit the ProposalUpvoteRevoked event', async () => {
      const resp = await governance.revokeUpvote(0, 0)
      assert.equal(resp.logs.length, 1)
      const log = resp.logs[0]
      assertLogMatches2(log, {
        event: 'ProposalUpvoteRevoked',
        args: {
          proposalId: new BigNumber(proposalId),
          account,
          revokedUpvotes: new BigNumber(yesVotes),
        },
      })
    })

    it('should revert when the account does not have an upvoted proposal', async () => {
      await governance.revokeUpvote(0, 0)
      await assertTransactionRevertWithReason(
        governance.revokeUpvote(0, 0),
        'Account has no historical upvote'
      )
    })

    describe('when the upvoted proposal has expired', () => {
      beforeEach(async () => {
        await timeTravel(queueExpiry, web3)
      })

      it('should remove the proposal from the queue', async () => {
        await governance.revokeUpvote(0, 0)
        assert.isFalse(await governance.isQueued(proposalId))
        const [proposalIds, upvotes] = await governance.getQueue()
        assert.equal(proposalIds.length, 0)
        assert.equal(upvotes.length, 0)
      })

      it('should mark the account as not having upvoted a proposal', async () => {
        await governance.revokeUpvote(0, 0)
        const [recordId, recordWeight] = await governance.getUpvoteRecord(account)
        assertEqualBN(recordId, 0)
        assertEqualBN(recordWeight, 0)
      })

      it('should emit the ProposalExpired event', async () => {
        const resp = await governance.revokeUpvote(0, 0)
        assert.equal(resp.logs.length, 1)
        const log = resp.logs[0]
        assertLogMatches2(log, {
          event: 'ProposalExpired',
          args: {
            proposalId: new BigNumber(proposalId),
          },
        })
      })
    })

    describe('when it has been more than dequeueFrequency since the last dequeue', () => {
      let originalLastDequeue: BigNumber
      beforeEach(async () => {
        originalLastDequeue = await governance.lastDequeue()
        await timeTravel(dequeueFrequency, web3)
      })

      it('should dequeue the proposal', async () => {
        await governance.revokeUpvote(0, 0)
        assert.isFalse(await governance.isQueued(proposalId))
        assert.equal((await governance.getQueueLength()).toNumber(), 0)
        assertEqualBN(await governance.dequeued(0), proposalId)
        assert.isBelow(originalLastDequeue.toNumber(), (await governance.lastDequeue()).toNumber())
      })

      it('should mark the account as not having upvoted a proposal', async () => {
        await governance.revokeUpvote(0, 0)
        const [recordId, recordWeight] = await governance.getUpvoteRecord(account)
        assertEqualBN(recordId, 0)
        assertEqualBN(recordWeight, 0)
      })
    })
  })

  describe('#withdraw()', () => {
    const proposalId = 1
    const index = 0
    beforeEach(async () => {
      await governance.propose(
        [transactionSuccess1.value],
        [transactionSuccess1.destination],
        // @ts-ignore bytes type
        transactionSuccess1.data,
        [transactionSuccess1.data.length],
        descriptionUrl,
        // @ts-ignore: TODO(mcortesi) fix typings for TransactionDetails
        { value: minDeposit }
      )
      await timeTravel(dequeueFrequency, web3)
      await governance.approve(proposalId, index)
    })

    describe('when the caller was the proposer of a dequeued proposal', () => {
      it('should return true', async () => {
        // @ts-ignore
        const success = await governance.withdraw.call()
        assert.isTrue(success)
      })

      it('should withdraw the refunded deposit when the proposal was dequeued', async () => {
        const startBalance = new BigNumber(await web3.eth.getBalance(account))
        await governance.withdraw()
        await assertBalance(account, startBalance.plus(minDeposit))
      })
    })

    it('should revert when the caller was not the proposer of a dequeued proposal', async () => {
      await assertTransactionRevertWithReason(
        governance.withdraw({ from: accounts[1] }),
        'Nothing to withdraw'
      )
    })
  })

  describe('#approve()', () => {
    const proposalId = 1
    const index = 0
    beforeEach(async () => {
      await governance.propose(
        [transactionSuccess1.value],
        [transactionSuccess1.destination],
        // @ts-ignore bytes type
        transactionSuccess1.data,
        [transactionSuccess1.data.length],
        descriptionUrl,
        // @ts-ignore: TODO(mcortesi) fix typings for TransactionDetails
        { value: minDeposit }
      )
      await timeTravel(dequeueFrequency, web3)
    })

    it('should return true', async () => {
      const success = await governance.approve.call(proposalId, index)
      assert.isTrue(success)
    })

    it('should return updated proposal details correctly', async () => {
      await governance.approve(proposalId, index)
      const proposal = parseProposalParams(await governance.getProposal(proposalId))
      assert.equal(proposal.proposer, accounts[0])
      assert.equal(proposal.deposit, minDeposit)
      assert.equal(proposal.transactionCount, 1)
      assert.equal(proposal.descriptionUrl, descriptionUrl)
      assert.equal(proposal.approved, true)
      assertEqualBN(proposal.networkWeight, yesVotes)
    })

    it('should set the proposal to approved', async () => {
      await governance.approve(proposalId, index)
      assert.isTrue(await governance.isApproved(proposalId))
    })

    it('should emit the ProposalDequeued event', async () => {
      const resp = await governance.approve(proposalId, index)
      assert.equal(resp.logs.length, 2)
      const log = resp.logs[0]
      assertLogMatches2(log, {
        event: 'ProposalDequeued',
        args: {
          proposalId: new BigNumber(proposalId),
          timestamp: matchAny,
        },
      })
    })

    it('should emit the ProposalApproved event', async () => {
      const resp = await governance.approve(proposalId, index)
      assert.equal(resp.logs.length, 2)
      const log = resp.logs[1]
      assertLogMatches2(log, {
        event: 'ProposalApproved',
        args: {
          proposalId: new BigNumber(proposalId),
        },
      })
    })

    it('should revert when the index is out of bounds', async () => {
      await assertTransactionRevertWithReason(
        governance.approve(proposalId, index + 1),
        'Provided index greater than dequeue length.'
      )
    })

    it('should revert if the proposal id does not match the index', async () => {
      await governance.propose(
        [transactionSuccess1.value],
        [transactionSuccess1.destination],
        // @ts-ignore bytes type
        transactionSuccess1.data,
        [transactionSuccess1.data.length],
        descriptionUrl,
        // @ts-ignore: TODO(mcortesi) fix typings for TransactionDetails
        { value: minDeposit }
      )
      await timeTravel(dequeueFrequency, web3)
      const otherProposalId = 2
      await assertTransactionRevertWithReason(
        governance.approve(otherProposalId, index),
        'Proposal not dequeued'
      )
    })

    it('should revert when not called by the approver', async () => {
      await assertTransactionRevertWithReason(
        governance.approve(proposalId, index, { from: nonApprover }),
        'msg.sender not approver'
      )
    })

    it('should revert when the proposal is queued', async () => {
      await governance.propose(
        [transactionSuccess1.value],
        [transactionSuccess1.destination],
        // @ts-ignore bytes type
        transactionSuccess1.data,
        [transactionSuccess1.data.length],
        descriptionUrl,
        // @ts-ignore: TODO(mcortesi) fix typings for TransactionDetails
        { value: minDeposit }
      )
      await assertTransactionRevertWithReason(
        governance.approve(proposalId + 1, index),
        'Proposal not dequeued'
      )
    })

    it('should revert if the proposal has already been approved', async () => {
      await governance.approve(proposalId, index)
      await assertTransactionRevertWithReason(
        governance.approve(proposalId, index),
        'Proposal already approved'
      )
    })

    describe('when the proposal is within referendum stage', () => {
      beforeEach(async () => {
        // Dequeue the other proposal.
        await governance.propose(
          [transactionSuccess1.value],
          [transactionSuccess1.destination],
          // @ts-ignore bytes type
          transactionSuccess1.data,
          [transactionSuccess1.data.length],
          descriptionUrl,
          // @ts-ignore: TODO(mcortesi) fix typings for TransactionDetails
          { value: minDeposit }
        )
      })

      it('should return true', async () => {
        const success = await governance.approve.call(proposalId, index)
        assert.isTrue(success)
      })

      it('should not delete the proposal', async () => {
        await governance.approve(proposalId, index)
        assert.isTrue(await governance.proposalExists(proposalId))
      })

      it('should not remove the proposal ID from dequeued', async () => {
        await governance.approve(proposalId, index)
        const dequeued = await governance.getDequeue()
        assert.include(
          dequeued.map((x) => x.toNumber()),
          proposalId
        )
      })

      it('should emit the ParticipationBaselineUpdated event', async () => {
        const resp = await governance.approve(proposalId, index)
        assert.equal(resp.logs.length, 1)
        const log = resp.logs[0]
        assertLogMatches2(log, {
          event: 'ProposalApproved',
          args: {
            proposalId: new BigNumber(proposalId),
          },
        })
      })
    })

    describe('when the proposal is past the referendum stage', () => {
      beforeEach(async () => {
        // Dequeue the other proposal.
        await governance.propose(
          [transactionSuccess1.value],
          [transactionSuccess1.destination],
          // @ts-ignore bytes type
          transactionSuccess1.data,
          [transactionSuccess1.data.length],
          descriptionUrl,
          // @ts-ignore: TODO(mcortesi) fix typings for TransactionDetails
          { value: minDeposit }
        )
        await timeTravel(referendumStageDuration + 1, web3)
      })

      it('should return false', async () => {
        const success = await governance.approve.call(proposalId, index)
        assert.isFalse(success)
      })

      it('should delete the proposal', async () => {
        await governance.approve(proposalId, index)
        assert.isFalse(await governance.proposalExists(proposalId))
      })

      it('should remove the proposal ID from dequeued', async () => {
        await governance.approve(proposalId, index)
        const dequeued = await governance.getDequeue()
        assert.notInclude(
          dequeued.map((x) => x.toNumber()),
          proposalId
        )
      })

      it('should add the index to empty indices', async () => {
        await governance.approve(proposalId, index)
        const emptyIndex = await governance.emptyIndices(0)
        assert.equal(emptyIndex.toNumber(), index)
      })

      it('should not emit the ParticipationBaselineUpdated event', async () => {
        const resp = await governance.approve(proposalId, index)
        assert.equal(resp.logs.length, 0)
      })
    })
  })

  describe('#revokeVotes()', () => {
    beforeEach(async () => {
      await governance.setConcurrentProposals(3)
      await governance.propose(
        [transactionSuccess1.value],
        [transactionSuccess1.destination],
        // @ts-ignore bytes type
        transactionSuccess1.data,
        [transactionSuccess1.data.length],
        descriptionUrl,
        // @ts-ignore: TODO(mcortesi) fix typings for TransactionDetails
        { value: minDeposit }
      )
      await governance.propose(
        [transactionSuccess2.value],
        [transactionSuccess2.destination],
        // @ts-ignore bytes type
        transactionSuccess2.data,
        [transactionSuccess2.data.length],
        descriptionUrl,
        // @ts-ignore: TODO(mcortesi) fix typings for TransactionDetails
        { value: minDeposit }
      )
      await governance.propose(
        [transactionSuccess1.value],
        [transactionSuccess1.destination],
        // @ts-ignore bytes type
        transactionSuccess1.data,
        [transactionSuccess1.data.length],
        descriptionUrl,
        // @ts-ignore: TODO(mcortesi) fix typings for TransactionDetails
        { value: minDeposit }
      )
      await timeTravel(dequeueFrequency, web3)
      await governance.approve(1, 0)
      await governance.approve(2, 1)
      await governance.approve(3, 2)
      await mockLockedGold.setAccountTotalGovernancePower(account, yesVotes)
    })

    for (let numVoted = 0; numVoted < 3; numVoted++) {
      describe(`when account has voted on ${numVoted} proposals`, () => {
        const value = VoteValue.Yes
        beforeEach(async () => {
          for (let i = 0; i < numVoted; i++) {
            await governance.vote(i + 1, i, value)
          }
        })

        it('should unset the most recent referendum proposal voted on', async () => {
          await governance.revokeVotes()
          const mostRecentReferendum = await governance.getMostRecentReferendumProposal(account)
          assert.equal(mostRecentReferendum.toNumber(), 0)
        })

        it('should return false on `isVoting`', async () => {
          await governance.revokeVotes()
          const voting = await governance.isVoting(accounts[0])
          assert.isFalse(voting)
        })

        it(`should emit the ProposalVoteRevokedV2 event ${numVoted} times`, async () => {
          const resp = await governance.revokeVotes()
          assert.equal(resp.logs.length, numVoted)
          resp.logs.map((log, i) =>
            assertLogMatches2(log, {
              event: 'ProposalVoteRevokedV2',
              args: {
                proposalId: i + 1,
                account,
                yesVotes,
                noVotes: 0,
                abstainVotes: 0,
              },
            })
          )
        })

        it('should not revert when proposals are not in the Referendum stage', async () => {
          await timeTravel(referendumStageDuration, web3)
          const success = await governance.revokeVotes.call()
          assert.isTrue(success)
        })
      })
    }

    for (let numVoted = 0; numVoted < 3; numVoted++) {
      describe(`when account has partially voted on ${numVoted} proposals`, () => {
        const yes = 10
        const no = 30
        const abstain = 0
        beforeEach(async () => {
          for (let i = 0; i < numVoted; i++) {
            await governance.votePartially(i + 1, i, yes, no, abstain)
          }
        })

        it('should unset the most recent referendum proposal voted on', async () => {
          await governance.revokeVotes()
          const mostRecentReferendum = await governance.getMostRecentReferendumProposal(account)
          assert.equal(mostRecentReferendum.toNumber(), 0)
        })

        it('should return false on `isVoting`', async () => {
          await governance.revokeVotes()
          const voting = await governance.isVoting(accounts[0])
          const totalVotesByAccount = await governance.getAmountOfGoldUsedForVoting(accounts[0])
          assert.isFalse(voting)
          assert.isTrue(totalVotesByAccount.eq(0))
        })

        it(`should emit the ProposalVoteRevokedV2 event ${numVoted} times`, async () => {
          const resp = await governance.revokeVotes()
          assert.equal(resp.logs.length, numVoted)
          resp.logs.map((log, i) =>
            assertLogMatches2(log, {
              event: 'ProposalVoteRevokedV2',
              args: {
                proposalId: i + 1,
                account,
                yesVotes: yes,
                noVotes: no,
                abstainVotes: abstain,
              },
            })
          )
        })

        it('should not revert when proposals are not in the Referendum stage', async () => {
          await timeTravel(referendumStageDuration, web3)
          const success = await governance.revokeVotes.call()
          assert.isTrue(success)
        })
      })
    }
  })

  describe('#vote()', () => {
    const proposalId = 1
    const index = 0
    const value = VoteValue.Yes

    describe('when proposal is approved', () => {
      beforeEach(async () => {
        await governance.propose(
          [transactionSuccess1.value],
          [transactionSuccess1.destination],
          // @ts-ignore bytes type
          transactionSuccess1.data,
          [transactionSuccess1.data.length],
          descriptionUrl,
          // @ts-ignore: TODO(mcortesi) fix typings for TransactionDetails
          { value: minDeposit }
        )
        await timeTravel(dequeueFrequency, web3)
        await governance.approve(proposalId, index)
        await mockLockedGold.setAccountTotalGovernancePower(account, yesVotes)
      })

      it('should return true', async () => {
        const success = await governance.vote.call(proposalId, index, value, {
          gas: 7000000,
          from: account,
        })
        assert.isTrue(success)
      })

      it('should increment the vote totals', async () => {
        await governance.vote(proposalId, index, value)
        const [yes, ,] = await governance.getVoteTotals(proposalId)
        assert.equal(yes.toNumber(), yesVotes)
      })

      it("should set the voter's vote record", async () => {
        await governance.vote(proposalId, index, value)
        const [recordProposalId, , , yesVotesRecord, noVotesRecord, abstainVotesRecord] =
          await governance.getVoteRecord(account, index)
        assertEqualBN(recordProposalId, proposalId)
        assertEqualBN(yesVotesRecord, yesVotes)
        assertEqualBN(noVotesRecord, 0)
        assertEqualBN(abstainVotesRecord, 0)
      })

      it('should set the most recent referendum proposal voted on', async () => {
        await governance.vote(proposalId, index, value)
        assert.equal(
          (await governance.getMostRecentReferendumProposal(account)).toNumber(),
          proposalId
        )
      })

      it('should emit the ProposalVotedV2 event', async () => {
        const resp = await governance.vote(proposalId, index, value)
        assert.equal(resp.logs.length, 1)
        const log = resp.logs[0]
        assertLogMatches2(log, {
          event: 'ProposalVotedV2',
          args: {
            proposalId: new BigNumber(proposalId),
            account,
            yesVotes,
            noVotes: 0,
            abstainVotes: 0,
          },
        })
      })

      it('should revert when the account weight is 0', async () => {
<<<<<<< HEAD
        await mockLockedGold.setAccountTotalLockedGold(account, 0)
        await assertTransactionRevertWithReason(
          governance.vote(proposalId, index, value),
          'Voter weight zero'
        )
=======
        await mockLockedGold.setAccountTotalGovernancePower(account, 0)
        await assertRevert(governance.vote(proposalId, index, value))
>>>>>>> 0056611d
      })

      it('should revert when the index is out of bounds', async () => {
        await assertTransactionRevertWithReason(
          governance.vote(proposalId, index + 1, value),
          'Provided index greater than dequeue length.'
        )
      })

      it('should revert if the proposal id does not match the index', async () => {
        await governance.propose(
          [transactionSuccess1.value],
          [transactionSuccess1.destination],
          // @ts-ignore bytes type
          transactionSuccess1.data,
          [transactionSuccess1.data.length],
          descriptionUrl,
          // @ts-ignore: TODO(mcortesi) fix typings for TransactionDetails
          { value: minDeposit }
        )
        await timeTravel(dequeueFrequency, web3)
        const otherProposalId = 2
        await assertTransactionRevertWithReason(
          governance.vote(otherProposalId, index, value),
          'Proposal not dequeued'
        )
      })

      describe('when voting on two proposals', () => {
        const proposalId1 = 2
        const proposalId2 = 3
        const index1 = 1
        const index2 = 2
        beforeEach(async () => {
          const newDequeueFrequency = 60
          await governance.setDequeueFrequency(newDequeueFrequency)
          await governance.propose(
            [transactionSuccess1.value],
            [transactionSuccess1.destination],
            // @ts-ignore bytes type
            transactionSuccess1.data,
            [transactionSuccess1.data.length],
            descriptionUrl,
            // @ts-ignore: TODO(mcortesi) fix typings for TransactionDetails
            { value: minDeposit }
          )
          await timeTravel(newDequeueFrequency, web3)
          await governance.approve(proposalId1, index1)
          await governance.propose(
            [transactionSuccess2.value],
            [transactionSuccess2.destination],
            // @ts-ignore bytes type
            transactionSuccess2.data,
            [transactionSuccess2.data.length],
            descriptionUrl,
            // @ts-ignore: TODO(mcortesi) fix typings for TransactionDetails
            { value: minDeposit }
          )
          await timeTravel(newDequeueFrequency, web3)
          await governance.approve(proposalId2, index2)
          await mockLockedGold.setAccountTotalGovernancePower(account, yesVotes)
        })

        it('should set mostRecentReferendumProposal to the youngest proposal voted on', async () => {
          await governance.vote(proposalId2, index2, value)
          await governance.vote(proposalId1, index1, value)
          const mostRecent = await governance.getMostRecentReferendumProposal(accounts[0])
          assert.equal(mostRecent.toNumber(), proposalId2)
        })

        it('should return true on `isVoting`', async () => {
          await governance.vote(proposalId2, index2, value)
          await governance.vote(proposalId1, index1, value)
          const voting = await governance.isVoting(accounts[0])
          assert.isTrue(voting)
        })

        describe('after the first proposal expires', () => {
          beforeEach(async () => {
            await governance.vote(proposalId2, index2, value)
            await governance.vote(proposalId1, index1, value)
            await timeTravel(referendumStageDuration - 10, web3)
          })

          it('should still return true on `isVoting`', async () => {
            const voting = await governance.isVoting(accounts[0])
            assert.isTrue(voting)
          })

          it('should no longer return true on `isVoting` after both expire', async () => {
            await timeTravel(11, web3)
            const voting = await governance.isVoting(accounts[0])
            assert.isFalse(voting)
          })
        })
      })

      describe('when the account has already voted on this proposal', () => {
        const revoteTests = (oldValue, newValue) => {
          it('should decrement the vote total from the previous vote', async () => {
            await governance.vote(proposalId, index, newValue)
            const voteTotals = await governance.getVoteTotals(proposalId)
            assert.equal(voteTotals[3 - oldValue].toNumber(), 0)
          })

          it('should increment the vote total for the new vote', async () => {
            await governance.vote(proposalId, index, newValue)
            const voteTotals = await governance.getVoteTotals(proposalId)
            assert.equal(voteTotals[3 - newValue].toNumber(), yesVotes)
          })

          it("should set the voter's vote record", async () => {
            await governance.vote(proposalId, index, newValue)
            const [recordProposalId, , , yesVotesRecord, noVotesRecord, abstainVotesRecord] =
              await governance.getVoteRecord(account, index)
            assert.equal(recordProposalId.toNumber(), proposalId)

            const votesNormalized = [0, abstainVotesRecord, noVotesRecord, yesVotesRecord]

            assertEqualBN(votesNormalized[newValue], yesVotes)
          })
        }

        describe('when the account has already voted yes on this proposal', () => {
          beforeEach(async () => {
            await governance.vote(proposalId, index, VoteValue.Yes)
          })

          revoteTests(VoteValue.Yes, VoteValue.No)
        })

        describe('when the account has already voted no on this proposal', () => {
          beforeEach(async () => {
            await governance.vote(proposalId, index, VoteValue.No)
          })

          revoteTests(VoteValue.No, VoteValue.Abstain)
        })

        describe('when the account has already voted abstain on this proposal', () => {
          beforeEach(async () => {
            await governance.vote(proposalId, index, VoteValue.Abstain)
          })

          revoteTests(VoteValue.Abstain, VoteValue.Yes)
        })
      })

      describe('when the proposal is past the referendum stage and passing', () => {
        beforeEach(async () => {
          await governance.vote(proposalId, index, VoteValue.Yes)
          await timeTravel(referendumStageDuration, web3)
        })

        it('should revert', async () => {
          await assertRevert(governance.vote.call(proposalId, index, value))
        })
      })

      describe('when the proposal is past the referendum stage and failing', () => {
        beforeEach(async () => {
          await governance.vote(proposalId, index, VoteValue.No)
          await timeTravel(referendumStageDuration, web3)
        })

        it('should return false', async () => {
          const success = await governance.vote.call(proposalId, index, value)
          assert.isFalse(success)
        })

        it('should delete the proposal', async () => {
          await governance.vote(proposalId, index, value)
          assert.isFalse(await governance.proposalExists(proposalId))
        })

        it('should remove the proposal ID from dequeued', async () => {
          await governance.vote(proposalId, index, value)
          const dequeued = await governance.getDequeue()
          assert.notInclude(
            dequeued.map((x) => x.toNumber()),
            proposalId
          )
        })

        it('should add the index to empty indices', async () => {
          await governance.vote(proposalId, index, value)
          const emptyIndex = await governance.emptyIndices(0)
          assert.equal(emptyIndex.toNumber(), index)
        })

        it('should update the participation baseline', async () => {
          await governance.vote(proposalId, index, value)
          const [actualParticipationBaseline, , ,] = await governance.getParticipationParameters()
          assertEqualBN(actualParticipationBaseline, expectedParticipationBaseline)
        })

        it('should emit the ParticipationBaselineUpdated event', async () => {
          const resp = await governance.vote(proposalId, index, value)
          assert.equal(resp.logs.length, 1)
          const log = resp.logs[0]
          assertLogMatches2(log, {
            event: 'ParticipationBaselineUpdated',
            args: {
              participationBaseline: expectedParticipationBaseline,
            },
          })
        })
      })
    })

    describe('When proposal is approved and have signer', () => {
      let accountSigner
      beforeEach(async () => {
        ;[accountSigner] = await createAndAssertDelegatorDelegateeSigners(
          accountsInstance,
          accounts,
          account
        )

        await governance.propose(
          [transactionSuccess1.value],
          [transactionSuccess1.destination],
          // @ts-ignore bytes type
          transactionSuccess1.data,
          [transactionSuccess1.data.length],
          descriptionUrl,
          // @ts-ignore: TODO(mcortesi) fix typings for TransactionDetails
          { value: minDeposit }
        )
        await timeTravel(dequeueFrequency, web3)
        await governance.approve(proposalId, index)
        await mockLockedGold.setAccountTotalGovernancePower(account, yesVotes)
      })

      it('should return true', async () => {
        const success = await governance.vote.call(proposalId, index, value, {
          from: accountSigner,
        })
        assert.isTrue(success)
      })

      it('should increment the vote totals', async () => {
        await governance.vote(proposalId, index, value, { from: accountSigner })
        const [yes, ,] = await governance.getVoteTotals(proposalId)
        assert.equal(yes.toNumber(), yesVotes)
      })

      it("should set the voter's vote record", async () => {
        await governance.vote(proposalId, index, value, { from: accountSigner })
        const [
          recordProposalId,
          ,
          ,
          yesVotesRecord,
          noVotesRecord,
          abstainVotesRecord,
        ] = await governance.getVoteRecord(account, index)
        assertEqualBN(recordProposalId, proposalId)
        assertEqualBN(yesVotesRecord, yesVotes)
        assertEqualBN(noVotesRecord, 0)
        assertEqualBN(abstainVotesRecord, 0)
      })

      it('should set the most recent referendum proposal voted on', async () => {
        await governance.vote(proposalId, index, value, { from: accountSigner })
        assert.equal(
          (await governance.getMostRecentReferendumProposal(account)).toNumber(),
          proposalId
        )
      })

      it('should emit the ProposalVotedV2 event', async () => {
        await governance.dequeueProposalsIfReady()
        const resp = await governance.vote(proposalId, index, value, { from: accountSigner })
        assert.equal(resp.logs.length, resp.logs.length)
        const log = resp.logs[0]
        assertLogMatches2(log, {
          event: 'ProposalVotedV2',
          args: {
            proposalId: new BigNumber(proposalId),
            account,
            yesVotes,
            noVotes: 0,
            abstainVotes: 0,
          },
        })
      })

      it('should revert when the account weight is 0', async () => {
        await mockLockedGold.setAccountTotalGovernancePower(account, 0)
        await assertRevert(governance.vote(proposalId, index, value, { from: accountSigner }))
      })
    })

    describe('when proposal is not approved', () => {
      beforeEach(async () => {
        await governance.propose(
          [transactionSuccess1.value],
          [transactionSuccess1.destination],
          // @ts-ignore bytes type
          transactionSuccess1.data,
          [transactionSuccess1.data.length],
          descriptionUrl,
          // @ts-ignore: TODO(mcortesi) fix typings for TransactionDetails
          { value: minDeposit }
        )
        await timeTravel(dequeueFrequency, web3)
        await mockLockedGold.setAccountTotalGovernancePower(account, yesVotes)
      })

      it('should return true', async () => {
        const success = await governance.vote.call(proposalId, index, value)
        assert.isTrue(success)
      })

      it('should increment the vote totals', async () => {
        await governance.vote(proposalId, index, value)
        const [yes, ,] = await governance.getVoteTotals(proposalId)
        assert.equal(yes.toNumber(), yesVotes)
      })

      it("should set the voter's vote record", async () => {
        await governance.vote(proposalId, index, value)
        const [recordProposalId, , , yesVotesRecord, noVotesRecord, abstainVotesRecord] =
          await governance.getVoteRecord(account, index)
        assertEqualBN(recordProposalId, proposalId)
        assertEqualBN(yesVotesRecord, yesVotes)
        assertEqualBN(noVotesRecord, 0)
        assertEqualBN(abstainVotesRecord, 0)
      })

      it('should set the most recent referendum proposal voted on', async () => {
        await governance.vote(proposalId, index, value)
        assert.equal(
          (await governance.getMostRecentReferendumProposal(account)).toNumber(),
          proposalId
        )
      })

      it('should emit the ProposalVotedV2 event', async () => {
        await governance.dequeueProposalsIfReady()
        const resp = await governance.vote(proposalId, index, value)
        assert.equal(resp.logs.length, resp.logs.length)
        const log = resp.logs[0]
        assertLogMatches2(log, {
          event: 'ProposalVotedV2',
          args: {
            proposalId: new BigNumber(proposalId),
            account,
            yesVotes,
            noVotes: 0,
            abstainVotes: 0,
          },
        })
      })

      it('should revert when the account weight is 0', async () => {
<<<<<<< HEAD
        await mockLockedGold.setAccountTotalLockedGold(account, 0)
        await assertTransactionRevertWithReason(
          governance.vote(proposalId, index, value),
          'Voter weight zero'
        )
=======
        await mockLockedGold.setAccountTotalGovernancePower(account, 0)
        await assertRevert(governance.vote(proposalId, index, value))
>>>>>>> 0056611d
      })

      it('should revert when the index is out of bounds', async () => {
        await assertTransactionRevertWithReason(
          governance.vote(proposalId, index + 1, value),
          'Provided index greater than dequeue length.'
        )
      })

      it('should revert if the proposal id does not match the index', async () => {
        await governance.propose(
          [transactionSuccess1.value],
          [transactionSuccess1.destination],
          // @ts-ignore bytes type
          transactionSuccess1.data,
          [transactionSuccess1.data.length],
          descriptionUrl,
          // @ts-ignore: TODO(mcortesi) fix typings for TransactionDetails
          { value: minDeposit }
        )
        await timeTravel(dequeueFrequency, web3)
        const otherProposalId = 2
        await assertTransactionRevertWithReason(
          governance.vote(otherProposalId, index, value),
          'Proposal not dequeued'
        )
      })
    })

    describe('When voting on different proposal with same index', () => {
      const proposalId2 = 2
      const otherAccountWeight = 100
      beforeEach(async () => {
        await governance.propose(
          [transactionSuccess1.value],
          [transactionSuccess1.destination],
          // @ts-ignore bytes type
          transactionSuccess1.data,
          [transactionSuccess1.data.length],
          descriptionUrl,
          // @ts-ignore: TODO(mcortesi) fix typings for TransactionDetails
          { value: minDeposit }
        )
        await timeTravel(dequeueFrequency, web3)
        await governance.approve(proposalId, index)
        await mockLockedGold.setAccountTotalGovernancePower(account, yesVotes)
        await governance.vote(proposalId, index, value)
        await timeTravel(referendumStageDuration, web3)
        await timeTravel(executionStageDuration, web3)
      })

      it('should ignore votes from previous proposal', async () => {
        const dequeuedProposal1Dequeued = await governance.dequeued(index)
        assertEqualBN(dequeuedProposal1Dequeued, proposalId)

        await governance.propose(
          [transactionSuccess1.value],
          [transactionSuccess1.destination],
          // @ts-ignore bytes type
          transactionSuccess1.data,
          [transactionSuccess1.data.length],
          descriptionUrl,
          // @ts-ignore: TODO(mcortesi) fix typings for TransactionDetails
          { value: minDeposit }
        )
        await governance.execute(proposalId, index)
        assert.isFalse(await governance.proposalExists(proposalId))

        await timeTravel(dequeueFrequency + 1, web3)
        await governance.dequeueProposalsIfReady()
        await governance.approve.call(proposalId2, index)
        assert.isTrue(await governance.proposalExists(proposalId2))

        const dequeuedProposal2 = await governance.dequeued(index)
        assertEqualBN(dequeuedProposal2, proposalId2)
        await governance.getVoteTotals(proposalId2)

        const otherAccount1 = accounts[1]
        await accountsInstance.createAccount({ from: otherAccount1 })
        await mockLockedGold.setAccountTotalGovernancePower(otherAccount1, otherAccountWeight)
        await governance.vote(proposalId2, index, value, { from: otherAccount1 })

        await governance.vote(proposalId2, index, VoteValue.No)

        const [yesVotesTotal, noVotesTotal, abstainVotesTotal] = await governance.getVoteTotals(
          proposalId2
        )

        assertEqualBN(yesVotesTotal, otherAccountWeight)
        assertEqualBN(noVotesTotal, yesVotes)
        assertEqualBN(abstainVotesTotal, 0)
      })
    })
  })

  describe('#votePartially()', () => {
    const proposalId = 1
    const index = 0

    describe('when proposal is approved', () => {
      beforeEach(async () => {
        await governance.propose(
          [transactionSuccess1.value],
          [transactionSuccess1.destination],
          // @ts-ignore bytes type
          transactionSuccess1.data,
          [transactionSuccess1.data.length],
          descriptionUrl,
          // @ts-ignore: TODO(mcortesi) fix typings for TransactionDetails
          { value: minDeposit }
        )
        await timeTravel(dequeueFrequency, web3)
        await governance.approve(proposalId, index)
        await mockLockedGold.setAccountTotalGovernancePower(account, yesVotes)
      })

      it('should return true', async () => {
        const success = await governance.votePartially.call(proposalId, index, yesVotes, 0, 0, {
          gas: 7000000,
          from: account,
        })
        assert.isTrue(success)
      })

      it('should increment the vote totals', async () => {
        await governance.votePartially(proposalId, index, yesVotes, 0, 0)
        const [yes, ,] = await governance.getVoteTotals(proposalId)
        assert.equal(yes.toNumber(), yesVotes)
      })

      it('should increment the vote totals when voting partially', async () => {
        const yes = 10
        const no = 50
        const abstain = 30
        await governance.votePartially(proposalId, index, yes, no, abstain)
        const [yesTotal, noTotal, abstainTotal] = await governance.getVoteTotals(proposalId)
        assert.equal(yesTotal.toNumber(), yes)
        assert.equal(noTotal.toNumber(), no)
        assert.equal(abstainTotal.toNumber(), abstain)
      })

      it("should set the voter's vote record", async () => {
        await governance.votePartially(proposalId, index, yesVotes, 0, 0)
        const [recordProposalId, , , yesVotesRecord] = await governance.getVoteRecord(
          account,
          index
        )
        assertEqualBN(recordProposalId, proposalId)
        assertEqualBN(yesVotesRecord, yesVotes)
      })

      it('should set the most recent referendum proposal voted on', async () => {
        await governance.votePartially(proposalId, index, yesVotes, 0, 0)
        assert.equal(
          (await governance.getMostRecentReferendumProposal(account)).toNumber(),
          proposalId
        )
      })

      it('should emit the ProposalVotedV2 event', async () => {
        const resp = await governance.votePartially(proposalId, index, yesVotes, 0, 0)
        assert.equal(resp.logs.length, 1)
        const log = resp.logs[0]
        assertLogMatches2(log, {
          event: 'ProposalVotedV2',
          args: {
            proposalId: new BigNumber(proposalId),
            account,
            yesVotes,
            noVotes: 0,
            abstainVotes: 0,
          },
        })
      })

      it('should revert when the account weight is 0', async () => {
<<<<<<< HEAD
        await mockLockedGold.setAccountTotalLockedGold(account, 0)
        await assertTransactionRevertWithReason(
          governance.votePartially(proposalId, index, yesVotes, 0, 0),
          "Voter doesn't have enough locked Celo [(]formerly known as Celo Gold[)]"
        )
=======
        await mockLockedGold.setAccountTotalGovernancePower(account, 0)
        await assertRevert(governance.votePartially(proposalId, index, yesVotes, 0, 0))
>>>>>>> 0056611d
      })

      it('should revert when the account does not have enough gold', async () => {
        await assertTransactionRevertWithReason(
          governance.votePartially(proposalId, index, yesVotes + 1, 0, 0),
          "Voter doesn't have enough locked Celo [(]formerly known as Celo Gold[)]"
        )
      })

      it('should revert when the account does not have enough gold when voting partially', async () => {
        const noVotes = yesVotes
        await assertTransactionRevertWithReason(
          governance.votePartially(proposalId, index, yesVotes, noVotes, 0),
          "Voter doesn't have enough locked Celo [(]formerly known as Celo Gold[)]"
        )
      })

      it('should revert when the index is out of bounds', async () => {
        await assertTransactionRevertWithReason(
          governance.votePartially(proposalId, index + 1, yesVotes, 0, 0),
          'Provided index greater than dequeue length.'
        )
      })

      it('should revert if the proposal id does not match the index', async () => {
        await governance.propose(
          [transactionSuccess1.value],
          [transactionSuccess1.destination],
          // @ts-ignore bytes type
          transactionSuccess1.data,
          [transactionSuccess1.data.length],
          descriptionUrl,
          // @ts-ignore: TODO(mcortesi) fix typings for TransactionDetails
          { value: minDeposit }
        )
        await timeTravel(dequeueFrequency, web3)
        const otherProposalId = 2
        await assertTransactionRevertWithReason(
          governance.votePartially(otherProposalId, index, yesVotes, 0, 0),
          'Proposal not dequeued'
        )
      })

      describe('when voting on two proposals', () => {
        const proposalId1 = 2
        const proposalId2 = 3
        const index1 = 1
        const index2 = 2
        beforeEach(async () => {
          const newDequeueFrequency = 60
          await governance.setDequeueFrequency(newDequeueFrequency)
          await governance.propose(
            [transactionSuccess1.value],
            [transactionSuccess1.destination],
            // @ts-ignore bytes type
            transactionSuccess1.data,
            [transactionSuccess1.data.length],
            descriptionUrl,
            // @ts-ignore: TODO(mcortesi) fix typings for TransactionDetails
            { value: minDeposit }
          )
          await timeTravel(newDequeueFrequency, web3)
          await governance.approve(proposalId1, index1)
          await governance.propose(
            [transactionSuccess2.value],
            [transactionSuccess2.destination],
            // @ts-ignore bytes type
            transactionSuccess2.data,
            [transactionSuccess2.data.length],
            descriptionUrl,
            // @ts-ignore: TODO(mcortesi) fix typings for TransactionDetails
            { value: minDeposit }
          )
          await timeTravel(newDequeueFrequency, web3)
          await governance.approve(proposalId2, index2)
          await mockLockedGold.setAccountTotalGovernancePower(account, yesVotes)
        })

        it('should set mostRecentReferendumProposal to the youngest proposal voted on', async () => {
          await governance.votePartially(proposalId1, index1, yesVotes, 0, 0)
          await governance.votePartially(proposalId2, index2, yesVotes, 0, 0)
          const mostRecent = await governance.getMostRecentReferendumProposal(accounts[0])
          assert.equal(mostRecent.toNumber(), proposalId2)
        })

        it('should return true on `isVoting`', async () => {
          await governance.votePartially(proposalId2, index2, yesVotes, 0, 0)
          await governance.votePartially(proposalId1, index1, yesVotes, 0, 0)
          const voting = await governance.isVoting(accounts[0])
          assert.isTrue(voting)
        })

        describe('after the first proposal expires', () => {
          beforeEach(async () => {
            await governance.votePartially(proposalId2, index2, yesVotes, 0, 0)
            await governance.votePartially(proposalId1, index1, yesVotes, 0, 0)
            await timeTravel(referendumStageDuration - 10, web3)
          })

          it('should still return true on `isVoting`', async () => {
            const voting = await governance.isVoting(accounts[0])
            assert.isTrue(voting)
          })

          it('should no longer return true on `isVoting` after both expire', async () => {
            await timeTravel(11, web3)
            const voting = await governance.isVoting(accounts[0])
            assert.isFalse(voting)
          })
        })
      })

      describe('when the account has already voted partially on this proposal', () => {
        const revoteTests = (newYes: number, newNo: number, newAbstain) => {
          it('should set vote total correctly', async () => {
            await governance.votePartially(proposalId, index, newYes, newNo, newAbstain)
            const voteTotals = await governance.getVoteTotals(proposalId)

            assertEqualBN(voteTotals[0], newYes)
            assertEqualBN(voteTotals[1], newNo)
            assertEqualBN(voteTotals[2], newAbstain)
          })

          it("should set the voter's vote record", async () => {
            await governance.votePartially(proposalId, index, newYes, newNo, newAbstain)
            const [recordProposalId, , , yesVotesRecord, noVotesRecord, abstainVotesRecord] =
              await governance.getVoteRecord(account, index)
            assert.equal(recordProposalId.toNumber(), proposalId)

            assertEqualBN(yesVotesRecord, newYes)
            assertEqualBN(noVotesRecord, newNo)
            assertEqualBN(abstainVotesRecord, newAbstain)
          })
        }

        describe('when the account has already voted yes and no on this proposal', () => {
          const oldYes = 70
          const oldNo = 30
          const oldAbstain = 0

          beforeEach(async () => {
            await governance.votePartially(proposalId, index, oldYes, oldNo, oldAbstain)
          })

          revoteTests(30, 70, 0)
        })

        describe('when the account has already voted abstain and yes on this proposal', () => {
          const oldYes = 0
          const oldNo = 70
          const oldAbstain = 30

          beforeEach(async () => {
            await governance.votePartially(proposalId, index, oldYes, oldNo, oldAbstain)
          })

          revoteTests(30, 0, 20)
        })
      })

      describe('when the account has already voted on this proposal', () => {
        const voteWeight = yesVotes
        const revoteTests = (newYes, newNo, newAbstain) => {
          it('should decrement the vote total from the previous vote', async () => {
            await governance.votePartially(proposalId, index, newYes, newNo, newAbstain)
            const voteTotals = await governance.getVoteTotals(proposalId)
            assertEqualBN(voteTotals[0], newYes)
            assertEqualBN(voteTotals[1], newNo)
            assertEqualBN(voteTotals[2], newAbstain)
          })

          it('should increment the vote total for the new vote', async () => {
            await governance.votePartially(proposalId, index, newYes, newNo, newAbstain)
            const voteTotals = await governance.getVoteTotals(proposalId)
            assertEqualBN(voteTotals[0], newYes)
            assertEqualBN(voteTotals[1], newNo)
            assertEqualBN(voteTotals[2], newAbstain)
          })

          it("should set the voter's vote record", async () => {
            await governance.votePartially(proposalId, index, newYes, newNo, newAbstain)
            const [recordProposalId, , , yesVotesRecord, noVotesRecord, abstainVotesRecord] =
              await governance.getVoteRecord(account, index)
            assert.equal(recordProposalId.toNumber(), proposalId)
            assertEqualBN(yesVotesRecord, newYes)
            assertEqualBN(noVotesRecord, newNo)
            assertEqualBN(abstainVotesRecord, newAbstain)
          })
        }

        describe('when the account has already voted yes on this proposal', () => {
          beforeEach(async () => {
            await governance.votePartially(proposalId, index, yesVotes, 0, 0)
          })

          revoteTests(0, voteWeight, 0)
        })

        describe('when the account has already voted no on this proposal', () => {
          beforeEach(async () => {
            await governance.votePartially(proposalId, index, voteWeight, 0, 0)
          })

          revoteTests(0, 0, voteWeight)
        })

        describe('when the account has already voted abstain on this proposal', () => {
          beforeEach(async () => {
            await governance.votePartially(proposalId, index, 0, 0, voteWeight)
          })

          revoteTests(voteWeight, 0, 0)
        })
      })

      describe('when the proposal is past the referendum stage and passing', () => {
        beforeEach(async () => {
          await governance.votePartially(proposalId, index, yesVotes, 0, 0)
          await timeTravel(referendumStageDuration, web3)
        })

        it('should revert', async () => {
          await assertRevert(governance.votePartially.call(proposalId, index, yesVotes, 0, 0))
        })
      })

      describe('when the proposal is past the referendum stage and failing', () => {
        beforeEach(async () => {
          await governance.votePartially(proposalId, index, 0, yesVotes, 0)
          await timeTravel(referendumStageDuration, web3)
        })

        it('should return false', async () => {
          const success = await governance.votePartially.call(proposalId, index, yesVotes, 0, 0)
          assert.isFalse(success)
        })

        it('should delete the proposal', async () => {
          await governance.votePartially(proposalId, index, yesVotes, 0, 0)
          assert.isFalse(await governance.proposalExists(proposalId))
        })

        it('should remove the proposal ID from dequeued', async () => {
          await governance.votePartially(proposalId, index, yesVotes, 0, 0)
          const dequeued = await governance.getDequeue()
          assert.notInclude(
            dequeued.map((x) => x.toNumber()),
            proposalId
          )
        })

        it('should add the index to empty indices', async () => {
          await governance.votePartially(proposalId, index, yesVotes, 0, 0)
          const emptyIndex = await governance.emptyIndices(0)
          assert.equal(emptyIndex.toNumber(), index)
        })

        it('should update the participation baseline', async () => {
          await governance.votePartially(proposalId, index, yesVotes, 0, 0)
          const [actualParticipationBaseline, , ,] = await governance.getParticipationParameters()
          assertEqualBN(actualParticipationBaseline, expectedParticipationBaseline)
        })

        it('should emit the ParticipationBaselineUpdated event', async () => {
          const resp = await governance.votePartially(proposalId, index, yesVotes, 0, 0)
          assert.equal(resp.logs.length, 1)
          const log = resp.logs[0]
          assertLogMatches2(log, {
            event: 'ParticipationBaselineUpdated',
            args: {
              participationBaseline: expectedParticipationBaseline,
            },
          })
        })
      })
    })

    describe('when proposal is approved with signer', () => {
      let accountSigner

      beforeEach(async () => {
        ;[accountSigner] = await createAndAssertDelegatorDelegateeSigners(
          accountsInstance,
          accounts,
          account
        )
        await governance.propose(
          [transactionSuccess1.value],
          [transactionSuccess1.destination],
          // @ts-ignore bytes type
          transactionSuccess1.data,
          [transactionSuccess1.data.length],
          descriptionUrl,
          // @ts-ignore: TODO(mcortesi) fix typings for TransactionDetails
          { value: minDeposit }
        )
        await timeTravel(dequeueFrequency, web3)
        await governance.approve(proposalId, index)
        await mockLockedGold.setAccountTotalGovernancePower(account, yesVotes)
      })

      it('should return true', async () => {
        const success = await governance.votePartially.call(proposalId, index, yesVotes, 0, 0, {
          gas: 7000000,
          from: accountSigner,
        })
        assert.isTrue(success)
      })

      it('should increment the vote totals', async () => {
        await governance.votePartially(proposalId, index, yesVotes, 0, 0, { from: accountSigner })
        const [yes, ,] = await governance.getVoteTotals(proposalId)
        assert.equal(yes.toNumber(), yesVotes)
      })

      it('should increment the vote totals when voting partially', async () => {
        const yes = 10
        const no = 50
        const abstain = 30
        await governance.votePartially(proposalId, index, yes, no, abstain, { from: accountSigner })
        const [yesTotal, noTotal, abstainTotal] = await governance.getVoteTotals(proposalId)
        assert.equal(yesTotal.toNumber(), yes)
        assert.equal(noTotal.toNumber(), no)
        assert.equal(abstainTotal.toNumber(), abstain)
      })

      it("should set the voter's vote record", async () => {
        await governance.votePartially(proposalId, index, yesVotes, 0, 0, { from: accountSigner })
        const [recordProposalId, , , yesVotesRecord] = await governance.getVoteRecord(
          account,
          index
        )
        assertEqualBN(recordProposalId, proposalId)
        assertEqualBN(yesVotesRecord, yesVotes)
      })

      it('should set the most recent referendum proposal voted on', async () => {
        await governance.votePartially(proposalId, index, yesVotes, 0, 0, { from: accountSigner })
        assert.equal(
          (await governance.getMostRecentReferendumProposal(account)).toNumber(),
          proposalId
        )
      })

      it('should emit the ProposalVotedV2 event', async () => {
        const resp = await governance.votePartially(proposalId, index, yesVotes, 0, 0, {
          from: accountSigner,
        })
        assert.equal(resp.logs.length, 1)
        const log = resp.logs[0]
        assertLogMatches2(log, {
          event: 'ProposalVotedV2',
          args: {
            proposalId: new BigNumber(proposalId),
            account,
            yesVotes,
            noVotes: 0,
            abstainVotes: 0,
          },
        })
      })

      it('should revert when the account weight is 0', async () => {
        await mockLockedGold.setAccountTotalGovernancePower(account, 0)
        await assertRevert(
          governance.votePartially(proposalId, index, yesVotes, 0, 0, { from: accountSigner })
        )
      })

      it('should revert when the account does not have enough gold', async () => {
        await assertRevert(
          governance.votePartially(proposalId, index, yesVotes + 1, 0, 0, { from: accountSigner })
        )
      })

      it('should revert when the account does not have enough gold when voting partially', async () => {
        const noVotes = yesVotes
        await assertRevert(
          governance.votePartially(proposalId, index, yesVotes, noVotes, 0, { from: accountSigner })
        )
      })

      it('should revert when the index is out of bounds', async () => {
        await assertRevert(
          governance.votePartially(proposalId, index + 1, yesVotes, 0, 0, { from: accountSigner })
        )
      })

      it('should revert if the proposal id does not match the index', async () => {
        await governance.propose(
          [transactionSuccess1.value],
          [transactionSuccess1.destination],
          // @ts-ignore bytes type
          transactionSuccess1.data,
          [transactionSuccess1.data.length],
          descriptionUrl,
          // @ts-ignore: TODO(mcortesi) fix typings for TransactionDetails
          { value: minDeposit }
        )
        await timeTravel(dequeueFrequency, web3)
        const otherProposalId = 2
        await assertRevert(
          governance.votePartially(otherProposalId, index, yesVotes, 0, 0, { from: accountSigner })
        )
      })
    })

    describe('when proposal is not approved', () => {
      beforeEach(async () => {
        await governance.propose(
          [transactionSuccess1.value],
          [transactionSuccess1.destination],
          // @ts-ignore bytes type
          transactionSuccess1.data,
          [transactionSuccess1.data.length],
          descriptionUrl,
          // @ts-ignore: TODO(mcortesi) fix typings for TransactionDetails
          { value: minDeposit }
        )
        await timeTravel(dequeueFrequency, web3)
        await mockLockedGold.setAccountTotalGovernancePower(account, yesVotes)
      })

      it('should return true', async () => {
        const success = await governance.votePartially.call(proposalId, index, yesVotes, 0, 0)
        assert.isTrue(success)
      })

      it('should increment the vote totals', async () => {
        await governance.votePartially(proposalId, index, yesVotes, 0, 0)
        const [yes, ,] = await governance.getVoteTotals(proposalId)
        assert.equal(yes.toNumber(), yesVotes)
      })

      it("should set the voter's vote record", async () => {
        await governance.votePartially(proposalId, index, yesVotes, 0, 0)
        const [recordProposalId, , , yesVotesRecord, noVotesRecord, abstainVotesRecord] =
          await governance.getVoteRecord(account, index)
        assertEqualBN(recordProposalId, proposalId)
        assertEqualBN(yesVotesRecord, yesVotes)
        assertEqualBN(noVotesRecord, 0)
        assertEqualBN(abstainVotesRecord, 0)
      })

      it('should set the most recent referendum proposal voted on', async () => {
        await governance.votePartially(proposalId, index, yesVotes, 0, 0)
        assert.equal(
          (await governance.getMostRecentReferendumProposal(account)).toNumber(),
          proposalId
        )
      })

      it('should emit the ProposalVotedV2 event', async () => {
        await governance.dequeueProposalsIfReady()
        const resp = await governance.votePartially(proposalId, index, yesVotes, 0, 0)
        assert.equal(resp.logs.length, resp.logs.length)
        const log = resp.logs[0]
        assertLogMatches2(log, {
          event: 'ProposalVotedV2',
          args: {
            proposalId: new BigNumber(proposalId),
            account,
            yesVotes: new BigNumber(yesVotes),
            noVotes: new BigNumber(0),
            abstainVotes: new BigNumber(0),
          },
        })
      })

      it('should revert when the account weight is 0', async () => {
<<<<<<< HEAD
        await mockLockedGold.setAccountTotalLockedGold(account, 0)
        await assertTransactionRevertWithReason(
          governance.votePartially(proposalId, index, yesVotes, 0, 0),
          "Voter doesn't have enough locked Celo [(]formerly known as Celo Gold[)]"
        )
=======
        await mockLockedGold.setAccountTotalGovernancePower(account, 0)
        await assertRevert(governance.votePartially(proposalId, index, yesVotes, 0, 0))
>>>>>>> 0056611d
      })

      it('should revert when the index is out of bounds', async () => {
        await assertTransactionRevertWithReason(
          governance.votePartially(proposalId, index + 1, yesVotes, 0, 0),
          'Provided index greater than dequeue length.'
        )
      })

      it('should revert if the proposal id does not match the index', async () => {
        await governance.propose(
          [transactionSuccess1.value],
          [transactionSuccess1.destination],
          // @ts-ignore bytes type
          transactionSuccess1.data,
          [transactionSuccess1.data.length],
          descriptionUrl,
          // @ts-ignore: TODO(mcortesi) fix typings for TransactionDetails
          { value: minDeposit }
        )
        await timeTravel(dequeueFrequency, web3)
        const otherProposalId = 2
        await assertTransactionRevertWithReason(
          governance.votePartially(otherProposalId, index, yesVotes, 0, 0),
          'Proposal not dequeued'
        )
      })
    })

    describe('When voting on different proposal with same index', () => {
      const proposalId2 = 2
      const otherAccountWeight = 100
      beforeEach(async () => {
        await governance.propose(
          [transactionSuccess1.value],
          [transactionSuccess1.destination],
          // @ts-ignore bytes type
          transactionSuccess1.data,
          [transactionSuccess1.data.length],
          descriptionUrl,
          // @ts-ignore: TODO(mcortesi) fix typings for TransactionDetails
          { value: minDeposit }
        )
        await timeTravel(dequeueFrequency, web3)
        await governance.approve(proposalId, index)
        await mockLockedGold.setAccountTotalGovernancePower(account, yesVotes)
        await governance.votePartially(proposalId, index, yesVotes, 0, 0)
        await timeTravel(referendumStageDuration, web3)
        await timeTravel(executionStageDuration, web3)
      })

      it('should ignore votes from previous proposal', async () => {
        const dequeuedProposal1Dequeued = await governance.dequeued(index)
        assertEqualBN(dequeuedProposal1Dequeued, proposalId)

        await governance.propose(
          [transactionSuccess1.value],
          [transactionSuccess1.destination],
          // @ts-ignore bytes type
          transactionSuccess1.data,
          [transactionSuccess1.data.length],
          descriptionUrl,
          // @ts-ignore: TODO(mcortesi) fix typings for TransactionDetails
          { value: minDeposit }
        )
        await governance.execute(proposalId, index)
        assert.isFalse(await governance.proposalExists(proposalId))

        await timeTravel(dequeueFrequency + 1, web3)
        await governance.dequeueProposalsIfReady()
        await governance.approve.call(proposalId2, index)
        assert.isTrue(await governance.proposalExists(proposalId2))

        const dequeuedProposal2 = await governance.dequeued(index)
        assertEqualBN(dequeuedProposal2, proposalId2)
        await governance.getVoteTotals(proposalId2)

        const otherAccount1 = accounts[1]
        await accountsInstance.createAccount({ from: otherAccount1 })
        await mockLockedGold.setAccountTotalGovernancePower(otherAccount1, otherAccountWeight)
        await governance.votePartially(proposalId2, index, otherAccountWeight, 0, 0, {
          from: otherAccount1,
        })

        await governance.votePartially(proposalId2, index, 0, yesVotes, 0)

        const [yesVotesRecord, noVotesRecord, abstainVotesRecord] = await governance.getVoteTotals(
          proposalId2
        )

        assertEqualBN(yesVotesRecord, otherAccountWeight)
        assertEqualBN(noVotesRecord, yesVotes)
        assertEqualBN(abstainVotesRecord, 0)
      })
    })
  })

  describe('#execute()', () => {
    const proposalId = 1
    const index = 0
    const value = VoteValue.Yes

    describe('when executing a proposal with one transaction', () => {
      describe('when the proposal can execute successfully', () => {
        beforeEach(async () => {
          await governance.propose(
            [transactionSuccess1.value],
            [transactionSuccess1.destination],
            // @ts-ignore bytes type
            transactionSuccess1.data,
            [transactionSuccess1.data.length],
            descriptionUrl,
            // @ts-ignore: TODO(mcortesi) fix typings for TransactionDetails
            { value: minDeposit }
          )
          await timeTravel(dequeueFrequency, web3)
          await governance.approve(proposalId, index)
          await mockLockedGold.setAccountTotalGovernancePower(account, yesVotes)
          await governance.vote(proposalId, index, value)
          await timeTravel(referendumStageDuration, web3)
        })

        it('should return true', async () => {
          const success = await governance.execute.call(proposalId, index)
          assert.isTrue(success)
        })

        it('should execute the proposal', async () => {
          await governance.execute(proposalId, index)
          assert.equal(await testTransactions.getValue(1).valueOf(), 1)
        })

        it('should delete the proposal', async () => {
          await governance.execute(proposalId, index)
          assert.isFalse(await governance.proposalExists(proposalId))
        })

        it('should update the participation baseline', async () => {
          await governance.execute(proposalId, index)
          const [actualParticipationBaseline, , ,] = await governance.getParticipationParameters()
          assertEqualBN(actualParticipationBaseline, expectedParticipationBaseline)
        })

        it('should emit the ProposalExecuted event', async () => {
          const resp = await governance.execute(proposalId, index)
          assert.equal(resp.logs.length, 2)
          const log = resp.logs[0]
          assertLogMatches2(log, {
            event: 'ProposalExecuted',
            args: {
              proposalId: new BigNumber(proposalId),
            },
          })
        })

        it('should emit the ParticipationBaselineUpdated event', async () => {
          const resp = await governance.execute(proposalId, index)
          assert.equal(resp.logs.length, 2)
          const log = resp.logs[1]
          assertLogMatches2(log, {
            event: 'ParticipationBaselineUpdated',
            args: {
              participationBaseline: expectedParticipationBaseline,
            },
          })
        })

        it('should revert when the index is out of bounds', async () => {
          await assertTransactionRevertWithReason(
            governance.execute(proposalId, index + 1),
            'Provided index greater than dequeue length.'
          )
        })
      })

      describe('when the proposal can execute successfully - approved in execution stage', () => {
        beforeEach(async () => {
          await governance.propose(
            [transactionSuccess1.value],
            [transactionSuccess1.destination],
            // @ts-ignore bytes type
            transactionSuccess1.data,
            [transactionSuccess1.data.length],
            descriptionUrl,
            // @ts-ignore: TODO(mcortesi) fix typings for TransactionDetails
            { value: minDeposit }
          )
          await timeTravel(dequeueFrequency, web3)
          await mockLockedGold.setAccountTotalGovernancePower(account, yesVotes)
          await governance.vote(proposalId, index, value)
          await timeTravel(referendumStageDuration + 1, web3)
          await governance.approve(proposalId, index)
        })

        it('should return true', async () => {
          const success = await governance.execute.call(proposalId, index)
          assert.isTrue(success)
        })

        it('should execute the proposal', async () => {
          await governance.execute(proposalId, index)
          assert.equal(await testTransactions.getValue(1).valueOf(), 1)
        })

        it('should delete the proposal', async () => {
          await governance.execute(proposalId, index)
          assert.isFalse(await governance.proposalExists(proposalId))
        })

        it('should update the participation baseline', async () => {
          await governance.execute(proposalId, index)
          const [actualParticipationBaseline, , ,] = await governance.getParticipationParameters()
          assertEqualBN(actualParticipationBaseline, expectedParticipationBaseline)
        })

        it('should emit the ProposalExecuted event', async () => {
          const resp = await governance.execute(proposalId, index)
          assert.equal(resp.logs.length, 2)
          const log = resp.logs[0]
          assertLogMatches2(log, {
            event: 'ProposalExecuted',
            args: {
              proposalId: new BigNumber(proposalId),
            },
          })
        })

        it('should emit the ParticipationBaselineUpdated event', async () => {
          const resp = await governance.execute(proposalId, index)
          assert.equal(resp.logs.length, 2)
          const log = resp.logs[1]
          assertLogMatches2(log, {
            event: 'ParticipationBaselineUpdated',
            args: {
              participationBaseline: expectedParticipationBaseline,
            },
          })
        })

        it('should revert when the index is out of bounds', async () => {
          await assertTransactionRevertWithReason(
            governance.execute(proposalId, index + 1),
            'Provided index greater than dequeue length.'
          )
        })
      })

      describe('when the proposal cannot execute successfully because it is not approved', () => {
        beforeEach(async () => {
          await governance.propose(
            [transactionFail.value],
            [transactionFail.destination],
            // @ts-ignore bytes type
            transactionFail.data,
            [transactionFail.data.length],
            descriptionUrl,
            // @ts-ignore: TODO(mcortesi) fix typings for TransactionDetails
            { value: minDeposit }
          )
          await timeTravel(dequeueFrequency, web3)
          await mockLockedGold.setAccountTotalGovernancePower(account, yesVotes)
          await governance.vote(proposalId, index, value)
          await timeTravel(referendumStageDuration, web3)
        })

        it('should revert', async () => {
          await assertTransactionRevertWithReason(
            governance.execute(proposalId, index),
            'Proposal not approved'
          )
        })
      })

      describe('when the proposal cannot execute successfully', () => {
        beforeEach(async () => {
          await governance.propose(
            [transactionFail.value],
            [transactionFail.destination],
            // @ts-ignore bytes type
            transactionFail.data,
            [transactionFail.data.length],
            descriptionUrl,
            // @ts-ignore: TODO(mcortesi) fix typings for TransactionDetails
            { value: minDeposit }
          )
          await timeTravel(dequeueFrequency, web3)
          await governance.approve(proposalId, index)
          await mockLockedGold.setAccountTotalGovernancePower(account, yesVotes)
          await governance.vote(proposalId, index, value)
          await timeTravel(referendumStageDuration, web3)
        })

        it('should revert', async () => {
          await assertTransactionRevertWithReason(
            governance.execute(proposalId, index),
            'Proposal execution failed'
          )
        })
      })

      describe('when the proposal cannot execute because it is not a contract address', () => {
        beforeEach(async () => {
          await governance.propose(
            [transactionSuccess1.value],
            [accounts[1]],
            // @ts-ignore
            transactionSuccess1.data,
            [transactionSuccess1.data.length],
            descriptionUrl,
            // @ts-ignore: TODO(mcortesi) fix typings for TransactionDetails
            { value: minDeposit }
          )
          await timeTravel(dequeueFrequency, web3)
          await governance.approve(proposalId, index)
          await mockLockedGold.setAccountTotalGovernancePower(account, yesVotes)
          await governance.vote(proposalId, index, value)
          await timeTravel(referendumStageDuration, web3)
        })

        it('should revert', async () => {
          await assertTransactionRevertWithReason(
            governance.execute(proposalId, index),
            'Invalid contract address'
          )
        })
      })
    })

    describe('when executing a proposal with two transactions', () => {
      describe('when the proposal can execute successfully', () => {
        beforeEach(async () => {
          await governance.propose(
            [transactionSuccess1.value, transactionSuccess2.value],
            [transactionSuccess1.destination, transactionSuccess2.destination],
            // @ts-ignore
            Buffer.concat([transactionSuccess1.data, transactionSuccess2.data]),
            [transactionSuccess1.data.length, transactionSuccess2.data.length],
            descriptionUrl,
            // @ts-ignore: TODO(mcortesi) fix typings for TransactionDetails
            { value: minDeposit }
          )
          await timeTravel(dequeueFrequency, web3)
          await governance.approve(proposalId, index)
          await mockLockedGold.setAccountTotalGovernancePower(account, yesVotes)
          await governance.vote(proposalId, index, value)
          await timeTravel(referendumStageDuration, web3)
        })

        it('should return true', async () => {
          const success = await governance.execute.call(proposalId, index)
          assert.isTrue(success)
        })

        it('should execute the proposal', async () => {
          await governance.execute(proposalId, index)
          assert.equal(await testTransactions.getValue(1).valueOf(), 1)
          assert.equal(await testTransactions.getValue(2).valueOf(), 1)
        })

        it('should delete the proposal', async () => {
          await governance.execute(proposalId, index)
          assert.isFalse(await governance.proposalExists(proposalId))
        })

        it('should update the participation baseline', async () => {
          await governance.execute(proposalId, index)
          const [actualParticipationBaseline, , ,] = await governance.getParticipationParameters()
          assertEqualBN(actualParticipationBaseline, expectedParticipationBaseline)
        })

        it('should emit the ProposalExecuted event', async () => {
          const resp = await governance.execute(proposalId, index)
          assert.equal(resp.logs.length, 2)
          const log = resp.logs[0]
          assertLogMatches2(log, {
            event: 'ProposalExecuted',
            args: {
              proposalId: new BigNumber(proposalId),
            },
          })
        })

        it('should emit the ParticipationBaselineUpdated event', async () => {
          const resp = await governance.execute(proposalId, index)
          assert.equal(resp.logs.length, 2)
          const log = resp.logs[1]
          assertLogMatches2(log, {
            event: 'ParticipationBaselineUpdated',
            args: {
              participationBaseline: expectedParticipationBaseline,
            },
          })
        })
      })

      describe('when the proposal cannot execute successfully', () => {
        describe('when the first transaction cannot execute', () => {
          beforeEach(async () => {
            await governance.propose(
              [transactionSuccess1.value, transactionFail.value],
              [transactionSuccess1.destination, transactionFail.destination],
              // @ts-ignore
              Buffer.concat([transactionSuccess1.data, transactionFail.data]),
              [transactionSuccess1.data.length, transactionFail.data.length],
              descriptionUrl,
              // @ts-ignore: TODO(mcortesi) fix typings for TransactionDetails
              { value: minDeposit }
            )
            await timeTravel(dequeueFrequency, web3)
            await governance.approve(proposalId, index)
            await mockLockedGold.setAccountTotalGovernancePower(account, yesVotes)
            await governance.vote(proposalId, index, value)
            await timeTravel(referendumStageDuration, web3)
          })

          it('should revert', async () => {
            await assertTransactionRevertWithReason(
              governance.execute(proposalId, index),
              'Proposal execution failed'
            )
          })
        })

        describe('when the second transaction cannot execute', () => {
          beforeEach(async () => {
            await governance.propose(
              [transactionFail.value, transactionSuccess1.value],
              [transactionFail.destination, transactionSuccess1.destination],
              // @ts-ignore
              Buffer.concat([transactionFail.data, transactionSuccess1.data]),
              [transactionFail.data.length, transactionSuccess1.data.length],
              descriptionUrl,
              // @ts-ignore: TODO(mcortesi) fix typings for TransactionDetails
              { value: minDeposit }
            )
            await timeTravel(dequeueFrequency, web3)
            await governance.approve(proposalId, index)
            await mockLockedGold.setAccountTotalGovernancePower(account, yesVotes)
            await governance.vote(proposalId, index, value)
            await timeTravel(referendumStageDuration, web3)
          })

          it('should revert', async () => {
            await assertTransactionRevertWithReason(
              governance.execute(proposalId, index),
              'Proposal execution failed'
            )
          })
        })
      })
    })

    describe('when the proposal is past the execution stage', () => {
      beforeEach(async () => {
        await governance.propose(
          [transactionSuccess1.value],
          [transactionSuccess1.destination],
          // @ts-ignore bytes type
          transactionSuccess1.data,
          [transactionSuccess1.data.length],
          descriptionUrl,
          // @ts-ignore: TODO(mcortesi) fix typings for TransactionDetails
          { value: minDeposit }
        )
        await timeTravel(dequeueFrequency, web3)
        await governance.approve(proposalId, index)
        await mockLockedGold.setAccountTotalGovernancePower(account, yesVotes)
        await governance.vote(proposalId, index, value)
        await timeTravel(referendumStageDuration, web3)
        await timeTravel(executionStageDuration, web3)
      })

      it('should return false', async () => {
        const success = await governance.execute.call(proposalId, index)
        assert.isFalse(success)
      })

      it('should delete the proposal', async () => {
        await governance.execute(proposalId, index)
        assert.isFalse(await governance.proposalExists(proposalId))
      })

      it('should remove the proposal ID from dequeued', async () => {
        await governance.execute(proposalId, index)
        const dequeued = await governance.getDequeue()
        assert.notInclude(
          dequeued.map((x) => x.toNumber()),
          proposalId
        )
      })

      it('should add the index to empty indices', async () => {
        await governance.execute(proposalId, index)
        const emptyIndex = await governance.emptyIndices(0)
        assert.equal(emptyIndex.toNumber(), index)
      })

      it('should update the participation baseline', async () => {
        await governance.execute(proposalId, index)
        const [actualParticipationBaseline, , ,] = await governance.getParticipationParameters()
        assertEqualBN(actualParticipationBaseline, expectedParticipationBaseline)
      })

      it('should emit the ParticipationBaselineUpdated event', async () => {
        const resp = await governance.execute(proposalId, index)
        assert.equal(resp.logs.length, 1)
        const log = resp.logs[0]
        assertLogMatches2(log, {
          event: 'ParticipationBaselineUpdated',
          args: {
            participationBaseline: expectedParticipationBaseline,
          },
        })
      })
    })

    describe('when a proposal with 0 transactions is past the execution stage', () => {
      beforeEach(async () => {
        await governance.propose(
          [],
          [],
          // @ts-ignore
          [],
          [],
          descriptionUrl,
          // @ts-ignore: TODO(mcortesi) fix typings for TransactionDetails
          { value: minDeposit }
        )
        await timeTravel(dequeueFrequency, web3)
        await mockLockedGold.setAccountTotalGovernancePower(account, yesVotes)
      })

      it('should not emit ProposalExecuted when not approved', async () => {
        await governance.vote(proposalId, index, value)
        await timeTravel(referendumStageDuration, web3)
        await timeTravel(executionStageDuration, web3)
        const resp = await governance.execute(proposalId, index)
        assert.isTrue(
          resp.logs.every((log) => log.event !== 'ProposalExecuted'),
          'ProposalExecuted should not be emitted'
        )
      })

      it('should not emit ProposalExecuted when not passing', async () => {
        await governance.approve(proposalId, index)
        await timeTravel(referendumStageDuration, web3)
        await timeTravel(executionStageDuration, web3)
        const resp = await governance.execute(proposalId, index)
        assert.isTrue(
          resp.logs.every((log) => log.event !== 'ProposalExecuted'),
          'ProposalExecuted should not be emitted'
        )
      })

      describe('Proposal approved and passing', () => {
        beforeEach(async () => {
          await governance.approve(proposalId, index)
          await governance.vote(proposalId, index, value)
          await timeTravel(referendumStageDuration, web3)
          await timeTravel(executionStageDuration, web3)
        })

        it('should return true', async () => {
          const success = await governance.execute.call(proposalId, index)
          assert.isTrue(success)
        })

        it('should delete the proposal', async () => {
          await governance.execute(proposalId, index)
          assert.isFalse(await governance.proposalExists(proposalId))
        })

        it('should remove the proposal ID from dequeued', async () => {
          await governance.execute(proposalId, index)
          const dequeued = await governance.getDequeue()
          assert.notInclude(
            dequeued.map((x) => x.toNumber()),
            proposalId
          )
        })

        it('should add the index to empty indices', async () => {
          await governance.execute(proposalId, index)
          const emptyIndex = await governance.emptyIndices(0)
          assert.equal(emptyIndex.toNumber(), index)
        })

        it('should update the participation baseline', async () => {
          await governance.execute(proposalId, index)
          const [actualParticipationBaseline, , ,] = await governance.getParticipationParameters()
          assertEqualBN(actualParticipationBaseline, expectedParticipationBaseline)
        })

        it('should emit ProposalExecuted and ParticipationBaselineUpdated event', async () => {
          const resp = await governance.execute(proposalId, index)
          assert.equal(resp.logs.length, 2)
          const log = resp.logs[0]
          assertLogMatches2(log, {
            event: 'ProposalExecuted',
            args: {
              proposalId: new BigNumber(proposalId),
            },
          })
          const log2 = resp.logs[1]
          assertLogMatches2(log2, {
            event: 'ParticipationBaselineUpdated',
            args: {
              participationBaseline: expectedParticipationBaseline,
            },
          })
        })
      })
    })
  })

  describe('#approveHotfix()', () => {
    it('should mark the hotfix record approved when called by approver', async () => {
      await governance.approveHotfix(hotfixHashStr, { from: approver })
      const [approved, ,] = await governance.getHotfixRecord.call(hotfixHashStr)
      assert.isTrue(approved)
    })

    it('should emit the HotfixApproved event', async () => {
      const resp = await governance.approveHotfix(hotfixHashStr, { from: approver })
      assert.equal(resp.logs.length, 1)
      const log = resp.logs[0]
      assertLogMatches2(log, {
        event: 'HotfixApproved',
        args: {
          hash: matchAny,
        },
      })
      assert.isTrue(Buffer.from(stripHexEncoding(log.args.hash), 'hex').equals(hotfixHash))
    })

    it('should revert when called by non-approver', async () => {
      await assertTransactionRevertWithReason(
        governance.approveHotfix(hotfixHashStr, { from: accounts[2] }),
        'msg.sender not approver'
      )
    })
  })

  describe('#whitelistHotfix()', () => {
    beforeEach(async () => {
      // from GovernanceTest
      await governance.addValidator(accounts[2])
      await governance.addValidator(accounts[3])
    })

    it('should emit the HotfixWhitelist event', async () => {
      const resp = await governance.whitelistHotfix(hotfixHashStr, { from: accounts[3] })
      assert.equal(resp.logs.length, 1)
      const log = resp.logs[0]
      assertLogMatches2(log, {
        event: 'HotfixWhitelisted',
        args: {
          hash: matchAny,
          whitelister: accounts[3],
        },
      })
      assert.isTrue(Buffer.from(stripHexEncoding(log.args.hash), 'hex').equals(hotfixHash))
    })
  })

  describe('#hotfixWhitelistValidatorTally', () => {
    const newHotfixHash = bufferToHex(toBuffer(keccak256(utf8ToBytes('celo bug fix'))))

    const validators = zip(
      (_account, signer) => ({ account: _account, signer }),
      accounts.slice(2, 5),
      accounts.slice(5, 8)
    )

    beforeEach(async () => {
      for (const validator of validators) {
        await accountsInstance.createAccount({ from: validator.account })
        const sig = await getParsedSignatureOfAddress(web3, validator.account, validator.signer)
        await accountsInstance.authorizeValidatorSigner(validator.signer, sig.v, sig.r, sig.s, {
          from: validator.account,
        })
        // add signers for mock precompile
        await governance.addValidator(validator.signer)
      }
    })

    const whitelistFrom = (t: keyof (typeof validators)[0]) =>
      concurrentMap(5, validators, (v) => governance.whitelistHotfix(newHotfixHash, { from: v[t] }))

    const checkTally = async () => {
      const tally = await governance.hotfixWhitelistValidatorTally(newHotfixHash)
      assert.equal(tally.toNumber(), validators.length)
    }

    it('should count validator accounts that have whitelisted', async () => {
      await whitelistFrom('account')
      await checkTally()
    })

    it('should count authorized validator signers that have whitelisted', async () => {
      await whitelistFrom('signer')
      await checkTally()
    })

    it('should not double count validator account and authorized signer accounts', async () => {
      await whitelistFrom('signer')
      await whitelistFrom('account')
      await checkTally()
    })

    it('should return the correct tally after key rotation', async () => {
      await whitelistFrom('signer')
      const newSigner = accounts[9]
      const sig = await getParsedSignatureOfAddress(web3, validators[0].account, newSigner)
      await accountsInstance.authorizeValidatorSigner(newSigner, sig.v, sig.r, sig.s, {
        from: validators[0].account,
      })
      await checkTally()
    })
  })

  describe('#isHotfixPassing', () => {
    beforeEach(async () => {
      await governance.addValidator(accounts[2])
      await governance.addValidator(accounts[3])
      await accountsInstance.createAccount({ from: accounts[2] })
      await accountsInstance.createAccount({ from: accounts[3] })
    })

    it('should return false when hotfix has not been whitelisted', async () => {
      const passing = await governance.isHotfixPassing.call(hotfixHashStr)
      assert.isFalse(passing)
    })

    it('should return false when hotfix has been whitelisted but not by quorum', async () => {
      await governance.whitelistHotfix(hotfixHashStr, { from: accounts[2] })
      const passing = await governance.isHotfixPassing.call(hotfixHashStr)
      assert.isFalse(passing)
    })

    it('should return true when hotfix is whitelisted by quorum', async () => {
      await governance.whitelistHotfix(hotfixHashStr, { from: accounts[2] })
      await governance.whitelistHotfix(hotfixHashStr, { from: accounts[3] })
      const passing = await governance.isHotfixPassing.call(hotfixHashStr)
      assert.isTrue(passing)
    })
  })

  describe('#prepareHotfix()', () => {
    beforeEach(async () => {
      await governance.addValidator(accounts[2])
      await accountsInstance.createAccount({ from: accounts[2] })
    })

    it('should revert when hotfix is not passing', async () => {
      await assertTransactionRevertWithReason(
        governance.prepareHotfix(hotfixHashStr),
        'hotfix not whitelisted by 2f[+]1 validators'
      )
    })

    describe('when hotfix is passing', () => {
      beforeEach(async () => {
        await mineToNextEpoch(web3)
        await governance.whitelistHotfix(hotfixHashStr, { from: accounts[2] })
      })

      it('should mark the hotfix record prepared epoch', async () => {
        await governance.prepareHotfix(hotfixHashStr)
        const [, , preparedEpoch] = await governance.getHotfixRecord.call(hotfixHashStr)
        const currEpoch = new BigNumber(await governance.getEpochNumber())
        assertEqualBN(preparedEpoch, currEpoch)
      })

      it('should emit the HotfixPrepared event', async () => {
        const resp = await governance.prepareHotfix(hotfixHashStr)
        const currEpoch = new BigNumber(await governance.getEpochNumber())
        assert.equal(resp.logs.length, 1)
        const log = resp.logs[0]
        assertLogMatches2(log, {
          event: 'HotfixPrepared',
          args: {
            hash: matchAny,
            epoch: currEpoch,
          },
        })
        assert.isTrue(Buffer.from(stripHexEncoding(log.args.hash), 'hex').equals(hotfixHash))
      })

      it('should revert when epoch == preparedEpoch', async () => {
        await governance.prepareHotfix(hotfixHashStr)
        await assertTransactionRevertWithReason(
          governance.prepareHotfix(hotfixHashStr),
          'hotfix already prepared for this epoch'
        )
      })

      it('should succeed for epoch != preparedEpoch', async () => {
        await governance.prepareHotfix(hotfixHashStr)
        await mineToNextEpoch(web3)
        await governance.prepareHotfix(hotfixHashStr)
      })
    })
  })

  describe('#executeHotfix()', () => {
    const executeHotfixTx = () => {
      return governance.executeHotfix(
        [transactionSuccess1.value],
        [transactionSuccess1.destination],
        // @ts-ignore bytes type
        transactionSuccess1.data,
        [transactionSuccess1.data.length],
        salt
      )
    }

    it('should revert when hotfix not approved', async () => {
      await assertTransactionRevertWithReason(executeHotfixTx(), 'hotfix not approved')
    })

    it('should revert when hotfix not prepared for current epoch', async () => {
      await mineToNextEpoch(web3)
      await governance.approveHotfix(hotfixHashStr, { from: approver })
      await assertTransactionRevertWithReason(
        executeHotfixTx(),
        'hotfix must be prepared for this epoch'
      )
    })

    it('should revert when hotfix prepared but not for current epoch', async () => {
      await governance.approveHotfix(hotfixHashStr, { from: approver })
      await governance.addValidator(accounts[2])
      await accountsInstance.createAccount({ from: accounts[2] })
      await governance.whitelistHotfix(hotfixHashStr, { from: accounts[2] })
      await governance.prepareHotfix(hotfixHashStr, { from: accounts[2] })
      await mineToNextEpoch(web3)
      await assertTransactionRevertWithReason(
        executeHotfixTx(),
        'hotfix must be prepared for this epoch'
      )
    })

    describe('when hotfix is approved and prepared for current epoch', () => {
      beforeEach(async () => {
        await governance.approveHotfix(hotfixHashStr, { from: approver })
        await mineToNextEpoch(web3)
        await governance.addValidator(accounts[2])
        await accountsInstance.createAccount({ from: accounts[2] })
        await governance.whitelistHotfix(hotfixHashStr, { from: accounts[2] })
        await governance.prepareHotfix(hotfixHashStr)
      })

      it('should execute the hotfix tx', async () => {
        await executeHotfixTx()
        assert.equal(await testTransactions.getValue(1).valueOf(), 1)
      })

      it('should mark the hotfix record as executed', async () => {
        await executeHotfixTx()
        const [, executed] = await governance.getHotfixRecord.call(hotfixHashStr)
        assert.isTrue(executed)
      })

      it('should emit the HotfixExecuted event', async () => {
        const resp = await executeHotfixTx()
        assert.equal(resp.logs.length, 1)
        const log = resp.logs[0]
        assertLogMatches2(log, {
          event: 'HotfixExecuted',
          args: {
            hash: matchAny,
          },
        })
        assert.isTrue(Buffer.from(stripHexEncoding(log.args.hash), 'hex').equals(hotfixHash))
      })

      it('should not be executable again', async () => {
        await executeHotfixTx()
        await assertTransactionRevertWithReason(executeHotfixTx(), 'hotfix already executed')
      })
    })
  })

  describe('#isVoting()', () => {
    describe('when the account has never acted on a proposal', () => {
      it('should return false', async () => {
        assert.isFalse(await governance.isVoting(account))
      })
    })

    describe('when the account has upvoted a proposal', () => {
      const proposalId = 1
      beforeEach(async () => {
        await mockLockedGold.setAccountTotalLockedGold(account, yesVotes)
        await governance.propose(
          [transactionSuccess1.value],
          [transactionSuccess1.destination],
          // @ts-ignore bytes type
          transactionSuccess1.data,
          [transactionSuccess1.data.length],
          descriptionUrl,
          // @ts-ignore: TODO(mcortesi) fix typings for TransactionDetails
          { value: minDeposit }
        )
        await governance.upvote(proposalId, 0, 0)
      })

      it('should return true', async () => {
        assert.isTrue(await governance.isVoting(account))
      })

      describe('when that upvote has been revoked', () => {
        beforeEach(async () => {
          await governance.revokeUpvote(0, 0)
        })

        it('should return false', async () => {
          assert.isFalse(await governance.isVoting(account))
        })
      })

      describe('when that proposal has expired from the queue', () => {
        beforeEach(async () => {
          await timeTravel(queueExpiry, web3)
        })

        it('should return false', async () => {
          assert.isFalse(await governance.isVoting(account))
        })
      })
    })

    describe('when the account has voted on a proposal', () => {
      const proposalId = 1
      const index = 0
      const value = VoteValue.Abstain
      beforeEach(async () => {
        await governance.propose(
          [transactionSuccess1.value],
          [transactionSuccess1.destination],
          // @ts-ignore bytes type
          transactionSuccess1.data,
          [transactionSuccess1.data.length],
          descriptionUrl,
          // @ts-ignore: TODO(mcortesi) fix typings for TransactionDetails
          { value: minDeposit }
        )
        await timeTravel(dequeueFrequency, web3)
        await governance.approve(proposalId, index)
        await mockLockedGold.setAccountTotalGovernancePower(account, yesVotes)
        await governance.vote(proposalId, index, value)
      })

      it('should return true', async () => {
        assert.isTrue(await governance.isVoting(account))
      })

      describe('when that proposal is no longer in the referendum stage', () => {
        beforeEach(async () => {
          await timeTravel(referendumStageDuration, web3)
        })

        it('should return false', async () => {
          assert.isFalse(await governance.isVoting(account))
        })
      })
    })
  })

  describe('#isProposalPassing()', () => {
    const proposalId = 1
    const index = 0
    beforeEach(async () => {
      await accountsInstance.createAccount({ from: otherAccount })
      await governance.propose(
        [transactionSuccess1.value],
        [transactionSuccess1.destination],
        // @ts-ignore bytes type
        transactionSuccess1.data,
        [transactionSuccess1.data.length],
        descriptionUrl,
        // @ts-ignore: TODO(mcortesi) fix typings for TransactionDetails
        { value: minDeposit }
      )
      await timeTravel(dequeueFrequency, web3)
      await governance.approve(proposalId, index)
    })

    describe('when the adjusted support is greater than threshold', () => {
      beforeEach(async () => {
        await mockLockedGold.setAccountTotalGovernancePower(account, (yesVotes * 51) / 100)
        await mockLockedGold.setAccountTotalGovernancePower(otherAccount, (yesVotes * 49) / 100)
        await governance.vote(proposalId, index, VoteValue.Yes)
        await governance.vote(proposalId, index, VoteValue.No, { from: otherAccount })
      })

      it('should return true', async () => {
        const passing = await governance.isProposalPassing(proposalId)
        assert.isTrue(passing)
      })
    })

    describe('when the adjusted support is less than or equal to threshold', () => {
      beforeEach(async () => {
        await mockLockedGold.setAccountTotalGovernancePower(account, (yesVotes * 50) / 100)
        await mockLockedGold.setAccountTotalGovernancePower(otherAccount, (yesVotes * 50) / 100)
        await governance.vote(proposalId, index, VoteValue.Yes)
        await governance.vote(proposalId, index, VoteValue.No, { from: otherAccount })
      })

      it('should return false', async () => {
        const passing = await governance.isProposalPassing(proposalId)
        assert.isFalse(passing)
      })
    })
  })

  describe('#dequeueProposalsIfReady()', () => {
    it('should not update lastDequeue when there are no queued proposals', async () => {
      const originalLastDequeue = await governance.lastDequeue()
      await timeTravel(dequeueFrequency, web3)
      await governance.dequeueProposalsIfReady()

      assert.equal((await governance.getQueueLength()).toNumber(), 0)
      assert.equal((await governance.lastDequeue()).toNumber(), originalLastDequeue.toNumber())
    })

    describe('when a proposal exists', () => {
      beforeEach(async () => {
        await governance.propose(
          [transactionSuccess1.value],
          [transactionSuccess1.destination],
          // @ts-ignore bytes type
          transactionSuccess1.data,
          [transactionSuccess1.data.length],
          descriptionUrl,
          { value: minDeposit }
        )
      })

      it('should update lastDequeue', async () => {
        const originalLastDequeue = await governance.lastDequeue()

        await timeTravel(dequeueFrequency, web3)
        await governance.dequeueProposalsIfReady()

        assert.equal((await governance.getQueueLength()).toNumber(), 0)
        assert.isTrue((await governance.lastDequeue()).toNumber() > originalLastDequeue.toNumber())
      })

      it('should not update lastDequeue when only expired proposal queued', async () => {
        const originalLastDequeue = await governance.lastDequeue()

        await timeTravel(queueExpiry, web3)
        await governance.dequeueProposalsIfReady()

        assert.equal((await governance.getQueueLength()).toNumber(), 0)
        assert.equal((await governance.lastDequeue()).toNumber(), originalLastDequeue.toNumber())
      })
    })
  })

  describe('#getProposalStage()', () => {
    const expectStage = async (expected: Stage, _proposalId: number) => {
      const stage = await governance.getProposalStage(_proposalId)
      assertEqualBN(stage, expected)
    }

    it('should return None stage when proposal does not exist', async () => {
      await expectStage(Stage.None, 0)
      await expectStage(Stage.None, 1)
    })

    describe('when proposal exists', () => {
      let proposalId: number
      beforeEach(async () => {
        await governance.propose(
          [transactionSuccess1.value],
          [transactionSuccess1.destination],
          // @ts-ignore bytes type
          transactionSuccess1.data,
          [transactionSuccess1.data.length],
          descriptionUrl,
          { value: minDeposit }
        )
        proposalId = 1
        const exists = await governance.proposalExists(proposalId)
        assert.isTrue(exists, 'proposal does not exist')
      })

      describe('when proposal is queued', () => {
        beforeEach(async () => {
          const queued = await governance.isQueued(proposalId)
          assert.isTrue(queued, 'proposal not queued')
        })

        it('should return Queued when not expired', () => expectStage(Stage.Queued, proposalId))

        it('should return Expiration when expired', async () => {
          await timeTravel(queueExpiry, web3)
          await expectStage(Stage.Expiration, proposalId)
        })
      })

      describe('when proposal is dequeued', () => {
        const index = 0
        beforeEach(async () => {
          await timeTravel(dequeueFrequency, web3)
          await governance.dequeueProposalsIfReady()
          const dequeued = await governance.isDequeuedProposal(proposalId, index)
          assert.isTrue(dequeued, 'proposal not dequeued')
        })

        describe('when in referendum stage', () => {
          describe('when not approved', () => {
            it('should return Referendum when not voted and not expired', () =>
              expectStage(Stage.Referendum, proposalId))

            it('should return Expiration when expired', async () => {
              await timeTravel(referendumStageDuration, web3)
              await expectStage(Stage.Expiration, proposalId)
            })
          })

          describe('when approved', () => {
            beforeEach(async () => {
              await governance.approve(proposalId, index)
            })

            it('should return Referendum when not expired', () =>
              expectStage(Stage.Referendum, proposalId))

            it('should return Expiration when expired', async () => {
              await timeTravel(referendumStageDuration, web3)
              await expectStage(Stage.Expiration, proposalId)
            })
          })
        })

        describe('when in execution stage', () => {
          beforeEach(async () => {
            await governance.approve(proposalId, index)
            await governance.vote(proposalId, index, VoteValue.Yes)
            const passing = await governance.isProposalPassing(proposalId)
            assert.isTrue(passing, 'proposal not passing')
            await timeTravel(referendumStageDuration, web3)
          })

          it('should return Execution when not expired', () =>
            expectStage(Stage.Execution, proposalId))

          it('should return Expiration when expired', async () => {
            await timeTravel(executionStageDuration, web3)
            await expectStage(Stage.Expiration, proposalId)
            const isDequeuedProposalExpired = await governance.isDequeuedProposalExpired(proposalId)
            assert.isTrue(isDequeuedProposalExpired)
          })
        })
      })
    })

    describe('when a proposal with 0 transactions exists', () => {
      let proposalId: number
      beforeEach(async () => {
        await governance.propose(
          [],
          [],
          // @ts-ignore
          [],
          [],
          descriptionUrl,
          // @ts-ignore: TODO(mcortesi) fix typings for TransactionDetails
          { value: minDeposit }
        )
        proposalId = 1
        const exists = await governance.proposalExists(proposalId)
        assert.isTrue(exists, 'proposal does not exist')
      })

      describe('when proposal with 0 transactions is dequeued', () => {
        const index = 0
        beforeEach(async () => {
          await timeTravel(dequeueFrequency, web3)
          await governance.dequeueProposalsIfReady()
          const dequeued = await governance.isDequeuedProposal(proposalId, index)
          assert.isTrue(dequeued, 'proposal not dequeued')
        })

        it('should return Expiration past the execution stage when not approved', async () => {
          await governance.vote(proposalId, index, VoteValue.Yes)
          await timeTravel(referendumStageDuration + executionStageDuration + 1, web3)
          await expectStage(Stage.Expiration, proposalId)
          const isDequeuedProposalExpired = await governance.isDequeuedProposalExpired(proposalId)
          assert.isTrue(isDequeuedProposalExpired)
        })

        it('should return Expiration past the execution stage when not passing', async () => {
          await governance.approve(proposalId, index)
          await timeTravel(referendumStageDuration + executionStageDuration + 1, web3)
          await expectStage(Stage.Expiration, proposalId)
          const isDequeuedProposalExpired = await governance.isDequeuedProposalExpired(proposalId)
          assert.isTrue(isDequeuedProposalExpired)
        })

        describe('when in execution stage', () => {
          beforeEach(async () => {
            await governance.approve(proposalId, index)
            await governance.vote(proposalId, index, VoteValue.Yes)
            const passing = await governance.isProposalPassing(proposalId)
            assert.isTrue(passing, 'proposal not passing')
            await timeTravel(referendumStageDuration, web3)
          })

          it('should return Execution when not expired', () =>
            expectStage(Stage.Execution, proposalId))

          it('should return Execution past the execution stage if passed and approved', async () => {
            await timeTravel(executionStageDuration + 1, web3)
            await expectStage(Stage.Execution, proposalId)
            const isDequeuedProposalExpired = await governance.isDequeuedProposalExpired(proposalId)
            assert.isFalse(isDequeuedProposalExpired)
          })
        })
      })
    })
  })

  describe('#getAmountOfGoldUsedForVoting()', () => {
    describe('3 concurrent proposals dequeued', () => {
      beforeEach(async () => {
        await governance.setConcurrentProposals(3)
        await governance.propose(
          [transactionSuccess1.value],
          [transactionSuccess1.destination],
          // @ts-ignore bytes type
          transactionSuccess1.data,
          [transactionSuccess1.data.length],
          descriptionUrl,
          // @ts-ignore: TODO(mcortesi) fix typings for TransactionDetails
          { value: minDeposit }
        )
        await governance.propose(
          [transactionSuccess2.value],
          [transactionSuccess2.destination],
          // @ts-ignore bytes type
          transactionSuccess2.data,
          [transactionSuccess2.data.length],
          descriptionUrl,
          // @ts-ignore: TODO(mcortesi) fix typings for TransactionDetails
          { value: minDeposit }
        )
        await governance.propose(
          [transactionSuccess1.value],
          [transactionSuccess1.destination],
          // @ts-ignore bytes type
          transactionSuccess1.data,
          [transactionSuccess1.data.length],
          descriptionUrl,
          // @ts-ignore: TODO(mcortesi) fix typings for TransactionDetails
          { value: minDeposit }
        )
        await timeTravel(dequeueFrequency, web3)
        await governance.approve(1, 0)
        await governance.approve(2, 1)
        await governance.approve(3, 2)
        await mockLockedGold.setAccountTotalGovernancePower(account, yesVotes)
      })
      for (let numVoted = 0; numVoted < 3; numVoted++) {
        describe(`when account has partially voted on ${numVoted} proposals`, () => {
          const yes = 10
          const no = 30
          const abstain = 0

          beforeEach(async () => {
            for (let i = 0; i < numVoted; i++) {
              await governance.votePartially(1, 0, yes, no, abstain)
            }
          })

          it('Should return correct number of votes', async () => {
            const totalVotesByAccount = await governance.getAmountOfGoldUsedForVoting(accounts[0])
            const expectedArraySum = yes + no + abstain
            assertEqualBN(totalVotesByAccount, numVoted === 0 ? 0 : expectedArraySum)
          })
        })
      }
    })

    describe('proposal dequeued', () => {
      beforeEach(async () => {
        await governance.propose(
          [transactionSuccess1.value],
          [transactionSuccess1.destination],
          // @ts-ignore bytes type
          transactionSuccess1.data,
          [transactionSuccess1.data.length],
          descriptionUrl,
          // @ts-ignore: TODO(mcortesi) fix typings for TransactionDetails
          { value: minDeposit }
        )
        await timeTravel(dequeueFrequency, web3)
        await governance.approve(1, 0)
        await mockLockedGold.setAccountTotalGovernancePower(account, yesVotes)
      })

      describe('When account voted on proposal in V8', () => {
        beforeEach(async () => {
          await governance.setDeprecatedWeight(accounts[0], 0, 100)
        })

        it('Should return correct number of votes', async () => {
          const totalVotesByAccount = await governance.getAmountOfGoldUsedForVoting(accounts[0])
          assertEqualBN(totalVotesByAccount, 100)
        })
      })

      describe(`when account has partially voted on proposal`, () => {
        const yes = 10
        const no = 30
        const abstain = 0

        beforeEach(async () => {
          await governance.votePartially(1, 0, yes, no, abstain)
        })

        it('Should return correct number of votes', async () => {
          const totalVotesByAccount = await governance.getAmountOfGoldUsedForVoting(accounts[0])
          const expectedArraySum = yes + no + abstain

          assertEqualBN(totalVotesByAccount, expectedArraySum)
        })

        it('Should return 0 votes since expired', async () => {
          await timeTravel(executionStageDuration + referendumStageDuration + 1, web3)
          const totalVotesByAccount = await governance.getAmountOfGoldUsedForVoting(accounts[0])

          assertEqualBN(totalVotesByAccount, 0)
        })
      })
    })

    describe('proposal in queue', () => {
      beforeEach(async () => {
        const proposalId1 = 1

        await governance.setConcurrentProposals(3)
        await governance.propose(
          [transactionSuccess1.value],
          [transactionSuccess1.destination],
          // @ts-ignore bytes type
          transactionSuccess1.data,
          [transactionSuccess1.data.length],
          descriptionUrl,
          // @ts-ignore: TODO(mcortesi) fix typings for TransactionDetails
          { value: minDeposit }
        )
        await mockLockedGold.setAccountTotalLockedGold(account, yesVotes)
        await governance.upvote(proposalId1, 0, 0)
      })

      it('should return full weight when upvoting', async () => {
        const totalVotesByAccount = await governance.getAmountOfGoldUsedForVoting(accounts[0])
        assertEqualBN(totalVotesByAccount, yesVotes)
      })

      it('should return 0 since proposal is already expired', async () => {
        await timeTravel(queueExpiry, web3)
        const totalVotesByAccount = await governance.getAmountOfGoldUsedForVoting(accounts[0])
        assertEqualBN(totalVotesByAccount, 0)
      })
    })
  })

  describe('#removeVotesWhenRevokingDelegatedVotes()', () => {
    it('should revert when not called by staked celo contract', async () => {
      await assertRevertWithReason(
        governance.removeVotesWhenRevokingDelegatedVotes(NULL_ADDRESS, 0),
        'msg.sender not lockedGold'
      )
    })

    it('should should pass when no proposal is dequeued', async () => {
      await governance.removeVotesWhenRevokingDelegatedVotesTest(NULL_ADDRESS, 0)
    })

    describe('When having three proposals voted', () => {
      const proposalId = 1
      const index = 0

      const proposal2Id = 2
      const index2 = 1

      const proposal3Id = 3
      const index3 = 2
      beforeEach(async () => {
        const newDequeueFrequency = 60
        await governance.setDequeueFrequency(newDequeueFrequency)

        await governance.propose(
          [transactionSuccess1.value],
          [transactionSuccess1.destination],
          // @ts-ignore bytes type
          transactionSuccess1.data,
          [transactionSuccess1.data.length],
          descriptionUrl,
          // @ts-ignore: TODO(mcortesi) fix typings for TransactionDetails
          { value: minDeposit }
        )

        await governance.propose(
          [transactionSuccess2.value],
          [transactionSuccess2.destination],
          // @ts-ignore bytes type
          transactionSuccess2.data,
          [transactionSuccess2.data.length],
          descriptionUrl,
          // @ts-ignore: TODO(mcortesi) fix typings for TransactionDetails
          { value: minDeposit }
        )

        await governance.propose(
          [transactionSuccess2.value],
          [transactionSuccess2.destination],
          // @ts-ignore bytes type
          transactionSuccess2.data,
          [transactionSuccess2.data.length],
          descriptionUrl,
          // @ts-ignore: TODO(mcortesi) fix typings for TransactionDetails
          { value: minDeposit }
        )

        await governance.setConcurrentProposals(3)
        await timeTravel(newDequeueFrequency, web3)
        await governance.approve(proposalId, index)
        await timeTravel(newDequeueFrequency, web3)
        await governance.approve(proposal2Id, index2)
        await timeTravel(newDequeueFrequency, web3)
        await governance.approve(proposal3Id, index3)
        await mockLockedGold.setAccountTotalGovernancePower(account, yesVotes)
      })

      describe('When voting only for yes', () => {
        const yes = 100
        const no = 0
        const abstain = 0

        const yes2 = 0
        const no2 = 100
        const abstain2 = 0
        beforeEach(async () => {
          await governance.votePartially(proposalId, index, yes, no, abstain)
          await governance.votePartially(proposal2Id, index2, yes2, no2, abstain2)

          await assertVoteRecord(governance, account, index, proposalId, yes, no, abstain)
          await assertVoteRecord(governance, account, index2, proposal2Id, yes2, no2, abstain2)

          await assertVotesTotal(governance, proposalId, yes, no, abstain)
          await assertVotesTotal(governance, proposal2Id, yes2, no2, abstain2)
        })

        it('should adjust votes correctly to 0', async () => {
          const maxAmount = 0

          await governance.removeVotesWhenRevokingDelegatedVotesTest(account, maxAmount)

          await assertVoteRecord(governance, account, index, proposalId, 0, 0, 0)
          await assertVoteRecord(governance, account, index2, proposal2Id, 0, 0, 0)

          await assertVotesTotal(governance, proposalId, 0, 0, 0)
          await assertVotesTotal(governance, proposal2Id, 0, 0, 0)
        })

        it('should adjust votes correctly to 30', async () => {
          const maxAmount = 30

          await governance.removeVotesWhenRevokingDelegatedVotesTest(account, maxAmount)

          await assertVoteRecord(governance, account, index, proposalId, maxAmount, 0, 0)
          await assertVoteRecord(governance, account, index2, proposal2Id, 0, maxAmount, 0)

          await assertVotesTotal(governance, proposalId, maxAmount, 0, 0)
          await assertVotesTotal(governance, proposal2Id, 0, maxAmount, 0)
        })
      })

      describe('When voting for all choices', () => {
        const yes = 34
        const no = 33
        const abstain = 33

        const yes2 = 0
        const no2 = 35
        const abstain2 = 65

        const yes3 = 0
        const no3 = 0
        const abstain3 = 51

        beforeEach(async () => {
          await governance.votePartially(proposalId, index, yes, no, abstain)
          await governance.votePartially(proposal2Id, index2, yes2, no2, abstain2)
          await governance.votePartially(proposal3Id, index3, yes3, no3, abstain3)

          await assertVoteRecord(governance, account, index, proposalId, yes, no, abstain)
          await assertVoteRecord(governance, account, index2, proposal2Id, yes2, no2, abstain2)
          await assertVoteRecord(governance, account, index3, proposal3Id, yes3, no3, abstain3)
        })

        it('should adjust votes correctly to 0', async () => {
          const maxAmount = 0

          await governance.removeVotesWhenRevokingDelegatedVotesTest(account, maxAmount)

          await assertVoteRecord(governance, account, index, proposalId, 0, 0, 0)
          await assertVoteRecord(governance, account, index2, proposal2Id, 0, 0, 0)
        })

        it('should adjust votes correctly to 50', async () => {
          const maxAmount = 50
          const sumOfVotes = yes + no + abstain
          const toRemove = sumOfVotes - maxAmount
          const yesPortion = (toRemove * yes) / sumOfVotes
          const noPortion = (toRemove * no) / sumOfVotes
          const abstainPortion = (toRemove * abstain) / sumOfVotes

          const no2Portion = (toRemove * no2) / sumOfVotes
          const abstain2Portion = (toRemove * abstain2) / sumOfVotes

          await governance.removeVotesWhenRevokingDelegatedVotesTest(account, maxAmount)

          const [yes1Total, no1Total, abstain1Total] = await governance.getVoteTotals(proposalId)
          const [yes2Total, no2Total, abstain2Total] = await governance.getVoteTotals(proposal2Id)
          const [yes3Total, no3Total, abstain3Total] = await governance.getVoteTotals(proposal3Id)

          assertEqualBN(yes1Total.plus(no1Total).plus(abstain1Total), maxAmount)
          assertEqualBN(yes2Total.plus(no2Total).plus(abstain2Total), maxAmount)
          assertEqualBN(yes3Total.plus(no3Total).plus(abstain3Total), maxAmount)

          assertEqualBN(yes1Total, Math.ceil(yesPortion) - 1) // -1 because of rounding
          assertEqualBN(no1Total, Math.ceil(noPortion))
          assertEqualBN(abstain1Total, Math.ceil(abstainPortion))

          assertEqualBN(yes2Total, 0)
          assertEqualBN(no2Total, Math.ceil(no2Portion) - 1) // -1 because of rounding
          assertEqualBN(abstain2Total, Math.ceil(abstain2Portion))

          await assertVoteRecord(
            governance,
            account,
            index,
            proposalId,
            Math.ceil(yesPortion - 1), // -1 because of rounding
            Math.ceil(noPortion),
            Math.ceil(abstainPortion)
          )
          await assertVoteRecord(
            governance,
            account,
            index2,
            proposal2Id,
            Math.ceil(0),
            Math.ceil(no2Portion - 1), // -1 because of rounding
            Math.ceil(abstain2Portion)
          )
        })

        describe('When proposals are expired', () => {
          beforeEach(async () => {
            await timeTravel(queueExpiry, web3)
          })

          it('should not adjust votes', async () => {
            await assertVoteRecord(governance, account, index, proposalId, yes, no, abstain)
            await assertVoteRecord(governance, account, index2, proposal2Id, yes2, no2, abstain2)
          })
        })
      })
    })
  })
})

async function assertVoteRecord(
  governance: GovernanceTestInstance,
  account: string,
  index: number,
  assertId: number,
  assertYes: number,
  assertNo: number,
  asssertAbstain: number
) {
  const [
    recordProposalId2,
    ,
    ,
    yesVotesRecord2,
    noVotesRecord2,
    abstainVotesRecord2,
  ] = await governance.getVoteRecord(account, index)

  assertEqualBN(recordProposalId2, assertId)
  assertEqualBN(yesVotesRecord2, assertYes)
  assertEqualBN(noVotesRecord2, assertNo)
  assertEqualBN(abstainVotesRecord2, asssertAbstain)
}

async function assertVotesTotal(
  governance: GovernanceTestInstance,
  proposalId: number,
  assertYes: number,
  assertNo: number,
  assertAbstain: number
) {
  const [yesVotes, noVotes, abstainVotes] = await governance.getVoteTotals(proposalId)
  assertEqualBN(yesVotes, assertYes)
  assertEqualBN(noVotes, assertNo)
  assertEqualBN(abstainVotes, assertAbstain)
}<|MERGE_RESOLUTION|>--- conflicted
+++ resolved
@@ -6,12 +6,8 @@
   assertEqualBN,
   assertLogMatches2,
   assertRevert,
-<<<<<<< HEAD
   assertTransactionRevertWithReason,
-=======
-  assertRevertWithReason,
   createAndAssertDelegatorDelegateeSigners,
->>>>>>> 0056611d
   matchAny,
   mineToNextEpoch,
   stripHexEncoding,
@@ -1872,16 +1868,8 @@
       })
 
       it('should revert when the account weight is 0', async () => {
-<<<<<<< HEAD
-        await mockLockedGold.setAccountTotalLockedGold(account, 0)
-        await assertTransactionRevertWithReason(
-          governance.vote(proposalId, index, value),
-          'Voter weight zero'
-        )
-=======
         await mockLockedGold.setAccountTotalGovernancePower(account, 0)
         await assertRevert(governance.vote(proposalId, index, value))
->>>>>>> 0056611d
       })
 
       it('should revert when the index is out of bounds', async () => {
@@ -2131,14 +2119,8 @@
 
       it("should set the voter's vote record", async () => {
         await governance.vote(proposalId, index, value, { from: accountSigner })
-        const [
-          recordProposalId,
-          ,
-          ,
-          yesVotesRecord,
-          noVotesRecord,
-          abstainVotesRecord,
-        ] = await governance.getVoteRecord(account, index)
+        const [recordProposalId, , , yesVotesRecord, noVotesRecord, abstainVotesRecord] =
+          await governance.getVoteRecord(account, index)
         assertEqualBN(recordProposalId, proposalId)
         assertEqualBN(yesVotesRecord, yesVotes)
         assertEqualBN(noVotesRecord, 0)
@@ -2239,16 +2221,8 @@
       })
 
       it('should revert when the account weight is 0', async () => {
-<<<<<<< HEAD
-        await mockLockedGold.setAccountTotalLockedGold(account, 0)
-        await assertTransactionRevertWithReason(
-          governance.vote(proposalId, index, value),
-          'Voter weight zero'
-        )
-=======
         await mockLockedGold.setAccountTotalGovernancePower(account, 0)
         await assertRevert(governance.vote(proposalId, index, value))
->>>>>>> 0056611d
       })
 
       it('should revert when the index is out of bounds', async () => {
@@ -2425,16 +2399,8 @@
       })
 
       it('should revert when the account weight is 0', async () => {
-<<<<<<< HEAD
-        await mockLockedGold.setAccountTotalLockedGold(account, 0)
-        await assertTransactionRevertWithReason(
-          governance.votePartially(proposalId, index, yesVotes, 0, 0),
-          "Voter doesn't have enough locked Celo [(]formerly known as Celo Gold[)]"
-        )
-=======
         await mockLockedGold.setAccountTotalGovernancePower(account, 0)
         await assertRevert(governance.votePartially(proposalId, index, yesVotes, 0, 0))
->>>>>>> 0056611d
       })
 
       it('should revert when the account does not have enough gold', async () => {
@@ -2905,16 +2871,8 @@
       })
 
       it('should revert when the account weight is 0', async () => {
-<<<<<<< HEAD
-        await mockLockedGold.setAccountTotalLockedGold(account, 0)
-        await assertTransactionRevertWithReason(
-          governance.votePartially(proposalId, index, yesVotes, 0, 0),
-          "Voter doesn't have enough locked Celo [(]formerly known as Celo Gold[)]"
-        )
-=======
         await mockLockedGold.setAccountTotalGovernancePower(account, 0)
         await assertRevert(governance.votePartially(proposalId, index, yesVotes, 0, 0))
->>>>>>> 0056611d
       })
 
       it('should revert when the index is out of bounds', async () => {
@@ -4291,7 +4249,7 @@
 
   describe('#removeVotesWhenRevokingDelegatedVotes()', () => {
     it('should revert when not called by staked celo contract', async () => {
-      await assertRevertWithReason(
+      await assertTransactionRevertWithReason(
         governance.removeVotesWhenRevokingDelegatedVotes(NULL_ADDRESS, 0),
         'msg.sender not lockedGold'
       )
@@ -4506,14 +4464,8 @@
   assertNo: number,
   asssertAbstain: number
 ) {
-  const [
-    recordProposalId2,
-    ,
-    ,
-    yesVotesRecord2,
-    noVotesRecord2,
-    abstainVotesRecord2,
-  ] = await governance.getVoteRecord(account, index)
+  const [recordProposalId2, , , yesVotesRecord2, noVotesRecord2, abstainVotesRecord2] =
+    await governance.getVoteRecord(account, index)
 
   assertEqualBN(recordProposalId2, assertId)
   assertEqualBN(yesVotesRecord2, assertYes)
