--- conflicted
+++ resolved
@@ -1483,11 +1483,7 @@
         )
       })
 
-<<<<<<< HEAD
-      it('should emit the ProposalApproved event', async () => {
-=======
       it('should emit the ParticipationBaselineUpdated event', async () => {
->>>>>>> 3e59be1f
         const resp = await governance.approve(proposalId, index)
         assert.equal(resp.logs.length, 1)
         const log = resp.logs[0]
@@ -1585,11 +1581,7 @@
       await governance.approve(1, 0)
       await governance.approve(2, 1)
       await governance.approve(3, 2)
-<<<<<<< HEAD
-      await mockLockedGold.setAccountTotalLockedGold(account, weight)
-=======
       await mockLockedGold.setAccountTotalLockedGold(account, yesVotes)
->>>>>>> 3e59be1f
     })
 
     for (let numVoted = 0; numVoted < 3; numVoted++) {
@@ -1708,13 +1700,6 @@
         )
         await timeTravel(dequeueFrequency, web3)
         await governance.approve(proposalId, index)
-<<<<<<< HEAD
-        await mockLockedGold.setAccountTotalLockedGold(account, weight)
-      })
-
-      it('should return true', async () => {
-        const success = await governance.vote.call(proposalId, index, value)
-=======
         await mockLockedGold.setAccountTotalLockedGold(account, yesVotes)
       })
 
@@ -1723,376 +1708,6 @@
           gas: 7000000,
           from: account,
         })
->>>>>>> 3e59be1f
-        assert.isTrue(success)
-      })
-
-      it('should increment the vote totals', async () => {
-        await governance.vote(proposalId, index, value)
-        const [yes, ,] = await governance.getVoteTotals(proposalId)
-<<<<<<< HEAD
-        assert.equal(yes.toNumber(), weight)
-=======
-        assert.equal(yes.toNumber(), yesVotes)
->>>>>>> 3e59be1f
-      })
-
-      it("should set the voter's vote record", async () => {
-        await governance.vote(proposalId, index, value)
-<<<<<<< HEAD
-        const [recordProposalId, recordValue, recordWeight] = await governance.getVoteRecord(
-          account,
-          index
-        )
-        assertEqualBN(recordProposalId, proposalId)
-        assertEqualBN(recordValue, value)
-        assertEqualBN(recordWeight, weight)
-      })
-
-      it('should set the most recent referendum proposal voted on', async () => {
-        await governance.vote(proposalId, index, value)
-        assert.equal(
-          (await governance.getMostRecentReferendumProposal(account)).toNumber(),
-          proposalId
-        )
-      })
-
-      it('should emit the ProposalVoted event', async () => {
-        const resp = await governance.vote(proposalId, index, value)
-        assert.equal(resp.logs.length, 1)
-        const log = resp.logs[0]
-        assertLogMatches2(log, {
-          event: 'ProposalVoted',
-          args: {
-            proposalId: new BigNumber(proposalId),
-            account,
-            value: new BigNumber(value),
-            weight: new BigNumber(weight),
-          },
-        })
-      })
-
-      it('should revert when the account weight is 0', async () => {
-        await mockLockedGold.setAccountTotalLockedGold(account, 0)
-        await assertRevert(governance.vote(proposalId, index, value))
-      })
-
-      it('should revert when the index is out of bounds', async () => {
-        await assertRevert(governance.vote(proposalId, index + 1, value))
-      })
-
-=======
-        const [
-          recordProposalId,
-          ,
-          ,
-          yesVotesRecord,
-          noVotesRecord,
-          abstainVotesRecord,
-        ] = await governance.getVoteRecord(account, index)
-        assertEqualBN(recordProposalId, proposalId)
-        assertEqualBN(yesVotesRecord, yesVotes)
-        assertEqualBN(noVotesRecord, 0)
-        assertEqualBN(abstainVotesRecord, 0)
-      })
-
-      it('should set the most recent referendum proposal voted on', async () => {
-        await governance.vote(proposalId, index, value)
-        assert.equal(
-          (await governance.getMostRecentReferendumProposal(account)).toNumber(),
-          proposalId
-        )
-      })
-
-      it('should emit the ProposalVotedV2 event', async () => {
-        const resp = await governance.vote(proposalId, index, value)
-        assert.equal(resp.logs.length, 1)
-        const log = resp.logs[0]
-        assertLogMatches2(log, {
-          event: 'ProposalVotedV2',
-          args: {
-            proposalId: new BigNumber(proposalId),
-            account,
-            yesVotes,
-            noVotes: 0,
-            abstainVotes: 0,
-          },
-        })
-      })
-
-      it('should revert when the account weight is 0', async () => {
-        await mockLockedGold.setAccountTotalLockedGold(account, 0)
-        await assertRevert(governance.vote(proposalId, index, value))
-      })
-
-      it('should revert when the index is out of bounds', async () => {
-        await assertRevert(governance.vote(proposalId, index + 1, value))
-      })
-
->>>>>>> 3e59be1f
-      it('should revert if the proposal id does not match the index', async () => {
-        await governance.propose(
-          [transactionSuccess1.value],
-          [transactionSuccess1.destination],
-          // @ts-ignore bytes type
-          transactionSuccess1.data,
-          [transactionSuccess1.data.length],
-          descriptionUrl,
-          // @ts-ignore: TODO(mcortesi) fix typings for TransactionDetails
-          { value: minDeposit }
-        )
-        await timeTravel(dequeueFrequency, web3)
-        const otherProposalId = 2
-        await assertRevert(governance.vote(otherProposalId, index, value))
-      })
-
-      describe('when voting on two proposals', () => {
-        const proposalId1 = 2
-        const proposalId2 = 3
-        const index1 = 1
-        const index2 = 2
-        beforeEach(async () => {
-          const newDequeueFrequency = 60
-          await governance.setDequeueFrequency(newDequeueFrequency)
-          await governance.propose(
-            [transactionSuccess1.value],
-            [transactionSuccess1.destination],
-            // @ts-ignore bytes type
-            transactionSuccess1.data,
-            [transactionSuccess1.data.length],
-            descriptionUrl,
-            // @ts-ignore: TODO(mcortesi) fix typings for TransactionDetails
-            { value: minDeposit }
-          )
-          await timeTravel(newDequeueFrequency, web3)
-          await governance.approve(proposalId1, index1)
-          await governance.propose(
-            [transactionSuccess2.value],
-            [transactionSuccess2.destination],
-            // @ts-ignore bytes type
-            transactionSuccess2.data,
-            [transactionSuccess2.data.length],
-            descriptionUrl,
-            // @ts-ignore: TODO(mcortesi) fix typings for TransactionDetails
-            { value: minDeposit }
-          )
-          await timeTravel(newDequeueFrequency, web3)
-          await governance.approve(proposalId2, index2)
-<<<<<<< HEAD
-          await mockLockedGold.setAccountTotalLockedGold(account, weight)
-=======
-          await mockLockedGold.setAccountTotalLockedGold(account, yesVotes)
->>>>>>> 3e59be1f
-        })
-
-        it('should set mostRecentReferendumProposal to the youngest proposal voted on', async () => {
-          await governance.vote(proposalId2, index2, value)
-          await governance.vote(proposalId1, index1, value)
-          const mostRecent = await governance.getMostRecentReferendumProposal(accounts[0])
-          assert.equal(mostRecent.toNumber(), proposalId2)
-        })
-
-        it('should return true on `isVoting`', async () => {
-          await governance.vote(proposalId2, index2, value)
-          await governance.vote(proposalId1, index1, value)
-          const voting = await governance.isVoting(accounts[0])
-          assert.isTrue(voting)
-        })
-
-        describe('after the first proposal expires', () => {
-          beforeEach(async () => {
-            await governance.vote(proposalId2, index2, value)
-            await governance.vote(proposalId1, index1, value)
-            await timeTravel(referendumStageDuration - 10, web3)
-          })
-
-          it('should still return true on `isVoting`', async () => {
-            const voting = await governance.isVoting(accounts[0])
-            assert.isTrue(voting)
-          })
-
-          it('should no longer return true on `isVoting` after both expire', async () => {
-            await timeTravel(11, web3)
-            const voting = await governance.isVoting(accounts[0])
-            assert.isFalse(voting)
-          })
-        })
-      })
-
-      describe('when the account has already voted on this proposal', () => {
-        const revoteTests = (oldValue, newValue) => {
-          it('should decrement the vote total from the previous vote', async () => {
-            await governance.vote(proposalId, index, newValue)
-            const voteTotals = await governance.getVoteTotals(proposalId)
-            assert.equal(voteTotals[3 - oldValue].toNumber(), 0)
-          })
-
-          it('should increment the vote total for the new vote', async () => {
-            await governance.vote(proposalId, index, newValue)
-            const voteTotals = await governance.getVoteTotals(proposalId)
-<<<<<<< HEAD
-            assert.equal(voteTotals[3 - newValue].toNumber(), weight)
-=======
-            assert.equal(voteTotals[3 - newValue].toNumber(), yesVotes)
->>>>>>> 3e59be1f
-          })
-
-          it("should set the voter's vote record", async () => {
-            await governance.vote(proposalId, index, newValue)
-<<<<<<< HEAD
-            const [recordProposalId, recordValue] = await governance.getVoteRecord(account, index)
-            assert.equal(recordProposalId.toNumber(), proposalId)
-            assert.equal(recordValue.toNumber(), newValue)
-=======
-            const [
-              recordProposalId,
-              ,
-              ,
-              yesVotesRecord,
-              noVotesRecord,
-              abstainVotesRecord,
-            ] = await governance.getVoteRecord(account, index)
-            assert.equal(recordProposalId.toNumber(), proposalId)
-
-            const votesNormalized = [0, abstainVotesRecord, noVotesRecord, yesVotesRecord]
-
-            assertEqualBN(votesNormalized[newValue], yesVotes)
->>>>>>> 3e59be1f
-          })
-        }
-
-        describe('when the account has already voted yes on this proposal', () => {
-          beforeEach(async () => {
-            await governance.vote(proposalId, index, VoteValue.Yes)
-          })
-
-          revoteTests(VoteValue.Yes, VoteValue.No)
-        })
-
-        describe('when the account has already voted no on this proposal', () => {
-          beforeEach(async () => {
-            await governance.vote(proposalId, index, VoteValue.No)
-          })
-
-          revoteTests(VoteValue.No, VoteValue.Abstain)
-        })
-
-        describe('when the account has already voted abstain on this proposal', () => {
-          beforeEach(async () => {
-            await governance.vote(proposalId, index, VoteValue.Abstain)
-          })
-
-          revoteTests(VoteValue.Abstain, VoteValue.Yes)
-        })
-      })
-
-      describe('when the proposal is past the referendum stage and passing', () => {
-        beforeEach(async () => {
-          await governance.vote(proposalId, index, VoteValue.Yes)
-          await timeTravel(referendumStageDuration, web3)
-        })
-
-        it('should revert', async () => {
-          await assertRevert(governance.vote.call(proposalId, index, value))
-        })
-      })
-
-      describe('when the proposal is past the referendum stage and failing', () => {
-        beforeEach(async () => {
-          await governance.vote(proposalId, index, VoteValue.No)
-          await timeTravel(referendumStageDuration, web3)
-        })
-
-        it('should return false', async () => {
-          const success = await governance.vote.call(proposalId, index, value)
-          assert.isFalse(success)
-<<<<<<< HEAD
-        })
-
-        it('should delete the proposal', async () => {
-          await governance.vote(proposalId, index, value)
-          assert.isFalse(await governance.proposalExists(proposalId))
-        })
-
-=======
-        })
-
-        it('should delete the proposal', async () => {
-          await governance.vote(proposalId, index, value)
-          assert.isFalse(await governance.proposalExists(proposalId))
-        })
-
->>>>>>> 3e59be1f
-        it('should remove the proposal ID from dequeued', async () => {
-          await governance.vote(proposalId, index, value)
-          const dequeued = await governance.getDequeue()
-          assert.notInclude(
-            dequeued.map((x) => x.toNumber()),
-            proposalId
-          )
-        })
-<<<<<<< HEAD
-
-        it('should add the index to empty indices', async () => {
-          await governance.vote(proposalId, index, value)
-          const emptyIndex = await governance.emptyIndices(0)
-          assert.equal(emptyIndex.toNumber(), index)
-        })
-
-        it('should update the participation baseline', async () => {
-          await governance.vote(proposalId, index, value)
-          const [actualParticipationBaseline, , ,] = await governance.getParticipationParameters()
-          assertEqualBN(actualParticipationBaseline, expectedParticipationBaseline)
-        })
-
-        it('should emit the ParticipationBaselineUpdated event', async () => {
-          const resp = await governance.vote(proposalId, index, value)
-=======
-
-        it('should add the index to empty indices', async () => {
-          await governance.vote(proposalId, index, value)
-          const emptyIndex = await governance.emptyIndices(0)
-          assert.equal(emptyIndex.toNumber(), index)
-        })
-
-        it('should update the participation baseline', async () => {
-          await governance.vote(proposalId, index, value)
-          const [actualParticipationBaseline, , ,] = await governance.getParticipationParameters()
-          assertEqualBN(actualParticipationBaseline, expectedParticipationBaseline)
-        })
-
-        it('should emit the ParticipationBaselineUpdated event', async () => {
-          const resp = await governance.vote(proposalId, index, value)
-          assert.equal(resp.logs.length, 1)
-          const log = resp.logs[0]
-          assertLogMatches2(log, {
-            event: 'ParticipationBaselineUpdated',
-            args: {
-              participationBaseline: expectedParticipationBaseline,
-            },
-          })
-        })
-      })
-    })
-
-    describe('when proposal is not approved', () => {
-      beforeEach(async () => {
-        await governance.propose(
-          [transactionSuccess1.value],
-          [transactionSuccess1.destination],
-          // @ts-ignore bytes type
-          transactionSuccess1.data,
-          [transactionSuccess1.data.length],
-          descriptionUrl,
-          // @ts-ignore: TODO(mcortesi) fix typings for TransactionDetails
-          { value: minDeposit }
-        )
-        await timeTravel(dequeueFrequency, web3)
-        await mockLockedGold.setAccountTotalLockedGold(account, yesVotes)
-      })
-
-      it('should return true', async () => {
-        const success = await governance.vote.call(proposalId, index, value)
         assert.isTrue(success)
       })
 
@@ -2127,180 +1742,7 @@
       })
 
       it('should emit the ProposalVotedV2 event', async () => {
-        await governance.dequeueProposalsIfReady()
         const resp = await governance.vote(proposalId, index, value)
-        assert.equal(resp.logs.length, resp.logs.length)
-        const log = resp.logs[0]
-        assertLogMatches2(log, {
-          event: 'ProposalVotedV2',
-          args: {
-            proposalId: new BigNumber(proposalId),
-            account,
-            yesVotes,
-            noVotes: 0,
-            abstainVotes: 0,
-          },
-        })
-      })
-
-      it('should revert when the account weight is 0', async () => {
-        await mockLockedGold.setAccountTotalLockedGold(account, 0)
-        await assertRevert(governance.vote(proposalId, index, value))
-      })
-
-      it('should revert when the index is out of bounds', async () => {
-        await assertRevert(governance.vote(proposalId, index + 1, value))
-      })
-
-      it('should revert if the proposal id does not match the index', async () => {
-        await governance.propose(
-          [transactionSuccess1.value],
-          [transactionSuccess1.destination],
-          // @ts-ignore bytes type
-          transactionSuccess1.data,
-          [transactionSuccess1.data.length],
-          descriptionUrl,
-          // @ts-ignore: TODO(mcortesi) fix typings for TransactionDetails
-          { value: minDeposit }
-        )
-        await timeTravel(dequeueFrequency, web3)
-        const otherProposalId = 2
-        await assertRevert(governance.vote(otherProposalId, index, value))
-      })
-    })
-
-    describe('When voting on different proposal with same index', () => {
-      const proposalId2 = 2
-      const otherAccountWeight = 100
-      beforeEach(async () => {
-        await governance.propose(
-          [transactionSuccess1.value],
-          [transactionSuccess1.destination],
-          // @ts-ignore bytes type
-          transactionSuccess1.data,
-          [transactionSuccess1.data.length],
-          descriptionUrl,
-          // @ts-ignore: TODO(mcortesi) fix typings for TransactionDetails
-          { value: minDeposit }
-        )
-        await timeTravel(dequeueFrequency, web3)
-        await governance.approve(proposalId, index)
-        await mockLockedGold.setAccountTotalLockedGold(account, yesVotes)
-        await governance.vote(proposalId, index, value)
-        await timeTravel(referendumStageDuration, web3)
-        await timeTravel(executionStageDuration, web3)
-      })
-
-      it('should ignore votes from previous proposal', async () => {
-        const dequeuedProposal1Dequeued = await governance.dequeued(index)
-        assertEqualBN(dequeuedProposal1Dequeued, proposalId)
-
-        await governance.propose(
-          [transactionSuccess1.value],
-          [transactionSuccess1.destination],
-          // @ts-ignore bytes type
-          transactionSuccess1.data,
-          [transactionSuccess1.data.length],
-          descriptionUrl,
-          // @ts-ignore: TODO(mcortesi) fix typings for TransactionDetails
-          { value: minDeposit }
-        )
-        await governance.execute(proposalId, index)
-        assert.isFalse(await governance.proposalExists(proposalId))
-
-        await timeTravel(dequeueFrequency + 1, web3)
-        await governance.dequeueProposalsIfReady()
-        await governance.approve.call(proposalId2, index)
-        assert.isTrue(await governance.proposalExists(proposalId2))
-
-        const dequeuedProposal2 = await governance.dequeued(index)
-        assertEqualBN(dequeuedProposal2, proposalId2)
-        await governance.getVoteTotals(proposalId2)
-
-        const otherAccount1 = accounts[1]
-        await accountsInstance.createAccount({ from: otherAccount1 })
-        await mockLockedGold.setAccountTotalLockedGold(otherAccount1, otherAccountWeight)
-        await governance.vote(proposalId2, index, value, { from: otherAccount1 })
-
-        await governance.vote(proposalId2, index, VoteValue.No)
-
-        const [yesVotesTotal, noVotesTotal, abstainVotesTotal] = await governance.getVoteTotals(
-          proposalId2
-        )
-
-        assertEqualBN(yesVotesTotal, otherAccountWeight)
-        assertEqualBN(noVotesTotal, yesVotes)
-        assertEqualBN(abstainVotesTotal, 0)
-      })
-    })
-  })
-
-  describe('#votePartially()', () => {
-    const proposalId = 1
-    const index = 0
-
-    describe('when proposal is approved', () => {
-      beforeEach(async () => {
-        await governance.propose(
-          [transactionSuccess1.value],
-          [transactionSuccess1.destination],
-          // @ts-ignore bytes type
-          transactionSuccess1.data,
-          [transactionSuccess1.data.length],
-          descriptionUrl,
-          // @ts-ignore: TODO(mcortesi) fix typings for TransactionDetails
-          { value: minDeposit }
-        )
-        await timeTravel(dequeueFrequency, web3)
-        await governance.approve(proposalId, index)
-        await mockLockedGold.setAccountTotalLockedGold(account, yesVotes)
-      })
-
-      it('should return true', async () => {
-        const success = await governance.votePartially.call(proposalId, index, yesVotes, 0, 0, {
-          gas: 7000000,
-          from: account,
-        })
-        assert.isTrue(success)
-      })
-
-      it('should increment the vote totals', async () => {
-        await governance.votePartially(proposalId, index, yesVotes, 0, 0)
-        const [yes, ,] = await governance.getVoteTotals(proposalId)
-        assert.equal(yes.toNumber(), yesVotes)
-      })
-
-      it('should increment the vote totals when voting partially', async () => {
-        const yes = 10
-        const no = 50
-        const abstain = 30
-        await governance.votePartially(proposalId, index, yes, no, abstain)
-        const [yesTotal, noTotal, abstainTotal] = await governance.getVoteTotals(proposalId)
-        assert.equal(yesTotal.toNumber(), yes)
-        assert.equal(noTotal.toNumber(), no)
-        assert.equal(abstainTotal.toNumber(), abstain)
-      })
-
-      it("should set the voter's vote record", async () => {
-        await governance.votePartially(proposalId, index, yesVotes, 0, 0)
-        const [recordProposalId, , , yesVotesRecord] = await governance.getVoteRecord(
-          account,
-          index
-        )
-        assertEqualBN(recordProposalId, proposalId)
-        assertEqualBN(yesVotesRecord, yesVotes)
-      })
-
-      it('should set the most recent referendum proposal voted on', async () => {
-        await governance.votePartially(proposalId, index, yesVotes, 0, 0)
-        assert.equal(
-          (await governance.getMostRecentReferendumProposal(account)).toNumber(),
-          proposalId
-        )
-      })
-
-      it('should emit the ProposalVotedV2 event', async () => {
-        const resp = await governance.votePartially(proposalId, index, yesVotes, 0, 0)
         assert.equal(resp.logs.length, 1)
         const log = resp.logs[0]
         assertLogMatches2(log, {
@@ -2317,20 +1759,11 @@
 
       it('should revert when the account weight is 0', async () => {
         await mockLockedGold.setAccountTotalLockedGold(account, 0)
-        await assertRevert(governance.votePartially(proposalId, index, yesVotes, 0, 0))
-      })
-
-      it('should revert when the account does not have enough gold', async () => {
-        await assertRevert(governance.votePartially(proposalId, index, yesVotes + 1, 0, 0))
-      })
-
-      it('should revert when the account does not have enough gold when voting partially', async () => {
-        const noVotes = yesVotes
-        await assertRevert(governance.votePartially(proposalId, index, yesVotes, noVotes, 0))
+        await assertRevert(governance.vote(proposalId, index, value))
       })
 
       it('should revert when the index is out of bounds', async () => {
-        await assertRevert(governance.votePartially(proposalId, index + 1, yesVotes, 0, 0))
+        await assertRevert(governance.vote(proposalId, index + 1, value))
       })
 
       it('should revert if the proposal id does not match the index', async () => {
@@ -2346,7 +1779,7 @@
         )
         await timeTravel(dequeueFrequency, web3)
         const otherProposalId = 2
-        await assertRevert(governance.votePartially(otherProposalId, index, yesVotes, 0, 0))
+        await assertRevert(governance.vote(otherProposalId, index, value))
       })
 
       describe('when voting on two proposals', () => {
@@ -2385,6 +1818,468 @@
         })
 
         it('should set mostRecentReferendumProposal to the youngest proposal voted on', async () => {
+          await governance.vote(proposalId2, index2, value)
+          await governance.vote(proposalId1, index1, value)
+          const mostRecent = await governance.getMostRecentReferendumProposal(accounts[0])
+          assert.equal(mostRecent.toNumber(), proposalId2)
+        })
+
+        it('should return true on `isVoting`', async () => {
+          await governance.vote(proposalId2, index2, value)
+          await governance.vote(proposalId1, index1, value)
+          const voting = await governance.isVoting(accounts[0])
+          assert.isTrue(voting)
+        })
+
+        describe('after the first proposal expires', () => {
+          beforeEach(async () => {
+            await governance.vote(proposalId2, index2, value)
+            await governance.vote(proposalId1, index1, value)
+            await timeTravel(referendumStageDuration - 10, web3)
+          })
+
+          it('should still return true on `isVoting`', async () => {
+            const voting = await governance.isVoting(accounts[0])
+            assert.isTrue(voting)
+          })
+
+          it('should no longer return true on `isVoting` after both expire', async () => {
+            await timeTravel(11, web3)
+            const voting = await governance.isVoting(accounts[0])
+            assert.isFalse(voting)
+          })
+        })
+      })
+
+      describe('when the account has already voted on this proposal', () => {
+        const revoteTests = (oldValue, newValue) => {
+          it('should decrement the vote total from the previous vote', async () => {
+            await governance.vote(proposalId, index, newValue)
+            const voteTotals = await governance.getVoteTotals(proposalId)
+            assert.equal(voteTotals[3 - oldValue].toNumber(), 0)
+          })
+
+          it('should increment the vote total for the new vote', async () => {
+            await governance.vote(proposalId, index, newValue)
+            const voteTotals = await governance.getVoteTotals(proposalId)
+            assert.equal(voteTotals[3 - newValue].toNumber(), yesVotes)
+          })
+
+          it("should set the voter's vote record", async () => {
+            await governance.vote(proposalId, index, newValue)
+            const [
+              recordProposalId,
+              ,
+              ,
+              yesVotesRecord,
+              noVotesRecord,
+              abstainVotesRecord,
+            ] = await governance.getVoteRecord(account, index)
+            assert.equal(recordProposalId.toNumber(), proposalId)
+
+            const votesNormalized = [0, abstainVotesRecord, noVotesRecord, yesVotesRecord]
+
+            assertEqualBN(votesNormalized[newValue], yesVotes)
+          })
+        }
+
+        describe('when the account has already voted yes on this proposal', () => {
+          beforeEach(async () => {
+            await governance.vote(proposalId, index, VoteValue.Yes)
+          })
+
+          revoteTests(VoteValue.Yes, VoteValue.No)
+        })
+
+        describe('when the account has already voted no on this proposal', () => {
+          beforeEach(async () => {
+            await governance.vote(proposalId, index, VoteValue.No)
+          })
+
+          revoteTests(VoteValue.No, VoteValue.Abstain)
+        })
+
+        describe('when the account has already voted abstain on this proposal', () => {
+          beforeEach(async () => {
+            await governance.vote(proposalId, index, VoteValue.Abstain)
+          })
+
+          revoteTests(VoteValue.Abstain, VoteValue.Yes)
+        })
+      })
+
+      describe('when the proposal is past the referendum stage and passing', () => {
+        beforeEach(async () => {
+          await governance.vote(proposalId, index, VoteValue.Yes)
+          await timeTravel(referendumStageDuration, web3)
+        })
+
+        it('should revert', async () => {
+          await assertRevert(governance.vote.call(proposalId, index, value))
+        })
+      })
+
+      describe('when the proposal is past the referendum stage and failing', () => {
+        beforeEach(async () => {
+          await governance.vote(proposalId, index, VoteValue.No)
+          await timeTravel(referendumStageDuration, web3)
+        })
+
+        it('should return false', async () => {
+          const success = await governance.vote.call(proposalId, index, value)
+          assert.isFalse(success)
+        })
+
+        it('should delete the proposal', async () => {
+          await governance.vote(proposalId, index, value)
+          assert.isFalse(await governance.proposalExists(proposalId))
+        })
+
+        it('should remove the proposal ID from dequeued', async () => {
+          await governance.vote(proposalId, index, value)
+          const dequeued = await governance.getDequeue()
+          assert.notInclude(
+            dequeued.map((x) => x.toNumber()),
+            proposalId
+          )
+        })
+
+        it('should add the index to empty indices', async () => {
+          await governance.vote(proposalId, index, value)
+          const emptyIndex = await governance.emptyIndices(0)
+          assert.equal(emptyIndex.toNumber(), index)
+        })
+
+        it('should update the participation baseline', async () => {
+          await governance.vote(proposalId, index, value)
+          const [actualParticipationBaseline, , ,] = await governance.getParticipationParameters()
+          assertEqualBN(actualParticipationBaseline, expectedParticipationBaseline)
+        })
+
+        it('should emit the ParticipationBaselineUpdated event', async () => {
+          const resp = await governance.vote(proposalId, index, value)
+          assert.equal(resp.logs.length, 1)
+          const log = resp.logs[0]
+          assertLogMatches2(log, {
+            event: 'ParticipationBaselineUpdated',
+            args: {
+              participationBaseline: expectedParticipationBaseline,
+            },
+          })
+        })
+      })
+    })
+
+    describe('when proposal is not approved', () => {
+      beforeEach(async () => {
+        await governance.propose(
+          [transactionSuccess1.value],
+          [transactionSuccess1.destination],
+          // @ts-ignore bytes type
+          transactionSuccess1.data,
+          [transactionSuccess1.data.length],
+          descriptionUrl,
+          // @ts-ignore: TODO(mcortesi) fix typings for TransactionDetails
+          { value: minDeposit }
+        )
+        await timeTravel(dequeueFrequency, web3)
+        await mockLockedGold.setAccountTotalLockedGold(account, yesVotes)
+      })
+
+      it('should return true', async () => {
+        const success = await governance.vote.call(proposalId, index, value)
+        assert.isTrue(success)
+      })
+
+      it('should increment the vote totals', async () => {
+        await governance.vote(proposalId, index, value)
+        const [yes, ,] = await governance.getVoteTotals(proposalId)
+        assert.equal(yes.toNumber(), yesVotes)
+      })
+
+      it("should set the voter's vote record", async () => {
+        await governance.vote(proposalId, index, value)
+        const [
+          recordProposalId,
+          ,
+          ,
+          yesVotesRecord,
+          noVotesRecord,
+          abstainVotesRecord,
+        ] = await governance.getVoteRecord(account, index)
+        assertEqualBN(recordProposalId, proposalId)
+        assertEqualBN(yesVotesRecord, yesVotes)
+        assertEqualBN(noVotesRecord, 0)
+        assertEqualBN(abstainVotesRecord, 0)
+      })
+
+      it('should set the most recent referendum proposal voted on', async () => {
+        await governance.vote(proposalId, index, value)
+        assert.equal(
+          (await governance.getMostRecentReferendumProposal(account)).toNumber(),
+          proposalId
+        )
+      })
+
+      it('should emit the ProposalVotedV2 event', async () => {
+        await governance.dequeueProposalsIfReady()
+        const resp = await governance.vote(proposalId, index, value)
+        assert.equal(resp.logs.length, resp.logs.length)
+        const log = resp.logs[0]
+        assertLogMatches2(log, {
+          event: 'ProposalVotedV2',
+          args: {
+            proposalId: new BigNumber(proposalId),
+            account,
+            yesVotes,
+            noVotes: 0,
+            abstainVotes: 0,
+          },
+        })
+      })
+
+      it('should revert when the account weight is 0', async () => {
+        await mockLockedGold.setAccountTotalLockedGold(account, 0)
+        await assertRevert(governance.vote(proposalId, index, value))
+      })
+
+      it('should revert when the index is out of bounds', async () => {
+        await assertRevert(governance.vote(proposalId, index + 1, value))
+      })
+
+      it('should revert if the proposal id does not match the index', async () => {
+        await governance.propose(
+          [transactionSuccess1.value],
+          [transactionSuccess1.destination],
+          // @ts-ignore bytes type
+          transactionSuccess1.data,
+          [transactionSuccess1.data.length],
+          descriptionUrl,
+          // @ts-ignore: TODO(mcortesi) fix typings for TransactionDetails
+          { value: minDeposit }
+        )
+        await timeTravel(dequeueFrequency, web3)
+        const otherProposalId = 2
+        await assertRevert(governance.vote(otherProposalId, index, value))
+      })
+    })
+
+    describe('When voting on different proposal with same index', () => {
+      const proposalId2 = 2
+      const otherAccountWeight = 100
+      beforeEach(async () => {
+        await governance.propose(
+          [transactionSuccess1.value],
+          [transactionSuccess1.destination],
+          // @ts-ignore bytes type
+          transactionSuccess1.data,
+          [transactionSuccess1.data.length],
+          descriptionUrl,
+          // @ts-ignore: TODO(mcortesi) fix typings for TransactionDetails
+          { value: minDeposit }
+        )
+        await timeTravel(dequeueFrequency, web3)
+        await governance.approve(proposalId, index)
+        await mockLockedGold.setAccountTotalLockedGold(account, yesVotes)
+        await governance.vote(proposalId, index, value)
+        await timeTravel(referendumStageDuration, web3)
+        await timeTravel(executionStageDuration, web3)
+      })
+
+      it('should ignore votes from previous proposal', async () => {
+        const dequeuedProposal1Dequeued = await governance.dequeued(index)
+        assertEqualBN(dequeuedProposal1Dequeued, proposalId)
+
+        await governance.propose(
+          [transactionSuccess1.value],
+          [transactionSuccess1.destination],
+          // @ts-ignore bytes type
+          transactionSuccess1.data,
+          [transactionSuccess1.data.length],
+          descriptionUrl,
+          // @ts-ignore: TODO(mcortesi) fix typings for TransactionDetails
+          { value: minDeposit }
+        )
+        await governance.execute(proposalId, index)
+        assert.isFalse(await governance.proposalExists(proposalId))
+
+        await timeTravel(dequeueFrequency + 1, web3)
+        await governance.dequeueProposalsIfReady()
+        await governance.approve.call(proposalId2, index)
+        assert.isTrue(await governance.proposalExists(proposalId2))
+
+        const dequeuedProposal2 = await governance.dequeued(index)
+        assertEqualBN(dequeuedProposal2, proposalId2)
+        await governance.getVoteTotals(proposalId2)
+
+        const otherAccount1 = accounts[1]
+        await accountsInstance.createAccount({ from: otherAccount1 })
+        await mockLockedGold.setAccountTotalLockedGold(otherAccount1, otherAccountWeight)
+        await governance.vote(proposalId2, index, value, { from: otherAccount1 })
+
+        await governance.vote(proposalId2, index, VoteValue.No)
+
+        const [yesVotesTotal, noVotesTotal, abstainVotesTotal] = await governance.getVoteTotals(
+          proposalId2
+        )
+
+        assertEqualBN(yesVotesTotal, otherAccountWeight)
+        assertEqualBN(noVotesTotal, yesVotes)
+        assertEqualBN(abstainVotesTotal, 0)
+      })
+    })
+  })
+
+  describe('#votePartially()', () => {
+    const proposalId = 1
+    const index = 0
+
+    describe('when proposal is approved', () => {
+      beforeEach(async () => {
+        await governance.propose(
+          [transactionSuccess1.value],
+          [transactionSuccess1.destination],
+          // @ts-ignore bytes type
+          transactionSuccess1.data,
+          [transactionSuccess1.data.length],
+          descriptionUrl,
+          // @ts-ignore: TODO(mcortesi) fix typings for TransactionDetails
+          { value: minDeposit }
+        )
+        await timeTravel(dequeueFrequency, web3)
+        await governance.approve(proposalId, index)
+        await mockLockedGold.setAccountTotalLockedGold(account, yesVotes)
+      })
+
+      it('should return true', async () => {
+        const success = await governance.votePartially.call(proposalId, index, yesVotes, 0, 0, {
+          gas: 7000000,
+          from: account,
+        })
+        assert.isTrue(success)
+      })
+
+      it('should increment the vote totals', async () => {
+        await governance.votePartially(proposalId, index, yesVotes, 0, 0)
+        const [yes, ,] = await governance.getVoteTotals(proposalId)
+        assert.equal(yes.toNumber(), yesVotes)
+      })
+
+      it('should increment the vote totals when voting partially', async () => {
+        const yes = 10
+        const no = 50
+        const abstain = 30
+        await governance.votePartially(proposalId, index, yes, no, abstain)
+        const [yesTotal, noTotal, abstainTotal] = await governance.getVoteTotals(proposalId)
+        assert.equal(yesTotal.toNumber(), yes)
+        assert.equal(noTotal.toNumber(), no)
+        assert.equal(abstainTotal.toNumber(), abstain)
+      })
+
+      it("should set the voter's vote record", async () => {
+        await governance.votePartially(proposalId, index, yesVotes, 0, 0)
+        const [recordProposalId, , , yesVotesRecord] = await governance.getVoteRecord(
+          account,
+          index
+        )
+        assertEqualBN(recordProposalId, proposalId)
+        assertEqualBN(yesVotesRecord, yesVotes)
+      })
+
+      it('should set the most recent referendum proposal voted on', async () => {
+        await governance.votePartially(proposalId, index, yesVotes, 0, 0)
+        assert.equal(
+          (await governance.getMostRecentReferendumProposal(account)).toNumber(),
+          proposalId
+        )
+      })
+
+      it('should emit the ProposalVotedV2 event', async () => {
+        const resp = await governance.votePartially(proposalId, index, yesVotes, 0, 0)
+        assert.equal(resp.logs.length, 1)
+        const log = resp.logs[0]
+        assertLogMatches2(log, {
+          event: 'ProposalVotedV2',
+          args: {
+            proposalId: new BigNumber(proposalId),
+            account,
+            yesVotes,
+            noVotes: 0,
+            abstainVotes: 0,
+          },
+        })
+      })
+
+      it('should revert when the account weight is 0', async () => {
+        await mockLockedGold.setAccountTotalLockedGold(account, 0)
+        await assertRevert(governance.votePartially(proposalId, index, yesVotes, 0, 0))
+      })
+
+      it('should revert when the account does not have enough gold', async () => {
+        await assertRevert(governance.votePartially(proposalId, index, yesVotes + 1, 0, 0))
+      })
+
+      it('should revert when the account does not have enough gold when voting partially', async () => {
+        const noVotes = yesVotes
+        await assertRevert(governance.votePartially(proposalId, index, yesVotes, noVotes, 0))
+      })
+
+      it('should revert when the index is out of bounds', async () => {
+        await assertRevert(governance.votePartially(proposalId, index + 1, yesVotes, 0, 0))
+      })
+
+      it('should revert if the proposal id does not match the index', async () => {
+        await governance.propose(
+          [transactionSuccess1.value],
+          [transactionSuccess1.destination],
+          // @ts-ignore bytes type
+          transactionSuccess1.data,
+          [transactionSuccess1.data.length],
+          descriptionUrl,
+          // @ts-ignore: TODO(mcortesi) fix typings for TransactionDetails
+          { value: minDeposit }
+        )
+        await timeTravel(dequeueFrequency, web3)
+        const otherProposalId = 2
+        await assertRevert(governance.votePartially(otherProposalId, index, yesVotes, 0, 0))
+      })
+
+      describe('when voting on two proposals', () => {
+        const proposalId1 = 2
+        const proposalId2 = 3
+        const index1 = 1
+        const index2 = 2
+        beforeEach(async () => {
+          const newDequeueFrequency = 60
+          await governance.setDequeueFrequency(newDequeueFrequency)
+          await governance.propose(
+            [transactionSuccess1.value],
+            [transactionSuccess1.destination],
+            // @ts-ignore bytes type
+            transactionSuccess1.data,
+            [transactionSuccess1.data.length],
+            descriptionUrl,
+            // @ts-ignore: TODO(mcortesi) fix typings for TransactionDetails
+            { value: minDeposit }
+          )
+          await timeTravel(newDequeueFrequency, web3)
+          await governance.approve(proposalId1, index1)
+          await governance.propose(
+            [transactionSuccess2.value],
+            [transactionSuccess2.destination],
+            // @ts-ignore bytes type
+            transactionSuccess2.data,
+            [transactionSuccess2.data.length],
+            descriptionUrl,
+            // @ts-ignore: TODO(mcortesi) fix typings for TransactionDetails
+            { value: minDeposit }
+          )
+          await timeTravel(newDequeueFrequency, web3)
+          await governance.approve(proposalId2, index2)
+          await mockLockedGold.setAccountTotalLockedGold(account, yesVotes)
+        })
+
+        it('should set mostRecentReferendumProposal to the youngest proposal voted on', async () => {
           await governance.votePartially(proposalId1, index1, yesVotes, 0, 0)
           await governance.votePartially(proposalId2, index2, yesVotes, 0, 0)
           const mostRecent = await governance.getMostRecentReferendumProposal(accounts[0])
@@ -2583,7 +2478,6 @@
 
         it('should emit the ParticipationBaselineUpdated event', async () => {
           const resp = await governance.votePartially(proposalId, index, yesVotes, 0, 0)
->>>>>>> 3e59be1f
           assert.equal(resp.logs.length, 1)
           const log = resp.logs[0]
           assertLogMatches2(log, {
@@ -2593,12 +2487,6 @@
             },
           })
         })
-<<<<<<< HEAD
-      })
-    })
-
-    describe('when proposal is not approved', () => {
-=======
       })
     })
 
@@ -2699,7 +2587,6 @@
     describe('When voting on different proposal with same index', () => {
       const proposalId2 = 2
       const otherAccountWeight = 100
->>>>>>> 3e59be1f
       beforeEach(async () => {
         await governance.propose(
           [transactionSuccess1.value],
@@ -2712,54 +2599,6 @@
           { value: minDeposit }
         )
         await timeTravel(dequeueFrequency, web3)
-<<<<<<< HEAD
-        await mockLockedGold.setAccountTotalLockedGold(account, weight)
-      })
-
-      it('should return true', async () => {
-        const success = await governance.vote.call(proposalId, index, value)
-        assert.isTrue(success)
-      })
-
-      it('should increment the vote totals', async () => {
-        await governance.vote(proposalId, index, value)
-        const [yes, ,] = await governance.getVoteTotals(proposalId)
-        assert.equal(yes.toNumber(), weight)
-      })
-
-      it("should set the voter's vote record", async () => {
-        await governance.vote(proposalId, index, value)
-        const [recordProposalId, recordValue, recordWeight] = await governance.getVoteRecord(
-          account,
-          index
-        )
-        assertEqualBN(recordProposalId, proposalId)
-        assertEqualBN(recordValue, value)
-        assertEqualBN(recordWeight, weight)
-      })
-
-      it('should set the most recent referendum proposal voted on', async () => {
-        await governance.vote(proposalId, index, value)
-        assert.equal(
-          (await governance.getMostRecentReferendumProposal(account)).toNumber(),
-          proposalId
-        )
-      })
-
-      it('should emit the ProposalVoted event', async () => {
-        await governance.dequeueProposalsIfReady()
-        const resp = await governance.vote(proposalId, index, value)
-        assert.equal(resp.logs.length, resp.logs.length)
-        const log = resp.logs[0]
-        assertLogMatches2(log, {
-          event: 'ProposalVoted',
-          args: {
-            proposalId: new BigNumber(proposalId),
-            account,
-            value: new BigNumber(value),
-            weight: new BigNumber(weight),
-          },
-=======
         await governance.approve(proposalId, index)
         await mockLockedGold.setAccountTotalLockedGold(account, yesVotes)
         await governance.votePartially(proposalId, index, yesVotes, 0, 0)
@@ -2798,7 +2637,6 @@
         await mockLockedGold.setAccountTotalLockedGold(otherAccount1, otherAccountWeight)
         await governance.votePartially(proposalId2, index, otherAccountWeight, 0, 0, {
           from: otherAccount1,
->>>>>>> 3e59be1f
         })
 
         await governance.votePartially(proposalId2, index, 0, yesVotes, 0)
@@ -2810,31 +2648,6 @@
         assertEqualBN(yesVotesRecord, otherAccountWeight)
         assertEqualBN(noVotesRecord, yesVotes)
         assertEqualBN(abstainVotesRecord, 0)
-      })
-
-      it('should revert when the account weight is 0', async () => {
-        await mockLockedGold.setAccountTotalLockedGold(account, 0)
-        await assertRevert(governance.vote(proposalId, index, value))
-      })
-
-      it('should revert when the index is out of bounds', async () => {
-        await assertRevert(governance.vote(proposalId, index + 1, value))
-      })
-
-      it('should revert if the proposal id does not match the index', async () => {
-        await governance.propose(
-          [transactionSuccess1.value],
-          [transactionSuccess1.destination],
-          // @ts-ignore bytes type
-          transactionSuccess1.data,
-          [transactionSuccess1.data.length],
-          descriptionUrl,
-          // @ts-ignore: TODO(mcortesi) fix typings for TransactionDetails
-          { value: minDeposit }
-        )
-        await timeTravel(dequeueFrequency, web3)
-        const otherProposalId = 2
-        await assertRevert(governance.vote(otherProposalId, index, value))
       })
     })
   })
@@ -2859,11 +2672,7 @@
           )
           await timeTravel(dequeueFrequency, web3)
           await governance.approve(proposalId, index)
-<<<<<<< HEAD
-          await mockLockedGold.setAccountTotalLockedGold(account, weight)
-=======
           await mockLockedGold.setAccountTotalLockedGold(account, yesVotes)
->>>>>>> 3e59be1f
           await governance.vote(proposalId, index, value)
           await timeTravel(referendumStageDuration, web3)
         })
@@ -2931,11 +2740,7 @@
             { value: minDeposit }
           )
           await timeTravel(dequeueFrequency, web3)
-<<<<<<< HEAD
-          await mockLockedGold.setAccountTotalLockedGold(account, weight)
-=======
           await mockLockedGold.setAccountTotalLockedGold(account, yesVotes)
->>>>>>> 3e59be1f
           await governance.vote(proposalId, index, value)
           await timeTravel(referendumStageDuration + 1, web3)
           await governance.approve(proposalId, index)
@@ -3004,11 +2809,7 @@
             { value: minDeposit }
           )
           await timeTravel(dequeueFrequency, web3)
-<<<<<<< HEAD
-          await mockLockedGold.setAccountTotalLockedGold(account, weight)
-=======
           await mockLockedGold.setAccountTotalLockedGold(account, yesVotes)
->>>>>>> 3e59be1f
           await governance.vote(proposalId, index, value)
           await timeTravel(referendumStageDuration, web3)
         })
@@ -3032,11 +2833,7 @@
           )
           await timeTravel(dequeueFrequency, web3)
           await governance.approve(proposalId, index)
-<<<<<<< HEAD
-          await mockLockedGold.setAccountTotalLockedGold(account, weight)
-=======
           await mockLockedGold.setAccountTotalLockedGold(account, yesVotes)
->>>>>>> 3e59be1f
           await governance.vote(proposalId, index, value)
           await timeTravel(referendumStageDuration, web3)
         })
@@ -3060,11 +2857,7 @@
           )
           await timeTravel(dequeueFrequency, web3)
           await governance.approve(proposalId, index)
-<<<<<<< HEAD
-          await mockLockedGold.setAccountTotalLockedGold(account, weight)
-=======
           await mockLockedGold.setAccountTotalLockedGold(account, yesVotes)
->>>>>>> 3e59be1f
           await governance.vote(proposalId, index, value)
           await timeTravel(referendumStageDuration, web3)
         })
@@ -3090,11 +2883,7 @@
           )
           await timeTravel(dequeueFrequency, web3)
           await governance.approve(proposalId, index)
-<<<<<<< HEAD
-          await mockLockedGold.setAccountTotalLockedGold(account, weight)
-=======
           await mockLockedGold.setAccountTotalLockedGold(account, yesVotes)
->>>>>>> 3e59be1f
           await governance.vote(proposalId, index, value)
           await timeTravel(referendumStageDuration, web3)
         })
@@ -3161,11 +2950,7 @@
             )
             await timeTravel(dequeueFrequency, web3)
             await governance.approve(proposalId, index)
-<<<<<<< HEAD
-            await mockLockedGold.setAccountTotalLockedGold(account, weight)
-=======
             await mockLockedGold.setAccountTotalLockedGold(account, yesVotes)
->>>>>>> 3e59be1f
             await governance.vote(proposalId, index, value)
             await timeTravel(referendumStageDuration, web3)
           })
@@ -3189,11 +2974,7 @@
             )
             await timeTravel(dequeueFrequency, web3)
             await governance.approve(proposalId, index)
-<<<<<<< HEAD
-            await mockLockedGold.setAccountTotalLockedGold(account, weight)
-=======
             await mockLockedGold.setAccountTotalLockedGold(account, yesVotes)
->>>>>>> 3e59be1f
             await governance.vote(proposalId, index, value)
             await timeTravel(referendumStageDuration, web3)
           })
@@ -3219,11 +3000,7 @@
         )
         await timeTravel(dequeueFrequency, web3)
         await governance.approve(proposalId, index)
-<<<<<<< HEAD
-        await mockLockedGold.setAccountTotalLockedGold(account, weight)
-=======
         await mockLockedGold.setAccountTotalLockedGold(account, yesVotes)
->>>>>>> 3e59be1f
         await governance.vote(proposalId, index, value)
         await timeTravel(referendumStageDuration, web3)
         await timeTravel(executionStageDuration, web3)
@@ -3287,7 +3064,7 @@
         )
         await timeTravel(dequeueFrequency, web3)
         await governance.approve(proposalId, index)
-        await mockLockedGold.setAccountTotalLockedGold(account, weight)
+        await mockLockedGold.setAccountTotalLockedGold(account, yesVotes)
         await governance.vote(proposalId, index, value)
         await timeTravel(referendumStageDuration, web3)
         await timeTravel(executionStageDuration, web3)
@@ -3664,11 +3441,7 @@
         )
         await timeTravel(dequeueFrequency, web3)
         await governance.approve(proposalId, index)
-<<<<<<< HEAD
-        await mockLockedGold.setAccountTotalLockedGold(account, weight)
-=======
         await mockLockedGold.setAccountTotalLockedGold(account, yesVotes)
->>>>>>> 3e59be1f
         await governance.vote(proposalId, index, value)
       })
 
@@ -3841,7 +3614,6 @@
               await timeTravel(referendumStageDuration, web3)
               await expectStage(Stage.Expiration, proposalId)
             })
-<<<<<<< HEAD
           })
 
           describe('when approved', () => {
@@ -3856,11 +3628,9 @@
               await timeTravel(referendumStageDuration, web3)
               await expectStage(Stage.Expiration, proposalId)
             })
-=======
->>>>>>> 3e59be1f
-          })
-
-<<<<<<< HEAD
+          })
+        })
+
         describe('when in execution stage', () => {
           beforeEach(async () => {
             await governance.approve(proposalId, index)
@@ -3878,20 +3648,6 @@
             await expectStage(Stage.Expiration, proposalId)
             const isDequeuedProposalExpired = await governance.isDequeuedProposalExpired(proposalId)
             assert.isTrue(isDequeuedProposalExpired)
-=======
-          describe('when approved', () => {
-            beforeEach(async () => {
-              await governance.approve(proposalId, index)
-            })
-
-            it('should return Referendum when not expired', () =>
-              expectStage(Stage.Referendum, proposalId))
-
-            it('should return Expiration when expired', async () => {
-              await timeTravel(referendumStageDuration, web3)
-              await expectStage(Stage.Expiration, proposalId)
-            })
->>>>>>> 3e59be1f
           })
         })
       })
