--- conflicted
+++ resolved
@@ -9,11 +9,7 @@
   stripHexEncoding,
   timeTravel,
 } from '@celo/protocol/lib/test-utils'
-<<<<<<< HEAD
-import { toFixed, fromFixed, fixed1 } from '@celo/utils/lib/fixidity'
-=======
 import { toFixed, multiply, fixed1 } from '@celo/utils/lib/fixidity'
->>>>>>> 47641423
 import BigNumber from 'bignumber.js'
 import {
   GovernanceContract,
@@ -66,10 +62,6 @@
   let mockLockedGold: MockLockedGoldInstance
   let testTransactions: TestTransactionsInstance
   let registry: RegistryInstance
-<<<<<<< HEAD
-  // let ONE = new BigNumber(1)
-=======
->>>>>>> 47641423
   const nullFunctionId = '0x00000000'
   const account = accounts[0]
   const approver = accounts[0]
@@ -88,24 +80,9 @@
   const baselineUpdateFactor = toFixed(1 / 5)
   const baselineQuorumFactor = toFixed(1)
   const weight = 100
-<<<<<<< HEAD
-  const participation = 1
-  /*  const expectedParticipationBaseline = fromFixed(baselineUpdateFactor)
-    .multipliedBy(participation)
-    .plus(ONE.minus(fromFixed(baselineUpdateFactor)).multipliedBy(fromFixed(participationBaseline))) */
-  const expectedParticipationBaseline = baselineUpdateFactor
-    .multipliedBy(participation)
-    .plus(fixed1.minus(baselineUpdateFactor).multipliedBy(fromFixed(participationBaseline)))
-
-  console.log(
-    'expected rate',
-    expectedParticipationBaseline,
-    expectedParticipationBaseline.toString(10)
-=======
   const participation = toFixed(1)
   const expectedParticipationBaseline = multiply(baselineUpdateFactor, participation).plus(
     multiply(fixed1.minus(baselineUpdateFactor), participationBaseline)
->>>>>>> 47641423
   )
 
   let transactionSuccess1
