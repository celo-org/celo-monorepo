<<<<<<< HEAD
import { lockedGoldRegistryId } from '@celo/protocol/lib/registry-utils'
=======
import { CeloContractName } from '@celo/protocol/lib/registry-utils'
>>>>>>> ea6c29e7
import {
  assertBalance,
  assertEqualBN,
  assertLogMatches2,
  assertRevert,
  matchAny,
  NULL_ADDRESS,
  stripHexEncoding,
  timeTravel,
} from '@celo/protocol/lib/test-utils'
import BigNumber from 'bignumber.js'
import {
  GovernanceContract,
  GovernanceInstance,
  MockLockedGoldContract,
  MockLockedGoldInstance,
  RegistryContract,
  RegistryInstance,
  TestTransactionsContract,
  TestTransactionsInstance,
} from 'types'

const Governance: GovernanceContract = artifacts.require('Governance')
const MockLockedGold: MockLockedGoldContract = artifacts.require('MockLockedGold')
const Registry: RegistryContract = artifacts.require('Registry')
const TestTransactions: TestTransactionsContract = artifacts.require('TestTransactions')

// @ts-ignore
// TODO(mcortesi): Use BN
Governance.numberFormat = 'BigNumber'

const parseProposalParams = (proposalParams: any) => {
  return {
    proposer: proposalParams[0],
    deposit: proposalParams[1],
    timestamp: proposalParams[2].toNumber(),
    transactionCount: proposalParams[3].toNumber(),
  }
}

const parseTransactionParams = (transactionParams: any) => {
  return {
    value: transactionParams[0].toNumber(),
    destination: transactionParams[1],
    data: transactionParams[2],
  }
}

enum VoteValue {
  None = 0,
  Abstain,
  No,
  Yes,
}

// TODO(asa): Test isProposalPassing
// TODO(asa): Test dequeueProposalsIfReady
// TODO(asa): Dequeue explicitly to make the gas cost of operations more clear
contract('Governance', (accounts: string[]) => {
  let governance: GovernanceInstance
  let mockLockedGold: MockLockedGoldInstance
  let testTransactions: TestTransactionsInstance
  let registry: RegistryInstance
  const nullFunctionId = '0x00000000'
  const account = accounts[0]
  const approver = accounts[0]
  const nonOwner = accounts[1]
  const nonApprover = accounts[1]
  const concurrentProposals = 1
  const minDeposit = 5
  const queueExpiry = 60 * 60 // 1 hour
  const dequeueFrequency = 10 * 60 // 10 minutes
  const approvalStageDuration = 1 * 60 // 1 minute
  const referendumStageDuration = 5 * 60 // 5 minutes
  const executionStageDuration = 1 * 60 // 1 minute
  let transactionSuccess1
  let transactionSuccess2
  let transactionFail
  beforeEach(async () => {
    governance = await Governance.new()
    mockLockedGold = await MockLockedGold.new()
    registry = await Registry.new()
    testTransactions = await TestTransactions.new()
    await governance.initialize(
      registry.address,
      approver,
      concurrentProposals,
      minDeposit,
      queueExpiry,
      dequeueFrequency,
      approvalStageDuration,
      referendumStageDuration,
      executionStageDuration
    )
<<<<<<< HEAD
    await registry.setAddressFor(lockedGoldRegistryId, mockLockedGold.address)
=======
    await registry.setAddressFor(CeloContractName.BondedDeposits, mockBondedDeposits.address)
>>>>>>> ea6c29e7
    transactionSuccess1 = {
      value: 0,
      destination: testTransactions.address,
      data: Buffer.from(
        stripHexEncoding(
          // @ts-ignore
          testTransactions.contract.methods.setValue(1, 1, true).encodeABI()
        ),
        'hex'
      ),
    }
    transactionSuccess2 = {
      value: 0,
      destination: testTransactions.address,
      data: Buffer.from(
        stripHexEncoding(
          // @ts-ignore
          testTransactions.contract.methods.setValue(2, 1, true).encodeABI()
        ),
        'hex'
      ),
    }
    transactionFail = {
      value: 0,
      destination: testTransactions.address,
      data: Buffer.from(
        stripHexEncoding(
          // @ts-ignore
          testTransactions.contract.methods.setValue(3, 1, false).encodeABI()
        ),
        'hex'
      ),
    }
  })

  describe('#initialize()', () => {
    it('should have set the owner', async () => {
      const owner: string = await governance.owner()
      assert.equal(owner, accounts[0])
    })

    it('should have set concurrentProposals', async () => {
      const actualConcurrentProposals = await governance.concurrentProposals()
      assert.equal(actualConcurrentProposals.toNumber(), concurrentProposals)
    })

    it('should have set minDeposit', async () => {
      const actualMinDeposit = await governance.minDeposit()
      assert.equal(actualMinDeposit.toNumber(), minDeposit)
    })

    it('should have set queueExpiry', async () => {
      const actualQueueExpiry = await governance.queueExpiry()
      assert.equal(actualQueueExpiry.toNumber(), queueExpiry)
    })

    it('should have set dequeueFrequency', async () => {
      const actualDequeueFrequency = await governance.dequeueFrequency()
      assert.equal(actualDequeueFrequency.toNumber(), dequeueFrequency)
    })

    it('should have set approvalStageDuration', async () => {
      const actualApprovalStageDuration = await governance.getApprovalStageDuration()
      assert.equal(actualApprovalStageDuration.toNumber(), approvalStageDuration)
    })

    it('should have set referendumStageDuration', async () => {
      const actualReferendumStageDuration = await governance.getReferendumStageDuration()
      assert.equal(actualReferendumStageDuration.toNumber(), referendumStageDuration)
    })

    it('should have set executionStageDuration', async () => {
      const actualExecutionStageDuration = await governance.getExecutionStageDuration()
      assert.equal(actualExecutionStageDuration.toNumber(), executionStageDuration)
    })

    // TODO(asa): Consider testing reversion when 0 values provided
    it('should not be callable again', async () => {
      await assertRevert(
        governance.initialize(
          registry.address,
          approver,
          concurrentProposals,
          minDeposit,
          queueExpiry,
          dequeueFrequency,
          approvalStageDuration,
          referendumStageDuration,
          executionStageDuration
        )
      )
    })
  })

  describe('#setApprover', () => {
    const newApprover = accounts[1]
    it('should set the approver', async () => {
      await governance.setApprover(newApprover)
      assert.equal(await governance.approver(), newApprover)
    })

    it('should emit the ApproverSet event', async () => {
      const resp = await governance.setApprover(newApprover)
      assert.equal(resp.logs.length, 1)
      const log = resp.logs[0]
      assertLogMatches2(log, {
        event: 'ApproverSet',
        args: {
          approver: newApprover,
        },
      })
    })

    it('should revert when approver is the null address', async () => {
      await assertRevert(governance.setApprover(NULL_ADDRESS))
    })

    it('should revert when the approver is unchanged', async () => {
      await assertRevert(governance.setApprover(approver))
    })

    it('should revert when called by anyone other than the owner', async () => {
      await assertRevert(governance.setApprover(newApprover, { from: nonOwner }))
    })
  })

  describe('#setMinDeposit', () => {
    const newMinDeposit = 1
    it('should set the minimum deposit', async () => {
      await governance.setMinDeposit(newMinDeposit)
      assert.equal((await governance.minDeposit()).toNumber(), newMinDeposit)
    })

    it('should emit the MinDepositSet event', async () => {
      const resp = await governance.setMinDeposit(newMinDeposit)
      assert.equal(resp.logs.length, 1)
      const log = resp.logs[0]
      assertLogMatches2(log, {
        event: 'MinDepositSet',
        args: {
          minDeposit: new BigNumber(newMinDeposit),
        },
      })
    })

    it('should revert when the minDeposit is unchanged', async () => {
      await assertRevert(governance.setMinDeposit(minDeposit))
    })

    it('should revert when called by anyone other than the owner', async () => {
      await assertRevert(governance.setMinDeposit(newMinDeposit, { from: nonOwner }))
    })
  })

  describe('#setConcurrentProposals', () => {
    const newConcurrentProposals = 2
    it('should set the concurrent proposals', async () => {
      await governance.setConcurrentProposals(newConcurrentProposals)
      assert.equal((await governance.concurrentProposals()).toNumber(), newConcurrentProposals)
    })

    it('should emit the ConcurrentProposalsSet event', async () => {
      const resp = await governance.setConcurrentProposals(newConcurrentProposals)
      assert.equal(resp.logs.length, 1)
      const log = resp.logs[0]
      assertLogMatches2(log, {
        event: 'ConcurrentProposalsSet',
        args: {
          concurrentProposals: new BigNumber(newConcurrentProposals),
        },
      })
    })

    it('should revert when concurrent proposals is 0', async () => {
      await assertRevert(governance.setConcurrentProposals(0))
    })

    it('should revert when concurrent proposals is unchanged', async () => {
      await assertRevert(governance.setConcurrentProposals(concurrentProposals))
    })

    it('should revert when called by anyone other than the owner', async () => {
      await assertRevert(
        governance.setConcurrentProposals(newConcurrentProposals, { from: nonOwner })
      )
    })
  })

  describe('#setQueueExpiry', () => {
    const newQueueExpiry = 2
    it('should set the queue expiry', async () => {
      await governance.setQueueExpiry(newQueueExpiry)
      assert.equal((await governance.queueExpiry()).toNumber(), newQueueExpiry)
    })

    it('should emit the QueueExpirySet event', async () => {
      const resp = await governance.setQueueExpiry(newQueueExpiry)
      assert.equal(resp.logs.length, 1)
      const log = resp.logs[0]
      assertLogMatches2(log, {
        event: 'QueueExpirySet',
        args: {
          queueExpiry: new BigNumber(newQueueExpiry),
        },
      })
    })

    it('should revert when queue expiry is 0', async () => {
      await assertRevert(governance.setQueueExpiry(0))
    })

    it('should revert when queue expiry is unchanged', async () => {
      await assertRevert(governance.setQueueExpiry(queueExpiry))
    })

    it('should revert when called by anyone other than the owner', async () => {
      await assertRevert(governance.setQueueExpiry(newQueueExpiry, { from: nonOwner }))
    })
  })

  describe('#setDequeueFrequency', () => {
    const newDequeueFrequency = 2
    it('should set the dequeue frequency', async () => {
      await governance.setDequeueFrequency(newDequeueFrequency)
      assert.equal((await governance.dequeueFrequency()).toNumber(), newDequeueFrequency)
    })

    it('should emit the DequeueFrequencySet event', async () => {
      const resp = await governance.setDequeueFrequency(newDequeueFrequency)
      assert.equal(resp.logs.length, 1)
      const log = resp.logs[0]
      assertLogMatches2(log, {
        event: 'DequeueFrequencySet',
        args: {
          dequeueFrequency: new BigNumber(newDequeueFrequency),
        },
      })
    })

    it('should revert when dequeue frequency is 0', async () => {
      await assertRevert(governance.setDequeueFrequency(0))
    })

    it('should revert when dequeue frequency is unchanged', async () => {
      await assertRevert(governance.setDequeueFrequency(dequeueFrequency))
    })

    it('should revert when called by anyone other than the owner', async () => {
      await assertRevert(governance.setDequeueFrequency(newDequeueFrequency, { from: nonOwner }))
    })
  })

  describe('#setApprovalStageDuration', () => {
    const newApprovalStageDuration = 2
    it('should set the approval stage duration', async () => {
      await governance.setApprovalStageDuration(newApprovalStageDuration)
      assert.equal(
        (await governance.getApprovalStageDuration()).toNumber(),
        newApprovalStageDuration
      )
    })

    it('should emit the ApprovalStageDurationSet event', async () => {
      const resp = await governance.setApprovalStageDuration(newApprovalStageDuration)
      assert.equal(resp.logs.length, 1)
      const log = resp.logs[0]
      assertLogMatches2(log, {
        event: 'ApprovalStageDurationSet',
        args: {
          approvalStageDuration: new BigNumber(newApprovalStageDuration),
        },
      })
    })

    it('should revert when approval stage duration is 0', async () => {
      await assertRevert(governance.setApprovalStageDuration(0))
    })

    it('should revert when approval stage duration is unchanged', async () => {
      await assertRevert(governance.setApprovalStageDuration(approvalStageDuration))
    })

    it('should revert when called by anyone other than the owner', async () => {
      await assertRevert(
        governance.setApprovalStageDuration(newApprovalStageDuration, { from: nonOwner })
      )
    })
  })

  describe('#setReferendumStageDuration', () => {
    const newReferendumStageDuration = 2
    it('should set the referendum stage duration', async () => {
      await governance.setReferendumStageDuration(newReferendumStageDuration)
      assert.equal(
        (await governance.getReferendumStageDuration()).toNumber(),
        newReferendumStageDuration
      )
    })

    it('should emit the ReferendumStageDurationSet event', async () => {
      const resp = await governance.setReferendumStageDuration(newReferendumStageDuration)
      assert.equal(resp.logs.length, 1)
      const log = resp.logs[0]
      assertLogMatches2(log, {
        event: 'ReferendumStageDurationSet',
        args: {
          referendumStageDuration: new BigNumber(newReferendumStageDuration),
        },
      })
    })

    it('should revert when referendum stage duration is 0', async () => {
      await assertRevert(governance.setReferendumStageDuration(0))
    })

    it('should revert when referendum stage duration is unchanged', async () => {
      await assertRevert(governance.setReferendumStageDuration(referendumStageDuration))
    })

    it('should revert when called by anyone other than the owner', async () => {
      await assertRevert(
        governance.setReferendumStageDuration(newReferendumStageDuration, { from: nonOwner })
      )
    })
  })

  describe('#setExecutionStageDuration', () => {
    const newExecutionStageDuration = 2
    it('should set the execution stage duration', async () => {
      await governance.setExecutionStageDuration(newExecutionStageDuration)
      assert.equal(
        (await governance.getExecutionStageDuration()).toNumber(),
        newExecutionStageDuration
      )
    })

    it('should emit the ExecutionStageDurationSet event', async () => {
      const resp = await governance.setExecutionStageDuration(newExecutionStageDuration)
      assert.equal(resp.logs.length, 1)
      const log = resp.logs[0]
      assertLogMatches2(log, {
        event: 'ExecutionStageDurationSet',
        args: {
          executionStageDuration: new BigNumber(newExecutionStageDuration),
        },
      })
    })

    it('should revert when execution stage duration is 0', async () => {
      await assertRevert(governance.setExecutionStageDuration(0))
    })

    it('should revert when execution stage duration is unchanged', async () => {
      await assertRevert(governance.setExecutionStageDuration(executionStageDuration))
    })

    it('should revert when called by anyone other than the owner', async () => {
      await assertRevert(
        governance.setExecutionStageDuration(newExecutionStageDuration, { from: nonOwner })
      )
    })
  })

  // TODO(asa): Verify that when we set the constitution for a function ID then the proper constitution is applied to a proposal.
  describe('#setConstitution', () => {
    const numerator = 2
    const denominator = 3
    let functionId
    let differentFunctionId
    let destination

    beforeEach(() => {
      destination = governance.address
    })

    describe('when the function id is 0', () => {
      beforeEach(() => {
        functionId = nullFunctionId
        differentFunctionId = '0x12345678'
      })

      it('should set the default threshold', async () => {
        await governance.setConstitution(destination, functionId, numerator, denominator)
        const [num, denom] = await governance.getConstitution(destination, differentFunctionId)
        assert.equal(num.toNumber(), numerator)
        assert.equal(denom.toNumber(), denominator)
      })

      it('should emit the ConstitutionSet event', async () => {
        const resp = await governance.setConstitution(
          destination,
          functionId,
          numerator,
          denominator
        )
        assert.equal(resp.logs.length, 1)
        const log = resp.logs[0]
        assertLogMatches2(log, {
          event: 'ConstitutionSet',
          args: {
            destination,
            functionId: web3.utils.padRight(functionId, 64),
            numerator: new BigNumber(numerator),
            denominator: new BigNumber(denominator),
          },
        })
      })
    })

    describe('when the function id is not 0', () => {
      beforeEach(() => {
        functionId = '0x87654321'
        differentFunctionId = '0x12345678'
      })

      it('should set the function threshold', async () => {
        await governance.setConstitution(destination, functionId, numerator, denominator)
        const [num, denom] = await governance.getConstitution(destination, functionId)
        assert.equal(num.toNumber(), numerator)
        assert.equal(denom.toNumber(), denominator)
      })

      it('should not set the default threshold', async () => {
        await governance.setConstitution(destination, functionId, numerator, denominator)
        const [num, denom] = await governance.getConstitution(destination, differentFunctionId)
        assert.equal(num.toNumber(), 1)
        assert.equal(denom.toNumber(), 2)
      })

      it('should emit the ConstitutionSet event', async () => {
        const resp = await governance.setConstitution(
          destination,
          functionId,
          numerator,
          denominator
        )
        assert.equal(resp.logs.length, 1)
        const log = resp.logs[0]
        assertLogMatches2(log, {
          event: 'ConstitutionSet',
          args: {
            destination,
            functionId: web3.utils.padRight(functionId, 64),
            numerator: new BigNumber(numerator),
            denominator: new BigNumber(denominator),
          },
        })
      })
    })

    it('should revert when the destination is the null address', async () => {
      await assertRevert(
        governance.setConstitution(NULL_ADDRESS, nullFunctionId, numerator, denominator)
      )
    })

    it('should revert when the numerator is zero', async () => {
      await assertRevert(governance.setConstitution(destination, nullFunctionId, 0, denominator))
    })

    it('should revert when the denominator is zero', async () => {
      await assertRevert(governance.setConstitution(destination, nullFunctionId, numerator, 0))
    })

    it('should revert when the threshold is not greater than a majority', async () => {
      await assertRevert(governance.setConstitution(destination, nullFunctionId, 1, 2))
    })

    it('should revert when the threshold is greater than 100%', async () => {
      await assertRevert(governance.setConstitution(destination, nullFunctionId, 101, 100))
    })

    it('should revert when called by anyone other than the owner', async () => {
      await assertRevert(
        governance.setConstitution(destination, nullFunctionId, numerator, denominator, {
          from: nonOwner,
        })
      )
    })
  })

  describe('#propose()', () => {
    const proposalId = 1

    it('should return the proposal id', async () => {
      const id = await governance.propose.call(
        [transactionSuccess1.value],
        [transactionSuccess1.destination],
        transactionSuccess1.data,
        [transactionSuccess1.data.length],
        // @ts-ignore: TODO(mcortesi) fix typings for TransactionDetails
        { value: minDeposit }
      )
      assertEqualBN(id, proposalId)
    })

    it('should increment the proposal count', async () => {
      await governance.propose(
        [transactionSuccess1.value],
        [transactionSuccess1.destination],
        transactionSuccess1.data,
        [transactionSuccess1.data.length],
        // @ts-ignore: TODO(mcortesi) fix typings for TransactionDetails
        { value: minDeposit }
      )
      assert.equal((await governance.proposalCount()).toNumber(), proposalId)
    })

    it('should add the proposal to the queue', async () => {
      await governance.propose(
        [transactionSuccess1.value],
        [transactionSuccess1.destination],
        transactionSuccess1.data,
        [transactionSuccess1.data.length],
        // @ts-ignore: TODO(mcortesi) fix typings for TransactionDetails
        { value: minDeposit }
      )
      assert.isTrue(await governance.isQueued(proposalId))
      const [proposalIds, upvotes] = await governance.getQueue()
      assert.equal(proposalIds[0].toNumber(), proposalId)
      assert.equal(upvotes[0].toNumber(), 0)
    })

    describe('when making a proposal with zero transactions', () => {
      it('should register the proposal', async () => {
        // @ts-ignore: TODO(mcortesi) fix typings for TransactionDetails
        await governance.propose([], [], [], [], { value: minDeposit })
        const proposal = parseProposalParams(await governance.getProposal(proposalId))
        assert.equal(proposal.proposer, accounts[0])
        assert.equal(proposal.deposit, minDeposit)
        assert.equal(proposal.timestamp, (await web3.eth.getBlock('latest')).timestamp)
        assert.equal(proposal.transactionCount, 0)
      })

      it('should emit the ProposalQueued event', async () => {
        // @ts-ignore: TODO(mcortesi) fix typings for TransactionDetails
        const resp = await governance.propose([], [], [], [], { value: minDeposit })
        assert.equal(resp.logs.length, 1)
        const log = resp.logs[0]
        assertLogMatches2(log, {
          event: 'ProposalQueued',
          args: {
            proposalId: new BigNumber(1),
            proposer: accounts[0],
            deposit: new BigNumber(minDeposit),
            timestamp: new BigNumber((await web3.eth.getBlock('latest')).timestamp),
            transactionCount: 0,
          },
        })
      })
    })

    describe('when making a proposal with one transaction', () => {
      it('should register the proposal', async () => {
        await governance.propose(
          [transactionSuccess1.value],
          [transactionSuccess1.destination],
          transactionSuccess1.data,
          [transactionSuccess1.data.length],
          // @ts-ignore: TODO(mcortesi) fix typings for TransactionDetails
          { value: minDeposit }
        )
        const proposal = parseProposalParams(await governance.getProposal(proposalId))
        assert.equal(proposal.proposer, accounts[0])
        assert.equal(proposal.deposit, minDeposit)
        assert.equal(proposal.timestamp, (await web3.eth.getBlock('latest')).timestamp)
        assert.equal(proposal.transactionCount, 1)
      })

      it('should register the proposal transactions', async () => {
        await governance.propose(
          [transactionSuccess1.value],
          [transactionSuccess1.destination],
          transactionSuccess1.data,
          [transactionSuccess1.data.length],
          // @ts-ignore: TODO(mcortesi) fix typings for TransactionDetails
          { value: minDeposit }
        )
        const transaction = parseTransactionParams(
          await governance.getProposalTransaction(proposalId, 0)
        )
        assert.equal(transaction.value, transactionSuccess1.value)
        assert.equal(transaction.destination, transactionSuccess1.destination)
        assert.isTrue(
          Buffer.from(stripHexEncoding(transaction.data), 'hex').equals(transactionSuccess1.data)
        )
      })

      it('should emit the ProposalQueued event', async () => {
        const resp = await governance.propose(
          [transactionSuccess1.value],
          [transactionSuccess1.destination],
          transactionSuccess1.data,
          [transactionSuccess1.data.length],
          // @ts-ignore: TODO(mcortesi) fix typings for TransactionDetails
          { value: minDeposit }
        )
        assert.equal(resp.logs.length, 1)
        const log = resp.logs[0]
        assertLogMatches2(log, {
          event: 'ProposalQueued',
          args: {
            proposalId: new BigNumber(1),
            proposer: accounts[0],
            deposit: new BigNumber(minDeposit),
            timestamp: new BigNumber((await web3.eth.getBlock('latest')).timestamp),
            transactionCount: 1,
          },
        })
      })
    })

    describe('when making a proposal with two transactions', () => {
      it('should register the proposal', async () => {
        await governance.propose(
          [transactionSuccess1.value, transactionSuccess2.value],
          [transactionSuccess1.destination, transactionSuccess2.destination],
          // @ts-ignore
          Buffer.concat([transactionSuccess1.data, transactionSuccess2.data]),
          [transactionSuccess1.data.length, transactionSuccess2.data.length],
          // @ts-ignore: TODO(mcortesi) fix typings for TransactionDetails
          { value: minDeposit }
        )
        const proposal = parseProposalParams(await governance.getProposal(proposalId))
        assert.equal(proposal.proposer, accounts[0])
        assert.equal(proposal.deposit, minDeposit)
        assert.equal(proposal.timestamp, (await web3.eth.getBlock('latest')).timestamp)
        assert.equal(proposal.transactionCount, 2)
      })

      it('should register the proposal transactions', async () => {
        await governance.propose(
          [transactionSuccess1.value, transactionSuccess2.value],
          [transactionSuccess1.destination, transactionSuccess2.destination],
          // @ts-ignore
          Buffer.concat([transactionSuccess1.data, transactionSuccess2.data]),
          [transactionSuccess1.data.length, transactionSuccess2.data.length],
          // @ts-ignore: TODO(mcortesi) fix typings for TransactionDetails
          { value: minDeposit }
        )
        const transaction1 = parseTransactionParams(
          await governance.getProposalTransaction(proposalId, 0)
        )
        assert.equal(transaction1.value, transactionSuccess1.value)
        assert.equal(transaction1.destination, transactionSuccess1.destination)
        assert.isTrue(
          Buffer.from(stripHexEncoding(transaction1.data), 'hex').equals(transactionSuccess1.data)
        )
        const transaction2 = parseTransactionParams(
          await governance.getProposalTransaction(proposalId, 1)
        )
        assert.equal(transaction2.value, transactionSuccess2.value)
        assert.equal(transaction2.destination, transactionSuccess2.destination)
        assert.isTrue(
          Buffer.from(stripHexEncoding(transaction2.data), 'hex').equals(transactionSuccess2.data)
        )
      })

      it('should emit the ProposalQueued event', async () => {
        const resp = await governance.propose(
          [transactionSuccess1.value, transactionSuccess2.value],
          [transactionSuccess1.destination, transactionSuccess2.destination],
          // @ts-ignore
          Buffer.concat([transactionSuccess1.data, transactionSuccess2.data]),
          [transactionSuccess1.data.length, transactionSuccess2.data.length],
          // @ts-ignore: TODO(mcortesi) fix typings for TransactionDetails
          { value: minDeposit }
        )
        assert.equal(resp.logs.length, 1)
        const log = resp.logs[0]
        assertLogMatches2(log, {
          event: 'ProposalQueued',
          args: {
            proposalId: new BigNumber(1),
            proposer: accounts[0],
            deposit: new BigNumber(minDeposit),
            timestamp: new BigNumber((await web3.eth.getBlock('latest')).timestamp),
            transactionCount: 2,
          },
        })
      })
    })

    describe('when it has been more than dequeueFrequency since the last dequeue', () => {
      beforeEach(async () => {
        await governance.propose(
          [transactionSuccess1.value],
          [transactionSuccess1.destination],
          transactionSuccess1.data,
          [transactionSuccess1.data.length],
          // @ts-ignore: TODO(mcortesi) fix typings for TransactionDetails
          { value: minDeposit }
        )
        await timeTravel(dequeueFrequency, web3)
      })

      it('should dequeue queued proposal(s)', async () => {
        await governance.propose(
          [transactionSuccess1.value],
          [transactionSuccess1.destination],
          transactionSuccess1.data,
          [transactionSuccess1.data.length],
          // @ts-ignore: TODO(mcortesi) fix typings for TransactionDetails
          { value: minDeposit }
        )
        assert.isFalse(await governance.isQueued(proposalId))
        assert.equal((await governance.getQueueLength()).toNumber(), 1)
        assert.equal((await governance.dequeued(0)).toNumber(), proposalId)
      })
    })
  })

  describe('#upvote()', () => {
    const weight = new BigNumber(10)
    const proposalId = new BigNumber(1)
    beforeEach(async () => {
      await mockLockedGold.setWeight(account, weight)
      await governance.propose(
        [transactionSuccess1.value],
        [transactionSuccess1.destination],
        transactionSuccess1.data,
        [transactionSuccess1.data.length],
        // @ts-ignore: TODO(mcortesi) fix typings for TransactionDetails
        { value: minDeposit }
      )
    })

    it('should increase the number of upvotes for the proposal', async () => {
      await governance.upvote(proposalId, 0, 0)
      assertEqualBN(await governance.getUpvotes(proposalId), weight)
    })

    it('should mark the account as having upvoted the proposal', async () => {
      await governance.upvote(proposalId, 0, 0)
      assertEqualBN(await governance.getUpvotedProposal(account), proposalId)
    })

    it('should return true', async () => {
      const success = await governance.upvote.call(proposalId, 0, 0)
      assert.isTrue(success)
    })

    it('should emit the ProposalUpvoted event', async () => {
      const resp = await governance.upvote(proposalId, 0, 0)
      assert.equal(resp.logs.length, 1)
      const log = resp.logs[0]
      assertLogMatches2(log, {
        event: 'ProposalUpvoted',
        args: {
          proposalId: new BigNumber(proposalId),
          account,
          upvotes: new BigNumber(weight),
        },
      })
    })

    it('should revert when the account is frozen', async () => {
      await mockLockedGold.setVotingFrozen(account)
      await assertRevert(governance.upvote(proposalId, 0, 0))
    })

    it('should revert when the account weight is 0', async () => {
      await mockLockedGold.setWeight(account, 0)
      await assertRevert(governance.upvote(proposalId, 0, 0))
    })

    it('should revert when upvoting a proposal that is not queued', async () => {
      await assertRevert(governance.upvote(proposalId.plus(1), 0, 0))
    })

    describe('when the upvoted proposal is at the end of the queue', () => {
      const upvotedProposalId = 2
      beforeEach(async () => {
        await governance.propose(
          [transactionSuccess1.value],
          [transactionSuccess1.destination],
          transactionSuccess1.data,
          [transactionSuccess1.data.length],
          // @ts-ignore: TODO(mcortesi) fix typings for TransactionDetails
          { value: minDeposit }
        )
      })

      it('should sort the upvoted proposal to the front of the queue', async () => {
        await governance.upvote(upvotedProposalId, proposalId, 0)
        const [proposalIds, upvotes] = await governance.getQueue()
        assert.equal(proposalIds[0].toNumber(), upvotedProposalId)
        assertEqualBN(upvotes[0], weight)
      })
    })

    describe('when the upvoted proposal is expired', () => {
      const otherProposalId = 2
      beforeEach(async () => {
        // Prevent dequeues for the sake of this test.
        await governance.setDequeueFrequency(queueExpiry * 2)
        await governance.propose(
          [transactionSuccess1.value],
          [transactionSuccess1.destination],
          transactionSuccess1.data,
          [transactionSuccess1.data.length],
          // @ts-ignore: TODO(mcortesi) fix typings for TransactionDetails
          { value: minDeposit }
        )
        const otherAccount = accounts[1]
        await mockLockedGold.setWeight(otherAccount, weight)
        await governance.upvote(otherProposalId, proposalId, 0, { from: otherAccount })
        await timeTravel(queueExpiry, web3)
      })

      it('should return false', async () => {
        const success = await governance.upvote.call(proposalId, otherProposalId, 0)
        assert.isFalse(success)
      })

      it('should remove the proposal from the queue', async () => {
        await governance.upvote(proposalId, 0, 0)
        assert.isFalse(await governance.isQueued(proposalId))
        const [proposalIds] = await governance.getQueue()
        assert.notInclude(proposalIds.map((x) => x.toNumber()), proposalId)
      })

      it('should emit the ProposalExpired event', async () => {
        const resp = await governance.upvote(proposalId, 0, 0)
        assert.equal(resp.logs.length, 1)
        const log = resp.logs[0]
        assertLogMatches2(log, {
          event: 'ProposalExpired',
          args: {
            proposalId: new BigNumber(proposalId),
          },
        })
      })
    })

    describe('when it has been more than dequeueFrequency since the last dequeue', () => {
      const upvotedProposalId = 2
      beforeEach(async () => {
        await governance.propose(
          [transactionSuccess1.value],
          [transactionSuccess1.destination],
          transactionSuccess1.data,
          [transactionSuccess1.data.length],
          // @ts-ignore: TODO(mcortesi) fix typings for TransactionDetails
          { value: minDeposit }
        )
        await timeTravel(dequeueFrequency, web3)
      })

      it('should dequeue queued proposal(s)', async () => {
        const queueLength = await governance.getQueueLength()
        await governance.upvote(upvotedProposalId, 0, 0)
        assert.isFalse(await governance.isQueued(proposalId))
        assert.equal(
          (await governance.getQueueLength()).toNumber(),
          queueLength.minus(concurrentProposals).toNumber()
        )
        assertEqualBN(await governance.dequeued(0), proposalId)
      })

      it('should revert when upvoting a proposal that will be dequeued', async () => {
        await assertRevert(governance.upvote(proposalId, 0, 0))
      })
    })
  })

  describe('#revokeUpvote()', () => {
    const weight = new BigNumber(10)
    const proposalId = new BigNumber(1)
    beforeEach(async () => {
      await mockLockedGold.setWeight(account, weight)
      await governance.propose(
        [transactionSuccess1.value],
        [transactionSuccess1.destination],
        transactionSuccess1.data,
        [transactionSuccess1.data.length],
        // @ts-ignore: TODO(mcortesi) fix typings for TransactionDetails
        { value: minDeposit }
      )
      await governance.upvote(proposalId, 0, 0)
    })

    it('should return true', async () => {
      const success = await governance.revokeUpvote.call(0, 0)
      assert.isTrue(success)
    })

    it('should decrease the number of upvotes for the proposal', async () => {
      await governance.revokeUpvote(0, 0)
      assertEqualBN(await governance.getUpvotes(proposalId), 0)
    })

    it('should mark the account as not having upvoted a proposal', async () => {
      await governance.revokeUpvote(0, 0)
      assertEqualBN(await governance.getUpvotedProposal(account), 0)
    })

    it('should succeed when the account is frozen', async () => {
      await mockLockedGold.setVotingFrozen(account)
      await governance.revokeUpvote(0, 0)
    })

    it('should emit the ProposalUpvoteRevoked event', async () => {
      const resp = await governance.revokeUpvote(0, 0)
      assert.equal(resp.logs.length, 1)
      const log = resp.logs[0]
      assertLogMatches2(log, {
        event: 'ProposalUpvoteRevoked',
        args: {
          proposalId: new BigNumber(proposalId),
          account,
          revokedUpvotes: new BigNumber(weight),
        },
      })
    })

    it('should revert when the account does not have an upvoted proposal', async () => {
      await governance.revokeUpvote(0, 0)
      await assertRevert(governance.revokeUpvote(0, 0))
    })

    it('should revert when the account weight is 0', async () => {
      await mockLockedGold.setWeight(account, 0)
      await assertRevert(governance.revokeUpvote(0, 0))
    })

    describe('when the upvoted proposal has expired', () => {
      beforeEach(async () => {
        await timeTravel(queueExpiry, web3)
      })

      it('should remove the proposal from the queue', async () => {
        await governance.revokeUpvote(0, 0)
        assert.isFalse(await governance.isQueued(proposalId))
        const [proposalIds, upvotes] = await governance.getQueue()
        assert.equal(proposalIds.length, 0)
        assert.equal(upvotes.length, 0)
      })

      it('should mark the account as not having upvoted a proposal', async () => {
        await governance.revokeUpvote(0, 0)
        assertEqualBN(await governance.getUpvotedProposal(account), 0)
      })

      it('should emit the ProposalExpired event', async () => {
        const resp = await governance.revokeUpvote(0, 0)
        assert.equal(resp.logs.length, 1)
        const log = resp.logs[0]
        assertLogMatches2(log, {
          event: 'ProposalExpired',
          args: {
            proposalId: new BigNumber(proposalId),
          },
        })
      })
    })

    describe('when it has been more than dequeueFrequency since the last dequeue', () => {
      beforeEach(async () => {
        await timeTravel(dequeueFrequency, web3)
      })

      it('should dequeue the proposal', async () => {
        await governance.revokeUpvote(0, 0)
        assert.isFalse(await governance.isQueued(proposalId))
        assert.equal((await governance.getQueueLength()).toNumber(), 0)
        assertEqualBN(await governance.dequeued(0), proposalId)
      })

      it('should mark the account as not having upvoted a proposal', async () => {
        await governance.revokeUpvote(0, 0)
        assertEqualBN(await governance.getUpvotedProposal(account), 0)
      })
    })
  })

  describe('#withdraw()', () => {
    const proposalId = 1
    const index = 0
    beforeEach(async () => {
      await governance.propose(
        [transactionSuccess1.value],
        [transactionSuccess1.destination],
        transactionSuccess1.data,
        [transactionSuccess1.data.length],
        // @ts-ignore: TODO(mcortesi) fix typings for TransactionDetails
        { value: minDeposit }
      )
      await timeTravel(dequeueFrequency, web3)
      await governance.approve(proposalId, index)
    })

    describe('when the caller was the proposer of a dequeued proposal', () => {
      it('should return true', async () => {
        // @ts-ignore
        const success = await governance.withdraw.call()
        assert.isTrue(success)
      })

      it('should withdraw the refunded deposit when the proposal was dequeued', async () => {
        const startBalance = new BigNumber(await web3.eth.getBalance(account))
        await governance.withdraw()
        await assertBalance(account, startBalance.plus(minDeposit))
      })
    })

    it('should revert when the caller was not the proposer of a dequeued proposal', async () => {
      await assertRevert(governance.withdraw({ from: accounts[1] }))
    })
  })

  describe('#approve()', () => {
    const proposalId = 1
    const index = 0
    beforeEach(async () => {
      await governance.propose(
        [transactionSuccess1.value],
        [transactionSuccess1.destination],
        transactionSuccess1.data,
        [transactionSuccess1.data.length],
        // @ts-ignore: TODO(mcortesi) fix typings for TransactionDetails
        { value: minDeposit }
      )
      await timeTravel(dequeueFrequency, web3)
    })

    it('should return true', async () => {
      const success = await governance.approve.call(proposalId, index)
      assert.isTrue(success)
    })

    it('should set the proposal to approved', async () => {
      await governance.approve(proposalId, index)
      assert.isTrue(await governance.isApproved(proposalId))
    })

    it('should emit the ProposalDequeued event', async () => {
      const resp = await governance.approve(proposalId, index)
      assert.equal(resp.logs.length, 2)
      const log = resp.logs[0]
      assertLogMatches2(log, {
        event: 'ProposalDequeued',
        args: {
          proposalId: new BigNumber(proposalId),
          timestamp: matchAny,
        },
      })
    })

    it('should emit the ProposalApproved event', async () => {
      const resp = await governance.approve(proposalId, index)
      assert.equal(resp.logs.length, 2)
      const log = resp.logs[1]
      assertLogMatches2(log, {
        event: 'ProposalApproved',
        args: {
          proposalId: new BigNumber(proposalId),
        },
      })
    })

    it('should revert if the proposal id does not match the index', async () => {
      await governance.propose(
        [transactionSuccess1.value],
        [transactionSuccess1.destination],
        transactionSuccess1.data,
        [transactionSuccess1.data.length],
        // @ts-ignore: TODO(mcortesi) fix typings for TransactionDetails
        { value: minDeposit }
      )
      await timeTravel(dequeueFrequency, web3)
      const otherProposalId = 2
      await assertRevert(governance.approve(otherProposalId, index))
    })

    it('should revert when not called by the approver', async () => {
      await assertRevert(governance.approve(proposalId, index, { from: nonApprover }))
    })

    it('should revert when the proposal is queued', async () => {
      await governance.propose(
        [transactionSuccess1.value],
        [transactionSuccess1.destination],
        transactionSuccess1.data,
        [transactionSuccess1.data.length],
        // @ts-ignore: TODO(mcortesi) fix typings for TransactionDetails
        { value: minDeposit }
      )
      await assertRevert(governance.approve(proposalId + 1, index))
    })

    it('should revert if the proposal has already been approved', async () => {
      await governance.approve(proposalId, index)
      await assertRevert(governance.approve(proposalId, index))
    })

    describe('when the proposal is past the approval stage', () => {
      beforeEach(async () => {
        // Dequeue the other proposal.
        await governance.propose(
          [transactionSuccess1.value],
          [transactionSuccess1.destination],
          transactionSuccess1.data,
          [transactionSuccess1.data.length],
          // @ts-ignore: TODO(mcortesi) fix typings for TransactionDetails
          { value: minDeposit }
        )
        await timeTravel(approvalStageDuration + 1, web3)
      })

      it('should return false', async () => {
        const success = await governance.approve.call(proposalId, index)
        assert.isFalse(success)
      })

      it('should delete the proposal', async () => {
        await governance.approve(proposalId, index)
        assert.isFalse(await governance.proposalExists(proposalId))
      })

      it('should remove the proposal ID from dequeued', async () => {
        await governance.approve(proposalId, index)
        const dequeued = await governance.getDequeue()
        assert.notInclude(dequeued.map((x) => x.toNumber()), proposalId)
      })

      it('should add the index to empty indices', async () => {
        await governance.approve(proposalId, index)
        const emptyIndex = await governance.emptyIndices(0)
        assert.equal(emptyIndex.toNumber(), index)
      })
    })
  })

  describe('#vote()', () => {
    const weight = 10
    const proposalId = 1
    const index = 0
    const value = VoteValue.Yes
    beforeEach(async () => {
      await governance.propose(
        [transactionSuccess1.value],
        [transactionSuccess1.destination],
        transactionSuccess1.data,
        [transactionSuccess1.data.length],
        // @ts-ignore: TODO(mcortesi) fix typings for TransactionDetails
        { value: minDeposit }
      )
      await timeTravel(dequeueFrequency, web3)
      await governance.approve(proposalId, index)
      await timeTravel(approvalStageDuration, web3)
      await mockLockedGold.setWeight(account, weight)
    })

    it('should return true', async () => {
      const success = await governance.vote.call(proposalId, index, value)
      assert.isTrue(success)
    })

    it('should increment the vote totals', async () => {
      await governance.vote(proposalId, index, value)
      const [yes, ,] = await governance.getVoteTotals(proposalId)
      assert.equal(yes.toNumber(), weight)
    })

    it("should set the voter's vote record", async () => {
      await governance.vote(proposalId, index, value)
      const [recordProposalId, recordValue] = await governance.getVoteRecord(account, index)
      assert.equal(recordProposalId.toNumber(), proposalId)
      assert.equal(recordValue.toNumber(), value)
    })

    it('should set the most recent referendum proposal voted on', async () => {
      await governance.vote(proposalId, index, value)
      assert.equal(
        (await governance.getMostRecentReferendumProposal(account)).toNumber(),
        proposalId
      )
    })

    it('should emit the ProposalVoted event', async () => {
      const resp = await governance.vote(proposalId, index, value)
      assert.equal(resp.logs.length, 1)
      const log = resp.logs[0]
      assertLogMatches2(log, {
        event: 'ProposalVoted',
        args: {
          proposalId: new BigNumber(proposalId),
          account,
          value: new BigNumber(value),
          weight: new BigNumber(weight),
        },
      })
    })

    it('should revert when the account is frozen', async () => {
      await mockLockedGold.setVotingFrozen(account)
      await assertRevert(governance.vote(proposalId, index, value))
    })

    it('should revert when the account weight is 0', async () => {
      await mockLockedGold.setWeight(account, 0)
      await assertRevert(governance.vote(proposalId, index, value))
    })

    it('should revert if the proposal id does not match the index', async () => {
      await governance.propose(
        [transactionSuccess1.value],
        [transactionSuccess1.destination],
        transactionSuccess1.data,
        [transactionSuccess1.data.length],
        // @ts-ignore: TODO(mcortesi) fix typings for TransactionDetails
        { value: minDeposit }
      )
      await timeTravel(dequeueFrequency, web3)
      const otherProposalId = 2
      await assertRevert(governance.vote(otherProposalId, index, value))
    })

    describe('when the account has already voted on this proposal', () => {
      const revoteTests = (oldValue, newValue) => {
        it('should decrement the vote total from the previous vote', async () => {
          await governance.vote(proposalId, index, newValue)
          const voteTotals = await governance.getVoteTotals(proposalId)
          assert.equal(voteTotals[3 - oldValue].toNumber(), 0)
        })

        it('should increment the vote total for the new vote', async () => {
          await governance.vote(proposalId, index, newValue)
          const voteTotals = await governance.getVoteTotals(proposalId)
          assert.equal(voteTotals[3 - newValue].toNumber(), weight)
        })

        it("should set the voter's vote record", async () => {
          await governance.vote(proposalId, index, newValue)
          const [recordProposalId, recordValue] = await governance.getVoteRecord(account, index)
          assert.equal(recordProposalId.toNumber(), proposalId)
          assert.equal(recordValue.toNumber(), newValue)
        })
      }

      describe('when the account has already voted yes on this proposal', () => {
        beforeEach(async () => {
          await governance.vote(proposalId, index, VoteValue.Yes)
        })

        revoteTests(VoteValue.Yes, VoteValue.No)
      })

      describe('when the account has already voted no on this proposal', () => {
        beforeEach(async () => {
          await governance.vote(proposalId, index, VoteValue.No)
        })

        revoteTests(VoteValue.No, VoteValue.Abstain)
      })

      describe('when the account has already voted abstain on this proposal', () => {
        beforeEach(async () => {
          await governance.vote(proposalId, index, VoteValue.Abstain)
        })

        revoteTests(VoteValue.Abstain, VoteValue.Yes)
      })
    })

    describe('when the proposal is past the referendum stage', () => {
      beforeEach(async () => {
        await timeTravel(referendumStageDuration, web3)
      })

      it('should return false', async () => {
        const success = await governance.vote.call(proposalId, index, value)
        assert.isFalse(success)
      })

      it('should delete the proposal', async () => {
        await governance.vote(proposalId, index, value)
        assert.isFalse(await governance.proposalExists(proposalId))
      })

      it('should remove the proposal ID from dequeued', async () => {
        await governance.vote(proposalId, index, value)
        const dequeued = await governance.getDequeue()
        assert.notInclude(dequeued.map((x) => x.toNumber()), proposalId)
      })

      it('should add the index to empty indices', async () => {
        await governance.vote(proposalId, index, value)
        const emptyIndex = await governance.emptyIndices(0)
        assert.equal(emptyIndex.toNumber(), index)
      })
    })
  })

  describe('#execute()', () => {
    const weight = 10
    const proposalId = 1
    const index = 0
    const value = VoteValue.Yes

    describe('when executing a proposal with one transaction', () => {
      describe('when the proposal can execute successfully', () => {
        beforeEach(async () => {
          await governance.propose(
            [transactionSuccess1.value],
            [transactionSuccess1.destination],
            transactionSuccess1.data,
            [transactionSuccess1.data.length],
            // @ts-ignore: TODO(mcortesi) fix typings for TransactionDetails
            { value: minDeposit }
          )
          await timeTravel(dequeueFrequency, web3)
          await governance.approve(proposalId, index)
          await timeTravel(approvalStageDuration, web3)
          await mockLockedGold.setWeight(account, weight)
          await governance.vote(proposalId, index, value)
          await timeTravel(referendumStageDuration, web3)
        })

        it('should return true', async () => {
          const success = await governance.execute.call(proposalId, index)
          assert.isTrue(success)
        })

        it('should execute the proposal', async () => {
          await governance.execute(proposalId, index)
          assert.equal(await testTransactions.getValue(1).valueOf(), 1)
        })

        it('should delete the proposal', async () => {
          await governance.execute(proposalId, index)
          assert.isFalse(await governance.proposalExists(proposalId))
        })

        it('should emit the ProposalExecuted event', async () => {
          const resp = await governance.execute(proposalId, index)
          assert.equal(resp.logs.length, 1)
          const log = resp.logs[0]
          assertLogMatches2(log, {
            event: 'ProposalExecuted',
            args: {
              proposalId: new BigNumber(proposalId),
            },
          })
        })
      })

      describe('when the proposal cannot execute successfully', () => {
        beforeEach(async () => {
          await governance.propose(
            [transactionFail.value],
            [transactionFail.destination],
            transactionFail.data,
            [transactionFail.data.length],
            // @ts-ignore: TODO(mcortesi) fix typings for TransactionDetails
            { value: minDeposit }
          )
          await timeTravel(dequeueFrequency, web3)
          await governance.approve(proposalId, index)
          await timeTravel(approvalStageDuration, web3)
          await mockLockedGold.setWeight(account, weight)
          await governance.vote(proposalId, index, value)
          await timeTravel(referendumStageDuration, web3)
        })

        it('should revert', async () => {
          await assertRevert(governance.execute(proposalId, index))
        })
      })
    })

    describe('when executing a proposal with two transactions', () => {
      describe('when the proposal can execute successfully', () => {
        beforeEach(async () => {
          await governance.propose(
            [transactionSuccess1.value, transactionSuccess2.value],
            [transactionSuccess1.destination, transactionSuccess2.destination],
            // @ts-ignore
            Buffer.concat([transactionSuccess1.data, transactionSuccess2.data]),
            [transactionSuccess1.data.length, transactionSuccess2.data.length],
            // @ts-ignore: TODO(mcortesi) fix typings for TransactionDetails
            { value: minDeposit }
          )
          await timeTravel(dequeueFrequency, web3)
          await governance.approve(proposalId, index)
          await timeTravel(approvalStageDuration, web3)
          await mockLockedGold.setWeight(account, weight)
          await governance.vote(proposalId, index, value)
          await timeTravel(referendumStageDuration, web3)
        })

        it('should return true', async () => {
          const success = await governance.execute.call(proposalId, index)
          assert.isTrue(success)
        })

        it('should execute the proposal', async () => {
          await governance.execute(proposalId, index)
          assert.equal(await testTransactions.getValue(1).valueOf(), 1)
          assert.equal(await testTransactions.getValue(2).valueOf(), 1)
        })

        it('should delete the proposal', async () => {
          await governance.execute(proposalId, index)
          assert.isFalse(await governance.proposalExists(proposalId))
        })

        it('should emit the ProposalExecuted event', async () => {
          const resp = await governance.execute(proposalId, index)
          assert.equal(resp.logs.length, 1)
          const log = resp.logs[0]
          assertLogMatches2(log, {
            event: 'ProposalExecuted',
            args: {
              proposalId: new BigNumber(proposalId),
            },
          })
        })
      })

      describe('when the proposal cannot execute successfully', () => {
        describe('when the first transaction cannot execute', () => {
          beforeEach(async () => {
            await governance.propose(
              [transactionSuccess1.value, transactionFail.value],
              [transactionSuccess1.destination, transactionFail.destination],
              // @ts-ignore
              Buffer.concat([transactionSuccess1.data, transactionFail.data]),
              [transactionSuccess1.data.length, transactionFail.data.length],
              // @ts-ignore: TODO(mcortesi) fix typings for TransactionDetails
              { value: minDeposit }
            )
            await timeTravel(dequeueFrequency, web3)
            await governance.approve(proposalId, index)
            await timeTravel(approvalStageDuration, web3)
            await mockLockedGold.setWeight(account, weight)
            await governance.vote(proposalId, index, value)
            await timeTravel(referendumStageDuration, web3)
          })

          it('should revert', async () => {
            await assertRevert(governance.execute(proposalId, index))
          })
        })

        describe('when a subsequent transaction cannot execute', () => {
          beforeEach(async () => {
            await governance.propose(
              [transactionFail.value, transactionSuccess1.value],
              [transactionFail.destination, transactionSuccess1.destination],
              // @ts-ignore
              Buffer.concat([transactionFail.data, transactionSuccess1.data]),
              [transactionFail.data.length, transactionSuccess1.data.length],
              // @ts-ignore: TODO(mcortesi) fix typings for TransactionDetails
              { value: minDeposit }
            )
            await timeTravel(dequeueFrequency, web3)
            await governance.approve(proposalId, index)
            await timeTravel(approvalStageDuration, web3)
            await mockLockedGold.setWeight(account, weight)
            await governance.vote(proposalId, index, value)
            await timeTravel(referendumStageDuration, web3)
          })

          it('should revert', async () => {
            await assertRevert(governance.execute(proposalId, index))
          })
        })
      })
    })

    describe('when the proposal is past the execution stage', () => {
      beforeEach(async () => {
        await governance.propose(
          [transactionSuccess1.value],
          [transactionSuccess1.destination],
          transactionSuccess1.data,
          [transactionSuccess1.data.length],
          // @ts-ignore: TODO(mcortesi) fix typings for TransactionDetails
          { value: minDeposit }
        )
        await timeTravel(dequeueFrequency, web3)
        await governance.approve(proposalId, index)
        await timeTravel(approvalStageDuration, web3)
        await mockLockedGold.setWeight(account, weight)
        await governance.vote(proposalId, index, value)
        await timeTravel(referendumStageDuration, web3)
        await timeTravel(executionStageDuration, web3)
      })

      it('should return false', async () => {
        const success = await governance.execute.call(proposalId, index)
        assert.isFalse(success)
      })

      it('should delete the proposal', async () => {
        await governance.execute(proposalId, index)
        assert.isFalse(await governance.proposalExists(proposalId))
      })

      it('should not emit the ProposalExecuted event', async () => {
        const resp = await governance.execute(proposalId, index)
        assert.equal(resp.logs.length, 0)
      })
    })
  })

  describe('#isVoting()', () => {
    describe('when the account has never acted on a proposal', () => {
      it('should return false', async () => {
        assert.isFalse(await governance.isVoting(account))
      })
    })

    describe('when the account has upvoted a proposal', () => {
      const weight = 10
      const proposalId = 1
      beforeEach(async () => {
        await mockLockedGold.setWeight(account, weight)
        await governance.propose(
          [transactionSuccess1.value],
          [transactionSuccess1.destination],
          transactionSuccess1.data,
          [transactionSuccess1.data.length],
          // @ts-ignore: TODO(mcortesi) fix typings for TransactionDetails
          { value: minDeposit }
        )
        await governance.upvote(proposalId, 0, 0)
      })

      it('should return true', async () => {
        assert.isTrue(await governance.isVoting(account))
      })

      describe('when that upvote has been revoked', () => {
        beforeEach(async () => {
          await governance.revokeUpvote(0, 0)
        })

        it('should return false', async () => {
          assert.isFalse(await governance.isVoting(account))
        })
      })

      describe('when that proposal has expired from the queue', () => {
        beforeEach(async () => {
          await timeTravel(queueExpiry, web3)
        })

        it('should return false', async () => {
          assert.isFalse(await governance.isVoting(account))
        })
      })
    })

    describe('when the account has voted on a proposal', () => {
      const weight = 10
      const proposalId = 1
      const index = 0
      const value = VoteValue.Abstain
      beforeEach(async () => {
        await governance.propose(
          [transactionSuccess1.value],
          [transactionSuccess1.destination],
          transactionSuccess1.data,
          [transactionSuccess1.data.length],
          // @ts-ignore: TODO(mcortesi) fix typings for TransactionDetails
          { value: minDeposit }
        )
        await timeTravel(dequeueFrequency, web3)
        await governance.approve(proposalId, index)
        await timeTravel(approvalStageDuration, web3)
        await mockLockedGold.setWeight(account, weight)
        await governance.vote(proposalId, index, value)
      })

      it('should return true', async () => {
        assert.isTrue(await governance.isVoting(account))
      })

      describe('when that proposal is no longer in the referendum stage', () => {
        beforeEach(async () => {
          await timeTravel(referendumStageDuration, web3)
        })

        it('should return false', async () => {
          assert.isFalse(await governance.isVoting(account))
        })
      })
    })
  })
})<|MERGE_RESOLUTION|>--- conflicted
+++ resolved
@@ -1,8 +1,4 @@
-<<<<<<< HEAD
-import { lockedGoldRegistryId } from '@celo/protocol/lib/registry-utils'
-=======
 import { CeloContractName } from '@celo/protocol/lib/registry-utils'
->>>>>>> ea6c29e7
 import {
   assertBalance,
   assertEqualBN,
@@ -97,11 +93,7 @@
       referendumStageDuration,
       executionStageDuration
     )
-<<<<<<< HEAD
-    await registry.setAddressFor(lockedGoldRegistryId, mockLockedGold.address)
-=======
-    await registry.setAddressFor(CeloContractName.BondedDeposits, mockBondedDeposits.address)
->>>>>>> ea6c29e7
+    await registry.setAddressFor(CeloContractName.LockedGold, mockLockedGold.address)
     transactionSuccess1 = {
       value: 0,
       destination: testTransactions.address,
