import Web3 = require('web3')

import { CeloContractName } from '@celo/protocol/lib/registry-utils'
import {
  advanceBlockNum,
  assertEqualBN,
  assertLogMatches2,
  assertRevert,
  assertSameAddress,
  NULL_ADDRESS,
} from '@celo/protocol/lib/test-utils'
import { attestToIdentifier } from '@celo/utils'
import { privateKeyToAddress } from '@celo/utils/lib/address'
import { getPhoneHash } from '@celo/utils/lib/phoneNumbers'
import BigNumber from 'bignumber.js'
import { uniq } from 'lodash'
import {
<<<<<<< HEAD
  AttestationsContract,
  AttestationsInstance,
  MockElectionContract,
  MockElectionInstance,
=======
  TestAttestationsContract,
  TestAttestationsInstance,
>>>>>>> e153a29d
  MockLockedGoldContract,
  MockLockedGoldInstance,
  MockStableTokenContract,
  MockStableTokenInstance,
<<<<<<< HEAD
  RandomContract,
  RandomInstance,
=======
  MockElectionInstance,
  TestRandomContract,
  TestRandomInstance,
  MockElectionContract,
>>>>>>> e153a29d
  RegistryContract,
  RegistryInstance,
} from 'types'
import { getParsedSignatureOfAddress } from '../../lib/signing-utils'

/* We use a contract that behaves like the actual Attestations contract, but
 * mocks the implementations of validator set getters. These rely on precompiled
 * contracts, which are not available in our current ganache fork, which we use
 * for Truffle unit tests.
 */
const Attestations: TestAttestationsContract = artifacts.require('TestAttestations')
const MockStableToken: MockStableTokenContract = artifacts.require('MockStableToken')
const MockElection: MockElectionContract = artifacts.require('MockElection')
const MockLockedGold: MockLockedGoldContract = artifacts.require('MockLockedGold')
const Random: TestRandomContract = artifacts.require('TestRandom')
const Registry: RegistryContract = artifacts.require('Registry')

const dataEncryptionKey = '0x02f2f48ee19680706196e2e339e5da3491186e0c4c5030670656b0e01611111111'
const longDataEncryptionKey =
  '0x04f2f48ee19680706196e2e339e5da3491186e0c4c5030670656b0e01611111111' +
  '02f2f48ee19680706196e2e339e5da3491186e0c4c5030670656b0e01611111111'

contract('Attestations', (accounts: string[]) => {
  let attestations: TestAttestationsInstance
  let mockStableToken: MockStableTokenInstance
  let otherMockStableToken: MockStableTokenInstance
  let random: TestRandomInstance
  let mockElection: MockElectionInstance
  let mockLockedGold: MockLockedGoldInstance
  let registry: RegistryInstance
  const provider = new Web3.providers.HttpProvider('http://localhost:8545')
  const metadataURL = 'https://www.celo.org'
  const web3: Web3 = new Web3(provider)
  const phoneNumber: string = '+18005551212'
  const caller: string = accounts[0]
  // Private keys of each of the 10 miners, in the same order as their addresses in 'accounts'.
  const accountPrivateKeys: string[] = [
    '0xf2f48ee19680706196e2e339e5da3491186e0c4c5030670656b0e0164837257d',
    '0x5d862464fe9303452126c8bc94274b8c5f9874cbd219789b3eb2128075a76f72',
    '0xdf02719c4df8b9b8ac7f551fcb5d9ef48fa27eef7a66453879f4d8fdc6e78fb1',
    '0xff12e391b79415e941a94de3bf3a9aee577aed0731e297d5cfa0b8a1e02fa1d0',
    '0x752dd9cf65e68cfaba7d60225cbdbc1f4729dd5e5507def72815ed0d8abc6249',
    '0xefb595a0178eb79a8df953f87c5148402a224cdf725e88c0146727c6aceadccd',
    '0x83c6d2cc5ddcf9711a6d59b417dc20eb48afd58d45290099e5987e3d768f328f',
    '0xbb2d3f7c9583780a7d3904a2f55d792707c345f21de1bacb2d389934d82796b2',
    '0xb2fd4d29c1390b71b8795ae81196bfd60293adf99f9d32a0aff06288fcdac55f',
    '0x23cb7121166b9a2f93ae0b7c05bde02eae50d64449b2cbb42bc84e9d38d6cc89',
  ]

  const phoneHash: string = getPhoneHash(phoneNumber)

  const attestationsRequested = 3
  const attestationExpiryBlocks = 60
  const attestationFee = new BigNumber(web3.utils.toWei('.05', 'ether').toString())

  async function getVerificationCodeSignature(
    account: string,
    issuer: string
  ): Promise<[number, string, string]> {
    const privateKey = accountPrivateKeys[accounts.indexOf(issuer)]
    const { v, r, s } = attestToIdentifier(phoneNumber, account, privateKey)
    return [v, r, s]
  }

  async function setAccountWalletAddress() {
    return attestations.setWalletAddress(caller)
  }

  const getNonIssuer = async () => {
    const issuers = await attestations.getAttestationIssuers(phoneHash, caller)
    let nonIssuerIndex = 0
    while (issuers.indexOf(accounts[nonIssuerIndex]) !== -1) {
      nonIssuerIndex++
    }
    return accounts[nonIssuerIndex]
  }

  const getValidatingKeyAddress = (address: string) => {
    const pKey = accountPrivateKeys[accounts.indexOf(address)]
    const aKey = Buffer.from(pKey.slice(2), 'hex')
    aKey.write((aKey[0] + 2).toString(16))
    return privateKeyToAddress('0x' + aKey.toString('hex'))
  }

  const getAttestationKey = (address: string) => {
    const pKey = accountPrivateKeys[accounts.indexOf(address)]
    const aKey = Buffer.from(pKey.slice(2), 'hex')
    aKey.write((aKey[0] + 1).toString(16))
    return '0x' + aKey.toString('hex')
  }

  const unlockAttestationKey = async (address: string) => {
    const attestationKey = getAttestationKey(address)
    const authorizedAttestor = privateKeyToAddress(attestationKey)
    // @ts-ignore
    await web3.eth.personal.importRawKey(attestationKey, 'passphrase')
    await web3.eth.personal.unlockAccount(authorizedAttestor, 'passphrase', 1000000)
    return authorizedAttestor
  }

  const authorizeAttestor = async (address: string) => {
    const attestationKey = getAttestationKey(address)
    const authorizedAttestor = privateKeyToAddress(attestationKey)
    const attestationSig = await getParsedSignatureOfAddress(web3, address, authorizedAttestor)

    return attestations.authorizeAttestor(
      authorizedAttestor,
      attestationSig.v,
      attestationSig.r,
      attestationSig.s,
      { from: address }
    )
  }

  beforeEach(async () => {
    mockStableToken = await MockStableToken.new()
    otherMockStableToken = await MockStableToken.new()
    attestations = await Attestations.new()
    random = await Random.new()
    random.addTestRandomness(0, '0x00')
    mockLockedGold = await MockLockedGold.new()
    await Promise.all(
      accounts.map((account) =>
        mockLockedGold.authorizeValidator(account, getValidatingKeyAddress(account))
      )
    )
    mockElection = await MockElection.new()
    await mockElection.setElectedValidators(
      accounts.map((account) => getValidatingKeyAddress(account))
    )
    registry = await Registry.new()
    await registry.setAddressFor(CeloContractName.Random, random.address)
    await registry.setAddressFor(CeloContractName.Election, mockElection.address)
    await registry.setAddressFor(CeloContractName.LockedGold, mockLockedGold.address)
    await attestations.initialize(
      registry.address,
      attestationExpiryBlocks,
      [mockStableToken.address, otherMockStableToken.address],
      [attestationFee, attestationFee]
    )
    await attestations.__setValidators(accounts)
  })

  describe('#initialize()', () => {
    it('should have set attestationExpiryBlocks', async () => {
      const actualAttestationExpiryBlocks: number = await attestations.attestationExpiryBlocks.call(
        this
      )
      assert.equal(actualAttestationExpiryBlocks, attestationExpiryBlocks)
    })

    it('should have set the fee', async () => {
      const fee = await attestations.getAttestationRequestFee.call(mockStableToken.address)
      assert.equal(fee.toString(), attestationFee.toString())
    })

    it('should not be callable again', async () => {
      await assertRevert(
        attestations.initialize(
          registry.address,
          attestationExpiryBlocks,
          [mockStableToken.address],
          [attestationFee]
        )
      )
    })
  })

  describe('#setAccountDataEncryptionKey()', () => {
    it('should set dataEncryptionKey', async () => {
      // @ts-ignore
      await attestations.setAccountDataEncryptionKey(dataEncryptionKey)
      // @ts-ignore
      const fetchedKey: string = await attestations.getDataEncryptionKey(caller)
      assert.equal(fetchedKey, dataEncryptionKey)
    })

    it('should allow setting a key with leading zeros', async () => {
      const keyWithZeros = '0x00000000000000000000000000000000000000000000000f2f48ee19680706191111'
      // @ts-ignore
      await attestations.setAccountDataEncryptionKey(keyWithZeros)
      // @ts-ignore
      const fetchedKey: string = await attestations.getDataEncryptionKey(caller)
      assert.equal(fetchedKey, keyWithZeros)
    })

    it('should revert when the key is invalid', async () => {
      // @ts-ignore
      await assertRevert(attestations.setAccountDataEncryptionKey('0x32132931293'))
    })

    it('should allow a key that is longer than 33 bytes', async () => {
      // @ts-ignore
      await attestations.setAccountDataEncryptionKey(longDataEncryptionKey)
      // @ts-ignore
      const fetchedKey: string = await attestations.getDataEncryptionKey(caller)
      assert.equal(fetchedKey, longDataEncryptionKey)
    })

    it('should emit the AccountDataEncryptionKeySet event', async () => {
      // @ts-ignore
      const response = await attestations.setAccountDataEncryptionKey(dataEncryptionKey)
      assert.lengthOf(response.logs, 1)
      const event = response.logs[0]
      assertLogMatches2(event, {
        event: 'AccountDataEncryptionKeySet',
        args: { account: caller, dataEncryptionKey },
      })
    })
  })

  describe('#setAccount', async () => {
    it('should set the dataEncryptionKey and walletAddress', async () => {
      // @ts-ignore
      await attestations.setAccount(dataEncryptionKey, caller)
      const expectedWalletAddress = await attestations.getWalletAddress(caller)
      assert.equal(expectedWalletAddress, caller)
      const expectedKey = await attestations.getDataEncryptionKey(caller)
      // @ts-ignore
      assert.equal(expectedKey, dataEncryptionKey)
    })
  })

  describe('#authorizeAttestor', async () => {
    let authorizedAttestor
    beforeEach(async () => {
      authorizedAttestor = await unlockAttestationKey(caller)
    })

    it('should authorizes an attestor with the right signature', async () => {
      await authorizeAttestor(caller)
      const result = await attestations.getAttestorFromAccount(caller)
      assert.equal(result, authorizedAttestor)
    })

    it('should just return the account address if attestor was authorized', async () => {
      const result = await attestations.getAccountFromAttestor(caller)
      assert.equal(result, caller)
    })

    it('should retrieve the account address if attestor has been authorized', async () => {
      await authorizeAttestor(caller)
      const result = await attestations.getAccountFromAttestor(authorizedAttestor)
      assert.equal(result, caller)
    })

    it('should emit the AttestorAuthorized event', async () => {
      const response = await authorizeAttestor(caller)
      assert.lengthOf(response.logs, 1)
      const event = response.logs[0]
      assertLogMatches2(event, {
        event: 'AttestorAuthorized',
        args: { account: caller, attestor: authorizedAttestor },
      })
    })

    it('should revert with the incorrect signature', async () => {
      const attestationSig = await getParsedSignatureOfAddress(
        web3,
        accounts[1],
        authorizedAttestor
      )
      await assertRevert(
        attestations.authorizeAttestor(
          authorizedAttestor,
          attestationSig.v,
          attestationSig.r,
          attestationSig.s
        )
      )
    })
  })

  describe('#setWalletAddress', async () => {
    it('should set the walletAddress', async () => {
      await attestations.setWalletAddress(caller)
      const result = await attestations.getWalletAddress(caller)
      assert.equal(result, caller)
    })

    it('should set the NULL_ADDRESS', async () => {
      await attestations.setWalletAddress(NULL_ADDRESS)
      const result = await attestations.getWalletAddress(caller)
      assert.equal(result, NULL_ADDRESS)
    })

    it('should emit the AccountWalletAddressSet event', async () => {
      const response = await attestations.setWalletAddress(caller)
      assert.lengthOf(response.logs, 1)
      const event = response.logs[0]
      assertLogMatches2(event, {
        event: 'AccountWalletAddressSet',
        args: { account: caller, walletAddress: caller },
      })
    })
  })

  describe('#setAttestationExpiryBlocks()', () => {
    const newMaxNumBlocksPerAttestation = attestationExpiryBlocks + 1

    it('should set attestationExpiryBlocks', async () => {
      await attestations.setAttestationExpiryBlocks(newMaxNumBlocksPerAttestation)
      const actualAttestationExpiryBlocks = await attestations.attestationExpiryBlocks.call(this)
      assert.equal(actualAttestationExpiryBlocks, newMaxNumBlocksPerAttestation)
    })

    it('should emit the AttestationExpiryBlocksSet event', async () => {
      const response = await attestations.setAttestationExpiryBlocks(newMaxNumBlocksPerAttestation)
      assert.lengthOf(response.logs, 1)
      const event = response.logs[0]
      assertLogMatches2(event, {
        event: 'AttestationExpiryBlocksSet',
        args: { value: new BigNumber(newMaxNumBlocksPerAttestation) },
      })
    })

    it('should revert when set by a non-owner', async () => {
      await assertRevert(
        attestations.setAttestationExpiryBlocks(newMaxNumBlocksPerAttestation, {
          from: accounts[1],
        })
      )
    })
  })

  describe('#setAttestationRequestFee()', () => {
    const newAttestationFee: BigNumber = attestationFee.plus(1)

    it('should set the fee', async () => {
      await attestations.setAttestationRequestFee(mockStableToken.address, newAttestationFee)
      const fee = await attestations.getAttestationRequestFee.call(mockStableToken.address)
      assert.equal(fee.toString(), newAttestationFee.toString())
    })

    it('should revert when the fee is being set to 0', async () => {
      await assertRevert(attestations.setAttestationRequestFee(mockStableToken.address, 0))
    })

    it('should not be settable by a non-owner', async () => {
      await assertRevert(
        attestations.setAttestationRequestFee(mockStableToken.address, newAttestationFee, {
          from: accounts[1],
        })
      )
    })

    it('should emit the AttestationRequestFeeSet event', async () => {
      const response = await attestations.setAttestationRequestFee(
        mockStableToken.address,
        newAttestationFee
      )
      assert.lengthOf(response.logs, 1)
      const event = response.logs[0]
      assertLogMatches2(event, {
        event: 'AttestationRequestFeeSet',
        args: {
          token: mockStableToken.address,
          value: newAttestationFee,
        },
      })
    })
  })

  describe('#request()', () => {
    it('should indicate an unselected attestation request', async () => {
      await attestations.request(phoneHash, attestationsRequested, mockStableToken.address)
      const requestBlock = await web3.eth.getBlock('latest')

      const [
        blockNumber,
        actualAttestationsRequested,
        actualAttestationRequestFeeToken,
      ] = await attestations.getUnselectedRequest(phoneHash, caller)

      assertEqualBN(blockNumber, requestBlock.number)
      assertEqualBN(attestationsRequested, actualAttestationsRequested)
      assertSameAddress(actualAttestationRequestFeeToken, mockStableToken.address)
    })

    it('should increment the number of attestations requested', async () => {
      await attestations.request(phoneHash, attestationsRequested, mockStableToken.address)

      const [completed, total] = await attestations.getAttestationStats(phoneHash, caller)
      assertEqualBN(completed, 0)
      assertEqualBN(total, attestationsRequested)
    })

    it('should revert if 0 attestations are requested', async () => {
      await assertRevert(attestations.request(phoneHash, 0, mockStableToken.address))
    })

    it('should emit the AttestationsRequested event', async () => {
      const response = await attestations.request(
        phoneHash,
        attestationsRequested,
        mockStableToken.address
      )

      assert.lengthOf(response.logs, 1)
      const event = response.logs[0]
      assertLogMatches2(event, {
        event: 'AttestationsRequested',
        args: {
          identifier: phoneHash,
          account: caller,
          attestationsRequested: new BigNumber(attestationsRequested),
          attestationRequestFeeToken: mockStableToken.address,
        },
      })
    })

    describe('when attestations have already been requested', async () => {
      beforeEach(async () => {
        await attestations.request(phoneHash, attestationsRequested, mockStableToken.address)
      })

      describe('when the issuers have not yet been revealed', () => {
        it('should revert requesting more attestations', async () => {
          await assertRevert(attestations.request(phoneHash, 1, mockStableToken.address))
        })

        describe('when the original request has expired', () => {
          it('should allow to request more attestations', async () => {
            await advanceBlockNum(attestationExpiryBlocks, web3)
            await attestations.request(phoneHash, 1, mockStableToken.address)
          })
        })
      })

      describe('when the issuers have been revealed', async () => {
        beforeEach(async () => {
          await attestations.selectIssuers(phoneHash)
        })

        it('should allow to request more attestations', async () => {
          await attestations.request(phoneHash, 1, mockStableToken.address)

          const [completed, total] = await attestations.getAttestationStats(phoneHash, caller)
          assert.equal(completed.toNumber(), 0)
          assert.equal(total.toNumber(), attestationsRequested + 1)
        })
      })
    })
  })

  describe('#selectIssuers()', () => {
    describe('when attestations were requested', () => {
      beforeEach(async () => {
        await attestations.request(phoneHash, attestationsRequested, mockStableToken.address)
      })

      it('should add the correct number attestation issuers', async () => {
        assert.isEmpty(await attestations.getAttestationIssuers(phoneHash, caller))
        await attestations.selectIssuers(phoneHash)

        const attestationIssuers = await attestations.getAttestationIssuers(phoneHash, caller)
        assert.lengthOf(attestationIssuers, attestationsRequested)
        assert.lengthOf(uniq(attestationIssuers), attestationsRequested)
      })

      it('should set the block of request in the attestations', async () => {
        const expectedBlock = await web3.eth.getBlock('latest')
        await attestations.selectIssuers(phoneHash)
        const attestationIssuers = await attestations.getAttestationIssuers(phoneHash, caller)

        await Promise.all(
          attestationIssuers.map(async (issuer) => {
            const [status, requestBlock] = await attestations.getAttestationState(
              phoneHash,
              caller,
              issuer
            )

            assert.equal(status.toNumber(), 1)
            assert.equal(requestBlock.toNumber(), expectedBlock.number)
          })
        )
      })

      it('should delete the unselected request', async () => {
        await attestations.selectIssuers(phoneHash)
        const [blockNumber, actualAttestationsRequested] = await attestations.getUnselectedRequest(
          phoneHash,
          caller
        )
        assertEqualBN(blockNumber, 0)
        assertEqualBN(actualAttestationsRequested, 0)
      })

      it('should emit the AttestationIssuersSelected event', async () => {
        const response = await attestations.selectIssuers(phoneHash)

        assert.lengthOf(response.logs, 1)
        const event = response.logs[0]
        assertLogMatches2(event, {
          event: 'AttestationIssuersSelected',
          args: {
            identifier: phoneHash,
            account: caller,
            attestationsRequested: new BigNumber(attestationsRequested),
            attestationRequestFeeToken: mockStableToken.address,
          },
        })
      })

      it('should revert when the request has expired', async () => {
        await advanceBlockNum(attestationExpiryBlocks + 1, web3)
        await assertRevert(attestations.selectIssuers(phoneHash))
      })
    })

    describe('without requesting attestations before', () => {
      it('should revert when revealing issuers', async () => {
        await assertRevert(attestations.selectIssuers(phoneHash))
      })
    })
  })

  describe('#reveal()', () => {
    let issuer: string

    beforeEach(async () => {
      await attestations.request(phoneHash, attestationsRequested, mockStableToken.address)
      await attestations.selectIssuers(phoneHash)
      issuer = (await attestations.getAttestationIssuers(phoneHash, caller))[0]
    })

    it('should allow a reveal', async () => {
      // @ts-ignore
      await attestations.reveal(phoneHash, phoneHash, issuer, false)
    })

    it('should revert if users reveal a non-existent attestation request', async () => {
      // @ts-ignore
      await assertRevert(attestations.reveal(phoneHash, phoneHash, await getNonIssuer(), false))
    })

    it('should revert if a user reveals a request that has been completed', async () => {
      const [v, r, s] = await getVerificationCodeSignature(caller, issuer)
      await attestations.complete(phoneHash, v, r, s)

      // @ts-ignore
      await assertRevert(attestations.reveal(phoneHash, phoneHash, issuer, false))
    })

    it('should revert if the request as expired', async () => {
      await advanceBlockNum(attestationExpiryBlocks, web3)
      // @ts-ignore
      await assertRevert(attestations.reveal(phoneHash, phoneHash, issuer, false))
    })
  })

  describe('#complete()', () => {
    let issuer: string
    let v: number
    let r: string, s: string

    beforeEach(async () => {
      await attestations.request(phoneHash, attestationsRequested, mockStableToken.address)
      await attestations.selectIssuers(phoneHash)
      issuer = (await attestations.getAttestationIssuers(phoneHash, caller))[0]
      ;[v, r, s] = await getVerificationCodeSignature(caller, issuer)
    })

    it('should add the account to the list upon completion', async () => {
      let attestedAccounts = await attestations.lookupAccountsForIdentifier(phoneHash)
      assert.isEmpty(attestedAccounts)

      await attestations.complete(phoneHash, v, r, s)
      attestedAccounts = await attestations.lookupAccountsForIdentifier(phoneHash)
      assert.lengthOf(attestedAccounts, 1)
      assert.equal(attestedAccounts[0], caller)
    })

    it('should not add the account twice to the list', async () => {
      await attestations.complete(phoneHash, v, r, s)
      const secondIssuer = (await attestations.getAttestationIssuers(phoneHash, caller))[1]
      ;[v, r, s] = await getVerificationCodeSignature(caller, secondIssuer)

      await attestations.complete(phoneHash, v, r, s)
      const attestedAccounts = await attestations.lookupAccountsForIdentifier(phoneHash)
      assert.lengthOf(attestedAccounts, 1)
      assert.equal(attestedAccounts[0], caller)
    })

    it('should increment the number of completed verification requests', async () => {
      let [numCompleted, numTotal] = await attestations.getAttestationStats(phoneHash, caller)
      assert.equal(numCompleted.toNumber(), 0)

      await attestations.complete(phoneHash, v, r, s)
      ;[numCompleted, numTotal] = await attestations.getAttestationStats(phoneHash, caller)
      assert.equal(numCompleted.toNumber(), 1)
      assert.equal(numTotal.toNumber(), attestationsRequested)
    })

    it('should set the time of the successful completion', async () => {
      await advanceBlockNum(1, web3)
      await attestations.complete(phoneHash, v, r, s)

      const expectedBlock = await web3.eth.getBlock('latest')

      const [
        status,
        completionBlock,
        actualAttestationRequestFeeToken,
      ] = await attestations.getAttestationState(phoneHash, caller, issuer)

      assert.equal(status.toNumber(), 2)
      assert.equal(completionBlock.toNumber(), expectedBlock.number)
      assertSameAddress(actualAttestationRequestFeeToken, NULL_ADDRESS)
    })

    it('should increment pendingWithdrawals for the rewards recipient', async () => {
      await attestations.complete(phoneHash, v, r, s)
      const pendingWithdrawals = await attestations.pendingWithdrawals.call(
        mockStableToken.address,
        issuer
      )
      assert.equal(pendingWithdrawals.toString(), attestationFee.toString())
    })

    it('should emit the AttestationCompleted event', async () => {
      const response = await attestations.complete(phoneHash, v, r, s)
      assert.lengthOf(response.logs, 1)
      const event = response.logs[0]
      assertLogMatches2(event, {
        event: 'AttestationCompleted',
        args: {
          identifier: phoneHash,
          account: caller,
          issuer,
        },
      })
    })

    describe('when an attestor has been authorized', () => {
      beforeEach(async () => {
        const attestationKey = getAttestationKey(issuer)
        await unlockAttestationKey(issuer)
        await authorizeAttestor(issuer)
        ;({ v, r, s } = attestToIdentifier(phoneNumber, caller, attestationKey))
      })

      it('should correctly complete the attestation', async () => {
        let attestedAccounts = await attestations.lookupAccountsForIdentifier(phoneHash)
        assert.isEmpty(attestedAccounts)

        await attestations.complete(phoneHash, v, r, s)
        attestedAccounts = await attestations.lookupAccountsForIdentifier(phoneHash)
        assert.lengthOf(attestedAccounts, 1)
        assert.equal(attestedAccounts[0], caller)
      })

      it('should mark the attestation by the issuer as complete', async () => {
        await attestations.complete(phoneHash, v, r, s)
        const [status, _blockNumber] = await attestations.getAttestationState(
          phoneHash,
          caller,
          issuer
        )
        assert.equal(status.toNumber(), 2)
      })
    })

    it('should revert when an invalid attestation code is provided', async () => {
      ;[v, r, s] = await getVerificationCodeSignature(accounts[1], issuer)
      await assertRevert(attestations.complete(phoneHash, v, r, s))
    })

    it('should revert with a non-requested issuer', async () => {
      ;[v, r, s] = await getVerificationCodeSignature(caller, await getNonIssuer())
      await assertRevert(attestations.complete(phoneHash, v, r, s))
    })

    it('should revert an already completed request', async () => {
      await attestations.complete(phoneHash, v, r, s)
      await assertRevert(attestations.complete(phoneHash, v, r, s))
    })

    it('does not let you verify beyond the window', async () => {
      await advanceBlockNum(attestationExpiryBlocks, web3)
      await assertRevert(attestations.complete(phoneHash, v, r, s))
    })
  })

  describe('#withdraw()', () => {
    let issuer: string
    beforeEach(async () => {
      await attestations.request(phoneHash, attestationsRequested, mockStableToken.address)
      await attestations.selectIssuers(phoneHash)
      issuer = (await attestations.getAttestationIssuers(phoneHash, caller))[0]
      const [v, r, s] = await getVerificationCodeSignature(caller, issuer)
      await attestations.complete(phoneHash, v, r, s)
    })

    it('should remove the balance of available rewards for the issuer', async () => {
      await attestations.withdraw(mockStableToken.address, {
        from: issuer,
      })
      const pendingWithdrawals: number = await attestations.pendingWithdrawals.call(
        mockStableToken.address,
        issuer
      )
      assert.equal(pendingWithdrawals, 0)
    })

    it('should emit the Withdrawal event', async () => {
      const response = await attestations.withdraw(mockStableToken.address, {
        from: issuer,
      })
      assert.lengthOf(response.logs, 1)
      const event = response.logs[0]
      assertLogMatches2(event, {
        event: 'Withdrawal',
        args: {
          account: issuer,
          token: mockStableToken.address,
          amount: attestationFee,
        },
      })
    })

    it('should not allow someone with no pending withdrawals to withdraw', async () => {
      await assertRevert(
        attestations.withdraw(mockStableToken.address, { from: await getNonIssuer() })
      )
    })
  })

  const requestAttestations = async () => {
    await attestations.request(phoneHash, attestationsRequested, mockStableToken.address)
    await attestations.selectIssuers(phoneHash)
  }
  const requestAndCompleteAttestations = async () => {
    await requestAttestations()
    const issuer = (await attestations.getAttestationIssuers(phoneHash, caller))[0]
    const [v, r, s] = await getVerificationCodeSignature(caller, issuer)
    await attestations.complete(phoneHash, v, r, s)
  }

  describe('#lookupAccountsForIdentifier()', () => {
    describe('when an account has a claim', () => {
      beforeEach(async () => {
        await requestAttestations()
      })

      it("does not return the user's account", async () => {
        const attestedAccounts = await attestations.lookupAccountsForIdentifier.call(phoneHash)
        assert.isEmpty(attestedAccounts)
      })
    })

    describe('when an account has an attestation', () => {
      beforeEach(async () => {
        await requestAndCompleteAttestations()
      })

      describe('when the account has no walletAddress mapped', async () => {
        it('should allow a user to lookup the attested account of a phone number', async () => {
          const attestedAccounts = await attestations.lookupAccountsForIdentifier.call(phoneHash)
          assert.deepEqual(attestedAccounts, [caller])
        })
      })

      describe('when the account has a walletAddress mapped', async () => {
        beforeEach(setAccountWalletAddress)

        it('should allow a user to lookup the attested account of a phone number', async () => {
          const attestedAccounts = await attestations.lookupAccountsForIdentifier.call(phoneHash)
          assert.deepEqual(attestedAccounts, [caller])
        })
      })
    })

    describe('when an account is not attested', () => {
      it('should return an empty array for the phone number', async () => {
        const attestedAccounts = await attestations.lookupAccountsForIdentifier.call(phoneHash)
        assert.isEmpty(attestedAccounts)
      })
    })
  })

  describe('#batchGetAttestationStats()', () => {
    describe('when an account has a claim and is mapped with a walletAddress', () => {
      beforeEach(async () => {
        await requestAttestations()
        await setAccountWalletAddress()
      })

      it("does not return the user's account", async () => {
        const [matches, addresses, completed, total]: [
          BigNumber[],
          string[],
          BigNumber[],
          BigNumber[]
        ] = await attestations.batchGetAttestationStats.call([phoneHash])
        assert.lengthOf(matches, 1)
        assert.lengthOf(addresses, 0)
        assert.lengthOf(completed, 0)
        assert.lengthOf(total, 0)
        assert.equal(matches[0].toNumber(), 0)
      })
    })

    describe('when an account has an attestation', () => {
      beforeEach(async () => {
        await requestAndCompleteAttestations()
      })

      describe('when the account has a walletAddress mapped', async () => {
        beforeEach(setAccountWalletAddress)

        it('should allow a user to lookup the attested account of a phone number', async () => {
          const [matches, addresses, completed, total]: [
            BigNumber[],
            string[],
            BigNumber[],
            BigNumber[]
          ] = await attestations.batchGetAttestationStats.call([phoneHash])
          assert.lengthOf(matches, 1)
          assert.lengthOf(addresses, 1)
          assert.lengthOf(completed, 1)
          assert.lengthOf(total, 1)

          assert.equal(matches[0].toNumber(), 1)
          assert.equal(addresses[0], caller)
          assert.equal(completed[0].toNumber(), 1)
          assert.equal(total[0].toNumber(), 3)
        })

        describe('and another account also has an attestation to the same phone number', async () => {
          let other
          beforeEach(async () => {
            other = accounts[1]
            await attestations.request(phoneHash, attestationsRequested, mockStableToken.address, {
              from: other,
            })
            await attestations.selectIssuers(phoneHash, { from: other })

            const issuer = (await attestations.getAttestationIssuers(phoneHash, other))[0]
            const [v, r, s] = await getVerificationCodeSignature(other, issuer)
            await attestations.complete(phoneHash, v, r, s, { from: other })
            await attestations.setWalletAddress(other, { from: other })
          })

          it('should return multiple attested accounts', async () => {
            await attestations.batchGetAttestationStats([phoneHash])

            const [matches, addresses, completed, total]: [
              BigNumber[],
              string[],
              BigNumber[],
              BigNumber[]
            ] = await attestations.batchGetAttestationStats.call([phoneHash])
            assert.lengthOf(matches, 1)
            assert.lengthOf(addresses, 2)
            assert.lengthOf(completed, 2)
            assert.lengthOf(total, 2)

            assert.equal(matches[0].toNumber(), 2)
            assert.equal(addresses[0], caller)
            assert.equal(addresses[1], other)
            assert.equal(completed[0].toNumber(), 1)
            assert.equal(total[0].toNumber(), 3)
            assert.equal(completed[1].toNumber(), 1)
            assert.equal(total[1].toNumber(), 3)
          })
        })
      })

      describe('when the account has no walletAddress mapped', async () => {
        it("returns the user's account with a zeroAddress", async () => {
          const [matches, addresses, completed, total]: [
            BigNumber[],
            string[],
            BigNumber[],
            BigNumber[]
          ] = await attestations.batchGetAttestationStats.call([phoneHash])
          assert.lengthOf(matches, 1)
          assert.lengthOf(addresses, 1)
          assert.lengthOf(completed, 1)
          assert.lengthOf(total, 1)

          assert.equal(matches[0].toNumber(), 1)
          assert.equal(addresses[0], NULL_ADDRESS)
          assert.equal(completed[0].toNumber(), 1)
          assert.equal(total[0].toNumber(), 3)
        })
      })
    })

    describe('when an account is not claimed', () => {
      it('returns no results', async () => {
        const [matches, addresses, completed, total]: [
          BigNumber[],
          string[],
          BigNumber[],
          BigNumber[]
        ] = await attestations.batchGetAttestationStats.call([phoneHash])
        assert.lengthOf(matches, 1)
        assert.lengthOf(addresses, 0)
        assert.lengthOf(completed, 0)
        assert.lengthOf(total, 0)
        assert.equal(matches[0].toNumber(), 0)
      })
    })
  })

  describe('#revoke()', () => {
    beforeEach(async () => {
      await requestAndCompleteAttestations()
    })

    it('should allow a user to revoke their account for a phone number', async () => {
      await attestations.revoke(phoneHash, 0)
      const attestedAccounts = await attestations.lookupAccountsForIdentifier.call(phoneHash)
      assert.isEmpty(attestedAccounts)
      const [matches, addresses, completed, total]: [
        BigNumber[],
        string[],
        BigNumber[],
        BigNumber[]
      ] = await attestations.batchGetAttestationStats.call([phoneHash])
      assert.lengthOf(matches, 1)
      assert.lengthOf(addresses, 0)
      assert.lengthOf(completed, 0)
      assert.lengthOf(total, 0)
    })
  })

  describe('#setMetadataURL', async () => {
    it('should set the metadataURL', async () => {
      await attestations.setMetadataURL(metadataURL)
      const result = await attestations.getMetadataURL(caller)
      assert.equal(result, metadataURL)
    })

    it('should emit the AccountMetadataURLSet event', async () => {
      const response = await attestations.setMetadataURL(metadataURL)
      assert.lengthOf(response.logs, 1)
      const event = response.logs[0]
      assertLogMatches2(event, {
        event: 'AccountMetadataURLSet',
        args: { account: caller, metadataURL },
      })
    })
  })
})<|MERGE_RESOLUTION|>--- conflicted
+++ resolved
@@ -15,30 +15,18 @@
 import BigNumber from 'bignumber.js'
 import { uniq } from 'lodash'
 import {
-<<<<<<< HEAD
-  AttestationsContract,
-  AttestationsInstance,
   MockElectionContract,
   MockElectionInstance,
-=======
-  TestAttestationsContract,
-  TestAttestationsInstance,
->>>>>>> e153a29d
   MockLockedGoldContract,
   MockLockedGoldInstance,
   MockStableTokenContract,
   MockStableTokenInstance,
-<<<<<<< HEAD
-  RandomContract,
-  RandomInstance,
-=======
-  MockElectionInstance,
+  RegistryContract,
+  RegistryInstance,
+  TestAttestationsContract,
+  TestAttestationsInstance,
   TestRandomContract,
   TestRandomInstance,
-  MockElectionContract,
->>>>>>> e153a29d
-  RegistryContract,
-  RegistryInstance,
 } from 'types'
 import { getParsedSignatureOfAddress } from '../../lib/signing-utils'
 
