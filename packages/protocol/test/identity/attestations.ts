--- conflicted
+++ resolved
@@ -7,13 +7,8 @@
   NULL_ADDRESS,
   timeTravel,
 } from '@celo/protocol/lib/test-utils'
-<<<<<<< HEAD
 import { attestToIdentifier, IdentityUtils } from '@celo/utils'
-=======
-import { attestToIdentifier } from '@celo/utils'
 import { privateKeyToAddress } from '@celo/utils/lib/address'
-import { getPhoneHash } from '@celo/utils/lib/phoneNumbers'
->>>>>>> 1a23e261
 import BigNumber from 'bignumber.js'
 import { uniq } from 'lodash'
 import {
