--- conflicted
+++ resolved
@@ -13,45 +13,14 @@
 import BigNumber from 'bignumber.js'
 import { uniq } from 'lodash'
 import {
-  MockElectionContract,
   MockElectionInstance,
-  MockLockedGoldContract,
   MockLockedGoldInstance,
-  MockStableTokenContract,
   MockStableTokenInstance,
-<<<<<<< HEAD
-  RandomContract,
-  RandomInstance,
-=======
-  MockElectionInstance,
-  TestRandomContract,
+  RegistryInstance,
+  TestAttestationsInstance,
   TestRandomInstance,
-  MockElectionContract,
->>>>>>> e153a29d
-  RegistryContract,
-  RegistryInstance,
-  TestAttestationsContract,
-  TestAttestationsInstance,
 } from 'types'
 import { getParsedSignatureOfAddress } from '../../lib/signing-utils'
-
-/* We use a contract that behaves like the actual Attestations contract, but
- * mocks the implementations of validator set getters. These rely on precompiled
- * contracts, which are not available in our current ganache fork, which we use
- * for Truffle unit tests.
- */
-const Attestations: TestAttestationsContract = artifacts.require('TestAttestations')
-const MockStableToken: MockStableTokenContract = artifacts.require('MockStableToken')
-const MockElection: MockElectionContract = artifacts.require('MockElection')
-const MockLockedGold: MockLockedGoldContract = artifacts.require('MockLockedGold')
-const Random: TestRandomContract = artifacts.require('TestRandom')
-const Registry: RegistryContract = artifacts.require('Registry')
-
-const dataEncryptionKey = '0x02f2f48ee19680706196e2e339e5da3491186e0c4c5030670656b0e01611111111'
-const longDataEncryptionKey =
-  '0x04f2f48ee19680706196e2e339e5da3491186e0c4c5030670656b0e01611111111' +
-  '02f2f48ee19680706196e2e339e5da3491186e0c4c5030670656b0e01611111111'
-
 contract('Attestations', (accounts: string[]) => {
   let attestations: TestAttestationsInstance
   let mockStableToken: MockStableTokenInstance
