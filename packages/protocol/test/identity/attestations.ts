import Web3 = require('web3')

import { CeloContractName } from '@celo/protocol/lib/registry-utils'
import {
  assertLogMatches2,
  assertRevert,
  NULL_ADDRESS,
  timeTravel,
} from '@celo/protocol/lib/test-utils'
import { attestToIdentifier } from '@celo/utils'
import { privateKeyToAddress } from '@celo/utils/lib/address'
import { getPhoneHash } from '@celo/utils/lib/phoneNumbers'
import BigNumber from 'bignumber.js'
import { uniq } from 'lodash'
import {
  AccountsContract,
  AccountsInstance,
  MockElectionContract,
  MockElectionInstance,
  MockLockedGoldContract,
  MockLockedGoldInstance,
  MockStableTokenContract,
  MockStableTokenInstance,
<<<<<<< HEAD
  RandomContract,
  RandomInstance,
=======
  MockElectionInstance,
  TestRandomContract,
  TestRandomInstance,
  MockElectionContract,
>>>>>>> e153a29d
  RegistryContract,
  RegistryInstance,
  TestAttestationsContract,
  TestAttestationsInstance,
} from 'types'
import { getParsedSignatureOfAddress } from '../../lib/signing-utils'

const Accounts: AccountsContract = artifacts.require('Accounts')
/* We use a contract that behaves like the actual Attestations contract, but
 * mocks the implementations of validator set getters. These rely on precompiled
 * contracts, which are not available in our current ganache fork, which we use
 * for Truffle unit tests.
 */
const Attestations: TestAttestationsContract = artifacts.require('TestAttestations')
const MockStableToken: MockStableTokenContract = artifacts.require('MockStableToken')
const MockElection: MockElectionContract = artifacts.require('MockElection')
const MockLockedGold: MockLockedGoldContract = artifacts.require('MockLockedGold')
const Random: TestRandomContract = artifacts.require('TestRandom')
const Registry: RegistryContract = artifacts.require('Registry')

contract('Attestations', (accounts: string[]) => {
  let accountsInstance: AccountsInstance
  let attestations: TestAttestationsInstance
  let mockStableToken: MockStableTokenInstance
  let otherMockStableToken: MockStableTokenInstance
  let random: TestRandomInstance
  let mockElection: MockElectionInstance
  let mockLockedGold: MockLockedGoldInstance
  let registry: RegistryInstance
  const provider = new Web3.providers.HttpProvider('http://localhost:8545')
  const web3: Web3 = new Web3(provider)
  const phoneNumber: string = '+18005551212'
  const caller: string = accounts[0]
  // Private keys of each of the 10 miners, in the same order as their addresses in 'accounts'.
  const accountPrivateKeys: string[] = [
    '0xf2f48ee19680706196e2e339e5da3491186e0c4c5030670656b0e0164837257d',
    '0x5d862464fe9303452126c8bc94274b8c5f9874cbd219789b3eb2128075a76f72',
    '0xdf02719c4df8b9b8ac7f551fcb5d9ef48fa27eef7a66453879f4d8fdc6e78fb1',
    '0xff12e391b79415e941a94de3bf3a9aee577aed0731e297d5cfa0b8a1e02fa1d0',
    '0x752dd9cf65e68cfaba7d60225cbdbc1f4729dd5e5507def72815ed0d8abc6249',
    '0xefb595a0178eb79a8df953f87c5148402a224cdf725e88c0146727c6aceadccd',
    '0x83c6d2cc5ddcf9711a6d59b417dc20eb48afd58d45290099e5987e3d768f328f',
    '0xbb2d3f7c9583780a7d3904a2f55d792707c345f21de1bacb2d389934d82796b2',
    '0xb2fd4d29c1390b71b8795ae81196bfd60293adf99f9d32a0aff06288fcdac55f',
    '0x23cb7121166b9a2f93ae0b7c05bde02eae50d64449b2cbb42bc84e9d38d6cc89',
  ]

  const phoneHash: string = getPhoneHash(phoneNumber)

  const attestationsRequested = 3
  const attestationExpirySeconds = 60
  const attestationFee = new BigNumber(web3.utils.toWei('.05', 'ether').toString())

  async function getVerificationCodeSignature(
    account: string,
    issuer: string
  ): Promise<[number, string, string]> {
    const privateKey = accountPrivateKeys[accounts.indexOf(issuer)]
    const { v, r, s } = attestToIdentifier(phoneNumber, account, privateKey)
    return [v, r, s]
  }

  async function setAccountWalletAddress() {
    return accountsInstance.setWalletAddress(caller)
  }

  const getNonIssuer = async () => {
    const issuers = await attestations.getAttestationIssuers(phoneHash, caller)
    let nonIssuerIndex = 0
    while (issuers.indexOf(accounts[nonIssuerIndex]) !== -1) {
      nonIssuerIndex++
    }
    return accounts[nonIssuerIndex]
  }

  enum KeyOffsets {
    VALIDATING_KEY_OFFSET,
    ATTESTING_KEY_OFFSET,
  }

  const getDerivedKey = (offset: number, address: string) => {
    const pKey = accountPrivateKeys[accounts.indexOf(address)]
    const aKey = Buffer.from(pKey.slice(2), 'hex')
    aKey.write((aKey[0] + offset).toString(16))
    return '0x' + aKey.toString('hex')
  }

  const unlockAndAuthorizeKey = async (offset: number, authorizeFn: any, account: string) => {
    const key = getDerivedKey(offset, account)
    const addr = privateKeyToAddress(key)
    // @ts-ignore
    await web3.eth.personal.importRawKey(key, 'passphrase')
    await web3.eth.personal.unlockAccount(addr, 'passphrase', 1000000)

    const signature = await getParsedSignatureOfAddress(web3, account, addr)
    return authorizeFn(addr, signature.v, signature.r, signature.s, {
      from: account,
    })
  }

  beforeEach(async () => {
    accountsInstance = await Accounts.new()
    mockStableToken = await MockStableToken.new()
    otherMockStableToken = await MockStableToken.new()
    attestations = await Attestations.new()
    random = await Random.new()
    random.addTestRandomness(0, '0x00')
    mockLockedGold = await MockLockedGold.new()
    await accountsInstance.initialize()

    await Promise.all(
      accounts.map(async (account) => {
        await accountsInstance.createAccount({ from: account })
        await unlockAndAuthorizeKey(
          KeyOffsets.VALIDATING_KEY_OFFSET,
          accountsInstance.authorizeValidationSigner,
          account
        )
      })
    )

    mockElection = await MockElection.new()
    await mockElection.setElectedValidators(
      accounts.map((account) =>
        privateKeyToAddress(getDerivedKey(KeyOffsets.VALIDATING_KEY_OFFSET, account))
      )
    )
    registry = await Registry.new()
    await registry.setAddressFor(CeloContractName.Accounts, accountsInstance.address)
    await registry.setAddressFor(CeloContractName.Random, random.address)
    await registry.setAddressFor(CeloContractName.Election, mockElection.address)
    await registry.setAddressFor(CeloContractName.LockedGold, mockLockedGold.address)
    await attestations.initialize(
      registry.address,
      attestationExpirySeconds,
      [mockStableToken.address, otherMockStableToken.address],
      [attestationFee, attestationFee]
    )
    await attestations.__setValidators(accounts)
  })

  describe('#initialize()', () => {
    it('should have set attestationExpirySeconds', async () => {
      const actualAttestationExpirySeconds: number = await attestations.attestationExpirySeconds.call(
        this
      )
      assert.equal(actualAttestationExpirySeconds, attestationExpirySeconds)
    })

    it('should have set the fee', async () => {
      const fee = await attestations.getAttestationRequestFee.call(mockStableToken.address)
      assert.equal(fee.toString(), attestationFee.toString())
    })

    it('should not be callable again', async () => {
      await assertRevert(
        attestations.initialize(
          registry.address,
          attestationExpirySeconds,
          [mockStableToken.address],
          [attestationFee]
        )
      )
    })
  })

  describe('#setAttestationExpirySeconds()', () => {
    const newMaxNumBlocksPerAttestation = attestationExpirySeconds + 1

    it('should set attestationExpirySeconds', async () => {
      await attestations.setAttestationExpirySeconds(newMaxNumBlocksPerAttestation)
      const actualAttestationExpirySeconds = await attestations.attestationExpirySeconds.call(this)
      assert.equal(actualAttestationExpirySeconds, newMaxNumBlocksPerAttestation)
    })

    it('should emit the AttestationExpirySecondsSet event', async () => {
      const response = await attestations.setAttestationExpirySeconds(newMaxNumBlocksPerAttestation)
      assert.lengthOf(response.logs, 1)
      const event = response.logs[0]
      assertLogMatches2(event, {
        event: 'AttestationExpirySecondsSet',
        args: { value: new BigNumber(newMaxNumBlocksPerAttestation) },
      })
    })

    it('should revert when set by a non-owner', async () => {
      await assertRevert(
        attestations.setAttestationExpirySeconds(newMaxNumBlocksPerAttestation, {
          from: accounts[1],
        })
      )
    })
  })

  describe('#setAttestationRequestFee()', () => {
    const newAttestationFee: BigNumber = attestationFee.plus(1)

    it('should set the fee', async () => {
      await attestations.setAttestationRequestFee(mockStableToken.address, newAttestationFee)
      const fee = await attestations.getAttestationRequestFee.call(mockStableToken.address)
      assert.equal(fee.toString(), newAttestationFee.toString())
    })

    it('should revert when the fee is being set to 0', async () => {
      await assertRevert(attestations.setAttestationRequestFee(mockStableToken.address, 0))
    })

    it('should not be settable by a non-owner', async () => {
      await assertRevert(
        attestations.setAttestationRequestFee(mockStableToken.address, newAttestationFee, {
          from: accounts[1],
        })
      )
    })

    it('should emit the AttestationRequestFeeSet event', async () => {
      const response = await attestations.setAttestationRequestFee(
        mockStableToken.address,
        newAttestationFee
      )
      assert.lengthOf(response.logs, 1)
      const event = response.logs[0]
      assertLogMatches2(event, {
        event: 'AttestationRequestFeeSet',
        args: {
          token: mockStableToken.address,
          value: newAttestationFee,
        },
      })
    })
  })

  describe('#request()', () => {
    it('should increment the number of attestations requested', async () => {
      await attestations.request(phoneHash, attestationsRequested, mockStableToken.address)

      const [completed, total] = await attestations.getAttestationStats(phoneHash, caller)
      assert.equal(completed.toNumber(), 0)
      assert.equal(total.toNumber(), attestationsRequested)
    })

    it('should set the mostRecentAttestationRequested timestamp', async () => {
      await attestations.request(phoneHash, attestationsRequested, mockStableToken.address)

      const requestBlock = await web3.eth.getBlock('latest')
      const mostRecentAttestationRequested = await attestations.getMostRecentAttestationRequest(
        caller
      )

      assert.equal(requestBlock.timestamp.toString(), mostRecentAttestationRequested.toString())
    })

    it('should add the correct number attestation issuers', async () => {
      assert.isEmpty(await attestations.getAttestationIssuers(phoneHash, caller))
      await attestations.request(phoneHash, attestationsRequested, mockStableToken.address)

      const attestationIssuers = await attestations.getAttestationIssuers(phoneHash, caller)
      assert.lengthOf(attestationIssuers, attestationsRequested)
      assert.lengthOf(uniq(attestationIssuers), attestationsRequested)
    })

    it('should set the block of request', async () => {
      await attestations.request(phoneHash, attestationsRequested, mockStableToken.address)

      const expectedBlock = await web3.eth.getBlock('latest')

      const attestationIssuers = await attestations.getAttestationIssuers(phoneHash, caller)

      await Promise.all(
        attestationIssuers.map(async (issuer) => {
          const [status, time] = await attestations.getAttestationState(phoneHash, caller, issuer)

          assert.equal(status.toNumber(), 1)
          assert.equal(time.toNumber(), expectedBlock.timestamp)
        })
      )
    })

    it('should set the attestationRequestFeeToken', async () => {
      await attestations.request(phoneHash, attestationsRequested, mockStableToken.address)

      const token = await attestations.getAttestationRequestFeeToken(caller)
      assert.equal(token, mockStableToken.address)
    })

    it('should revert if 0 attestations are requested', async () => {
      await assertRevert(attestations.request(phoneHash, 0, mockStableToken.address))
    })

    it('should emit the AttestationsRequested event', async () => {
      const response = await attestations.request(
        phoneHash,
        attestationsRequested,
        mockStableToken.address
      )

      assert.lengthOf(response.logs, 1)
      const event = response.logs[0]
      assertLogMatches2(event, {
        event: 'AttestationsRequested',
        args: {
          identifier: phoneHash,
          account: caller,
          attestationsRequested: new BigNumber(attestationsRequested),
          attestationRequestFeeToken: mockStableToken.address,
        },
      })
    })

    describe('when attestations have already been requested', async () => {
      beforeEach(async () => {
        await attestations.request(phoneHash, attestationsRequested, mockStableToken.address)
      })

      it('should allow to request more attestations', async () => {
        await attestations.request(phoneHash, attestationsRequested, mockStableToken.address)

        const attestationIssuers = await attestations.getAttestationIssuers(phoneHash, caller)

        assert.lengthOf(attestationIssuers, attestationsRequested * 2)
        assert.lengthOf(uniq(attestationIssuers), attestationsRequested * 2)
      })

      it('should revert if a different fee token is provided', async () => {
        await assertRevert(
          attestations.request(phoneHash, attestationsRequested, otherMockStableToken.address)
        )
      })

      describe('if attestationExpirySeconds has passed', async () => {
        beforeEach(async () => {
          await timeTravel(attestationExpirySeconds + 1, web3)
        })

        it('should allow using a different attestationRequestFeeToken', async () => {
          await attestations.request(phoneHash, attestationsRequested, otherMockStableToken.address)

          const newFeeToken = await attestations.getAttestationRequestFeeToken(caller)
          assert.equal(newFeeToken, otherMockStableToken.address)
        })
      })
    })
  })

  describe('#reveal()', () => {
    let issuer: string

    beforeEach(async () => {
      await attestations.request(phoneHash, attestationsRequested, mockStableToken.address)
      issuer = (await attestations.getAttestationIssuers(phoneHash, caller))[0]
    })

    it('should allow a reveal', async () => {
      // @ts-ignore
      await attestations.reveal(phoneHash, phoneHash, issuer, false)
    })

    it('should revert if users reveal a non-existent attestation request', async () => {
      // @ts-ignore
      await assertRevert(attestations.reveal(phoneHash, phoneHash, await getNonIssuer(), false))
    })

    it('should revert if a user reveals a request that has been completed', async () => {
      const [v, r, s] = await getVerificationCodeSignature(caller, issuer)
      await attestations.complete(phoneHash, v, r, s)

      // @ts-ignore
      await assertRevert(attestations.reveal(phoneHash, phoneHash, issuer, false))
    })

    it('should revert if the request as expired', async () => {
      await timeTravel(attestationExpirySeconds, web3)
      // @ts-ignore
      await assertRevert(attestations.reveal(phoneHash, phoneHash, issuer, false))
    })
  })

  describe('#complete()', () => {
    let issuer: string
    let v: number
    let r: string, s: string

    beforeEach(async () => {
      await attestations.request(phoneHash, attestationsRequested, mockStableToken.address)
      issuer = (await attestations.getAttestationIssuers(phoneHash, caller))[0]
      ;[v, r, s] = await getVerificationCodeSignature(caller, issuer)
    })

    it('should add the account to the list upon completion', async () => {
      let attestedAccounts = await attestations.lookupAccountsForIdentifier(phoneHash)
      assert.isEmpty(attestedAccounts)

      await attestations.complete(phoneHash, v, r, s)
      attestedAccounts = await attestations.lookupAccountsForIdentifier(phoneHash)
      assert.lengthOf(attestedAccounts, 1)
      assert.equal(attestedAccounts[0], caller)
    })

    it('should not add the account twice to the list', async () => {
      await attestations.complete(phoneHash, v, r, s)
      const secondIssuer = (await attestations.getAttestationIssuers(phoneHash, caller))[1]
      ;[v, r, s] = await getVerificationCodeSignature(caller, secondIssuer)

      await attestations.complete(phoneHash, v, r, s)
      const attestedAccounts = await attestations.lookupAccountsForIdentifier(phoneHash)
      assert.lengthOf(attestedAccounts, 1)
      assert.equal(attestedAccounts[0], caller)
    })

    it('should increment the number of completed verification requests', async () => {
      let [numCompleted, numTotal] = await attestations.getAttestationStats(phoneHash, caller)
      assert.equal(numCompleted.toNumber(), 0)

      await attestations.complete(phoneHash, v, r, s)
      ;[numCompleted, numTotal] = await attestations.getAttestationStats(phoneHash, caller)
      assert.equal(numCompleted.toNumber(), 1)
      assert.equal(numTotal.toNumber(), attestationsRequested)
    })

    it('should set the block number of the successful completion', async () => {
      await attestations.complete(phoneHash, v, r, s)

      const expectedBlock = await web3.eth.getBlock('latest')

      const [status, time] = await attestations.getAttestationState(phoneHash, caller, issuer)

      assert.equal(status.toNumber(), 2)
      assert.equal(time.toNumber(), expectedBlock.timestamp)
    })

    it('should increment pendingWithdrawals for the rewards recipient', async () => {
      await attestations.complete(phoneHash, v, r, s)
      const pendingWithdrawals = await attestations.pendingWithdrawals.call(
        mockStableToken.address,
        issuer
      )
      assert.equal(pendingWithdrawals.toString(), attestationFee.toString())
    })

    it('should emit the AttestationCompleted event', async () => {
      const response = await attestations.complete(phoneHash, v, r, s)
      assert.lengthOf(response.logs, 1)
      const event = response.logs[0]
      assertLogMatches2(event, {
        event: 'AttestationCompleted',
        args: {
          identifier: phoneHash,
          account: caller,
          issuer,
        },
      })
    })

    describe('when an attestor has been authorized', () => {
      beforeEach(async () => {
        const attestationKey = getDerivedKey(KeyOffsets.ATTESTING_KEY_OFFSET, issuer)
        await unlockAndAuthorizeKey(
          KeyOffsets.ATTESTING_KEY_OFFSET,
          accountsInstance.authorizeAttestationSigner,
          issuer
        )
        ;({ v, r, s } = attestToIdentifier(phoneNumber, caller, attestationKey))
      })

      it('should correctly complete the attestation', async () => {
        let attestedAccounts = await attestations.lookupAccountsForIdentifier(phoneHash)
        assert.isEmpty(attestedAccounts)

        await attestations.complete(phoneHash, v, r, s)
        attestedAccounts = await attestations.lookupAccountsForIdentifier(phoneHash)
        assert.lengthOf(attestedAccounts, 1)
        assert.equal(attestedAccounts[0], caller)
      })

      it('should mark the attestation by the issuer as complete', async () => {
        await attestations.complete(phoneHash, v, r, s)
        const [status, _blockNumber] = await attestations.getAttestationState(
          phoneHash,
          caller,
          issuer
        )
        assert.equal(status.toNumber(), 2)
      })
    })

    it('should revert when an invalid attestation code is provided', async () => {
      ;[v, r, s] = await getVerificationCodeSignature(accounts[1], issuer)
      await assertRevert(attestations.complete(phoneHash, v, r, s))
    })

    it('should revert with a non-requested issuer', async () => {
      ;[v, r, s] = await getVerificationCodeSignature(caller, await getNonIssuer())
      await assertRevert(attestations.complete(phoneHash, v, r, s))
    })

    it('should revert an already completed request', async () => {
      await attestations.complete(phoneHash, v, r, s)
      await assertRevert(attestations.complete(phoneHash, v, r, s))
    })

    it('does not let you verify beyond the window', async () => {
      await timeTravel(attestationExpirySeconds, web3)
      await assertRevert(attestations.complete(phoneHash, v, r, s))
    })
  })

  describe('#withdraw()', () => {
    let issuer: string
    beforeEach(async () => {
      await attestations.request(phoneHash, attestationsRequested, mockStableToken.address)
      issuer = (await attestations.getAttestationIssuers(phoneHash, caller))[0]
      const [v, r, s] = await getVerificationCodeSignature(caller, issuer)
      await attestations.complete(phoneHash, v, r, s)
    })

    it('should remove the balance of available rewards for the issuer', async () => {
      await attestations.withdraw(mockStableToken.address, {
        from: issuer,
      })
      const pendingWithdrawals: number = await attestations.pendingWithdrawals.call(
        mockStableToken.address,
        issuer
      )
      assert.equal(pendingWithdrawals, 0)
    })

    it('should emit the Withdrawal event', async () => {
      const response = await attestations.withdraw(mockStableToken.address, {
        from: issuer,
      })
      assert.lengthOf(response.logs, 1)
      const event = response.logs[0]
      assertLogMatches2(event, {
        event: 'Withdrawal',
        args: {
          account: issuer,
          token: mockStableToken.address,
          amount: attestationFee,
        },
      })
    })

    it('should not allow someone with no pending withdrawals to withdraw', async () => {
      await assertRevert(
        attestations.withdraw(mockStableToken.address, { from: await getNonIssuer() })
      )
    })
  })

  const requestAttestations = async () => {
    await attestations.request(phoneHash, attestationsRequested, mockStableToken.address)
  }
  const requestAndCompleteAttestations = async () => {
    await requestAttestations()
    const issuer = (await attestations.getAttestationIssuers(phoneHash, caller))[0]
    const [v, r, s] = await getVerificationCodeSignature(caller, issuer)
    await attestations.complete(phoneHash, v, r, s)
  }

  describe('#lookupAccountsForIdentifier()', () => {
    describe('when an account has a claim', () => {
      beforeEach(async () => {
        await requestAttestations()
      })

      it("does not return the user's account", async () => {
        const attestedAccounts = await attestations.lookupAccountsForIdentifier.call(phoneHash)
        assert.isEmpty(attestedAccounts)
      })
    })

    describe('when an account has an attestation', () => {
      beforeEach(async () => {
        await requestAndCompleteAttestations()
      })

      describe('when the account has no walletAddress mapped', async () => {
        it('should allow a user to lookup the attested account of a phone number', async () => {
          const attestedAccounts = await attestations.lookupAccountsForIdentifier.call(phoneHash)
          assert.deepEqual(attestedAccounts, [caller])
        })
      })

      describe('when the account has a walletAddress mapped', async () => {
        beforeEach(setAccountWalletAddress)

        it('should allow a user to lookup the attested account of a phone number', async () => {
          const attestedAccounts = await attestations.lookupAccountsForIdentifier.call(phoneHash)
          assert.deepEqual(attestedAccounts, [caller])
        })
      })
    })

    describe('when an account is not attested', () => {
      it('should return an empty array for the phone number', async () => {
        const attestedAccounts = await attestations.lookupAccountsForIdentifier.call(phoneHash)
        assert.isEmpty(attestedAccounts)
      })
    })
  })

  describe('#batchGetAttestationStats()', () => {
    describe('when an account has a claim and is mapped with a walletAddress', () => {
      beforeEach(async () => {
        await requestAttestations()
        await setAccountWalletAddress()
      })

      it("does not return the user's account", async () => {
        const [matches, addresses, completed, total]: [
          BigNumber[],
          string[],
          BigNumber[],
          BigNumber[]
        ] = await attestations.batchGetAttestationStats.call([phoneHash])
        assert.lengthOf(matches, 1)
        assert.lengthOf(addresses, 0)
        assert.lengthOf(completed, 0)
        assert.lengthOf(total, 0)
        assert.equal(matches[0].toNumber(), 0)
      })
    })

    describe('when an account has an attestation', () => {
      beforeEach(async () => {
        await requestAndCompleteAttestations()
      })

      describe('when the account has a walletAddress mapped', async () => {
        beforeEach(setAccountWalletAddress)

        it('should allow a user to lookup the attested account of a phone number', async () => {
          const [matches, addresses, completed, total]: [
            BigNumber[],
            string[],
            BigNumber[],
            BigNumber[]
          ] = await attestations.batchGetAttestationStats.call([phoneHash])
          assert.lengthOf(matches, 1)
          assert.lengthOf(addresses, 1)
          assert.lengthOf(completed, 1)
          assert.lengthOf(total, 1)

          assert.equal(matches[0].toNumber(), 1)
          assert.equal(addresses[0], caller)
          assert.equal(completed[0].toNumber(), 1)
          assert.equal(total[0].toNumber(), 3)
        })

        describe('and another account also has an attestation to the same phone number', async () => {
          let other
          beforeEach(async () => {
            other = accounts[1]
            await attestations.request(phoneHash, attestationsRequested, mockStableToken.address, {
              from: other,
            })
            const issuer = (await attestations.getAttestationIssuers(phoneHash, other))[0]
            const [v, r, s] = await getVerificationCodeSignature(other, issuer)
            await attestations.complete(phoneHash, v, r, s, { from: other })
            await accountsInstance.setWalletAddress(other, { from: other })
          })

          it('should return multiple attested accounts', async () => {
            await attestations.batchGetAttestationStats([phoneHash])

            const [matches, addresses, completed, total]: [
              BigNumber[],
              string[],
              BigNumber[],
              BigNumber[]
            ] = await attestations.batchGetAttestationStats.call([phoneHash])
            assert.lengthOf(matches, 1)
            assert.lengthOf(addresses, 2)
            assert.lengthOf(completed, 2)
            assert.lengthOf(total, 2)

            assert.equal(matches[0].toNumber(), 2)
            assert.equal(addresses[0], caller)
            assert.equal(addresses[1], other)
            assert.equal(completed[0].toNumber(), 1)
            assert.equal(total[0].toNumber(), 3)
            assert.equal(completed[1].toNumber(), 1)
            assert.equal(total[1].toNumber(), 3)
          })
        })
      })

      describe('when the account has no walletAddress mapped', async () => {
        it("returns the user's account with a zeroAddress", async () => {
          const [matches, addresses, completed, total]: [
            BigNumber[],
            string[],
            BigNumber[],
            BigNumber[]
          ] = await attestations.batchGetAttestationStats.call([phoneHash])
          assert.lengthOf(matches, 1)
          assert.lengthOf(addresses, 1)
          assert.lengthOf(completed, 1)
          assert.lengthOf(total, 1)

          assert.equal(matches[0].toNumber(), 1)
          assert.equal(addresses[0], NULL_ADDRESS)
          assert.equal(completed[0].toNumber(), 1)
          assert.equal(total[0].toNumber(), 3)
        })
      })
    })

    describe('when an account is not claimed', () => {
      it('returns no results', async () => {
        const [matches, addresses, completed, total]: [
          BigNumber[],
          string[],
          BigNumber[],
          BigNumber[]
        ] = await attestations.batchGetAttestationStats.call([phoneHash])
        assert.lengthOf(matches, 1)
        assert.lengthOf(addresses, 0)
        assert.lengthOf(completed, 0)
        assert.lengthOf(total, 0)
        assert.equal(matches[0].toNumber(), 0)
      })
    })
  })

  describe('#revoke()', () => {
    beforeEach(async () => {
      await requestAndCompleteAttestations()
    })

    it('should allow a user to revoke their account for a phone number', async () => {
      await attestations.revoke(phoneHash, 0)
      const attestedAccounts = await attestations.lookupAccountsForIdentifier.call(phoneHash)
      assert.isEmpty(attestedAccounts)
      const [matches, addresses, completed, total]: [
        BigNumber[],
        string[],
        BigNumber[],
        BigNumber[]
      ] = await attestations.batchGetAttestationStats.call([phoneHash])
      assert.lengthOf(matches, 1)
      assert.lengthOf(addresses, 0)
      assert.lengthOf(completed, 0)
      assert.lengthOf(total, 0)
    })
  })
})<|MERGE_RESOLUTION|>--- conflicted
+++ resolved
@@ -21,19 +21,12 @@
   MockLockedGoldInstance,
   MockStableTokenContract,
   MockStableTokenInstance,
-<<<<<<< HEAD
-  RandomContract,
-  RandomInstance,
-=======
-  MockElectionInstance,
-  TestRandomContract,
-  TestRandomInstance,
-  MockElectionContract,
->>>>>>> e153a29d
   RegistryContract,
   RegistryInstance,
   TestAttestationsContract,
   TestAttestationsInstance,
+  TestRandomContract,
+  TestRandomInstance,
 } from 'types'
 import { getParsedSignatureOfAddress } from '../../lib/signing-utils'
 
