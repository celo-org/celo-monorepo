--- conflicted
+++ resolved
@@ -8,11 +8,8 @@
   timeTravel,
 } from '@celo/protocol/lib/test-utils'
 import { attestToIdentifier } from '@celo/utils'
-<<<<<<< HEAD
+import { privateKeyToAddress } from '@celo/utils/lib/address'
 import { sleep } from '@celo/utils/lib/async'
-=======
-import { privateKeyToAddress } from '@celo/utils/lib/address'
->>>>>>> e8f6f1d3
 import { getPhoneHash } from '@celo/utils/lib/phoneNumbers'
 import BigNumber from 'bignumber.js'
 import { uniq } from 'lodash'
