--- conflicted
+++ resolved
@@ -30,12 +30,8 @@
 
 const Attestations: AttestationsContract = artifacts.require('Attestations')
 const MockStableToken: MockStableTokenContract = artifacts.require('MockStableToken')
-<<<<<<< HEAD
 const MockElection: MockElectionContract = artifacts.require('MockElection')
-=======
-const MockValidators: MockValidatorsContract = artifacts.require('MockValidators')
 const MockLockedGold: MockLockedGoldContract = artifacts.require('MockLockedGold')
->>>>>>> e8f6f1d3
 const Random: RandomContract = artifacts.require('Random')
 const Registry: RegistryContract = artifacts.require('Registry')
 
@@ -49,12 +45,8 @@
   let mockStableToken: MockStableTokenInstance
   let otherMockStableToken: MockStableTokenInstance
   let random: RandomInstance
-<<<<<<< HEAD
   let mockElection: MockElectionInstance
-=======
-  let mockValidators: MockValidatorsInstance
   let mockLockedGold: MockLockedGoldInstance
->>>>>>> e8f6f1d3
   let registry: RegistryInstance
   const provider = new Web3.providers.HttpProvider('http://localhost:8545')
   const metadataURL = 'https://www.celo.org'
@@ -145,29 +137,20 @@
     otherMockStableToken = await MockStableToken.new()
     attestations = await Attestations.new()
     random = await Random.new()
-<<<<<<< HEAD
+    mockLockedGold = await MockLockedGold.new()
+    await Promise.all(
+      accounts.map((account) =>
+        mockLockedGold.authorizeValidator(account, getValidatingKeyAddress(account))
+      )
+    )
     mockElection = await MockElection.new()
-    await mockElection.setElectedValidators(accounts)
+    await mockElection.setElectedValidators(
+      accounts.map((account) => getValidatingKeyAddress(account))
+    )
     registry = await Registry.new()
     await registry.setAddressFor(CeloContractName.Random, random.address)
     await registry.setAddressFor(CeloContractName.Election, mockElection.address)
-
-=======
-    mockValidators = await MockValidators.new()
-    await Promise.all(
-      accounts.map((account) => mockValidators.addValidator(getValidatingKeyAddress(account)))
-    )
-    mockLockedGold = await MockLockedGold.new()
-    await Promise.all(
-      accounts.map((account) =>
-        mockLockedGold.delegateValidating(account, getValidatingKeyAddress(account))
-      )
-    )
-    registry = await Registry.new()
-    await registry.setAddressFor(CeloContractName.Random, random.address)
-    await registry.setAddressFor(CeloContractName.Validators, mockValidators.address)
     await registry.setAddressFor(CeloContractName.LockedGold, mockLockedGold.address)
->>>>>>> e8f6f1d3
     await attestations.initialize(
       registry.address,
       attestationExpirySeconds,
