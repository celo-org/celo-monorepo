import Web3 = require('web3')

import { CeloContractName } from '@celo/protocol/lib/registry-utils'
import {
  assertLogMatches2,
  assertRevert,
  NULL_ADDRESS,
  timeTravel,
} from '@celo/protocol/lib/test-utils'
import { attestToIdentifier } from '@celo/utils'
import { privateKeyToAddress } from '@celo/utils/lib/address'
import { getPhoneHash } from '@celo/utils/lib/phoneNumbers'
import BigNumber from 'bignumber.js'
import { uniq } from 'lodash'
import {
  AttestationsContract,
  AttestationsInstance,
  MockLockedGoldContract,
  MockLockedGoldInstance,
  MockStableTokenContract,
  MockStableTokenInstance,
<<<<<<< HEAD
  MockValidatorsContract,
  MockValidatorsInstance,
  TestRandomContract,
  TestRandomInstance,
=======
  MockElectionContract,
  MockElectionInstance,
  RandomContract,
  RandomInstance,
>>>>>>> 43c9ebf4
  RegistryContract,
  RegistryInstance,
} from 'types'
import { getParsedSignatureOfAddress } from '../../lib/signing-utils'

const Attestations: AttestationsContract = artifacts.require('Attestations')
const MockStableToken: MockStableTokenContract = artifacts.require('MockStableToken')
const MockElection: MockElectionContract = artifacts.require('MockElection')
const MockLockedGold: MockLockedGoldContract = artifacts.require('MockLockedGold')
const Random: TestRandomContract = artifacts.require('TestRandom')
const Registry: RegistryContract = artifacts.require('Registry')

const dataEncryptionKey = '0x02f2f48ee19680706196e2e339e5da3491186e0c4c5030670656b0e01611111111'
const longDataEncryptionKey =
  '0x04f2f48ee19680706196e2e339e5da3491186e0c4c5030670656b0e01611111111' +
  '02f2f48ee19680706196e2e339e5da3491186e0c4c5030670656b0e01611111111'

contract('Attestations', (accounts: string[]) => {
  let attestations: AttestationsInstance
  let mockStableToken: MockStableTokenInstance
  let otherMockStableToken: MockStableTokenInstance
<<<<<<< HEAD
  let random: TestRandomInstance
  let mockValidators: MockValidatorsInstance
=======
  let random: RandomInstance
  let mockElection: MockElectionInstance
>>>>>>> 43c9ebf4
  let mockLockedGold: MockLockedGoldInstance
  let registry: RegistryInstance
  const provider = new Web3.providers.HttpProvider('http://localhost:8545')
  const metadataURL = 'https://www.celo.org'
  const web3: Web3 = new Web3(provider)
  const phoneNumber: string = '+18005551212'
  const caller: string = accounts[0]
  // Private keys of each of the 10 miners, in the same order as their addresses in 'accounts'.
  const accountPrivateKeys: string[] = [
    '0xf2f48ee19680706196e2e339e5da3491186e0c4c5030670656b0e0164837257d',
    '0x5d862464fe9303452126c8bc94274b8c5f9874cbd219789b3eb2128075a76f72',
    '0xdf02719c4df8b9b8ac7f551fcb5d9ef48fa27eef7a66453879f4d8fdc6e78fb1',
    '0xff12e391b79415e941a94de3bf3a9aee577aed0731e297d5cfa0b8a1e02fa1d0',
    '0x752dd9cf65e68cfaba7d60225cbdbc1f4729dd5e5507def72815ed0d8abc6249',
    '0xefb595a0178eb79a8df953f87c5148402a224cdf725e88c0146727c6aceadccd',
    '0x83c6d2cc5ddcf9711a6d59b417dc20eb48afd58d45290099e5987e3d768f328f',
    '0xbb2d3f7c9583780a7d3904a2f55d792707c345f21de1bacb2d389934d82796b2',
    '0xb2fd4d29c1390b71b8795ae81196bfd60293adf99f9d32a0aff06288fcdac55f',
    '0x23cb7121166b9a2f93ae0b7c05bde02eae50d64449b2cbb42bc84e9d38d6cc89',
  ]

  const phoneHash: string = getPhoneHash(phoneNumber)

  const attestationsRequested = 3
  const attestationExpirySeconds = 60
  const attestationFee = new BigNumber(web3.utils.toWei('.05', 'ether').toString())

  async function getVerificationCodeSignature(
    account: string,
    issuer: string
  ): Promise<[number, string, string]> {
    const privateKey = accountPrivateKeys[accounts.indexOf(issuer)]
    const { v, r, s } = attestToIdentifier(phoneNumber, account, privateKey)
    return [v, r, s]
  }

  async function setAccountWalletAddress() {
    return attestations.setWalletAddress(caller)
  }

  const getNonIssuer = async () => {
    const issuers = await attestations.getAttestationIssuers(phoneHash, caller)
    let nonIssuerIndex = 0
    while (issuers.indexOf(accounts[nonIssuerIndex]) !== -1) {
      nonIssuerIndex++
    }
    return accounts[nonIssuerIndex]
  }

  const getValidatingKeyAddress = (address: string) => {
    const pKey = accountPrivateKeys[accounts.indexOf(address)]
    const aKey = Buffer.from(pKey.slice(2), 'hex')
    aKey.write((aKey[0] + 2).toString(16))
    return privateKeyToAddress('0x' + aKey.toString('hex'))
  }

  const getAttestationKey = (address: string) => {
    const pKey = accountPrivateKeys[accounts.indexOf(address)]
    const aKey = Buffer.from(pKey.slice(2), 'hex')
    aKey.write((aKey[0] + 1).toString(16))
    return '0x' + aKey.toString('hex')
  }

  const unlockAttestationKey = async (address: string) => {
    const attestationKey = getAttestationKey(address)
    const authorizedAttestor = privateKeyToAddress(attestationKey)
    // @ts-ignore
    await web3.eth.personal.importRawKey(attestationKey, 'passphrase')
    await web3.eth.personal.unlockAccount(authorizedAttestor, 'passphrase', 1000000)
    return authorizedAttestor
  }

  const authorizeAttestor = async (address: string) => {
    const attestationKey = getAttestationKey(address)
    const authorizedAttestor = privateKeyToAddress(attestationKey)
    const attestationSig = await getParsedSignatureOfAddress(web3, address, authorizedAttestor)

    return attestations.authorizeAttestor(
      authorizedAttestor,
      attestationSig.v,
      attestationSig.r,
      attestationSig.s,
      { from: address }
    )
  }

  beforeEach(async () => {
    mockStableToken = await MockStableToken.new()
    otherMockStableToken = await MockStableToken.new()
    attestations = await Attestations.new()
    random = await Random.new()
<<<<<<< HEAD
    random.addTestRandomness(0, '0x00')
    mockValidators = await MockValidators.new()
    await Promise.all(
      accounts.map((account) => mockValidators.addValidator(getValidatingKeyAddress(account)))
    )
=======
>>>>>>> 43c9ebf4
    mockLockedGold = await MockLockedGold.new()
    await Promise.all(
      accounts.map((account) =>
        mockLockedGold.authorizeValidator(account, getValidatingKeyAddress(account))
      )
    )
    mockElection = await MockElection.new()
    await mockElection.setElectedValidators(
      accounts.map((account) => getValidatingKeyAddress(account))
    )
    registry = await Registry.new()
    await registry.setAddressFor(CeloContractName.Random, random.address)
    await registry.setAddressFor(CeloContractName.Election, mockElection.address)
    await registry.setAddressFor(CeloContractName.LockedGold, mockLockedGold.address)
    await attestations.initialize(
      registry.address,
      attestationExpirySeconds,
      [mockStableToken.address, otherMockStableToken.address],
      [attestationFee, attestationFee]
    )
  })

  describe('#initialize()', () => {
    it('should have set attestationExpirySeconds', async () => {
      const actualAttestationExpirySeconds: number = await attestations.attestationExpirySeconds.call(
        this
      )
      assert.equal(actualAttestationExpirySeconds, attestationExpirySeconds)
    })

    it('should have set the fee', async () => {
      const fee = await attestations.getAttestationRequestFee.call(mockStableToken.address)
      assert.equal(fee.toString(), attestationFee.toString())
    })

    it('should not be callable again', async () => {
      await assertRevert(
        attestations.initialize(
          registry.address,
          attestationExpirySeconds,
          [mockStableToken.address],
          [attestationFee]
        )
      )
    })
  })

  describe('#setAccountDataEncryptionKey()', () => {
    it('should set dataEncryptionKey', async () => {
      // @ts-ignore
      await attestations.setAccountDataEncryptionKey(dataEncryptionKey)
      // @ts-ignore
      const fetchedKey: string = await attestations.getDataEncryptionKey(caller)
      assert.equal(fetchedKey, dataEncryptionKey)
    })

    it('should allow setting a key with leading zeros', async () => {
      const keyWithZeros = '0x00000000000000000000000000000000000000000000000f2f48ee19680706191111'
      // @ts-ignore
      await attestations.setAccountDataEncryptionKey(keyWithZeros)
      // @ts-ignore
      const fetchedKey: string = await attestations.getDataEncryptionKey(caller)
      assert.equal(fetchedKey, keyWithZeros)
    })

    it('should revert when the key is invalid', async () => {
      // @ts-ignore
      await assertRevert(attestations.setAccountDataEncryptionKey('0x32132931293'))
    })

    it('should allow a key that is longer than 33 bytes', async () => {
      // @ts-ignore
      await attestations.setAccountDataEncryptionKey(longDataEncryptionKey)
      // @ts-ignore
      const fetchedKey: string = await attestations.getDataEncryptionKey(caller)
      assert.equal(fetchedKey, longDataEncryptionKey)
    })

    it('should emit the AccountDataEncryptionKeySet event', async () => {
      // @ts-ignore
      const response = await attestations.setAccountDataEncryptionKey(dataEncryptionKey)
      assert.lengthOf(response.logs, 1)
      const event = response.logs[0]
      assertLogMatches2(event, {
        event: 'AccountDataEncryptionKeySet',
        args: { account: caller, dataEncryptionKey },
      })
    })
  })

  describe('#setAccount', async () => {
    it('should set the dataEncryptionKey and walletAddress', async () => {
      // @ts-ignore
      await attestations.setAccount(dataEncryptionKey, caller)
      const expectedWalletAddress = await attestations.getWalletAddress(caller)
      assert.equal(expectedWalletAddress, caller)
      const expectedKey = await attestations.getDataEncryptionKey(caller)
      // @ts-ignore
      assert.equal(expectedKey, dataEncryptionKey)
    })
  })

  describe('#authorizeAttestor', async () => {
    let authorizedAttestor
    beforeEach(async () => {
      authorizedAttestor = await unlockAttestationKey(caller)
    })

    it('should authorizes an attestor with the right signature', async () => {
      await authorizeAttestor(caller)
      const result = await attestations.getAttestorFromAccount(caller)
      assert.equal(result, authorizedAttestor)
    })

    it('should just return the account address if attestor was authorized', async () => {
      const result = await attestations.getAccountFromAttestor(caller)
      assert.equal(result, caller)
    })

    it('should retrieve the account address if attestor has been authorized', async () => {
      await authorizeAttestor(caller)
      const result = await attestations.getAccountFromAttestor(authorizedAttestor)
      assert.equal(result, caller)
    })

    it('should emit the AttestorAuthorized event', async () => {
      const response = await authorizeAttestor(caller)
      assert.lengthOf(response.logs, 1)
      const event = response.logs[0]
      assertLogMatches2(event, {
        event: 'AttestorAuthorized',
        args: { account: caller, attestor: authorizedAttestor },
      })
    })

    it('should revert with the incorrect signature', async () => {
      const attestationSig = await getParsedSignatureOfAddress(
        web3,
        accounts[1],
        authorizedAttestor
      )
      await assertRevert(
        attestations.authorizeAttestor(
          authorizedAttestor,
          attestationSig.v,
          attestationSig.r,
          attestationSig.s
        )
      )
    })
  })

  describe('#setWalletAddress', async () => {
    it('should set the walletAddress', async () => {
      await attestations.setWalletAddress(caller)
      const result = await attestations.getWalletAddress(caller)
      assert.equal(result, caller)
    })

    it('should set the NULL_ADDRESS', async () => {
      await attestations.setWalletAddress(NULL_ADDRESS)
      const result = await attestations.getWalletAddress(caller)
      assert.equal(result, NULL_ADDRESS)
    })

    it('should emit the AccountWalletAddressSet event', async () => {
      const response = await attestations.setWalletAddress(caller)
      assert.lengthOf(response.logs, 1)
      const event = response.logs[0]
      assertLogMatches2(event, {
        event: 'AccountWalletAddressSet',
        args: { account: caller, walletAddress: caller },
      })
    })
  })

  describe('#setAttestationExpirySeconds()', () => {
    const newMaxNumBlocksPerAttestation = attestationExpirySeconds + 1

    it('should set attestationExpirySeconds', async () => {
      await attestations.setAttestationExpirySeconds(newMaxNumBlocksPerAttestation)
      const actualAttestationExpirySeconds = await attestations.attestationExpirySeconds.call(this)
      assert.equal(actualAttestationExpirySeconds, newMaxNumBlocksPerAttestation)
    })

    it('should emit the AttestationExpirySecondsSet event', async () => {
      const response = await attestations.setAttestationExpirySeconds(newMaxNumBlocksPerAttestation)
      assert.lengthOf(response.logs, 1)
      const event = response.logs[0]
      assertLogMatches2(event, {
        event: 'AttestationExpirySecondsSet',
        args: { value: new BigNumber(newMaxNumBlocksPerAttestation) },
      })
    })

    it('should revert when set by a non-owner', async () => {
      await assertRevert(
        attestations.setAttestationExpirySeconds(newMaxNumBlocksPerAttestation, {
          from: accounts[1],
        })
      )
    })
  })

  describe('#setAttestationRequestFee()', () => {
    const newAttestationFee: BigNumber = attestationFee.plus(1)

    it('should set the fee', async () => {
      await attestations.setAttestationRequestFee(mockStableToken.address, newAttestationFee)
      const fee = await attestations.getAttestationRequestFee.call(mockStableToken.address)
      assert.equal(fee.toString(), newAttestationFee.toString())
    })

    it('should revert when the fee is being set to 0', async () => {
      await assertRevert(attestations.setAttestationRequestFee(mockStableToken.address, 0))
    })

    it('should not be settable by a non-owner', async () => {
      await assertRevert(
        attestations.setAttestationRequestFee(mockStableToken.address, newAttestationFee, {
          from: accounts[1],
        })
      )
    })

    it('should emit the AttestationRequestFeeSet event', async () => {
      const response = await attestations.setAttestationRequestFee(
        mockStableToken.address,
        newAttestationFee
      )
      assert.lengthOf(response.logs, 1)
      const event = response.logs[0]
      assertLogMatches2(event, {
        event: 'AttestationRequestFeeSet',
        args: {
          token: mockStableToken.address,
          value: newAttestationFee,
        },
      })
    })
  })

  describe('#request()', () => {
    it('should increment the number of attestations requested', async () => {
      await attestations.request(phoneHash, attestationsRequested, mockStableToken.address)

      const [completed, total] = await attestations.getAttestationStats(phoneHash, caller)
      assert.equal(completed.toNumber(), 0)
      assert.equal(total.toNumber(), attestationsRequested)
    })

    it('should set the mostRecentAttestationRequested timestamp', async () => {
      await attestations.request(phoneHash, attestationsRequested, mockStableToken.address)

      const requestBlock = await web3.eth.getBlock('latest')
      const mostRecentAttestationRequested = await attestations.getMostRecentAttestationRequest(
        caller
      )

      assert.equal(requestBlock.timestamp.toString(), mostRecentAttestationRequested.toString())
    })

    it('should add the correct number attestation issuers', async () => {
      assert.isEmpty(await attestations.getAttestationIssuers(phoneHash, caller))
      await attestations.request(phoneHash, attestationsRequested, mockStableToken.address)

      const attestationIssuers = await attestations.getAttestationIssuers(phoneHash, caller)
      assert.lengthOf(attestationIssuers, attestationsRequested)
      assert.lengthOf(uniq(attestationIssuers), attestationsRequested)
    })

    it('should set the block of request', async () => {
      await attestations.request(phoneHash, attestationsRequested, mockStableToken.address)

      const expectedBlock = await web3.eth.getBlock('latest')

      const attestationIssuers = await attestations.getAttestationIssuers(phoneHash, caller)

      await Promise.all(
        attestationIssuers.map(async (issuer) => {
          const [status, time] = await attestations.getAttestationState(phoneHash, caller, issuer)

          assert.equal(status.toNumber(), 1)
          assert.equal(time.toNumber(), expectedBlock.timestamp)
        })
      )
    })

    it('should set the attestationRequestFeeToken', async () => {
      await attestations.request(phoneHash, attestationsRequested, mockStableToken.address)

      const token = await attestations.getAttestationRequestFeeToken(caller)
      assert.equal(token, mockStableToken.address)
    })

    it('should revert if 0 attestations are requested', async () => {
      await assertRevert(attestations.request(phoneHash, 0, mockStableToken.address))
    })

    it('should emit the AttestationsRequested event', async () => {
      const response = await attestations.request(
        phoneHash,
        attestationsRequested,
        mockStableToken.address
      )

      assert.lengthOf(response.logs, 1)
      const event = response.logs[0]
      assertLogMatches2(event, {
        event: 'AttestationsRequested',
        args: {
          identifier: phoneHash,
          account: caller,
          attestationsRequested: new BigNumber(attestationsRequested),
          attestationRequestFeeToken: mockStableToken.address,
        },
      })
    })

    describe('when attestations have already been requested', async () => {
      beforeEach(async () => {
        await attestations.request(phoneHash, attestationsRequested, mockStableToken.address)
      })

      it('should allow to request more attestations', async () => {
        await attestations.request(phoneHash, attestationsRequested, mockStableToken.address)

        const attestationIssuers = await attestations.getAttestationIssuers(phoneHash, caller)

        assert.lengthOf(attestationIssuers, attestationsRequested * 2)
        assert.lengthOf(uniq(attestationIssuers), attestationsRequested * 2)
      })

      it('should revert if a different fee token is provided', async () => {
        await assertRevert(
          attestations.request(phoneHash, attestationsRequested, otherMockStableToken.address)
        )
      })

      describe('if attestationExpirySeconds has passed', async () => {
        beforeEach(async () => {
          await timeTravel(attestationExpirySeconds + 1, web3)
        })

        it('should allow using a different attestationRequestFeeToken', async () => {
          await attestations.request(phoneHash, attestationsRequested, otherMockStableToken.address)

          const newFeeToken = await attestations.getAttestationRequestFeeToken(caller)
          assert.equal(newFeeToken, otherMockStableToken.address)
        })
      })
    })
  })

  describe('#reveal()', () => {
    let issuer: string

    beforeEach(async () => {
      await attestations.request(phoneHash, attestationsRequested, mockStableToken.address)
      issuer = (await attestations.getAttestationIssuers(phoneHash, caller))[0]
    })

    it('should allow a reveal', async () => {
      // @ts-ignore
      await attestations.reveal(phoneHash, phoneHash, issuer, false)
    })

    it('should revert if users reveal a non-existent attestation request', async () => {
      // @ts-ignore
      await assertRevert(attestations.reveal(phoneHash, phoneHash, await getNonIssuer(), false))
    })

    it('should revert if a user reveals a request that has been completed', async () => {
      const [v, r, s] = await getVerificationCodeSignature(caller, issuer)
      await attestations.complete(phoneHash, v, r, s)

      // @ts-ignore
      await assertRevert(attestations.reveal(phoneHash, phoneHash, issuer, false))
    })

    it('should revert if the request as expired', async () => {
      await timeTravel(attestationExpirySeconds, web3)
      // @ts-ignore
      await assertRevert(attestations.reveal(phoneHash, phoneHash, issuer, false))
    })
  })

  describe('#complete()', () => {
    let issuer: string
    let v: number
    let r: string, s: string

    beforeEach(async () => {
      await attestations.request(phoneHash, attestationsRequested, mockStableToken.address)
      issuer = (await attestations.getAttestationIssuers(phoneHash, caller))[0]
      ;[v, r, s] = await getVerificationCodeSignature(caller, issuer)
    })

    it('should add the account to the list upon completion', async () => {
      let attestedAccounts = await attestations.lookupAccountsForIdentifier(phoneHash)
      assert.isEmpty(attestedAccounts)

      await attestations.complete(phoneHash, v, r, s)
      attestedAccounts = await attestations.lookupAccountsForIdentifier(phoneHash)
      assert.lengthOf(attestedAccounts, 1)
      assert.equal(attestedAccounts[0], caller)
    })

    it('should not add the account twice to the list', async () => {
      await attestations.complete(phoneHash, v, r, s)
      const secondIssuer = (await attestations.getAttestationIssuers(phoneHash, caller))[1]
      ;[v, r, s] = await getVerificationCodeSignature(caller, secondIssuer)

      await attestations.complete(phoneHash, v, r, s)
      const attestedAccounts = await attestations.lookupAccountsForIdentifier(phoneHash)
      assert.lengthOf(attestedAccounts, 1)
      assert.equal(attestedAccounts[0], caller)
    })

    it('should increment the number of completed verification requests', async () => {
      let [numCompleted, numTotal] = await attestations.getAttestationStats(phoneHash, caller)
      assert.equal(numCompleted.toNumber(), 0)

      await attestations.complete(phoneHash, v, r, s)
      ;[numCompleted, numTotal] = await attestations.getAttestationStats(phoneHash, caller)
      assert.equal(numCompleted.toNumber(), 1)
      assert.equal(numTotal.toNumber(), attestationsRequested)
    })

    it('should set the block number of the successful completion', async () => {
      await attestations.complete(phoneHash, v, r, s)

      const expectedBlock = await web3.eth.getBlock('latest')

      const [status, time] = await attestations.getAttestationState(phoneHash, caller, issuer)

      assert.equal(status.toNumber(), 2)
      assert.equal(time.toNumber(), expectedBlock.timestamp)
    })

    it('should increment pendingWithdrawals for the rewards recipient', async () => {
      await attestations.complete(phoneHash, v, r, s)
      const pendingWithdrawals = await attestations.pendingWithdrawals.call(
        mockStableToken.address,
        issuer
      )
      assert.equal(pendingWithdrawals.toString(), attestationFee.toString())
    })

    it('should emit the AttestationCompleted event', async () => {
      const response = await attestations.complete(phoneHash, v, r, s)
      assert.lengthOf(response.logs, 1)
      const event = response.logs[0]
      assertLogMatches2(event, {
        event: 'AttestationCompleted',
        args: {
          identifier: phoneHash,
          account: caller,
          issuer,
        },
      })
    })

    describe('when an attestor has been authorized', () => {
      beforeEach(async () => {
        const attestationKey = getAttestationKey(issuer)
        await unlockAttestationKey(issuer)
        await authorizeAttestor(issuer)
        ;({ v, r, s } = attestToIdentifier(phoneNumber, caller, attestationKey))
      })

      it('should correctly complete the attestation', async () => {
        let attestedAccounts = await attestations.lookupAccountsForIdentifier(phoneHash)
        assert.isEmpty(attestedAccounts)

        await attestations.complete(phoneHash, v, r, s)
        attestedAccounts = await attestations.lookupAccountsForIdentifier(phoneHash)
        assert.lengthOf(attestedAccounts, 1)
        assert.equal(attestedAccounts[0], caller)
      })

      it('should mark the attestation by the issuer as complete', async () => {
        await attestations.complete(phoneHash, v, r, s)
        const [status, _blockNumber] = await attestations.getAttestationState(
          phoneHash,
          caller,
          issuer
        )
        assert.equal(status.toNumber(), 2)
      })
    })

    it('should revert when an invalid attestation code is provided', async () => {
      ;[v, r, s] = await getVerificationCodeSignature(accounts[1], issuer)
      await assertRevert(attestations.complete(phoneHash, v, r, s))
    })

    it('should revert with a non-requested issuer', async () => {
      ;[v, r, s] = await getVerificationCodeSignature(caller, await getNonIssuer())
      await assertRevert(attestations.complete(phoneHash, v, r, s))
    })

    it('should revert an already completed request', async () => {
      await attestations.complete(phoneHash, v, r, s)
      await assertRevert(attestations.complete(phoneHash, v, r, s))
    })

    it('does not let you verify beyond the window', async () => {
      await timeTravel(attestationExpirySeconds, web3)
      await assertRevert(attestations.complete(phoneHash, v, r, s))
    })
  })

  describe('#withdraw()', () => {
    let issuer: string
    beforeEach(async () => {
      await attestations.request(phoneHash, attestationsRequested, mockStableToken.address)
      issuer = (await attestations.getAttestationIssuers(phoneHash, caller))[0]
      const [v, r, s] = await getVerificationCodeSignature(caller, issuer)
      await attestations.complete(phoneHash, v, r, s)
    })

    it('should remove the balance of available rewards for the issuer', async () => {
      await attestations.withdraw(mockStableToken.address, {
        from: issuer,
      })
      const pendingWithdrawals: number = await attestations.pendingWithdrawals.call(
        mockStableToken.address,
        issuer
      )
      assert.equal(pendingWithdrawals, 0)
    })

    it('should emit the Withdrawal event', async () => {
      const response = await attestations.withdraw(mockStableToken.address, {
        from: issuer,
      })
      assert.lengthOf(response.logs, 1)
      const event = response.logs[0]
      assertLogMatches2(event, {
        event: 'Withdrawal',
        args: {
          account: issuer,
          token: mockStableToken.address,
          amount: attestationFee,
        },
      })
    })

    it('should not allow someone with no pending withdrawals to withdraw', async () => {
      await assertRevert(
        attestations.withdraw(mockStableToken.address, { from: await getNonIssuer() })
      )
    })
  })

  const requestAttestations = async () => {
    await attestations.request(phoneHash, attestationsRequested, mockStableToken.address)
  }
  const requestAndCompleteAttestations = async () => {
    await requestAttestations()
    const issuer = (await attestations.getAttestationIssuers(phoneHash, caller))[0]
    const [v, r, s] = await getVerificationCodeSignature(caller, issuer)
    await attestations.complete(phoneHash, v, r, s)
  }

  describe('#lookupAccountsForIdentifier()', () => {
    describe('when an account has a claim', () => {
      beforeEach(async () => {
        await requestAttestations()
      })

      it("does not return the user's account", async () => {
        const attestedAccounts = await attestations.lookupAccountsForIdentifier.call(phoneHash)
        assert.isEmpty(attestedAccounts)
      })
    })

    describe('when an account has an attestation', () => {
      beforeEach(async () => {
        await requestAndCompleteAttestations()
      })

      describe('when the account has no walletAddress mapped', async () => {
        it('should allow a user to lookup the attested account of a phone number', async () => {
          const attestedAccounts = await attestations.lookupAccountsForIdentifier.call(phoneHash)
          assert.deepEqual(attestedAccounts, [caller])
        })
      })

      describe('when the account has a walletAddress mapped', async () => {
        beforeEach(setAccountWalletAddress)

        it('should allow a user to lookup the attested account of a phone number', async () => {
          const attestedAccounts = await attestations.lookupAccountsForIdentifier.call(phoneHash)
          assert.deepEqual(attestedAccounts, [caller])
        })
      })
    })

    describe('when an account is not attested', () => {
      it('should return an empty array for the phone number', async () => {
        const attestedAccounts = await attestations.lookupAccountsForIdentifier.call(phoneHash)
        assert.isEmpty(attestedAccounts)
      })
    })
  })

  describe('#batchGetAttestationStats()', () => {
    describe('when an account has a claim and is mapped with a walletAddress', () => {
      beforeEach(async () => {
        await requestAttestations()
        await setAccountWalletAddress()
      })

      it("does not return the user's account", async () => {
        const [matches, addresses, completed, total]: [
          BigNumber[],
          string[],
          BigNumber[],
          BigNumber[]
        ] = await attestations.batchGetAttestationStats.call([phoneHash])
        assert.lengthOf(matches, 1)
        assert.lengthOf(addresses, 0)
        assert.lengthOf(completed, 0)
        assert.lengthOf(total, 0)
        assert.equal(matches[0].toNumber(), 0)
      })
    })

    describe('when an account has an attestation', () => {
      beforeEach(async () => {
        await requestAndCompleteAttestations()
      })

      describe('when the account has a walletAddress mapped', async () => {
        beforeEach(setAccountWalletAddress)

        it('should allow a user to lookup the attested account of a phone number', async () => {
          const [matches, addresses, completed, total]: [
            BigNumber[],
            string[],
            BigNumber[],
            BigNumber[]
          ] = await attestations.batchGetAttestationStats.call([phoneHash])
          assert.lengthOf(matches, 1)
          assert.lengthOf(addresses, 1)
          assert.lengthOf(completed, 1)
          assert.lengthOf(total, 1)

          assert.equal(matches[0].toNumber(), 1)
          assert.equal(addresses[0], caller)
          assert.equal(completed[0].toNumber(), 1)
          assert.equal(total[0].toNumber(), 3)
        })

        describe('and another account also has an attestation to the same phone number', async () => {
          let other
          beforeEach(async () => {
            other = accounts[1]
            await attestations.request(phoneHash, attestationsRequested, mockStableToken.address, {
              from: other,
            })
            const issuer = (await attestations.getAttestationIssuers(phoneHash, other))[0]
            const [v, r, s] = await getVerificationCodeSignature(other, issuer)
            await attestations.complete(phoneHash, v, r, s, { from: other })
            await attestations.setWalletAddress(other, { from: other })
          })

          it('should return multiple attested accounts', async () => {
            await attestations.batchGetAttestationStats([phoneHash])

            const [matches, addresses, completed, total]: [
              BigNumber[],
              string[],
              BigNumber[],
              BigNumber[]
            ] = await attestations.batchGetAttestationStats.call([phoneHash])
            assert.lengthOf(matches, 1)
            assert.lengthOf(addresses, 2)
            assert.lengthOf(completed, 2)
            assert.lengthOf(total, 2)

            assert.equal(matches[0].toNumber(), 2)
            assert.equal(addresses[0], caller)
            assert.equal(addresses[1], other)
            assert.equal(completed[0].toNumber(), 1)
            assert.equal(total[0].toNumber(), 3)
            assert.equal(completed[1].toNumber(), 1)
            assert.equal(total[1].toNumber(), 3)
          })
        })
      })

      describe('when the account has no walletAddress mapped', async () => {
        it("returns the user's account with a zeroAddress", async () => {
          const [matches, addresses, completed, total]: [
            BigNumber[],
            string[],
            BigNumber[],
            BigNumber[]
          ] = await attestations.batchGetAttestationStats.call([phoneHash])
          assert.lengthOf(matches, 1)
          assert.lengthOf(addresses, 1)
          assert.lengthOf(completed, 1)
          assert.lengthOf(total, 1)

          assert.equal(matches[0].toNumber(), 1)
          assert.equal(addresses[0], NULL_ADDRESS)
          assert.equal(completed[0].toNumber(), 1)
          assert.equal(total[0].toNumber(), 3)
        })
      })
    })

    describe('when an account is not claimed', () => {
      it('returns no results', async () => {
        const [matches, addresses, completed, total]: [
          BigNumber[],
          string[],
          BigNumber[],
          BigNumber[]
        ] = await attestations.batchGetAttestationStats.call([phoneHash])
        assert.lengthOf(matches, 1)
        assert.lengthOf(addresses, 0)
        assert.lengthOf(completed, 0)
        assert.lengthOf(total, 0)
        assert.equal(matches[0].toNumber(), 0)
      })
    })
  })

  describe('#revoke()', () => {
    beforeEach(async () => {
      await requestAndCompleteAttestations()
    })

    it('should allow a user to revoke their account for a phone number', async () => {
      await attestations.revoke(phoneHash, 0)
      const attestedAccounts = await attestations.lookupAccountsForIdentifier.call(phoneHash)
      assert.isEmpty(attestedAccounts)
      const [matches, addresses, completed, total]: [
        BigNumber[],
        string[],
        BigNumber[],
        BigNumber[]
      ] = await attestations.batchGetAttestationStats.call([phoneHash])
      assert.lengthOf(matches, 1)
      assert.lengthOf(addresses, 0)
      assert.lengthOf(completed, 0)
      assert.lengthOf(total, 0)
    })
  })

  describe('#setMetadataURL', async () => {
    it('should set the metadataURL', async () => {
      await attestations.setMetadataURL(metadataURL)
      const result = await attestations.getMetadataURL(caller)
      assert.equal(result, metadataURL)
    })

    it('should emit the AccountMetadataURLSet event', async () => {
      const response = await attestations.setMetadataURL(metadataURL)
      assert.lengthOf(response.logs, 1)
      const event = response.logs[0]
      assertLogMatches2(event, {
        event: 'AccountMetadataURLSet',
        args: { account: caller, metadataURL },
      })
    })
  })
})<|MERGE_RESOLUTION|>--- conflicted
+++ resolved
@@ -19,17 +19,10 @@
   MockLockedGoldInstance,
   MockStableTokenContract,
   MockStableTokenInstance,
-<<<<<<< HEAD
-  MockValidatorsContract,
-  MockValidatorsInstance,
+  MockElectionInstance,
   TestRandomContract,
   TestRandomInstance,
-=======
   MockElectionContract,
-  MockElectionInstance,
-  RandomContract,
-  RandomInstance,
->>>>>>> 43c9ebf4
   RegistryContract,
   RegistryInstance,
 } from 'types'
@@ -51,13 +44,8 @@
   let attestations: AttestationsInstance
   let mockStableToken: MockStableTokenInstance
   let otherMockStableToken: MockStableTokenInstance
-<<<<<<< HEAD
   let random: TestRandomInstance
-  let mockValidators: MockValidatorsInstance
-=======
-  let random: RandomInstance
   let mockElection: MockElectionInstance
->>>>>>> 43c9ebf4
   let mockLockedGold: MockLockedGoldInstance
   let registry: RegistryInstance
   const provider = new Web3.providers.HttpProvider('http://localhost:8545')
@@ -149,14 +137,7 @@
     otherMockStableToken = await MockStableToken.new()
     attestations = await Attestations.new()
     random = await Random.new()
-<<<<<<< HEAD
     random.addTestRandomness(0, '0x00')
-    mockValidators = await MockValidators.new()
-    await Promise.all(
-      accounts.map((account) => mockValidators.addValidator(getValidatingKeyAddress(account)))
-    )
-=======
->>>>>>> 43c9ebf4
     mockLockedGold = await MockLockedGold.new()
     await Promise.all(
       accounts.map((account) =>
