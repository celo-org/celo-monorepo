import getPhoneHash from '@celo/phone-utils/lib/getPhoneHash'
import {
  getDomainDigest,
  getSignatureForAttestation,
} from '@celo/protocol/lib/fed-attestations-utils'
import { CeloContractName } from '@celo/protocol/lib/registry-utils'
import {
  assertEqualBN,
  assertEqualBNArray,
  assertGteBN,
  assertLogMatches2,
  assertRevert,
  assertThrowsAsync,
<<<<<<< HEAD
  assertTransactionRevertWithReason,
  assumeOwnership,
=======
  assumeOwnershipWithTruffle,
>>>>>>> 9c47cbe9
} from '@celo/protocol/lib/test-utils'
import { getDeployedProxiedContract } from '@celo/protocol/lib/web3-utils'
import BigNumber from 'bignumber.js'
import {
  AccountsContract,
  AccountsInstance,
  FederatedAttestationsContract,
  FederatedAttestationsInstance,
  RegistryInstance,
} from 'types'
import { encodePacked, keccak256 } from 'web3-utils'

const Accounts: AccountsContract = artifacts.require('Accounts')
const FederatedAttestations: FederatedAttestationsContract =
  artifacts.require('FederatedAttestations')

contract('FederatedAttestations', (accounts: string[]) => {
  let accountsInstance: AccountsInstance
  let federatedAttestations: FederatedAttestationsInstance
  let registry: RegistryInstance
  let initialize

  const chainId = 1

  const owner = accounts[0]
  const issuer1 = accounts[1]
  const signer1 = accounts[2]
  const account1 = accounts[3]

  const phoneNumber: string = '+18005551212'
  const identifier1 = getPhoneHash(phoneNumber)
  const identifier2 = getPhoneHash(phoneNumber, 'dummySalt')

  const nowUnixTime = Math.floor(Date.now() / 1000)
  // Set lower bound to (now - 1 hour) in seconds
  const publishedOnLowerBound = nowUnixTime - 60 * 60

  const signerRole = keccak256(encodePacked('celo.org/core/attestation'))
  let sig

  const signAndRegisterAttestation = async (
    identifier: string,
    issuer: string, // Must be a registered account
    account: string,
    issuedOn: number,
    signer: string
  ) => {
    const attestationSignature = await getSignatureForAttestation(
      identifier,
      issuer,
      account,
      issuedOn,
      signer,
      chainId,
      federatedAttestations.address
    )
    if (issuer !== signer && !(await accountsInstance.isSigner(issuer, signer, signerRole))) {
      await accountsInstance.authorizeSigner(signer, signerRole, {
        from: issuer,
      })
      await accountsInstance.completeSignerAuthorization(issuer, signerRole, {
        from: signer,
      })
    }
    await federatedAttestations.registerAttestation(
      identifier,
      issuer,
      account,
      signer,
      issuedOn,
      attestationSignature.v,
      attestationSignature.r,
      attestationSignature.s,
      {
        from: issuer,
      }
    )
  }

  const assertAttestationInStorage = async (
    identifier: string,
    issuer: string,
    attestationIndex: number,
    account: string,
    issuedOn: number,
    signer: string,
    identifierIndex: number
  ) => {
    const attestation = await federatedAttestations.identifierToAttestations(
      identifier,
      issuer,
      attestationIndex
    )
    assert.equal(attestation['account'], account)
    assert.equal(attestation['issuedOn'], issuedOn)
    assert.equal(attestation['signer'], signer)
    // Intentionally not checking publishedOn since this value is set on-chain
    const storedIdentifier = await federatedAttestations.addressToIdentifiers(
      account,
      issuer,
      identifierIndex
    )
    assert.equal(identifier, storedIdentifier)
  }

  const assertAttestationNotInStorage = async (
    identifier: string,
    issuer: string,
    account: string,
    addressIndex: number,
    identifierIndex: number
  ) => {
    await assertThrowsAsync(
      federatedAttestations.identifierToAttestations(identifier, issuer, addressIndex)
    )
    await assertThrowsAsync(
      federatedAttestations.addressToIdentifiers(account, issuer, identifierIndex)
    )
  }

  interface AttestationTestCase {
    account: string
    issuedOn: number
    signer: string
  }

  const checkAgainstExpectedAttestations = (
    expectedCountsPerIssuer: number[],
    expectedAttestations: AttestationTestCase[],
    expectedPublishedOnLowerBound: number,
    actualCountsPerIssuer: BigNumber[],
    actualAddresses: string[],
    actualSigners: string[],
    actualIssuedOns: BigNumber[],
    actualPublishedOns: BigNumber[]
  ) => {
    assertEqualBNArray(actualCountsPerIssuer, expectedCountsPerIssuer)
    assert.lengthOf(actualAddresses, expectedAttestations.length)
    assert.lengthOf(actualSigners, expectedAttestations.length)
    assert.lengthOf(actualIssuedOns, expectedAttestations.length)
    assert.lengthOf(actualPublishedOns, expectedAttestations.length)

    expectedAttestations.forEach((expectedAttestation, index) => {
      assert.equal(actualAddresses[index], expectedAttestation.account)
      assert.equal(actualSigners[index], expectedAttestation.signer)
      assertEqualBN(actualIssuedOns[index], expectedAttestation.issuedOn)
      // Check min bounds for publishedOn
      assertGteBN(actualPublishedOns[index], expectedPublishedOnLowerBound)
    })
  }

  before(async () => {
    registry = await getDeployedProxiedContract('Registry', artifacts)
    if ((await registry.owner()) !== owner) {
      // In CI we need to assume ownership, locally using quicktest we don't
      await assumeOwnershipWithTruffle(['Registry'], owner)
    }
  })

  beforeEach('FederatedAttestations setup', async () => {
    accountsInstance = await Accounts.new(true)
    federatedAttestations = await FederatedAttestations.new(true)
    await registry.setAddressFor(CeloContractName.Accounts, accountsInstance.address)
    await registry.setAddressFor(
      CeloContractName.FederatedAttestations,
      federatedAttestations.address
    )
    await accountsInstance.initialize(registry.address)
    initialize = await federatedAttestations.initialize()

    await accountsInstance.createAccount({ from: issuer1 })
    sig = await getSignatureForAttestation(
      identifier1,
      issuer1,
      account1,
      nowUnixTime,
      signer1,
      chainId,
      federatedAttestations.address
    )
  })

  describe('#EIP712_OWNERSHIP_ATTESTATION_TYPEHASH()', () => {
    it('should have set the right typehash', async () => {
      const expectedTypehash = keccak256(
        'OwnershipAttestation(bytes32 identifier,address issuer,address account,address signer,uint64 issuedOn)'
      )
      assert.equal(
        await federatedAttestations.EIP712_OWNERSHIP_ATTESTATION_TYPEHASH(),
        expectedTypehash
      )
    })
  })

  describe('#initialize()', () => {
    it('should have set the owner', async () => {
      const actualOwner: string = await federatedAttestations.owner()
      assert.equal(actualOwner, owner)
    })

    it('should have set the EIP-712 domain separator', async () => {
      assert.equal(
        await federatedAttestations.eip712DomainSeparator(),
        getDomainDigest(federatedAttestations.address)
      )
    })

    it('should emit the EIP712DomainSeparatorSet event', () => {
      assertLogMatches2(initialize.logs[1], {
        event: 'EIP712DomainSeparatorSet',
        args: {
          eip712DomainSeparator: getDomainDigest(federatedAttestations.address),
        },
      })
    })

    it('should not be callable again', async () => {
      await assertTransactionRevertWithReason(
        federatedAttestations.initialize(),
        'contract already initialized'
      )
    })
  })

  describe('#lookupAttestations', () => {
    describe('when identifier has not been registered', () => {
      it('should return empty list', async () => {
        const [countsPerIssuer, addresses, signers, issuedOns, publishedOns] =
          await federatedAttestations.lookupAttestations(identifier1, [issuer1])
        checkAgainstExpectedAttestations(
          [0],
          [],
          0,
          countsPerIssuer,
          addresses,
          signers,
          issuedOns,
          publishedOns
        )
      })
    })
    describe('when identifier has been registered', () => {
      const account2 = accounts[4]

      const issuer2 = accounts[5]
      const issuer2Signer = accounts[6]
      const issuer2Signer2 = accounts[7]
      const issuer3 = accounts[8]

      const issuer1Attestations: AttestationTestCase[] = [
        {
          account: account1,
          signer: signer1,
          issuedOn: nowUnixTime,
        },
        // Same issuer as [0], different account
        {
          account: account2,
          signer: signer1,
          issuedOn: nowUnixTime,
        },
      ]
      const issuer2Attestations: AttestationTestCase[] = [
        // Same account as issuer1Attestations[0], different issuer
        {
          account: account1,
          signer: issuer2Signer,
          issuedOn: nowUnixTime,
        },
        // Different account and signer
        {
          account: account2,
          signer: issuer2Signer2,
          issuedOn: nowUnixTime,
        },
      ]

      beforeEach(async () => {
        // Require consistent order for test cases
        await accountsInstance.createAccount({ from: issuer2 })
        for (const { issuer, attestationsPerIssuer } of [
          { issuer: issuer1, attestationsPerIssuer: issuer1Attestations },
          { issuer: issuer2, attestationsPerIssuer: issuer2Attestations },
        ]) {
          for (const attestation of attestationsPerIssuer) {
            await signAndRegisterAttestation(
              identifier1,
              issuer,
              attestation.account,
              attestation.issuedOn,
              attestation.signer
            )
          }
        }
      })

      it('should return empty count and list if no issuers specified', async () => {
        const [countsPerIssuer, addresses, signers, issuedOns, publishedOns] =
          await federatedAttestations.lookupAttestations(identifier1, [])
        checkAgainstExpectedAttestations(
          [],
          [],
          0,
          countsPerIssuer,
          addresses,
          signers,
          issuedOns,
          publishedOns
        )
      })

      it('should return all attestations from one issuer', async () => {
        const [countsPerIssuer, addresses, signers, issuedOns, publishedOns] =
          await federatedAttestations.lookupAttestations(identifier1, [issuer1])
        checkAgainstExpectedAttestations(
          [issuer1Attestations.length],
          issuer1Attestations,
          publishedOnLowerBound,
          countsPerIssuer,
          addresses,
          signers,
          issuedOns,
          publishedOns
        )
      })

      it('should return empty list if no attestations exist for an issuer', async () => {
        const [countsPerIssuer, addresses, signers, issuedOns, publishedOns] =
          await federatedAttestations.lookupAttestations(identifier1, [issuer3])
        checkAgainstExpectedAttestations(
          [0],
          [],
          0,
          countsPerIssuer,
          addresses,
          signers,
          issuedOns,
          publishedOns
        )
      })

      it('should return attestations from multiple issuers in correct order', async () => {
        const expectedAttestations = issuer2Attestations.concat(issuer1Attestations)
        const expectedCountsPerIssuer = [0, issuer2Attestations.length, issuer1Attestations.length]
        const [countsPerIssuer, addresses, signers, issuedOns, publishedOns] =
          await federatedAttestations.lookupAttestations(identifier1, [issuer3, issuer2, issuer1])
        checkAgainstExpectedAttestations(
          expectedCountsPerIssuer,
          expectedAttestations,
          publishedOnLowerBound,
          countsPerIssuer,
          addresses,
          signers,
          issuedOns,
          publishedOns
        )
      })
    })
    describe('when identifier has been registered and then revoked', () => {
      beforeEach(async () => {
        await signAndRegisterAttestation(identifier1, issuer1, account1, nowUnixTime, signer1)
        await federatedAttestations.revokeAttestation(identifier1, issuer1, account1, {
          from: issuer1,
        })
      })
      it('should return empty list', async () => {
        const [countsPerIssuer, addresses, signers, issuedOns, publishedOns] =
          await federatedAttestations.lookupAttestations(identifier1, [issuer1])
        checkAgainstExpectedAttestations(
          [0],
          [],
          0,
          countsPerIssuer,
          addresses,
          signers,
          issuedOns,
          publishedOns
        )
      })
    })
  })

  describe('#lookupIdentifiers', () => {
    interface IdentifierTestCase {
      identifier: string
      signer: string
    }

    const checkAgainstExpectedIdCases = (
      expectedCountsPerIssuer: number[],
      expectedIdentifiers: IdentifierTestCase[],
      actualCountsPerIssuer: BigNumber[],
      actualIdentifiers: string[]
    ) => {
      assertEqualBNArray(actualCountsPerIssuer, expectedCountsPerIssuer)
      assert.deepEqual(
        actualIdentifiers,
        expectedIdentifiers.map((idCase) => idCase.identifier)
      )
    }

    describe('when address has not been registered', () => {
      it('should return empty list', async () => {
        const [actualCountsPerIssuer, actualIdentifiers] =
          await federatedAttestations.lookupIdentifiers(account1, [issuer1])
        checkAgainstExpectedIdCases([0], [], actualCountsPerIssuer, actualIdentifiers)
      })
    })

    describe('when address has been registered', () => {
      const issuer2 = accounts[4]
      const issuer2Signer = accounts[5]
      const issuer2Signer2 = accounts[6]
      const issuer3 = accounts[7]

      const issuer1IdCases: IdentifierTestCase[] = [
        {
          identifier: identifier1,
          signer: signer1,
        },
        {
          identifier: identifier2,
          signer: signer1,
        },
      ]
      const issuer2IdCases: IdentifierTestCase[] = [
        {
          identifier: identifier1,
          signer: issuer2Signer2,
        },
        {
          identifier: identifier2,
          signer: issuer2Signer,
        },
      ]

      beforeEach(async () => {
        await accountsInstance.createAccount({ from: issuer2 })
        // Require consistent order for test cases
        for (const { issuer, idCasesPerIssuer } of [
          { issuer: issuer1, idCasesPerIssuer: issuer1IdCases },
          { issuer: issuer2, idCasesPerIssuer: issuer2IdCases },
        ]) {
          for (const idCase of idCasesPerIssuer) {
            await signAndRegisterAttestation(
              idCase.identifier,
              issuer,
              account1,
              nowUnixTime,
              idCase.signer
            )
          }
        }
      })

      it('should return empty count if no issuers specified', async () => {
        const [actualCountsPerIssuer, actualIdentifiers] =
          await federatedAttestations.lookupIdentifiers(account1, [])
        checkAgainstExpectedIdCases([], [], actualCountsPerIssuer, actualIdentifiers)
      })

      it('should return all identifiers from one issuer', async () => {
        const [actualCountsPerIssuer, actualIdentifiers] =
          await federatedAttestations.lookupIdentifiers(account1, [issuer1])
        checkAgainstExpectedIdCases(
          [issuer1IdCases.length],
          issuer1IdCases,
          actualCountsPerIssuer,
          actualIdentifiers
        )
      })

      it('should return empty list if no identifiers exist for an (issuer,address)', async () => {
        const [actualCountsPerIssuer, actualIdentifiers] =
          await federatedAttestations.lookupIdentifiers(account1, [issuer3])
        checkAgainstExpectedIdCases([0], [], actualCountsPerIssuer, actualIdentifiers)
      })

      it('should return identifiers from multiple issuers in correct order', async () => {
        const expectedIdCases = issuer2IdCases.concat(issuer1IdCases)
        const expectedCountsPerIssuer = [0, issuer2IdCases.length, issuer1IdCases.length]
        const [actualCountsPerIssuer, actualIdentifiers] =
          await federatedAttestations.lookupIdentifiers(account1, [issuer3, issuer2, issuer1])
        checkAgainstExpectedIdCases(
          expectedCountsPerIssuer,
          expectedIdCases,
          actualCountsPerIssuer,
          actualIdentifiers
        )
      })
    })
    describe('when identifier has been registered and then revoked', () => {
      beforeEach(async () => {
        await signAndRegisterAttestation(identifier1, issuer1, account1, nowUnixTime, signer1)
        await federatedAttestations.revokeAttestation(identifier1, issuer1, account1, {
          from: issuer1,
        })
      })
      it('should return empty list', async () => {
        const [actualCountsPerIssuer, actualIdentifiers] =
          await federatedAttestations.lookupIdentifiers(account1, [issuer1])
        checkAgainstExpectedIdCases([0], [], actualCountsPerIssuer, actualIdentifiers)
      })
    })
  })

  describe('#validateAttestation', async () => {
    describe('with an authorized AttestationSigner', async () => {
      beforeEach(async () => {
        await accountsInstance.authorizeSigner(signer1, signerRole, { from: issuer1 })
        await accountsInstance.completeSignerAuthorization(issuer1, signerRole, { from: signer1 })
      })

      it('should return successfully if a valid signature is used', async () => {
        assert.isOk(
          await federatedAttestations.validateAttestationSig(
            identifier1,
            issuer1,
            account1,
            signer1,
            nowUnixTime,
            sig.v,
            sig.r,
            sig.s
          )
        )
      })

      it('should return false if an invalid signature is provided', async () => {
        const sig2 = await getSignatureForAttestation(
          identifier1,
          issuer1,
          account1,
          nowUnixTime,
          accounts[4],
          chainId,
          federatedAttestations.address
        )
        await assertRevert(
          federatedAttestations.validateAttestationSig(
            identifier1,
            issuer1,
            account1,
            signer1,
            nowUnixTime,
            sig2.v,
            sig2.r,
            sig2.s
          )
        )
      })

      const wrongArgs = [
        [0, 'identifier', identifier2],
        [1, 'issuer', accounts[4]],
        [2, 'account', accounts[4]],
        [3, 'signer', accounts[4]],
        [4, 'issuedOn', nowUnixTime - 1],
      ]
      wrongArgs.forEach(([index, arg, wrongValue]) => {
        it(`should fail if the provided ${arg} is different from the attestation`, async () => {
          const args = [identifier1, issuer1, account1, signer1, nowUnixTime, sig.v, sig.r, sig.s]
          args[index] = wrongValue
          await assertRevert(federatedAttestations.validateAttestationSig.apply(this, args))
        })
      })
    })

    it('should revert if the signer is not authorized as an AttestationSigner by the issuer', async () => {
      await assertRevert(
        federatedAttestations.validateAttestationSig(
          identifier1,
          issuer1,
          account1,
          signer1,
          nowUnixTime,
          sig.v,
          sig.r,
          sig.s
        )
      )
    })

    it('should revert if the signer is authorized as a different role by the issuer', async () => {
      const role = keccak256('random')
      await accountsInstance.authorizeSigner(signer1, role, { from: issuer1 })
      await accountsInstance.completeSignerAuthorization(issuer1, role, { from: signer1 })

      await assertRevert(
        federatedAttestations.validateAttestationSig(
          identifier1,
          issuer1,
          account1,
          signer1,
          nowUnixTime,
          sig.v,
          sig.r,
          sig.s
        )
      )
    })
  })

  describe('#registerAttestation', () => {
    beforeEach(async () => {
      await accountsInstance.authorizeSigner(signer1, signerRole, { from: issuer1 })
      await accountsInstance.completeSignerAuthorization(issuer1, signerRole, { from: signer1 })
    })

    it('should emit AttestationRegistered for a valid attestation', async () => {
      const register = await federatedAttestations.registerAttestation(
        identifier1,
        issuer1,
        account1,
        signer1,
        nowUnixTime,
        sig.v,
        sig.r,
        sig.s
      )

      // fetching onchain publishedOn value as expected test value to avoid testing for a specific value
      // as it would be a very flaky test
      const attestation = await federatedAttestations.identifierToAttestations(
        identifier1,
        issuer1,
        0
      )
      const publishedOn = attestation['publishedOn']
      assertLogMatches2(register.logs[0], {
        event: 'AttestationRegistered',
        args: {
          identifier: identifier1,
          issuer: issuer1,
          account: account1,
          signer: signer1,
          issuedOn: nowUnixTime,
          publishedOn,
        },
      })
      assertGteBN(publishedOn, publishedOnLowerBound)
    })

    it('should succeed if issuer == signer', async () => {
      await signAndRegisterAttestation(identifier1, issuer1, account1, nowUnixTime, issuer1)
      await assertAttestationInStorage(identifier1, issuer1, 0, account1, nowUnixTime, issuer1, 0)
    })

    it('should revert if an invalid signature is provided', async () => {
      const sig2 = await getSignatureForAttestation(
        identifier1,
        issuer1,
        account1,
        nowUnixTime,
        accounts[4],
        chainId,
        federatedAttestations.address
      )
      await assertTransactionRevertWithReason(
        federatedAttestations.registerAttestation(
          identifier1,
          issuer1,
          account1,
          signer1,
          nowUnixTime,
          sig2.v,
          sig2.r,
          sig2.s
        ),
        'Signature is invalid'
      )
    })

    it('should revert if signer has been deregistered', async () => {
      await accountsInstance.removeSigner(signer1, signerRole, { from: issuer1 })
      await assertTransactionRevertWithReason(
        federatedAttestations.registerAttestation(
          identifier1,
          issuer1,
          account1,
          signer1,
          nowUnixTime,
          sig.v,
          sig.r,
          sig.s
        ),
        'not active authorized signer for role'
      )
    })

    it('should revert if attestation has been revoked', async () => {
      await signAndRegisterAttestation(identifier1, issuer1, account1, nowUnixTime, signer1)
      await federatedAttestations.revokeAttestation(identifier1, issuer1, account1, {
        from: issuer1,
      })
      await assertTransactionRevertWithReason(
        federatedAttestations.registerAttestation(
          identifier1,
          issuer1,
          account1,
          signer1,
          nowUnixTime,
          sig.v,
          sig.r,
          sig.s,
          { from: issuer1 }
        ),
        'Attestation has been revoked'
      )
    })

    it('should modify identifierToAttestations and addresstoIdentifiers accordingly', async () => {
      await assertAttestationNotInStorage(identifier1, issuer1, account1, 0, 0)
      await signAndRegisterAttestation(identifier1, issuer1, account1, nowUnixTime, signer1)
      await assertAttestationInStorage(identifier1, issuer1, 0, account1, nowUnixTime, signer1, 0)
    })

    describe('when registering a second attestation', () => {
      beforeEach(async () => {
        // register first attestation
        await federatedAttestations.registerAttestation(
          identifier1,
          issuer1,
          account1,
          signer1,
          nowUnixTime,
          sig.v,
          sig.r,
          sig.s,
          { from: issuer1 }
        )
      })

      it('should modify identifierToAttestations and addresstoIdentifiers accordingly', async () => {
        const account2 = accounts[4]
        await assertAttestationInStorage(identifier1, issuer1, 0, account1, nowUnixTime, signer1, 0)
        await assertAttestationNotInStorage(identifier1, issuer1, account2, 1, 0)

        await signAndRegisterAttestation(identifier1, issuer1, account2, nowUnixTime, signer1)
        await assertAttestationInStorage(identifier1, issuer1, 1, account2, nowUnixTime, signer1, 0)
      })

      it('should revert if an attestation with the same (issuer, identifier, account) is uploaded again', async () => {
        // Upload the same attestation signed by a different signer, authorized under the same issuer
        const signer2 = accounts[5]
        await accountsInstance.authorizeSigner(signer2, signerRole, { from: issuer1 })
        await accountsInstance.completeSignerAuthorization(issuer1, signerRole, { from: signer2 })
        const sig2 = await getSignatureForAttestation(
          identifier1,
          issuer1,
          account1,
          nowUnixTime + 1,
          signer2,
          1,
          federatedAttestations.address
        )
        await assertTransactionRevertWithReason(
          federatedAttestations.registerAttestation(
            identifier1,
            issuer1,
            account1,
            signer2,
            nowUnixTime,
            sig2.v,
            sig2.r,
            sig2.s,
            { from: issuer1 }
          ),
          'Signature is invalid'
        )
      })

      it('should succeed with a different identifier', async () => {
        await signAndRegisterAttestation(identifier2, issuer1, account1, nowUnixTime, signer1)
        await assertAttestationInStorage(identifier2, issuer1, 0, account1, nowUnixTime, signer1, 1)
      })

      it('should succeed with a different issuer', async () => {
        const issuer2 = accounts[5]
        const signer2 = accounts[6]
        await accountsInstance.createAccount({ from: issuer2 })
        await signAndRegisterAttestation(identifier1, issuer2, account1, nowUnixTime, signer2)
        await assertAttestationInStorage(identifier1, issuer2, 0, account1, nowUnixTime, signer2, 0)
      })

      it('should succeed with a different account', async () => {
        const account2 = accounts[5]
        await signAndRegisterAttestation(identifier1, issuer1, account2, nowUnixTime, signer1)
        await assertAttestationInStorage(identifier1, issuer1, 1, account2, nowUnixTime, signer1, 0)
      })
    })

    it('should succeed if any user attempts to register the attestation with a valid signature', async () => {
      assert.isOk(
        await federatedAttestations.registerAttestation(
          identifier1,
          issuer1,
          account1,
          signer1,
          nowUnixTime,
          sig.v,
          sig.r,
          sig.s,
          { from: accounts[5] }
        )
      )
    })

    it('should succeed if a different AttestationSigner authorized by the same issuer registers the attestation', async () => {
      const signer2 = accounts[5]
      await accountsInstance.authorizeSigner(signer2, signerRole, { from: issuer1 })
      await accountsInstance.completeSignerAuthorization(issuer1, signerRole, { from: signer2 })
      await federatedAttestations.registerAttestation(
        identifier1,
        issuer1,
        account1,
        signer1,
        nowUnixTime,
        sig.v,
        sig.r,
        sig.s,
        { from: signer2 }
      )
      await assertAttestationInStorage(identifier1, issuer1, 0, account1, nowUnixTime, signer1, 0)
    })

    it('should succeed if the issuer submits the attestation directly', async () => {
      await federatedAttestations.registerAttestationAsIssuer(identifier1, account1, nowUnixTime, {
        from: issuer1,
      })
      await assertAttestationInStorage(identifier1, issuer1, 0, account1, nowUnixTime, issuer1, 0)
    })

    it('should succeed if issuer is not registered in Accounts.sol', async () => {
      const issuer2 = accounts[5]
      assert.isFalse(await accountsInstance.isAccount(issuer2))
      await federatedAttestations.registerAttestationAsIssuer(identifier1, account1, nowUnixTime, {
        from: issuer2,
      })
      await assertAttestationInStorage(identifier1, issuer2, 0, account1, nowUnixTime, issuer2, 0)
    })

    it('should revert if MAX_ATTESTATIONS_PER_IDENTIFIER have already been registered', async () => {
      for (
        let i = 0;
        // This should not overflow and if it does, the test should fail anyways
        i < (await federatedAttestations.MAX_ATTESTATIONS_PER_IDENTIFIER()).toNumber();
        i++
      ) {
        // accounts[n] is limited
        const newAccount = await web3.eth.accounts.create().address
        await federatedAttestations.registerAttestationAsIssuer(
          identifier1,
          newAccount,
          nowUnixTime,
          { from: issuer1 }
        )
      }
      await assertTransactionRevertWithReason(
        federatedAttestations.registerAttestationAsIssuer(identifier1, account1, nowUnixTime, {
          from: issuer1,
        }),
        'Max attestations already registered for identifier'
      )
    })
    it('should revert if MAX_IDENTIFIERS_PER_ADDRESS have already been registered', async () => {
      for (
        let i = 0;
        // This should not overflow and if it does, the test should fail anyways
        i < (await federatedAttestations.MAX_IDENTIFIERS_PER_ADDRESS()).toNumber();
        i++
      ) {
        const newIdentifier = getPhoneHash(phoneNumber, `dummysalt-${i}`)
        await federatedAttestations.registerAttestationAsIssuer(
          newIdentifier,
          account1,
          nowUnixTime,
          { from: issuer1 }
        )
      }
      await assertTransactionRevertWithReason(
        federatedAttestations.registerAttestationAsIssuer(identifier1, account1, nowUnixTime, {
          from: issuer1,
        }),
        'Max identifiers already registered for account'
      )
    })
  })

  describe('#revokeAttestation', () => {
    beforeEach(async () => {
      await accountsInstance.authorizeSigner(signer1, signerRole, { from: issuer1 })
      await accountsInstance.completeSignerAuthorization(issuer1, signerRole, { from: signer1 })
      await federatedAttestations.registerAttestation(
        identifier1,
        issuer1,
        account1,
        signer1,
        nowUnixTime,
        sig.v,
        sig.r,
        sig.s,
        { from: issuer1 }
      )
    })

    it('should modify identifierToAttestations and addresstoIdentifiers accordingly', async () => {
      await assertAttestationInStorage(identifier1, issuer1, 0, account1, nowUnixTime, signer1, 0)
      await federatedAttestations.revokeAttestation(identifier1, issuer1, account1, {
        from: issuer1,
      })
      await assertAttestationNotInStorage(identifier1, issuer1, account1, 0, 0)
    })

    it('should succeed when revoked by a current signer of issuer', async () => {
      await federatedAttestations.revokeAttestation(identifier1, issuer1, account1, {
        from: signer1,
      })
      await assertAttestationNotInStorage(identifier1, issuer1, account1, 0, 0)
    })

    it('should revert when signer has been deregistered', async () => {
      await accountsInstance.removeSigner(signer1, signerRole, { from: issuer1 })
      await assertTransactionRevertWithReason(
        federatedAttestations.revokeAttestation(identifier1, issuer1, account1, {
          from: signer1,
        }),
        'not active authorized signer for role'
      )
    })

    it('should emit an AttestationRevoked event after successfully revoking', async () => {
      const attestation = await federatedAttestations.identifierToAttestations(
        identifier1,
        issuer1,
        0
      )

      // fetching onchain publishedOn value as expected test value to avoid testing for a specific value
      // as it would be a very flaky test to try and predict the value
      const publishedOn = attestation['publishedOn']
      const revokeAttestation = await federatedAttestations.revokeAttestation(
        identifier1,
        issuer1,
        account1,
        { from: issuer1 }
      )
      assertLogMatches2(revokeAttestation.logs[0], {
        event: 'AttestationRevoked',
        args: {
          identifier: identifier1,
          issuer: issuer1,
          account: account1,
          signer: signer1,
          issuedOn: nowUnixTime,
          publishedOn,
        },
      })
    })

    it('should succeed if issuer is not registered in Accounts.sol', async () => {
      const issuer2 = accounts[4]
      assert.isFalse(await accountsInstance.isAccount(issuer2))
      await federatedAttestations.registerAttestationAsIssuer(identifier1, account1, nowUnixTime, {
        from: issuer2,
      })
      await assertAttestationInStorage(identifier1, issuer2, 0, account1, nowUnixTime, issuer2, 0)
      await federatedAttestations.revokeAttestation(identifier1, issuer2, account1, {
        from: issuer2,
      })
      await assertAttestationNotInStorage(identifier1, issuer2, account1, 0, 0)
    })

    it("should revert when revoking an attestation that doesn't exist", async () => {
      await assertTransactionRevertWithReason(
        federatedAttestations.revokeAttestation(identifier1, issuer1, accounts[5], {
          from: issuer1,
        }),
        'Attestation to be revoked does not exist'
      )
    })

    it('should succeed when >1 attestations are registered for (identifier, issuer)', async () => {
      const account2 = accounts[4]
      await signAndRegisterAttestation(identifier1, issuer1, account2, nowUnixTime, signer1)
      await federatedAttestations.revokeAttestation(identifier1, issuer1, account2, {
        from: account2,
      })
      await assertAttestationNotInStorage(identifier1, issuer1, account2, 1, 0)
      await assertAttestationInStorage(identifier1, issuer1, 0, account1, nowUnixTime, signer1, 0)
    })

    it('should succeed when >1 identifiers are registered for (account, issuer)', async () => {
      await signAndRegisterAttestation(identifier2, issuer1, account1, nowUnixTime, signer1)
      await federatedAttestations.revokeAttestation(identifier2, issuer1, account1, {
        from: account1,
      })
      await assertAttestationNotInStorage(identifier2, issuer1, account1, 0, 1)
      await assertAttestationInStorage(identifier1, issuer1, 0, account1, nowUnixTime, signer1, 0)
    })

    const newAttestation = [
      [0, 'identifier', identifier2],
      // skipping issuer as it requires a different signer as well
      [2, 'account', accounts[4]],
      [3, 'issuedOn', nowUnixTime + 1],
      [4, 'signer', accounts[4]],
    ]
    newAttestation.forEach(([index, arg, newVal]) => {
      it(`after revoking an attestation, should succeed in registering new attestation with different ${arg}`, async () => {
        await federatedAttestations.revokeAttestation(identifier1, issuer1, account1, {
          from: issuer1,
        })
        const args = [identifier1, issuer1, account1, nowUnixTime, signer1]
        args[index] = newVal
        await signAndRegisterAttestation.apply(this, args)
      })
    })

    it('should revert if an invalid user attempts to revoke the attestation', async () => {
      await assertTransactionRevertWithReason(
        federatedAttestations.revokeAttestation(identifier1, issuer1, account1, {
          from: accounts[5],
        }),
        'Must first register address with Account.createAccount'
      )
    })

    it('should fail to register a revoked attestation', async () => {
      await federatedAttestations.revokeAttestation(identifier1, issuer1, account1, {
        from: issuer1,
      })
      await assertTransactionRevertWithReason(
        federatedAttestations.registerAttestation(
          identifier1,
          issuer1,
          account1,
          signer1,
          nowUnixTime,
          sig.v,
          sig.r,
          sig.s,
          { from: issuer1 }
        ),
        'Attestation has been revoked'
      )
    })
  })

  describe('#batchRevokeAttestations', () => {
    const account2 = accounts[4]
    const signer2 = accounts[5]

    beforeEach(async () => {
      await signAndRegisterAttestation(identifier1, issuer1, account1, nowUnixTime, signer1)
      await signAndRegisterAttestation(identifier1, issuer1, account2, nowUnixTime, signer2)
      await signAndRegisterAttestation(identifier2, issuer1, account2, nowUnixTime, signer1)
    })
    it('should succeed if issuer batch revokes attestations', async () => {
      await federatedAttestations.batchRevokeAttestations(
        issuer1,
        [identifier1, identifier2],
        [account1, account2],
        { from: issuer1 }
      )
      const [countsPerIssuer1, addresses1, signers1, issuedOns1, publishedOns1] =
        await federatedAttestations.lookupAttestations(identifier1, [issuer1])
      checkAgainstExpectedAttestations(
        [1],
        [{ account: account2, issuedOn: nowUnixTime, signer: signer2 }],
        publishedOnLowerBound,
        countsPerIssuer1,
        addresses1,
        signers1,
        issuedOns1,
        publishedOns1
      )
      const [countsPerIssuer2, addresses2, signers2, issuedOns2, publishedOns2] =
        await federatedAttestations.lookupAttestations(identifier2, [issuer1])
      checkAgainstExpectedAttestations(
        [0],
        [],
        publishedOnLowerBound,
        countsPerIssuer2,
        addresses2,
        signers2,
        issuedOns2,
        publishedOns2
      )
    })

    it('should succeed regardless of order of (attestations, identifiers)', async () => {
      await federatedAttestations.batchRevokeAttestations(
        issuer1,
        [identifier2, identifier1],
        [account2, account1],
        { from: issuer1 }
      )
      const [countsPerIssuer1, addresses1, signers1, issuedOns1, publishedOns1] =
        await federatedAttestations.lookupAttestations(identifier1, [issuer1])
      checkAgainstExpectedAttestations(
        [1],
        [{ account: account2, issuedOn: nowUnixTime, signer: signer2 }],
        publishedOnLowerBound,
        countsPerIssuer1,
        addresses1,
        signers1,
        issuedOns1,
        publishedOns1
      )
      const [countsPerIssuer2, addresses2, signers2, issuedOns2, publishedOns2] =
        await federatedAttestations.lookupAttestations(identifier2, [issuer1])
      checkAgainstExpectedAttestations(
        [0],
        [],
        publishedOnLowerBound,
        countsPerIssuer2,
        addresses2,
        signers2,
        issuedOns2,
        publishedOns2
      )
    })

    it('should succeed if currently registered signer of issuer batch revokes attestations', async () => {
      await federatedAttestations.batchRevokeAttestations(
        issuer1,
        [identifier2, identifier1],
        [account2, account1],
        { from: signer1 }
      )
      const [countsPerIssuer1, addresses1, signers1, issuedOns1, publishedOns1] =
        await federatedAttestations.lookupAttestations(identifier1, [issuer1])
      checkAgainstExpectedAttestations(
        [1],
        [{ account: account2, issuedOn: nowUnixTime, signer: signer2 }],
        publishedOnLowerBound,
        countsPerIssuer1,
        addresses1,
        signers1,
        issuedOns1,
        publishedOns1
      )
      const [countsPerIssuer2, addresses2, signers2, issuedOns2, publishedOns2] =
        await federatedAttestations.lookupAttestations(identifier2, [issuer1])
      checkAgainstExpectedAttestations(
        [0],
        [],
        publishedOnLowerBound,
        countsPerIssuer2,
        addresses2,
        signers2,
        issuedOns2,
        publishedOns2
      )
    })

    it('should succeed if issuer is not registered in Accounts.sol', async () => {
      const issuer2 = accounts[6]
      assert.isFalse(await accountsInstance.isAccount(issuer2))
      await federatedAttestations.registerAttestationAsIssuer(identifier1, account1, nowUnixTime, {
        from: issuer2,
      })
      await assertAttestationInStorage(identifier1, issuer2, 0, account1, nowUnixTime, issuer2, 0)
      await federatedAttestations.batchRevokeAttestations(issuer2, [identifier1], [account1], {
        from: issuer2,
      })
      await assertAttestationNotInStorage(identifier1, issuer2, account1, 0, 0)
    })

    it('should revert if deregistered signer of issuer batch revokes attestations', async () => {
      await accountsInstance.removeSigner(signer1, signerRole, { from: issuer1 })
      await assertTransactionRevertWithReason(
        federatedAttestations.batchRevokeAttestations(
          issuer1,
          [identifier2, identifier1],
          [account2, account1],
          { from: signer1 }
        ),
        'not active authorized signer for role'
      )
    })
    it('should revert if identifiers.length != accounts.length', async () => {
      await assertTransactionRevertWithReason(
        federatedAttestations.batchRevokeAttestations(
          issuer1,
          [identifier2],
          [account2, account1],
          { from: signer1 }
        ),
        'Unequal number of identifiers and accounts'
      )
    })
    it('should revert if one of the (identifier, account) pairs is invalid', async () => {
      await assertTransactionRevertWithReason(
        federatedAttestations.batchRevokeAttestations(
          issuer1,
          // (identifier2, account1) does not exist
          [identifier2, identifier2],
          [account2, account1],
          { from: signer1 }
        ),
        'Attestation to be revoked does not exist'
      )
    })
  })
})<|MERGE_RESOLUTION|>--- conflicted
+++ resolved
@@ -11,12 +11,8 @@
   assertLogMatches2,
   assertRevert,
   assertThrowsAsync,
-<<<<<<< HEAD
   assertTransactionRevertWithReason,
-  assumeOwnership,
-=======
   assumeOwnershipWithTruffle,
->>>>>>> 9c47cbe9
 } from '@celo/protocol/lib/test-utils'
 import { getDeployedProxiedContract } from '@celo/protocol/lib/web3-utils'
 import BigNumber from 'bignumber.js'
