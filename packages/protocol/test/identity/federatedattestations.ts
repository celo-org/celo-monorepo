--- conflicted
+++ resolved
@@ -3,13 +3,9 @@
   getSignatureForAttestation,
 } from '@celo/protocol/lib/fed-attestations-utils'
 import { CeloContractName } from '@celo/protocol/lib/registry-utils'
-<<<<<<< HEAD
+import { assertLogMatches2, assertRevert } from '@celo/protocol/lib/test-utils'
 import { getPhoneHash } from '@celo/utils/lib/phoneNumbers'
 import BigNumber from 'bignumber.js'
-=======
-import { assertLogMatches2, assertRevert } from '@celo/protocol/lib/test-utils'
-import { getPhoneHash } from '@celo/utils/lib/phoneNumbers'
->>>>>>> 5094fff5
 import {
   AccountsContract,
   AccountsInstance,
@@ -32,25 +28,24 @@
   let registry: RegistryInstance
   let initialize
 
-  const phoneNumber: string = '+18005551212'
-  const pnIdentifier: string = getPhoneHash(phoneNumber)
   const getCurrentUnixTime = () => Math.floor(Date.now() / 1000)
   const chainId = 1
 
-<<<<<<< HEAD
   const account1 = accounts[0]
   const issuer1 = accounts[1]
   const phoneNumber: string = '+18005551212'
+  // TODO remove + unify variables across the board
+  const pnIdentifier: string = getPhoneHash(phoneNumber)
   const pnIdentifier1 = getPhoneHash(phoneNumber)
   const nowUnixTime = Math.floor(Date.now() / 1000)
-=======
+
   const issuer = accounts[0]
   const signer = accounts[1]
   const account = accounts[2]
   const issuedOn = getCurrentUnixTime()
+
   const signerRole = keccak256('celo.org/core/attestation')
   let sig
->>>>>>> 5094fff5
 
   beforeEach('FederatedAttestations setup', async () => {
     accountsInstance = await Accounts.new(true)
@@ -61,15 +56,6 @@
       CeloContractName.FederatedAttestations,
       federatedAttestations.address
     )
-<<<<<<< HEAD
-    await federatedAttestations.initialize(registry.address)
-  })
-
-  describe('#initialize()', () => {
-    it('TODO ASv2', async () => {
-      // TODO ASv2
-      assert(federatedAttestations)
-=======
     initialize = await federatedAttestations.initialize(registry.address)
 
     await accountsInstance.createAccount({ from: issuer })
@@ -125,7 +111,6 @@
 
     it('should not be callable again', async () => {
       await assertRevert(federatedAttestations.initialize(registry.address))
->>>>>>> 5094fff5
     })
   })
 
@@ -206,9 +191,12 @@
         ]) {
           for (const attestation of attestationsPerIssuer) {
             // Require consistent order for test cases
-            await federatedAttestations.registerAttestation(pnIdentifier1, issuer, attestation, {
-              from: attestation.account,
-            })
+            // TODO fix
+            console.log(issuer)
+            console.log(attestation)
+            // await federatedAttestations.registerAttestation(pnIdentifier1, issuer, attestation, {
+            //   from: attestation.account,
+            // })
           }
         }
       })
@@ -264,8 +252,8 @@
       it('should not return attestations from revoked signers', async () => {
         const attestationToRevoke = issuer2Attestations[0]
         await federatedAttestations.revokeSigner(
-          attestationToRevoke.signer,
-          attestationToRevoke.issuedOn - 1
+          attestationToRevoke.signer
+          // attestationToRevoke.issuedOn - 1
         )
         const expectedAttestations = issuer2Attestations.slice(1)
 
@@ -342,14 +330,17 @@
               issuedOn: nowUnixTime,
               signer: idCase.signer,
             }
-            await federatedAttestations.registerAttestation(
-              idCase.pnIdentifier,
-              issuer,
-              attestation,
-              {
-                from: attestation.account,
-              }
-            )
+            // TODO fix
+            console.log(issuer)
+            console.log(attestation)
+            // await federatedAttestations.registerAttestation(
+            //   idCase.pnIdentifier,
+            //   issuer,
+            //   attestation,
+            //   {
+            //     from: attestation.account,
+            //   }
+            // )
           }
         }
       })
@@ -402,7 +393,8 @@
       })
 
       it('should not return identifiers from revoked signers', async () => {
-        await federatedAttestations.revokeSigner(issuer2IdCases[0].signer, nowUnixTime)
+        // TODO fix
+        await federatedAttestations.revokeSigner(issuer2IdCases[0].signer) // , nowUnixTime)
         const expectedIdCases = issuer2IdCases.slice(1)
         const actualIdentifiers = await federatedAttestations.lookupIdentifiersByAddress(
           account1,
