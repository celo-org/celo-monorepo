--- conflicted
+++ resolved
@@ -105,6 +105,7 @@
     assert.equal(attestation['account'], account)
     assert.equal(attestation['issuedOn'], issuedOn)
     assert.equal(attestation['signer'], signer)
+    // Intentionally not checking publishedOn since this value is set on-chain
     const storedIdentifier = await federatedAttestations.addressToIdentifiers(
       account,
       issuer,
@@ -137,21 +138,26 @@
   const checkAgainstExpectedAttestations = (
     expectedCountsPerIssuer: number[],
     expectedAttestations: AttestationTestCase[],
+    expectedPublishedOn: number,
     actualCountsPerIssuer: BigNumber[],
     actualAddresses: string[],
+    actualSigners: string[],
     actualIssuedOns: BigNumber[],
-    actualSigners: string[]
+    actualPublishedOns: BigNumber[]
   ) => {
     assertEqualBNArray(actualCountsPerIssuer, expectedCountsPerIssuer)
-
     assert.lengthOf(actualAddresses, expectedAttestations.length)
+    assert.lengthOf(actualSigners, expectedAttestations.length)
     assert.lengthOf(actualIssuedOns, expectedAttestations.length)
-    assert.lengthOf(actualSigners, expectedAttestations.length)
+    assert.lengthOf(actualPublishedOns, expectedAttestations.length)
 
     expectedAttestations.forEach((expectedAttestation, index) => {
       assert.equal(actualAddresses[index], expectedAttestation.account)
+      assert.equal(actualSigners[index], expectedAttestation.signer)
       assert.equal(actualIssuedOns[index].toNumber(), expectedAttestation.issuedOn)
-      assert.equal(actualSigners[index], expectedAttestation.signer)
+      assert.isAtLeast(actualPublishedOns[index].toNumber(), actualIssuedOns[index].toNumber())
+      // Check bounds for publishedOn, not exact values, as it is set onchain
+      assert.isAtMost(actualPublishedOns[index].toNumber(), expectedPublishedOn + 10)
     })
   }
 
@@ -223,44 +229,7 @@
     })
   })
 
-<<<<<<< HEAD
-  describe('looking up attestations', () => {
-=======
   describe('#lookupAttestations', () => {
-    interface AttestationTestCase {
-      account: string
-      signer: string
-      issuedOn: number
-    }
-
-    const checkAgainstExpectedAttestations = (
-      expectedCountsPerIssuer: number[],
-      expectedAttestations: AttestationTestCase[],
-      expectedPublishedOn: number,
-      actualCountsPerIssuer: BigNumber[],
-      actualAddresses: string[],
-      actualSigners: string[],
-      actualIssuedOns: BigNumber[],
-      actualPublishedOns: BigNumber[]
-    ) => {
-      // purposefully not checking publishedOn, as it is set onchain
-      expect(actualCountsPerIssuer.map((count) => count.toNumber())).to.eql(expectedCountsPerIssuer)
-
-      assert.lengthOf(actualAddresses, expectedAttestations.length)
-      assert.lengthOf(actualSigners, expectedAttestations.length)
-      assert.lengthOf(actualIssuedOns, expectedAttestations.length)
-      assert.lengthOf(actualPublishedOns, expectedAttestations.length)
-
-      expectedAttestations.forEach((expectedAttestation, index) => {
-        assert.equal(actualAddresses[index], expectedAttestation.account)
-        assert.equal(actualSigners[index], expectedAttestation.signer)
-        assert.equal(actualIssuedOns[index].toNumber(), expectedAttestation.issuedOn)
-        assert.isAtLeast(actualPublishedOns[index].toNumber(), actualIssuedOns[index].toNumber())
-        assert.isAtMost(actualPublishedOns[index].toNumber(), expectedPublishedOn + 10)
-      })
-    }
-
->>>>>>> 07dcaf7b
     describe('when identifier has not been registered', () => {
       it('should return empty list', async () => {
         const [
@@ -1104,11 +1073,14 @@
   describe('#batchRevokeAttestations', () => {
     const account2 = accounts[3]
     const signer2 = accounts[4]
-
+    let publishedOn
     beforeEach(async () => {
       await signAndRegisterAttestation(identifier1, issuer1, account1, nowUnixTime, signer1)
       await signAndRegisterAttestation(identifier1, issuer1, account2, nowUnixTime, signer2)
       await signAndRegisterAttestation(identifier2, issuer1, account2, nowUnixTime, signer1)
+      publishedOn = (await federatedAttestations.identifierToAttestations(identifier2, issuer1, 0))[
+        'publishedOn'
+      ].toNumber()
     })
     it('should succeed if issuer batch revokes attestations', async () => {
       await federatedAttestations.batchRevokeAttestations(
@@ -1119,25 +1091,39 @@
       const [
         countsPerIssuer1,
         addresses1,
+        signers1,
         issuedOns1,
-        signers1,
+        publishedOns1,
       ] = await federatedAttestations.lookupAttestations(identifier1, [issuer1])
       checkAgainstExpectedAttestations(
         [1],
         [{ account: account2, issuedOn: nowUnixTime, signer: signer2 }],
+        publishedOn,
         countsPerIssuer1,
         addresses1,
+        signers1,
         issuedOns1,
-        signers1
+        publishedOns1
       )
       const [
         countsPerIssuer2,
         addresses2,
+        signers2,
         issuedOns2,
+        publishedOns2,
+      ] = await federatedAttestations.lookupAttestations(identifier2, [issuer1])
+      checkAgainstExpectedAttestations(
+        [0],
+        [],
+        publishedOn,
+        countsPerIssuer2,
+        addresses2,
         signers2,
-      ] = await federatedAttestations.lookupAttestations(identifier2, [issuer1])
-      checkAgainstExpectedAttestations([0], [], countsPerIssuer2, addresses2, issuedOns2, signers2)
-    })
+        issuedOns2,
+        publishedOns2
+      )
+    })
+
     it('should succeed regardless of order of (attestations, identifiers)', async () => {
       await federatedAttestations.batchRevokeAttestations(
         issuer1,
@@ -1147,24 +1133,37 @@
       const [
         countsPerIssuer1,
         addresses1,
+        signers1,
         issuedOns1,
-        signers1,
+        publishedOns1,
       ] = await federatedAttestations.lookupAttestations(identifier1, [issuer1])
       checkAgainstExpectedAttestations(
         [1],
         [{ account: account2, issuedOn: nowUnixTime, signer: signer2 }],
+        publishedOn,
         countsPerIssuer1,
         addresses1,
+        signers1,
         issuedOns1,
-        signers1
+        publishedOns1
       )
       const [
         countsPerIssuer2,
         addresses2,
+        signers2,
         issuedOns2,
+        publishedOns2,
+      ] = await federatedAttestations.lookupAttestations(identifier2, [issuer1])
+      checkAgainstExpectedAttestations(
+        [0],
+        [],
+        publishedOn,
+        countsPerIssuer2,
+        addresses2,
         signers2,
-      ] = await federatedAttestations.lookupAttestations(identifier2, [issuer1])
-      checkAgainstExpectedAttestations([0], [], countsPerIssuer2, addresses2, issuedOns2, signers2)
+        issuedOns2,
+        publishedOns2
+      )
     })
 
     it('should succeed if currently registered signer of issuer batch revokes attestations', async () => {
@@ -1177,24 +1176,37 @@
       const [
         countsPerIssuer1,
         addresses1,
+        signers1,
         issuedOns1,
-        signers1,
+        publishedOns1,
       ] = await federatedAttestations.lookupAttestations(identifier1, [issuer1])
       checkAgainstExpectedAttestations(
         [1],
         [{ account: account2, issuedOn: nowUnixTime, signer: signer2 }],
+        publishedOn,
         countsPerIssuer1,
         addresses1,
+        signers1,
         issuedOns1,
-        signers1
+        publishedOns1
       )
       const [
         countsPerIssuer2,
         addresses2,
+        signers2,
         issuedOns2,
+        publishedOns2,
+      ] = await federatedAttestations.lookupAttestations(identifier2, [issuer1])
+      checkAgainstExpectedAttestations(
+        [0],
+        [],
+        publishedOn,
+        countsPerIssuer2,
+        addresses2,
         signers2,
-      ] = await federatedAttestations.lookupAttestations(identifier2, [issuer1])
-      checkAgainstExpectedAttestations([0], [], countsPerIssuer2, addresses2, issuedOns2, signers2)
+        issuedOns2,
+        publishedOns2
+      )
     })
 
     it('should succeed if issuer is not registered in Accounts.sol', async () => {
