import getPhoneHash from '@celo/phone-utils/lib/getPhoneHash'
import {
  getDomainDigest,
  getSignatureForAttestation,
} from '@celo/protocol/lib/fed-attestations-utils'
import { CeloContractName } from '@celo/protocol/lib/registry-utils'
import {
  assertEqualBNArray,
  assertLogMatches2,
  assertRevert,
  assertRevertWithReason,
  assertThrowsAsync,
  assumeOwnership,
} from '@celo/protocol/lib/test-utils'
import { getDeployedProxiedContract } from '@celo/protocol/lib/web3-utils'
import BigNumber from 'bignumber.js'
import {
  AccountsContract,
  AccountsInstance,
  FederatedAttestationsContract,
  FederatedAttestationsInstance,
  RegistryInstance,
} from 'types'
import { encodePacked, keccak256 } from 'web3-utils'

const Accounts: AccountsContract = artifacts.require('Accounts')
const FederatedAttestations: FederatedAttestationsContract = artifacts.require(
  'FederatedAttestations'
)

contract('FederatedAttestations', (accounts: string[]) => {
  let accountsInstance: AccountsInstance
  let federatedAttestations: FederatedAttestationsInstance
  let registry: RegistryInstance
  let initialize

  const chainId = 1

  const owner = accounts[0]
  const issuer1 = accounts[1]
  const signer1 = accounts[2]
  const account1 = accounts[3]

  const phoneNumber: string = '+18005551212'
  const identifier1 = getPhoneHash(phoneNumber)
  const identifier2 = getPhoneHash(phoneNumber, 'dummySalt')

  const nowUnixTime = Math.floor(Date.now() / 1000)

  const signerRole = keccak256(encodePacked('celo.org/core/attestation'))
  let sig

  const signAndRegisterAttestation = async (
    identifier: string,
    issuer: string, // Must be a registered account
    account: string,
    issuedOn: number,
    signer: string
  ) => {
    const attestationSignature = await getSignatureForAttestation(
      identifier,
      issuer,
      account,
      issuedOn,
      signer,
      chainId,
      federatedAttestations.address
    )
    if (issuer !== signer && !(await accountsInstance.isSigner(issuer, signer, signerRole))) {
      await accountsInstance.authorizeSigner(signer, signerRole, {
        from: issuer,
      })
      await accountsInstance.completeSignerAuthorization(issuer, signerRole, {
        from: signer,
      })
    }
    await federatedAttestations.registerAttestation(
      identifier,
      issuer,
      account,
      signer,
      issuedOn,
      attestationSignature.v,
      attestationSignature.r,
      attestationSignature.s,
      {
        from: issuer,
      }
    )
  }

  const assertAttestationInStorage = async (
    identifier: string,
    issuer: string,
    attestationIndex: number,
    account: string,
    issuedOn: number,
    signer: string,
    identifierIndex: number
  ) => {
    const attestation = await federatedAttestations.identifierToAttestations(
      identifier,
      issuer,
      attestationIndex
    )
    assert.equal(attestation['account'], account)
    assert.equal(attestation['issuedOn'], issuedOn)
    assert.equal(attestation['signer'], signer)
    // Intentionally not checking publishedOn since this value is set on-chain
    const storedIdentifier = await federatedAttestations.addressToIdentifiers(
      account,
      issuer,
      identifierIndex
    )
    assert.equal(identifier, storedIdentifier)
  }

  const assertAttestationNotInStorage = async (
    identifier: string,
    issuer: string,
    account: string,
    addressIndex: number,
    identifierIndex: number
  ) => {
    await assertThrowsAsync(
      federatedAttestations.identifierToAttestations(identifier, issuer, addressIndex)
    )
    await assertThrowsAsync(
      federatedAttestations.addressToIdentifiers(account, issuer, identifierIndex)
    )
  }

<<<<<<< HEAD
  before(async () => {
    registry = await getDeployedProxiedContract('Registry', artifacts)
    // Take ownership of the registry contract to point it to the mocks
    await assumeOwnership(['Registry'], owner)
  })
=======
  interface AttestationTestCase {
    account: string
    issuedOn: number
    signer: string
  }

  const checkAgainstExpectedAttestations = (
    expectedCountsPerIssuer: number[],
    expectedAttestations: AttestationTestCase[],
    expectedPublishedOn: number,
    actualCountsPerIssuer: BigNumber[],
    actualAddresses: string[],
    actualSigners: string[],
    actualIssuedOns: BigNumber[],
    actualPublishedOns: BigNumber[]
  ) => {
    assertEqualBNArray(actualCountsPerIssuer, expectedCountsPerIssuer)
    assert.lengthOf(actualAddresses, expectedAttestations.length)
    assert.lengthOf(actualSigners, expectedAttestations.length)
    assert.lengthOf(actualIssuedOns, expectedAttestations.length)
    assert.lengthOf(actualPublishedOns, expectedAttestations.length)

    expectedAttestations.forEach((expectedAttestation, index) => {
      assert.equal(actualAddresses[index], expectedAttestation.account)
      assert.equal(actualSigners[index], expectedAttestation.signer)
      assert.equal(actualIssuedOns[index].toNumber(), expectedAttestation.issuedOn)
      // Check bounds for publishedOn, not exact values, as it is set onchain
      assert.isAtLeast(actualPublishedOns[index].toNumber(), actualIssuedOns[index].toNumber())
      assert.isAtMost(actualPublishedOns[index].toNumber(), expectedPublishedOn + 10)
    })
  }
>>>>>>> 1ce11fa9

  beforeEach('FederatedAttestations setup', async () => {
    accountsInstance = await Accounts.new(true)
    federatedAttestations = await FederatedAttestations.new(true)
    await registry.setAddressFor(CeloContractName.Accounts, accountsInstance.address)
    await registry.setAddressFor(
      CeloContractName.FederatedAttestations,
      federatedAttestations.address
    )
<<<<<<< HEAD
    initialize = await federatedAttestations.initialize()
=======
    await accountsInstance.initialize(registry.address)
    initialize = await federatedAttestations.initialize(registry.address)
>>>>>>> 1ce11fa9

    await accountsInstance.createAccount({ from: issuer1 })
    sig = await getSignatureForAttestation(
      identifier1,
      issuer1,
      account1,
      nowUnixTime,
      signer1,
      chainId,
      federatedAttestations.address
    )
  })

  describe('#EIP712_VALIDATE_ATTESTATION_TYPEHASH()', () => {
    it('should have set the right typehash', async () => {
      const expectedTypehash = keccak256(
        'OwnershipAttestation(bytes32 identifier,address issuer,address account,uint64 issuedOn)'
      )
      assert.equal(
        await federatedAttestations.EIP712_VALIDATE_ATTESTATION_TYPEHASH(),
        expectedTypehash
      )
    })
  })

  describe('#initialize()', () => {
    it('should have set the owner', async () => {
      const actualOwner: string = await federatedAttestations.owner()
      assert.equal(actualOwner, owner)
    })

    it('should have set the EIP-712 domain separator', async () => {
      assert.equal(
        await federatedAttestations.eip712DomainSeparator(),
        getDomainDigest(federatedAttestations.address)
      )
    })

    it('should emit the EIP712DomainSeparatorSet event', () => {
      assertLogMatches2(initialize.logs[1], {
        event: 'EIP712DomainSeparatorSet',
        args: {
          eip712DomainSeparator: getDomainDigest(federatedAttestations.address),
        },
      })
    })

    it('should not be callable again', async () => {
      await assertRevert(federatedAttestations.initialize())
    })
  })

  describe('#lookupAttestations', () => {
    describe('when identifier has not been registered', () => {
      it('should return empty list', async () => {
        const [
          countsPerIssuer,
          addresses,
          signers,
          issuedOns,
          publishedOns,
        ] = await federatedAttestations.lookupAttestations(identifier1, [issuer1])
        checkAgainstExpectedAttestations(
          [0],
          [],
          0,
          countsPerIssuer,
          addresses,
          signers,
          issuedOns,
          publishedOns
        )
      })
    })
    describe('when identifier has been registered', () => {
      const account2 = accounts[4]

      const issuer2 = accounts[5]
      const issuer2Signer = accounts[6]
      const issuer2Signer2 = accounts[7]
      const issuer3 = accounts[8]

      const issuer1Attestations: AttestationTestCase[] = [
        {
          account: account1,
          signer: signer1,
          issuedOn: nowUnixTime,
        },
        // Same issuer as [0], different account
        {
          account: account2,
          signer: signer1,
          issuedOn: nowUnixTime,
        },
      ]
      const issuer2Attestations: AttestationTestCase[] = [
        // Same account as issuer1Attestations[0], different issuer
        {
          account: account1,
          signer: issuer2Signer,
          issuedOn: nowUnixTime,
        },
        // Different account and signer
        {
          account: account2,
          signer: issuer2Signer2,
          issuedOn: nowUnixTime,
        },
      ]

      let expectedPublishedOn

      beforeEach(async () => {
        // Require consistent order for test cases
        await accountsInstance.createAccount({ from: issuer2 })
        for (const { issuer, attestationsPerIssuer } of [
          { issuer: issuer1, attestationsPerIssuer: issuer1Attestations },
          { issuer: issuer2, attestationsPerIssuer: issuer2Attestations },
        ]) {
          for (const attestation of attestationsPerIssuer) {
            await signAndRegisterAttestation(
              identifier1,
              issuer,
              attestation.account,
              attestation.issuedOn,
              attestation.signer
            )
          }
        }
        expectedPublishedOn = Math.floor(Date.now() / 1000)
      })

      it('should return empty count and list if no issuers specified', async () => {
        const [
          countsPerIssuer,
          addresses,
          signers,
          issuedOns,
          publishedOns,
        ] = await federatedAttestations.lookupAttestations(identifier1, [])
        checkAgainstExpectedAttestations(
          [],
          [],
          0,
          countsPerIssuer,
          addresses,
          signers,
          issuedOns,
          publishedOns
        )
      })

      it('should return all attestations from one issuer', async () => {
        const [
          countsPerIssuer,
          addresses,
          signers,
          issuedOns,
          publishedOns,
        ] = await federatedAttestations.lookupAttestations(identifier1, [issuer1])
        checkAgainstExpectedAttestations(
          [issuer1Attestations.length],
          issuer1Attestations,
          expectedPublishedOn,
          countsPerIssuer,
          addresses,
          signers,
          issuedOns,
          publishedOns
        )
      })

      it('should return empty list if no attestations exist for an issuer', async () => {
        const [
          countsPerIssuer,
          addresses,
          signers,
          issuedOns,
          publishedOns,
        ] = await federatedAttestations.lookupAttestations(identifier1, [issuer3])
        checkAgainstExpectedAttestations(
          [0],
          [],
          0,
          countsPerIssuer,
          addresses,
          signers,
          issuedOns,
          publishedOns
        )
      })

      it('should return attestations from multiple issuers in correct order', async () => {
        const expectedAttestations = issuer2Attestations.concat(issuer1Attestations)
        const expectedCountsPerIssuer = [0, issuer2Attestations.length, issuer1Attestations.length]
        const [
          countsPerIssuer,
          addresses,
          signers,
          issuedOns,
          publishedOns,
        ] = await federatedAttestations.lookupAttestations(identifier1, [issuer3, issuer2, issuer1])
        checkAgainstExpectedAttestations(
          expectedCountsPerIssuer,
          expectedAttestations,
          expectedPublishedOn,
          countsPerIssuer,
          addresses,
          signers,
          issuedOns,
          publishedOns
        )
      })
    })
    describe('when identifier has been registered and then revoked', () => {
      beforeEach(async () => {
        await signAndRegisterAttestation(identifier1, issuer1, account1, nowUnixTime, signer1)
        await federatedAttestations.revokeAttestation(identifier1, issuer1, account1)
      })
      it('should return empty list', async () => {
        const [
          countsPerIssuer,
          addresses,
          signers,
          issuedOns,
          publishedOns,
        ] = await federatedAttestations.lookupAttestations(identifier1, [issuer1])
        checkAgainstExpectedAttestations(
          [0],
          [],
          0,
          countsPerIssuer,
          addresses,
          signers,
          issuedOns,
          publishedOns
        )
      })
    })
  })

  describe('#lookupIdentifiers', () => {
    interface IdentifierTestCase {
      identifier: string
      signer: string
    }

    const checkAgainstExpectedIdCases = (
      expectedCountsPerIssuer: number[],
      expectedIdentifiers: IdentifierTestCase[],
      actualCountsPerIssuer: BigNumber[],
      actualIdentifiers: string[]
    ) => {
      assertEqualBNArray(actualCountsPerIssuer, expectedCountsPerIssuer)
      assert.deepEqual(
        actualIdentifiers,
        expectedIdentifiers.map((idCase) => idCase.identifier)
      )
    }

    describe('when address has not been registered', () => {
      it('should return empty list', async () => {
        const [
          actualCountsPerIssuer,
          actualIdentifiers,
        ] = await federatedAttestations.lookupIdentifiers(account1, [issuer1])
        checkAgainstExpectedIdCases([0], [], actualCountsPerIssuer, actualIdentifiers)
      })
    })

    describe('when address has been registered', () => {
      const issuer2 = accounts[4]
      const issuer2Signer = accounts[5]
      const issuer2Signer2 = accounts[6]
      const issuer3 = accounts[7]

      const issuer1IdCases: IdentifierTestCase[] = [
        {
          identifier: identifier1,
          signer: signer1,
        },
        {
          identifier: identifier2,
          signer: signer1,
        },
      ]
      const issuer2IdCases: IdentifierTestCase[] = [
        {
          identifier: identifier1,
          signer: issuer2Signer2,
        },
        {
          identifier: identifier2,
          signer: issuer2Signer,
        },
      ]

      beforeEach(async () => {
        await accountsInstance.createAccount({ from: issuer2 })
        // Require consistent order for test cases
        for (const { issuer, idCasesPerIssuer } of [
          { issuer: issuer1, idCasesPerIssuer: issuer1IdCases },
          { issuer: issuer2, idCasesPerIssuer: issuer2IdCases },
        ]) {
          for (const idCase of idCasesPerIssuer) {
            await signAndRegisterAttestation(
              idCase.identifier,
              issuer,
              account1,
              nowUnixTime,
              idCase.signer
            )
          }
        }
      })

      it('should return empty count if no issuers specified', async () => {
        const [
          actualCountsPerIssuer,
          actualIdentifiers,
        ] = await federatedAttestations.lookupIdentifiers(account1, [])
        checkAgainstExpectedIdCases([], [], actualCountsPerIssuer, actualIdentifiers)
      })

      it('should return all identifiers from one issuer', async () => {
        const [
          actualCountsPerIssuer,
          actualIdentifiers,
        ] = await federatedAttestations.lookupIdentifiers(account1, [issuer1])
        checkAgainstExpectedIdCases(
          [issuer1IdCases.length],
          issuer1IdCases,
          actualCountsPerIssuer,
          actualIdentifiers
        )
      })

      it('should return empty list if no identifiers exist for an (issuer,address)', async () => {
        const [
          actualCountsPerIssuer,
          actualIdentifiers,
        ] = await federatedAttestations.lookupIdentifiers(account1, [issuer3])
        checkAgainstExpectedIdCases([0], [], actualCountsPerIssuer, actualIdentifiers)
      })

      it('should return identifiers from multiple issuers in correct order', async () => {
        const expectedIdCases = issuer2IdCases.concat(issuer1IdCases)
        const expectedCountsPerIssuer = [0, issuer2IdCases.length, issuer1IdCases.length]
        const [
          actualCountsPerIssuer,
          actualIdentifiers,
        ] = await federatedAttestations.lookupIdentifiers(account1, [issuer3, issuer2, issuer1])
        checkAgainstExpectedIdCases(
          expectedCountsPerIssuer,
          expectedIdCases,
          actualCountsPerIssuer,
          actualIdentifiers
        )
      })
    })
    describe('when identifier has been registered and then revoked', () => {
      beforeEach(async () => {
        await signAndRegisterAttestation(identifier1, issuer1, account1, nowUnixTime, signer1)
        await federatedAttestations.revokeAttestation(identifier1, issuer1, account1)
      })
      it('should return empty list', async () => {
        const [
          actualCountsPerIssuer,
          actualIdentifiers,
        ] = await federatedAttestations.lookupIdentifiers(account1, [issuer1])
        checkAgainstExpectedIdCases([0], [], actualCountsPerIssuer, actualIdentifiers)
      })
    })
  })

  describe('#validateAttestation', async () => {
    describe('with an authorized AttestationSigner', async () => {
      beforeEach(async () => {
        await accountsInstance.authorizeSigner(signer1, signerRole, { from: issuer1 })
        await accountsInstance.completeSignerAuthorization(issuer1, signerRole, { from: signer1 })
      })

      it('should return successfully if a valid signature is used', async () => {
        assert.isOk(
          await federatedAttestations.validateAttestationSig(
            identifier1,
            issuer1,
            account1,
            signer1,
            nowUnixTime,
            sig.v,
            sig.r,
            sig.s
          )
        )
      })

      it('should return false if an invalid signature is provided', async () => {
        const sig2 = await getSignatureForAttestation(
          identifier1,
          issuer1,
          account1,
          nowUnixTime,
          accounts[4],
          chainId,
          federatedAttestations.address
        )
        await assertRevert(
          federatedAttestations.validateAttestationSig(
            identifier1,
            issuer1,
            account1,
            signer1,
            nowUnixTime,
            sig2.v,
            sig2.r,
            sig2.s
          )
        )
      })

      const wrongArgs = [
        [0, 'identifier', identifier2],
        [1, 'issuer', accounts[4]],
        [2, 'account', accounts[4]],
        [3, 'signer', accounts[4]],
        [4, 'issuedOn', nowUnixTime - 1],
      ]
      wrongArgs.forEach(([index, arg, wrongValue]) => {
        it(`should fail if the provided ${arg} is different from the attestation`, async () => {
          const args = [identifier1, issuer1, account1, signer1, nowUnixTime, sig.v, sig.r, sig.s]
          args[index] = wrongValue
          await assertRevert(federatedAttestations.validateAttestationSig.apply(this, args))
        })
      })
    })

    it('should revert if the signer is not authorized as an AttestationSigner by the issuer', async () => {
      await assertRevert(
        federatedAttestations.validateAttestationSig(
          identifier1,
          issuer1,
          account1,
          signer1,
          nowUnixTime,
          sig.v,
          sig.r,
          sig.s
        )
      )
    })

    it('should revert if the signer is authorized as a different role by the issuer', async () => {
      const role = keccak256('random')
      await accountsInstance.authorizeSigner(signer1, role, { from: issuer1 })
      await accountsInstance.completeSignerAuthorization(issuer1, role, { from: signer1 })

      await assertRevert(
        federatedAttestations.validateAttestationSig(
          identifier1,
          issuer1,
          account1,
          signer1,
          nowUnixTime,
          sig.v,
          sig.r,
          sig.s
        )
      )
    })
  })

  describe('#registerAttestation', () => {
    beforeEach(async () => {
      await accountsInstance.authorizeSigner(signer1, signerRole, { from: issuer1 })
      await accountsInstance.completeSignerAuthorization(issuer1, signerRole, { from: signer1 })
    })

    it('should emit AttestationRegistered for a valid attestation', async () => {
      const register = await federatedAttestations.registerAttestation(
        identifier1,
        issuer1,
        account1,
        signer1,
        nowUnixTime,
        sig.v,
        sig.r,
        sig.s
      )

      // fetching onchain publishedOn value as expected test value to avoid testing for a specific value
      // as it would be a very flaky test
      const attestation = await federatedAttestations.identifierToAttestations(
        identifier1,
        issuer1,
        0
      )
      const publishedOn = attestation['publishedOn']
      assertLogMatches2(register.logs[0], {
        event: 'AttestationRegistered',
        args: {
          identifier: identifier1,
          issuer: issuer1,
          account: account1,
          signer: signer1,
          issuedOn: nowUnixTime,
          publishedOn,
        },
      })
      assert.isAtLeast(publishedOn.toNumber(), nowUnixTime)
    })

    it('should revert if the attestation is revoked', async () => {
      await signAndRegisterAttestation(identifier1, issuer1, account1, nowUnixTime, signer1)
      await federatedAttestations.revokeAttestation(identifier1, issuer1, account1, {
        from: issuer1,
      })
      await assertRevert(
        federatedAttestations.registerAttestation(
          identifier1,
          issuer1,
          account1,
          signer1,
          nowUnixTime,
          sig.v,
          sig.r,
          sig.s
        )
      )
    })

    it('should succeed if issuer == signer', async () => {
      await signAndRegisterAttestation(identifier1, issuer1, account1, nowUnixTime, issuer1)
      await assertAttestationInStorage(identifier1, issuer1, 0, account1, nowUnixTime, issuer1, 0)
    })

    it('should revert if an invalid signature is provided', async () => {
      const sig2 = await getSignatureForAttestation(
        identifier1,
        issuer1,
        account1,
        nowUnixTime,
        accounts[4],
        chainId,
        federatedAttestations.address
      )
      await assertRevert(
        federatedAttestations.registerAttestation(
          identifier1,
          issuer1,
          account1,
          signer1,
          nowUnixTime,
          sig2.v,
          sig2.r,
          sig2.s
        )
      )
    })

    it('should revert if signer has been deregistered', async () => {
      await accountsInstance.removeSigner(signer1, signerRole, { from: issuer1 })
      await assertRevert(
        federatedAttestations.registerAttestation(
          identifier1,
          issuer1,
          account1,
          signer1,
          nowUnixTime,
          sig.v,
          sig.r,
          sig.s
        )
      )
    })

    it('should revert if attestation has been revoked', async () => {
      await signAndRegisterAttestation(identifier1, issuer1, account1, nowUnixTime, signer1)
      await federatedAttestations.revokeAttestation(identifier1, issuer1, account1, {
        from: issuer1,
      })
      await assertRevertWithReason(
        federatedAttestations.registerAttestation(
          identifier1,
          issuer1,
          account1,
          signer1,
          nowUnixTime,
          sig.v,
          sig.r,
          sig.s,
          { from: issuer1 }
        ),
        'Attestation has been revoked'
      )
    })

    it('should modify identifierToAttestations and addresstoIdentifiers accordingly', async () => {
      await assertAttestationNotInStorage(identifier1, issuer1, account1, 0, 0)
      await signAndRegisterAttestation(identifier1, issuer1, account1, nowUnixTime, signer1)
      await assertAttestationInStorage(identifier1, issuer1, 0, account1, nowUnixTime, signer1, 0)
    })

    describe('when registering a second attestation', () => {
      beforeEach(async () => {
        // register first attestation
        await federatedAttestations.registerAttestation(
          identifier1,
          issuer1,
          account1,
          signer1,
          nowUnixTime,
          sig.v,
          sig.r,
          sig.s,
          { from: issuer1 }
        )
      })

      it('should modify identifierToAttestations and addresstoIdentifiers accordingly', async () => {
        const account2 = accounts[4]
        await assertAttestationInStorage(identifier1, issuer1, 0, account1, nowUnixTime, signer1, 0)
        await assertAttestationNotInStorage(identifier1, issuer1, account2, 1, 0)

        await signAndRegisterAttestation(identifier1, issuer1, account2, nowUnixTime, signer1)
        await assertAttestationInStorage(identifier1, issuer1, 1, account2, nowUnixTime, signer1, 0)
      })

      it('should revert if an attestation with the same (issuer, identifier, account) is uploaded again', async () => {
        // Upload the same attestation signed by a different signer, authorized under the same issuer
        const signer2 = accounts[5]
        await accountsInstance.authorizeSigner(signer2, signerRole, { from: issuer1 })
        await accountsInstance.completeSignerAuthorization(issuer1, signerRole, { from: signer2 })
        const sig2 = await getSignatureForAttestation(
          identifier1,
          issuer1,
          account1,
          nowUnixTime + 1,
          signer2,
          1,
          federatedAttestations.address
        )
        await assertRevert(
          federatedAttestations.registerAttestation(
            identifier1,
            issuer1,
            account1,
            signer2,
            nowUnixTime,
            sig2.v,
            sig2.r,
            sig2.s,
            { from: issuer1 }
          )
        )
      })

      it('should succeed with a different identifier', async () => {
        await signAndRegisterAttestation(identifier2, issuer1, account1, nowUnixTime, signer1)
        await assertAttestationInStorage(identifier2, issuer1, 0, account1, nowUnixTime, signer1, 1)
      })

      it('should succeed with a different issuer', async () => {
        const issuer2 = accounts[5]
        const signer2 = accounts[6]
        await accountsInstance.createAccount({ from: issuer2 })
        await signAndRegisterAttestation(identifier1, issuer2, account1, nowUnixTime, signer2)
        await assertAttestationInStorage(identifier1, issuer2, 0, account1, nowUnixTime, signer2, 0)
      })

      it('should succeed with a different account', async () => {
        const account2 = accounts[5]
        await signAndRegisterAttestation(identifier1, issuer1, account2, nowUnixTime, signer1)
        await assertAttestationInStorage(identifier1, issuer1, 1, account2, nowUnixTime, signer1, 0)
      })
    })

    it('should succeed if any user attempts to register the attestation with a valid signature', async () => {
      assert.isOk(
        await federatedAttestations.registerAttestation(
          identifier1,
          issuer1,
          account1,
          signer1,
          nowUnixTime,
          sig.v,
          sig.r,
          sig.s,
          { from: accounts[5] }
        )
      )
    })

    it('should succeed if a different AttestationSigner authorized by the same issuer registers the attestation', async () => {
      const signer2 = accounts[5]
      await accountsInstance.authorizeSigner(signer2, signerRole, { from: issuer1 })
      await accountsInstance.completeSignerAuthorization(issuer1, signerRole, { from: signer2 })
      await federatedAttestations.registerAttestation(
        identifier1,
        issuer1,
        account1,
        signer1,
        nowUnixTime,
        sig.v,
        sig.r,
        sig.s,
        { from: signer2 }
      )
      await assertAttestationInStorage(identifier1, issuer1, 0, account1, nowUnixTime, signer1, 0)
    })

    it('should succeed if the issuer submits the attestation directly', async () => {
      assert.isOk(
        await federatedAttestations.registerAttestationAsIssuer(
          identifier1,
          issuer1,
          account1,
          nowUnixTime,
          { from: issuer1 }
        )
      )
    })

    it('should succeed if issuer is not registered in Accounts.sol', async () => {
      const issuer2 = accounts[3]
      assert.isFalse(await accountsInstance.isAccount(issuer2))
      assert.isOk(
        await federatedAttestations.registerAttestationAsIssuer(
          identifier1,
          issuer2,
          account1,
          nowUnixTime,
          { from: issuer2 }
        )
      )
    })

    it('should revert if a non-issuer submits an attestation with no signature', async () => {
      await assertRevert(
        federatedAttestations.registerAttestationAsIssuer(
          identifier1,
          issuer1,
          account1,
          nowUnixTime,
          { from: signer1 }
        )
      )
    })
  })

  describe('#revokeAttestation', () => {
    beforeEach(async () => {
      await accountsInstance.authorizeSigner(signer1, signerRole, { from: issuer1 })
      await accountsInstance.completeSignerAuthorization(issuer1, signerRole, { from: signer1 })
      await federatedAttestations.registerAttestation(
        identifier1,
        issuer1,
        account1,
        signer1,
        nowUnixTime,
        sig.v,
        sig.r,
        sig.s,
        { from: issuer1 }
      )
    })

    it('should modify identifierToAttestations and addresstoIdentifiers accordingly', async () => {
      await assertAttestationInStorage(identifier1, issuer1, 0, account1, nowUnixTime, signer1, 0)
      await federatedAttestations.revokeAttestation(identifier1, issuer1, account1, {
        from: issuer1,
      })
      await assertAttestationNotInStorage(identifier1, issuer1, account1, 0, 0)
    })

    it('should succeed when revoked by a current signer of issuer', async () => {
      await federatedAttestations.revokeAttestation(identifier1, issuer1, account1, {
        from: signer1,
      })
      await assertAttestationNotInStorage(identifier1, issuer1, account1, 0, 0)
    })

    it('should revert when signer has been deregistered', async () => {
      await accountsInstance.removeSigner(signer1, signerRole, { from: issuer1 })
      await assertRevert(
        federatedAttestations.revokeAttestation(identifier1, issuer1, account1, {
          from: signer1,
        })
      )
    })

    it('should emit an AttestationRevoked event after successfully revoking', async () => {
      const attestation = await federatedAttestations.identifierToAttestations(
        identifier1,
        issuer1,
        0
      )

      // fetching onchain publishedOn value as expected test value to avoid testing for a specific value
      // as it would be a very flaky test to try and predict the value
      const publishedOn = attestation['publishedOn']
      const revokeAttestation = await federatedAttestations.revokeAttestation(
        identifier1,
        issuer1,
        account1,
        { from: issuer1 }
      )
      assertLogMatches2(revokeAttestation.logs[0], {
        event: 'AttestationRevoked',
        args: {
          identifier: identifier1,
          issuer: issuer1,
          account: account1,
          signer: signer1,
          issuedOn: nowUnixTime,
          publishedOn,
        },
      })
    })

    it('should succeed if issuer is not registered in Accounts.sol', async () => {
      const issuer2 = accounts[3]
      assert.isFalse(await accountsInstance.isAccount(issuer2))
      await federatedAttestations.registerAttestationAsIssuer(
        identifier1,
        issuer2,
        account1,
        nowUnixTime,
        { from: issuer2 }
      )
      await assertAttestationInStorage(identifier1, issuer2, 0, account1, nowUnixTime, issuer2, 0)
      await federatedAttestations.revokeAttestation(identifier1, issuer2, account1, {
        from: issuer2,
      })
      await assertAttestationNotInStorage(identifier1, issuer2, account1, 0, 0)
    })

    it("should revert when revoking an attestation that doesn't exist", async () => {
      await assertRevertWithReason(
<<<<<<< HEAD
        federatedAttestations.revokeAttestation(identifier1, issuer1, accounts[5], {
          from: issuer1,
        }),
        'Attestion to be revoked does not exist'
=======
        federatedAttestations.revokeAttestation(identifier1, issuer1, accounts[4]),
        'Attestation to be revoked does not exist'
>>>>>>> 1ce11fa9
      )
    })

    it('should succeed when >1 attestations are registered for (identifier, issuer)', async () => {
      const account2 = accounts[4]
      await signAndRegisterAttestation(identifier1, issuer1, account2, nowUnixTime, signer1)
      await federatedAttestations.revokeAttestation(identifier1, issuer1, account2, {
        from: account2,
      })
      await assertAttestationNotInStorage(identifier1, issuer1, account2, 1, 0)
      await assertAttestationInStorage(identifier1, issuer1, 0, account1, nowUnixTime, signer1, 0)
    })

    it('should succeed when >1 identifiers are registered for (account, issuer)', async () => {
      await signAndRegisterAttestation(identifier2, issuer1, account1, nowUnixTime, signer1)
      await federatedAttestations.revokeAttestation(identifier2, issuer1, account1, {
        from: account1,
      })
      await assertAttestationNotInStorage(identifier2, issuer1, account1, 0, 1)
      await assertAttestationInStorage(identifier1, issuer1, 0, account1, nowUnixTime, signer1, 0)
    })

    const newAttestation = [
      [0, 'identifier', identifier2],
      // skipping issuer as it requires a different signer as well
      [2, 'account', accounts[4]],
      [3, 'issuedOn', nowUnixTime + 1],
      [4, 'signer', accounts[4]],
    ]
    newAttestation.forEach(([index, arg, newVal]) => {
      it(`after revoking an attestation, should succeed in registering new attestation with different ${arg}`, async () => {
        await federatedAttestations.revokeAttestation(identifier1, issuer1, account1, {
          from: issuer1,
        })
        const args = [identifier1, issuer1, account1, nowUnixTime, signer1]
        args[index] = newVal
        await signAndRegisterAttestation.apply(this, args)
      })
    })

    it('should revert if an invalid user attempts to revoke the attestation', async () => {
      await assertRevert(
        federatedAttestations.revokeAttestation(identifier1, issuer1, account1, {
          from: accounts[5],
        })
      )
    })

    it('should fail to register a revoked attestation', async () => {
      await federatedAttestations.revokeAttestation(identifier1, issuer1, account1, {
        from: issuer1,
      })
      await assertRevert(
        federatedAttestations.registerAttestation(
          identifier1,
          issuer1,
          account1,
          signer1,
          nowUnixTime,
          sig.v,
          sig.r,
          sig.s,
          { from: issuer1 }
        )
      )
    })
  })

  describe('#batchRevokeAttestations', () => {
    const account2 = accounts[3]
    const signer2 = accounts[4]
    let publishedOn
    beforeEach(async () => {
      await signAndRegisterAttestation(identifier1, issuer1, account1, nowUnixTime, signer1)
      await signAndRegisterAttestation(identifier1, issuer1, account2, nowUnixTime, signer2)
      await signAndRegisterAttestation(identifier2, issuer1, account2, nowUnixTime, signer1)
      publishedOn = (await federatedAttestations.identifierToAttestations(identifier2, issuer1, 0))[
        'publishedOn'
      ].toNumber()
    })
    it('should succeed if issuer batch revokes attestations', async () => {
      await federatedAttestations.batchRevokeAttestations(
        issuer1,
        [identifier1, identifier2],
        [account1, account2]
      )
      const [
        countsPerIssuer1,
        addresses1,
        signers1,
        issuedOns1,
        publishedOns1,
      ] = await federatedAttestations.lookupAttestations(identifier1, [issuer1])
      checkAgainstExpectedAttestations(
        [1],
        [{ account: account2, issuedOn: nowUnixTime, signer: signer2 }],
        publishedOn,
        countsPerIssuer1,
        addresses1,
        signers1,
        issuedOns1,
        publishedOns1
      )
      const [
        countsPerIssuer2,
        addresses2,
        signers2,
        issuedOns2,
        publishedOns2,
      ] = await federatedAttestations.lookupAttestations(identifier2, [issuer1])
      checkAgainstExpectedAttestations(
        [0],
        [],
        publishedOn,
        countsPerIssuer2,
        addresses2,
        signers2,
        issuedOns2,
        publishedOns2
      )
    })

    it('should succeed regardless of order of (attestations, identifiers)', async () => {
      await federatedAttestations.batchRevokeAttestations(
        issuer1,
        [identifier2, identifier1],
        [account2, account1]
      )
      const [
        countsPerIssuer1,
        addresses1,
        signers1,
        issuedOns1,
        publishedOns1,
      ] = await federatedAttestations.lookupAttestations(identifier1, [issuer1])
      checkAgainstExpectedAttestations(
        [1],
        [{ account: account2, issuedOn: nowUnixTime, signer: signer2 }],
        publishedOn,
        countsPerIssuer1,
        addresses1,
        signers1,
        issuedOns1,
        publishedOns1
      )
      const [
        countsPerIssuer2,
        addresses2,
        signers2,
        issuedOns2,
        publishedOns2,
      ] = await federatedAttestations.lookupAttestations(identifier2, [issuer1])
      checkAgainstExpectedAttestations(
        [0],
        [],
        publishedOn,
        countsPerIssuer2,
        addresses2,
        signers2,
        issuedOns2,
        publishedOns2
      )
    })

    it('should succeed if currently registered signer of issuer batch revokes attestations', async () => {
      await federatedAttestations.batchRevokeAttestations(
        issuer1,
        [identifier2, identifier1],
        [account2, account1],
        { from: signer1 }
      )
      const [
        countsPerIssuer1,
        addresses1,
        signers1,
        issuedOns1,
        publishedOns1,
      ] = await federatedAttestations.lookupAttestations(identifier1, [issuer1])
      checkAgainstExpectedAttestations(
        [1],
        [{ account: account2, issuedOn: nowUnixTime, signer: signer2 }],
        publishedOn,
        countsPerIssuer1,
        addresses1,
        signers1,
        issuedOns1,
        publishedOns1
      )
      const [
        countsPerIssuer2,
        addresses2,
        signers2,
        issuedOns2,
        publishedOns2,
      ] = await federatedAttestations.lookupAttestations(identifier2, [issuer1])
      checkAgainstExpectedAttestations(
        [0],
        [],
        publishedOn,
        countsPerIssuer2,
        addresses2,
        signers2,
        issuedOns2,
        publishedOns2
      )
    })

    it('should succeed if issuer is not registered in Accounts.sol', async () => {
      const issuer2 = accounts[5]
      assert.isFalse(await accountsInstance.isAccount(issuer2))
      await federatedAttestations.registerAttestationAsIssuer(
        identifier1,
        issuer2,
        account1,
        nowUnixTime,
        { from: issuer2 }
      )
      await assertAttestationInStorage(identifier1, issuer2, 0, account1, nowUnixTime, issuer2, 0)
      await federatedAttestations.batchRevokeAttestations(issuer2, [identifier1], [account1], {
        from: issuer2,
      })
      await assertAttestationNotInStorage(identifier1, issuer2, account1, 0, 0)
    })

    it('should revert if deregistered signer of issuer batch revokes attestations', async () => {
      await accountsInstance.removeSigner(signer1, signerRole, { from: issuer1 })
      await assertRevert(
        federatedAttestations.batchRevokeAttestations(
          issuer1,
          [identifier2, identifier1],
          [account2, account1],
          { from: signer1 }
        )
      )
    })
    it('should revert if identifiers.length != accounts.length', async () => {
      await assertRevert(
        federatedAttestations.batchRevokeAttestations(
          issuer1,
          [identifier2],
          [account2, account1],
          { from: signer1 }
        )
      )
    })
    it('should revert if one of the (identifier, account) pairs is invalid', async () => {
      await assertRevertWithReason(
        federatedAttestations.batchRevokeAttestations(
          issuer1,
          // (identifier2, account1) does not exist
          [identifier2, identifier2],
          [account2, account1],
          { from: signer1 }
        ),
        'Attestation to be revoked does not exist'
      )
    })
  })
})<|MERGE_RESOLUTION|>--- conflicted
+++ resolved
@@ -130,13 +130,6 @@
     )
   }
 
-<<<<<<< HEAD
-  before(async () => {
-    registry = await getDeployedProxiedContract('Registry', artifacts)
-    // Take ownership of the registry contract to point it to the mocks
-    await assumeOwnership(['Registry'], owner)
-  })
-=======
   interface AttestationTestCase {
     account: string
     issuedOn: number
@@ -168,7 +161,12 @@
       assert.isAtMost(actualPublishedOns[index].toNumber(), expectedPublishedOn + 10)
     })
   }
->>>>>>> 1ce11fa9
+
+  before(async () => {
+    registry = await getDeployedProxiedContract('Registry', artifacts)
+    // Take ownership of the registry contract to point it to the mocks
+    await assumeOwnership(['Registry'], owner)
+  })
 
   beforeEach('FederatedAttestations setup', async () => {
     accountsInstance = await Accounts.new(true)
@@ -178,12 +176,8 @@
       CeloContractName.FederatedAttestations,
       federatedAttestations.address
     )
-<<<<<<< HEAD
+    await accountsInstance.initialize(registry.address)
     initialize = await federatedAttestations.initialize()
-=======
-    await accountsInstance.initialize(registry.address)
-    initialize = await federatedAttestations.initialize(registry.address)
->>>>>>> 1ce11fa9
 
     await accountsInstance.createAccount({ from: issuer1 })
     sig = await getSignatureForAttestation(
@@ -401,7 +395,9 @@
     describe('when identifier has been registered and then revoked', () => {
       beforeEach(async () => {
         await signAndRegisterAttestation(identifier1, issuer1, account1, nowUnixTime, signer1)
-        await federatedAttestations.revokeAttestation(identifier1, issuer1, account1)
+        await federatedAttestations.revokeAttestation(identifier1, issuer1, account1, {
+          from: issuer1,
+        })
       })
       it('should return empty list', async () => {
         const [
@@ -547,7 +543,9 @@
     describe('when identifier has been registered and then revoked', () => {
       beforeEach(async () => {
         await signAndRegisterAttestation(identifier1, issuer1, account1, nowUnixTime, signer1)
-        await federatedAttestations.revokeAttestation(identifier1, issuer1, account1)
+        await federatedAttestations.revokeAttestation(identifier1, issuer1, account1, {
+          from: issuer1,
+        })
       })
       it('should return empty list', async () => {
         const [
@@ -908,7 +906,7 @@
     })
 
     it('should succeed if issuer is not registered in Accounts.sol', async () => {
-      const issuer2 = accounts[3]
+      const issuer2 = accounts[5]
       assert.isFalse(await accountsInstance.isAccount(issuer2))
       assert.isOk(
         await federatedAttestations.registerAttestationAsIssuer(
@@ -1005,7 +1003,7 @@
     })
 
     it('should succeed if issuer is not registered in Accounts.sol', async () => {
-      const issuer2 = accounts[3]
+      const issuer2 = accounts[4]
       assert.isFalse(await accountsInstance.isAccount(issuer2))
       await federatedAttestations.registerAttestationAsIssuer(
         identifier1,
@@ -1023,15 +1021,10 @@
 
     it("should revert when revoking an attestation that doesn't exist", async () => {
       await assertRevertWithReason(
-<<<<<<< HEAD
         federatedAttestations.revokeAttestation(identifier1, issuer1, accounts[5], {
           from: issuer1,
         }),
-        'Attestion to be revoked does not exist'
-=======
-        federatedAttestations.revokeAttestation(identifier1, issuer1, accounts[4]),
         'Attestation to be revoked does not exist'
->>>>>>> 1ce11fa9
       )
     })
 
@@ -1101,8 +1094,8 @@
   })
 
   describe('#batchRevokeAttestations', () => {
-    const account2 = accounts[3]
-    const signer2 = accounts[4]
+    const account2 = accounts[4]
+    const signer2 = accounts[5]
     let publishedOn
     beforeEach(async () => {
       await signAndRegisterAttestation(identifier1, issuer1, account1, nowUnixTime, signer1)
@@ -1116,7 +1109,8 @@
       await federatedAttestations.batchRevokeAttestations(
         issuer1,
         [identifier1, identifier2],
-        [account1, account2]
+        [account1, account2],
+        { from: issuer1 }
       )
       const [
         countsPerIssuer1,
@@ -1158,7 +1152,8 @@
       await federatedAttestations.batchRevokeAttestations(
         issuer1,
         [identifier2, identifier1],
-        [account2, account1]
+        [account2, account1],
+        { from: issuer1 }
       )
       const [
         countsPerIssuer1,
@@ -1240,7 +1235,7 @@
     })
 
     it('should succeed if issuer is not registered in Accounts.sol', async () => {
-      const issuer2 = accounts[5]
+      const issuer2 = accounts[6]
       assert.isFalse(await accountsInstance.isAccount(issuer2))
       await federatedAttestations.registerAttestationAsIssuer(
         identifier1,
