--- conflicted
+++ resolved
@@ -109,11 +109,7 @@
     goldToken = await GoldToken.new(true)
     mockReserve = await MockReserve.new()
     stableToken = await StableToken.new(true)
-<<<<<<< HEAD
-    registry = await Registry.new()
-=======
     registry = await Registry.new(true)
->>>>>>> a4ca31b9
     await registry.setAddressFor(CeloContractName.Freezer, freezer.address)
     await registry.setAddressFor(CeloContractName.GoldToken, goldToken.address)
     await registry.setAddressFor(CeloContractName.Reserve, mockReserve.address)
