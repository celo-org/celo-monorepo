--- conflicted
+++ resolved
@@ -5,11 +5,7 @@
   isSameAddress,
   timeTravel,
 } from '@celo/protocol/lib/test-utils'
-<<<<<<< HEAD
-import { fixed1, toFixed, fromFixed } from '@celo/protocol/lib/fixidity'
-=======
 import { fixed1, toFixed, fromFixed, multiply } from '@celo/utils/lib/fixidity'
->>>>>>> 833a0bee
 import BigNumber from 'bignumber.js'
 import {
   ExchangeInstance,
@@ -58,11 +54,7 @@
   const SECONDS_IN_A_WEEK = 604800
 
   const unit = new BigNumber(10).pow(decimals)
-<<<<<<< HEAD
-  const initialReserveBalance = new BigNumber(1000)
-=======
   const initialReserveBalance = new BigNumber(10000000000000000000000)
->>>>>>> 833a0bee
   const reserveFraction = toFixed(5 / 100)
   const initialGoldBucket = initialReserveBalance
     .times(fromFixed(reserveFraction))
@@ -76,21 +68,10 @@
     buySupply: BigNumber,
     _spread: BigNumber = spread
   ) {
-<<<<<<< HEAD
-    const alpha = new BigNumber(sellAmount).div(sellSupply)
-    const gamma = fromFixed(fixed1.minus(_spread))
-    const res = alpha
-      .times(gamma)
-      .times(buySupply)
-      .div(alpha.times(gamma).plus(1))
-      .integerValue(BigNumber.ROUND_FLOOR)
-    return res
-=======
     const reducedSellAmount = multiply(fixed1.minus(_spread), toFixed(sellAmount))
     const numerator = multiply(reducedSellAmount, toFixed(buySupply))
     const denominator = toFixed(sellSupply).plus(reducedSellAmount)
     return numerator.idiv(denominator)
->>>>>>> 833a0bee
   }
 
   async function fundReserve() {
