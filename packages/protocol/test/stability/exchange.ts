import { fixed1, fromFixed, toFixed } from '@celo/protocol/lib/fixidity'
import {
  assertEqualBN,
  assertLogMatches2,
  assertRevert,
  isSameAddress,
  timeTravel,
} from '@celo/protocol/lib/test-utils'
<<<<<<< HEAD
=======
import { fixed1, fromFixed, toFixed } from '@celo/utils/lib/fixidity'
>>>>>>> b2ae5d7e
import BigNumber from 'bignumber.js'
import {
  ExchangeInstance,
  GoldTokenInstance,
  MockReserveInstance,
  MockSortedOraclesInstance,
  RegistryInstance,
  StableTokenInstance,
} from 'types'

const Exchange: Truffle.Contract<ExchangeInstance> = artifacts.require('Exchange')
const GoldToken: Truffle.Contract<GoldTokenInstance> = artifacts.require('GoldToken')
const MockSortedOracles: Truffle.Contract<MockSortedOraclesInstance> = artifacts.require(
  'MockSortedOracles'
)
const MockReserve: Truffle.Contract<MockReserveInstance> = artifacts.require('MockReserve')
const Registry: Truffle.Contract<RegistryInstance> = artifacts.require('Registry')
const StableToken: Truffle.Contract<StableTokenInstance> = artifacts.require('StableToken')

// @ts-ignore
// TODO(mcortesi): Use BN.js
StableToken.numberFormat = 'BigNumber'
// @ts-ignore
Exchange.numberFormat = 'BigNumber'
// @ts-ignore
MockReserve.numberFormat = 'BigNumber'
// @ts-ignore
GoldToken.numberFormat = 'BigNumber'

contract('Exchange', (accounts: string[]) => {
  let exchange: ExchangeInstance
  let registry: RegistryInstance
  let stableToken: StableTokenInstance
  let goldToken: GoldTokenInstance
  let mockSortedOracles: MockSortedOraclesInstance
  let mockReserve: MockReserveInstance

  const decimals = 18

  const owner = accounts[0]

  const spread = toFixed(3 / 1000)

  const updateFrequency = 60 * 60
  const minimumReports = 2
  const SECONDS_IN_A_WEEK = 604800

  const unit = new BigNumber(10).pow(decimals)
  const initialReserveBalance = new BigNumber(1000)
  const reserveFraction = toFixed(5 / 100)
  const initialGoldBucket = initialReserveBalance
    .times(fromFixed(reserveFraction))
    .integerValue(BigNumber.ROUND_FLOOR)
  const stableAmountForRate = new BigNumber(2)
  const goldAmountForRate = new BigNumber(1)
  const initialStableBucket = initialGoldBucket.times(stableAmountForRate).div(goldAmountForRate)
  function getBuyTokenAmount(
    sellAmount: BigNumber,
    sellSupply: BigNumber,
    buySupply: BigNumber,
    _spread: BigNumber = spread
  ) {
    const alpha = new BigNumber(sellAmount).div(sellSupply)
    const gamma = fromFixed(fixed1.minus(_spread))
    const res = alpha
      .times(gamma)
      .times(buySupply)
      .div(alpha.times(gamma).plus(1))
      .integerValue(BigNumber.ROUND_FLOOR)
    return res
  }

  async function fundReserve() {
    // Would have used goldToken here, but ran into issues of inability to transfer
    // TODO: Remove in https://github.com/celo-org/celo-monorepo/issues/2000
    await web3.eth.sendTransaction({
      from: accounts[0],
      to: mockReserve.address,
      value: initialReserveBalance.toString(),
    })
  }

  beforeEach(async () => {
    registry = await Registry.new()
    goldToken = await GoldToken.new()
    await registry.setAddressFor('GoldToken', goldToken.address)

    mockReserve = await MockReserve.new()
    await registry.setAddressFor('Reserve', mockReserve.address)
    await mockReserve.setGoldToken(goldToken.address)

    stableToken = await StableToken.new()
    // TODO: use MockStableToken for this
    await stableToken.initialize(
      'Celo Dollar',
      'cUSD',
      decimals,
      registry.address,
      fixed1,
      SECONDS_IN_A_WEEK
    )

    mockSortedOracles = await MockSortedOracles.new()
    await registry.setAddressFor('SortedOracles', mockSortedOracles.address)
    await mockSortedOracles.setMedianRate(
      stableToken.address,
      stableAmountForRate,
      goldAmountForRate
    )
    await mockSortedOracles.setMedianTimestampToNow(stableToken.address)
    await mockSortedOracles.setNumRates(stableToken.address, 2)

    await fundReserve()

    exchange = await Exchange.new()
    await exchange.initialize(
      registry.address,
      stableToken.address,
      spread,
      reserveFraction,
      updateFrequency,
      minimumReports
    )

    await stableToken.setMinter(exchange.address)
  })

  describe('#initialize()', () => {
    it('should have set the owner', async () => {
      const expectedOwner: string = await exchange.owner()
      assert.equal(expectedOwner, accounts[0])
    })

    it('should not be callable again', async () => {
      await assertRevert(
        exchange.initialize(
          registry.address,
          stableToken.address,
          spread,
          reserveFraction,
          updateFrequency,
          minimumReports
        )
      )
    })
  })

  describe('#setUpdateFrequency', () => {
    const newUpdateFrequency = new BigNumber(60 * 30)

    it('should set the update frequency', async () => {
      await exchange.setUpdateFrequency(newUpdateFrequency)

      const actualUpdateFrequency = await exchange.updateFrequency()

      assert.isTrue(actualUpdateFrequency.eq(newUpdateFrequency))
    })

    it('should emit a UpdateFrequencySet event', async () => {
      const tx = await exchange.setUpdateFrequency(newUpdateFrequency)
      assert(tx.logs.length === 1, 'Did not receive event')

      const log = tx.logs[0]
      assertLogMatches2(log, {
        event: 'UpdateFrequencySet',
        args: {
          updateFrequency: newUpdateFrequency,
        },
      })
    })

    it('should not allow a non-owner not set the update frequency', async () => {
      await assertRevert(exchange.setUpdateFrequency(newUpdateFrequency, { from: accounts[1] }))
    })
  })

  describe('#setMinimumReports', () => {
    const newMinimumReports = new BigNumber(3)

    it('should set the minimum reports', async () => {
      await exchange.setMinimumReports(newMinimumReports)

      const actualMinimumReports = await exchange.minimumReports()

      assert.isTrue(actualMinimumReports.eq(newMinimumReports))
    })

    it('should emit a MinimumReportsSet event', async () => {
      const tx = await exchange.setMinimumReports(newMinimumReports)
      assert(tx.logs.length === 1, 'Did not receive event')

      const log = tx.logs[0]
      assertLogMatches2(log, {
        event: 'MinimumReportsSet',
        args: {
          minimumReports: newMinimumReports,
        },
      })
    })

    it('should not allow a non-owner not set the minimum reports', async () => {
      await assertRevert(exchange.setMinimumReports(newMinimumReports, { from: accounts[1] }))
    })
  })

  describe('#setStableToken', () => {
    const newStable = '0x0000000000000000000000000000000000077cfa'

    it('should set the stable token address', async () => {
      await exchange.setStableToken(newStable)

      const actualStable = await exchange.stable()
      console.info('actual stable:', actualStable)
      console.info('gold address:', newStable)
      assert.equal(actualStable, newStable)
    })

    it('should emit a StableTokenSet event', async () => {
      const tx = await exchange.setStableToken(newStable)
      assert(tx.logs.length === 1, 'Did not receive event')

      const log = tx.logs[0]
      assertLogMatches2(log, {
        event: 'StableTokenSet',
        args: {
          stable: newStable,
        },
      })
    })

    it('should not allow a non-owner not set the spread', async () => {
      await assertRevert(exchange.setStableToken(newStable, { from: accounts[1] }))
    })
  })

  describe('#setSpread', () => {
    const newSpread = toFixed(6 / 1000)

    it('should set the spread', async () => {
      await exchange.setSpread(newSpread)

      const actualSpread = await exchange.spread()

      assert.isTrue(actualSpread.eq(newSpread))
    })

    it('should emit a SpreadSet event', async () => {
      const tx = await exchange.setSpread(newSpread)
      assert(tx.logs.length === 1, 'Did not receive event')

      const log = tx.logs[0]
      assertLogMatches2(log, {
        event: 'SpreadSet',
        args: {
          spread: newSpread,
        },
      })
    })

    it('should not allow a non-owner not set the spread', async () => {
      await assertRevert(exchange.setSpread(newSpread, { from: accounts[1] }))
    })
  })

  describe('#setReserveFraction', () => {
    const newReserveFraction = toFixed(3 / 100)

    it('should set the reserve fraction', async () => {
      await exchange.setReserveFraction(newReserveFraction)

      const actualReserveFraction = await exchange.reserveFraction()

      assert.isTrue(actualReserveFraction.eq(newReserveFraction))
    })

    it('should emit a ReserveFractionSet event', async () => {
      const tx = await exchange.setReserveFraction(newReserveFraction)
      assert(tx.logs.length === 1, 'Did not receive event')

      const log = tx.logs[0]
      assertLogMatches2(log, {
        event: 'ReserveFractionSet',
        args: {
          reserveFraction: newReserveFraction,
        },
      })
    })

    it('should not allow a non-owner not set the minimum reports', async () => {
      await assertRevert(exchange.setReserveFraction(newReserveFraction, { from: accounts[1] }))
    })
  })

  describe('#getBuyAndSellBuckets', () => {
    it('should return the correct amount of buy and sell token', async () => {
      const [buyBucketSize, sellBucketSize] = await exchange.getBuyAndSellBuckets(true)
      assertEqualBN(sellBucketSize, initialGoldBucket)
      assertEqualBN(buyBucketSize, initialStableBucket)
    })

    describe(`after the Reserve's balance changes`, () => {
      beforeEach(async () => {
        await fundReserve()
      })

      it(`should return the same value if updateFrequency seconds haven't passed yet`, async () => {
        await mockSortedOracles.setMedianTimestampToNow(stableToken.address)
        const [buyBucketSize, sellBucketSize] = await exchange.getBuyAndSellBuckets(true)

        assertEqualBN(sellBucketSize, initialGoldBucket)
        assertEqualBN(buyBucketSize, initialStableBucket)
      })

      it(`should return a new value once updateFrequency seconds have passed`, async () => {
        await timeTravel(updateFrequency, web3)
        await mockSortedOracles.setMedianTimestampToNow(stableToken.address)

        const [buyBucketSize, sellBucketSize] = await exchange.getBuyAndSellBuckets(true)

        assertEqualBN(sellBucketSize, initialGoldBucket.times(2))
        assertEqualBN(buyBucketSize, initialStableBucket.times(2))
      })
    })

    describe('after an oracle update', () => {
      beforeEach(async () => {
        await mockSortedOracles.setMedianRate(stableToken.address, 4, 1)
      })

      it(`should return the same value if updateFrequency seconds haven't passed yet`, async () => {
        await mockSortedOracles.setMedianTimestampToNow(stableToken.address)
        const [buyBucketSize, sellBucketSize] = await exchange.getBuyAndSellBuckets(true)

        assertEqualBN(sellBucketSize, initialGoldBucket)
        assertEqualBN(buyBucketSize, initialStableBucket)
      })

      it(`should return a new value once updateFrequency seconds have passed`, async () => {
        await timeTravel(updateFrequency, web3)
        await mockSortedOracles.setMedianTimestampToNow(stableToken.address)

        const [buyBucketSize, sellBucketSize] = await exchange.getBuyAndSellBuckets(true)

        assertEqualBN(sellBucketSize, initialGoldBucket)
        assertEqualBN(buyBucketSize, initialStableBucket.times(2))
      })
    })
  })

  describe('#getBuyTokenAmount', () => {
    it('should return the correct amount of buyToken', async () => {
      const amount = 10
      const buyAmount = await exchange.getBuyTokenAmount(amount, true)

      const expectedBuyAmount = getBuyTokenAmount(
        new BigNumber(amount),
        initialGoldBucket,
        initialStableBucket
      )

      assert.equal(buyAmount.toString(), expectedBuyAmount.toString())
    })
  })

  describe('#exchange', () => {
    const user = accounts[1]

    describe('when exchanging gold for stable', () => {
      const goldTokenAmount = unit.div(500).integerValue(BigNumber.ROUND_FLOOR)
      const expectedStableBalance = getBuyTokenAmount(
        goldTokenAmount,
        initialGoldBucket,
        initialStableBucket
      )
      let oldGoldBalance: BigNumber
      let oldReserveGoldBalance: BigNumber
      let oldTotalSupply: BigNumber
      beforeEach(async () => {
        oldTotalSupply = await stableToken.totalSupply()
        oldReserveGoldBalance = await goldToken.balanceOf(mockReserve.address)
        await goldToken.approve(exchange.address, goldTokenAmount, { from: user })
        oldGoldBalance = await goldToken.balanceOf(user)
      })

      it(`should increase the user's stable balance`, async () => {
        await exchange.exchange(
          goldTokenAmount,
          expectedStableBalance.integerValue(BigNumber.ROUND_FLOOR),
          true,
          {
            from: user,
          }
        )
        const newStableBalance = await stableToken.balanceOf(user)
        assertEqualBN(newStableBalance, expectedStableBalance)
      })

      it(`should decrease the user's gold balance`, async () => {
        await exchange.exchange(
          goldTokenAmount,
          expectedStableBalance.integerValue(BigNumber.ROUND_FLOOR),
          true,
          {
            from: user,
          }
        )
        const actualGoldBalance = await goldToken.balanceOf(user)
        let expectedGoldBalance = oldGoldBalance.minus(goldTokenAmount)
        const block = await web3.eth.getBlock('latest')
        if (isSameAddress(block.miner, user)) {
          const blockReward = new BigNumber(2).times(new BigNumber(10).pow(decimals))
          expectedGoldBalance = expectedGoldBalance.plus(blockReward)
        }
        assertEqualBN(actualGoldBalance, expectedGoldBalance)
      })

      it(`should remove the user's allowance`, async () => {
        await exchange.exchange(
          goldTokenAmount,
          expectedStableBalance.integerValue(BigNumber.ROUND_FLOOR),
          true,
          {
            from: user,
          }
        )
        const allowance = await goldToken.allowance(user, exchange.address)
        assert.isTrue(allowance.isZero())
      })

      it(`should increase the Reserve's balance`, async () => {
        await exchange.exchange(
          goldTokenAmount,
          expectedStableBalance.integerValue(BigNumber.ROUND_FLOOR),
          true,
          {
            from: user,
          }
        )
        const newReserveGoldBalance = await goldToken.balanceOf(mockReserve.address)
        assert.isTrue(newReserveGoldBalance.eq(oldReserveGoldBalance.plus(goldTokenAmount)))
      })

      it('should increase the total StableToken supply', async () => {
        await exchange.exchange(
          goldTokenAmount,
          expectedStableBalance.integerValue(BigNumber.ROUND_FLOOR),
          true,
          {
            from: user,
          }
        )
        const newTotalSupply = await stableToken.totalSupply()
        assert.isTrue(newTotalSupply.eq(oldTotalSupply.plus(expectedStableBalance)))
      })

      it('should affect token supplies', async () => {
        await exchange.exchange(
          goldTokenAmount,
          expectedStableBalance.integerValue(BigNumber.ROUND_FLOOR),
          true,
          {
            from: user,
          }
        )
        const [mintableStable, tradeableGold] = await exchange.getBuyAndSellBuckets(true)
        const expectedTradeableGold = initialGoldBucket.plus(goldTokenAmount)
        const expectedMintableStable = initialStableBucket.minus(expectedStableBalance)
        assertEqualBN(tradeableGold, expectedTradeableGold)
        assertEqualBN(mintableStable, expectedMintableStable)
      })

      it('should emit an Exchanged event', async () => {
        const exchangeTx = await exchange.exchange(
          goldTokenAmount,
          expectedStableBalance.integerValue(BigNumber.ROUND_FLOOR),
          true,
          {
            from: user,
          }
        )
        const exchangeLogs = exchangeTx.logs.filter((x) => x.event === 'Exchanged')
        assert(exchangeLogs.length === 1, 'Did not receive event')

        const log = exchangeLogs[0]
        assertLogMatches2(log, {
          event: 'Exchanged',
          args: {
            exchanger: user,
            sellAmount: goldTokenAmount,
            buyAmount: expectedStableBalance.integerValue(BigNumber.ROUND_FLOOR),
            soldGold: true,
          },
        })
      })

      it('should revert without sufficient approvals', async () => {
        await assertRevert(
          exchange.exchange(
            goldTokenAmount.plus(1),
            expectedStableBalance.integerValue(BigNumber.ROUND_FLOOR),
            true,
            {
              from: user,
            }
          )
        )
      })

      it('should revert if the minBuyAmount could not be satisfied', async () => {
        await assertRevert(
          exchange.exchange(
            goldTokenAmount,
            expectedStableBalance.integerValue(BigNumber.ROUND_FLOOR).plus(1),
            true,
            {
              from: user,
            }
          )
        )
      })

      describe.only('when buckets need updating', () => {
        beforeEach(async () => {
          await fundReserve()
          await timeTravel(updateFrequency, web3)
          await mockSortedOracles.setMedianTimestampToNow(stableToken.address)
        })

        it('the exchange should succeed', async () => {
          await exchange.exchange(
            goldTokenAmount,
            expectedStableBalance.integerValue(BigNumber.ROUND_FLOOR),
            true,
            {
              from: user,
            }
          )
          const newStableBalance = await stableToken.balanceOf(user)
          // TODO: HALP! I don't know what this is actually supposed to be :(
          assertEqualBN(newStableBalance, expectedStableBalance)
        })

        it('should update the buckets', async () => {
          await exchange.exchange(
            goldTokenAmount,
            expectedStableBalance.integerValue(BigNumber.ROUND_FLOOR),
            true,
            {
              from: user,
            }
          )
          const newGoldBucket = await exchange.goldBucket()
          const newStableBucket = await exchange.stableBucket()

          // .times(2) => fundReserve will double the initial amount in the bucket
          // .minus(goldTokenAmount) => add the amount expected to be paid to the reserve
          const expectedGoldBucket = initialGoldBucket.times(2).plus(goldTokenAmount)
          assertEqualBN(newGoldBucket, expectedGoldBucket)

          // TODO: HALP! I don't know what this is actually supposed to be :(
          assertEqualBN(newStableBucket, initialStableBucket)
        })
      })
    })

    describe('when exchanging stable for gold', () => {
      const stableTokenBalance = unit.div(1000).integerValue(BigNumber.ROUND_FLOOR)
      const expectedGoldBalanceIncrease = getBuyTokenAmount(
        stableTokenBalance,
        initialStableBucket,
        initialGoldBucket
      )
      let oldGoldBalance: BigNumber
      let oldReserveGoldBalance: BigNumber
      beforeEach(async () => {
        await stableToken.setMinter(owner)
        await stableToken.mint(user, stableTokenBalance)
        await stableToken.setMinter(exchange.address)

        oldReserveGoldBalance = await goldToken.balanceOf(mockReserve.address)
        await stableToken.approve(exchange.address, stableTokenBalance, { from: user })
        oldGoldBalance = await goldToken.balanceOf(user)
      })

      it(`should decrease the user's stable balance`, async () => {
        await exchange.exchange(
          stableTokenBalance,
          expectedGoldBalanceIncrease.integerValue(BigNumber.ROUND_FLOOR),
          false,
          {
            from: user,
          }
        )
        const newStableBalance = await stableToken.balanceOf(user)
        assert.isTrue(newStableBalance.isZero())
      })

      it(`should increase the user's gold balance`, async () => {
        await exchange.exchange(
          stableTokenBalance,
          expectedGoldBalanceIncrease.integerValue(BigNumber.ROUND_FLOOR),
          false,
          {
            from: user,
          }
        )
        const actualGoldBalance = await goldToken.balanceOf(user)
        let expectedGoldBalance = oldGoldBalance.plus(expectedGoldBalanceIncrease)
        const block = await web3.eth.getBlock('latest')
        if (isSameAddress(block.miner, user)) {
          const blockReward = new BigNumber(2).times(new BigNumber(10).pow(decimals))
          expectedGoldBalance = expectedGoldBalance.plus(blockReward)
        }
        assert.isTrue(actualGoldBalance.eq(expectedGoldBalance))
      })

      it(`should remove the user's allowance`, async () => {
        await exchange.exchange(
          stableTokenBalance,
          expectedGoldBalanceIncrease.integerValue(BigNumber.ROUND_FLOOR),
          false,
          {
            from: user,
          }
        )
        const allowance = await goldToken.allowance(user, exchange.address)
        assert.isTrue(allowance.isZero())
      })

      it(`should decrease the Reserve's balance`, async () => {
        await exchange.exchange(
          stableTokenBalance,
          expectedGoldBalanceIncrease.integerValue(BigNumber.ROUND_FLOOR),
          false,
          {
            from: user,
          }
        )
        const newReserveGoldBalance = await goldToken.balanceOf(mockReserve.address)
        assert.isTrue(
          newReserveGoldBalance.eq(oldReserveGoldBalance.minus(expectedGoldBalanceIncrease))
        )
      })

      it('should decrease the total StableToken supply', async () => {
        await exchange.exchange(
          stableTokenBalance,
          expectedGoldBalanceIncrease.integerValue(BigNumber.ROUND_FLOOR),
          false,
          {
            from: user,
          }
        )
        const newTotalSupply = await stableToken.totalSupply()
        assert.isTrue(newTotalSupply.isZero())
      })

      it('should affect token supplies', async () => {
        await exchange.exchange(
          stableTokenBalance,
          expectedGoldBalanceIncrease.integerValue(BigNumber.ROUND_FLOOR),
          false,
          {
            from: user,
          }
        )
        const [tradeableGold, mintableStable] = await exchange.getBuyAndSellBuckets(false)
        const expectedMintableStable = initialStableBucket.plus(stableTokenBalance)
        const expectedTradeableGold = initialGoldBucket.minus(expectedGoldBalanceIncrease)
        assert.isTrue(mintableStable.eq(expectedMintableStable))
        assert.isTrue(tradeableGold.eq(expectedTradeableGold))
      })

      it('should emit an Exchanged event', async () => {
        const exchangeTx = await exchange.exchange(
          stableTokenBalance,
          expectedGoldBalanceIncrease.integerValue(BigNumber.ROUND_FLOOR),
          false,
          {
            from: user,
          }
        )
        const exchangeLogs = exchangeTx.logs.filter((x) => x.event === 'Exchanged')
        assert(exchangeLogs.length === 1, 'Did not receive event')

        const log = exchangeLogs[0]
        assertLogMatches2(log, {
          event: 'Exchanged',
          args: {
            exchanger: user,
            sellAmount: stableTokenBalance,
            buyAmount: expectedGoldBalanceIncrease,
            soldGold: false,
          },
        })
      })

      it('should revert without sufficient approvals', async () => {
        await assertRevert(
          exchange.exchange(
            stableTokenBalance.plus(1),
            expectedGoldBalanceIncrease.integerValue(BigNumber.ROUND_FLOOR),
            false,
            {
              from: user,
            }
          )
        )
      })

      it('should revert if the minBuyAmount could not be satisfied', async () => {
        await assertRevert(
          exchange.exchange(
            stableTokenBalance,
            expectedGoldBalanceIncrease.integerValue(BigNumber.ROUND_FLOOR).plus(1),
            false,
            {
              from: user,
            }
          )
        )
      })
    })
  })
})<|MERGE_RESOLUTION|>--- conflicted
+++ resolved
@@ -1,4 +1,3 @@
-import { fixed1, fromFixed, toFixed } from '@celo/protocol/lib/fixidity'
 import {
   assertEqualBN,
   assertLogMatches2,
@@ -6,10 +5,6 @@
   isSameAddress,
   timeTravel,
 } from '@celo/protocol/lib/test-utils'
-<<<<<<< HEAD
-=======
-import { fixed1, fromFixed, toFixed } from '@celo/utils/lib/fixidity'
->>>>>>> b2ae5d7e
 import BigNumber from 'bignumber.js'
 import {
   ExchangeInstance,
