import { NULL_ADDRESS } from '@celo/base/lib/address'
import { CeloContractName } from '@celo/protocol/lib/registry-utils'
import { assertLogMatches, assertLogMatches2, assertRevert, timeTravel } from '@celo/protocol/lib/test-utils'
import { fixed1, fromFixed, toFixed } from '@celo/utils/lib/fixidity'
import { BigNumber } from 'bignumber.js'
import _ from 'lodash'
<<<<<<< HEAD
import { FreezerContract, FreezerInstance, RegistryContract, RegistryInstance, StableTokenContract, StableTokenInstance } from 'types'
=======
import {
  FreezerContract,
  FreezerInstance,
  RegistryContract,
  RegistryInstance,
  StableTokenContract,
  StableTokenInstance,
} from 'types'
import { soliditySha3 } from 'web3-utils'
>>>>>>> b32c1eee

const Freezer: FreezerContract = artifacts.require('Freezer')
const Registry: RegistryContract = artifacts.require('Registry')
const StableToken: StableTokenContract = artifacts.require('StableToken')

// @ts-ignore
// TODO(mcortesi): Use BN.js
StableToken.numberFormat = 'BigNumber'

const isTest = true

contract('StableToken', (accounts: string[]) => {
  let freezer: FreezerInstance
  let stableToken: StableTokenInstance
  let registry: RegistryInstance
  let initializationTime

  const amountToMint = 10
  const SECONDS_IN_A_WEEK = 60 * 60 * 24 * 7

  beforeEach(async () => {
    registry = await Registry.new()
    freezer = await Freezer.new()
    await registry.setAddressFor(CeloContractName.Freezer, freezer.address)
    stableToken = await StableToken.new(isTest)
    const response = await stableToken.initialize(
      'Celo Dollar',
      'cUSD',
      18,
      registry.address,
      fixed1,
      SECONDS_IN_A_WEEK,
      [],
      [],
      'Exchange' // USD
    )
    initializationTime = (await web3.eth.getBlock(response.receipt.blockNumber)).timestamp
  })

  describe('#initialize()', () => {
    it('should have set a name', async () => {
      const name: string = await stableToken.name()
      assert.equal(name, 'Celo Dollar')
    })

    it('should have set a symbol', async () => {
      const name: string = await stableToken.symbol()
      assert.equal(name, 'cUSD')
    })

    it('should have set the owner', async () => {
      const owner: string = await stableToken.owner()
      assert.equal(owner, accounts[0])
    })

    it('should have set decimals', async () => {
      const decimals = await stableToken.decimals()
      assert.equal(decimals.toNumber(), 18)
    })

    it('should have set the registry address', async () => {
      const registryAddress: string = await stableToken.registry()
      assert.equal(registryAddress, registry.address)
    })

    it('should have set the inflation rate parameters', async () => {
      const [
        rate,
        factor,
        updatePeriod,
        factorLastUpdated,
      ] = await stableToken.getInflationParameters()
      assert.isTrue(rate.eq(fixed1))
      assert.isTrue(factor.eq(fixed1))
      assert.equal(updatePeriod.toNumber(), SECONDS_IN_A_WEEK)
      assert.equal(factorLastUpdated.toNumber(), initializationTime)
    })

    it('should not be callable again', async () => {
      await assertRevert(
        stableToken.initialize(
          'Celo Dollar',
          'cUSD',
          18,
          registry.address,
          fixed1,
          SECONDS_IN_A_WEEK,
          [],
          [],
          'Exchange' // USD
        )
      )
    })
  })

  describe('#setRegistry()', () => {
    const nonOwner: string = accounts[1]
    const anAddress: string = accounts[2]

    it('should allow owner to set registry', async () => {
      await stableToken.setRegistry(anAddress)
      assert.equal(await stableToken.registry(), anAddress)
    })

    it('should not allow other users to set registry', async () => {
      await assertRevert(stableToken.setRegistry(anAddress, { from: nonOwner }))
    })
  })

  describe('#mint()', () => {
    const exchange = accounts[0]
    const validators = accounts[1]
    beforeEach(async () => {
      await registry.setAddressFor(CeloContractName.Exchange, exchange)
      await registry.setAddressFor(CeloContractName.Validators, validators)
    })

    it('should allow the registered exchange contract to mint', async () => {
      await stableToken.mint(exchange, amountToMint)
      const balance = (await stableToken.balanceOf(exchange)).toNumber()
      assert.equal(balance, amountToMint)
      const supply = (await stableToken.totalSupply()).toNumber()
      assert.equal(supply, amountToMint)
    })

    it('should allow the registered validators contract to mint', async () => {
      await stableToken.mint(validators, amountToMint, { from: validators })
      const balance = (await stableToken.balanceOf(validators)).toNumber()
      assert.equal(balance, amountToMint)
      const supply = (await stableToken.totalSupply()).toNumber()
      assert.equal(supply, amountToMint)
    })

    it('should allow minting 0 value', async () => {
      await stableToken.mint(validators, 0, { from: validators })
      const balance = (await stableToken.balanceOf(validators)).toNumber()
      assert.equal(balance, 0)
      const supply = (await stableToken.totalSupply()).toNumber()
      assert.equal(supply, 0)
    })

    it('should not allow anyone else to mint', async () => {
      await assertRevert(stableToken.mint(validators, amountToMint, { from: accounts[2] }))
    })
  })

  describe('#transferWithComment()', () => {
    const sender = accounts[0]
    const receiver = accounts[1]
    const comment = 'tacos at lunch'

    beforeEach(async () => {
      await registry.setAddressFor(CeloContractName.Exchange, sender)
      await stableToken.mint(sender, amountToMint)
    })

    it('should transfer balance with a comment', async () => {
      const startBalanceFrom = (await stableToken.balanceOf(sender)).toNumber()
      const startBalanceTo = (await stableToken.balanceOf(receiver)).toNumber()
      const res = await stableToken.transferWithComment(receiver, 5, comment)
      const transferEvent = _.find(res.logs, { event: 'Transfer' })
      const transferCommentEvent = _.find(res.logs, { event: 'TransferComment' })
      assert.exists(transferEvent)
      assert.equal(transferCommentEvent.args.comment, comment)
      const endBalanceFrom = await stableToken.balanceOf(sender)
      const endBalanceTo = await stableToken.balanceOf(receiver)
      assert.equal(endBalanceFrom.toNumber(), startBalanceFrom - 5)
      assert.equal(endBalanceTo.toNumber(), startBalanceTo + 5)
    })

    it('should not allow transferring to the null address', async () => {
      await assertRevert(stableToken.transferWithComment(NULL_ADDRESS, 1, comment))
    })

    it('should not allow transferring more than the owner has', async () => {
      const value = (await stableToken.balanceOf(sender)).toNumber() + 1
      await assertRevert(stableToken.transferWithComment(receiver, value, comment))
    })

    describe('when inflation factor is outdated', () => {
      const inflationRate = toFixed(201 / 200)
      beforeEach(async () => {
        await stableToken.setInflationParameters(inflationRate, SECONDS_IN_A_WEEK)
        await timeTravel(SECONDS_IN_A_WEEK, web3)
      })

      it('should update factor', async () => {
        await stableToken.transferWithComment(receiver, 5, comment)
        const [, factor, updatePeriod, lastUpdated] = await stableToken.getInflationParameters()
        assert.isTrue(factor.eq(inflationRate))
        assert.equal(lastUpdated.toNumber(), initializationTime + updatePeriod.toNumber())
      })

      it('should emit InflationFactorUpdated event', async () => {
        const res = await stableToken.transferWithComment(receiver, 5, comment)
        assertLogMatches2(res.logs[0], {
          event: 'InflationFactorUpdated',
          args: {
            factor: inflationRate,
            lastUpdated: initializationTime + SECONDS_IN_A_WEEK,
          },
        })
      })
    })
  })

  describe('#setInflationParameters()', () => {
    const inflationRate = toFixed(15 / 7)
    it('should update parameters', async () => {
      const newUpdatePeriod = SECONDS_IN_A_WEEK + 5
      await stableToken.setInflationParameters(inflationRate, newUpdatePeriod)
      const [rate, , updatePeriod, lastUpdated] = await stableToken.getInflationParameters()
      assert.isTrue(rate.eq(inflationRate))
      assert.equal(updatePeriod.toNumber(), newUpdatePeriod)
      assert.equal(lastUpdated.toNumber(), initializationTime)
    })

    it('should emit an InflationParametersUpdated event', async () => {
      const newUpdatePeriod = SECONDS_IN_A_WEEK + 5
      const res = await stableToken.setInflationParameters(inflationRate, newUpdatePeriod)
      const latestBlock = await web3.eth.getBlock('latest')
      assertLogMatches2(res.logs[0], {
        event: 'InflationParametersUpdated',
        args: {
          rate: inflationRate,
          updatePeriod: newUpdatePeriod,
          lastUpdated: latestBlock.timestamp,
        },
      })
    })

    it('updates inflationFactor when out of date', async () => {
      const initialRate = toFixed(3 / 2)
      const expectedFactor = toFixed(3 / 2)
      const newRate = toFixed(1)
      await stableToken.setInflationParameters(initialRate, SECONDS_IN_A_WEEK)
      await timeTravel(SECONDS_IN_A_WEEK, web3)
      const res = await stableToken.setInflationParameters(newRate, SECONDS_IN_A_WEEK)
      const [rate, factor, , lastUpdated] = await stableToken.getInflationParameters()
      assertLogMatches2(res.logs[0], {
        event: 'InflationFactorUpdated',
        args: {
          factor,
          lastUpdated,
        },
      })
      assert.isTrue(rate.eq(newRate))
      assert.isTrue(factor.eq(expectedFactor))
      assert.exists(lastUpdated)
    })

    it('should revert when a zero rate is provided', async () => {
      await assertRevert(stableToken.setInflationParameters(toFixed(0), SECONDS_IN_A_WEEK))
    })
  })

  describe('#balanceOf()', () => {
    const minter = accounts[0]
    const mintAmount = 1000

    beforeEach(async () => {
      await registry.setAddressFor(CeloContractName.Exchange, minter)
      await stableToken.mint(minter, mintAmount)
    })

    describe('#when there is no inflation', () => {
      it('should fetch unmodified balance', async () => {
        const balance = (await stableToken.balanceOf(minter)).toNumber()
        assert.equal(balance, mintAmount)
        await timeTravel(SECONDS_IN_A_WEEK, web3)
        const adjustedBalance = (await stableToken.balanceOf(minter)).toNumber()
        assert.equal(adjustedBalance, balance)
      })
    })

    describe('#when there is 0.5% weekly inflation', () => {
      beforeEach(async () => {
        await stableToken.setInflationParameters(toFixed(1005 / 1000), SECONDS_IN_A_WEEK)
        await timeTravel(SECONDS_IN_A_WEEK, web3)
      })

      it('should return depreciated balance value', async () => {
        const adjustedBalance = (await stableToken.balanceOf(minter)).toNumber()
        assert.equal(adjustedBalance, 995)
      })
    })
  })

  describe('#valueToUnits()', () => {
    beforeEach(async () => {
      await stableToken.setInflationParameters(toFixed(1005 / 1000), SECONDS_IN_A_WEEK)
      await timeTravel(SECONDS_IN_A_WEEK, web3)
    })

    it('value 995 should correspond to roughly 1000 units after .005 depreciation', async () => {
      await stableToken.setInflationParameters(fixed1, SECONDS_IN_A_WEEK)
      const units = (await stableToken.valueToUnits(995)).toNumber()
      assert.equal(units, 999) // roundoff err
    })

    it('value 990 should correspond to roughly 1000 units after .005 depreciation twice', async () => {
      await timeTravel(SECONDS_IN_A_WEEK, web3)
      await stableToken.setInflationParameters(fixed1, SECONDS_IN_A_WEEK)
      const units = (await stableToken.valueToUnits(990)).toNumber()
      assert.equal(units, 999) // roundoff err
    })
  })

  describe('#unitsToValue()', () => {
    beforeEach(async () => {
      await stableToken.setInflationParameters(toFixed(1005 / 1000), SECONDS_IN_A_WEEK)
      await timeTravel(SECONDS_IN_A_WEEK, web3)
    })

    it('1000 in units should be 995 in value after .005 depreciation', async () => {
      await stableToken.setInflationParameters(fixed1, SECONDS_IN_A_WEEK)
      const value = (await stableToken.unitsToValue(1000)).toNumber()
      assert.equal(value, 995)
    })

    it('1000 in units should be 990 in value after .005 depreciation twice', async () => {
      await timeTravel(SECONDS_IN_A_WEEK, web3)
      await stableToken.setInflationParameters(fixed1, SECONDS_IN_A_WEEK)
      const value = (await stableToken.unitsToValue(1000)).toNumber()
      assert.equal(value, 990)
    })
  })

  describe('#fractionMulExp()', () => {
    it('can do generic computations', async () => {
      const [numerator, denominator] = await stableToken.fractionMulExp.call(1, 2, 3, 4, 5, 6)
      assert.equal(numerator.toNumber(), 118652)
      assert.equal(denominator.toNumber(), 1000000)
    })

    it('works with exponent zero', async () => {
      const [numerator, denominator] = await stableToken.fractionMulExp.call(1, 2, 3, 4, 0, 6)
      assert.equal(numerator.toNumber(), 500000)
      assert.equal(denominator.toNumber(), 1000000)
    })

    it('works with precision zero', async () => {
      const [numerator, denominator] = await stableToken.fractionMulExp.call(1, 2, 3, 4, 5, 0)
      assert.equal(numerator.toNumber(), 0)
      assert.equal(denominator.toNumber(), 1)
    })

    it('fails if a zero aDenominator is provided', async () => {
      await assertRevert(stableToken.fractionMulExp(1, 0, 3, 4, 5, 6))
    })

    it('fails if a zero bDenominator is provided', async () => {
      await assertRevert(stableToken.fractionMulExp(1, 2, 3, 0, 5, 6))
    })
  })

  describe('#burn()', () => {
    const minter = accounts[0]
    const amountToBurn = 5
    beforeEach(async () => {
      await registry.setAddressFor(CeloContractName.Exchange, minter)
      await stableToken.mint(minter, amountToMint)
    })

    it('should allow minter to burn', async () => {
      await stableToken.burn(amountToBurn)
      const balance = (await stableToken.balanceOf(minter)).toNumber()
      const expectedBalance = amountToMint - amountToBurn
      assert.equal(balance, expectedBalance)
      const supply = (await stableToken.totalSupply()).toNumber()
      assert.equal(supply, expectedBalance)
    })

    it('should not allow anyone else to burn', async () => {
      await assertRevert(stableToken.burn(amountToBurn, { from: accounts[1] }))
    })
  })

  describe('#getExchangeRegistryId()', () => {
    it('should match initialized value', async () => {
<<<<<<< HEAD
      const stableToken2 = await StableToken.new(isTest)
=======
      const stableToken2 = await StableToken.new()
>>>>>>> b32c1eee
      await stableToken2.initialize(
        'Celo Dollar',
        'cUSD',
        18,
        registry.address,
        fixed1,
        SECONDS_IN_A_WEEK,
        [],
        [],
        CeloContractName.ExchangeEUR
      )
      const fetchedId = await stableToken2.getExchangeRegistryId()
      assert.equal(fetchedId, soliditySha3(CeloContractName.ExchangeEUR))
    })

    it('should fallback to default when uninitialized', async () => {
<<<<<<< HEAD
      const stableToken2 = await StableToken.new(isTest)
=======
      const stableToken2 = await StableToken.new()
>>>>>>> b32c1eee
      const fetchedId = await stableToken2.getExchangeRegistryId()
      assert.equal(fetchedId, soliditySha3(CeloContractName.Exchange))
    })
  })

  describe('#updateInflationFactor()', () => {
    describe('modifier should be called and emit an event on', () => {
      const sender = accounts[0]
      const receiver = accounts[1]
      const inflationRate = toFixed(201 / 200)
      const amount = new BigNumber(10000000000000000000)

      beforeEach(async () => {
        await registry.setAddressFor(CeloContractName.Exchange, sender)
        await stableToken.mint(sender, amount.times(2))
        await stableToken.setInflationParameters(inflationRate, SECONDS_IN_A_WEEK)
        await timeTravel(SECONDS_IN_A_WEEK, web3)
      })

      async function assertInflationUpdatedEvent(log, requestBlockTime, inflationPeriods = 1) {
        assertLogMatches(log, 'InflationFactorUpdated', {
          factor: toFixed(fromFixed(inflationRate).pow(inflationPeriods)),
          lastUpdated: requestBlockTime,
        })
      }

      it('setInflationParameters', async () => {
        const res = await stableToken.setInflationParameters(fixed1, SECONDS_IN_A_WEEK)
        await assertInflationUpdatedEvent(res.logs[0], initializationTime + SECONDS_IN_A_WEEK)
      })

      it('approve', async () => {
        const res = await stableToken.approve(receiver, amount)
        await assertInflationUpdatedEvent(res.logs[0], initializationTime + SECONDS_IN_A_WEEK)
      })

      it('mint', async () => {
        const res = await stableToken.mint(sender, amountToMint)
        await assertInflationUpdatedEvent(res.logs[0], initializationTime + SECONDS_IN_A_WEEK)
      })

      it('transferWithComment', async () => {
        const res = await stableToken.transferWithComment(receiver, amount, 'hi')
        await assertInflationUpdatedEvent(res.logs[0], initializationTime + SECONDS_IN_A_WEEK)
      })

      it('burn', async () => {
        const res = await stableToken.mint(sender, amount)
        await assertInflationUpdatedEvent(res.logs[0], initializationTime + SECONDS_IN_A_WEEK)
      })

      it('transferFrom', async () => {
        await stableToken.approve(receiver, amount)
        await timeTravel(SECONDS_IN_A_WEEK, web3)
        const res = await stableToken.transferFrom(sender, receiver, amount, { from: receiver })
        await assertInflationUpdatedEvent(
          res.logs[0],
          initializationTime + SECONDS_IN_A_WEEK * 2,
          2
        )
      })

      it('transfer', async () => {
        const res = await stableToken.transfer(receiver, 1)
        await assertInflationUpdatedEvent(res.logs[0], initializationTime + SECONDS_IN_A_WEEK)
      })
    })
  })

  describe('#ERC20Functions', () => {
    const sender = accounts[0]
    const receiver = accounts[1]
    const transferAmount = 1

    beforeEach(async () => {
      await registry.setAddressFor(CeloContractName.Exchange, sender)
      await stableToken.mint(sender, amountToMint)
    })

    describe('#balanceOf()', () => {
      it('should match the minted amount', async () => {
        assert.equal((await stableToken.balanceOf(sender)).toNumber(), amountToMint)
      })
    })

    describe('#approve()', () => {
      it('should set "allowed"', async () => {
        await stableToken.approve(receiver, transferAmount)
        assert.equal((await stableToken.allowance(sender, receiver)).toNumber(), transferAmount)
      })
    })

    describe('#increaseAllowance()', () => {
      it('should increase "allowed"', async () => {
        await stableToken.increaseAllowance(receiver, transferAmount)
        await stableToken.increaseAllowance(receiver, transferAmount)
        assert.equal((await stableToken.allowance(sender, receiver)).toNumber(), 2 * transferAmount)
      })
    })

    describe('#decreaseAllowance()', () => {
      it('should decrease "allowed"', async () => {
        await stableToken.approve(receiver, 2 * transferAmount)
        await stableToken.decreaseAllowance(receiver, transferAmount)
        assert.equal((await stableToken.allowance(sender, receiver)).toNumber(), transferAmount)
      })
    })

    describe('#allowance()', () => {
      it('should return the allowance', async () => {
        await stableToken.approve(receiver, transferAmount)
        assert.equal((await stableToken.allowance(sender, receiver)).toNumber(), transferAmount)
      })
    })

    const assertBalance = async (address: string, balance: BigNumber) => {
      assert.equal((await stableToken.balanceOf(address)).toNumber(), balance.toNumber())
    }

    describe('#transfer()', () => {
      it('should transfer balance from one user to another', async () => {
        const startBalanceFrom = await stableToken.balanceOf(sender)
        const startBalanceTo = await stableToken.balanceOf(receiver)
        await stableToken.transfer(receiver, transferAmount)
        await assertBalance(sender, startBalanceFrom.minus(transferAmount))
        await assertBalance(receiver, startBalanceTo.plus(transferAmount))
      })

      it('should not allow transferring to the null address', async () => {
        await assertRevert(stableToken.transfer(NULL_ADDRESS, transferAmount))
      })

      it('should not allow transferring more than the sender has', async () => {
        // We try to send four more tokens than the sender has, in case they happen to mine the
        // block with this transaction, which will reward them with 3 tokens.
        const value = (await stableToken.balanceOf(sender)).toNumber() + 4
        await assertRevert(stableToken.transfer(receiver, value))
      })
    })

    describe('#transferFrom()', () => {
      beforeEach(async () => {
        await stableToken.approve(receiver, transferAmount)
      })

      it('should transfer balance from one user to another', async () => {
        const startBalanceFrom = await stableToken.balanceOf(sender)
        const startBalanceTo = await stableToken.balanceOf(receiver)
        await stableToken.transferFrom(sender, receiver, transferAmount, { from: receiver })
        await assertBalance(sender, startBalanceFrom.minus(transferAmount))
        await assertBalance(receiver, startBalanceTo.plus(transferAmount))
      })

      it('should not allow transferring to the null address', async () => {
        await assertRevert(
          stableToken.transferFrom(sender, NULL_ADDRESS, transferAmount, { from: receiver })
        )
      })

      it('should not allow transferring more than the sender has', async () => {
        // We try to send four more tokens than the sender has, in case they happen to mine the
        // block with this transaction, which will reward them with 3 tokens.
        const value = (await stableToken.balanceOf(sender)).toNumber() + 4
        await stableToken.approve(receiver, value)
        await assertRevert(stableToken.transferFrom(sender, receiver, value, { from: receiver }))
      })

      it('should not allow transferring more than the spender is allowed', async () => {
        await assertRevert(
          stableToken.transferFrom(sender, receiver, 2, {
            from: receiver,
          })
        )
      })
    })
  })
})<|MERGE_RESOLUTION|>--- conflicted
+++ resolved
@@ -1,12 +1,14 @@
 import { NULL_ADDRESS } from '@celo/base/lib/address'
 import { CeloContractName } from '@celo/protocol/lib/registry-utils'
-import { assertLogMatches, assertLogMatches2, assertRevert, timeTravel } from '@celo/protocol/lib/test-utils'
+import {
+  assertLogMatches,
+  assertLogMatches2,
+  assertRevert,
+  timeTravel,
+} from '@celo/protocol/lib/test-utils'
 import { fixed1, fromFixed, toFixed } from '@celo/utils/lib/fixidity'
 import { BigNumber } from 'bignumber.js'
 import _ from 'lodash'
-<<<<<<< HEAD
-import { FreezerContract, FreezerInstance, RegistryContract, RegistryInstance, StableTokenContract, StableTokenInstance } from 'types'
-=======
 import {
   FreezerContract,
   FreezerInstance,
@@ -16,7 +18,6 @@
   StableTokenInstance,
 } from 'types'
 import { soliditySha3 } from 'web3-utils'
->>>>>>> b32c1eee
 
 const Freezer: FreezerContract = artifacts.require('Freezer')
 const Registry: RegistryContract = artifacts.require('Registry')
@@ -397,11 +398,7 @@
 
   describe('#getExchangeRegistryId()', () => {
     it('should match initialized value', async () => {
-<<<<<<< HEAD
       const stableToken2 = await StableToken.new(isTest)
-=======
-      const stableToken2 = await StableToken.new()
->>>>>>> b32c1eee
       await stableToken2.initialize(
         'Celo Dollar',
         'cUSD',
@@ -418,11 +415,7 @@
     })
 
     it('should fallback to default when uninitialized', async () => {
-<<<<<<< HEAD
       const stableToken2 = await StableToken.new(isTest)
-=======
-      const stableToken2 = await StableToken.new()
->>>>>>> b32c1eee
       const fetchedId = await stableToken2.getExchangeRegistryId()
       assert.equal(fetchedId, soliditySha3(CeloContractName.Exchange))
     })
