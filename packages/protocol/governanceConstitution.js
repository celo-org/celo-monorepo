--- conflicted
+++ resolved
@@ -134,10 +134,6 @@
     setGroupLockedGoldRequirements: 0.8,
     setValidatorLockedGoldRequirements: 0.8,
     setSlashingMultiplierResetPeriod: 0.7,
-<<<<<<< HEAD
-    setValidatorScoreParameters: 0.7,
-=======
->>>>>>> dc64bf21
     __contractPackage: contractPackages.SOLIDITY_08_PACKAGE,
   },
 }
