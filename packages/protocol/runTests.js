const ganache = require('@celo/ganache-cli')
const glob = require('glob-fs')({
  gitignore: false,
})
const { exec } = require('./lib/test-utils')
const minimist = require('minimist')

const sleep = (seconds) => new Promise((resolve) => setTimeout(resolve, 1000 * seconds))

// As documented https://circleci.com/docs/2.0/env-vars/#built-in-environment-variables
const isCI = process.env.CI === 'true'

async function startGanache() {
  const server = ganache.server({
<<<<<<< HEAD
    default_balance_ether: 1000000,
    gasPrice: 0,
    mnemonic: 'concert load couple harbor equip island argue ramp clarify fence smart topic',
    network_id: '1101',
    gasLimit: 8000000,
=======
    default_balance_ether: network.defaultBalance,
    network_id: network.network_id,
    mnemonic: network.mnemonic,
    gasPrice: network.gasPrice,
    gasLimit: 7000000,
    allowUnlimitedContractSize: true,
>>>>>>> 15fb0893
  })

  await new Promise((resolve, reject) => {
    server.listen(8545, (err, blockchain) => {
      if (err) {
        reject(err)
      } else {
        resolve(blockchain)
      }
    })
  })

  return () =>
    new Promise((resolve, reject) => {
      server.close((err) => {
        if (err) {
          reject(err)
        } else {
          resolve()
        }
      })
    })
}

async function test() {
  const argv = minimist(process.argv.slice(2), {
    boolean: ['gas', 'coverage', 'verbose-rpc'],
  })

  try {
    const closeGanache = await startGanache()
    if (isCI) {
      // if we are running on circle ci we need to wait for ganache to be up
      // TODO(mcortesi): improvement: check for open port instead of a fixed wait time.
      await sleep(60)
    }

    let testArgs = ['run', 'truffle', 'test']
    if (argv['verbose-rpc']) {
      testArgs.push('--verbose-rpc')
    }
    if (argv.coverage) {
      testArgs = testArgs.concat(['--network', 'coverage'])
    }
    if (argv.gas) {
      testArgs = testArgs.concat(['--color', '--gas'])
    }
    if (argv._.length > 0) {
      const testGlob = argv._.map((testName) => `test/\*\*/${testName}.ts`).join(' ')
      const testFiles = glob.readdirSync(testGlob)
      if (testFiles.length === 0) {
        // tslint:disable-next-line: no-console
        console.error(`No tests matched with ${argv._}`)
        process.exit(1)
      }
      testArgs = testArgs.concat(testFiles)
    }
    await exec('yarn', testArgs)
    await closeGanache()
  } catch (e) {
    // tslint:disable-next-line: no-console
    console.error(e.stdout ? e.stdout : e)
    process.nextTick(() => process.exit(1))
  }
}

test()<|MERGE_RESOLUTION|>--- conflicted
+++ resolved
@@ -12,20 +12,12 @@
 
 async function startGanache() {
   const server = ganache.server({
-<<<<<<< HEAD
-    default_balance_ether: 1000000,
-    gasPrice: 0,
-    mnemonic: 'concert load couple harbor equip island argue ramp clarify fence smart topic',
-    network_id: '1101',
-    gasLimit: 8000000,
-=======
     default_balance_ether: network.defaultBalance,
     network_id: network.network_id,
     mnemonic: network.mnemonic,
     gasPrice: network.gasPrice,
     gasLimit: 7000000,
     allowUnlimitedContractSize: true,
->>>>>>> 15fb0893
   })
 
   await new Promise((resolve, reject) => {
