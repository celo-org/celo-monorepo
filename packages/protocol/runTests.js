--- conflicted
+++ resolved
@@ -17,11 +17,7 @@
     network_id: network.network_id,
     mnemonic: network.mnemonic,
     gasPrice: network.gasPrice,
-<<<<<<< HEAD
-    gasLimit: 50000000,
-=======
-    gasLimit: 15000000,
->>>>>>> 1a4ebaa3
+    gasLimit: 20000000,
     allowUnlimitedContractSize: true,
   })
 
