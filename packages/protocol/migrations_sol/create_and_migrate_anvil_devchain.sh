--- conflicted
+++ resolved
@@ -1,17 +1,12 @@
 #!/usr/bin/env bash
 set -euo pipefail
 
-<<<<<<< HEAD
-echo "Forge version: $(forge --version)"
-
-# Compile everything
-forge build
-=======
 # Keeping track of start time to measure how long it takes to run the script entirely
 START_TIME=$SECONDS
->>>>>>> 86c3ffb3
 
 export ANVIL_PORT=8546
+
+echo "Forge version: $(forge --version)"
 
 # TODO make this configurable
 FROM_ACCOUNT_NO_ZERO="f39Fd6e51aad88F6F4ce6aB8827279cffFb92266" # This is Anvil's default account (1)
@@ -19,11 +14,8 @@
 
 # Create temporary directory
 TEMP_FOLDER="$PWD/.tmp"
-<<<<<<< HEAD
 rm -rf $TEMP_FOLDER
-=======
 mkdir -p $TEMP_FOLDER
->>>>>>> 86c3ffb3
 
 # Start a local anvil instance
 source $PWD/migrations_sol/start_anvil.sh
@@ -62,17 +54,9 @@
 # BROADCAST=""
 time forge script migrations_sol/Migration.s.sol --tc Migration --rpc-url http://127.0.0.1:$ANVIL_PORT -vvv $BROADCAST --non-interactive --sender $FROM_ACCOUNT --unlocked $LIBRARY_FLAGS || echo "Migration script failed"
 
-<<<<<<< HEAD
-echo "Compiling with libraries... "
-time forge build $LIBRARIES
-
-# run migrations
-time forge script migrations_sol/Migration.s.sol --tc Migration --rpc-url http://127.0.0.1:$ANVIL_PORT -vvv $BROADCAST --non-interactive --sender $FROM_ACCOUNT --unlocked $LIBRARIES || echo "Migration script failed"
-
-mv $TEMP_FOLDER/devchain/state.json $TEMP_FOLDER/devchain.json
-rm -rf $TEMP_FOLDER/devchain
-=======
 # Keeping track of the finish time to measure how long it takes to run the script entirely
 ELAPSED_TIME=$(($SECONDS - $START_TIME))
 echo "Total elapsed time: $ELAPSED_TIME seconds"
->>>>>>> 86c3ffb3
+
+mv $TEMP_FOLDER/devchain/state.json $TEMP_FOLDER/devchain.json
+rm -rf $TEMP_FOLDER/devchain