--- conflicted
+++ resolved
@@ -12,12 +12,8 @@
 fi
 
 # --disable-default-create2-deployer --no-rate-limit
-<<<<<<< HEAD
 # no mine?
-anvil --port $ANVIL_PORT --gas-limit 50000000 --steps-tracing --code-size-limit 245760 --balance 60000 &
-=======
 anvil --port $ANVIL_PORT --gas-limit 50000000 --steps-tracing --code-size-limit 245760 --balance 60000 --dump-state $ANVI_FILE &
->>>>>>> 3ff417de
 # ANVIL_PID=`lsof -i tcp:8545 | tail -n 1 | awk '{print $2}'`
 export ANVIL_PID=$!
 
