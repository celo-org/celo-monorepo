--- conflicted
+++ resolved
@@ -112,11 +112,7 @@
   },
   "epochManager": {
    "newEpochDuration":86400,
-<<<<<<< HEAD
-    "carbonOffsettingPartner": "0x0000000000000000000000000000000000000001"
-=======
     "carbonOffsettingPartner": "0xD533Ca259b330c7A88f74E000a3FaEa2d63B7972"
->>>>>>> b47dba3a
   },
   "random": {
     "randomnessBlockRetentionWindow": "720",
