{
  "goldToken": { "frozen": false },
  "sortedOracles": {
    "reportExpirySeconds": 300
  },
  "gasPriceMinimum": {
    "minimumFloor": 100000000,
    "targetDensity": 500000000000000000000000,
    "adjustmentSpeed": 500000000000000000000000,
    "baseFeeOpCodeActivationBlock": 0
  },
  "reserve": {
    "tobinTaxStalenessThreshold": 3153600000,
    "tobinTax": 0,
    "tobinTaxReserveRatio": 0,
    "spendingRatio": 50000000000000000000000,
    "frozenGold": null,
    "frozenDays": null,
    "spenders": [],
    "otherAddresses": [
      "0x246f4599eFD3fA67AC44335Ed5e749E518Ffd8bB",
      "0x298FbD6dad2Fc2cB56d7E37d8aCad8Bf07324f67"
    ],
    "assetAllocationSymbols_": [
      "cGLD",
      "BTC",
      "ETH",
      "DAI",
      "They are don't by converting string to hex, and then `cast to-bytes32`"
    ],
    "assetAllocationSymbols": [
      "0x63474c4400000000000000000000000000000000000000000000000000000000",
      "0x4254430000000000000000000000000000000000000000000000000000000000",
      "0x4554480000000000000000000000000000000000000000000000000000000000",
      "0x4441490000000000000000000000000000000000000000000000000000000000"
    ],
    "assetAllocationWeights": [
      500000000000000000000000, 300000000000000000000000, 150000000000000000000000,
      50000000000000000000000
    ],
    "initialBalance": 5000000000000000000000000
  },
  "stableTokens": {
    "names": ["Celo Dollar", "Celo Euro", "Celo Brazilian Real"],
    "symbols": ["cUSD", "cEUR", "cREAL"],
    "contractSufixs": ["", "EUR", "BRL"],
    "decimals": 18,
    "celoPrice": 1,
    "inflationRate": 1,
    "inflationPeriod": 47304000,
    "initialBalance": 5000000000000000000000000,
    "frozen": false
  },
  "exchange": {
    "spread": 5000000000000000000000,
    "reserveFraction": 10000000000000000000000,
    "updateFrequency": 300,
    "minimumReports": 1,
    "frozen": false
  },
  "lockedGold": {
    "unlockingPeriod": 21600,
    "unlockingPeriod_helper": "6 * HOUR"
  },
  "validators": {
    "groupLockedGoldRequirements": {
      "value": 10000000000000000000000,
      "duration": 15552000,
      "duration_help": "180 * DAY"
    },
    "validatorLockedGoldRequirements": {
      "value": 10000000000000000000000,
      "duration": 5184000,
      "duration_help": "60 * DAY"
    },
    "validatorScoreParameters": {
      "exponent": 10,
      "adjustmentSpeed": 100000000000000000000000
    },
    "membershipHistoryLength": 60,
    "commissionUpdateDelay": 51840,
    "commissionUpdateDelay_help": "(3 * DAY) / 5",

    "maxGroupSize": 2,
    "slashingMultiplierResetPeriod": 2592000,
    "slashingPenaltyResetPeriod_help": "30 * DAY",
    "downtimeGracePeriod": 0,
    "validatorKeys": [],
    "attestationKeys": [],
    "groupName": "cLabs",
    "commission": 100000000000000000000000,
    "votesRatioOfLastVsFirstGroup": 2000000000000000000000000,
<<<<<<< HEAD
    "valKeys": ["0x59c6995e998f97a5a0044966f0945389dc9e86dae88c7a8412f4603b6b78690d",
"0x5de4111afa1a4b94908f83103eb1f1706367c2e68ca870fc3fb9a804cdab365a",
"0x7c852118294e51e653712a81e05800f419141751be58f605c371e15141b007a6",
"0x47e179ec197488593b187f80a00eb0da91f1b9d0b13f8733639f19c30a34926a",
"0x8b3a350cf5c34c9194ca85829a2df0ec3153be0318b5e2d3348e872092edffba",
"0x92db14e403b83dfe3df233f83dfa3a0d7096f21ca9b0d6d6b8d88b2b4ec1564e",
"0x4bbbf85ce3377467afe5d46f804f221813b2bb87f24d81f60f1fcdbf7cbf4356",
"0xdbda1821b80551c9d65939329250298aa3472ba22feea921c0cf5d620ea67b97",
"0x2a871d0798f97d79848a013d4936a73bf4cc922c825d33c1cf7073dff6d409c6"]
=======
    "valKeys": [
      "0x59c6995e998f97a5a0044966f0945389dc9e86dae88c7a8412f4603b6b78690d",
      "0x5de4111afa1a4b94908f83103eb1f1706367c2e68ca870fc3fb9a804cdab365a",
      "0x7c852118294e51e653712a81e05800f419141751be58f605c371e15141b007a6",
      "0x47e179ec197488593b187f80a00eb0da91f1b9d0b13f8733639f19c30a34926a",
      "0x8b3a350cf5c34c9194ca85829a2df0ec3153be0318b5e2d3348e872092edffba",
      "0x92db14e403b83dfe3df233f83dfa3a0d7096f21ca9b0d6d6b8d88b2b4ec1564e",
      "0x4bbbf85ce3377467afe5d46f804f221813b2bb87f24d81f60f1fcdbf7cbf4356",
      "0xdbda1821b80551c9d65939329250298aa3472ba22feea921c0cf5d620ea67b97",
      "0x2a871d0798f97d79848a013d4936a73bf4cc922c825d33c1cf7073dff6d409c6"
    ]
>>>>>>> 080b4308
  },

  "election": {
    "minElectableValidators": 1,
    "maxElectableValidators": 100,
    "maxNumGroupsVotedFor": 10,
    "electabilityThreshold": 1000000000000000000000
  },
  "epochRewards": {
    "targetVotingYieldParameters": {
      "initial": 160000000000000000000,
<<<<<<< HEAD
      "max": 500000000000000000000, 
=======
      "max": 500000000000000000000,
>>>>>>> 080b4308
      "max_helper": "(x + 1) ^ 365 = 1.20",
      "adjustmentFactor": 0,
      "adjustmentFactor_helper": "Change to 1 / 3650 once Mainnet activated."
    },
    "rewardsMultiplierParameters": {
      "max": 2000000000000000000000000,
      "adjustmentFactors": {
        "underspend": 500000000000000000000000,
        "overspend": 5000000000000000000000000
      }
    },
    "targetVotingGoldFraction": 500000000000000000000000,
    "maxValidatorEpochPayment": 205479452054794520547,
    "maxValidatorEpochPayment_helper": "(75,000 / 365) * 10 ^ 18",
    "communityRewardFraction": 250000000000000000000000,
<<<<<<< HEAD
    "carbonOffsettingPartner": "0x0000000000000000000000000000000000000001",
=======
    "carbonOffsettingPartner": "0xD533Ca259b330c7A88f74E000a3FaEa2d63B7972",
>>>>>>> 080b4308
    "carbonOffsettingFraction": 1000000000000000000000,
    "frozen": false
  },
  "epochManager": {
<<<<<<< HEAD
   "newEpochDuration":86400,
=======
    "newEpochDuration": 86400,
>>>>>>> 080b4308
    "carbonOffsettingPartner": "0xD533Ca259b330c7A88f74E000a3FaEa2d63B7972"
  },
  "random": {
    "randomnessBlockRetentionWindow": "720",
    "randomnessBlockRetentionWindow_helper": "HOUR / 5"
  },
  "blockchainParameters": {
    "gasForNonGoldCurrencies": 50000,
    "deploymentBlockGasLimit": 20000000,
    "gasLimit": 13000000,
    "lookbackWindow": 12
  },
  "doubleSigningSlasher": {
    "reward": 1000000000000000000000,
    "penalty": 9000000000000000000000
  },
  "downtimeSlasher": {
    "reward": 10000000000000000000,
    "penalty": 100000000000000000000,
    "slashableDowntime": 60
  },
  "governanceApproverMultiSig": {
    "required": 1,
    "internalRequired": 1,
    "governanceApproverMultiSig": true
  },
  "reserveSpenderMultiSig": {
    "required": 1,
    "internalRequired": 1
  },
  "feeHandler": {
    "beneficiary": "0x2A486910DBC72cACcbb8d0e1439C96b03B2A4699",
    "burnFraction": 800000000000000000000000
  },
  "governance": {
    "concurrentProposals": 3,
    "dequeueFrequency": 14400,
    "queueExpiry": 2419200,
    "queueExpiry_helper": "4 * WEEK",
    "dequeueFrequency_helper": "4 * HOUR",
    "approvalStageDuration": 14400,
    "approvalStageDuration_helper": "4 * HOUR",
    "referendumStageDuration": 86400,
    "referendumStageDuration_hlper": "DAY",
    "executionStageDuration": 604800,
    "executionStageDuration_hlper": "WEEK",
    "participationBaseline": 5000000000000000000000,
    "minDeposit": 100000000000000000000,
    "participationFloor": 10000000000000000000000,
    "baselineUpdateFactor": 200000000000000000000000,
    "baselineQuorumFactor": 1000000000000000000000000,
    "skipSetConstitution": false,
    "skipTransferOwnership": false
  }
}<|MERGE_RESOLUTION|>--- conflicted
+++ resolved
@@ -90,17 +90,6 @@
     "groupName": "cLabs",
     "commission": 100000000000000000000000,
     "votesRatioOfLastVsFirstGroup": 2000000000000000000000000,
-<<<<<<< HEAD
-    "valKeys": ["0x59c6995e998f97a5a0044966f0945389dc9e86dae88c7a8412f4603b6b78690d",
-"0x5de4111afa1a4b94908f83103eb1f1706367c2e68ca870fc3fb9a804cdab365a",
-"0x7c852118294e51e653712a81e05800f419141751be58f605c371e15141b007a6",
-"0x47e179ec197488593b187f80a00eb0da91f1b9d0b13f8733639f19c30a34926a",
-"0x8b3a350cf5c34c9194ca85829a2df0ec3153be0318b5e2d3348e872092edffba",
-"0x92db14e403b83dfe3df233f83dfa3a0d7096f21ca9b0d6d6b8d88b2b4ec1564e",
-"0x4bbbf85ce3377467afe5d46f804f221813b2bb87f24d81f60f1fcdbf7cbf4356",
-"0xdbda1821b80551c9d65939329250298aa3472ba22feea921c0cf5d620ea67b97",
-"0x2a871d0798f97d79848a013d4936a73bf4cc922c825d33c1cf7073dff6d409c6"]
-=======
     "valKeys": [
       "0x59c6995e998f97a5a0044966f0945389dc9e86dae88c7a8412f4603b6b78690d",
       "0x5de4111afa1a4b94908f83103eb1f1706367c2e68ca870fc3fb9a804cdab365a",
@@ -112,9 +101,7 @@
       "0xdbda1821b80551c9d65939329250298aa3472ba22feea921c0cf5d620ea67b97",
       "0x2a871d0798f97d79848a013d4936a73bf4cc922c825d33c1cf7073dff6d409c6"
     ]
->>>>>>> 080b4308
   },
-
   "election": {
     "minElectableValidators": 1,
     "maxElectableValidators": 100,
@@ -124,11 +111,7 @@
   "epochRewards": {
     "targetVotingYieldParameters": {
       "initial": 160000000000000000000,
-<<<<<<< HEAD
-      "max": 500000000000000000000, 
-=======
       "max": 500000000000000000000,
->>>>>>> 080b4308
       "max_helper": "(x + 1) ^ 365 = 1.20",
       "adjustmentFactor": 0,
       "adjustmentFactor_helper": "Change to 1 / 3650 once Mainnet activated."
@@ -144,20 +127,12 @@
     "maxValidatorEpochPayment": 205479452054794520547,
     "maxValidatorEpochPayment_helper": "(75,000 / 365) * 10 ^ 18",
     "communityRewardFraction": 250000000000000000000000,
-<<<<<<< HEAD
-    "carbonOffsettingPartner": "0x0000000000000000000000000000000000000001",
-=======
     "carbonOffsettingPartner": "0xD533Ca259b330c7A88f74E000a3FaEa2d63B7972",
->>>>>>> 080b4308
     "carbonOffsettingFraction": 1000000000000000000000,
     "frozen": false
   },
   "epochManager": {
-<<<<<<< HEAD
-   "newEpochDuration":86400,
-=======
     "newEpochDuration": 86400,
->>>>>>> 080b4308
     "carbonOffsettingPartner": "0xD533Ca259b330c7A88f74E000a3FaEa2d63B7972"
   },
   "random": {
