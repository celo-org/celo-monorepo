pragma solidity >=0.8.7 <0.8.20;

// Note: This script should not include any cheatcode so that it can run in production

// Foundry-08 imports
import { Script } from "forge-std-8/Script.sol";

// Foundry imports
import { console } from "forge-std/console.sol";
import { console2 } from "forge-std/console2.sol";
import { stdJson } from "forge-std/StdJson.sol";

// OpenZeppelin
import { Ownable } from "@openzeppelin/contracts8/access/Ownable.sol";

// Helper contract imports
import { IReserveInitializer, IReserve, IStableTokenInitialize, IExchangeInitializer, IExchange, IReserveSpenderMultiSig } from "@migrations-sol/HelperInterFaces.sol";
import { MigrationsConstants } from "@migrations-sol/constants.sol";

// Core contract imports on Solidity 0.5
import { IProxy } from "@celo-contracts/common/interfaces/IProxy.sol";
import { IProxyFactory } from "@celo-contracts/common/interfaces/IProxyFactory.sol";
import { IRegistry } from "@celo-contracts/common/interfaces/IRegistry.sol";
import { IRegistryInitializer } from "@celo-contracts/common/interfaces/IRegistryInitializer.sol";
import { IFreezer } from "@celo-contracts/common/interfaces/IFreezer.sol";
import { IFreezerInitializer } from "@celo-contracts/common/interfaces/IFreezerInitializer.sol";
import { ICeloTokenInitializer } from "@celo-contracts/common/interfaces/ICeloTokenInitializer.sol";
import { IAccountsInitializer } from "@celo-contracts/common/interfaces/IAccountsInitializer.sol";
import { IFeeHandlerSellerInitializer } from "@celo-contracts/common/interfaces/IFeeHandlerSellerInitializer.sol";
import { IFeeHandler } from "@celo-contracts/common/interfaces/IFeeHandler.sol";
import { IFeeHandlerInitializer } from "@celo-contracts/common/interfaces/IFeeHandlerInitializer.sol";
import { IFeeCurrencyWhitelist } from "@celo-contracts/common/interfaces/IFeeCurrencyWhitelist.sol";
import { IAccounts } from "@celo-contracts/common/interfaces/IAccounts.sol";
import { IEpochManager } from "@celo-contracts/common/interfaces/IEpochManager.sol";
import { IEpochManagerEnabler } from "@celo-contracts/common/interfaces/IEpochManagerEnabler.sol";
import { ILockedGoldInitializer } from "@celo-contracts/governance/interfaces/ILockedGoldInitializer.sol";
import { IValidatorsInitializer } from "@celo-contracts-8/governance/interfaces/IValidatorsInitializer.sol";
import { IElectionInitializer } from "@celo-contracts/governance/interfaces/IElectionInitializer.sol";
import { IEpochRewardsInitializer } from "@celo-contracts/governance/interfaces/IEpochRewardsInitializer.sol";
import { IBlockchainParametersInitializer } from "@celo-contracts/governance/interfaces/IBlockchainParametersInitializer.sol";
import { IGovernanceSlasherInitializer } from "@celo-contracts/governance/interfaces/IGovernanceSlasherInitializer.sol";
import { IDoubleSigningSlasherInitializer } from "@celo-contracts/governance/interfaces/IDoubleSigningSlasherInitializer.sol";
import { IDowntimeSlasherInitializer } from "@celo-contracts/governance/interfaces/IDowntimeSlasherInitializer.sol";
import { IGovernanceApproverMultiSigInitializer } from "@celo-contracts/governance/interfaces/IGovernanceApproverMultiSigInitializer.sol";
import { IGovernanceInitializer } from "@celo-contracts/governance/interfaces/IGovernanceInitializer.sol";
import { ILockedGold } from "@celo-contracts/governance/interfaces/ILockedGold.sol";
import { IGovernance } from "@celo-contracts/governance/interfaces/IGovernance.sol";
import { IRandomInitializer } from "@celo-contracts/identity/interfaces/IRandomInitializer.sol";
import { IEscrowInitializer } from "@celo-contracts/identity/interfaces/IEscrowInitializer.sol";
import { IOdisPaymentsInitializer } from "@celo-contracts/identity/interfaces/IOdisPaymentsInitializer.sol";
import { IFederatedAttestationsInitializer } from "@celo-contracts/identity/interfaces/IFederatedAttestationsInitializer.sol";
import { ISortedOraclesInitializer } from "@celo-contracts/stability/interfaces/ISortedOraclesInitializer.sol";
import { ISortedOracles } from "@celo-contracts/stability/interfaces/ISortedOracles.sol";

// Core contract imports on Solidity 0.8
import { IFeeCurrencyDirectoryInitializer } from "@celo-contracts-8/common/interfaces/IFeeCurrencyDirectoryInitializer.sol";
import { IGasPriceMinimumInitializer } from "@celo-contracts-8/common/interfaces/IGasPriceMinimumInitializer.sol";
import { ICeloUnreleasedTreasuryInitializer } from "@celo-contracts-8/common/interfaces/ICeloUnreleasedTreasuryInitializer.sol";
import { IEpochManagerEnablerInitializer } from "@celo-contracts-8/common/interfaces/IEpochManagerEnablerInitializer.sol";
import { IEpochManagerInitializer } from "@celo-contracts-8/common/interfaces/IEpochManagerInitializer.sol";
import { IScoreManagerInitializer } from "@celo-contracts-8/common/interfaces/IScoreManagerInitializer.sol";
import { IFeeCurrencyDirectory } from "@celo-contracts-8/common/interfaces/IFeeCurrencyDirectory.sol";
import { UsingRegistry } from "@celo-contracts-8/common/UsingRegistry.sol";

// Test imports
import { ISECP256K1 } from "@test-sol/utils/SECP256K1.sol";
import { ConstitutionHelper } from "@test-sol/utils/ConstitutionHelper.sol";

contract ForceTx {
  // event to trigger so a tx can be processed
  event VanillaEvent(string);

  // helper used to know the account broadcasting a tx
  function identity() public returns (address) {
    emit VanillaEvent("nop");
    return msg.sender;
  }
}

contract Migration is Script, UsingRegistry, MigrationsConstants {
  using stdJson for string;

  struct InitParamsTunnel {
    // The number of blocks to delay a ValidatorGroup's commission
    uint256 commissionUpdateDelay;
  }

  IProxyFactory internal proxyFactory;
  uint256 internal proxyNonce = 0;

  ConstitutionHelper.ConstitutionEntry[] internal constitutionEntries;

  event Result(bytes);

  function create2deploy(bytes32 salt, bytes memory initCode) internal returns (address) {
    address deployedAddress;
    assembly {
      deployedAddress := create2(0, add(initCode, 32), mload(initCode), salt)
      if iszero(extcodesize(deployedAddress)) {
        revert(0, 0)
      }
    }
    return deployedAddress;
  }

  // TODO remove this duplicated block (it's in tests)
  // can't remove because of the syntax of value
  function deployCodeTo(
    string memory what,
    bytes memory args,
    uint256 value,
    address where
  ) internal {
    bytes memory creationCode = vm.getCode(what);
    vm.etch(where, abi.encodePacked(creationCode, args));
    (bool success, bytes memory runtimeBytecode) = where.call{ value: value }("");
    require(
      success,
      "StdCheats deployCodeTo(string,bytes,uint256,address): Failed to create runtime bytecode."
    );
    vm.etch(where, runtimeBytecode);
  }

  function deployCodeTo(string memory what, address where) internal {
    deployCodeTo(what, "", 0, where);
  }
  function deployCodeTo(string memory what, bytes memory args, address where) internal {
    deployCodeTo(what, args, 0, where);
  }

  function addToRegistry(string memory contractName, address proxyAddress) public {
    IProxy proxy = IProxy(REGISTRY_ADDRESS);
    if (proxy._getImplementation() == address(0)) {
      console.log("Can't add to registry because implementation not set");
      return;
    }
    registry = IRegistry(REGISTRY_ADDRESS);
    console.log(" Setting on the registry contract:", contractName);
    registry.setAddressFor(contractName, proxyAddress);
  }

  function setImplementationOnProxy(
    IProxy proxy,
    string memory contractName,
    bytes memory initializeCalldata
  ) public {
    bytes memory implementationBytecode = vm.getCode(
      string.concat("out/", contractName, ".sol/", contractName, ".json")
    );
    bool testingDeployment = false;
    bytes memory initialCode = abi.encodePacked(
      implementationBytecode,
      abi.encode(testingDeployment)
    );
    address implementation = create2deploy(bytes32(proxyNonce), initialCode);
    // nonce to avoid having the same address to deploy to, likely won't needed but just in case
    proxyNonce++;
    console.log(" Implementation deployed to:", address(implementation));
    console.log(" Calling initialize(..)");
    proxy._setAndInitializeImplementation(implementation, initializeCalldata);
  }

  function deployProxiedContract(
    string memory contractName,
    address toProxy,
    bytes memory initializeCalldata
  ) public {
    console.log("Deploying: ", contractName);
    deployCodeTo("Proxy.sol", abi.encode(false), toProxy);
    IProxy proxy = IProxy(toProxy);
    console.log(" Proxy deployed to:", toProxy);

    setImplementationOnProxy(proxy, contractName, initializeCalldata);
    addToRegistry(contractName, address(proxy));
    console.log(" Done deploying:", contractName);
    console.log("------------------------------");
  }

  function deployImplementationAndAddToRegistry(
    string memory contractName,
    IProxy proxy,
    bytes memory initializeCalldata
  ) public {
    address owner_ = proxy._getOwner();
    console.log("Owner is:", owner_);
    setImplementationOnProxy(proxy, contractName, initializeCalldata);
    addToRegistry(contractName, address(proxy));
  }

  function deployProxiedContract(
    string memory contractName,
    bytes memory initializeCalldata
  ) public returns (address proxyAddress) {
    console.log("Deploying: ", contractName);

    // Can't deploy with new Proxy() because Proxy is in 0.5
    // Proxy proxy = new Proxy();
    // In production this should use create2, in anvil can't do that
    // because forge re-routes the create2 via Create2Deployer contract to have predictable address
    // then, a owner can be set

    proxyAddress = proxyFactory.deployProxy();

    IProxy proxy = IProxy(proxyAddress);
    console.log(" Proxy deployed to:", address(proxy));

    setImplementationOnProxy(proxy, contractName, initializeCalldata);
    addToRegistry(contractName, address(proxy));

    console.log(" Done deploying:", contractName);
    console.log("------------------------------");
  }

  /**
   * First part of the migration, deploys most contracts
   */
  function runMigration() external {
    // TODO check that this matches DEPLOYER_ACCOUNT and the PK can be avoided with --unlock
    vm.startBroadcast(DEPLOYER_ACCOUNT);

    proxyFactory = IProxyFactory(
      create2deploy(0, vm.getCode("./out/ProxyFactory.sol/ProxyFactory.json"))
    );
    string memory json = vm.readFile("./migrations_sol/migrationsConfig.json");

    migrateRegistry();
    setupUsingRegistry();
    migrateFreezer();
    migrateFeeCurrencyDirectory(json);
    migrateCeloToken(json);
    migrateSortedOracles(json);
    migrateReserveSpenderMultiSig(json);
    migrateReserve(json);
    migrateStableToken(json);
    migrateExchange(json);
    migrateAccount();
    migrateLockedCelo(json);
    migrateValidators(json);
    migrateElection(json);
    migrateEpochRewards(json);
    migrateEscrow();
    migrateGovernanceSlasher();
    migrateGovernanceApproverMultiSig(json);
    migrateFederatedAttestations();
    migrateMentoFeeHandlerSeller();
    migrateUniswapFeeHandlerSeller();
    migrateFeeHandler(json);
    migrateOdisPayments();
    migrateCeloUnreleasedTreasury(json);
    vm.stopBroadcast();
  }

  /**
   * Second part of the migration, deploys EpochManager and Governance
   */
  function runAfterMigration() public {
    vm.startBroadcast(DEPLOYER_ACCOUNT);
    proxyFactory = IProxyFactory(
      create2deploy(
        bytes32(uint256(block.number)),
        vm.getCode("./out/ProxyFactory.sol/ProxyFactory.json")
      )
    );
    string memory json = vm.readFile("./migrations_sol/migrationsConfig.json");
    setupUsingRegistry();
    checkUnreleasedTreasuryBalance();
    migrateEpochManagerEnabler();
    migrateEpochManager(json);
    migrateScoreManager();
    vm.stopBroadcast();

    initializeEpochManager(json);

    vm.startBroadcast(DEPLOYER_ACCOUNT);
    migrateGovernance(json);
    vm.stopBroadcast();

    electValidators(json);
  }

  function checkUnreleasedTreasuryBalance() internal {
    address celoUnreleasedTreasury = address(getCeloUnreleasedTreasury());
    uint256 balance = getCeloToken().balanceOf(celoUnreleasedTreasury);
    console2.log("Unreleased Treasury balance: ", balance, "CELO");
  }

  /**
   * The function calls defined here are required by the parent UsingRegistry.sol contract.
   */
  function setupUsingRegistry() public {
    _transferOwnership(DEPLOYER_ACCOUNT);
    setRegistry(REGISTRY_ADDRESS);
  }

  function migrateRegistry() public {
    deployImplementationAndAddToRegistry(
      "Registry",
      IProxy(REGISTRY_ADDRESS),
      abi.encodeWithSelector(IRegistryInitializer.initialize.selector)
    );
    console.log("Done migration registry");
  }

  function migrateFreezer() public {
    deployProxiedContract(
      "Freezer",
      abi.encodeWithSelector(IFreezerInitializer.initialize.selector)
    );
  }

  function migrateFeeCurrencyDirectory(string memory json) public {
    address feeCurrencyDirectoryProxyAddress = json.readAddress(".proxies.feeCurrencyDirectory");
    deployImplementationAndAddToRegistry(
      "FeeCurrencyDirectory",
      IProxy(feeCurrencyDirectoryProxyAddress),
      abi.encodeWithSelector(IFeeCurrencyDirectoryInitializer.initialize.selector)
    );

    addToRegistry("FeeCurrencyDirectory", feeCurrencyDirectoryProxyAddress);
  }

  function migrateCeloToken(string memory json) public {
    // TODO: change pre-funded addresses to make it match circulation supply
    // pre deployed celo token proxy address from L2Genesis.s.sol
    address celoProxyAddress = json.readAddress(".proxies.celoToken");

    deployImplementationAndAddToRegistry(
      "GoldToken",
      IProxy(celoProxyAddress),
      abi.encodeWithSelector(ICeloTokenInitializer.initialize.selector, REGISTRY_ADDRESS)
    );

    addToRegistry("CeloToken", celoProxyAddress);

    bool frozen = json.readBool(".goldToken.frozen");
    if (frozen) {
      getFreezer().freeze(celoProxyAddress);
    }
  }

  function migrateSortedOracles(string memory json) public {
    uint256 reportExpirySeconds = json.readUint(".sortedOracles.reportExpirySeconds");
    deployProxiedContract(
      "SortedOracles",
      abi.encodeWithSelector(ISortedOraclesInitializer.initialize.selector, reportExpirySeconds)
    );
  }

  function migrateReserveSpenderMultiSig(string memory json) public {
    address[] memory owners = new address[](1);
    owners[0] = DEPLOYER_ACCOUNT;

    uint256 required = json.readUint(".reserveSpenderMultiSig.required");
    uint256 internalRequired = json.readUint(".reserveSpenderMultiSig.internalRequired");

    // Deploys and adds the ReserveSpenderMultiSig to the Registry for ease of reference.
    // The ReserveSpenderMultiSig is not in the Registry on Mainnet, but it's useful to keep a
    // reference of the deployed contract, so it's in the Registry on the devchain.
    deployProxiedContract(
      "ReserveSpenderMultiSig",
      abi.encodeWithSelector(
        IReserveSpenderMultiSig.initialize.selector,
        owners,
        required,
        internalRequired
      )
    );
  }

  function migrateReserve(string memory json) public {
    console.log(
      "WARNING: The Reserve contract is not really a smart contract relevant to us anymore. \n"
      "We only have it because the StableTokens need it for compatibility."
    );

    uint256 tobinTaxStalenessThreshold = json.readUint(".reserve.tobinTaxStalenessThreshold");
    uint256 spendingRatio = json.readUint(".reserve.spendingRatio");
    uint256 frozenGold = json.readUint(".reserve.frozenGold");
    uint256 frozenDays = json.readUint(".reserve.frozenDays");
    bytes32[] memory assetAllocationSymbols = json.readBytes32Array(
      ".reserve.assetAllocationSymbols"
    );

    uint256[] memory assetAllocationWeights = json.readUintArray(".reserve.assetAllocationWeights");
    uint256 tobinTax = json.readUint(".reserve.tobinTax");
    uint256 tobinTaxReserveRatio = json.readUint(".reserve.tobinTaxReserveRatio");
    uint256 initialBalance = json.readUint(".reserve.initialBalance");

    address reserveProxyAddress = deployProxiedContract(
      "Reserve",
      abi.encodeWithSelector(
        IReserveInitializer.initialize.selector,
        REGISTRY_ADDRESS,
        tobinTaxStalenessThreshold,
        spendingRatio,
        frozenGold,
        frozenDays,
        assetAllocationSymbols,
        assetAllocationWeights,
        tobinTax,
        tobinTaxReserveRatio
      )
    );

    // TODO this should be a transfer from the deployer rather than a deal
    vm.deal(reserveProxyAddress, initialBalance);

    // Adds ReserveSpenderMultiSig to Reserve
    bool useSpender = json.readBool(".reserveSpenderMultiSig.required");
    address spender = useSpender
      ? registry.getAddressForString("ReserveSpenderMultiSig")
      : DEPLOYER_ACCOUNT;

    IReserve(reserveProxyAddress).addSpender(spender);
    console.log("reserveSpenderMultiSig added as Reserve spender");
  }

  function deployStable(
    string memory name,
    string memory symbol,
    string memory sufix,
    uint8 decimals,
    uint256 inflationRate,
    uint256 inflationFactorUpdatePeriod,
    address[] memory initialBalanceAddresses,
    uint256[] memory initialBalanceValues,
    bool frozen,
    uint256 celoPrice
  ) public {
    string memory exchangeIdentifier = string.concat("Exchange", sufix);
    address stableTokenProxyAddress = deployProxiedContract(
      string.concat("StableToken", sufix),
      abi.encodeWithSelector(
        IStableTokenInitialize.initialize.selector,
        name,
        symbol,
        decimals,
        REGISTRY_ADDRESS,
        inflationRate,
        inflationFactorUpdatePeriod,
        initialBalanceAddresses,
        initialBalanceValues,
        exchangeIdentifier
      )
    );

    if (frozen) {
      getFreezer().freeze(stableTokenProxyAddress);
    }

    // TODO add more configurable oracles from the json
    getSortedOracles().addOracle(stableTokenProxyAddress, DEPLOYER_ACCOUNT);

    if (celoPrice != 0) {
      getSortedOracles().report(stableTokenProxyAddress, celoPrice * 1e24, address(0), address(0)); // TODO use fixidity
    }

    IReserve(registry.getAddressForStringOrDie("Reserve")).addToken(stableTokenProxyAddress);

    /*
    Arbitrary intrinsic gas number take from existing `FeeCurrencyDirectory.t.sol` tests
    Source: https://github.com/celo-org/celo-monorepo/blob/2cec07d43328cf4216c62491a35eacc4960fffb6/packages/protocol/test-sol/common/FeeCurrencyDirectory.t.sol#L27 
    */
    uint256 mockIntrinsicGas = 50_000;

    IFeeCurrencyDirectory(registry.getAddressForStringOrDie("FeeCurrencyDirectory"))
      .setCurrencyConfig(stableTokenProxyAddress, address(getSortedOracles()), mockIntrinsicGas);
  }

  function migrateStableToken(string memory json) public {
    console.log(
      "WARNING: The Mento integration in this migration script is from a very old Mento version. \n"
      "At this point, it mostly serves as an example of an ERC20 token with support for fee abstraction."
    );

    string[] memory names = json.readStringArray(".stableTokens.names");
    string[] memory symbols = json.readStringArray(".stableTokens.symbols");
    string[] memory contractSufixs = json.readStringArray(".stableTokens.contractSufixs");

    require(names.length == symbols.length, "Ticker and stable names should match");

    uint8 decimals = abi.decode(json.parseRaw(".stableTokens.decimals"), (uint8));
    uint256 inflationRate = json.readUint(".stableTokens.inflationRate");
    uint256 inflationFactorUpdatePeriod = json.readUint(".stableTokens.inflationPeriod");
    uint256 initialBalanceValue = json.readUint(".stableTokens.initialBalance");
    bool frozen = json.readBool(".stableTokens.frozen");
    uint256 celoPrice = json.readUint(".stableTokens.celoPrice");

    address[] memory initialBalanceAddresses = new address[](1);
    initialBalanceAddresses[0] = DEPLOYER_ACCOUNT;

    uint256[] memory initialBalanceValues = new uint256[](1);
    initialBalanceValues[0] = initialBalanceValue;

    for (uint256 i; i < names.length; i++) {
      deployStable(
        names[i],
        symbols[i],
        contractSufixs[i],
        decimals,
        inflationRate,
        inflationFactorUpdatePeriod,
        initialBalanceAddresses,
        initialBalanceValues,
        frozen,
        celoPrice
      );
    }
  }

  function migrateExchange(string memory json) public {
    // TODO make this for all stables (using a loop like in stable)

    string memory stableTokenIdentifier = "StableToken";
    uint256 spread = json.readUint(".exchange.spread");
    uint256 reserveFraction = json.readUint(".exchange.reserveFraction");
    uint256 updateFrequency = json.readUint(".exchange.updateFrequency");
    uint256 minimumReports = json.readUint(".exchange.minimumReports");

    address exchangeProxyAddress = deployProxiedContract(
      "Exchange",
      abi.encodeWithSelector(
        IExchangeInitializer.initialize.selector,
        REGISTRY_ADDRESS,
        stableTokenIdentifier,
        spread,
        reserveFraction,
        updateFrequency,
        minimumReports
      )
    );

    bool frozen = json.readBool(".exchange.frozen");
    if (frozen) {
      getFreezer().freeze(exchangeProxyAddress);
    }

    IExchange(exchangeProxyAddress).activateStable();
  }

  function migrateAccount() public {
    address accountsProxyAddress = deployProxiedContract(
      "Accounts",
      abi.encodeWithSelector(IAccountsInitializer.initialize.selector, REGISTRY_ADDRESS)
    );

    IAccounts(accountsProxyAddress).setEip712DomainSeparator();
  }

  function migrateLockedCelo(string memory json) public {
    uint256 unlockingPeriod = json.readUint(".lockedGold.unlockingPeriod");

    address LockedCeloProxyAddress = deployProxiedContract(
      "LockedGold",
      abi.encodeWithSelector(
        ILockedGoldInitializer.initialize.selector,
        REGISTRY_ADDRESS,
        unlockingPeriod
      )
    );

    addToRegistry("LockedCelo", LockedCeloProxyAddress);
  }

  function migrateValidators(string memory json) public {
    uint256 groupRequirementValue = json.readUint(".validators.groupLockedGoldRequirements.value");
    uint256 groupRequirementDuration = json.readUint(
      ".validators.groupLockedGoldRequirements.duration"
    );
    uint256 validatorRequirementValue = json.readUint(
      ".validators.validatorLockedGoldRequirements.value"
    );
    uint256 validatorRequirementDuration = json.readUint(
      ".validators.validatorLockedGoldRequirements.duration"
    );
    uint256 membershipHistoryLength = json.readUint(".validators.membershipHistoryLength");
    uint256 slashingMultiplierResetPeriod = json.readUint(
      ".validators.slashingMultiplierResetPeriod"
    );
    uint256 maxGroupSize = json.readUint(".validators.maxGroupSize");
    uint256 commissionUpdateDelay = json.readUint(".validators.commissionUpdateDelay");

    InitParamsTunnel memory initParamsTunnel = InitParamsTunnel({
      commissionUpdateDelay: commissionUpdateDelay
    });

    deployProxiedContract(
      "Validators",
      abi.encodeWithSelector(
        IValidatorsInitializer.initialize.selector,
        REGISTRY_ADDRESS,
        groupRequirementValue,
        groupRequirementDuration,
        validatorRequirementValue,
        validatorRequirementDuration,
        membershipHistoryLength,
        slashingMultiplierResetPeriod,
        maxGroupSize,
        initParamsTunnel
      )
    );
  }

  function migrateElection(string memory json) public {
    uint256 minElectableValidators = json.readUint(".election.minElectableValidators");
    uint256 maxElectableValidators = json.readUint(".election.maxElectableValidators");
    uint256 maxNumGroupsVotedFor = json.readUint(".election.maxNumGroupsVotedFor");
    uint256 electabilityThreshold = json.readUint(".election.electabilityThreshold");

    address proxyAddress = proxyFactory.deployProxy();

    IProxy proxy = IProxy(proxyAddress);
    console.log(" Proxy deployed to:", address(proxy));

    deployProxiedContract(
      "Election",
      abi.encodeWithSelector(
        IElectionInitializer.initialize.selector,
        REGISTRY_ADDRESS,
        minElectableValidators,
        maxElectableValidators,
        maxNumGroupsVotedFor,
        electabilityThreshold
      )
    );

    console.log(" Done deploying:", "Election");
    console.log("------------------------------");
  }

  function migrateEpochRewards(string memory json) public {
    uint256 targetVotingYieldInitial = json.readUint(
      ".epochRewards.targetVotingYieldParameters.initial"
    );
    uint256 targetVotingYieldMax = json.readUint(".epochRewards.targetVotingYieldParameters.max");
    uint256 targetVotingYieldAdjustmentFactor = json.readUint(
      ".epochRewards.targetVotingYieldParameters.adjustmentFactor"
    );
    uint256 rewardsMultiplierMax = json.readUint(".epochRewards.rewardsMultiplierParameters.max");
    uint256 rewardsMultiplierUnderspendAdjustmentFactor = json.readUint(
      ".epochRewards.rewardsMultiplierParameters.adjustmentFactors.underspend"
    );
    uint256 rewardsMultiplierOverspendAdjustmentFactor = json.readUint(
      ".epochRewards.rewardsMultiplierParameters.adjustmentFactors.overspend"
    );
    uint256 targetVotingGoldFraction = json.readUint(".epochRewards.targetVotingGoldFraction");
    uint256 targetValidatorEpochPayment = json.readUint(".epochRewards.maxValidatorEpochPayment");
    uint256 communityRewardFraction = json.readUint(".epochRewards.communityRewardFraction");
    address carbonOffsettingPartner = json.readAddress(".epochRewards.carbonOffsettingPartner");
    uint256 carbonOffsettingFraction = json.readUint(".epochRewards.carbonOffsettingFraction");

    address epochRewardsProxy = deployProxiedContract(
      "EpochRewards",
      abi.encodeWithSelector(
        IEpochRewardsInitializer.initialize.selector,
        REGISTRY_ADDRESS,
        targetVotingYieldInitial,
        targetVotingYieldMax,
        targetVotingYieldAdjustmentFactor,
        rewardsMultiplierMax,
        rewardsMultiplierUnderspendAdjustmentFactor,
        rewardsMultiplierOverspendAdjustmentFactor,
        targetVotingGoldFraction,
        targetValidatorEpochPayment,
        communityRewardFraction,
        carbonOffsettingPartner,
        carbonOffsettingFraction
      )
    );

    bool frozen = json.readBool(".epochRewards.frozen");

    if (frozen) {
      getFreezer().freeze(epochRewardsProxy);
    }
  }

  function migrateEscrow() public {
    deployProxiedContract("Escrow", abi.encodeWithSelector(IEscrowInitializer.initialize.selector));
  }

  function migrateGovernanceSlasher() public {
    deployProxiedContract(
      "GovernanceSlasher",
      abi.encodeWithSelector(IGovernanceSlasherInitializer.initialize.selector, REGISTRY_ADDRESS)
    );

    getLockedGold().addSlasher("GovernanceSlasher");
  }

  function migrateDoubleSigningSlasher(string memory json) public {
    uint256 penalty = json.readUint(".doubleSigningSlasher.penalty");
    uint256 reward = json.readUint(".doubleSigningSlasher.reward");

    deployProxiedContract(
      "DoubleSigningSlasher",
      abi.encodeWithSelector(
        IDoubleSigningSlasherInitializer.initialize.selector,
        REGISTRY_ADDRESS,
        penalty,
        reward
      )
    );

    getLockedGold().addSlasher("DoubleSigningSlasher");
  }

  function migrateGovernanceApproverMultiSig(string memory json) public {
    address[] memory owners = new address[](1);
    owners[0] = DEPLOYER_ACCOUNT;

    uint256 required = json.readUint(".governanceApproverMultiSig.required");
    uint256 internalRequired = json.readUint(".governanceApproverMultiSig.internalRequired");
    // This adds the multisig to the registry, which is not a case in mainnet but it's useful to keep a reference
    // of the deployed contract
    deployProxiedContract(
      "GovernanceApproverMultiSig",
      abi.encodeWithSelector(
        IGovernanceApproverMultiSigInitializer.initialize.selector,
        owners,
        required,
        internalRequired
      )
    );
  }

  function migrateFederatedAttestations() public {
    deployProxiedContract(
      "FederatedAttestations",
      abi.encodeWithSelector(IFederatedAttestationsInitializer.initialize.selector)
    );
  }

  function migrateMentoFeeHandlerSeller() public {
    address[] memory tokenAddresses;
    uint256[] memory minimumReports;

    deployProxiedContract(
      "MentoFeeHandlerSeller",
      abi.encodeWithSelector(
        IFeeHandlerSellerInitializer.initialize.selector,
        REGISTRY_ADDRESS,
        tokenAddresses,
        minimumReports
      )
    );
  }

  function migrateUniswapFeeHandlerSeller() public {
    address[] memory tokenAddresses;
    uint256[] memory minimumReports;

    deployProxiedContract(
      "UniswapFeeHandlerSeller",
      abi.encodeWithSelector(
        IFeeHandlerSellerInitializer.initialize.selector,
        REGISTRY_ADDRESS,
        tokenAddresses,
        minimumReports
      )
    );
  }

  function migrateFeeHandler(string memory json) public {
    address newFeeBeneficiary = json.readAddress(".feeHandler.beneficiary");
    uint256 newBurnFraction = json.readUint(".feeHandler.burnFraction");
    address[] memory tokens;
    address[] memory handlers;
    uint256[] memory newLimits;
    uint256[] memory newMaxSlippages;

    // pre deployed fee handler proxy address from L2Genesis.s.sol
    address feeHandlerProxyAddress = json.readAddress(".proxies.feeHandler");

    deployImplementationAndAddToRegistry(
      "FeeHandler",
      IProxy(feeHandlerProxyAddress),
      abi.encodeWithSelector(
        IFeeHandlerInitializer.initialize.selector,
        REGISTRY_ADDRESS,
        newFeeBeneficiary,
        newBurnFraction,
        tokens,
        handlers,
        newLimits,
        newMaxSlippages
      )
    );

    IFeeHandler(feeHandlerProxyAddress).addToken(
      getStableToken(),
      address(getMentoFeeHandlerSeller())
    );
  }

  function migrateOdisPayments() public {
    deployProxiedContract(
      "OdisPayments",
      abi.encodeWithSelector(IOdisPaymentsInitializer.initialize.selector)
    );
  }

  function migrateCeloUnreleasedTreasury(string memory json) public {
    // pre deployed celo unreleased treasury proxy address from L2Genesis.s.sol
    address celoUnreleasedTreasury = json.readAddress(".proxies.celoUnreleasedTreasury");

    deployImplementationAndAddToRegistry(
      "CeloUnreleasedTreasury",
      IProxy(celoUnreleasedTreasury),
      abi.encodeWithSelector(
        ICeloUnreleasedTreasuryInitializer.initialize.selector,
        REGISTRY_ADDRESS
      )
    );
    addToRegistry("CeloUnreleasedTreasury", celoUnreleasedTreasury);
  }

  function migrateEpochManagerEnabler() public {
    deployProxiedContract(
      "EpochManagerEnabler",
      abi.encodeWithSelector(IEpochManagerEnablerInitializer.initialize.selector, REGISTRY_ADDRESS)
    );
  }

  function migrateScoreManager() public {
    deployProxiedContract(
      "ScoreManager",
      abi.encodeWithSelector(IScoreManagerInitializer.initialize.selector)
    );
  }

  function initializeEpochManager(string memory json) public {
    console.log("Initialize epoch manager...");
    uint256[] memory valKeys = json.readUintArray(".validators.valKeys");
    uint256 maxGroupSize = json.readUint(".validators.maxGroupSize");
    uint256 groupCount = 3;
    address[] memory signers = new address[](maxGroupSize * groupCount);
    // TODO check no signer is left with 0x0
    uint256 signerIndexCount = 0;

    for (uint256 groupIndex = 0; groupIndex < groupCount; groupIndex++) {
      for (uint256 validatorIndex = 0; validatorIndex < maxGroupSize; validatorIndex++) {
        uint256 validatorKeyIndex = getValidatorKeyIndex(
          groupCount,
          groupIndex,
          validatorIndex,
          maxGroupSize
        );

        vm.startBroadcast(valKeys[validatorKeyIndex]);
        // TODO: ForceTx only exists to retrieve Address from PrivateKey -> explore alternatives
        address accountAddress = (new ForceTx()).identity();
        // TODO: On mainnet potentially singer & account should be different
        // 1 -> list of accounts
        // 2 -> list of signers
        address signer = accountAddress;
        signers[signerIndexCount] = signer;
        signerIndexCount++;
        vm.stopBroadcast();
      }
    }

    // Bypass epoch manager enabler?
    vm.startBroadcast(DEPLOYER_ACCOUNT);
    IEpochManager(getEpochManager()).initializeSystem(1, block.number, signers); // TODO fix signers (nice to have)
    vm.stopBroadcast();
  }

  function migrateEpochManager(string memory json) public {
    address newEpochDuration = json.readAddress(".epochManager.newEpochDuration");

    deployProxiedContract(
      "EpochManager",
      abi.encodeWithSelector(
        IEpochManagerInitializer.initialize.selector,
        REGISTRY_ADDRESS,
        newEpochDuration,
        registry.getAddressForStringOrDie("SortedOracles")
      )
    );
  }

  function migrateGovernance(string memory json) public {
    bool useApprover = json.readBool(".governanceApproverMultiSig.required");

    address approver = useApprover
      ? registry.getAddressForString("GovernanceApproverMultiSig")
      : DEPLOYER_ACCOUNT;
    uint256 concurrentProposals = json.readUint(".governance.concurrentProposals");
    uint256 minDeposit = json.readUint(".governance.minDeposit");
    uint256 queueExpiry = json.readUint(".governance.queueExpiry");
    uint256 dequeueFrequency = json.readUint(".governance.dequeueFrequency");
    uint256 referendumStageDuration = json.readUint(".governance.referendumStageDuration");
    uint256 executionStageDuration = json.readUint(".governance.executionStageDuration");
    uint256 participationBaseline = json.readUint(".governance.participationBaseline");
    uint256 participationFloor = json.readUint(".governance.participationFloor");
    uint256 baselineUpdateFactor = json.readUint(".governance.baselineUpdateFactor");
    uint256 baselineQuorumFactor = json.readUint(".governance.baselineQuorumFactor");

    address governanceProxyAddress = deployProxiedContract(
      "Governance",
      abi.encodeWithSelector(
        IGovernanceInitializer.initialize.selector,
        REGISTRY_ADDRESS,
        approver,
        concurrentProposals,
        minDeposit,
        queueExpiry,
        dequeueFrequency,
        referendumStageDuration,
        executionStageDuration,
        participationBaseline,
        participationFloor,
        baselineUpdateFactor,
        baselineQuorumFactor
      )
    );

    _setConstitution(governanceProxyAddress, json);
    _transferOwnerShipCoreContract(governanceProxyAddress, json);
  }

  function _transferOwnerShipCoreContract(address governanceAddress, string memory json) public {
    bool skipTransferOwnership = json.readBool(".governance.skipTransferOwnership");
    if (!skipTransferOwnership) {
      // BlockchainParameters ownership transitioned to governance in a follow-up script.?
      for (uint256 i = 0; i < contractsInRegistry.length; i++) {
        string memory contractToTransfer = contractsInRegistry[i];
<<<<<<< HEAD
        console.log("Transfering proxy ownership of: ", contractToTransfer);
=======
        console.log("Transferring ownership of: ", contractToTransfer);
>>>>>>> d393c5ae
        IProxy proxy = IProxy(registry.getAddressForStringOrDie(contractToTransfer));
        console.log("Previous proxy owner was: ", proxy._getOwner());
        proxy._transferOwnership(governanceAddress);
        console.log("New proxy owner is: ", proxy._getOwner());

        // Transfer contract ownership
        Ownable ownable = Ownable(registry.getAddressForStringOrDie(contractToTransfer));
        console.log("Previous contract owner was: ", ownable.owner());
        ownable.transferOwnership(governanceAddress);
        console.log("New contract owner is: ", ownable.owner());
      }
    }
  }

  function _setConstitution(address _governanceAddress, string memory _json) public {
    bool skipSetConstitution_ = _json.readBool(".governance.skipSetConstitution");
    IGovernance governance_ = IGovernance(_governanceAddress);
    registry = IRegistry(REGISTRY_ADDRESS);

    if (!skipSetConstitution_) {
      // read constitution
      ConstitutionHelper.readConstitution(constitutionEntries, registry, vm);

      // loop over & set constitution
      for (uint256 i = 0; i < constitutionEntries.length; i++) {
        ConstitutionHelper.ConstitutionEntry memory entry_ = constitutionEntries[i];
        console.log(
          "Setting constitution for contract: ",
          entry_.contractName,
          " on function: ",
          entry_.functionName
        );

        if (entry_.contractAddress != address(0)) {
          governance_.setConstitution(
            entry_.contractAddress,
            entry_.functionSelector,
            entry_.threshold
          );
        } else {
          revert(
            string.concat("Contract address is invalid to set constitution: ", entry_.contractName)
          );
        }
      }
    }
  }

  function lockGold(uint256 value) public {
    getAccounts().createAccount();
    getLockedGold().lock{ value: value }();
  }

  function registerValidator(
    uint256 validatorIndex,
    uint256 validatorKey,
    uint256 amountToLock,
    address groupToAffiliate
  ) public returns (address) {
    vm.startBroadcast(validatorKey);
    lockGold(amountToLock);
    address accountAddress = (new ForceTx()).identity();

    (bytes memory ecdsaPubKey, , , ) = _generateEcdsaPubKeyWithSigner(accountAddress, validatorKey);
    getValidators().registerValidatorNoBls(ecdsaPubKey);
    getValidators().affiliate(groupToAffiliate);
    console.log("Done registering validators");

    vm.stopBroadcast();
    return accountAddress;
  }

  function getValidatorKeyIndex(
    uint256 groupCount,
    uint256 groupIndex,
    uint256 validatorIndex,
    uint256 membersInAGroup
  ) public returns (uint256) {
    return groupCount + groupIndex * membersInAGroup + validatorIndex;
  }

  function registerValidatorGroup(
    uint256 validator0Key,
    uint256 amountToLock,
    uint256 commission,
    string memory json
  ) public returns (address accountAddress) {
    string memory groupName = json.readString(".validators.groupName");
    vm.startBroadcast(validator0Key);
    lockGold(amountToLock);
    getAccounts().setName(groupName);
    getValidators().registerValidatorGroup(commission);

    accountAddress = (new ForceTx()).identity();
    vm.stopBroadcast();
  }

  function _generateEcdsaPubKeyWithSigner(
    address _validator,
    uint256 _signerPk
  ) internal returns (bytes memory ecdsaPubKey, uint8 v, bytes32 r, bytes32 s) {
    (v, r, s) = getParsedSignatureOfAddress(_validator, _signerPk);

    bytes32 addressHash = keccak256(abi.encodePacked(_validator));

    ecdsaPubKey = addressToPublicKey(addressHash, v, r, s);
  }

  function addressToPublicKey(
    bytes32 message,
    uint8 _v,
    bytes32 _r,
    bytes32 _s
  ) public returns (bytes memory) {
    address SECP256K1Address = actor("SECP256K1Address");
    deployCodeTo("SECP256K1.sol:SECP256K1", SECP256K1Address);
    ISECP256K1 sECP256K1 = ISECP256K1(SECP256K1Address);

    string memory header = "\x19Ethereum Signed Message:\n32";
    bytes32 _message = keccak256(abi.encodePacked(header, message));
    (uint256 x, uint256 y) = sECP256K1.recover(
      uint256(_message),
      _v - 27,
      uint256(_r),
      uint256(_s)
    );
    return abi.encodePacked(x, y);
  }

  function actor(string memory name) internal returns (address) {
    return vm.addr(uint256(keccak256(abi.encodePacked(name))));
  }

  function toEthSignedMessageHash(bytes32 hash) internal pure returns (bytes32) {
    // 32 is the length in bytes of hash,
    // enforced by the type signature above
    return keccak256(abi.encodePacked("\x19Ethereum Signed Message:\n32", hash));
  }

  function getParsedSignatureOfAddress(
    address _address,
    uint256 privateKey
  ) public pure returns (uint8, bytes32, bytes32) {
    bytes32 addressHash = keccak256(abi.encodePacked(_address));
    bytes32 prefixedHash = toEthSignedMessageHash(addressHash);
    return vm.sign(privateKey, prefixedHash);
  }

  function electValidators(string memory json) public {
    console.log("Electing validators: ");

    uint256 commission = json.readUint(".validators.commission");
    uint256 minElectableValidators = json.readUint(".election.minElectableValidators");
    uint256[] memory valKeys = json.readUintArray(".validators.valKeys");
    uint256 maxGroupSize = json.readUint(".validators.maxGroupSize");
    uint256 validatorLockedGoldRequirements = json.readUint(
      ".validators.validatorLockedGoldRequirements.value"
    );
    // attestationKeys not migrated

    if (valKeys.length == 0) {
      console.log("  No validators to register");
    }

    if (valKeys.length < minElectableValidators) {
      console.log(
        "Warning: Have ${valKeys.length} Validator keys but require a minimum of ${config.election.minElectableValidators} Validators in order for a new validator set to be elected."
      );
    }

    uint256 groupCount = json.readUint(".validators.groupCount");

    address[] memory groups = new address[](groupCount);

    // register 3 validator groups
    for (uint256 groupIndex = 0; groupIndex < groupCount; groupIndex++) {
      address groupAddress = registerValidatorGroup(
        valKeys[groupIndex],
        maxGroupSize * validatorLockedGoldRequirements,
        commission,
        json
      );
      groups[groupIndex] = groupAddress;
      console.log("registered group: ", groupAddress);
    }

    console.log("  * Registering validators ... Count: ", valKeys.length - groupCount);
    // Split the validator keys into groups that will fit within the max group size.

    // TODO change name of variable amount of groups for amount in group
    for (uint256 groupIndex = 0; groupIndex < groupCount; groupIndex++) {
      address groupAddress = groups[groupIndex];
      console.log("Registering members for group: ", groupAddress);
      for (uint256 validatorIndex = 0; validatorIndex < maxGroupSize; validatorIndex++) {
        uint256 validatorKeyIndex = getValidatorKeyIndex(
          groupCount,
          groupIndex,
          validatorIndex,
          maxGroupSize
        );
        console.log("Registering validator #: ", validatorIndex);
        address validator = registerValidator(
          validatorIndex,
          valKeys[validatorKeyIndex],
          validatorLockedGoldRequirements,
          groupAddress
        );
        console.log("Adding to group...");

        vm.startBroadcast(groups[groupIndex]);
        address greater = groupIndex == 0 ? address(0) : groups[groupIndex - 1];

        if (validatorIndex == 0) {
          getValidators().addFirstMember(validator, address(0), greater);
          console.log("Making group vote for itself");
        } else {
          getValidators().addMember(validator);
        }
        getElection().vote(groupAddress, validatorLockedGoldRequirements, address(0), greater);

        vm.stopBroadcast();
      }
    }
  }
}<|MERGE_RESOLUTION|>--- conflicted
+++ resolved
@@ -926,11 +926,9 @@
       // BlockchainParameters ownership transitioned to governance in a follow-up script.?
       for (uint256 i = 0; i < contractsInRegistry.length; i++) {
         string memory contractToTransfer = contractsInRegistry[i];
-<<<<<<< HEAD
-        console.log("Transfering proxy ownership of: ", contractToTransfer);
-=======
         console.log("Transferring ownership of: ", contractToTransfer);
->>>>>>> d393c5ae
+        
+        // Transfer proxy ownership
         IProxy proxy = IProxy(registry.getAddressForStringOrDie(contractToTransfer));
         console.log("Previous proxy owner was: ", proxy._getOwner());
         proxy._transferOwnership(governanceAddress);
