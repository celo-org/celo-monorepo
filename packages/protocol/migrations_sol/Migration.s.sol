pragma solidity >=0.8.7 <0.8.20;

// Note: This script should not include any cheatcode so that it can run in production

import { Script } from "forge-std-8/Script.sol";

// Foundry imports
import "forge-std/console.sol";
import "forge-std/StdJson.sol";

// Helper contract imports
import "@migrations-sol/HelperInterFaces.sol";
import { MigrationsConstants } from "@migrations-sol/constants.sol";
import "@openzeppelin/contracts8/utils/math/Math.sol";

// Core contract imports on Solidity 0.5
import "@celo-contracts/common/interfaces/IProxy.sol";
import "@celo-contracts/common/interfaces/IProxyFactory.sol";
import "@celo-contracts/common/interfaces/IRegistry.sol";
import "@celo-contracts/common/interfaces/IRegistryInitializer.sol";
import "@celo-contracts/common/interfaces/IFreezer.sol";
import "@celo-contracts/common/interfaces/IFreezerInitializer.sol";
import "@celo-contracts/common/interfaces/ICeloTokenInitializer.sol";
import "@celo-contracts/common/interfaces/IAccountsInitializer.sol";
import "@celo-contracts/common/interfaces/IFeeHandlerSellerInitializer.sol";
import "@celo-contracts/common/interfaces/IFeeHandler.sol";
import "@celo-contracts/common/interfaces/IFeeHandlerInitializer.sol";
import "@celo-contracts/common/interfaces/IFeeCurrencyWhitelist.sol";
import "@celo-contracts/common/interfaces/IAccounts.sol";
import "@celo-contracts/common/interfaces/IEpochManagerEnabler.sol";
import "@celo-contracts/governance/interfaces/ILockedGoldInitializer.sol";
import "@celo-contracts/governance/interfaces/IValidatorsInitializer.sol";
import "@celo-contracts/governance/interfaces/IElectionInitializer.sol";
import "@celo-contracts/governance/interfaces/IEpochRewardsInitializer.sol";
import "@celo-contracts/governance/interfaces/IBlockchainParametersInitializer.sol";
import "@celo-contracts/governance/interfaces/IGovernanceSlasherInitializer.sol";
import "@celo-contracts/governance/interfaces/IDoubleSigningSlasherInitializer.sol";
import "@celo-contracts/governance/interfaces/IDowntimeSlasherInitializer.sol";
import "@celo-contracts/governance/interfaces/IGovernanceApproverMultiSigInitializer.sol";
import "@celo-contracts/governance/interfaces/IGovernanceInitializer.sol";
import "@celo-contracts/governance/interfaces/ILockedGold.sol";
import "@celo-contracts/governance/interfaces/IGovernance.sol";
import "@celo-contracts/identity/interfaces/IRandomInitializer.sol";
import "@celo-contracts/identity/interfaces/IEscrowInitializer.sol";
import "@celo-contracts/identity/interfaces/IOdisPaymentsInitializer.sol";
import "@celo-contracts/identity/interfaces/IFederatedAttestationsInitializer.sol";
import "@celo-contracts/stability/interfaces/ISortedOraclesInitializer.sol";
import "@celo-contracts/stability/interfaces/ISortedOracles.sol";

// Core contract imports on Solidity 0.8
import "@celo-contracts-8/common/interfaces/IFeeCurrencyDirectoryInitializer.sol";
import "@celo-contracts-8/common/interfaces/IGasPriceMinimumInitializer.sol";
import "@celo-contracts-8/common/interfaces/ICeloUnreleasedTreasureInitializer.sol";
import "@celo-contracts-8/common/interfaces/IEpochManagerEnablerInitializer.sol";
import "@celo-contracts-8/common/interfaces/IEpochManagerInitializer.sol";
import "@celo-contracts-8/common/interfaces/IScoreManagerInitializer.sol";
import "@celo-contracts-8/common/interfaces/IFeeCurrencyDirectory.sol";
import "@celo-contracts-8/common/UsingRegistry.sol";

import "@test-sol/utils/SECP256K1.sol";

contract ForceTx {
  // event to trigger so a tx can be processed
  event VanillaEvent(string);

  // helper used to know the account broadcasting a tx
  function identity() public returns (address) {
    emit VanillaEvent("nop");
    return msg.sender;
  }
}

contract Migration is Script, UsingRegistry, MigrationsConstants {
  using stdJson for string;

  struct InitParamsTunnel {
    // The number of blocks to delay a ValidatorGroup's commission
    uint256 commissionUpdateDelay;
    uint256 downtimeGracePeriod;
  }

  IProxyFactory proxyFactory;

  uint256 proxyNonce = 0;

  event Result(bytes);

  function create2deploy(bytes32 salt, bytes memory initCode) internal returns (address) {
    address deployedAddress;
    assembly {
      deployedAddress := create2(0, add(initCode, 32), mload(initCode), salt)
      if iszero(extcodesize(deployedAddress)) {
        revert(0, 0)
      }
    }
    return deployedAddress;
  }

  // TODO remove this duplicated block (it's in tests)
  // can't remove because of the syntax of value
  function deployCodeTo(
    string memory what,
    bytes memory args,
    uint256 value,
    address where
  ) internal {
    bytes memory creationCode = vm.getCode(what);
    vm.etch(where, abi.encodePacked(creationCode, args));
    (bool success, bytes memory runtimeBytecode) = where.call{ value: value }("");
    require(
      success,
      "StdCheats deployCodeTo(string,bytes,uint256,address): Failed to create runtime bytecode."
    );
    vm.etch(where, runtimeBytecode);
  }

  function deployCodeTo(string memory what, address where) internal {
    deployCodeTo(what, "", 0, where);
  }
  function deployCodeTo(string memory what, bytes memory args, address where) internal {
    deployCodeTo(what, args, 0, where);
  }

  function addToRegistry(string memory contractName, address proxyAddress) public {
    IProxy proxy = IProxy(REGISTRY_ADDRESS);
    if (proxy._getImplementation() == address(0)) {
      console.log("Can't add to registry because implementation not set");
      return;
    }
    registry = IRegistry(REGISTRY_ADDRESS);
    console.log(" Setting on the registry contract:", contractName);
    registry.setAddressFor(contractName, proxyAddress);
  }

  function setImplementationOnProxy(
    IProxy proxy,
    string memory contractName,
    bytes memory initializeCalldata
  ) public {
    bytes memory implementationBytecode = vm.getCode(
      string.concat("out/", contractName, ".sol/", contractName, ".json")
    );
    bool testingDeployment = false;
    bytes memory initialCode = abi.encodePacked(
      implementationBytecode,
      abi.encode(testingDeployment)
    );
    address implementation = create2deploy(bytes32(proxyNonce), initialCode);
    // nonce to avoid having the same address to deploy to, likely won't needed but just in case
    proxyNonce++;
    console.log(" Implementation deployed to:", address(implementation));
    console.log(" Calling initialize(..)");
    proxy._setAndInitializeImplementation(implementation, initializeCalldata);
  }

  function deployProxiedContract(
    string memory contractName,
    address toProxy,
    bytes memory initializeCalldata
  ) public {
    console.log("Deploying: ", contractName);
    deployCodeTo("Proxy.sol", abi.encode(false), toProxy);
    IProxy proxy = IProxy(toProxy);
    console.log(" Proxy deployed to:", toProxy);

    setImplementationOnProxy(proxy, contractName, initializeCalldata);
    addToRegistry(contractName, address(proxy));
    console.log(" Done deploying:", contractName);
    console.log("------------------------------");
  }

  function deployProxiedContract(
    string memory contractName,
    bytes memory initializeCalldata
  ) public returns (address proxyAddress) {
    console.log("Deploying: ", contractName);

    // Can't deploy with new Proxy() because Proxy is in 0.5
    // Proxy proxy = new Proxy();
    // In production this should use create2, in anvil can't do that
    // because forge re-routes the create2 via Create2Deployer contract to have predictable address
    // then, a owner can be set

    proxyAddress = proxyFactory.deployProxy();

    IProxy proxy = IProxy(proxyAddress);
    console.log(" Proxy deployed to:", address(proxy));

    setImplementationOnProxy(proxy, contractName, initializeCalldata);
    addToRegistry(contractName, address(proxy));

    console.log(" Done deploying:", contractName);
    console.log("------------------------------");
  }

  /**
   * Entry point of the script
   */
  function run() external {
    // TODO check that this matches DEPLOYER_ACCOUNT and the pK can be avoided with --unlock
    vm.startBroadcast(DEPLOYER_ACCOUNT);

    string memory json = vm.readFile("./migrations_sol/migrationsConfig.json");

    proxyFactory = IProxyFactory(
      create2deploy(0, vm.getCode("./out/ProxyFactory.sol/ProxyFactory.json"))
    );

    // Proxy for Registry is already set, just deploy implementation
    migrateRegistry();
    setupUsingRegistry();

    migrateFreezer();
    migrateFeeCurrencyWhitelist();
    migrateFeeCurrencyDirectory();
    migrateCeloToken(json);
    migrateSortedOracles(json);
    migrateGasPriceMinimum(json);
    migrateReserveSpenderMultiSig(json);
    migrateReserve(json);
    migrateStableToken(json);
    migrateExchange(json);
    migrateAccount();
    migrateLockedCelo(json);
    migrateValidators(json); // this triggers a revert, the deploy after the json reads
    migrateElection(json);
    migrateEpochRewards(json);
    migrateRandom(json);
    migrateEscrow();
    // attestation not migrated
    migrateBlockchainParameters(json);
    migrateGovernanceSlasher();
    migrateDoubleSigningSlasher(json);
    migrateDowntimeSlasher(json);
    migrateGovernanceApproverMultiSig(json);
    // GrandaMento not migrated
    migrateFederatedAttestations();
    migrateMentoFeeHandlerSeller();
    migrateUniswapFeeHandlerSeller();
    migrateFeeHandler(json);
    migrateOdisPayments();
    migrateCeloUnreleasedTreasure();
    migrateEpochManagerEnabler();
    migrateEpochManager(json);
    migrateScoreManager();
    migrateGovernance(json);

    vm.stopBroadcast();

    // Functions with broadcast with different addresses
    // Validators needs to lock, which can be only used by the msg.sender
    electValidators(json);

    vm.startBroadcast(DEPLOYER_ACCOUNT);

    captureEpochManagerEnablerValidators();

    vm.stopBroadcast();
  }

  /**
   * The function calls defined here are required by the parent UsingRegistry.sol contract.
   */
  function setupUsingRegistry() public {
    _transferOwnership(DEPLOYER_ACCOUNT);
    setRegistry(REGISTRY_ADDRESS);
  }

  function migrateRegistry() public {
    setImplementationOnProxy(
      IProxy(REGISTRY_ADDRESS),
      "Registry",
      abi.encodeWithSelector(IRegistryInitializer.initialize.selector)
    );
    // set registry in registry itself
    console.log("Owner of the Registry Proxy is", IProxy(REGISTRY_ADDRESS)._getOwner());
    addToRegistry("Registry", REGISTRY_ADDRESS);
    console.log("Done migration registry");
  }

  function migrateFreezer() public {
    deployProxiedContract(
      "Freezer",
      abi.encodeWithSelector(IFreezerInitializer.initialize.selector)
    );
  }

  function migrateFeeCurrencyWhitelist() public {
    deployProxiedContract(
      "FeeCurrencyWhitelist",
      abi.encodeWithSelector(IFeeCurrencyWhitelist.initialize.selector)
    );
  }

  function migrateFeeCurrencyDirectory() public {
    deployProxiedContract(
      "FeeCurrencyDirectory",
      abi.encodeWithSelector(IFeeCurrencyDirectoryInitializer.initialize.selector)
    );
  }

  function migrateCeloToken(string memory json) public {
    // TODO change pre-funded addresses to make it match circulation supply
    address celoProxyAddress = deployProxiedContract(
      "GoldToken",
      abi.encodeWithSelector(ICeloTokenInitializer.initialize.selector, REGISTRY_ADDRESS)
    );

    addToRegistry("CeloToken", celoProxyAddress);
    bool frozen = abi.decode(json.parseRaw(".goldToken.frozen"), (bool));
    if (frozen) {
      getFreezer().freeze(celoProxyAddress);
    }
  }

  function migrateSortedOracles(string memory json) public {
    uint256 reportExpirySeconds = abi.decode(
      json.parseRaw(".sortedOracles.reportExpirySeconds"),
      (uint256)
    );
    deployProxiedContract(
      "SortedOracles",
      abi.encodeWithSelector(ISortedOraclesInitializer.initialize.selector, reportExpirySeconds)
    );
  }

  function migrateGasPriceMinimum(string memory json) public {
    uint256 gasPriceMinimumFloor = abi.decode(
      json.parseRaw(".gasPriceMinimum.minimumFloor"),
      (uint256)
    );
    uint256 targetDensity = abi.decode(json.parseRaw(".gasPriceMinimum.targetDensity"), (uint256));
    uint256 adjustmentSpeed = abi.decode(
      json.parseRaw(".gasPriceMinimum.adjustmentSpeed"),
      (uint256)
    );
    uint256 baseFeeOpCodeActivationBlock = abi.decode(
      json.parseRaw(".gasPriceMinimum.baseFeeOpCodeActivationBlock"),
      (uint256)
    );

    deployProxiedContract(
      "GasPriceMinimum",
      abi.encodeWithSelector(
        IGasPriceMinimumInitializer.initialize.selector,
        REGISTRY_ADDRESS,
        gasPriceMinimumFloor,
        targetDensity,
        adjustmentSpeed,
        baseFeeOpCodeActivationBlock
      )
    );
  }

  function migrateReserveSpenderMultiSig(string memory json) public {
    address[] memory owners = new address[](1);
    owners[0] = DEPLOYER_ACCOUNT;

    uint256 required = abi.decode(json.parseRaw(".reserveSpenderMultiSig.required"), (uint256));
    uint256 internalRequired = abi.decode(
      json.parseRaw(".reserveSpenderMultiSig.internalRequired"),
      (uint256)
    );

    // Deploys and adds the ReserveSpenderMultiSig to the Registry for ease of reference.
    // The ReserveSpenderMultiSig is not in the Registry on Mainnet, but it's useful to keep a
    // reference of the deployed contract, so it's in the Registry on the devchain.
    deployProxiedContract(
      "ReserveSpenderMultiSig",
      abi.encodeWithSelector(
        IReserveSpenderMultiSig.initialize.selector,
        owners,
        required,
        internalRequired
      )
    );
  }

  function migrateReserve(string memory json) public {
    uint256 tobinTaxStalenessThreshold = abi.decode(
      json.parseRaw(".reserve.tobinTaxStalenessThreshold"),
      (uint256)
    );
    uint256 spendingRatio = abi.decode(json.parseRaw(".reserve.spendingRatio"), (uint256));
    uint256 frozenGold = abi.decode(json.parseRaw(".reserve.frozenGold"), (uint256));
    uint256 frozenDays = abi.decode(json.parseRaw(".reserve.frozenDays"), (uint256));
    bytes32[] memory assetAllocationSymbols = abi.decode(
      json.parseRaw(".reserve.assetAllocationSymbols"),
      (bytes32[])
    );

    uint256[] memory assetAllocationWeights = abi.decode(
      json.parseRaw(".reserve.assetAllocationWeights"),
      (uint256[])
    );
    uint256 tobinTax = abi.decode(json.parseRaw(".reserve.tobinTax"), (uint256));
    uint256 tobinTaxReserveRatio = abi.decode(
      json.parseRaw(".reserve.tobinTaxReserveRatio"),
      (uint256)
    );
    uint256 initialBalance = abi.decode(json.parseRaw(".reserve.initialBalance"), (uint256));

    address reserveProxyAddress = deployProxiedContract(
      "Reserve",
      abi.encodeWithSelector(
        IReserveInitializer.initialize.selector,
        REGISTRY_ADDRESS,
        tobinTaxStalenessThreshold,
        spendingRatio,
        frozenGold,
        frozenDays,
        assetAllocationSymbols,
        assetAllocationWeights,
        tobinTax,
        tobinTaxReserveRatio
      )
    );

    // TODO this should be a transfer from the deployer rather than a deal
    vm.deal(reserveProxyAddress, initialBalance);

    // Adds ReserveSpenderMultiSig to Reserve
    bool useSpender = abi.decode(json.parseRaw(".reserveSpenderMultiSig.required"), (bool));
    address spender = useSpender
      ? registry.getAddressForString("ReserveSpenderMultiSig")
      : DEPLOYER_ACCOUNT;

    IReserve(reserveProxyAddress).addSpender(spender);
    console.log("reserveSpenderMultiSig added as Reserve spender");
  }

  function deployStable(
    string memory name,
    string memory symbol,
    string memory sufix,
    uint8 decimals,
    uint256 inflationRate,
    uint256 inflationFactorUpdatePeriod,
    address[] memory initialBalanceAddresses,
    uint256[] memory initialBalanceValues,
    bool frozen,
    uint256 celoPrice
  ) public {
    string memory exchangeIdentifier = string.concat("Exchange", sufix);
    address stableTokenProxyAddress = deployProxiedContract(
      string.concat("StableToken", sufix),
      abi.encodeWithSelector(
        IStableTokenInitialize.initialize.selector,
        name,
        symbol,
        decimals,
        REGISTRY_ADDRESS,
        inflationRate,
        inflationFactorUpdatePeriod,
        initialBalanceAddresses,
        initialBalanceValues,
        exchangeIdentifier
      )
    );

    if (frozen) {
      getFreezer().freeze(stableTokenProxyAddress);
    }

    // TODO add more configurable oracles from the json
    getSortedOracles().addOracle(stableTokenProxyAddress, DEPLOYER_ACCOUNT);

    if (celoPrice != 0) {
      console.log("before report");
      getSortedOracles().report(stableTokenProxyAddress, celoPrice * 1e24, address(0), address(0)); // TODO use fixidity
      console.log("After report report");
    }

    IReserve(registry.getAddressForStringOrDie("Reserve")).addToken(stableTokenProxyAddress);

    getFeeCurrencyWhitelist().addToken(stableTokenProxyAddress);

    /*
    Arbitrary intrinsic gas number take from existing `FeeCurrencyDirectory.t.sol` tests
    Source: https://github.com/celo-org/celo-monorepo/blob/2cec07d43328cf4216c62491a35eacc4960fffb6/packages/protocol/test-sol/common/FeeCurrencyDirectory.t.sol#L27 
    */
    uint256 mockIntrinsicGas = 21000;

    IFeeCurrencyDirectory(registry.getAddressForStringOrDie("FeeCurrencyDirectory"))
      .setCurrencyConfig(stableTokenProxyAddress, address(getSortedOracles()), mockIntrinsicGas);
  }

  function migrateStableToken(string memory json) public {
    string[] memory names = abi.decode(json.parseRaw(".stableTokens.names"), (string[]));
    string[] memory symbols = abi.decode(json.parseRaw(".stableTokens.names"), (string[]));
    string[] memory contractSufixs = abi.decode(
      json.parseRaw(".stableTokens.contractSufixs"),
      (string[])
    );

    require(names.length == symbols.length, "Ticker and stable names should match");

    uint8 decimals = abi.decode(json.parseRaw(".stableTokens.decimals"), (uint8));
    uint256 inflationRate = abi.decode(json.parseRaw(".stableTokens.inflationRate"), (uint256));
    uint256 inflationFactorUpdatePeriod = abi.decode(
      json.parseRaw(".stableTokens.inflationPeriod"),
      (uint256)
    );
    uint256 initialBalanceValue = abi.decode(
      json.parseRaw(".stableTokens.initialBalance"),
      (uint256)
    );
    bool frozen = abi.decode(json.parseRaw(".stableTokens.frozen"), (bool));
    uint256 celoPrice = abi.decode(json.parseRaw(".stableTokens.celoPrice"), (uint256));

    address[] memory initialBalanceAddresses = new address[](1);
    initialBalanceAddresses[0] = DEPLOYER_ACCOUNT;

    uint256[] memory initialBalanceValues = new uint256[](1);
    initialBalanceValues[0] = initialBalanceValue;

    for (uint256 i; i < names.length; i++) {
      deployStable(
        names[i],
        symbols[i],
        contractSufixs[i],
        decimals,
        inflationRate,
        inflationFactorUpdatePeriod,
        initialBalanceAddresses,
        initialBalanceValues,
        frozen,
        celoPrice
      );
    }
  }

  function migrateExchange(string memory json) public {
    // TODO make this for all stables (using a loop like in stable)

    string memory stableTokenIdentifier = "StableToken";
    uint256 spread = abi.decode(json.parseRaw(".exchange.spread"), (uint256));
    uint256 reserveFraction = abi.decode(json.parseRaw(".exchange.reserveFraction"), (uint256));
    uint256 updateFrequency = abi.decode(json.parseRaw(".exchange.updateFrequency"), (uint256));
    uint256 minimumReports = abi.decode(json.parseRaw(".exchange.minimumReports"), (uint256));

    address exchangeProxyAddress = deployProxiedContract(
      "Exchange",
      abi.encodeWithSelector(
        IExchangeInitializer.initialize.selector,
        REGISTRY_ADDRESS,
        stableTokenIdentifier,
        spread,
        reserveFraction,
        updateFrequency,
        minimumReports
      )
    );

    bool frozen = abi.decode(json.parseRaw(".exchange.frozen"), (bool));
    if (frozen) {
      getFreezer().freeze(exchangeProxyAddress);
    }

    IExchange(exchangeProxyAddress).activateStable();
  }

  function migrateAccount() public {
    address accountsProxyAddress = deployProxiedContract(
      "Accounts",
      abi.encodeWithSelector(IAccountsInitializer.initialize.selector, REGISTRY_ADDRESS)
    );

    IAccounts(accountsProxyAddress).setEip712DomainSeparator();
  }

  function migrateLockedCelo(string memory json) public {
    uint256 unlockingPeriod = abi.decode(json.parseRaw(".lockedGold.unlockingPeriod"), (uint256));

    address LockedCeloProxyAddress = deployProxiedContract(
      "LockedGold",
      abi.encodeWithSelector(
        ILockedGoldInitializer.initialize.selector,
        REGISTRY_ADDRESS,
        unlockingPeriod
      )
    );

    addToRegistry("LockedCelo", LockedCeloProxyAddress);
  }

  function migrateValidators(string memory json) public {
    uint256 groupRequirementValue = abi.decode(
      json.parseRaw(".validators.groupLockedGoldRequirements.value"),
      (uint256)
    );
    uint256 groupRequirementDuration = abi.decode(
      json.parseRaw(".validators.groupLockedGoldRequirements.duration"),
      (uint256)
    );
    uint256 validatorRequirementValue = abi.decode(
      json.parseRaw(".validators.validatorLockedGoldRequirements.value"),
      (uint256)
    );
    uint256 validatorRequirementDuration = abi.decode(
      json.parseRaw(".validators.validatorLockedGoldRequirements.duration"),
      (uint256)
    );
    uint256 validatorScoreExponent = abi.decode(
      json.parseRaw(".validators.validatorScoreParameters.exponent"),
      (uint256)
    );
    uint256 validatorScoreAdjustmentSpeed = abi.decode(
      json.parseRaw(".validators.validatorScoreParameters.adjustmentSpeed"),
      (uint256)
    );
    uint256 membershipHistoryLength = abi.decode(
      json.parseRaw(".validators.membershipHistoryLength"),
      (uint256)
    );
    uint256 slashingMultiplierResetPeriod = abi.decode(
      json.parseRaw(".validators.slashingMultiplierResetPeriod"),
      (uint256)
    );
    uint256 maxGroupSize = abi.decode(json.parseRaw(".validators.maxGroupSize"), (uint256));
    uint256 commissionUpdateDelay = abi.decode(
      json.parseRaw(".validators.commissionUpdateDelay"),
      (uint256)
    );
    uint256 downtimeGracePeriod = abi.decode(
      json.parseRaw(".validators.downtimeGracePeriod"),
      (uint256)
    );

    InitParamsTunnel memory initParamsTunnel = InitParamsTunnel({
      commissionUpdateDelay: commissionUpdateDelay,
      downtimeGracePeriod: downtimeGracePeriod
    });

    deployProxiedContract(
      "Validators",
      abi.encodeWithSelector(
        IValidatorsInitializer.initialize.selector,
        REGISTRY_ADDRESS,
        groupRequirementValue,
        groupRequirementDuration,
        validatorRequirementValue,
        validatorRequirementDuration,
        validatorScoreExponent,
        validatorScoreAdjustmentSpeed,
        membershipHistoryLength,
        slashingMultiplierResetPeriod,
        maxGroupSize,
        initParamsTunnel
      )
    );
  }

  function migrateElection(string memory json) public {
    uint256 minElectableValidators = abi.decode(
      json.parseRaw(".election.minElectableValidators"),
      (uint256)
    );
    uint256 maxElectableValidators = abi.decode(
      json.parseRaw(".election.maxElectableValidators"),
      (uint256)
    );
    uint256 maxNumGroupsVotedFor = abi.decode(
      json.parseRaw(".election.maxNumGroupsVotedFor"),
      (uint256)
    );
    uint256 electabilityThreshold = abi.decode(
      json.parseRaw(".election.electabilityThreshold"),
      (uint256)
    );

    deployProxiedContract(
      "Election",
      abi.encodeWithSelector(
        IElectionInitializer.initialize.selector,
        REGISTRY_ADDRESS,
        minElectableValidators,
        maxElectableValidators,
        maxNumGroupsVotedFor,
        electabilityThreshold
      )
    );
  }

  function migrateEpochRewards(string memory json) public {
    uint256 targetVotingYieldInitial = abi.decode(
      json.parseRaw(".epochRewards.targetVotingYieldParameters.initial"),
      (uint256)
    );
    uint256 targetVotingYieldMax = abi.decode(
      json.parseRaw(".epochRewards.targetVotingYieldParameters.max"),
      (uint256)
    );
    uint256 targetVotingYieldAdjustmentFactor = abi.decode(
      json.parseRaw(".epochRewards.targetVotingYieldParameters.adjustmentFactor"),
      (uint256)
    );
    uint256 rewardsMultiplierMax = abi.decode(
      json.parseRaw(".epochRewards.rewardsMultiplierParameters.max"),
      (uint256)
    );
    uint256 rewardsMultiplierUnderspendAdjustmentFactor = abi.decode(
      json.parseRaw(".epochRewards.rewardsMultiplierParameters.adjustmentFactors.underspend"),
      (uint256)
    );
    uint256 rewardsMultiplierOverspendAdjustmentFactor = abi.decode(
      json.parseRaw(".epochRewards.rewardsMultiplierParameters.adjustmentFactors.overspend"),
      (uint256)
    );
    uint256 targetVotingGoldFraction = abi.decode(
      json.parseRaw(".epochRewards.targetVotingGoldFraction"),
      (uint256)
    );
    uint256 targetValidatorEpochPayment = abi.decode(
      json.parseRaw(".epochRewards.maxValidatorEpochPayment"),
      (uint256)
    );
    uint256 communityRewardFraction = abi.decode(
      json.parseRaw(".epochRewards.communityRewardFraction"),
      (uint256)
    );
    address carbonOffsettingPartner = abi.decode(
      json.parseRaw(".epochRewards.carbonOffsettingPartner"),
      (address)
    );
    uint256 carbonOffsettingFraction = abi.decode(
      json.parseRaw(".epochRewards.carbonOffsettingFraction"),
      (uint256)
    );

    address epochRewardsProxy = deployProxiedContract(
      "EpochRewards",
      abi.encodeWithSelector(
        IEpochRewardsInitializer.initialize.selector,
        REGISTRY_ADDRESS,
        targetVotingYieldInitial,
        targetVotingYieldMax,
        targetVotingYieldAdjustmentFactor,
        rewardsMultiplierMax,
        rewardsMultiplierUnderspendAdjustmentFactor,
        rewardsMultiplierOverspendAdjustmentFactor,
        targetVotingGoldFraction,
        targetValidatorEpochPayment,
        communityRewardFraction,
        carbonOffsettingPartner,
        carbonOffsettingFraction
      )
    );

    bool frozen = abi.decode(json.parseRaw(".epochRewards.frozen"), (bool));

    if (frozen) {
      getFreezer().freeze(epochRewardsProxy);
    }
  }

  function migrateRandom(string memory json) public {
    uint256 randomnessBlockRetentionWindow = abi.decode(
      json.parseRaw(".random.randomnessBlockRetentionWindow"),
      (uint256)
    );

    deployProxiedContract(
      "Random",
      abi.encodeWithSelector(IRandomInitializer.initialize.selector, randomnessBlockRetentionWindow)
    );
  }

  function migrateEscrow() public {
    deployProxiedContract("Escrow", abi.encodeWithSelector(IEscrowInitializer.initialize.selector));
  }

  function migrateBlockchainParameters(string memory json) public {
    uint256 gasForNonGoldCurrencies = abi.decode(
      json.parseRaw(".blockchainParameters.gasForNonGoldCurrencies"),
      (uint256)
    );
    uint256 gasLimit = abi.decode(json.parseRaw(".blockchainParameters.gasLimit"), (uint256));
    uint256 lookbackWindow = abi.decode(
      json.parseRaw(".blockchainParameters.lookbackWindow"),
      (uint256)
    );

    deployProxiedContract(
      "BlockchainParameters",
      abi.encodeWithSelector(
        IBlockchainParametersInitializer.initialize.selector,
        gasForNonGoldCurrencies,
        gasLimit,
        lookbackWindow
      )
    );
  }

  function migrateGovernanceSlasher() public {
    deployProxiedContract(
      "GovernanceSlasher",
      abi.encodeWithSelector(IGovernanceSlasherInitializer.initialize.selector, REGISTRY_ADDRESS)
    );

    getLockedGold().addSlasher("GovernanceSlasher");
  }

  function migrateDoubleSigningSlasher(string memory json) public {
    uint256 penalty = abi.decode(json.parseRaw(".doubleSigningSlasher.penalty"), (uint256));
    uint256 reward = abi.decode(json.parseRaw(".doubleSigningSlasher.reward"), (uint256));

    deployProxiedContract(
      "DoubleSigningSlasher",
      abi.encodeWithSelector(
        IDoubleSigningSlasherInitializer.initialize.selector,
        REGISTRY_ADDRESS,
        penalty,
        reward
      )
    );

    getLockedGold().addSlasher("DoubleSigningSlasher");
  }

  function migrateDowntimeSlasher(string memory json) public {
    uint256 penalty = abi.decode(json.parseRaw(".downtimeSlasher.penalty"), (uint256));
    uint256 reward = abi.decode(json.parseRaw(".downtimeSlasher.reward"), (uint256));
    uint256 slashableDowntime = abi.decode(
      json.parseRaw(".downtimeSlasher.slashableDowntime"),
      (uint256)
    );

    deployProxiedContract(
      "DowntimeSlasher",
      abi.encodeWithSelector(
        IDowntimeSlasherInitializer.initialize.selector,
        REGISTRY_ADDRESS,
        penalty,
        reward,
        slashableDowntime
      )
    );

    getLockedGold().addSlasher("DowntimeSlasher");
  }

  function migrateGovernanceApproverMultiSig(string memory json) public {
    address[] memory owners = new address[](1);
    owners[0] = DEPLOYER_ACCOUNT;

    uint256 required = abi.decode(json.parseRaw(".governanceApproverMultiSig.required"), (uint256));
    uint256 internalRequired = abi.decode(
      json.parseRaw(".governanceApproverMultiSig.internalRequired"),
      (uint256)
    );

    // This adds the multisig to the registry, which is not a case in mainnet but it's useful to keep a reference
    // of the deployed contract
    deployProxiedContract(
      "GovernanceApproverMultiSig",
      abi.encodeWithSelector(
        IGovernanceApproverMultiSigInitializer.initialize.selector,
        owners,
        required,
        internalRequired
      )
    );
  }

  function migrateFederatedAttestations() public {
    deployProxiedContract(
      "FederatedAttestations",
      abi.encodeWithSelector(IFederatedAttestationsInitializer.initialize.selector)
    );
  }

  function migrateMentoFeeHandlerSeller() public {
    address[] memory tokenAddresses;
    uint256[] memory minimumReports;

    deployProxiedContract(
      "MentoFeeHandlerSeller",
      abi.encodeWithSelector(
        IFeeHandlerSellerInitializer.initialize.selector,
        REGISTRY_ADDRESS,
        tokenAddresses,
        minimumReports
      )
    );
  }

  function migrateUniswapFeeHandlerSeller() public {
    address[] memory tokenAddresses;
    uint256[] memory minimumReports;

    deployProxiedContract(
      "UniswapFeeHandlerSeller",
      abi.encodeWithSelector(
        IFeeHandlerSellerInitializer.initialize.selector,
        REGISTRY_ADDRESS,
        tokenAddresses,
        minimumReports
      )
    );
  }

  function migrateFeeHandler(string memory json) public {
    address newFeeBeneficiary = abi.decode(json.parseRaw(".feeHandler.beneficiary"), (address));
    uint256 newBurnFraction = abi.decode(json.parseRaw(".feeHandler.burnFraction"), (uint256));
    address[] memory tokens;
    address[] memory handlers;
    uint256[] memory newLimits;
    uint256[] memory newMaxSlippages;

    address feeHandlerProxyAddress = deployProxiedContract(
      "FeeHandler",
      abi.encodeWithSelector(
        IFeeHandlerInitializer.initialize.selector,
        REGISTRY_ADDRESS,
        newFeeBeneficiary,
        newBurnFraction,
        tokens,
        handlers,
        newLimits,
        newMaxSlippages
      )
    );

    IFeeHandler(feeHandlerProxyAddress).addToken(
      getStableToken(),
      address(getMentoFeeHandlerSeller())
    );
  }

  function migrateOdisPayments() public {
    deployProxiedContract(
      "OdisPayments",
      abi.encodeWithSelector(IOdisPaymentsInitializer.initialize.selector)
    );
  }

  function migrateCeloUnreleasedTreasure() public {
    deployProxiedContract(
      "CeloUnreleasedTreasure",
      abi.encodeWithSelector(
        ICeloUnreleasedTreasureInitializer.initialize.selector,
        REGISTRY_ADDRESS
      )
    );
  }

  function migrateEpochManagerEnabler() public {
    deployProxiedContract(
      "EpochManagerEnabler",
      abi.encodeWithSelector(IEpochManagerEnablerInitializer.initialize.selector, REGISTRY_ADDRESS)
    );
  }

  function migrateScoreManager() public {
    deployProxiedContract(
      "ScoreManager",
      abi.encodeWithSelector(IScoreManagerInitializer.initialize.selector)
    );
  }

  function migrateEpochManager(string memory json) public {
    address carbonOffsettingPartner = abi.decode(
      json.parseRaw(".epochManager.carbonOffsettingPartner"),
      (address)
    );
    address newEpochDuration = abi.decode(
      json.parseRaw(".epochManager.newEpochDuration"),
      (address)
    );

    deployProxiedContract(
      "EpochManager",
      abi.encodeWithSelector(
        IEpochManagerInitializer.initialize.selector,
        REGISTRY_ADDRESS,
        newEpochDuration,
        carbonOffsettingPartner,
        registry.getAddressForString("EpochManagerEnabler")
      )
    );
  }

  function migrateGovernance(string memory json) public {
    bool useApprover = abi.decode(json.parseRaw(".governanceApproverMultiSig.required"), (bool));

    address approver = useApprover
      ? registry.getAddressForString("GovernanceApproverMultiSig")
      : DEPLOYER_ACCOUNT;
    uint256 concurrentProposals = abi.decode(
      json.parseRaw(".governance.concurrentProposals"),
      (uint256)
    );
    uint256 minDeposit = abi.decode(json.parseRaw(".governance.minDeposit"), (uint256));
    uint256 queueExpiry = abi.decode(json.parseRaw(".governance.queueExpiry"), (uint256));
    uint256 dequeueFrequency = abi.decode(json.parseRaw(".governance.dequeueFrequency"), (uint256));
    uint256 referendumStageDuration = abi.decode(
      json.parseRaw(".governance.referendumStageDuration"),
      (uint256)
    );
    uint256 executionStageDuration = abi.decode(
      json.parseRaw(".governance.executionStageDuration"),
      (uint256)
    );
    uint256 participationBaseline = abi.decode(
      json.parseRaw(".governance.participationBaseline"),
      (uint256)
    );
    uint256 participationFloor = abi.decode(
      json.parseRaw(".governance.participationFloor"),
      (uint256)
    );
    uint256 baselineUpdateFactor = abi.decode(
      json.parseRaw(".governance.baselineUpdateFactor"),
      (uint256)
    );
    uint256 baselineQuorumFactor = abi.decode(
      json.parseRaw(".governance.baselineQuorumFactor"),
      (uint256)
    );

    address governanceProxyAddress = deployProxiedContract(
      "Governance",
      abi.encodeWithSelector(
        IGovernanceInitializer.initialize.selector,
        REGISTRY_ADDRESS,
        approver,
        concurrentProposals,
        minDeposit,
        queueExpiry,
        dequeueFrequency,
        referendumStageDuration,
        executionStageDuration,
        participationBaseline,
        participationFloor,
        baselineUpdateFactor,
        baselineQuorumFactor
      )
    );

    _setConstitution(governanceProxyAddress, json);
    _transferOwnerShipCoreContract(governanceProxyAddress, json);
  }

  function _transferOwnerShipCoreContract(address governanceAddress, string memory json) public {
    bool skipTransferOwnership = abi.decode(
      json.parseRaw(".governance.skipTransferOwnership"),
      (bool)
    );
    if (!skipTransferOwnership) {
      // BlockchainParameters ownership transitioned to governance in a follow-up script.?
      for (uint256 i = 0; i < contractsInRegistry.length; i++) {
        string memory contractToTransfer = contractsInRegistry[i];
        console.log("Transfering ownership of: ", contractToTransfer);
        IProxy proxy = IProxy(registry.getAddressForStringOrDie(contractToTransfer));
        proxy._transferOwnership(governanceAddress);
      }
    }
  }

  function _setConstitution(address governanceAddress, string memory json) public {
    bool skipSetConstitution = abi.decode(json.parseRaw(".governance.skipSetConstitution"), (bool));
    IGovernance governance = IGovernance(governanceAddress);
    string memory constitutionJson = vm.readFile("./governanceConstitution.json");
    string[] memory contractsKeys = vm.parseJsonKeys(constitutionJson, "$");

    if (!skipSetConstitution) {
      for (uint256 i = 0; i < contractsKeys.length; i++) {
        // TODO need to handle the special case for "proxy"
        string memory contractName = contractsKeys[i];

        // TODO make helper function for string comparison
        if (keccak256(abi.encodePacked(contractName)) == keccak256(abi.encodePacked("proxy"))) {
          continue;
        }

        console.log(string.concat("Setting constitution thresholds for: ", contractName));
        IRegistry registry = IRegistry(REGISTRY_ADDRESS);

        address contractAddress = registry.getAddressForString(contractName);

        string[] memory functionNames = vm.parseJsonKeys(
          constitutionJson,
          string.concat(".", contractName)
        );
        for (uint256 j = 0; j < functionNames.length; j++) {
          string memory functionName = functionNames[j];
          console.log(
            string.concat("  Setting constitution thresholds for function : ", functionName)
          );
          bytes4 functionHash = bytes4(keccak256(bytes(functionName)));
          uint256 threshold = abi.decode(
            constitutionJson.parseRaw(string.concat(".", contractName, ".", functionName)),
            (uint256)
          );

          if (contractAddress != address(0)) {
            // TODO fix this case, it should never be zero
            // contract key is likely wrong
            governance.setConstitution(contractAddress, functionHash, threshold);
          }
        }
      }
    }
  }

  function lockGold(uint256 value) public {
    getAccounts().createAccount();
    getLockedGold().lock{ value: value }();
  }

  function registerValidator(
    uint256 validatorIndex,
    uint256 validatorKey,
    uint256 amountToLock,
    address groupToAffiliate
  ) public returns (address) {
    vm.startBroadcast(validatorKey);
    lockGold(amountToLock);
    address accountAddress = (new ForceTx()).identity();

    // these blobs are not checked in the contract
    // TODO make this configurable
    bytes memory newBlsPublicKey = abi.encodePacked(
      bytes32(0x0101010101010101010101010101010101010101010101010101010101010102),
      bytes32(0x0202020202020202020202020202020202020202020202020202020202020203),
      bytes32(0x0303030303030303030303030303030303030303030303030303030303030304)
    );
    bytes memory newBlsPop = abi.encodePacked(
      bytes16(0x04040404040404040404040404040405),
      bytes16(0x05050505050505050505050505050506),
      bytes16(0x06060606060606060606060606060607)
    );
<<<<<<< HEAD

=======
>>>>>>> 080b4308
    (bytes memory ecdsaPubKey, , , ) = _generateEcdsaPubKeyWithSigner(accountAddress, validatorKey);
    getValidators().registerValidator(ecdsaPubKey, newBlsPublicKey, newBlsPop);
    getValidators().affiliate(groupToAffiliate);
    console.log("Done registering validators");

    vm.stopBroadcast();
    return accountAddress;
  }

  function getValidatorKeyIndex(
    uint256 groupCount,
    uint256 groupIndex,
    uint256 validatorIndex,
    uint256 membersInAGroup
  ) public returns (uint256) {
    return groupCount + groupIndex * membersInAGroup + validatorIndex;
  }

  function registerValidatorGroup(
    uint256 validator0Key,
    uint256 amountToLock,
    uint256 commission,
    string memory json
  ) public returns (address accountAddress) {
    string memory groupName = abi.decode(json.parseRaw(".validators.groupName"), (string));
    vm.startBroadcast(validator0Key);
    lockGold(amountToLock);
    getAccounts().setName(groupName);
    getValidators().registerValidatorGroup(commission);

    accountAddress = (new ForceTx()).identity();
    vm.stopBroadcast();
  }

  function _generateEcdsaPubKeyWithSigner(
    address _validator,
    uint256 _signerPk
  ) internal returns (bytes memory ecdsaPubKey, uint8 v, bytes32 r, bytes32 s) {
    (v, r, s) = getParsedSignatureOfAddress(_validator, _signerPk);

    bytes32 addressHash = keccak256(abi.encodePacked(_validator));

    ecdsaPubKey = addressToPublicKey(addressHash, v, r, s);
  }

  function addressToPublicKey(
    bytes32 message,
    uint8 _v,
    bytes32 _r,
    bytes32 _s
  ) public returns (bytes memory) {
    address SECP256K1Address = actor("SECP256K1Address");
    deployCodeTo("SECP256K1.sol:SECP256K1", SECP256K1Address);
    ISECP256K1 sECP256K1 = ISECP256K1(SECP256K1Address);

    string memory header = "\x19Ethereum Signed Message:\n32";
    bytes32 _message = keccak256(abi.encodePacked(header, message));
    (uint256 x, uint256 y) = sECP256K1.recover(
      uint256(_message),
      _v - 27,
      uint256(_r),
      uint256(_s)
    );
    return abi.encodePacked(x, y);
  }

  function actor(string memory name) internal returns (address) {
    return vm.addr(uint256(keccak256(abi.encodePacked(name))));
  }

  function toEthSignedMessageHash(bytes32 hash) internal pure returns (bytes32) {
    // 32 is the length in bytes of hash,
    // enforced by the type signature above
    return keccak256(abi.encodePacked("\x19Ethereum Signed Message:\n32", hash));
  }

  function getParsedSignatureOfAddress(
    address _address,
    uint256 privateKey
  ) public pure returns (uint8, bytes32, bytes32) {
    bytes32 addressHash = keccak256(abi.encodePacked(_address));
    bytes32 prefixedHash = toEthSignedMessageHash(addressHash);
    return vm.sign(privateKey, prefixedHash);
  }

  function electValidators(string memory json) public {
    console.log("Electing validators: ");

    uint256 commission = abi.decode(json.parseRaw(".validators.commission"), (uint256));
    uint256 minElectableValidators = abi.decode(
      json.parseRaw(".election.minElectableValidators"),
      (uint256)
    );
    uint256[] memory valKeys = abi.decode(json.parseRaw(".validators.valKeys"), (uint256[]));
    uint256 maxGroupSize = abi.decode(json.parseRaw(".validators.maxGroupSize"), (uint256));
    uint256 validatorLockedGoldRequirements = abi.decode(
      json.parseRaw(".validators.validatorLockedGoldRequirements.value"),
      (uint256)
    );
    // attestationKeys not migrated

    if (valKeys.length == 0) {
      console.log("  No validators to register");
    }

    if (valKeys.length < minElectableValidators) {
      console.log(
        "Warning: Have ${valKeys.length} Validator keys but require a minimum of ${config.election.minElectableValidators} Validators in order for a new validator set to be elected."
      );
    }

    uint256 groupCount = 3;
    console.log("groupCount", groupCount);

    address[] memory groups = new address[](groupCount);

    // register 3 validator groups
    for (uint256 groupIndex = 0; groupIndex < groupCount; groupIndex++) {
      address groupAddress = registerValidatorGroup(
        valKeys[groupIndex],
        maxGroupSize * validatorLockedGoldRequirements,
        commission,
        json
      );
      groups[groupIndex] = groupAddress;
      console.log("registered group: ", groupAddress);
    }

    console.log("  * Registering validators ... Count: ", valKeys.length - groupCount);
    // Split the validator keys into groups that will fit within the max group size.
<<<<<<< HEAD
    // uint256 amountOfGroups = Math.ceilDiv(valKeys.length - groupCount, maxGroupSize);
    // console.log("Amount of groups: ", amountOfGroups);
=======
>>>>>>> 080b4308

    // TODO change name of variable amount of groups for amount in group
    for (uint256 groupIndex = 0; groupIndex < groupCount; groupIndex++) {
      address groupAddress = groups[groupIndex];
      console.log("Registering members for group: ", groupAddress);
      for (uint256 validatorIndex = 0; validatorIndex < maxGroupSize; validatorIndex++) {
        uint256 validatorKeyIndex = getValidatorKeyIndex(
          groupCount,
          groupIndex,
          validatorIndex,
          maxGroupSize
        );
        console.log("Registering validator #: ", validatorIndex);
        address validator = registerValidator(
          validatorIndex,
          valKeys[validatorKeyIndex],
          validatorLockedGoldRequirements,
          groupAddress
        );
        // TODO start broadcast
        console.log("Adding to group...");

        vm.startBroadcast(groups[groupIndex]);
        address greater = groupIndex == 0 ? address(0) : groups[groupIndex - 1];

        if (validatorIndex == 0) {
          getValidators().addFirstMember(validator, address(0), greater);
          console.log("Making group vote for itself");
        } else {
          getValidators().addMember(validator);
        }
        getElection().vote(groupAddress, validatorLockedGoldRequirements, address(0), greater);

        vm.stopBroadcast();
      }
    }
  }

  function captureEpochManagerEnablerValidators() public {
    address numberValidatorsInCurrentSetPrecompileAddress = 0x00000000000000000000000000000000000000f9;
    numberValidatorsInCurrentSetPrecompileAddress.call(
      abi.encodeWithSignature("setNumberOfValidators()")
    );

    address validatorSignerAddressFromCurrentSetPrecompileAddress = 0x00000000000000000000000000000000000000fa;
    validatorSignerAddressFromCurrentSetPrecompileAddress.call(
      abi.encodeWithSignature("setValidators()")
    );

    address epochManagerEnabler = registry.getAddressForString("EpochManagerEnabler");
    IEpochManagerEnabler epochManagerEnablerContract = IEpochManagerEnabler(epochManagerEnabler);
    epochManagerEnablerContract.captureEpochAndValidators();
  }
}<|MERGE_RESOLUTION|>--- conflicted
+++ resolved
@@ -1131,10 +1131,7 @@
       bytes16(0x05050505050505050505050505050506),
       bytes16(0x06060606060606060606060606060607)
     );
-<<<<<<< HEAD
-
-=======
->>>>>>> 080b4308
+
     (bytes memory ecdsaPubKey, , , ) = _generateEcdsaPubKeyWithSigner(accountAddress, validatorKey);
     getValidators().registerValidator(ecdsaPubKey, newBlsPublicKey, newBlsPop);
     getValidators().affiliate(groupToAffiliate);
@@ -1265,11 +1262,6 @@
 
     console.log("  * Registering validators ... Count: ", valKeys.length - groupCount);
     // Split the validator keys into groups that will fit within the max group size.
-<<<<<<< HEAD
-    // uint256 amountOfGroups = Math.ceilDiv(valKeys.length - groupCount, maxGroupSize);
-    // console.log("Amount of groups: ", amountOfGroups);
-=======
->>>>>>> 080b4308
 
     // TODO change name of variable amount of groups for amount in group
     for (uint256 groupIndex = 0; groupIndex < groupCount; groupIndex++) {
