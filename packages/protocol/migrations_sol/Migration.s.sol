--- conflicted
+++ resolved
@@ -76,10 +76,6 @@
   struct InitParamsTunnel {
     // The number of blocks to delay a ValidatorGroup's commission
     uint256 commissionUpdateDelay;
-<<<<<<< HEAD
-    uint256 deprecated_downtimeGracePeriod;
-=======
->>>>>>> a42379f8
   }
 
   IProxyFactory proxyFactory;
