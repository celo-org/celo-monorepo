pragma solidity >=0.8.7 <0.8.20;

// Note: This script should not include any cheatcode so that it can run in production

import { Script } from "forge-std-8/Script.sol";

// Foundry imports
import "forge-std/console.sol";
import "forge-std/StdJson.sol";

// Helper contract imports
import "@migrations-sol/HelperInterFaces.sol";
import { MigrationsConstants } from "@migrations-sol/constants.sol";
import "@openzeppelin/contracts8/utils/math/Math.sol";

// Core contract imports on Solidity 0.5
import "@celo-contracts/common/interfaces/IProxy.sol";
import "@celo-contracts/common/interfaces/IProxyFactory.sol";
import "@celo-contracts/common/interfaces/IRegistry.sol";
import "@celo-contracts/common/interfaces/IRegistryInitializer.sol";
import "@celo-contracts/common/interfaces/IFreezer.sol";
import "@celo-contracts/common/interfaces/IFreezerInitializer.sol";
import "@celo-contracts/common/interfaces/ICeloTokenInitializer.sol";
import "@celo-contracts/common/interfaces/IAccountsInitializer.sol";
import "@celo-contracts/common/interfaces/IFeeHandlerSellerInitializer.sol";
import "@celo-contracts/common/interfaces/IFeeHandler.sol";
import "@celo-contracts/common/interfaces/IFeeHandlerInitializer.sol";
import "@celo-contracts/common/interfaces/IFeeCurrencyWhitelist.sol";
import "@celo-contracts/common/interfaces/IAccounts.sol";
import "@celo-contracts/common/interfaces/IEpochManagerEnabler.sol";
import "@celo-contracts/governance/interfaces/ILockedGoldInitializer.sol";
import "@celo-contracts-8/governance/interfaces/IValidatorsInitializer.sol";
import "@celo-contracts/governance/interfaces/IElectionInitializer.sol";
import "@celo-contracts/governance/interfaces/IEpochRewardsInitializer.sol";
import "@celo-contracts/governance/interfaces/IBlockchainParametersInitializer.sol";
import "@celo-contracts/governance/interfaces/IGovernanceSlasherInitializer.sol";
import "@celo-contracts/governance/interfaces/IDoubleSigningSlasherInitializer.sol";
import "@celo-contracts/governance/interfaces/IDowntimeSlasherInitializer.sol";
import "@celo-contracts/governance/interfaces/IGovernanceApproverMultiSigInitializer.sol";
import "@celo-contracts/governance/interfaces/IGovernanceInitializer.sol";
import "@celo-contracts/governance/interfaces/ILockedGold.sol";
import "@celo-contracts/governance/interfaces/IGovernance.sol";
import "@celo-contracts/identity/interfaces/IRandomInitializer.sol";
import "@celo-contracts/identity/interfaces/IEscrowInitializer.sol";
import "@celo-contracts/identity/interfaces/IOdisPaymentsInitializer.sol";
import "@celo-contracts/identity/interfaces/IFederatedAttestationsInitializer.sol";
import "@celo-contracts/stability/interfaces/ISortedOraclesInitializer.sol";
import "@celo-contracts/stability/interfaces/ISortedOracles.sol";

// Core contract imports on Solidity 0.8
import "@celo-contracts-8/common/interfaces/IFeeCurrencyDirectoryInitializer.sol";
import "@celo-contracts-8/common/interfaces/IGasPriceMinimumInitializer.sol";
import "@celo-contracts-8/common/interfaces/ICeloUnreleasedTreasuryInitializer.sol";
import "@celo-contracts-8/common/interfaces/IEpochManagerEnablerInitializer.sol";
import "@celo-contracts-8/common/interfaces/IEpochManagerInitializer.sol";
import "@celo-contracts-8/common/interfaces/IScoreManagerInitializer.sol";
import "@celo-contracts-8/common/interfaces/IFeeCurrencyDirectory.sol";
import "@celo-contracts-8/common/UsingRegistry.sol";

import "@test-sol/utils/SECP256K1.sol";

contract ForceTx {
  // event to trigger so a tx can be processed
  event VanillaEvent(string);

  // helper used to know the account broadcasting a tx
  function identity() public returns (address) {
    emit VanillaEvent("nop");
    return msg.sender;
  }
}

contract Migration is Script, UsingRegistry, MigrationsConstants {
  using stdJson for string;

  struct InitParamsTunnel {
    // The number of blocks to delay a ValidatorGroup's commission
    uint256 commissionUpdateDelay;
  }

  IProxyFactory proxyFactory;

  uint256 proxyNonce = 0;

  event Result(bytes);

  function create2deploy(bytes32 salt, bytes memory initCode) internal returns (address) {
    address deployedAddress;
    assembly {
      deployedAddress := create2(0, add(initCode, 32), mload(initCode), salt)
      if iszero(extcodesize(deployedAddress)) {
        revert(0, 0)
      }
    }
    return deployedAddress;
  }

  // TODO remove this duplicated block (it's in tests)
  // can't remove because of the syntax of value
  function deployCodeTo(
    string memory what,
    bytes memory args,
    uint256 value,
    address where
  ) internal {
    bytes memory creationCode = vm.getCode(what);
    vm.etch(where, abi.encodePacked(creationCode, args));
    (bool success, bytes memory runtimeBytecode) = where.call{ value: value }("");
    require(
      success,
      "StdCheats deployCodeTo(string,bytes,uint256,address): Failed to create runtime bytecode."
    );
    vm.etch(where, runtimeBytecode);
  }

  function deployCodeTo(string memory what, address where) internal {
    deployCodeTo(what, "", 0, where);
  }
  function deployCodeTo(string memory what, bytes memory args, address where) internal {
    deployCodeTo(what, args, 0, where);
  }

  function addToRegistry(string memory contractName, address proxyAddress) public {
    IProxy proxy = IProxy(REGISTRY_ADDRESS);
    if (proxy._getImplementation() == address(0)) {
      console.log("Can't add to registry because implementation not set");
      return;
    }
    registry = IRegistry(REGISTRY_ADDRESS);
    console.log(" Setting on the registry contract:", contractName);
    registry.setAddressFor(contractName, proxyAddress);
  }

  function setImplementationOnProxy(
    IProxy proxy,
    string memory contractName,
    bytes memory initializeCalldata
  ) public {
    bytes memory implementationBytecode = vm.getCode(
      string.concat("out/", contractName, ".sol/", contractName, ".json")
    );
    bool testingDeployment = false;
    bytes memory initialCode = abi.encodePacked(
      implementationBytecode,
      abi.encode(testingDeployment)
    );
    address implementation = create2deploy(bytes32(proxyNonce), initialCode);
    // nonce to avoid having the same address to deploy to, likely won't needed but just in case
    proxyNonce++;
    console.log(" Implementation deployed to:", address(implementation));
    console.log(" Calling initialize(..)");
    proxy._setAndInitializeImplementation(implementation, initializeCalldata);
  }

  function deployProxiedContract(
    string memory contractName,
    address toProxy,
    bytes memory initializeCalldata
  ) public {
    console.log("Deploying: ", contractName);
    deployCodeTo("Proxy.sol", abi.encode(false), toProxy);
    IProxy proxy = IProxy(toProxy);
    console.log(" Proxy deployed to:", toProxy);

    setImplementationOnProxy(proxy, contractName, initializeCalldata);
    addToRegistry(contractName, address(proxy));
    console.log(" Done deploying:", contractName);
    console.log("------------------------------");
  }

  function deployProxiedContract(
    string memory contractName,
    bytes memory initializeCalldata
  ) public returns (address proxyAddress) {
    console.log("Deploying: ", contractName);

    // Can't deploy with new Proxy() because Proxy is in 0.5
    // Proxy proxy = new Proxy();
    // In production this should use create2, in anvil can't do that
    // because forge re-routes the create2 via Create2Deployer contract to have predictable address
    // then, a owner can be set

    proxyAddress = proxyFactory.deployProxy();

    IProxy proxy = IProxy(proxyAddress);
    console.log(" Proxy deployed to:", address(proxy));

    setImplementationOnProxy(proxy, contractName, initializeCalldata);
    addToRegistry(contractName, address(proxy));

    console.log(" Done deploying:", contractName);
    console.log("------------------------------");
  }

  /**
   * Entry point of the script
   */
  function run() external {
    // TODO check that this matches DEPLOYER_ACCOUNT and the pK can be avoided with --unlock
    vm.startBroadcast(DEPLOYER_ACCOUNT);

    string memory json = vm.readFile("./migrations_sol/migrationsConfig.json");

    proxyFactory = IProxyFactory(
      create2deploy(0, vm.getCode("./out/ProxyFactory.sol/ProxyFactory.json"))
    );

    // Proxy for Registry is already set, just deploy implementation
    migrateRegistry();
    setupUsingRegistry();

    migrateFreezer();
    migrateFeeCurrencyWhitelist();
    migrateFeeCurrencyDirectory();
    migrateCeloToken(json);
    migrateSortedOracles(json);
    migrateGasPriceMinimum(json);
    migrateReserveSpenderMultiSig(json);
    migrateReserve(json);
    migrateStableToken(json);
    migrateExchange(json);
    migrateAccount();
    migrateLockedCelo(json);
    migrateValidators(json); // this triggers a revert, the deploy after the json reads
    migrateElection(json);
    migrateEpochRewards(json);
    migrateRandom(json);
    migrateEscrow();
    // attestation not migrated
    migrateBlockchainParameters(json);
    migrateGovernanceSlasher();
    migrateDoubleSigningSlasher(json);
    migrateDowntimeSlasher(json);
    migrateGovernanceApproverMultiSig(json);
    // GrandaMento not migrated
    migrateFederatedAttestations();
    migrateMentoFeeHandlerSeller();
    migrateUniswapFeeHandlerSeller();
    migrateFeeHandler(json);
    migrateOdisPayments();
    migrateCeloUnreleasedTreasury();
    migrateEpochManagerEnabler();
    migrateEpochManager(json);
    migrateScoreManager();
    migrateGovernance(json);

    vm.stopBroadcast();

    // Functions with broadcast with different addresses
    // Validators needs to lock, which can be only used by the msg.sender
    electValidators(json);

    vm.startBroadcast(DEPLOYER_ACCOUNT);

    captureEpochManagerEnablerValidators();

    vm.stopBroadcast();
  }

  /**
   * The function calls defined here are required by the parent UsingRegistry.sol contract.
   */
  function setupUsingRegistry() public {
    _transferOwnership(DEPLOYER_ACCOUNT);
    setRegistry(REGISTRY_ADDRESS);
  }

  function migrateRegistry() public {
    setImplementationOnProxy(
      IProxy(REGISTRY_ADDRESS),
      "Registry",
      abi.encodeWithSelector(IRegistryInitializer.initialize.selector)
    );
    // set registry in registry itself
    console.log("Owner of the Registry Proxy is", IProxy(REGISTRY_ADDRESS)._getOwner());
    addToRegistry("Registry", REGISTRY_ADDRESS);
    console.log("Done migration registry");
  }

  function migrateFreezer() public {
    deployProxiedContract(
      "Freezer",
      abi.encodeWithSelector(IFreezerInitializer.initialize.selector)
    );
  }

  function migrateFeeCurrencyWhitelist() public {
    deployProxiedContract(
      "FeeCurrencyWhitelist",
      abi.encodeWithSelector(IFeeCurrencyWhitelist.initialize.selector)
    );
  }

  function migrateFeeCurrencyDirectory() public {
    deployProxiedContract(
      "FeeCurrencyDirectory",
      abi.encodeWithSelector(IFeeCurrencyDirectoryInitializer.initialize.selector)
    );
  }

  function migrateCeloToken(string memory json) public {
    // TODO change pre-funded addresses to make it match circulation supply
    address celoProxyAddress = deployProxiedContract(
      "GoldToken",
      abi.encodeWithSelector(ICeloTokenInitializer.initialize.selector, REGISTRY_ADDRESS)
    );

    addToRegistry("CeloToken", celoProxyAddress);
    bool frozen = abi.decode(json.parseRaw(".goldToken.frozen"), (bool));
    if (frozen) {
      getFreezer().freeze(celoProxyAddress);
    }
  }

  function migrateSortedOracles(string memory json) public {
    uint256 reportExpirySeconds = abi.decode(
      json.parseRaw(".sortedOracles.reportExpirySeconds"),
      (uint256)
    );
    deployProxiedContract(
      "SortedOracles",
      abi.encodeWithSelector(ISortedOraclesInitializer.initialize.selector, reportExpirySeconds)
    );
  }

  function migrateGasPriceMinimum(string memory json) public {
    uint256 gasPriceMinimumFloor = abi.decode(
      json.parseRaw(".gasPriceMinimum.minimumFloor"),
      (uint256)
    );
    uint256 targetDensity = abi.decode(json.parseRaw(".gasPriceMinimum.targetDensity"), (uint256));
    uint256 adjustmentSpeed = abi.decode(
      json.parseRaw(".gasPriceMinimum.adjustmentSpeed"),
      (uint256)
    );
    uint256 baseFeeOpCodeActivationBlock = abi.decode(
      json.parseRaw(".gasPriceMinimum.baseFeeOpCodeActivationBlock"),
      (uint256)
    );

    deployProxiedContract(
      "GasPriceMinimum",
      abi.encodeWithSelector(
        IGasPriceMinimumInitializer.initialize.selector,
        REGISTRY_ADDRESS,
        gasPriceMinimumFloor,
        targetDensity,
        adjustmentSpeed,
        baseFeeOpCodeActivationBlock
      )
    );
  }

  function migrateReserveSpenderMultiSig(string memory json) public {
    address[] memory owners = new address[](1);
    owners[0] = DEPLOYER_ACCOUNT;

    uint256 required = abi.decode(json.parseRaw(".reserveSpenderMultiSig.required"), (uint256));
    uint256 internalRequired = abi.decode(
      json.parseRaw(".reserveSpenderMultiSig.internalRequired"),
      (uint256)
    );

    // Deploys and adds the ReserveSpenderMultiSig to the Registry for ease of reference.
    // The ReserveSpenderMultiSig is not in the Registry on Mainnet, but it's useful to keep a
    // reference of the deployed contract, so it's in the Registry on the devchain.
    deployProxiedContract(
      "ReserveSpenderMultiSig",
      abi.encodeWithSelector(
        IReserveSpenderMultiSig.initialize.selector,
        owners,
        required,
        internalRequired
      )
    );
  }

  function migrateReserve(string memory json) public {
    uint256 tobinTaxStalenessThreshold = abi.decode(
      json.parseRaw(".reserve.tobinTaxStalenessThreshold"),
      (uint256)
    );
    uint256 spendingRatio = abi.decode(json.parseRaw(".reserve.spendingRatio"), (uint256));
    uint256 frozenGold = abi.decode(json.parseRaw(".reserve.frozenGold"), (uint256));
    uint256 frozenDays = abi.decode(json.parseRaw(".reserve.frozenDays"), (uint256));
    bytes32[] memory assetAllocationSymbols = abi.decode(
      json.parseRaw(".reserve.assetAllocationSymbols"),
      (bytes32[])
    );

    uint256[] memory assetAllocationWeights = abi.decode(
      json.parseRaw(".reserve.assetAllocationWeights"),
      (uint256[])
    );
    uint256 tobinTax = abi.decode(json.parseRaw(".reserve.tobinTax"), (uint256));
    uint256 tobinTaxReserveRatio = abi.decode(
      json.parseRaw(".reserve.tobinTaxReserveRatio"),
      (uint256)
    );
    uint256 initialBalance = abi.decode(json.parseRaw(".reserve.initialBalance"), (uint256));

    address reserveProxyAddress = deployProxiedContract(
      "Reserve",
      abi.encodeWithSelector(
        IReserveInitializer.initialize.selector,
        REGISTRY_ADDRESS,
        tobinTaxStalenessThreshold,
        spendingRatio,
        frozenGold,
        frozenDays,
        assetAllocationSymbols,
        assetAllocationWeights,
        tobinTax,
        tobinTaxReserveRatio
      )
    );

    // TODO this should be a transfer from the deployer rather than a deal
    vm.deal(reserveProxyAddress, initialBalance);

    // Adds ReserveSpenderMultiSig to Reserve
    bool useSpender = abi.decode(json.parseRaw(".reserveSpenderMultiSig.required"), (bool));
    address spender = useSpender
      ? registry.getAddressForString("ReserveSpenderMultiSig")
      : DEPLOYER_ACCOUNT;

    IReserve(reserveProxyAddress).addSpender(spender);
    console.log("reserveSpenderMultiSig added as Reserve spender");
  }

  function deployStable(
    string memory name,
    string memory symbol,
    string memory sufix,
    uint8 decimals,
    uint256 inflationRate,
    uint256 inflationFactorUpdatePeriod,
    address[] memory initialBalanceAddresses,
    uint256[] memory initialBalanceValues,
    bool frozen,
    uint256 celoPrice
  ) public {
    string memory exchangeIdentifier = string.concat("Exchange", sufix);
    address stableTokenProxyAddress = deployProxiedContract(
      string.concat("StableToken", sufix),
      abi.encodeWithSelector(
        IStableTokenInitialize.initialize.selector,
        name,
        symbol,
        decimals,
        REGISTRY_ADDRESS,
        inflationRate,
        inflationFactorUpdatePeriod,
        initialBalanceAddresses,
        initialBalanceValues,
        exchangeIdentifier
      )
    );

    if (frozen) {
      getFreezer().freeze(stableTokenProxyAddress);
    }

    // TODO add more configurable oracles from the json
    getSortedOracles().addOracle(stableTokenProxyAddress, DEPLOYER_ACCOUNT);

    if (celoPrice != 0) {
      console.log("before report");
      getSortedOracles().report(stableTokenProxyAddress, celoPrice * 1e24, address(0), address(0)); // TODO use fixidity
      console.log("After report report");
    }

    IReserve(registry.getAddressForStringOrDie("Reserve")).addToken(stableTokenProxyAddress);

    getFeeCurrencyWhitelist().addToken(stableTokenProxyAddress);

    /*
    Arbitrary intrinsic gas number take from existing `FeeCurrencyDirectory.t.sol` tests
    Source: https://github.com/celo-org/celo-monorepo/blob/2cec07d43328cf4216c62491a35eacc4960fffb6/packages/protocol/test-sol/common/FeeCurrencyDirectory.t.sol#L27 
    */
    uint256 mockIntrinsicGas = 21000;

    IFeeCurrencyDirectory(registry.getAddressForStringOrDie("FeeCurrencyDirectory"))
      .setCurrencyConfig(stableTokenProxyAddress, address(getSortedOracles()), mockIntrinsicGas);
  }

  function migrateStableToken(string memory json) public {
    string[] memory names = abi.decode(json.parseRaw(".stableTokens.names"), (string[]));
    string[] memory symbols = abi.decode(json.parseRaw(".stableTokens.symbols"), (string[]));
    string[] memory contractSufixs = abi.decode(
      json.parseRaw(".stableTokens.contractSufixs"),
      (string[])
    );

    require(names.length == symbols.length, "Ticker and stable names should match");

    uint8 decimals = abi.decode(json.parseRaw(".stableTokens.decimals"), (uint8));
    uint256 inflationRate = abi.decode(json.parseRaw(".stableTokens.inflationRate"), (uint256));
    uint256 inflationFactorUpdatePeriod = abi.decode(
      json.parseRaw(".stableTokens.inflationPeriod"),
      (uint256)
    );
    uint256 initialBalanceValue = abi.decode(
      json.parseRaw(".stableTokens.initialBalance"),
      (uint256)
    );
    bool frozen = abi.decode(json.parseRaw(".stableTokens.frozen"), (bool));
    uint256 celoPrice = abi.decode(json.parseRaw(".stableTokens.celoPrice"), (uint256));

    address[] memory initialBalanceAddresses = new address[](1);
    initialBalanceAddresses[0] = DEPLOYER_ACCOUNT;

    uint256[] memory initialBalanceValues = new uint256[](1);
    initialBalanceValues[0] = initialBalanceValue;

    for (uint256 i; i < names.length; i++) {
      deployStable(
        names[i],
        symbols[i],
        contractSufixs[i],
        decimals,
        inflationRate,
        inflationFactorUpdatePeriod,
        initialBalanceAddresses,
        initialBalanceValues,
        frozen,
        celoPrice
      );
    }
  }

  function migrateExchange(string memory json) public {
    // TODO make this for all stables (using a loop like in stable)

    string memory stableTokenIdentifier = "StableToken";
    uint256 spread = abi.decode(json.parseRaw(".exchange.spread"), (uint256));
    uint256 reserveFraction = abi.decode(json.parseRaw(".exchange.reserveFraction"), (uint256));
    uint256 updateFrequency = abi.decode(json.parseRaw(".exchange.updateFrequency"), (uint256));
    uint256 minimumReports = abi.decode(json.parseRaw(".exchange.minimumReports"), (uint256));

    address exchangeProxyAddress = deployProxiedContract(
      "Exchange",
      abi.encodeWithSelector(
        IExchangeInitializer.initialize.selector,
        REGISTRY_ADDRESS,
        stableTokenIdentifier,
        spread,
        reserveFraction,
        updateFrequency,
        minimumReports
      )
    );

    bool frozen = abi.decode(json.parseRaw(".exchange.frozen"), (bool));
    if (frozen) {
      getFreezer().freeze(exchangeProxyAddress);
    }

    IExchange(exchangeProxyAddress).activateStable();
  }

  function migrateAccount() public {
    address accountsProxyAddress = deployProxiedContract(
      "Accounts",
      abi.encodeWithSelector(IAccountsInitializer.initialize.selector, REGISTRY_ADDRESS)
    );

    IAccounts(accountsProxyAddress).setEip712DomainSeparator();
  }

  function migrateLockedCelo(string memory json) public {
    uint256 unlockingPeriod = abi.decode(json.parseRaw(".lockedGold.unlockingPeriod"), (uint256));

    address LockedCeloProxyAddress = deployProxiedContract(
      "LockedGold",
      abi.encodeWithSelector(
        ILockedGoldInitializer.initialize.selector,
        REGISTRY_ADDRESS,
        unlockingPeriod
      )
    );

    addToRegistry("LockedCelo", LockedCeloProxyAddress);
  }

  function migrateValidators(string memory json) public {
    uint256 groupRequirementValue = abi.decode(
      json.parseRaw(".validators.groupLockedGoldRequirements.value"),
      (uint256)
    );
    uint256 groupRequirementDuration = abi.decode(
      json.parseRaw(".validators.groupLockedGoldRequirements.duration"),
      (uint256)
    );
    uint256 validatorRequirementValue = abi.decode(
      json.parseRaw(".validators.validatorLockedGoldRequirements.value"),
      (uint256)
    );
    uint256 validatorRequirementDuration = abi.decode(
      json.parseRaw(".validators.validatorLockedGoldRequirements.duration"),
      (uint256)
    );
    uint256 membershipHistoryLength = abi.decode(
      json.parseRaw(".validators.membershipHistoryLength"),
      (uint256)
    );
    uint256 slashingMultiplierResetPeriod = abi.decode(
      json.parseRaw(".validators.slashingMultiplierResetPeriod"),
      (uint256)
    );
    uint256 maxGroupSize = abi.decode(json.parseRaw(".validators.maxGroupSize"), (uint256));
    uint256 commissionUpdateDelay = abi.decode(
      json.parseRaw(".validators.commissionUpdateDelay"),
      (uint256)
    );

    InitParamsTunnel memory initParamsTunnel = InitParamsTunnel({
<<<<<<< HEAD
      commissionUpdateDelay: commissionUpdateDelay,
      deprecated_downtimeGracePeriod: downtimeGracePeriod
=======
      commissionUpdateDelay: commissionUpdateDelay
>>>>>>> edf18538
    });

    deployProxiedContract(
      "Validators",
      abi.encodeWithSelector(
        IValidatorsInitializer.initialize.selector,
        REGISTRY_ADDRESS,
        groupRequirementValue,
        groupRequirementDuration,
        validatorRequirementValue,
        validatorRequirementDuration,
        membershipHistoryLength,
        slashingMultiplierResetPeriod,
        maxGroupSize,
        initParamsTunnel
      )
    );
  }

  function migrateElection(string memory json) public {
    uint256 minElectableValidators = abi.decode(
      json.parseRaw(".election.minElectableValidators"),
      (uint256)
    );
    uint256 maxElectableValidators = abi.decode(
      json.parseRaw(".election.maxElectableValidators"),
      (uint256)
    );
    uint256 maxNumGroupsVotedFor = abi.decode(
      json.parseRaw(".election.maxNumGroupsVotedFor"),
      (uint256)
    );
    uint256 electabilityThreshold = abi.decode(
      json.parseRaw(".election.electabilityThreshold"),
      (uint256)
    );

    deployProxiedContract(
      "Election",
      abi.encodeWithSelector(
        IElectionInitializer.initialize.selector,
        REGISTRY_ADDRESS,
        minElectableValidators,
        maxElectableValidators,
        maxNumGroupsVotedFor,
        electabilityThreshold
      )
    );
  }

  function migrateEpochRewards(string memory json) public {
    uint256 targetVotingYieldInitial = abi.decode(
      json.parseRaw(".epochRewards.targetVotingYieldParameters.initial"),
      (uint256)
    );
    uint256 targetVotingYieldMax = abi.decode(
      json.parseRaw(".epochRewards.targetVotingYieldParameters.max"),
      (uint256)
    );
    uint256 targetVotingYieldAdjustmentFactor = abi.decode(
      json.parseRaw(".epochRewards.targetVotingYieldParameters.adjustmentFactor"),
      (uint256)
    );
    uint256 rewardsMultiplierMax = abi.decode(
      json.parseRaw(".epochRewards.rewardsMultiplierParameters.max"),
      (uint256)
    );
    uint256 rewardsMultiplierUnderspendAdjustmentFactor = abi.decode(
      json.parseRaw(".epochRewards.rewardsMultiplierParameters.adjustmentFactors.underspend"),
      (uint256)
    );
    uint256 rewardsMultiplierOverspendAdjustmentFactor = abi.decode(
      json.parseRaw(".epochRewards.rewardsMultiplierParameters.adjustmentFactors.overspend"),
      (uint256)
    );
    uint256 targetVotingGoldFraction = abi.decode(
      json.parseRaw(".epochRewards.targetVotingGoldFraction"),
      (uint256)
    );
    uint256 targetValidatorEpochPayment = abi.decode(
      json.parseRaw(".epochRewards.maxValidatorEpochPayment"),
      (uint256)
    );
    uint256 communityRewardFraction = abi.decode(
      json.parseRaw(".epochRewards.communityRewardFraction"),
      (uint256)
    );
    address carbonOffsettingPartner = abi.decode(
      json.parseRaw(".epochRewards.carbonOffsettingPartner"),
      (address)
    );
    uint256 carbonOffsettingFraction = abi.decode(
      json.parseRaw(".epochRewards.carbonOffsettingFraction"),
      (uint256)
    );

    address epochRewardsProxy = deployProxiedContract(
      "EpochRewards",
      abi.encodeWithSelector(
        IEpochRewardsInitializer.initialize.selector,
        REGISTRY_ADDRESS,
        targetVotingYieldInitial,
        targetVotingYieldMax,
        targetVotingYieldAdjustmentFactor,
        rewardsMultiplierMax,
        rewardsMultiplierUnderspendAdjustmentFactor,
        rewardsMultiplierOverspendAdjustmentFactor,
        targetVotingGoldFraction,
        targetValidatorEpochPayment,
        communityRewardFraction,
        carbonOffsettingPartner,
        carbonOffsettingFraction
      )
    );

    bool frozen = abi.decode(json.parseRaw(".epochRewards.frozen"), (bool));

    if (frozen) {
      getFreezer().freeze(epochRewardsProxy);
    }
  }

  function migrateRandom(string memory json) public {
    uint256 randomnessBlockRetentionWindow = abi.decode(
      json.parseRaw(".random.randomnessBlockRetentionWindow"),
      (uint256)
    );

    deployProxiedContract(
      "Random",
      abi.encodeWithSelector(IRandomInitializer.initialize.selector, randomnessBlockRetentionWindow)
    );
  }

  function migrateEscrow() public {
    deployProxiedContract("Escrow", abi.encodeWithSelector(IEscrowInitializer.initialize.selector));
  }

  function migrateBlockchainParameters(string memory json) public {
    uint256 gasForNonGoldCurrencies = abi.decode(
      json.parseRaw(".blockchainParameters.gasForNonGoldCurrencies"),
      (uint256)
    );
    uint256 gasLimit = abi.decode(json.parseRaw(".blockchainParameters.gasLimit"), (uint256));
    uint256 lookbackWindow = abi.decode(
      json.parseRaw(".blockchainParameters.lookbackWindow"),
      (uint256)
    );

    deployProxiedContract(
      "BlockchainParameters",
      abi.encodeWithSelector(
        IBlockchainParametersInitializer.initialize.selector,
        gasForNonGoldCurrencies,
        gasLimit,
        lookbackWindow
      )
    );
  }

  function migrateGovernanceSlasher() public {
    deployProxiedContract(
      "GovernanceSlasher",
      abi.encodeWithSelector(IGovernanceSlasherInitializer.initialize.selector, REGISTRY_ADDRESS)
    );

    getLockedGold().addSlasher("GovernanceSlasher");
  }

  function migrateDoubleSigningSlasher(string memory json) public {
    uint256 penalty = abi.decode(json.parseRaw(".doubleSigningSlasher.penalty"), (uint256));
    uint256 reward = abi.decode(json.parseRaw(".doubleSigningSlasher.reward"), (uint256));

    deployProxiedContract(
      "DoubleSigningSlasher",
      abi.encodeWithSelector(
        IDoubleSigningSlasherInitializer.initialize.selector,
        REGISTRY_ADDRESS,
        penalty,
        reward
      )
    );

    getLockedGold().addSlasher("DoubleSigningSlasher");
  }

  function migrateDowntimeSlasher(string memory json) public {
    uint256 penalty = abi.decode(json.parseRaw(".downtimeSlasher.penalty"), (uint256));
    uint256 reward = abi.decode(json.parseRaw(".downtimeSlasher.reward"), (uint256));
    uint256 slashableDowntime = abi.decode(
      json.parseRaw(".downtimeSlasher.slashableDowntime"),
      (uint256)
    );

    deployProxiedContract(
      "DowntimeSlasher",
      abi.encodeWithSelector(
        IDowntimeSlasherInitializer.initialize.selector,
        REGISTRY_ADDRESS,
        penalty,
        reward,
        slashableDowntime
      )
    );

    getLockedGold().addSlasher("DowntimeSlasher");
  }

  function migrateGovernanceApproverMultiSig(string memory json) public {
    address[] memory owners = new address[](1);
    owners[0] = DEPLOYER_ACCOUNT;

    uint256 required = abi.decode(json.parseRaw(".governanceApproverMultiSig.required"), (uint256));
    uint256 internalRequired = abi.decode(
      json.parseRaw(".governanceApproverMultiSig.internalRequired"),
      (uint256)
    );

    // This adds the multisig to the registry, which is not a case in mainnet but it's useful to keep a reference
    // of the deployed contract
    deployProxiedContract(
      "GovernanceApproverMultiSig",
      abi.encodeWithSelector(
        IGovernanceApproverMultiSigInitializer.initialize.selector,
        owners,
        required,
        internalRequired
      )
    );
  }

  function migrateFederatedAttestations() public {
    deployProxiedContract(
      "FederatedAttestations",
      abi.encodeWithSelector(IFederatedAttestationsInitializer.initialize.selector)
    );
  }

  function migrateMentoFeeHandlerSeller() public {
    address[] memory tokenAddresses;
    uint256[] memory minimumReports;

    deployProxiedContract(
      "MentoFeeHandlerSeller",
      abi.encodeWithSelector(
        IFeeHandlerSellerInitializer.initialize.selector,
        REGISTRY_ADDRESS,
        tokenAddresses,
        minimumReports
      )
    );
  }

  function migrateUniswapFeeHandlerSeller() public {
    address[] memory tokenAddresses;
    uint256[] memory minimumReports;

    deployProxiedContract(
      "UniswapFeeHandlerSeller",
      abi.encodeWithSelector(
        IFeeHandlerSellerInitializer.initialize.selector,
        REGISTRY_ADDRESS,
        tokenAddresses,
        minimumReports
      )
    );
  }

  function migrateFeeHandler(string memory json) public {
    address newFeeBeneficiary = abi.decode(json.parseRaw(".feeHandler.beneficiary"), (address));
    uint256 newBurnFraction = abi.decode(json.parseRaw(".feeHandler.burnFraction"), (uint256));
    address[] memory tokens;
    address[] memory handlers;
    uint256[] memory newLimits;
    uint256[] memory newMaxSlippages;

    address feeHandlerProxyAddress = deployProxiedContract(
      "FeeHandler",
      abi.encodeWithSelector(
        IFeeHandlerInitializer.initialize.selector,
        REGISTRY_ADDRESS,
        newFeeBeneficiary,
        newBurnFraction,
        tokens,
        handlers,
        newLimits,
        newMaxSlippages
      )
    );

    IFeeHandler(feeHandlerProxyAddress).addToken(
      getStableToken(),
      address(getMentoFeeHandlerSeller())
    );
  }

  function migrateOdisPayments() public {
    deployProxiedContract(
      "OdisPayments",
      abi.encodeWithSelector(IOdisPaymentsInitializer.initialize.selector)
    );
  }

  function migrateCeloUnreleasedTreasury() public {
    deployProxiedContract(
      "CeloUnreleasedTreasury",
      abi.encodeWithSelector(
        ICeloUnreleasedTreasuryInitializer.initialize.selector,
        REGISTRY_ADDRESS
      )
    );
  }

  function migrateEpochManagerEnabler() public {
    deployProxiedContract(
      "EpochManagerEnabler",
      abi.encodeWithSelector(IEpochManagerEnablerInitializer.initialize.selector, REGISTRY_ADDRESS)
    );
  }

  function migrateScoreManager() public {
    deployProxiedContract(
      "ScoreManager",
      abi.encodeWithSelector(IScoreManagerInitializer.initialize.selector)
    );
  }

  function migrateEpochManager(string memory json) public {
    address newEpochDuration = abi.decode(
      json.parseRaw(".epochManager.newEpochDuration"),
      (address)
    );

    deployProxiedContract(
      "EpochManager",
      abi.encodeWithSelector(
        IEpochManagerInitializer.initialize.selector,
        REGISTRY_ADDRESS,
        newEpochDuration
      )
    );
  }

  function migrateGovernance(string memory json) public {
    bool useApprover = abi.decode(json.parseRaw(".governanceApproverMultiSig.required"), (bool));

    address approver = useApprover
      ? registry.getAddressForString("GovernanceApproverMultiSig")
      : DEPLOYER_ACCOUNT;
    uint256 concurrentProposals = abi.decode(
      json.parseRaw(".governance.concurrentProposals"),
      (uint256)
    );
    uint256 minDeposit = abi.decode(json.parseRaw(".governance.minDeposit"), (uint256));
    uint256 queueExpiry = abi.decode(json.parseRaw(".governance.queueExpiry"), (uint256));
    uint256 dequeueFrequency = abi.decode(json.parseRaw(".governance.dequeueFrequency"), (uint256));
    uint256 referendumStageDuration = abi.decode(
      json.parseRaw(".governance.referendumStageDuration"),
      (uint256)
    );
    uint256 executionStageDuration = abi.decode(
      json.parseRaw(".governance.executionStageDuration"),
      (uint256)
    );
    uint256 participationBaseline = abi.decode(
      json.parseRaw(".governance.participationBaseline"),
      (uint256)
    );
    uint256 participationFloor = abi.decode(
      json.parseRaw(".governance.participationFloor"),
      (uint256)
    );
    uint256 baselineUpdateFactor = abi.decode(
      json.parseRaw(".governance.baselineUpdateFactor"),
      (uint256)
    );
    uint256 baselineQuorumFactor = abi.decode(
      json.parseRaw(".governance.baselineQuorumFactor"),
      (uint256)
    );

    address governanceProxyAddress = deployProxiedContract(
      "Governance",
      abi.encodeWithSelector(
        IGovernanceInitializer.initialize.selector,
        REGISTRY_ADDRESS,
        approver,
        concurrentProposals,
        minDeposit,
        queueExpiry,
        dequeueFrequency,
        referendumStageDuration,
        executionStageDuration,
        participationBaseline,
        participationFloor,
        baselineUpdateFactor,
        baselineQuorumFactor
      )
    );

    _setConstitution(governanceProxyAddress, json);
    _transferOwnerShipCoreContract(governanceProxyAddress, json);
  }

  function _transferOwnerShipCoreContract(address governanceAddress, string memory json) public {
    bool skipTransferOwnership = abi.decode(
      json.parseRaw(".governance.skipTransferOwnership"),
      (bool)
    );
    if (!skipTransferOwnership) {
      // BlockchainParameters ownership transitioned to governance in a follow-up script.?
      for (uint256 i = 0; i < contractsInRegistry.length; i++) {
        string memory contractToTransfer = contractsInRegistry[i];
        console.log("Transfering ownership of: ", contractToTransfer);
        IProxy proxy = IProxy(registry.getAddressForStringOrDie(contractToTransfer));
        proxy._transferOwnership(governanceAddress);
      }
    }
  }

  function _setConstitution(address governanceAddress, string memory json) public {
    bool skipSetConstitution = abi.decode(json.parseRaw(".governance.skipSetConstitution"), (bool));
    IGovernance governance = IGovernance(governanceAddress);
    string memory constitutionJson = vm.readFile("./governanceConstitution.json");
    string[] memory contractsKeys = vm.parseJsonKeys(constitutionJson, "$");

    if (!skipSetConstitution) {
      for (uint256 i = 0; i < contractsKeys.length; i++) {
        // TODO need to handle the special case for "proxy"
        string memory contractName = contractsKeys[i];

        // TODO make helper function for string comparison
        if (keccak256(abi.encodePacked(contractName)) == keccak256(abi.encodePacked("proxy"))) {
          continue;
        }

        console.log(string.concat("Setting constitution thresholds for: ", contractName));
        registry = IRegistry(REGISTRY_ADDRESS);

        address contractAddress = registry.getAddressForString(contractName);

        string[] memory functionNames = vm.parseJsonKeys(
          constitutionJson,
          string.concat(".", contractName)
        );
        for (uint256 j = 0; j < functionNames.length; j++) {
          string memory functionName = functionNames[j];
          console.log(
            string.concat("  Setting constitution thresholds for function : ", functionName)
          );
          bytes4 functionHash = bytes4(keccak256(bytes(functionName)));
          uint256 threshold = abi.decode(
            constitutionJson.parseRaw(string.concat(".", contractName, ".", functionName)),
            (uint256)
          );

          if (contractAddress != address(0)) {
            // TODO fix this case, it should never be zero
            // contract key is likely wrong
            governance.setConstitution(contractAddress, functionHash, threshold);
          }
        }
      }
    }
  }

  function lockGold(uint256 value) public {
    getAccounts().createAccount();
    getLockedGold().lock{ value: value }();
  }

  function registerValidator(
    uint256 validatorIndex,
    uint256 validatorKey,
    uint256 amountToLock,
    address groupToAffiliate
  ) public returns (address) {
    vm.startBroadcast(validatorKey);
    lockGold(amountToLock);
    address accountAddress = (new ForceTx()).identity();

    (bytes memory ecdsaPubKey, , , ) = _generateEcdsaPubKeyWithSigner(accountAddress, validatorKey);
    getValidators().registerValidatorNoBls(ecdsaPubKey);
    getValidators().affiliate(groupToAffiliate);
    console.log("Done registering validators");

    vm.stopBroadcast();
    return accountAddress;
  }

  function getValidatorKeyIndex(
    uint256 groupCount,
    uint256 groupIndex,
    uint256 validatorIndex,
    uint256 membersInAGroup
  ) public returns (uint256) {
    return groupCount + groupIndex * membersInAGroup + validatorIndex;
  }

  function registerValidatorGroup(
    uint256 validator0Key,
    uint256 amountToLock,
    uint256 commission,
    string memory json
  ) public returns (address accountAddress) {
    string memory groupName = abi.decode(json.parseRaw(".validators.groupName"), (string));
    vm.startBroadcast(validator0Key);
    lockGold(amountToLock);
    getAccounts().setName(groupName);
    getValidators().registerValidatorGroup(commission);

    accountAddress = (new ForceTx()).identity();
    vm.stopBroadcast();
  }

  function _generateEcdsaPubKeyWithSigner(
    address _validator,
    uint256 _signerPk
  ) internal returns (bytes memory ecdsaPubKey, uint8 v, bytes32 r, bytes32 s) {
    (v, r, s) = getParsedSignatureOfAddress(_validator, _signerPk);

    bytes32 addressHash = keccak256(abi.encodePacked(_validator));

    ecdsaPubKey = addressToPublicKey(addressHash, v, r, s);
  }

  function addressToPublicKey(
    bytes32 message,
    uint8 _v,
    bytes32 _r,
    bytes32 _s
  ) public returns (bytes memory) {
    address SECP256K1Address = actor("SECP256K1Address");
    deployCodeTo("SECP256K1.sol:SECP256K1", SECP256K1Address);
    ISECP256K1 sECP256K1 = ISECP256K1(SECP256K1Address);

    string memory header = "\x19Ethereum Signed Message:\n32";
    bytes32 _message = keccak256(abi.encodePacked(header, message));
    (uint256 x, uint256 y) = sECP256K1.recover(
      uint256(_message),
      _v - 27,
      uint256(_r),
      uint256(_s)
    );
    return abi.encodePacked(x, y);
  }

  function actor(string memory name) internal returns (address) {
    return vm.addr(uint256(keccak256(abi.encodePacked(name))));
  }

  function toEthSignedMessageHash(bytes32 hash) internal pure returns (bytes32) {
    // 32 is the length in bytes of hash,
    // enforced by the type signature above
    return keccak256(abi.encodePacked("\x19Ethereum Signed Message:\n32", hash));
  }

  function getParsedSignatureOfAddress(
    address _address,
    uint256 privateKey
  ) public pure returns (uint8, bytes32, bytes32) {
    bytes32 addressHash = keccak256(abi.encodePacked(_address));
    bytes32 prefixedHash = toEthSignedMessageHash(addressHash);
    return vm.sign(privateKey, prefixedHash);
  }

  function electValidators(string memory json) public {
    console.log("Electing validators: ");

    uint256 commission = abi.decode(json.parseRaw(".validators.commission"), (uint256));
    uint256 minElectableValidators = abi.decode(
      json.parseRaw(".election.minElectableValidators"),
      (uint256)
    );
    uint256[] memory valKeys = abi.decode(json.parseRaw(".validators.valKeys"), (uint256[]));
    uint256 maxGroupSize = abi.decode(json.parseRaw(".validators.maxGroupSize"), (uint256));
    uint256 validatorLockedGoldRequirements = abi.decode(
      json.parseRaw(".validators.validatorLockedGoldRequirements.value"),
      (uint256)
    );
    // attestationKeys not migrated

    if (valKeys.length == 0) {
      console.log("  No validators to register");
    }

    if (valKeys.length < minElectableValidators) {
      console.log(
        "Warning: Have ${valKeys.length} Validator keys but require a minimum of ${config.election.minElectableValidators} Validators in order for a new validator set to be elected."
      );
    }

    uint256 groupCount = 3;
    console.log("groupCount", groupCount);

    address[] memory groups = new address[](groupCount);

    // register 3 validator groups
    for (uint256 groupIndex = 0; groupIndex < groupCount; groupIndex++) {
      address groupAddress = registerValidatorGroup(
        valKeys[groupIndex],
        maxGroupSize * validatorLockedGoldRequirements,
        commission,
        json
      );
      groups[groupIndex] = groupAddress;
      console.log("registered group: ", groupAddress);
    }

    console.log("  * Registering validators ... Count: ", valKeys.length - groupCount);
    // Split the validator keys into groups that will fit within the max group size.

    // TODO change name of variable amount of groups for amount in group
    for (uint256 groupIndex = 0; groupIndex < groupCount; groupIndex++) {
      address groupAddress = groups[groupIndex];
      console.log("Registering members for group: ", groupAddress);
      for (uint256 validatorIndex = 0; validatorIndex < maxGroupSize; validatorIndex++) {
        uint256 validatorKeyIndex = getValidatorKeyIndex(
          groupCount,
          groupIndex,
          validatorIndex,
          maxGroupSize
        );
        console.log("Registering validator #: ", validatorIndex);
        address validator = registerValidator(
          validatorIndex,
          valKeys[validatorKeyIndex],
          validatorLockedGoldRequirements,
          groupAddress
        );
        // TODO start broadcast
        console.log("Adding to group...");

        vm.startBroadcast(groups[groupIndex]);
        address greater = groupIndex == 0 ? address(0) : groups[groupIndex - 1];

        if (validatorIndex == 0) {
          getValidators().addFirstMember(validator, address(0), greater);
          console.log("Making group vote for itself");
        } else {
          getValidators().addMember(validator);
        }
        getElection().vote(groupAddress, validatorLockedGoldRequirements, address(0), greater);

        vm.stopBroadcast();
      }
    }
  }

  function captureEpochManagerEnablerValidators() public {
    address numberValidatorsInCurrentSetPrecompileAddress = 0x00000000000000000000000000000000000000f9;
    numberValidatorsInCurrentSetPrecompileAddress.call(
      abi.encodeWithSignature("setNumberOfValidators()")
    );

    address validatorSignerAddressFromCurrentSetPrecompileAddress = 0x00000000000000000000000000000000000000fa;
    validatorSignerAddressFromCurrentSetPrecompileAddress.call(
      abi.encodeWithSignature("setValidators()")
    );

    address epochManagerEnabler = registry.getAddressForString("EpochManagerEnabler");
    IEpochManagerEnabler epochManagerEnablerContract = IEpochManagerEnabler(epochManagerEnabler);
    epochManagerEnablerContract.captureEpochAndValidators();
  }
}<|MERGE_RESOLUTION|>--- conflicted
+++ resolved
@@ -615,12 +615,7 @@
     );
 
     InitParamsTunnel memory initParamsTunnel = InitParamsTunnel({
-<<<<<<< HEAD
-      commissionUpdateDelay: commissionUpdateDelay,
-      deprecated_downtimeGracePeriod: downtimeGracePeriod
-=======
       commissionUpdateDelay: commissionUpdateDelay
->>>>>>> edf18538
     });
 
     deployProxiedContract(
