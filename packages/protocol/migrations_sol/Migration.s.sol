pragma solidity >=0.8.7 <0.8.20;
// Can be moved to 0.8 if I use the interfaces? Need to do for Proxy
// TODO proxy should have getOwner as external

// Note: This scrip should not include any cheatcode so that it can run in production

import {Script} from "forge-std-8/Script.sol";
import "forge-std/console.sol";
import "forge-std/StdJson.sol";

import "@celo-contracts/common/interfaces/IOwnable.sol";
import "@celo-contracts/common/interfaces/IProxyFactory.sol";
import "@celo-contracts/common/interfaces/IProxy.sol";
import "@celo-contracts/common/interfaces/IRegistry.sol";
import "@celo-contracts/common/interfaces/IFreezer.sol";
import "@celo-contracts/common/interfaces/IFeeCurrencyWhitelist.sol";
import "@celo-contracts/common/interfaces/ICeloToken.sol"; // TODO move these to Initializer
import "@celo-contracts/common/interfaces/IAccountsInitializer.sol";
import "@celo-contracts/common/interfaces/IAccounts.sol";
import "@celo-contracts/governance/interfaces/LockedGoldfunctionInitializer.sol";
import "@celo-contracts/governance/interfaces/IValidatorsInitializer.sol";
import "@celo-contracts/governance/interfaces/IElectionInitializer.sol";
import "@celo-contracts/governance/interfaces/IEpochRewardsInitializer.sol";
import "@celo-contracts/governance/interfaces/IBlockchainParametersInitializer.sol";
import "@celo-contracts/governance/interfaces/ILockedGold.sol";
import "@celo-contracts/common/interfaces/IAccounts.sol";
import "@celo-contracts/governance/interfaces/IGovernanceSlasherInitializer.sol";
import "@celo-contracts/governance/interfaces/IDoubleSigningSlasherInitializer.sol";
import "@celo-contracts/governance/interfaces/IDowntimeSlasherInitializer.sol";
import "@celo-contracts/governance/interfaces/IGovernanceApproverMultiSigInitializer.sol";
import "@celo-contracts/governance/interfaces/IGovernanceInitializer.sol";

import "@celo-contracts/governance/interfaces/IGovernance.sol";

import "@celo-contracts/common/interfaces/IFeeHandlerSellerInitializer.sol";
import "@celo-contracts/common/interfaces/IFeeHandlerInitializer.sol";
import "@celo-contracts/common/interfaces/IFeeHandler.sol";

import "@celo-contracts/identity/interfaces/IRandomInitializer.sol";
import "@celo-contracts/identity/interfaces/IEscrowInitializer.sol";
import "@celo-contracts/identity/interfaces/IOdisPaymentsInitializer.sol";
import "@celo-contracts/identity/interfaces/IFederatedAttestationsInitializer.sol";
import "@celo-contracts/stability/interfaces/ISortedOracles.sol";
import "@celo-contracts-8/common/interfaces/IGasPriceMinimumInitializer.sol";



import "./HelperInterFaces.sol";
import "@openzeppelin/contracts8/utils/math/Math.sol";

import "@celo-contracts-8/common/UsingRegistry.sol";
import "@celo-contracts/common/interfaces/IFeeCurrencyWhitelist.sol";

// Using Registry
contract Migration is Script, UsingRegistry {
  using stdJson for string;

  address constant deployerAccount = 0xf39Fd6e51aad88F6F4ce6aB8827279cffFb92266;

  IProxyFactory proxyFactory;

  uint256 proxyNonce = 0;
  address constant registryAddress = address(0x000000000000000000000000000000000000ce10);

  event Result(bytes);

  function create2deploy(bytes32 salt, bytes memory initCode) internal returns (address) {
    address deployedAddress;
    assembly {
      deployedAddress := create2(0, add(initCode, 32), mload(initCode), salt)
      if iszero(extcodesize(deployedAddress)) {
        revert(0, 0)
      }
    }
    return deployedAddress;
  }

  // TODO remove this duplicated block (it's in tests)
  // can't remove because of the syntax of value
  function deployCodeTo(string memory what, bytes memory args, uint256 value, address where)
    internal
  {
    bytes memory creationCode = vm.getCode(what);
    vm.etch(where, abi.encodePacked(creationCode, args));
    (bool success, bytes memory runtimeBytecode) = where.call{value: value}("");
    require(
      success,
      "StdCheats deployCodeTo(string,bytes,uint256,address): Failed to create runtime bytecode."
    );
    vm.etch(where, runtimeBytecode);
  }

  function deployCodeTo(string memory what, address where) internal {
    deployCodeTo(what, "", 0, where);
  }
  function deployCodeTo(string memory what, bytes memory args, address where) internal {
    deployCodeTo(what, args, 0, where);
  }

  function addToRegistry(string memory contractName, address proxyAddress) public {
    IProxy proxy = IProxy(registryAddress);
    if (proxy._getImplementation() == address(0)){
      console.log("Can't add to registry because implementation not set");
      return;

    }
    IRegistry registry = IRegistry(registryAddress);
    console.log(" Setting on the registry contract:", contractName);
    registry.setAddressFor(contractName, proxyAddress);
  }

  function setImplementationOnProxy(
    IProxy proxy,
    string memory contractName,
    bytes memory initializeCalldata
  ) public {
    // bytes memory implementationBytecode = vm.getCode(string.concat(contractName, ".sol"));
    console.log("msg.sender", msg.sender);
    console.log("address(this)", address(this));
    // console.log("address(Create2)", address(Create2));
    // console.log("owner of proxy is:", proxy._getOwner());
    bytes memory implementationBytecode = vm.getCode(string.concat("out/", contractName, ".sol/", contractName, ".json"));
    bool testingDeployment = false;
    bytes memory initialCode = abi.encodePacked(
      implementationBytecode,
      abi.encode(testingDeployment)
    );
    address implementation = create2deploy(bytes32(proxyNonce), initialCode);
    proxyNonce++; // nonce to avoid having the same address to deploy to, likely won't needed but just in case
    console.log(" Implementation deployed to:", address(implementation));
    console.log(" Calling initialize(..)");
    proxy._setAndInitializeImplementation(implementation, initializeCalldata);
  }

  function deployProxiedContract(
    string memory contractName,
    address toProxy,
    bytes memory initializeCalldata
  ) public {
    console.log("Deploying: ", contractName);
    deployCodeTo("Proxy.sol", abi.encode(false), toProxy);
    IProxy proxy = IProxy(toProxy);
    console.log(" Proxy deployed to:", toProxy);

    setImplementationOnProxy(proxy, contractName, initializeCalldata);
    addToRegistry(contractName, address(proxy));
    console.log(" Done deploying:", contractName);
    console.log("------------------------------");
  }

  function deployProxiedContract(string memory contractName, bytes memory initializeCalldata) public returns (address proxyAddress) {
    console.log("Deploying: ", contractName);

    // Can't deploy with new Proxy() because Proxy is in 0.5
    // Proxy proxy = new Proxy();
    // In production this should use create2, in testing can't do that
    // because forge re-routes the create2 via Create2Deployer contract to have predictable address
    // address proxyAddress = create2deploy(bytes32(proxyNonce), vm.getCode("Proxy.sol"));
    // TODO figure out if this works in production

    // address proxyAddress = address(
    //   uint160((uint256(sha256(abi.encode(vm.getCode("Proxy.sol"), proxyNonce)))))
    // );
    // deployCodeTo("Proxy.sol", abi.encode(false), proxyAddress);
    proxyAddress = proxyFactory.deployProxy();

    IProxy proxy = IProxy(proxyAddress);
    console.log(" Proxy deployed to:", address(proxy));

    setImplementationOnProxy(proxy, contractName, initializeCalldata);
    addToRegistry(contractName, address(proxy));

    console.log(" Done deploying:", contractName);
    console.log("------------------------------");
  }

  function run() external {
    // it's anvil key
    // TODO check that this matches deployerAccount and the pK can be avoided with --unlock
    vm.startBroadcast(deployerAccount);

    // TODO replace all the lines here with "Migrations.deployA()"
    // TODO rename this script to MigrationsScript

    // load migration confirm 
    string memory json = vm.readFile("./migrations_sol/migrationsConfig.json");

    // proxyFactory = IProxyFactory(create2deploy(0, vm.getCode("ProxyFactory.sol")));
    // https://github.com/foundry-rs/foundry/issues/7569
    proxyFactory = IProxyFactory(create2deploy(0, vm.getCode("./out/ProxyFactory.sol/ProxyFactory.json")));

    // deploy a proxy just to get the owner
    // IProxy deployedProxy = IProxy(proxyFactory.deployProxy());
    // deployedProxy._transferOwnership(address(this));
    // console.log("Proxy with owner at:",  address(deployedProxy));
    // console.logBytes32(bytes32(uint256(keccak256("eip1967.proxy.admin")) - 1));

    // TODO in production the proxy of the registry is created using a cheatcode
    // deployProxiedContract("Registry", registryAddress, abi.encodeWithSelector(IRegistry.initialize.selector));

    // just set the initialization of a proxy
    migrateRegistry();
    console.log("Before set registry");
    _transferOwnership(deployerAccount); //UsingRegistry
    setRegistry(registryAddress); // UsingRegistry
    migrateFreezer();
    migrateFeeCurrencyWhitelist();
    migrateGoldToken(json);
    migrateSortedOracles(json);
    migrateGasPriceMinimum(json);
    migrateReserve(json);
    // cUER and cREAL not migrated
    migrateStableToken(json);
    migrateExchange(json);
    migrateAccount();
    migrateLockedGold(json);
    migrateValidators(json); // this triggers a revert, the deploy after the json reads
    migrateElection(json);
    migrateEpochRewards(json);
    migrateRandom(json);
    migrateEscrow();
    // // attestations not migrates
    migrateBlockchainParameters(json);
    migrateGovernanceSlasher();
    migrateDoubleSigningSlasher(json);
    migrateDowntimeSlasher(json);
    migrateGovernanceApproverMultiSig(json);
    // // GrandaMento not migrated
    migrateFederatedAttestations();
    migrateMentoFeeHandlerSeller();
    migrateUniswapFeeHandlerSeller();
    migrateFeeHandler(json);
    migrateOdisPayments();
    migrateGovernance(json);
    vm.stopBroadcast();

    electValidators(json);

    // // // little sanity check, remove later
    // IRegistry registry = IRegistry(registryAddress);
    // registry.setAddressFor("registry", address(1));
    // console.log("print:");
    // console.logAddress(registry.getAddressForStringOrDie("registry"));

  }

  function migrateRegistry() public {
    setImplementationOnProxy(IProxy(registryAddress), "Registry", abi.encodeWithSelector(IRegistry.initialize.selector));
    // set registry in registry itself
    console.log("Owner of the Registry Proxy is", IProxy(registryAddress)._getOwner());
    console.log("Owner of registry contract is", IOwnable(registryAddress).owner());
    addToRegistry("Registry", registryAddress);
    console.log("Done migration registry");
  }

  function migrateFreezer() public {
    // TODO migrate the initializations interface
    deployProxiedContract("Freezer", abi.encodeWithSelector(IFreezer.initialize.selector));
  }

  function migrateFeeCurrencyWhitelist() public {
    // TODO migrate the initializations interface
    deployProxiedContract("FeeCurrencyWhitelist", abi.encodeWithSelector(IFeeCurrencyWhitelist.initialize.selector));
  }

  function migrateGoldToken(string memory json) public {
    // TODO change pre-funded addresses to make it match circulation supply
    address goldProxyAddress = deployProxiedContract(
      "GoldToken",
      abi.encodeWithSelector(ICeloToken.initialize.selector, registryAddress));

    bool frozen = abi.decode(json.parseRaw(".goldToken.frozen"), (bool));
    if (frozen){
      getFreezer().freeze(goldProxyAddress);
    }

  }

  function migrateSortedOracles(string memory json) public {
    uint256 reportExpirySeconds = abi.decode(json.parseRaw(".sortedOracles.reportExpirySeconds"), (uint256));
    deployProxiedContract(
      "SortedOracles",
      abi.encodeWithSelector(ISortedOracles.initialize.selector, reportExpirySeconds));
  }

  function migrateGasPriceMinimum(string memory json) public {
    uint256 gasPriceMinimumFloor = abi.decode(json.parseRaw(".gasPriceMinimum.minimumFloor"), (uint256));
    uint256 targetDensity = abi.decode(json.parseRaw(".gasPriceMinimum.targetDensity"), (uint256));
    uint256 adjustmentSpeed = abi.decode(json.parseRaw(".gasPriceMinimum.adjustmentSpeed"), (uint256));
    uint256 baseFeeOpCodeActivationBlock = abi.decode(json.parseRaw(".gasPriceMinimum.baseFeeOpCodeActivationBlock"), (uint256));

    deployProxiedContract(
      "GasPriceMinimum",
      abi.encodeWithSelector(IGasPriceMinimumInitializer.initialize.selector, registryAddress, gasPriceMinimumFloor, targetDensity, adjustmentSpeed, baseFeeOpCodeActivationBlock));
  }

  function migrateReserve(string memory json) public {

    // Reserve spend multisig not migrates

    uint256 tobinTaxStalenessThreshold = abi.decode(json.parseRaw(".reserve.tobinTaxStalenessThreshold"), (uint256));
    uint256 spendingRatio = abi.decode(json.parseRaw(".reserve.spendingRatio"), (uint256));
    uint256 frozenGold = abi.decode(json.parseRaw(".reserve.frozenGold"), (uint256));
    uint256 frozenDays = abi.decode(json.parseRaw(".reserve.frozenDays"), (uint256));
    bytes32[] memory assetAllocationSymbols = abi.decode(json.parseRaw(".reserve.assetAllocationSymbols"), (bytes32[]));

    uint256[] memory assetAllocationWeights = abi.decode(json.parseRaw(".reserve.assetAllocationWeights"), (uint256[]));
    uint256 tobinTax = abi.decode(json.parseRaw(".reserve.tobinTax"), (uint256));
    uint256 tobinTaxReserveRatio = abi.decode(json.parseRaw(".reserve.tobinTaxReserveRatio"), (uint256));
    uint256 initialBalance = abi.decode(json.parseRaw(".reserve.initialBalance"), (uint256));
    
    address reserveProxyAddress = deployProxiedContract(
      "Reserve",
      abi.encodeWithSelector(IReserveInitializer.initialize.selector, registryAddress, tobinTaxStalenessThreshold, spendingRatio, frozenGold, frozenDays, assetAllocationSymbols, assetAllocationWeights, tobinTax, tobinTaxReserveRatio));

    // with the reserve we migrate:
    // spender, wont do
    // otherReserveAddress, wont do
    // send initialBalance to Reserve
    // TODO this should be a transfer from the deployer rather than a deal
    vm.deal(reserveProxyAddress, initialBalance);
    // reserve.setFrozenGold, wont do
    address reserveSpenderMultiSig = deployerAccount;
    IReserve(reserveProxyAddress).addSpender(reserveSpenderMultiSig);
    console.log("reserveSpenderMultiSig set to:", reserveSpenderMultiSig);
  }

  function migrateStableToken(string memory json) public {
    // TODO add cEUR, cBRL, etc
    string memory name = abi.decode(json.parseRaw(".stableToken.tokenName"), (string));
    string memory symbol = abi.decode(json.parseRaw(".stableToken.tokenSymbol"), (string));
    uint8 decimals = abi.decode(json.parseRaw(".stableToken.decimals"), (uint8));
    uint256 inflationRate = abi.decode(json.parseRaw(".stableToken.inflationRate"), (uint256));
    uint256 inflationFactorUpdatePeriod = abi.decode(json.parseRaw(".stableToken.inflationPeriod"), (uint256));
    uint256 initialBalanceValue = abi.decode(json.parseRaw(".stableToken.initialBalance"), (uint256));
    
    
    address[] memory initialBalanceAddresses = new address[](1);
    initialBalanceAddresses[0] = deployerAccount;
    // initialBalanceAddresses.push(deployerAccount);
    uint256[] memory initialBalanceValuees = new uint256[](1);
    initialBalanceValuees[0] = initialBalanceValue;
    // initialBalanceValuees.push(initialBalanceValue);
    
    string memory exchangeIdentifier = "Exchange";

    address stableTokenProxyAddress = deployProxiedContract(
      "StableToken",
      abi.encodeWithSelector(IStableTokenInitialize.initialize.selector, name, symbol, decimals, registryAddress, inflationRate, inflationFactorUpdatePeriod, initialBalanceAddresses, initialBalanceValuees, exchangeIdentifier));
  
    bool frozen = abi.decode(json.parseRaw(".stableToken.frozen"), (bool));
    if (frozen){
      getFreezer().freeze(stableTokenProxyAddress);
    }

    // TODO add more configurable oracles from the json
    // getSortedOracles();
    // console.log("this worked");
    getSortedOracles().addOracle(stableTokenProxyAddress, deployerAccount);

    uint256 celoPrice = abi.decode(json.parseRaw(".stableToken.celoPrice"), (uint256));
    if (celoPrice != 0 ) {
      console.log("before report");
      getSortedOracles().report(stableTokenProxyAddress, celoPrice * 1e24, address(0), address(0)); // TODO use fixidity
      console.log("After report report");
    }

    IReserve(registry.getAddressForStringOrDie("Reserve")).addToken(stableTokenProxyAddress);

    getFeeCurrencyWhitelist().addToken(stableTokenProxyAddress);

  }

  function migrateExchange(string memory json) public {
  
    string memory stableTokenIdentifier = "StableToken";
    uint256 spread = abi.decode(json.parseRaw(".exchange.spread"), (uint256));
    uint256 reserveFraction = abi.decode(json.parseRaw(".exchange.reserveFraction"), (uint256));
    uint256 updateFrequency = abi.decode(json.parseRaw(".exchange.updateFrequency"), (uint256));
    uint256 minimumReports = abi.decode(json.parseRaw(".exchange.minimumReports"), (uint256));
  

    address exchangeProxyAddress = deployProxiedContract(
      "Exchange",
      abi.encodeWithSelector(IExchangeInitializer.initialize.selector, registryAddress, stableTokenIdentifier, spread, reserveFraction, updateFrequency, minimumReports));

    bool frozen = abi.decode(json.parseRaw(".exchange.frozen"), (bool));
    if (frozen){
      getFreezer().freeze(exchangeProxyAddress);
    }

    IExchange(exchangeProxyAddress).activateStable();
  }

  function migrateAccount() public {

    address accountsProxyAddress = deployProxiedContract(
      "Accounts",
      abi.encodeWithSelector(IAccountsInitializer.initialize.selector, registryAddress));

    IAccounts(accountsProxyAddress).setEip712DomainSeparator();
  }

  function migrateLockedGold(string memory json) public {
   
    uint256 unlockingPeriod = abi.decode(json.parseRaw(".lockedGold.unlockingPeriod"), (uint256));

    deployProxiedContract(
      "LockedGold",
      abi.encodeWithSelector(ILockedGoldInitializer.initialize.selector, registryAddress, unlockingPeriod));

  }

  function migrateValidators(string memory json) public {
    uint256 groupRequirementValue = abi.decode(json.parseRaw(".validators.groupLockedGoldRequirements.value"), (uint256));
    uint256 groupRequirementDuration = abi.decode(json.parseRaw(".validators.groupLockedGoldRequirements.duration"), (uint256));
    uint256 validatorRequirementValue = abi.decode(json.parseRaw(".validators.validatorLockedGoldRequirements.value"), (uint256));
    uint256 validatorRequirementDuration = abi.decode(json.parseRaw(".validators.validatorLockedGoldRequirements.duration"), (uint256));
    uint256 validatorScoreExponent = abi.decode(json.parseRaw(".validators.validatorScoreParameters.exponent"), (uint256));
    uint256 validatorScoreAdjustmentSpeed = abi.decode(json.parseRaw(".validators.validatorScoreParameters.adjustmentSpeed"), (uint256));
    uint256 membershipHistoryLength = abi.decode(json.parseRaw(".validators.membershipHistoryLength"), (uint256));
    uint256 slashingMultiplierResetPeriod = abi.decode(json.parseRaw(".validators.slashingMultiplierResetPeriod"), (uint256));
    uint256 maxGroupSize = abi.decode(json.parseRaw(".validators.maxGroupSize"), (uint256));
    uint256 commissionUpdateDelay = abi.decode(json.parseRaw(".validators.commissionUpdateDelay"), (uint256));
    uint256 downtimeGracePeriod = abi.decode(json.parseRaw(".validators.downtimeGracePeriod"), (uint256));

    // revert("Must revert");

    deployProxiedContract(
      "Validators",
      abi.encodeWithSelector(IValidatorsInitializer.initialize.selector, registryAddress, groupRequirementValue,
          groupRequirementDuration,
          validatorRequirementValue,
          validatorRequirementDuration,
          validatorScoreExponent,
          validatorScoreAdjustmentSpeed,
          membershipHistoryLength,
          slashingMultiplierResetPeriod,
          maxGroupSize,
          commissionUpdateDelay,
          downtimeGracePeriod));
  }

  function migrateElection(string memory json) public{
    uint256 minElectableValidators = abi.decode(json.parseRaw(".election.minElectableValidators"), (uint256));
    uint256 maxElectableValidators = abi.decode(json.parseRaw(".election.maxElectableValidators"), (uint256));
    uint256 maxNumGroupsVotedFor = abi.decode(json.parseRaw(".election.maxNumGroupsVotedFor"), (uint256));
    uint256 electabilityThreshold = abi.decode(json.parseRaw(".election.electabilityThreshold"), (uint256));

    deployProxiedContract(
      "Election",
      abi.encodeWithSelector(IElectionInitializer.initialize.selector, registryAddress, minElectableValidators, maxElectableValidators, maxNumGroupsVotedFor, electabilityThreshold));
  }

  function migrateEpochRewards(string memory json) public {

    uint256 targetVotingYieldInitial = abi.decode(json.parseRaw(".epochRewards.targetVotingYieldParameters.initial"), (uint256));
    uint256 targetVotingYieldMax = abi.decode(json.parseRaw(".epochRewards.targetVotingYieldParameters.max"), (uint256));
    uint256 targetVotingYieldAdjustmentFactor = abi.decode(json.parseRaw(".epochRewards.targetVotingYieldParameters.adjustmentFactor"), (uint256));
    uint256 rewardsMultiplierMax = abi.decode(json.parseRaw(".epochRewards.rewardsMultiplierParameters.max"), (uint256));
    uint256 rewardsMultiplierUnderspendAdjustmentFactor = abi.decode(json.parseRaw(".epochRewards.rewardsMultiplierParameters.adjustmentFactors.underspend"), (uint256));
    uint256 rewardsMultiplierOverspendAdjustmentFactor = abi.decode(json.parseRaw(".epochRewards.rewardsMultiplierParameters.adjustmentFactors.overspend"), (uint256));
    uint256 targetVotingGoldFraction = abi.decode(json.parseRaw(".epochRewards.targetVotingGoldFraction"), (uint256));
    uint256 targetValidatorEpochPayment = abi.decode(json.parseRaw(".epochRewards.maxValidatorEpochPayment"), (uint256));
    uint256 communityRewardFraction = abi.decode(json.parseRaw(".epochRewards.communityRewardFraction"), (uint256));
    address carbonOffsettingPartner = abi.decode(json.parseRaw(".epochRewards.carbonOffsettingPartner"), (address));
    uint256 carbonOffsettingFraction = abi.decode(json.parseRaw(".epochRewards.carbonOffsettingFraction"), (uint256));

    address epochRewardsProxy = deployProxiedContract(
      "EpochRewards",
      abi.encodeWithSelector(IEpochRewardsInitializer.initialize.selector, registryAddress, targetVotingYieldInitial,
              targetVotingYieldMax,
              targetVotingYieldAdjustmentFactor,
              rewardsMultiplierMax,
              rewardsMultiplierUnderspendAdjustmentFactor,
              rewardsMultiplierOverspendAdjustmentFactor,
              targetVotingGoldFraction,
              targetValidatorEpochPayment,
              communityRewardFraction,
              carbonOffsettingPartner,
              carbonOffsettingFraction));

    bool frozen = abi.decode(json.parseRaw(".epochRewards.frozen"), (bool));
  
    if (frozen){
      getFreezer().freeze(epochRewardsProxy);
    }
  }

  function migrateRandom(string memory json) public {

    uint256 randomnessBlockRetentionWindow = abi.decode(json.parseRaw(".random.randomnessBlockRetentionWindow"), (uint256));

    deployProxiedContract(
      "Random",
      abi.encodeWithSelector(IRandomInitializer.initialize.selector, randomnessBlockRetentionWindow));
  }

  function migrateEscrow() public {

    deployProxiedContract(
      "Escrow",
      abi.encodeWithSelector(IEscrowInitializer.initialize.selector));
  }

  function migrateBlockchainParameters(string memory json) public {
    uint256 gasForNonGoldCurrencies = abi.decode(json.parseRaw(".blockchainParameters.gasForNonGoldCurrencies"), (uint256));
    uint256 gasLimit = abi.decode(json.parseRaw(".blockchainParameters.gasLimit"), (uint256));
    uint256 lookbackWindow = abi.decode(json.parseRaw(".blockchainParameters.lookbackWindow"), (uint256));

    deployProxiedContract(
      "BlockchainParameters",
      abi.encodeWithSelector(IBlockchainParametersInitializer.initialize.selector, gasForNonGoldCurrencies, gasLimit, lookbackWindow));

    
  }

  function migrateGovernanceSlasher() public {
    deployProxiedContract(
      "GovernanceSlasher",
      abi.encodeWithSelector(IGovernanceSlasherInitializer.initialize.selector, registryAddress));

      getLockedGold().addSlasher("GovernanceSlasher");
  }

  function migrateDoubleSigningSlasher(string memory json) public {
    uint256 penalty = abi.decode(json.parseRaw(".doubleSigningSlasher.penalty"), (uint256));
    uint256 reward = abi.decode(json.parseRaw(".doubleSigningSlasher.reward"), (uint256));

    deployProxiedContract(
      "DoubleSigningSlasher",
      abi.encodeWithSelector(IDoubleSigningSlasherInitializer.initialize.selector, registryAddress, penalty, reward));

      getLockedGold().addSlasher("DoubleSigningSlasher");
  }

  function migrateDowntimeSlasher(string memory json) public {
    uint256 penalty = abi.decode(json.parseRaw(".downtimeSlasher.penalty"), (uint256));
    uint256 reward = abi.decode(json.parseRaw(".downtimeSlasher.reward"), (uint256));
    uint256 slashableDowntime = abi.decode(json.parseRaw(".downtimeSlasher.slashableDowntime"), (uint256));

    deployProxiedContract(
      "DowntimeSlasher",
      abi.encodeWithSelector(IDowntimeSlasherInitializer.initialize.selector, registryAddress, penalty, reward, slashableDowntime));

      getLockedGold().addSlasher("DowntimeSlasher");

  }

  function migrateGovernanceApproverMultiSig(string memory json) public {
    address[] memory owners = new address[](1);
    owners[0] = deployerAccount;

    uint256 required = abi.decode(json.parseRaw(".governanceApproverMultiSig.required"), (uint256));
    uint256 internalRequired = abi.decode(json.parseRaw(".governanceApproverMultiSig.internalRequired"), (uint256));

    // This adds the multisig to the registry, which is not a case in mainnet but it's useful to keep a reference
    // of the deployed contract
    deployProxiedContract(
      "GovernanceApproverMultiSig",
      abi.encodeWithSelector(IGovernanceApproverMultiSigInitializer.initialize.selector, owners, required, internalRequired));
  }

  function migrateFederatedAttestations() public {
    deployProxiedContract(
      "FederatedAttestations",
      abi.encodeWithSelector(IFederatedAttestationsInitializer.initialize.selector));

  }

  function migrateMentoFeeHandlerSeller() public{
    address[] memory tokenAddresses;
    uint256[] memory minimumReports;

    deployProxiedContract(
      "MentoFeeHandlerSeller",
      abi.encodeWithSelector(IFeeHandlerSellerInitializer.initialize.selector, registryAddress, tokenAddresses, minimumReports));
  }

  function migrateUniswapFeeHandlerSeller() public{
    address[] memory tokenAddresses;
    uint256[] memory minimumReports;

    deployProxiedContract(
      "UniswapFeeHandlerSeller",
      abi.encodeWithSelector(IFeeHandlerSellerInitializer.initialize.selector, registryAddress, tokenAddresses, minimumReports));
  }

  function migrateFeeHandler(string memory json) public {

    address newFeeBeneficiary = abi.decode(json.parseRaw(".feeHandler.beneficiary"), (address));
    uint256 newBurnFraction = abi.decode(json.parseRaw(".feeHandler.burnFraction"), (uint256));
    address[] memory tokens;
    address[] memory handlers;
    uint256[] memory newLimits;
    uint256[] memory newMaxSlippages ;


    address feeHandlerProxyAddress = deployProxiedContract(
      "FeeHandler",
      abi.encodeWithSelector(IFeeHandlerInitializer.initialize.selector, registryAddress, newFeeBeneficiary, newBurnFraction, tokens, handlers, newLimits, newMaxSlippages));

    IFeeHandler(feeHandlerProxyAddress).addToken(getStableToken(), address(getMentoFeeHandlerSeller()));
  }

  function migrateOdisPayments() public{
    deployProxiedContract(
      "OdisPayments",
      abi.encodeWithSelector(IOdisPaymentsInitializer.initialize.selector));
  }

  function migrateGovernance(string memory json) public {
    bool useApprover = abi.decode(json.parseRaw(".governanceApproverMultiSig.required"), (bool));

    address approver = useApprover? registry.getAddressForString("GovernanceApproverMultiSig"): deployerAccount;
    uint256 concurrentProposals = abi.decode(json.parseRaw(".governance.concurrentProposals"), (uint256));
    uint256 minDeposit = abi.decode(json.parseRaw(".governance.minDeposit"), (uint256));
    uint256 queueExpiry = abi.decode(json.parseRaw(".governance.queueExpiry"), (uint256));
    uint256 dequeueFrequency = abi.decode(json.parseRaw(".governance.dequeueFrequency"), (uint256));
    uint256 referendumStageDuration = abi.decode(json.parseRaw(".governance.referendumStageDuration"), (uint256));
    uint256 executionStageDuration = abi.decode(json.parseRaw(".governance.executionStageDuration"), (uint256));
    uint256 participationBaseline = abi.decode(json.parseRaw(".governance.participationBaseline"), (uint256));
    uint256 participationFloor = abi.decode(json.parseRaw(".governance.participationFloor"), (uint256));
    uint256 baselineUpdateFactor = abi.decode(json.parseRaw(".governance.baselineUpdateFactor"), (uint256));
    uint256 baselineQuorumFactor = abi.decode(json.parseRaw(".governance.baselineQuorumFactor"), (uint256));

    // // address governanceProxyAddress = deployProxiedContract(
    address governanceProxyAddress = deployProxiedContract(
      "Governance",
      abi.encodeWithSelector(IGovernanceInitializer.initialize.selector, registryAddress, approver,
        concurrentProposals,
        minDeposit,
        queueExpiry,
        dequeueFrequency,
        referendumStageDuration,
        executionStageDuration,
        participationBaseline,
        participationFloor,
        baselineUpdateFactor,
        baselineQuorumFactor
      ));

    _setConstitution(governanceProxyAddress, json);
    _transferOwnerShipCoreContact(governanceProxyAddress, json);


  }

  function _transferOwnerShipCoreContact(address governanceAddress, string memory json) public {
    bool skipTransferOwnership = abi.decode(json.parseRaw(".governance.skipTransferOwnership"), (bool));
    if (!skipTransferOwnership){
      // TODO move this list somewhere else
      string[22] memory fixedStringArray = ['Accounts',
        // 'Attestations',
        // BlockchainParameters ownership transitioned to governance in a follow-up script.?
        'BlockchainParameters',
        'DoubleSigningSlasher',
        'DowntimeSlasher',
        'Election',
        'EpochRewards',
        'Escrow',
        'FederatedAttestations',
        'FeeCurrencyWhitelist',
        'Freezer',
        'FeeHandler',
        'GoldToken',
        'Governance',
        'GovernanceSlasher',
        'LockedGold',
        'OdisPayments',
        'Random',
        'Registry',
        'SortedOracles',
        'UniswapFeeHandlerSeller',
        'MentoFeeHandlerSeller',
        'Validators'
        ];

      for (uint256 i = 0; i < fixedStringArray.length; i++) {
        string memory contractToTransfer = fixedStringArray[i];
        console.log("Transfering ownership of: ", contractToTransfer);
        IProxy proxy = IProxy(registry.getAddressForStringOrDie(contractToTransfer));
        proxy._transferOwnership(governanceAddress);
      }
    }
  }


  function _setConstitution(address governanceAddress, string memory json) public {
    // if I set this function outside 
    bool skipSetConstitution = abi.decode(json.parseRaw(".governance.skipSetConstitution"), (bool));
    IGovernance governance = IGovernance(governanceAddress);
    string memory constitutionJson = vm.readFile("./governanceConstitution.json");
    string[] memory contractsKeys = vm.parseJsonKeys(constitutionJson, "$");

    if (!skipSetConstitution){
      for (uint256 i = 0; i < contractsKeys.length; i++) {
        // TODO need to handle the special case for "proxy"
        string memory contractName = contractsKeys[i];
        
        // TODO make helper function for string comparison
        if (keccak256(abi.encodePacked(contractName)) == keccak256(abi.encodePacked("proxy"))){
          continue;
        }

        console.log(string.concat("Setting constitution thresholds for: ", contractName));
        IRegistry registry = IRegistry(registryAddress);
        
        address contractAddress = registry.getAddressForString(contractName);

        string[] memory functionNames = vm.parseJsonKeys(constitutionJson, string.concat(".", contractName));
        for (uint256 j = 0; j < functionNames.length; j++) {
          string memory functionName = functionNames[j];
          console.log(string.concat("  Setting constitution thresholds for function : ", functionName));
          bytes4 functionHash = bytes4(keccak256(bytes(functionName)));
          uint256 threshold = abi.decode(constitutionJson.parseRaw(string.concat(".", contractName, ".", functionName)), (uint256));

          if (contractAddress != address(0)){
            // TODO fix this case
            governance.setConstitution(contractAddress, functionHash, threshold);

          }

        }
      }
    }
  }

  function lockGold(
    uint256 value
    // string memory privateKey
    ) public {
      
      // lock just one
      getAccounts().createAccount();
      getLockedGold().lock{value:value}();


    }

  //   function getParsedSignatureOfAddress(address _address, uint256 privateKey)
  //     public
  //     pure
  //     returns (uint8, bytes32, bytes32)
  //   {
  //     bytes32 addressHash = keccak256(abi.encodePacked(_address));
  //     bytes32 prefixedHash = ECDSA.toEthSignedMessageHash(addressHash);
  //     return vm.sign(privateKey, prefixedHash);
  //   }

  // function _generateEcdsaPubKeyWithSigner(address _validator, uint256 _signerPk)
  //   internal
  //   returns (bytes memory ecdsaPubKey, uint8 v, bytes32 r, bytes32 s)
  //   {
  //     (v, r, s) = getParsedSignatureOfAddress(_validator, _signerPk);

  //     bytes32 addressHash = keccak256(abi.encodePacked(_validator));

  //     ecdsaPubKey = addressToPublicKey(addressHash, v, r, s);
  //   }

    function uint256ToBytes(uint256 data) public pure returns (bytes memory result) {
        // Initialize result as a new dynamic byte array with 32 bytes length
        result = new bytes(64);
        // Copy the uint256 data to the memory of result
        assembly {
            mstore(add(result, 64), data)
        }
    }

  function registerValidator(
      uint256 validatorIndex,
      uint256 ecdsaPubKey,
      uint256 validatorKey,
      uint256 amountToLock
    ) public {
      vm.startBroadcast(validatorKey);
      lockGold(amountToLock);
      // TODO convert validatorIndex to string and make it a name
      // getAccounts().setName(groupName);
      // potentially create a precompile that validates everything for the proofs of posession
      console.log("Validator key", validatorKey);
      bytes memory _ecdsaPubKey = abi.encodePacked(
        bytes16(0xba5734d8f7091719471e7f7ed6b9df17),
        bytes16(0x0dc70cc661ca05e688601ad984f068b0),
        bytes16(0xd67351e5f06073092499336ab0839ef8),
        bytes16(0xa521afd334e53807205fa2f08eec74f4)
      );
      emit Result(_ecdsaPubKey);
      bytes memory newBlsPublicKey = abi.encodePacked(
        bytes32(0x0101010101010101010101010101010101010101010101010101010101010102),
        bytes32(0x0202020202020202020202020202020202020202020202020202020202020203),
        bytes32(0x0303030303030303030303030303030303030303030303030303030303030304)
      );
      bytes memory newBlsPop = abi.encodePacked(
        bytes16(0x04040404040404040404040404040405),
        bytes16(0x05050505050505050505050505050506),
        bytes16(0x06060606060606060606060606060607)
      );
      // (bytes memory _ecdsaPubKey, uint8 v, bytes32 r, bytes32 s) = _generateEcdsaPubKeyWithSigner(
      //   validator,
      //   signerPk
      // );
      // bytes memory _ecdsaPubKey = 0xba5734d8f7091719471e7f7ed6b9df170dc70cc661ca05e688601ad984f068b0d67351e5f06073092499336ab0839ef8a521afd334e53807205fa2f08eec74f4;
      // console.log("key in uint:", ecdsaPubKey);
      getValidators().registerValidator(_ecdsaPubKey, newBlsPublicKey, newBlsPop);
      console.log("Done registering validators");
      vm.stopBroadcast();
// 
  }

  function getValidatorKeyIndex(uint256 groupIndex, uint256 validatorIndex, uint256 membersInAGroup) public returns(uint256) {
    return groupIndex*membersInAGroup + validatorIndex + 1;
  }

  function getValidatorKeyFromGroupGroup(uint256[] memory keys, uint256 groupIndex, uint256 validatorIndex, uint256 membersInAGroup) public returns(uint256) {
    return keys[getValidatorKeyIndex(groupIndex, validatorIndex, membersInAGroup)];
  }

  function registerValidatorGroup(
      string memory groupName,
      uint256 validator0Key,
      uint256 amountToLock,
      uint256 commission
    ) public {
      vm.startBroadcast(validator0Key);
      lockGold(amountToLock);
      getAccounts().setName(groupName);
      getValidators().registerValidatorGroup(commission);
      vm.stopBroadcast();
    }

  function electValidators(string memory json) public {
    console.log("Electing validators: ");

    uint256 commission = abi.decode(json.parseRaw(".validators.commission"), (uint256));
    uint256 votesRatioOfLastVsFirstGroup = abi.decode(json.parseRaw(".validators.votesRatioOfLastVsFirstGroup"), (uint256));
    string memory groupName = abi.decode(json.parseRaw(".validators.groupName"), (string));
    uint256 minElectableValidators = abi.decode(json.parseRaw(".election.minElectableValidators"), (uint256));
    uint256[] memory valKeys = abi.decode(json.parseRaw(".validators.valKeys"), (uint256[]));
    uint256 maxGroupSize = abi.decode(json.parseRaw(".validators.maxGroupSize"), (uint256));
    uint256 validatorLockedGoldRequirements = abi.decode(json.parseRaw(".validators.validatorLockedGoldRequirements.value"), (uint256));
    uint256 lockedGoldPerValAtFirstGroup = abi.decode(json.parseRaw(".validators.groupLockedGoldRequirements"), (uint256));
    uint256[] memory ecdsaPubKeys = abi.decode(json.parseRaw(".validators.ecdsaPubKeys"), (uint256[]));
    // attestationKeys not migrated

    if (valKeys.length == 0) {
      console.log('  No validators to register');
      // return;
    }

    if (valKeys.length < minElectableValidators) {
      console.log(
        "Warning: Have ${valKeys.length} Validator keys but require a minimum of ${config.election.minElectableValidators} Validators in order for a new validator set to be elected."
      );
    }

    uint256 validator0Key = valKeys[0];

    if (votesRatioOfLastVsFirstGroup < 1) {
      revert("votesRatioOfLastVsFirstGroup needs to be >= 1");
    }

    // Assumptions about where funds are located:
    // * Validator 0 holds funds for all groups' stakes
    // * Validator 1-n holds funds needed for their own stake
    // const validator0Key = valKeys[0]

    // REPLACED WITH getValidatorGroup
    // Split the validator keys into groups that will fit within the max group size.
    uint256 amountOfGroups = Math.ceilDiv(valKeys.length, maxGroupSize);
    // string[][] memory  valKeyGroups;
    // for (uint256 i = 0; i < valKeys.length; i += maxGroupSize) {
    //   string[] memory validatorKeysfForGroup;
    //   valKeyGroups.push(validatorKeysfForGroup);
    //   // for (uint256 j = i+1; j <= maxGroupSize; i++) {
    //   //   valKeyGroups[i].push(valKeys[i]);
    //   // }
    // }

    // uint256 lockedGoldPerValEachGroup = ((votesRatioOfLastVsFirstGroup - 1)*lockedGoldPerValAtFirstGroup)/Math.max(amountOfGroups, 1);

    // registerValidatorGroup(
    //   groupName,
    //   validator0Key,
    //   // TODO change to group
    //   maxGroupSize*validatorLockedGoldRequirements,
    //   commission
    // );

    // console.log("  * Registering ${group.valKeys.length} validators ...");

<<<<<<< HEAD
    for (uint256 validatorIndex = 0; validatorIndex < amountOfGroups; validatorIndex++){
      console.log("Registering validator #: ", validatorIndex);
      uint256 ecdsaPubKey = ecdsaPubKeys[getValidatorKeyIndex(0, validatorIndex, maxGroupSize)];
      registerValidator(validatorIndex, ecdsaPubKey, getValidatorKeyFromGroupGroup(valKeys, 0, validatorIndex, maxGroupSize), validatorLockedGoldRequirements);
      return;
    }
=======
    // for (uint256 validatorIndex = 0; validatorIndex < amountOfGroups; validatorIndex++){
    //   registerValidator(validatorIndex, getValidatorKeyFromGroupGroup(valKeys, 0, validatorIndex, maxGroupSize), validatorLockedGoldRequirements);
    // }
>>>>>>> 3ff417de
    


    
  }

}

<|MERGE_RESOLUTION|>--- conflicted
+++ resolved
@@ -51,6 +51,17 @@
 import "@celo-contracts-8/common/UsingRegistry.sol";
 import "@celo-contracts/common/interfaces/IFeeCurrencyWhitelist.sol";
 
+
+contract ForceTx {
+
+  event VanillaEvent(string); // event to trigger so a tx can be processed
+
+  function identity() public returns (address) {
+    emit VanillaEvent("nop");
+    return msg.sender;
+  }
+}
+
 // Using Registry
 contract Migration is Script, UsingRegistry {
   using stdJson for string;
@@ -63,6 +74,7 @@
   address constant registryAddress = address(0x000000000000000000000000000000000000ce10);
 
   event Result(bytes);
+  
 
   function create2deploy(bytes32 salt, bytes memory initCode) internal returns (address) {
     address deployedAddress;
@@ -770,23 +782,16 @@
 
   function registerValidator(
       uint256 validatorIndex,
-      uint256 ecdsaPubKey,
+      bytes memory ecdsaPubKey,
       uint256 validatorKey,
-      uint256 amountToLock
-    ) public {
+      uint256 amountToLock,
+      address groupToAffiliate
+    ) public returns (address){
       vm.startBroadcast(validatorKey);
       lockGold(amountToLock);
-      // TODO convert validatorIndex to string and make it a name
-      // getAccounts().setName(groupName);
-      // potentially create a precompile that validates everything for the proofs of posession
-      console.log("Validator key", validatorKey);
-      bytes memory _ecdsaPubKey = abi.encodePacked(
-        bytes16(0xba5734d8f7091719471e7f7ed6b9df17),
-        bytes16(0x0dc70cc661ca05e688601ad984f068b0),
-        bytes16(0xd67351e5f06073092499336ab0839ef8),
-        bytes16(0xa521afd334e53807205fa2f08eec74f4)
-      );
-      emit Result(_ecdsaPubKey);
+      bytes memory _ecdsaPubKey = ecdsaPubKey;
+      address accountAddress = (new ForceTx()).identity();
+      // emit Result(ecdsaPubKey); Debugging, there's no console.log for bytes
       bytes memory newBlsPublicKey = abi.encodePacked(
         bytes32(0x0101010101010101010101010101010101010101010101010101010101010102),
         bytes32(0x0202020202020202020202020202020202020202020202020202020202020203),
@@ -797,15 +802,12 @@
         bytes16(0x05050505050505050505050505050506),
         bytes16(0x06060606060606060606060606060607)
       );
-      // (bytes memory _ecdsaPubKey, uint8 v, bytes32 r, bytes32 s) = _generateEcdsaPubKeyWithSigner(
-      //   validator,
-      //   signerPk
-      // );
-      // bytes memory _ecdsaPubKey = 0xba5734d8f7091719471e7f7ed6b9df170dc70cc661ca05e688601ad984f068b0d67351e5f06073092499336ab0839ef8a521afd334e53807205fa2f08eec74f4;
-      // console.log("key in uint:", ecdsaPubKey);
-      getValidators().registerValidator(_ecdsaPubKey, newBlsPublicKey, newBlsPop);
-      console.log("Done registering validators");
+      getValidators().registerValidator(ecdsaPubKey, newBlsPublicKey, newBlsPop);
+      getValidators().affiliate(groupToAffiliate);
+      console.log("Done registering validatora");
+
       vm.stopBroadcast();
+      return accountAddress;
 // 
   }
 
@@ -818,15 +820,18 @@
   }
 
   function registerValidatorGroup(
-      string memory groupName,
       uint256 validator0Key,
       uint256 amountToLock,
-      uint256 commission
-    ) public {
+      uint256 commission,
+      string memory json
+    ) public returns (address accountAddress) {
+      string memory groupName = abi.decode(json.parseRaw(".validators.groupName"), (string));
       vm.startBroadcast(validator0Key);
       lockGold(amountToLock);
       getAccounts().setName(groupName);
       getValidators().registerValidatorGroup(commission);
+      
+      accountAddress = (new ForceTx()).identity();
       vm.stopBroadcast();
     }
 
@@ -834,19 +839,17 @@
     console.log("Electing validators: ");
 
     uint256 commission = abi.decode(json.parseRaw(".validators.commission"), (uint256));
-    uint256 votesRatioOfLastVsFirstGroup = abi.decode(json.parseRaw(".validators.votesRatioOfLastVsFirstGroup"), (uint256));
-    string memory groupName = abi.decode(json.parseRaw(".validators.groupName"), (string));
+    // uint256 votesRatioOfLastVsFirstGroup = abi.decode(json.parseRaw(".validators.votesRatioOfLastVsFirstGroup"), (uint256));
     uint256 minElectableValidators = abi.decode(json.parseRaw(".election.minElectableValidators"), (uint256));
     uint256[] memory valKeys = abi.decode(json.parseRaw(".validators.valKeys"), (uint256[]));
     uint256 maxGroupSize = abi.decode(json.parseRaw(".validators.maxGroupSize"), (uint256));
     uint256 validatorLockedGoldRequirements = abi.decode(json.parseRaw(".validators.validatorLockedGoldRequirements.value"), (uint256));
-    uint256 lockedGoldPerValAtFirstGroup = abi.decode(json.parseRaw(".validators.groupLockedGoldRequirements"), (uint256));
-    uint256[] memory ecdsaPubKeys = abi.decode(json.parseRaw(".validators.ecdsaPubKeys"), (uint256[]));
+    // uint256 lockedGoldPerValAtFirstGroup = abi.decode(json.parseRaw(".validators.groupLockedGoldRequirements"), (uint256));
+    bytes[] memory ecdsaPubKeys = abi.decode(json.parseRaw(".validators.ecdsaPubKeys"), (bytes[]));
     // attestationKeys not migrated
 
     if (valKeys.length == 0) {
       console.log('  No validators to register');
-      // return;
     }
 
     if (valKeys.length < minElectableValidators) {
@@ -855,11 +858,11 @@
       );
     }
 
-    uint256 validator0Key = valKeys[0];
-
-    if (votesRatioOfLastVsFirstGroup < 1) {
-      revert("votesRatioOfLastVsFirstGroup needs to be >= 1");
-    }
+    uint256 validatorGroup0Key = valKeys[0];
+
+    // if (votesRatioOfLastVsFirstGroup < 1) {
+    //   revert("votesRatioOfLastVsFirstGroup needs to be >= 1");
+    // }
 
     // Assumptions about where funds are located:
     // * Validator 0 holds funds for all groups' stakes
@@ -869,42 +872,38 @@
     // REPLACED WITH getValidatorGroup
     // Split the validator keys into groups that will fit within the max group size.
     uint256 amountOfGroups = Math.ceilDiv(valKeys.length, maxGroupSize);
-    // string[][] memory  valKeyGroups;
-    // for (uint256 i = 0; i < valKeys.length; i += maxGroupSize) {
-    //   string[] memory validatorKeysfForGroup;
-    //   valKeyGroups.push(validatorKeysfForGroup);
-    //   // for (uint256 j = i+1; j <= maxGroupSize; i++) {
-    //   //   valKeyGroups[i].push(valKeys[i]);
-    //   // }
-    // }
-
-    // uint256 lockedGoldPerValEachGroup = ((votesRatioOfLastVsFirstGroup - 1)*lockedGoldPerValAtFirstGroup)/Math.max(amountOfGroups, 1);
-
-    // registerValidatorGroup(
-    //   groupName,
-    //   validator0Key,
-    //   // TODO change to group
-    //   maxGroupSize*validatorLockedGoldRequirements,
-    //   commission
-    // );
-
-    // console.log("  * Registering ${group.valKeys.length} validators ...");
-
-<<<<<<< HEAD
+
+
+    address groupAddress = registerValidatorGroup(
+      validatorGroup0Key,
+      maxGroupSize*validatorLockedGoldRequirements,
+      commission,
+      json
+    );
+
+    console.log("  * Registering ${group.valKeys.length} validators ...");
+
+    // TODO change name of variable amount of groups for amount in group
     for (uint256 validatorIndex = 0; validatorIndex < amountOfGroups; validatorIndex++){
+      console.log("Validator key index", getValidatorKeyIndex(0, validatorIndex, maxGroupSize));
       console.log("Registering validator #: ", validatorIndex);
-      uint256 ecdsaPubKey = ecdsaPubKeys[getValidatorKeyIndex(0, validatorIndex, maxGroupSize)];
-      registerValidator(validatorIndex, ecdsaPubKey, getValidatorKeyFromGroupGroup(valKeys, 0, validatorIndex, maxGroupSize), validatorLockedGoldRequirements);
-      return;
-    }
-=======
-    // for (uint256 validatorIndex = 0; validatorIndex < amountOfGroups; validatorIndex++){
-    //   registerValidator(validatorIndex, getValidatorKeyFromGroupGroup(valKeys, 0, validatorIndex, maxGroupSize), validatorLockedGoldRequirements);
-    // }
->>>>>>> 3ff417de
+      bytes memory ecdsaPubKey = ecdsaPubKeys[getValidatorKeyIndex(0, validatorIndex, maxGroupSize)];
+      address validator = registerValidator(validatorIndex, ecdsaPubKey, getValidatorKeyFromGroupGroup(valKeys, 0, validatorIndex, maxGroupSize), validatorLockedGoldRequirements, groupAddress);
+      // TODO start broadcast
+      console.log("Adding to group...");
+      vm.startBroadcast(validatorGroup0Key);
+      if (validatorIndex == 0){
+        getValidators().addFirstMember(validator, address(0), address(0));
+        console.log("Making group vote for itself");
+        getElection().vote(groupAddress, getLockedGold().getAccountNonvotingLockedGold(groupAddress) ,address(0), address(0));
+      } else {
+        // unimplemented
+      }
+      vm.stopBroadcast();
+      
+    }
     
 
-
     
   }
 
