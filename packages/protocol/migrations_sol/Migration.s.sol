--- conflicted
+++ resolved
@@ -76,10 +76,6 @@
   struct InitParamsTunnel {
     // The number of blocks to delay a ValidatorGroup's commission
     uint256 commissionUpdateDelay;
-<<<<<<< HEAD
-    uint256 downtimeGracePeriod;
-=======
->>>>>>> dc64bf21
   }
 
   IProxyFactory proxyFactory;
@@ -622,11 +618,6 @@
       commissionUpdateDelay: commissionUpdateDelay
     });
 
-    InitParamsTunnel memory initParamsTunnel = InitParamsTunnel({
-      commissionUpdateDelay: commissionUpdateDelay,
-      downtimeGracePeriod: downtimeGracePeriod
-    });
-
     deployProxiedContract(
       "Validators",
       abi.encodeWithSelector(
@@ -939,7 +930,6 @@
   }
 
   function migrateEpochManagerEnabler() public {
-<<<<<<< HEAD
     deployProxiedContract(
       "EpochManagerEnabler",
       abi.encodeWithSelector(IEpochManagerEnablerInitializer.initialize.selector, REGISTRY_ADDRESS)
@@ -960,28 +950,6 @@
     );
 
     deployProxiedContract(
-=======
-    deployProxiedContract(
-      "EpochManagerEnabler",
-      abi.encodeWithSelector(IEpochManagerEnablerInitializer.initialize.selector, REGISTRY_ADDRESS)
-    );
-  }
-
-  function migrateScoreManager() public {
-    deployProxiedContract(
-      "ScoreManager",
-      abi.encodeWithSelector(IScoreManagerInitializer.initialize.selector)
-    );
-  }
-
-  function migrateEpochManager(string memory json) public {
-    address newEpochDuration = abi.decode(
-      json.parseRaw(".epochManager.newEpochDuration"),
-      (address)
-    );
-
-    deployProxiedContract(
->>>>>>> dc64bf21
       "EpochManager",
       abi.encodeWithSelector(
         IEpochManagerInitializer.initialize.selector,
@@ -1129,26 +1097,8 @@
     lockGold(amountToLock);
     address accountAddress = (new ForceTx()).identity();
 
-<<<<<<< HEAD
-    // these blobs are not checked in the contract
-    // TODO make this configurable
-    bytes memory newBlsPublicKey = abi.encodePacked(
-      bytes32(0x0101010101010101010101010101010101010101010101010101010101010102),
-      bytes32(0x0202020202020202020202020202020202020202020202020202020202020203),
-      bytes32(0x0303030303030303030303030303030303030303030303030303030303030304)
-    );
-    bytes memory newBlsPop = abi.encodePacked(
-      bytes16(0x04040404040404040404040404040405),
-      bytes16(0x05050505050505050505050505050506),
-      bytes16(0x06060606060606060606060606060607)
-    );
-
-    (bytes memory ecdsaPubKey, , , ) = _generateEcdsaPubKeyWithSigner(accountAddress, validatorKey);
-    getValidators().registerValidator(ecdsaPubKey, newBlsPublicKey, newBlsPop);
-=======
     (bytes memory ecdsaPubKey, , , ) = _generateEcdsaPubKeyWithSigner(accountAddress, validatorKey);
     getValidators().registerValidatorNoBls(ecdsaPubKey);
->>>>>>> dc64bf21
     getValidators().affiliate(groupToAffiliate);
     console.log("Done registering validators");
 
