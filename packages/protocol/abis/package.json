--- conflicted
+++ resolved
@@ -142,147 +142,6 @@
     "./Validators.json": {
       "default": "./dist/Validators.json"
     },
-<<<<<<< HEAD
-    "./wagmi/Accounts": {
-      "import": "./dist/esm/wagmi/Accounts.js",
-      "require": "./dist/cjs/wagmi/Accounts.js",
-      "types": "./dist/types/wagmi/Accounts.d.ts"
-    },
-    "./wagmi/Attestations": {
-      "import": "./dist/esm/wagmi/Attestations.js",
-      "require": "./dist/cjs/wagmi/Attestations.js",
-      "types": "./dist/types/wagmi/Attestations.d.ts"
-    },
-    "./wagmi/BlockchainParameters": {
-      "import": "./dist/esm/wagmi/BlockchainParameters.js",
-      "require": "./dist/cjs/wagmi/BlockchainParameters.js",
-      "types": "./dist/types/wagmi/BlockchainParameters.d.ts"
-    },
-    "./wagmi/DoubleSigningSlasher": {
-      "import": "./dist/esm/wagmi/DoubleSigningSlasher.js",
-      "require": "./dist/cjs/wagmi/DoubleSigningSlasher.js",
-      "types": "./dist/types/wagmi/DoubleSigningSlasher.d.ts"
-    },
-    "./wagmi/DowntimeSlasher": {
-      "import": "./dist/esm/wagmi/DowntimeSlasher.js",
-      "require": "./dist/cjs/wagmi/DowntimeSlasher.js",
-      "types": "./dist/types/wagmi/DowntimeSlasher.d.ts"
-    },
-    "./wagmi/Election": {
-      "import": "./dist/esm/wagmi/Election.js",
-      "require": "./dist/cjs/wagmi/Election.js",
-      "types": "./dist/types/wagmi/Election.d.ts"
-    },
-    "./wagmi/EpochRewards": {
-      "import": "./dist/esm/wagmi/EpochRewards.js",
-      "require": "./dist/cjs/wagmi/EpochRewards.js",
-      "types": "./dist/types/wagmi/EpochRewards.d.ts"
-    },
-    "./wagmi/Escrow": {
-      "import": "./dist/esm/wagmi/Escrow.js",
-      "require": "./dist/cjs/wagmi/Escrow.js",
-      "types": "./dist/types/wagmi/Escrow.d.ts"
-    },
-    "./wagmi/FederatedAttestations": {
-      "import": "./dist/esm/wagmi/FederatedAttestations.js",
-      "require": "./dist/cjs/wagmi/FederatedAttestations.js",
-      "types": "./dist/types/wagmi/FederatedAttestations.d.ts"
-    },
-    "./wagmi/FeeCurrencyWhitelist": {
-      "import": "./dist/esm/wagmi/FeeCurrencyWhitelist.js",
-      "require": "./dist/cjs/wagmi/FeeCurrencyWhitelist.js",
-      "types": "./dist/types/wagmi/FeeCurrencyWhitelist.d.ts"
-    },
-    "./wagmi/FeeHandler": {
-      "import": "./dist/esm/wagmi/FeeHandler.js",
-      "require": "./dist/cjs/wagmi/FeeHandler.js",
-      "types": "./dist/types/wagmi/FeeHandler.d.ts"
-    },
-    "./wagmi/Freezer": {
-      "import": "./dist/esm/wagmi/Freezer.js",
-      "require": "./dist/cjs/wagmi/Freezer.js",
-      "types": "./dist/types/wagmi/Freezer.d.ts"
-    },
-    "./wagmi/GasPriceMinimum": {
-      "import": "./dist/esm/wagmi/GasPriceMinimum.js",
-      "require": "./dist/cjs/wagmi/GasPriceMinimum.js",
-      "types": "./dist/types/wagmi/GasPriceMinimum.d.ts"
-    },
-    "./wagmi/GoldToken": {
-      "import": "./dist/esm/wagmi/GoldToken.js",
-      "require": "./dist/cjs/wagmi/GoldToken.js",
-      "types": "./dist/types/wagmi/GoldToken.d.ts"
-    },
-    "./wagmi/Governance": {
-      "import": "./dist/esm/wagmi/Governance.js",
-      "require": "./dist/cjs/wagmi/Governance.js",
-      "types": "./dist/types/wagmi/Governance.d.ts"
-    },
-    "./wagmi/GovernanceApproverMultiSig": {
-      "import": "./dist/esm/wagmi/GovernanceApproverMultiSig.js",
-      "require": "./dist/cjs/wagmi/GovernanceApproverMultiSig.js",
-      "types": "./dist/types/wagmi/GovernanceApproverMultiSig.d.ts"
-    },
-    "./wagmi/LockedGold": {
-      "import": "./dist/esm/wagmi/LockedGold.js",
-      "require": "./dist/cjs/wagmi/LockedGold.js",
-      "types": "./dist/types/wagmi/LockedGold.d.ts"
-    },
-    "./wagmi/MentoFeeHandlerSeller": {
-      "import": "./dist/esm/wagmi/MentoFeeHandlerSeller.js",
-      "require": "./dist/cjs/wagmi/MentoFeeHandlerSeller.js",
-      "types": "./dist/types/wagmi/MentoFeeHandlerSeller.d.ts"
-    },
-    "./wagmi/MetaTransactionWallet": {
-      "import": "./dist/esm/wagmi/MetaTransactionWallet.js",
-      "require": "./dist/cjs/wagmi/MetaTransactionWallet.js",
-      "types": "./dist/types/wagmi/MetaTransactionWallet.d.ts"
-    },
-    "./wagmi/MetaTransactionWalletDeployer": {
-      "import": "./dist/esm/wagmi/MetaTransactionWalletDeployer.js",
-      "require": "./dist/cjs/wagmi/MetaTransactionWalletDeployer.js",
-      "types": "./dist/types/wagmi/MetaTransactionWalletDeployer.d.ts"
-    },
-    "./wagmi/MultiSig": {
-      "import": "./dist/esm/wagmi/MultiSig.js",
-      "require": "./dist/cjs/wagmi/MultiSig.js",
-      "types": "./dist/types/wagmi/MultiSig.d.ts"
-    },
-    "./wagmi/OdisPayments": {
-      "import": "./dist/esm/wagmi/OdisPayments.js",
-      "require": "./dist/cjs/wagmi/OdisPayments.js",
-      "types": "./dist/types/wagmi/OdisPayments.d.ts"
-    },
-    "./wagmi/Random": {
-      "import": "./dist/esm/wagmi/Random.js",
-      "require": "./dist/cjs/wagmi/Random.js",
-      "types": "./dist/types/wagmi/Random.d.ts"
-    },
-    "./wagmi/Registry": {
-      "import": "./dist/esm/wagmi/Registry.js",
-      "require": "./dist/cjs/wagmi/Registry.js",
-      "types": "./dist/types/wagmi/Registry.d.ts"
-    },
-    "./wagmi/ReleaseGold": {
-      "import": "./dist/esm/wagmi/ReleaseGold.js",
-      "require": "./dist/cjs/wagmi/ReleaseGold.js",
-      "types": "./dist/types/wagmi/ReleaseGold.d.ts"
-    },
-    "./wagmi/SortedOracles": {
-      "import": "./dist/esm/wagmi/SortedOracles.js",
-      "require": "./dist/cjs/wagmi/SortedOracles.js",
-      "types": "./dist/types/wagmi/SortedOracles.d.ts"
-    },
-    "./wagmi/UniswapFeeHandlerSeller": {
-      "import": "./dist/esm/wagmi/UniswapFeeHandlerSeller.js",
-      "require": "./dist/cjs/wagmi/UniswapFeeHandlerSeller.js",
-      "types": "./dist/types/wagmi/UniswapFeeHandlerSeller.d.ts"
-    },
-    "./wagmi/Validators": {
-      "import": "./dist/esm/wagmi/Validators.js",
-      "require": "./dist/cjs/wagmi/Validators.js",
-      "types": "./dist/types/wagmi/Validators.d.ts"
-=======
     "./Accounts": {
       "import": "./dist/esm/Accounts.js",
       "require": "./dist/cjs/Accounts.js",
@@ -487,7 +346,6 @@
       "import": "./dist/esm/Validators.js",
       "require": "./dist/cjs/Validators.js",
       "types": "./dist/types/Validators.d.ts"
->>>>>>> 1c9c844c
     },
     "./web3/0.8/GasPriceMinimum": {
       "import": "./dist/esm/web3/0.8/GasPriceMinimum.js",
