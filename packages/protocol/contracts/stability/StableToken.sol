pragma solidity ^0.5.8;

import "fixidity/contracts/FixidityLib.sol";
import "openzeppelin-solidity/contracts/ownership/Ownable.sol";
import "openzeppelin-solidity/contracts/math/SafeMath.sol";


import "./interfaces/IStableToken.sol";
<<<<<<< HEAD
=======
import "../common/FractionUtil.sol";
>>>>>>> d463ba12
import "../common/interfaces/IERC20Token.sol";
import "../common/interfaces/ICeloToken.sol";
import "../common/Initializable.sol";
import "../common/UsingRegistry.sol";


/**
 * @title An ERC20 compliant token with adjustable supply.
 */
// solhint-disable-next-line max-line-length
contract StableToken is IStableToken, IERC20Token, ICeloToken, Ownable, Initializable, UsingRegistry {
  using FixidityLib for int256;
  using SafeMath for uint256;

  event MinterSet(address indexed _minter);

  event InflationFactorUpdated(
    int256 factor,
    uint256 lastUpdated
  );

  event InflationParametersUpdated(
    int256 rate,
    uint256 updatePeriod,
    uint256 lastUpdated
  );

  event Transfer(
    address indexed from,
    address indexed to,
    uint256 value
  );

  event TransferComment(
    string comment
  );

  address public minter;
  string internal name_;
  string internal symbol_;
  uint8 internal decimals_;

  // Stored as units. Value can be found using unitsToValue().
  mapping(address => uint256) internal balances;
  uint256 internal totalSupply_;

  // Stored as values. Units can be found using valueToUnits().
  mapping(address => mapping (address => uint256)) internal allowed;

  // STABILITY FEE PARAMETERS

  // The `rate` is how much the `factor` is adjusted by per `updatePeriod`.
  // The `factor` describes units/value of StableToken, and is greater than or equal to 1.
  // The `updatePeriod` governs often the `factor` is updated.
  // `factorLastUpdated` indicates when the inflation factor was last updated.
  struct InflationState {
    int256 rate;
    int256 factor;
    uint256 updatePeriod;
    uint256 factorLastUpdated;
  }

  InflationState inflationState;

  /**
   * @notice Throws if called by any account other than the minter.
   */
  modifier onlyMinter() {
    require(msg.sender == minter, "sender was not minter");
    _;
  }

  /**
   * Only VM would be able to set the caller address to 0x0 unless someone
   * really has the private key for 0x0
   */
  modifier onlyVm() {
    require(msg.sender == address(0), "sender was not vm (reserved 0x0 addr)");
    _;
  }

  /**
   * @notice recomputes and updates inflation factor if more than `updatePeriod`
   * has passed since last update.
   */
  modifier updateInflationFactor() {
    int256 updatedInflationFactor;
    uint256 lastUpdated;

    (updatedInflationFactor, lastUpdated) = getUpdatedInflationFactor();

    if (lastUpdated != inflationState.factorLastUpdated) {
      inflationState.factor = updatedInflationFactor;
      inflationState.factorLastUpdated = lastUpdated;
      emit InflationFactorUpdated(
        inflationState.factor,
        inflationState.factorLastUpdated
      );
    }
    _;
  }

  /**
   * @param _name The name of the stable token (English)
   * @param _symbol A short symbol identifying the token (e.g. "cUSD")
   * @param _decimals Tokens are divisible to this many decimal places.
   * @param registryAddress Address of the Registry contract.
   * @param inflationRate weekly inflation rate.
   * @param inflationFactorUpdatePeriod how often the inflation factor is updated.
   */
  function initialize(
    string calldata _name,
    string calldata _symbol,
    uint8 _decimals,
    address registryAddress,
    int256 inflationRate,
    uint256 inflationFactorUpdatePeriod
  )
    external
    initializer
  {
    require(
      inflationRate != 0,
      "Must provide a non-zero inflation rate."
    );
    _transferOwnership(msg.sender);
    totalSupply_ = 0;
    name_ = _name;
    symbol_ = _symbol;
    decimals_ = _decimals;

    inflationState.rate = inflationRate;
    inflationState.factor = FixidityLib.fixed1();
    inflationState.updatePeriod = inflationFactorUpdatePeriod;
    // solhint-disable-next-line not-rely-on-time
    inflationState.factorLastUpdated = now;

    setRegistry(registryAddress);
  }

  // Should this be tied to the registry?
  /**
   * @notice Updates 'minter'.
   * @param _minter An address with special permissions to modify its balance
   */
  function setMinter(address _minter) external onlyOwner {
    minter = _minter;
    emit MinterSet(minter);
  }

  /**
   * @notice Updates Inflation Parameters.
   * @param rate new rate.
   * @param updatePeriod how often inflationFactor is updated.
   */
  function setInflationParameters(
    int256 rate,
    uint256 updatePeriod
  )
    external
    onlyOwner
    updateInflationFactor
  {
    require(
      rate != 0,
      "Must provide a non-zero inflation rate."
    );
    inflationState.rate = rate;
    inflationState.updatePeriod = updatePeriod;

    emit InflationParametersUpdated(
      inflationState.rate,
      inflationState.updatePeriod,
      // solhint-disable-next-line not-rely-on-time
      now
    );
  }

  /**
   * @notice Approve a user to transfer StableToken on behalf of another user.
   * @param spender The address which is being approved to spend StableToken.
   * @param value The amount of StableToken approved to the spender.
   * @return True if the transaction succeeds.
   */
  function approve(
    address spender,
    uint256 value
  )
    external
    updateInflationFactor
    returns (bool)
  {
    allowed[msg.sender][spender] = value;
    emit Approval(msg.sender, spender, value);
    return true;
  }

  /**
   * @notice Mints new StableToken and gives it to 'to'.
   * @param to The account for which to mint tokens.
   * @param value The amount of StableToken to mint.
   */
  function mint(
    address to,
    uint256 value
  ) 
    external
    onlyMinter
    updateInflationFactor
    returns (bool)
  {
    uint256 units = _valueToUnits(inflationState.factor, value);
    totalSupply_ = totalSupply_.add(units);
    balances[to] = balances[to].add(units);
    emit Transfer(address(0), to, value);
    return true;
  }

  /**
   * @notice Transfer token for a specified address
   * @param to The address to transfer to.
   * @param value The amount to be transferred.
   * @param comment The transfer comment.
   * @return True if the transaction succeeds.
   */
  function transferWithComment(
    address to,
    uint256 value,
    string calldata comment
  )
    external
    updateInflationFactor
    returns (bool)
  {
    bool succeeded = transfer(to, value);
    emit TransferComment(comment);
    return succeeded;
  }

  /**
   * @notice Burns StableToken from the balance of 'minter'.
   * @param value The amount of StableToken to burn.
   */
  function burn(uint256 value) external onlyMinter updateInflationFactor returns (bool) {
    uint256 units = _valueToUnits(inflationState.factor, value);
    require(units <= balances[msg.sender], "value exceeded balance of sender");
    totalSupply_ = totalSupply_.sub(units);
    balances[msg.sender] = balances[msg.sender].sub(units);
    return true;
  }

  /**
   * @notice Transfers StableToken from one address to another on behalf of a user.
   * @param from The address to transfer StableToken from.
   * @param to The address to transfer StableToken to.
   * @param value The amount of StableToken to transfer.
   * @return True if the transaction succeeds.
   */
  function transferFrom(
    address from,
    address to,
    uint256 value
  )
    external
    updateInflationFactor
    returns (bool)
  {
    uint256 units = _valueToUnits(inflationState.factor, value);
    require(to != address(0), "transfer attempted to reserved address 0x0");
    require(units <= balances[from], "transfer value exceeded balance of sender");
    require(
      value <= allowed[from][msg.sender],
      "transfer value exceeded sender's allowance for recipient"
    );

    balances[to] = balances[to].add(units);
    balances[from] = balances[from].sub(units);
    allowed[from][msg.sender] = allowed[from][msg.sender].sub(value);
    emit Transfer(from, to, value);
    return true;
  }

  /**
   * @return The name of the stable token.
   */
  function name() external view returns (string memory) {
    return name_;
  }

  /**
   * @return The symbol of the stable token.
   */
  function symbol() external view returns (string memory) {
    return symbol_;
  }

  /**
   * @return The number of decimal places to which StableToken is divisible.
   */
  function decimals() external view returns (uint8) {
    return decimals_;
  }

  /**
   * @notice Gets the amount of owner's StableToken allowed to be spent by spender.
   * @param owner The owner of the StableToken.
   * @param spender The spender of the StableToken.
   * @return The amount of StableToken owner is allowing spender to spend.
   */
  function allowance(address owner, address spender) external view returns (uint256) {
    return allowed[owner][spender];
  }

  /**
   * @notice Gets the balance of the specified address using the presently stored inflation factor.
   * @param owner The address to query the balance of.
   * @return The balance of the specified address.
   */
  function balanceOf(address owner) external view returns (uint256) {
    return unitsToValue(balances[owner]);
  }

  /**
   * @return The total value of StableToken in existence
   * @dev Though totalSupply_ is stored in units, this returns value.
   */
  function totalSupply() external view returns (uint256) {
    return unitsToValue(totalSupply_);
  }

  /**
   * @notice gets inflation parameters.
   * @return rate
   * @return factor
   * @return updatePeriod
   * @return factorLastUpdated
   */
  function getInflationParameters()
    external
    view
    returns (int256, int256, uint256, uint256)
  {
    return (
      inflationState.rate,
      inflationState.factor,
      inflationState.updatePeriod,
      inflationState.factorLastUpdated
    );
  }

  /**
   * @notice Returns the units for a given value given the current inflation factor.
   * @param value The value to convert to units.
   * @return The units corresponding to `value` given the current inflation factor.
   * @dev We don't compute the updated inflationFactor here because
   * we assume any function calling this will have updated the inflation factor.
   */
  function valueToUnits(uint256 value) external view returns (uint256) {
    int256 updatedInflationFactor;

    (updatedInflationFactor, ) = getUpdatedInflationFactor();
    return _valueToUnits(updatedInflationFactor, value);
  }

  /**
   * @notice Returns the value of a given number of units given the current inflation factor.
   * @param units The units to convert to value.
   * @return The value corresponding to `units` given the current inflation factor.
   */
  function unitsToValue(uint256 units) public view returns (uint256) {
    int256 updatedInflationFactor;

    (updatedInflationFactor, ) = getUpdatedInflationFactor();

    return uint256(FixidityLib.newFixed(int256(units)).divide(updatedInflationFactor).fromFixed());
  }

  /**
   * @notice Returns the units for a given value given the current inflation factor.
   * @param value The value to convert to units.
   * @return The units corresponding to `value` given the current inflation factor.
   * @dev we assume any function calling this will have updated the inflation factor.
   */
  function _valueToUnits(
    int256 inflationFactor,
    uint256 value
  )
    private
    pure
    returns (uint256)
  {
    return uint256(inflationFactor.multiply(FixidityLib.newFixed(int256(value))).fromFixed());
  }

  /**
   * @notice Computes the up-to-date inflation factor.
   * @return current inflation factor.
   * @return lastUpdated time when the returned inflation factor went into effect.
   */
  function getUpdatedInflationFactor()
    private
    view
    returns (int256, uint256)
  {
    /* solhint-disable not-rely-on-time */
    if (now < inflationState.factorLastUpdated.add(inflationState.updatePeriod)) {
      return (inflationState.factor, inflationState.factorLastUpdated);
    }

    uint256 numerator;
    uint256 denominator;

    // TODO: handle retroactive updates given decreases to updatePeriod:
    // https://github.com/celo-org/celo-monorepo/issues/3929
    uint256 timesToApplyInflation = now.sub(inflationState.factorLastUpdated).div(
      inflationState.updatePeriod
    );

    (numerator, denominator) = fractionMulExp(
      uint256(inflationState.factor),
      uint256(FixidityLib.fixed1()),
      uint256(inflationState.rate),
      uint256(FixidityLib.fixed1()),
      timesToApplyInflation,
      decimals_
    );

    // This should never happen. If something went wrong updating the
    // inflation factor, keep the previous factor
    if (numerator == 0 || denominator == 0) {
      return (inflationState.factor, inflationState.factorLastUpdated);
    }

    int256 currentInflationFactor =
      FixidityLib.newFixed(int256(numerator)).divide(FixidityLib.newFixed(int256(denominator)));

    uint256 lastUpdated = inflationState.factorLastUpdated.add(
      inflationState.updatePeriod.mul(timesToApplyInflation)
    );

    return (currentInflationFactor, lastUpdated);
    /* solhint-enable not-rely-on-time */
  }

  /**
   * @notice calculate a * b^x for fractions a, b to `decimals` precision
   * @param aNumerator Numerator of first fraction
   * @param aDenominator Denominator of first fraction
   * @param bNumerator Numerator of exponentiated fraction
   * @param bDenominator Denominator of exponentiated fraction
   * @param exponent exponent to raise b to
   * @param _decimals precision
   * @return numerator/denominator of the computed quantity (not reduced).
   */
  function fractionMulExp(
    uint256 aNumerator,
    uint256 aDenominator,
    uint256 bNumerator,
    uint256 bDenominator,
    uint256 exponent,
    uint256 _decimals
  )
    public
    view
    returns(uint256, uint256)
  {
    require(aDenominator != 0 && bDenominator != 0);
    uint256 returnNumerator;
    uint256 returnDenominator;
    // solhint-disable-next-line no-inline-assembly
    assembly {
      let newCallDataPosition := mload(0x40)
      mstore(0x40, add(newCallDataPosition, calldatasize))
      mstore(newCallDataPosition, aNumerator)
      mstore(add(newCallDataPosition, 32), aDenominator)
      mstore(add(newCallDataPosition, 64), bNumerator)
      mstore(add(newCallDataPosition, 96), bDenominator)
      mstore(add(newCallDataPosition, 128), exponent)
      mstore(add(newCallDataPosition, 160), _decimals)
      let delegatecallSuccess := staticcall(
        1050,                 // estimated gas cost for this function
        0xfc,
        newCallDataPosition,
        0xc4,                 // input size, 6 * 32 = 192 bytes
        0,
        0
      )

      let returnDataSize := returndatasize
      let returnDataPosition := mload(0x40)
      mstore(0x40, add(returnDataPosition, returnDataSize))
      returndatacopy(returnDataPosition, 0, returnDataSize)

      switch delegatecallSuccess
      case 0 {
        revert(returnDataPosition, returnDataSize)
      }
      default {
        returnNumerator := mload(returnDataPosition)
        returnDenominator := mload(add(returnDataPosition, 32))
      }
    }
    return (returnNumerator, returnDenominator);
  }

  /**
   * @notice Transfers `value` from `msg.sender` to `to`
   * @param to The address to transfer to.
   * @param value The amount to be transferred.
   */
   // solhint-disable-next-line no-simple-event-func-name
  function transfer(address to, uint256 value) public updateInflationFactor returns (bool) {
    return _transfer(to, value);
  }

  /**
   * @notice Deduct balance for making payments for gas in this StableToken currency.
   * @param from The account to debit balance from
   * @param value The value of balance to debit
   */
  function debitFrom(address from, uint256 value) public onlyVm updateInflationFactor {
    uint256 units = _valueToUnits(inflationState.factor, value);
    totalSupply_ = totalSupply_.sub(units);
    balances[from] = balances[from].sub(units);
  }

  /**
   * @notice Refund balance after making payments for gas in this StableToken currency.
   * @param to The account to credit balance to
   * @param value The amount of balance to credit
   * @dev We can assume that the inflation factor is up to date as `debitFrom`
   * will have been called in the same transaction
   */
  function creditTo(address to, uint256 value) public onlyVm {
    uint256 units = _valueToUnits(inflationState.factor, value);
    totalSupply_ = totalSupply_.add(units);
    balances[to] = balances[to].add(units);
  }

  /**
   * @notice Transfers StableToken from one address to another
   * @param to The address to transfer StableToken to.
   * @param value The amount of StableToken to be transferred.
   */
  function _transfer(address to, uint256 value) internal returns (bool) {
    require(to != address(0), "transfer attempted to reserved address 0x0");
    uint256 units = _valueToUnits(inflationState.factor, value);
    require(balances[msg.sender] >= units, "transfer value exceeded balance of sender");
    balances[msg.sender] = balances[msg.sender].sub(units);
    balances[to] = balances[to].add(units);
    emit Transfer(msg.sender, to, value);
    return true;
  }

}<|MERGE_RESOLUTION|>--- conflicted
+++ resolved
@@ -6,10 +6,6 @@
 
 
 import "./interfaces/IStableToken.sol";
-<<<<<<< HEAD
-=======
-import "../common/FractionUtil.sol";
->>>>>>> d463ba12
 import "../common/interfaces/IERC20Token.sol";
 import "../common/interfaces/ICeloToken.sol";
 import "../common/Initializable.sol";
@@ -445,7 +441,6 @@
 
     int256 currentInflationFactor =
       FixidityLib.newFixed(int256(numerator)).divide(FixidityLib.newFixed(int256(denominator)));
-
     uint256 lastUpdated = inflationState.factorLastUpdated.add(
       inflationState.updatePeriod.mul(timesToApplyInflation)
     );
