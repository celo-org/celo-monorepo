pragma solidity ^0.5.3;

import "openzeppelin-solidity/contracts/utils/ReentrancyGuard.sol";
import "openzeppelin-solidity/contracts/math/SafeMath.sol";
import "openzeppelin-solidity/contracts/ownership/Ownable.sol";

import "./interfaces/IReserve.sol";
import "./interfaces/ISortedOracles.sol";
import "./interfaces/IStableToken.sol";

import "../common/FixidityLib.sol";
import "../common/Initializable.sol";
import "../common/UsingRegistry.sol";

/**
 * @title Ensures price stability of StableTokens with respect to their pegs
 */
contract Reserve is IReserve, Ownable, Initializable, UsingRegistry, ReentrancyGuard {
  using SafeMath for uint256;
  using FixidityLib for FixidityLib.Fraction;

  struct TobinTaxCache {
    uint128 numerator;
    uint128 timestamp;
  }

  mapping(address => bool) public isToken;
  address[] private _tokens;
  TobinTaxCache public tobinTaxCache;
  uint256 public tobinTaxStalenessThreshold;
  uint256 public constant TOBIN_TAX_NUMERATOR = 5000000000000000000000; // 0.005
  mapping(address => bool) public isSpender;

  mapping(address => bool) public isOtherReserveAddress;
  address[] public otherReserveAddresses;

  bytes32[] public assetAllocationSymbols;
  mapping(bytes32 => uint256) public assetAllocationWeights;

  uint256 public lastSpendingDay;
  uint256 public spendingLimit;
  FixidityLib.Fraction private spendingRatio;

  uint256 public frozenReserveGoldStartBalance;
  uint256 public frozenReserveGoldStartDay;
  uint256 public frozenReserveGoldDays;

  event TobinTaxStalenessThresholdSet(uint256 value);
  event DailySpendingRatioSet(uint256 ratio);
  event TokenAdded(address indexed token);
  event TokenRemoved(address indexed token, uint256 index);
  event SpenderAdded(address indexed spender);
  event SpenderRemoved(address indexed spender);
  event OtherReserveAddressAdded(address indexed otherReserveAddress);
  event OtherReserveAddressRemoved(address indexed otherReserveAddress, uint256 index);
  event AssetAllocationSet(bytes32[] symbols, uint256[] weights);

  modifier isStableToken(address token) {
    require(isToken[token], "token addr was never registered");
    _;
  }

  function() external payable {} // solhint-disable no-empty-blocks

  /**
   * @notice Initializes critical variables.
   * @param registryAddress The address of the registry contract.
   * @param _tobinTaxStalenessThreshold The initial number of seconds to cache tobin tax value for.
   * @param _frozenGold The balance of reserve gold that is frozen.
   * @param _frozenDays The number of days during which the frozen gold thaws.
   */
  function initialize(
    address registryAddress,
    uint256 _tobinTaxStalenessThreshold,
    uint256 _spendingRatio,
    uint256 _frozenGold,
    uint256 _frozenDays
  ) external initializer {
    _transferOwnership(msg.sender);
    setRegistry(registryAddress);
    setTobinTaxStalenessThreshold(_tobinTaxStalenessThreshold);
    setDailySpendingRatio(_spendingRatio);
    setFrozenGold(_frozenGold, _frozenDays);
  }

  /**
   * @notice Sets the number of seconds to cache the tobin tax value for.
   * @param value The number of seconds to cache the tobin tax value for.
   */
  function setTobinTaxStalenessThreshold(uint256 value) public onlyOwner {
    require(value > 0, "value was zero");
    tobinTaxStalenessThreshold = value;
    emit TobinTaxStalenessThresholdSet(value);
  }

  /**
   * @notice Set the ratio of reserve that is spendable per day.
   * @param ratio Spending ratio as unwrapped Fraction.
   */
  function setDailySpendingRatio(uint256 ratio) public onlyOwner {
    spendingRatio = FixidityLib.wrap(ratio);
    require(spendingRatio.lte(FixidityLib.fixed1()), "spending ratio cannot be larger than 1");
    emit DailySpendingRatioSet(ratio);
  }

  /**
   * @notice Get daily spending ratio.
   * @return Spending ratio as unwrapped Fraction.
   */
  function getDailySpendingRatio() public view returns (uint256) {
    return spendingRatio.unwrap();
  }

  /**
   * @notice Sets the balance of reserve gold frozen from transfer.
   * @param frozenGold The amount of cGLD frozen.
   * @param frozenDays The number of days the frozen cGLD thaws over.
   */
  function setFrozenGold(uint256 frozenGold, uint256 frozenDays) public onlyOwner {
    require(frozenGold <= address(this).balance);
    frozenReserveGoldStartBalance = frozenGold;
    frozenReserveGoldStartDay = now / 1 days;
    frozenReserveGoldDays = frozenDays;
  }

  /**
   * @notice Sets target allocations for Celo Gold and a diversified basket of non-Celo assets.
   * @param symbols The symbol of each asset in the Reserve portfolio.
   * @param weights The weight for the corresponding asset as unwrapped Fixidity.Fraction.
   */
  function setAssetAllocations(bytes32[] calldata symbols, uint256[] calldata weights)
    external
    onlyOwner
  {
    require(symbols.length == weights.length, "Array length mismatch");
    FixidityLib.Fraction memory sum = FixidityLib.wrap(0);
    for (uint256 i = 0; i < weights.length; i = i.add(1)) {
      sum = sum.add(FixidityLib.wrap(weights[i]));
    }
    require(sum.equals(FixidityLib.fixed1()), "Sum of asset allocation must be 1");
    for (uint256 i = 0; i < assetAllocationSymbols.length; i = i.add(1)) {
      delete assetAllocationWeights[assetAllocationSymbols[i]];
    }
    assetAllocationSymbols = symbols;
    for (uint256 i = 0; i < symbols.length; i = i.add(1)) {
      require(assetAllocationWeights[symbols[i]] == 0, "Cannot set weight twice");
      assetAllocationWeights[symbols[i]] = weights[i];
    }
    require(assetAllocationWeights["cGLD"] != 0, "Must set cGLD asset weight");
    emit AssetAllocationSet(symbols, weights);
  }

  /**
   * @notice Add a token that the reserve will stablize.
   * @param token The address of the token being stabilized.
   */
  function addToken(address token) external onlyOwner nonReentrant returns (bool) {
    require(!isToken[token], "token addr already registered");
    // Require an exchange rate between the new token and Gold exists.
    address sortedOraclesAddress = registry.getAddressForOrDie(SORTED_ORACLES_REGISTRY_ID);
    ISortedOracles sortedOracles = ISortedOracles(sortedOraclesAddress);
    uint256 tokenAmount;
    uint256 goldAmount;
    (tokenAmount, goldAmount) = sortedOracles.medianRate(token);
    require(goldAmount > 0, "median rate returned 0 gold");
    isToken[token] = true;
    _tokens.push(token);
    emit TokenAdded(token);
    return true;
  }

  /**
   * @notice Remove a token that the reserve will no longer stabilize.
   * @param token The address of the token no longer being stabilized.
   * @param index The index of the token in _tokens.
   */
  function removeToken(address token, uint256 index)
    external
    onlyOwner
    isStableToken(token)
    returns (bool)
  {
    require(
      index < _tokens.length && _tokens[index] == token,
      "index into tokens list not mapped to token"
    );
    isToken[token] = false;
    address lastItem = _tokens[_tokens.length.sub(1)];
    _tokens[index] = lastItem;
    _tokens.length = _tokens.length.sub(1);
    emit TokenRemoved(token, index);
    return true;
  }

  /**
   * @notice Add a reserve address whose balance shall be included in the reserve ratio.
   * @param reserveAddress The reserve address to add.
   */
  function addOtherReserveAddress(address reserveAddress)
    external
    onlyOwner
    nonReentrant
    returns (bool)
  {
    require(!isOtherReserveAddress[reserveAddress], "reserve addr already added");
    isOtherReserveAddress[reserveAddress] = true;
    otherReserveAddresses.push(reserveAddress);
    emit OtherReserveAddressAdded(reserveAddress);
    return true;
  }

  /**
   * @notice Remove reserve address whose balance shall no longer be included in the reserve ratio.
   * @param reserveAddress The reserve address to remove.
   * @param index The index of the reserve address in otherReserveAddresses.
   */
  function removeOtherReserveAddress(address reserveAddress, uint256 index)
    external
    onlyOwner
    returns (bool)
  {
    require(isOtherReserveAddress[reserveAddress], "reserve addr was never added");
    require(
      index < otherReserveAddresses.length && otherReserveAddresses[index] == reserveAddress,
      "index into reserve list not mapped to address"
    );
    isOtherReserveAddress[reserveAddress] = false;
    address lastItem = otherReserveAddresses[otherReserveAddresses.length.sub(1)];
    otherReserveAddresses[index] = lastItem;
    otherReserveAddresses.length = otherReserveAddresses.length.sub(1);
    emit OtherReserveAddressRemoved(reserveAddress, index);
    return true;
  }

  /**
   * @notice Gives an address permission to spend Reserve funds.
   * @param spender The address that is allowed to spend Reserve funds.
   */
  function addSpender(address spender) external onlyOwner {
    isSpender[spender] = true;
    emit SpenderAdded(spender);
  }

  /**
   * @notice Takes away an address's permission to spend Reserve funds.
   * @param spender The address that is to be no longer allowed to spend Reserve funds.
   */
  function removeSpender(address spender) external onlyOwner {
    isSpender[spender] = false;
    emit SpenderRemoved(spender);
  }

  /**
   * @notice Transfer gold.
   * @param to The address that will receive the gold.
   * @param value The amount of gold to transfer.
   */
  function transferGold(address to, uint256 value) external returns (bool) {
    require(isSpender[msg.sender], "sender not allowed to transfer Reserve funds");
    require(isOtherReserveAddress[to], "can only transfer to other reserve address");
    return _transferGold(to, value);
  }

  function _transferGold(address to, uint256 value) internal returns (bool) {
    require(value <= getUnfrozenBalance(), "Exceeding unfrozen reserves");
    uint256 currentDay = now / 1 days;
    if (currentDay > lastSpendingDay) {
      uint256 balance = getUnfrozenReserveGoldBalance();
      lastSpendingDay = currentDay;
      spendingLimit = spendingRatio.multiply(FixidityLib.newFixed(balance)).fromFixed();
    }
    require(spendingLimit >= value, "Exceeding spending limit");
    spendingLimit = spendingLimit.sub(value);
    require(getGoldToken().transfer(to, value), "transfer of gold token failed");
    return true;
  }

  function transferExchangeGold(address to, uint256 value)
    external
    onlyRegisteredContract(EXCHANGE_REGISTRY_ID)
    returns (bool)
  {
    return _transferGold(to, value);
  }

  /**
   * @notice Returns the tobin tax, recomputing it if it's stale.
   * @return The tobin tax amount as a fraction.
   */
  function getOrComputeTobinTax() external nonReentrant returns (uint256, uint256) {
    // solhint-disable-next-line not-rely-on-time
    if (now.sub(tobinTaxCache.timestamp) > tobinTaxStalenessThreshold) {
      tobinTaxCache.numerator = uint128(computeTobinTax().unwrap());
      tobinTaxCache.timestamp = uint128(now); // solhint-disable-line not-rely-on-time
    }
    return (uint256(tobinTaxCache.numerator), FixidityLib.fixed1().unwrap());
  }

  function getTokens() external view returns (address[] memory) {
    return _tokens;
  }

  function getOtherReserveAddresses() external view returns (address[] memory) {
    return otherReserveAddresses;
  }

  function getAssetAllocationSymbols() external view returns (bytes32[] memory) {
    return assetAllocationSymbols;
  }

  function getAssetAllocationWeights() external view returns (uint256[] memory) {
    uint256[] memory weights = new uint256[](assetAllocationSymbols.length);
    for (uint256 i = 0; i < assetAllocationSymbols.length; i = i.add(1)) {
      weights[i] = assetAllocationWeights[assetAllocationSymbols[i]];
    }
    return weights;
  }

  function getUnfrozenBalance() public view returns (uint256) {
    uint256 balance = address(this).balance;
    uint256 frozenReserveGold = getFrozenReserveGoldBalance();
    return balance > frozenReserveGold ? balance.sub(frozenReserveGold) : 0;
  }

  function getReserveGoldBalance() public view returns (uint256) {
<<<<<<< HEAD
    return address(this).balance.add(getOtherReserveAddressesGoldBalance());
  }

  function getOtherReserveAddressesGoldBalance() public view returns (uint256) {
    uint256 reserveGoldBalance = 0;
    for (uint256 i = 0; i < otherReserveAddresses.length; i++) {
=======
    uint256 reserveGoldBalance = address(this).balance;
    for (uint256 i = 0; i < otherReserveAddresses.length; i = i.add(1)) {
>>>>>>> 2df94b22
      reserveGoldBalance = reserveGoldBalance.add(otherReserveAddresses[i].balance);
    }
    return reserveGoldBalance;
  }

  function getUnfrozenReserveGoldBalance() public view returns (uint256) {
    return getUnfrozenBalance().add(getOtherReserveAddressesGoldBalance());
  }

  function getFrozenReserveGoldBalance() public view returns (uint256) {
    uint256 currentDay = now / 1 days;
    uint256 frozenDays = currentDay.sub(frozenReserveGoldStartDay);
    if (frozenDays >= frozenReserveGoldDays) return 0;
    return
      frozenReserveGoldStartBalance.sub(
        frozenReserveGoldStartBalance.mul(frozenDays).div(frozenReserveGoldDays)
      );
  }

  /*
   * Internal functions
   */

  /**
   * @notice Computes the ratio of current reserve balance to total stable token valuation.
   * @return Reserve ratio in a fixed point format.
   */
  function getReserveRatio() public view returns (uint256) {
    address sortedOraclesAddress = registry.getAddressForOrDie(SORTED_ORACLES_REGISTRY_ID);
    ISortedOracles sortedOracles = ISortedOracles(sortedOraclesAddress);
    uint256 reserveGoldBalance = getUnfrozenReserveGoldBalance();
    uint256 stableTokensValueInGold = 0;
    FixidityLib.Fraction memory cgldWeight = FixidityLib.wrap(assetAllocationWeights["cGLD"]);

    for (uint256 i = 0; i < _tokens.length; i = i.add(1)) {
      uint256 stableAmount;
      uint256 goldAmount;
      (stableAmount, goldAmount) = sortedOracles.medianRate(_tokens[i]);
      uint256 stableTokenSupply = IERC20Token(_tokens[i]).totalSupply();
      uint256 aStableTokenValueInGold = stableTokenSupply.mul(goldAmount).div(stableAmount);
      stableTokensValueInGold = stableTokensValueInGold.add(aStableTokenValueInGold);
    }
    return
      FixidityLib
        .newFixed(reserveGoldBalance)
        .divide(cgldWeight)
        .divide(FixidityLib.newFixed(stableTokensValueInGold))
        .unwrap();
  }

  /**
   * @notice Computes a tobin tax based on the reserve ratio.
   * @return The numerator of the tobin tax amount, where the denominator is 1000.
   */
  function computeTobinTax() private view returns (FixidityLib.Fraction memory) {
    // The protocol calls for a 0.5% transfer tax on Celo Gold when the reserve ratio < 2.
    FixidityLib.Fraction memory ratio = FixidityLib.wrap(getReserveRatio());
    if (ratio.gte(FixidityLib.newFixed(2))) {
      return FixidityLib.wrap(0);
    } else {
      return FixidityLib.wrap(TOBIN_TAX_NUMERATOR);
    }
  }

  /**
   * @notice Mint tokens.
   * @param to The address that will receive the minted tokens.
   * @param token The address of the token to mint.
   * @param value The amount of tokens to mint.
   */
  function mintToken(address to, address token, uint256 value)
    private
    isStableToken(token)
    returns (bool)
  {
    IStableToken stableToken = IStableToken(token);
    stableToken.mint(to, value);
    return true;
  }
}<|MERGE_RESOLUTION|>--- conflicted
+++ resolved
@@ -323,17 +323,12 @@
   }
 
   function getReserveGoldBalance() public view returns (uint256) {
-<<<<<<< HEAD
     return address(this).balance.add(getOtherReserveAddressesGoldBalance());
   }
 
   function getOtherReserveAddressesGoldBalance() public view returns (uint256) {
     uint256 reserveGoldBalance = 0;
-    for (uint256 i = 0; i < otherReserveAddresses.length; i++) {
-=======
-    uint256 reserveGoldBalance = address(this).balance;
     for (uint256 i = 0; i < otherReserveAddresses.length; i = i.add(1)) {
->>>>>>> 2df94b22
       reserveGoldBalance = reserveGoldBalance.add(otherReserveAddresses[i].balance);
     }
     return reserveGoldBalance;
