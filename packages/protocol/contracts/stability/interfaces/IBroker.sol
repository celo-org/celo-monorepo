--- conflicted
+++ resolved
@@ -65,11 +65,7 @@
   ) external returns (uint256 amountIn);
 
   /**
-<<<<<<< HEAD
-   * @notice Quote a token swap with fixed amountIn
-=======
    * @notice Calculate amountOut of tokenOut received for a given amountIn of tokenIn
->>>>>>> 5bc5ee9b
    * @param exchangeManager the address of the exchange manager for the pair
    * @param exchangeId The id of the exchange to use
    * @param tokenIn The token to be sold
@@ -77,11 +73,7 @@
    * @param amountIn The amount of tokenIn to be sold
    * @return amountOut The amount of tokenOut to be bought
    */
-<<<<<<< HEAD
-  function quoteIn(
-=======
   function getAmountOut(
->>>>>>> 5bc5ee9b
     address exchangeManager,
     bytes32 exchangeId,
     address tokenIn,
@@ -90,11 +82,7 @@
   ) external returns (uint256 amountOut);
 
   /**
-<<<<<<< HEAD
-   * @notice Quote a token swap with fixed amountOut
-=======
    * @notice Calculate amountIn of tokenIn needed for a given amountOut of tokenOut
->>>>>>> 5bc5ee9b
    * @param exchangeManager the address of the exchange manager for the pair
    * @param exchangeId The id of the exchange to use
    * @param tokenIn The token to be sold
@@ -102,11 +90,7 @@
    * @param amountOut The amount of tokenOut to be bought
    * @return amountIn The amount of tokenIn to be sold
    */
-<<<<<<< HEAD
-  function quoteOut(
-=======
   function getAmountIn(
->>>>>>> 5bc5ee9b
     address exchangeManager,
     bytes32 exchangeId,
     address tokenIn,
