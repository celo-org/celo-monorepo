// SPDX-License-Identifier: GPL-3.0-or-later
pragma solidity ^0.5.13;

/*
 * @title Broker Admin Interface - all these functions should be only callable by the owner
 * @notice The broker is responsible for executing swaps and keeping track of trading limits
 */
interface IBrokerAdmin {
  /**
<<<<<<< HEAD
   * @notice Emitted when a ExchangeProvider is added
   * @param exchangeProvider the address of the ExchangeProvider.
=======
   * @notice Emitted when an ExchangeManager is added
   * @param exchangeManager the address of the ExchangeManager that was added.
>>>>>>> b758c388
   */
  event ExchangeProviderAdded(address indexed exchangeProvider);

  /**
   * @notice Emitted when a ExchangeProvider is removed
   * @param exchangeProvider the address of the ExchangeProvider.
   */
  event ExchangeProviderRemoved(address indexed exchangeProvider);

  /**
   * @notice Emitted the Reserve is updated
   * @param newAddress the new address
   * @param prevAddress the previous address
   */
  event ReserveSet(address indexed newAddress, address indexed prevAddress);

  /**
<<<<<<< HEAD
   * @notice Remove a exchange manager at an index
   * @param exchangeProvider the address of the exchange manager to remove
   * @param index the index in the exchange managers array
   */
  function removeExchangeProviders(address exchangeProvider, uint256 index) external;

  /**
   * @notice Add exchange manager
   * @param exchangeProvider the address of the exchange manager to add
=======
   * @notice Remove an exchange manager at an index
   * @param exchangeManager the address of the exchange manager to remove
   * @param index the index in the exchange managers array
   * @return bool returns true if successful 
   */
  function removeExchangeManager(address exchangeManager, uint256 index) external returns (bool);

  /**
   * @notice Add exchange manager
   * @param exchangeManager the address of the exchange manager to add
>>>>>>> b758c388
   * @return index the index where it was inserted
   */
  function addExchangeProvider(address exchangeProvider) external returns (uint256 index);

  /**
   * @notice Set the Mento reserve address
   * @param reserve The Mento reserve address
   */
  function setReserve(address reserve) external;
}<|MERGE_RESOLUTION|>--- conflicted
+++ resolved
@@ -7,13 +7,8 @@
  */
 interface IBrokerAdmin {
   /**
-<<<<<<< HEAD
    * @notice Emitted when a ExchangeProvider is added
    * @param exchangeProvider the address of the ExchangeProvider.
-=======
-   * @notice Emitted when an ExchangeManager is added
-   * @param exchangeManager the address of the ExchangeManager that was added.
->>>>>>> b758c388
    */
   event ExchangeProviderAdded(address indexed exchangeProvider);
 
@@ -31,7 +26,6 @@
   event ReserveSet(address indexed newAddress, address indexed prevAddress);
 
   /**
-<<<<<<< HEAD
    * @notice Remove a exchange manager at an index
    * @param exchangeProvider the address of the exchange manager to remove
    * @param index the index in the exchange managers array
@@ -41,18 +35,6 @@
   /**
    * @notice Add exchange manager
    * @param exchangeProvider the address of the exchange manager to add
-=======
-   * @notice Remove an exchange manager at an index
-   * @param exchangeManager the address of the exchange manager to remove
-   * @param index the index in the exchange managers array
-   * @return bool returns true if successful 
-   */
-  function removeExchangeManager(address exchangeManager, uint256 index) external returns (bool);
-
-  /**
-   * @notice Add exchange manager
-   * @param exchangeManager the address of the exchange manager to add
->>>>>>> b758c388
    * @return index the index where it was inserted
    */
   function addExchangeProvider(address exchangeProvider) external returns (uint256 index);
