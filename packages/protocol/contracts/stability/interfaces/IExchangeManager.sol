--- conflicted
+++ resolved
@@ -32,11 +32,7 @@
     returns (uint256 amountIn);
 
   /**
-<<<<<<< HEAD
    * @notice Calculate amountOut of tokenOut received for a given amountIn of tokenIn
-=======
-   * @notice Calculate amountOut of tokenOut for a given amountIn of tokenIn
->>>>>>> f7db5a2d
    * @param exchangeId The id of the exchange to use
    * @param tokenIn The token to be sold
    * @param tokenOut The token to be bought 
@@ -48,7 +44,7 @@
     returns (uint256 amountOut);
 
   /**
-   * @notice Calculate amountIn of tokenIn for a given amountIn of tokenIn
+   * @notice Calculate amountIn of tokenIn needed for a given amountOut of tokenOut
    * @param exchangeId The id of the exchange to use
    * @param tokenIn The token to be sold
    * @param tokenOut The token to be bought 
