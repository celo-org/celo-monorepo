--- conflicted
+++ resolved
@@ -8,9 +8,6 @@
   function getBuyTokenAmount(uint256, bool) external view returns (uint256);
   function getSellTokenAmount(uint256, bool) external view returns (uint256);
   function getBuyAndSellBuckets(bool) external view returns (uint256, uint256);
-<<<<<<< HEAD
+  function getStableBucketCap() external view returns (uint256);
   function stable() external view returns (address);
-=======
-  function getStableBucketCap() external view returns (uint256);
->>>>>>> f91a07ed
 }