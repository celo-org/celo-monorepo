--- conflicted
+++ resolved
@@ -92,13 +92,9 @@
    * @param _minimumReports The minimum number of fresh reports that need to be
    * present in the oracle to update buckets
    * commit to the gold bucket
-<<<<<<< HEAD
-   * @param stableTokenIdentifier String identifier of stabletoken in registry
    * @param _minSupplyForStableBucketCap The minimum amount of stabletoken supply 
    * considered for the stable token bucket cap 
    * @param _stableBucketMaxFraction The value for stable bucket Fraction CAP
-=======
->>>>>>> 5d53d92b
    */
   function initialize(
     address registryAddress,
