--- conflicted
+++ resolved
@@ -8,11 +8,7 @@
 import "./interfaces/IStableToken.sol";
 import "../common/FractionUtil.sol";
 import "../common/Initializable.sol";
-<<<<<<< HEAD
-import "../common/UsingFixidity.sol";
-=======
 import "../common/FixidityLib.sol";
->>>>>>> 833a0bee
 import "../common/UsingRegistry.sol";
 import "../common/interfaces/IERC20Token.sol";
 
@@ -41,17 +37,10 @@
     uint256 minimumReports
   );
 
-<<<<<<< HEAD
-  int256 public spread;
-  // Fraction of the Reserve that is committed to the gold bucket when updating
-  // buckets.
-  int256 public reserveFraction;
-=======
   FixidityLib.Fraction public spread;
   // Fraction of the Reserve that is committed to the gold bucket when updating
   // buckets.
   FixidityLib.Fraction public reserveFraction;
->>>>>>> 833a0bee
 
   address public stable;
 
@@ -78,12 +67,7 @@
    * @param registryAddress Address of the Registry contract
    * @param stableToken Address of the stable token
    * @param _spread Spread charged on exchanges
-<<<<<<< HEAD
-   * @param _reserveFraction Fraction to commit
-   * to the gold bucket
-=======
    * @param _reserveFraction Fraction to commit to the gold bucket
->>>>>>> 833a0bee
    * @param _updateFrequency The time period that needs to elapse between bucket
    * updates
    * @param _minimumReports The minimum number of fresh reports that need to be
@@ -93,13 +77,8 @@
   function initialize(
     address registryAddress,
     address stableToken,
-<<<<<<< HEAD
-    int256 _spread,
-    int256 _reserveFraction,
-=======
     uint256 _spread,
     uint256 _reserveFraction,
->>>>>>> 833a0bee
     uint256 _updateFrequency,
     uint256 _minimumReports
   )
@@ -109,13 +88,8 @@
     _transferOwnership(msg.sender);
     setRegistry(registryAddress);
     stable = stableToken;
-<<<<<<< HEAD
-    spread = _spread;
-    reserveFraction = _reserveFraction;
-=======
     spread = FixidityLib.wrap(_spread);
     reserveFraction = FixidityLib.wrap(_reserveFraction);
->>>>>>> 833a0bee
     updateFrequency = _updateFrequency;
     minimumReports = _minimumReports;
     _updateBucketsIfNecessary();
@@ -187,13 +161,6 @@
     uint256 buyTokenBucket;
     (buyTokenBucket, sellTokenBucket) = getBuyAndSellBuckets(sellGold);
 
-<<<<<<< HEAD
-    int256 reducedSellAmount = getReducedSellAmount(sellAmount);
-    int256 numerator = reducedSellAmount.multiply(toFixed(buyTokenBucket));
-    int256 denominator = toFixed(sellTokenBucket).add(reducedSellAmount);
-
-    return uint256(numerator.divide(denominator).fromFixed());
-=======
     FixidityLib.Fraction memory reducedSellAmount = getReducedSellAmount(sellAmount);
     FixidityLib.Fraction memory numerator =
       reducedSellAmount.multiply(FixidityLib.newFixed(buyTokenBucket));
@@ -205,7 +172,6 @@
     // Fortunately, we expect an integer result, so integer division gives us as
     // much precision as we could hope for.
     return numerator.unwrap() / denominator.unwrap();
->>>>>>> 833a0bee
   }
 
   /**
@@ -227,20 +193,12 @@
     uint256 buyTokenBucket;
     (buyTokenBucket, sellTokenBucket) = getBuyAndSellBuckets(sellGold);
 
-<<<<<<< HEAD
-    int256 numerator = toFixed(buyAmount.mul(sellTokenBucket));
-    int256 denominator = toFixed(buyTokenBucket.sub(buyAmount))
-      .multiply(FIXED1.subtract(spread));
-
-    return uint256(numerator.divide(denominator).fromFixed());
-=======
     FixidityLib.Fraction memory numerator = FixidityLib.newFixed(buyAmount.mul(sellTokenBucket));
     FixidityLib.Fraction memory denominator = FixidityLib.newFixed(buyTokenBucket.sub(buyAmount))
       .multiply(FixidityLib.fixed1().subtract(spread));
 
     // See comment in getBuyTokenAmount
     return numerator.unwrap() / denominator.unwrap();
->>>>>>> 833a0bee
   }
 
   /**
@@ -314,13 +272,6 @@
     uint256 buyTokenBucket;
     (buyTokenBucket, sellTokenBucket) = _getBuyAndSellBuckets(sellGold);
 
-<<<<<<< HEAD
-    int256 reducedSellAmount = getReducedSellAmount(sellAmount);
-    int256 numerator = reducedSellAmount.multiply(toFixed(buyTokenBucket));
-    int256 denominator = toFixed(sellTokenBucket).add(reducedSellAmount);
-
-    return uint256(numerator.divide(denominator).fromFixed());
-=======
     FixidityLib.Fraction memory reducedSellAmount = getReducedSellAmount(sellAmount);
     FixidityLib.Fraction memory numerator =
       reducedSellAmount.multiply(FixidityLib.newFixed(buyTokenBucket));
@@ -329,7 +280,6 @@
 
     // See comment in getBuyTokenAmount
     return numerator.unwrap() / denominator.unwrap();
->>>>>>> 833a0bee
   }
 
   function getUpdatedBuckets() private view returns (uint256, uint256) {
@@ -341,11 +291,7 @@
 
   function getUpdatedGoldBucket() private view returns (uint256) {
     uint256 reserveGoldBalance = gold().balanceOf(registry.getAddressForOrDie(RESERVE_REGISTRY_ID));
-<<<<<<< HEAD
-    return uint256(reserveFraction.multiply(toFixed(reserveGoldBalance)).fromFixed());
-=======
     return reserveFraction.multiply(FixidityLib.newFixed(reserveGoldBalance)).fromFixed();
->>>>>>> 833a0bee
   }
 
   /**
@@ -366,12 +312,6 @@
    * @param sellAmount The original sell amount.
    * @return The reduced sell amount, computed as (1 - spread) * sellAmount
    */
-<<<<<<< HEAD
-  function getReducedSellAmount(uint256 sellAmount) private view returns (int256) {
-    return FIXED1
-      .subtract(spread)
-      .multiply(toFixed(sellAmount));
-=======
   function getReducedSellAmount(uint256 sellAmount)
     private
     view
@@ -380,7 +320,6 @@
     return FixidityLib.fixed1()
       .subtract(spread)
       .multiply(FixidityLib.newFixed(sellAmount));
->>>>>>> 833a0bee
   }
 
   /*
