pragma solidity ^0.5.13;

import "./StableToken.sol";

contract StableTokenEUR is StableToken {
  /**
   * @notice Sets initialized == true on implementation contracts.
   * @param test Set to true to skip implementation initialization.
   */
  constructor(bool test) public StableToken(test) {}

  /**
  * @notice Returns the storage, major, minor, and patch version of the contract.
  * @dev This function is overloaded to maintain a distinct version from StableToken.sol.
  * @return The storage, major, minor, and patch version of the contract.
  */
  function getVersionNumber() external pure returns (uint256, uint256, uint256, uint256) {
<<<<<<< HEAD
    return (1, 1, 1, 0);
=======
    return (1, 1, 0, 1);
>>>>>>> 5a56a9d6
  }
}<|MERGE_RESOLUTION|>--- conflicted
+++ resolved
@@ -15,10 +15,6 @@
   * @return The storage, major, minor, and patch version of the contract.
   */
   function getVersionNumber() external pure returns (uint256, uint256, uint256, uint256) {
-<<<<<<< HEAD
-    return (1, 1, 1, 0);
-=======
     return (1, 1, 0, 1);
->>>>>>> 5a56a9d6
   }
 }