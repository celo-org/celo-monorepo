--- conflicted
+++ resolved
@@ -147,17 +147,11 @@
    * @param oracleAddress The address of the oracle.
    */
   function addOracle(address token, address oracleAddress) external onlyOwner {
-<<<<<<< HEAD
     // solhint-disable-next-line reason-string
     require(
       token != address(0) && oracleAddress != address(0) && !isOracle[token][oracleAddress],
       "token addr was null or oracle addr was null or oracle addr is already an oracle for token addr"
     );
-=======
-    require(token != address(0), "token addr was null");
-    require(oracleAddress != address(0), "oracle addr was null");
-    require(!isOracle[token][oracleAddress], "oracle addr is not an oracle for token addr");
->>>>>>> c97a9fcc
     isOracle[token][oracleAddress] = true;
     oracles[token].push(oracleAddress);
     emit OracleAdded(token, oracleAddress);
