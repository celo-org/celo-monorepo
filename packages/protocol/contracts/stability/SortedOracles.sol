--- conflicted
+++ resolved
@@ -4,19 +4,15 @@
 import "openzeppelin-solidity/contracts/ownership/Ownable.sol";
 import "./interfaces/ISortedOracles.sol";
 import "../common/Initializable.sol";
-<<<<<<< HEAD
-import "../common/UsingFixidity.sol";
-=======
 import "../common/linkedlists/AddressSortedLinkedListWithMedian.sol";
 import "../common/linkedlists/SortedLinkedListWithMedian.sol";
->>>>>>> 66d86045
 
 
 // TODO: don't treat timestamps as Fixidity values
 /**
  * @title Maintains a sorted list of oracle exchange rates between Celo Gold and other currencies.
  */
-contract SortedOracles is ISortedOracles, Ownable, Initializable, UsingFixidity {
+contract SortedOracles is ISortedOracles, Ownable, Initializable {
   using SafeMath for uint256;
   using AddressSortedLinkedListWithMedian for SortedLinkedListWithMedian.List;
   // All oracle rates are assumed to have a denominator of 2 ^ 64.
@@ -45,12 +41,8 @@
     address token,
     address oracle,
     uint256 timestamp,
-<<<<<<< HEAD
-    int256 value
-=======
     uint256 numerator,
     uint256 denominator
->>>>>>> 66d86045
   );
 
   event OracleReportRemoved(
@@ -60,12 +52,8 @@
 
   event MedianUpdated(
     address token,
-<<<<<<< HEAD
-    int256 value
-=======
     uint256 numerator,
     uint256 denominator
->>>>>>> 66d86045
   );
 
   event ReportExpirySet(
@@ -135,13 +123,8 @@
   function removeExpiredReports(address token, uint256 n) external {
     require(token != address(0) && n < timestamps[token].getNumElements());
     for (uint256 i = 0; i < n; i++) {
-<<<<<<< HEAD
-      address oldest = timestamps[token].tail;
-      uint128 timestamp = uint128(timestamps[token].elements[oldest].value.fromFixed());
-=======
       address oldest = timestamps[token].getTail();
       uint256 timestamp = timestamps[token].getValue(oldest);
->>>>>>> 66d86045
       // solhint-disable-next-line not-rely-on-time
       if (now.sub(timestamp) >= reportExpirySeconds) {
         removeReport(token, oldest);
@@ -154,43 +137,21 @@
   /**
    * @notice Updates an oracle value and the median.
    * @param token The address of the token for which the Celo Gold exchange rate is being reported.
-<<<<<<< HEAD
-   * @param value The amount of tokens equal to `denominator` Celo Gold.
-=======
    * @param numerator The amount of tokens equal to `denominator` Celo Gold.
->>>>>>> 66d86045
    * @param lesserKey The element which should be just left of the new oracle value.
    * @param greaterKey The element which should be just right of the new oracle value.
    * @dev Note that only one of `lesserKey` or `greaterKey` needs to be correct to reduce friction.
    */
   function report(
     address token,
-<<<<<<< HEAD
-    int256 value,
-=======
     uint256 numerator,
     uint256 denominator,
->>>>>>> 66d86045
     address lesserKey,
     address greaterKey
   )
     external
     onlyOracle(token)
   {
-<<<<<<< HEAD
-    SortedFractionMedianList.Element memory originalMedian = getMedianElement(rates[token]);
-    rates[token].insertOrUpdate(msg.sender, value, lesserKey, greaterKey);
-    timestamps[token].insertOrUpdate(
-      msg.sender,
-      // solhint-disable-next-line not-rely-on-time
-      toFixed(now),
-      getLesserTimestampKey(token, msg.sender),
-      address(0)
-    );
-    // solhint-disable-next-line not-rely-on-time
-    emit OracleReported(token, msg.sender, now, value);
-    emitIfMedianUpdated(token, originalMedian);
-=======
     uint256 originalMedian = rates[token].getMedianValue();
     uint256 value = numerator.mul(DENOMINATOR).div(denominator);
     if (rates[token].contains(msg.sender)) {
@@ -217,7 +178,6 @@
     if (newMedian != originalMedian) {
       emit MedianUpdated(token, newMedian, DENOMINATOR);
     }
->>>>>>> 66d86045
   }
 
   /**
@@ -234,14 +194,8 @@
    * @param token The address of the token for which the Celo Gold exchange rate is being reported.
    * @return The median exchange rate for `token`.
    */
-<<<<<<< HEAD
-  function medianRate(address token) external view returns (uint128, uint128) {
-    SortedFractionMedianList.Element memory median = getMedianElement(rates[token]);
-    return (uint128(median.value), uint128(FIXED1));
-=======
   function medianRate(address token) external view returns (uint256, uint256) {
     return (rates[token].getMedianValue(), numRates(token) == 0 ? 0 : DENOMINATOR);
->>>>>>> 66d86045
   }
 
   /**
@@ -256,13 +210,8 @@
     view
     returns (
         address[] memory,
-<<<<<<< HEAD
-        int256[] memory,
-        SortedFractionMedianList.MedianRelation[] memory
-=======
         uint256[] memory,
         SortedLinkedListWithMedian.MedianRelation[] memory
->>>>>>> 66d86045
     )
   {
     return rates[token].getElements();
@@ -282,13 +231,8 @@
    * @param token The address of the token for which the Celo Gold exchange rate is being reported.
    * @return The median report timestamp for `token`.
    */
-<<<<<<< HEAD
-  function medianTimestamp(address token) external view returns (uint128) {
-    return uint128(getMedianElement(timestamps[token]).value.fromFixed());
-=======
   function medianTimestamp(address token) external view returns (uint256) {
     return timestamps[token].getMedianValue();
->>>>>>> 66d86045
   }
 
   /**
@@ -303,13 +247,8 @@
     view
     returns (
         address[] memory,
-<<<<<<< HEAD
-        int256[] memory,
-        SortedFractionMedianList.MedianRelation[] memory
-=======
         uint256[] memory,
         SortedLinkedListWithMedian.MedianRelation[] memory
->>>>>>> 66d86045
     )
   {
     return timestamps[token].getElements();
@@ -321,26 +260,7 @@
    * @param oracle The oracle whose report should be checked.
    */
   function reportExists(address token, address oracle) internal view returns (bool) {
-<<<<<<< HEAD
-    return rates[token].elements[oracle].value != 0 &&
-      timestamps[token].elements[oracle].value != 0;
-  }
-
-  /**
-   * @notice Returns the median element.
-   * @return The median element.
-   */
-  function getMedianElement(
-    SortedFractionMedianList.List storage list
-  )
-    private
-    view
-    returns (SortedFractionMedianList.Element memory)
-  {
-    return list.elements[list.medianKey];
-=======
     return rates[token].contains(oracle) && timestamps[token].contains(oracle);
->>>>>>> 66d86045
   }
 
   /**
@@ -354,49 +274,9 @@
     rates[token].remove(oracle);
     timestamps[token].remove(oracle);
     emit OracleReportRemoved(token, oracle);
-<<<<<<< HEAD
-    emitIfMedianUpdated(token, originalMedian);
-  }
-
-  /**
-   * @notice Emits the MedianUpdated event if the median rate has changed.
-   * @param token The address of the token for which the median rate may have changed.
-   * @param originalMedian The original median rate.
-   */
-  function emitIfMedianUpdated(
-    address token,
-    SortedFractionMedianList.Element memory originalMedian
-  )
-    private
-  {
-    SortedFractionMedianList.Element memory newMedian = getMedianElement(rates[token]);
-    if (
-      originalMedian.value != newMedian.value
-    ) {
-      emit MedianUpdated(
-        token,
-        newMedian.value
-      );
-    }
-  }
-
-  /**
-   * @notice Returns the key for the lesser element in the timestamp list.
-   * @param token The address of the token for which the Celo Gold exchange rate is being reported.
-   * @param oracle The address of the oracle to sort into the timestamp list.
-   * @return The key of the lesser element in the list.
-   */
-  function getLesserTimestampKey(address token, address oracle) private view returns(address) {
-    address head = timestamps[token].head;
-    if (head == oracle) {
-      return timestamps[token].elements[head].lesserKey;
-    } else {
-      return head;
-=======
     uint256 newMedian = rates[token].getMedianValue();
     if (newMedian != originalMedian) {
       emit MedianUpdated(token, newMedian, numRates(token) == 0 ? 0 : DENOMINATOR);
->>>>>>> 66d86045
     }
   }
 }