--- conflicted
+++ resolved
@@ -7,12 +7,7 @@
 import "../common/linkedlists/AddressSortedLinkedListWithMedian.sol";
 import "../common/linkedlists/SortedLinkedListWithMedian.sol";
 
-<<<<<<< HEAD
-
 // TODO: Move SortedOracles to Fixidity
-=======
-// TODO: don't treat timestamps as Fixidity values
->>>>>>> 0c00b3f3
 /**
  * @title Maintains a sorted list of oracle exchange rates between Celo Gold and other currencies.
  */
