pragma solidity ^0.5.3;

import "openzeppelin-solidity/contracts/math/SafeMath.sol";
import "openzeppelin-solidity/contracts/ownership/Ownable.sol";
import "./interfaces/ISortedOracles.sol";
import "../common/Initializable.sol";
import "../common/linkedlists/AddressSortedLinkedListWithMedian.sol";
import "../common/linkedlists/SortedLinkedListWithMedian.sol";

// TODO: Move SortedOracles to Fixidity
/**
 * @title Maintains a sorted list of oracle exchange rates between Celo Gold and other currencies.
 */
contract SortedOracles is ISortedOracles, Ownable, Initializable {
  using SafeMath for uint256;
  using AddressSortedLinkedListWithMedian for SortedLinkedListWithMedian.List;
  // All oracle rates are assumed to have a denominator of 2 ^ 64.
  uint256 public constant DENOMINATOR = 0x10000000000000000;

  // Maps a token address to a sorted list of report values.
  mapping(address => SortedLinkedListWithMedian.List) private rates;
  // Maps a token address to a sorted list of report timestamps.
  mapping(address => SortedLinkedListWithMedian.List) private timestamps;
  mapping(address => mapping(address => bool)) public isOracle;
  mapping(address => address[]) public oracles;

  uint256 public reportExpirySeconds;

  event OracleAdded(address indexed token, address indexed oracleAddress);

  event OracleRemoved(address indexed token, address indexed oracleAddress);

  event OracleReported(
    address token,
    address oracle,
    uint256 timestamp,
    uint256 numerator,
    uint256 denominator
  );

  event OracleReportRemoved(address indexed token, address indexed oracle);

  event MedianUpdated(address token, uint256 numerator, uint256 denominator);

  event ReportExpirySet(uint256 reportExpiry);

  modifier onlyOracle(address token) {
    require(isOracle[token][msg.sender], "sender was not an oracle for token addr");
    _;
  }

  function initialize(uint256 _reportExpirySeconds) external initializer {
    _transferOwnership(msg.sender);
    reportExpirySeconds = _reportExpirySeconds;
  }

  /**
   * @notice Sets the report expiry parameter.
   * @param _reportExpirySeconds Desired value of report expiry.
   */
  function setReportExpiry(uint256 _reportExpirySeconds) external onlyOwner {
    reportExpirySeconds = _reportExpirySeconds;
    emit ReportExpirySet(_reportExpirySeconds);
  }

  /**
   * @notice Adds a new Oracle.
   * @param token The address of the token.
   * @param oracleAddress The address of the oracle.
   */
  function addOracle(address token, address oracleAddress) external onlyOwner {
    require(
      token != address(0) && oracleAddress != address(0) && !isOracle[token][oracleAddress],
      "token addr was null or oracle addr was null or oracle addr is not an oracle for token addr"
    );
    isOracle[token][oracleAddress] = true;
    oracles[token].push(oracleAddress);
    emit OracleAdded(token, oracleAddress);
  }

  /**
   * @notice Removes an Oracle.
   * @param oracleAddress The address of the oracle.
   */
  function removeOracle(address token, address oracleAddress, uint256 index) external onlyOwner {
    require(
      token != address(0) &&
        oracleAddress != address(0) &&
        oracles[token].length > index &&
        oracles[token][index] == oracleAddress,
      "token addr null or oracle addr null or index of token oracle not mapped to oracle addr"
    );
    isOracle[token][oracleAddress] = false;
    oracles[token][index] = oracles[token][oracles[token].length.sub(1)];
    oracles[token].length = oracles[token].length.sub(1);
    if (reportExists(token, oracleAddress)) {
      removeReport(token, oracleAddress);
    }
    emit OracleRemoved(token, oracleAddress);
  }

  /**
   * @notice Removes a report that is expired.
   * @param token The address of the token for which the Celo Gold exchange rate is being reported.
   * @param n The number of expired reports to remove, at most (deterministic upper gas bound).
   */
  function removeExpiredReports(address token, uint256 n) external {
    require(token != address(0) && n < timestamps[token].getNumElements());
    for (uint256 i = 0; i < n; i++) {
      address oldest = timestamps[token].getTail();
      uint256 timestamp = timestamps[token].getValue(oldest);
      // solhint-disable-next-line not-rely-on-time
      if (now.sub(timestamp) >= reportExpirySeconds) {
        removeReport(token, oldest);
      } else {
        break;
      }
    }
  }

  /**
   * @notice Updates an oracle value and the median.
   * @param token The address of the token for which the Celo Gold exchange rate is being reported.
   * @param numerator The amount of tokens equal to `denominator` Celo Gold.
<<<<<<< HEAD
   * @param denominator The amount of Celo Gold that the `numerator` tokens are equal to.
=======
   * @param denominator The amount of Celo Gold equal to `numerator` tokens.
>>>>>>> ca405129
   * @param lesserKey The element which should be just left of the new oracle value.
   * @param greaterKey The element which should be just right of the new oracle value.
   * @dev Note that only one of `lesserKey` or `greaterKey` needs to be correct to reduce friction.
   */
  function report(
    address token,
    uint256 numerator,
    uint256 denominator,
    address lesserKey,
    address greaterKey
  ) external onlyOracle(token) {
    uint256 originalMedian = rates[token].getMedianValue();
    uint256 value = numerator.mul(DENOMINATOR).div(denominator);
    if (rates[token].contains(msg.sender)) {
      rates[token].update(msg.sender, value, lesserKey, greaterKey);

      // Rather than update the timestamp, we remove it and re-add it at the
      // head of the list later. The reason for this is that we need to handle
      // a few different cases:
      //   1. This oracle is the only one to report so far. lesserKey = address(0)
      //   2. Other oracles have reported since this one's last report. lesserKey = getHead()
      //   3. Other oracles have reported, but the most recent is this one.
      //      lesserKey = key immediately after getHead()
      //
      // However, if we just remove this timestamp, timestamps[token].getHead()
      // does the right thing in all cases.
      timestamps[token].remove(msg.sender);
    } else {
      rates[token].insert(msg.sender, value, lesserKey, greaterKey);
    }
    timestamps[token].insert(
      msg.sender,
      // solhint-disable-next-line not-rely-on-time
      now,
      timestamps[token].getHead(),
      address(0)
    );
    emit OracleReported(token, msg.sender, now, value, DENOMINATOR);
    uint256 newMedian = rates[token].getMedianValue();
    if (newMedian != originalMedian) {
      emit MedianUpdated(token, newMedian, DENOMINATOR);
    }
  }

  /**
   * @notice Returns the number of rates.
   * @param token The address of the token for which the Celo Gold exchange rate is being reported.
   * @return The number of reported oracle rates for `token`.
   */
  function numRates(address token) public view returns (uint256) {
    return rates[token].getNumElements();
  }

  /**
   * @notice Returns the median rate.
   * @param token The address of the token for which the Celo Gold exchange rate is being reported.
   * @return The median exchange rate for `token`.
   */
  function medianRate(address token) external view returns (uint256, uint256) {
    return (rates[token].getMedianValue(), numRates(token) == 0 ? 0 : DENOMINATOR);
  }

  /**
   * @notice Gets all elements from the doubly linked list.
   * @param token The address of the token for which the Celo Gold exchange rate is being reported.
   * @return An unpacked list of elements from largest to smallest.
   */
  function getRates(address token)
    external
    view
    returns (address[] memory, uint256[] memory, SortedLinkedListWithMedian.MedianRelation[] memory)
  {
    return rates[token].getElements();
  }

  /**
   * @notice Returns the number of timestamps.
   * @param token The address of the token for which the Celo Gold exchange rate is being reported.
   * @return The number of oracle report timestamps for `token`.
   */
  function numTimestamps(address token) external view returns (uint256) {
    return timestamps[token].getNumElements();
  }

  /**
   * @notice Returns the median timestamp.
   * @param token The address of the token for which the Celo Gold exchange rate is being reported.
   * @return The median report timestamp for `token`.
   */
  function medianTimestamp(address token) external view returns (uint256) {
    return timestamps[token].getMedianValue();
  }

  /**
   * @notice Gets all elements from the doubly linked list.
   * @param token The address of the token for which the Celo Gold exchange rate is being reported.
   * @return An unpacked list of elements from largest to smallest.
   */
  function getTimestamps(address token)
    external
    view
    returns (address[] memory, uint256[] memory, SortedLinkedListWithMedian.MedianRelation[] memory)
  {
    return timestamps[token].getElements();
  }

  /**
   * @notice Returns whether a report exists on token from oracle.
   * @param token The address of the token for which the Celo Gold exchange rate is being reported.
   * @param oracle The oracle whose report should be checked.
   */
  function reportExists(address token, address oracle) internal view returns (bool) {
    return rates[token].contains(oracle) && timestamps[token].contains(oracle);
  }

  /**
   * @notice Removes an oracle value and updates the median.
   * @param token The address of the token for which the Celo Gold exchange rate is being reported.
   * @param oracle The oracle whose value should be removed.
   * @dev This can be used to delete elements for oracles that have been removed.
   */
  function removeReport(address token, address oracle) private {
    uint256 originalMedian = rates[token].getMedianValue();
    rates[token].remove(oracle);
    timestamps[token].remove(oracle);
    emit OracleReportRemoved(token, oracle);
    uint256 newMedian = rates[token].getMedianValue();
    if (newMedian != originalMedian) {
      emit MedianUpdated(token, newMedian, numRates(token) == 0 ? 0 : DENOMINATOR);
    }
  }
}<|MERGE_RESOLUTION|>--- conflicted
+++ resolved
@@ -122,11 +122,7 @@
    * @notice Updates an oracle value and the median.
    * @param token The address of the token for which the Celo Gold exchange rate is being reported.
    * @param numerator The amount of tokens equal to `denominator` Celo Gold.
-<<<<<<< HEAD
-   * @param denominator The amount of Celo Gold that the `numerator` tokens are equal to.
-=======
    * @param denominator The amount of Celo Gold equal to `numerator` tokens.
->>>>>>> ca405129
    * @param lesserKey The element which should be just left of the new oracle value.
    * @param greaterKey The element which should be just right of the new oracle value.
    * @dev Note that only one of `lesserKey` or `greaterKey` needs to be correct to reduce friction.
