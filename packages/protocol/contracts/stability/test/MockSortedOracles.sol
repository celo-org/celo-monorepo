--- conflicted
+++ resolved
@@ -4,20 +4,11 @@
  * @title A mock SortedOracles for testing.
  */
 contract MockSortedOracles {
-<<<<<<< HEAD
-
   uint256 public constant DENOMINATOR = 0x10000000000000000;
   mapping(address => uint256) public numerators;
   mapping(address => uint256) public medianTimestamp;
   mapping(address => uint256) public numRates;
 
-=======
-  uint256 public constant DENOMINATOR = 0x10000000000000000;
-  mapping(address => uint256) public numerators;
-  mapping(address => uint256) public medianTimestamp;
-  mapping(address => uint256) public numRates;
-
->>>>>>> cca1e4d2
   function setMedianRate(address token, uint256 numerator) external returns (bool) {
     numerators[token] = numerator;
     return true;
