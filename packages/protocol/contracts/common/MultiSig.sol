--- conflicted
+++ resolved
@@ -136,11 +136,7 @@
     onlyWallet
     ownerDoesNotExist(owner)
     notNull(owner)
-<<<<<<< HEAD
-    validRequirement(owners.length + 1, internalRequired)
-=======
-    validRequirement(owners.length.add(1), required)
->>>>>>> 0ff9485f
+    validRequirement(owners.length.add(1), internalRequired)
   {
     isOwner[owner] = true;
     owners.push(owner);
@@ -301,17 +297,11 @@
   /// @return Confirmation status.
   function isConfirmed(uint256 transactionId) public view returns (bool) {
     uint256 count = 0;
-<<<<<<< HEAD
-    for (uint256 i = 0; i < owners.length; i++) {
-      if (confirmations[transactionId][owners[i]]) count += 1;
+    for (uint256 i = 0; i < owners.length; i = i.add(1)) {
+      if (confirmations[transactionId][owners[i]]) count = count.add(1);
       bool isInternal = transactions[transactionId].destination == address(this);
       if ((isInternal && count == internalRequired) || (!isInternal && count == required))
         return true;
-=======
-    for (uint256 i = 0; i < owners.length; i = i.add(1)) {
-      if (confirmations[transactionId][owners[i]]) count = count.add(1);
-      if (count == required) return true;
->>>>>>> 0ff9485f
     }
     return false;
   }
