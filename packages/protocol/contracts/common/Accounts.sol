pragma solidity ^0.5.3;

import "openzeppelin-solidity/contracts/math/SafeMath.sol";
import "openzeppelin-solidity/contracts/ownership/Ownable.sol";
import "openzeppelin-solidity/contracts/utils/ReentrancyGuard.sol";

import "./interfaces/IAccounts.sol";

import "../common/Initializable.sol";
import "../common/Signatures.sol";
import "../common/UsingRegistry.sol";

contract Accounts is IAccounts, Ownable, ReentrancyGuard, Initializable, UsingRegistry {
  using SafeMath for uint256;

  struct Signers {
    // The address that is authorized to vote in governance and validator elections on behalf of the
    // account. The account can vote as well, whether or not a vote signing key has been specified.
    address vote;
    // The address that is authorized to manage a validator or validator group and sign consensus
    // messages on behalf of the account. The account can manage the validator, whether or not a
    // validator signing key has been specified. However, if a validator signing key has been
    // specified, only that key may actually participate in consensus.
    address validator;
    // The address of the key with which this account wants to sign attestations on the Attestations
    // contract
    address attestation;
  }

  struct Account {
    bool exists;
    // Each account may authorize signing keys to use for voting, valdiating or attestation.
    // These keys may not be keys of other accounts, and may not be authorized by any other
    // account for any purpose.
    Signers signers;
    // The address at which the account expects to receive transfers. If it's empty/0x0, the
    // account indicates that an address exchange should be initiated with the dataEncryptionKey
    address walletAddress;
    // An optional human readable identifier for the account
    string name;
    // The ECDSA public key used to encrypt and decrypt data for this account
    bytes dataEncryptionKey;
    // The URL under which an account adds metadata and claims
    string metadataURL;
  }

  mapping(address => Account) private accounts;
  // Maps authorized signers to the account that provided the authorization.
  mapping(address => address) public authorizedBy;

  event AttestationSignerAuthorized(address indexed account, address signer);
  event VoteSignerAuthorized(address indexed account, address signer);
  event ValidatorSignerAuthorized(address indexed account, address signer);
  event AccountDataEncryptionKeySet(address indexed account, bytes dataEncryptionKey);
  event AccountNameSet(address indexed account, string name);
  event AccountMetadataURLSet(address indexed account, string metadataURL);
  event AccountWalletAddressSet(address indexed account, address walletAddress);
  event AccountCreated(address indexed account);

  function initialize(address registryAddress) external initializer {
    _transferOwnership(msg.sender);
    setRegistry(registryAddress);
  }

  /**
   * @notice Convenience Setter for the dataEncryptionKey and wallet address for an account
   * @param name A string to set as the name of the account
   * @param dataEncryptionKey secp256k1 public key for data encryption. Preferably compressed.
   * @param walletAddress The wallet address to set for the account
   */
  function setAccount(string calldata name, bytes calldata dataEncryptionKey, address walletAddress)
    external
  {
    if (!isAccount(msg.sender)) {
      createAccount();
    }
    setName(name);
    setAccountDataEncryptionKey(dataEncryptionKey);
    setWalletAddress(walletAddress);
  }

  /**
   * @notice Creates an account.
   * @return True if account creation succeeded.
   */
  function createAccount() public returns (bool) {
    require(isNotAccount(msg.sender) && isNotAuthorizedSigner(msg.sender));
    Account storage account = accounts[msg.sender];
    account.exists = true;
    emit AccountCreated(msg.sender);
    return true;
  }

  /**
   * @notice Setter for the name of an account.
   * @param name The name to set.
   */
  function setName(string memory name) public {
    require(isAccount(msg.sender));
    accounts[msg.sender].name = name;
    emit AccountNameSet(msg.sender, name);
  }

  /**
   * @notice Setter for the wallet address for an account
   * @param walletAddress The wallet address to set for the account
   */
  function setWalletAddress(address walletAddress) public {
    require(isAccount(msg.sender));
    accounts[msg.sender].walletAddress = walletAddress;
    emit AccountWalletAddressSet(msg.sender, walletAddress);
  }

  /**
   * @notice Setter for the data encryption key and version.
   * @param dataEncryptionKey secp256k1 public key for data encryption. Preferably compressed.
   */
  function setAccountDataEncryptionKey(bytes memory dataEncryptionKey) public {
    require(dataEncryptionKey.length >= 33, "data encryption key length <= 32");
    accounts[msg.sender].dataEncryptionKey = dataEncryptionKey;
    emit AccountDataEncryptionKeySet(msg.sender, dataEncryptionKey);
  }

  /**
   * @notice Setter for the metadata of an account.
   * @param metadataURL The URL to access the metadata.
   */
  function setMetadataURL(string calldata metadataURL) external {
    require(isAccount(msg.sender), "Unknown account");
    accounts[msg.sender].metadataURL = metadataURL;
    emit AccountMetadataURLSet(msg.sender, metadataURL);
  }

  /**
   * @notice Authorizes an address to sign votes on behalf of the account.
   * @param signer The address of the signing key to authorize.
   * @param v The recovery id of the incoming ECDSA signature.
   * @param r Output value r of the ECDSA signature.
   * @param s Output value s of the ECDSA signature.
   * @dev v, r, s constitute `signer`'s signature on `msg.sender`.
   */
  function authorizeVoteSigner(address signer, uint8 v, bytes32 r, bytes32 s)
    external
    nonReentrant
  {
    Account storage account = accounts[msg.sender];
    authorize(signer, v, r, s);
    account.signers.vote = signer;
    emit VoteSignerAuthorized(msg.sender, signer);
  }

  /**
   * @notice Authorizes an address to sign consensus messages on behalf of the account.
   * @param signer The address of the signing key to authorize.
   * @param v The recovery id of the incoming ECDSA signature.
   * @param r Output value r of the ECDSA signature.
   * @param s Output value s of the ECDSA signature.
   * @dev v, r, s constitute `signer`'s signature on `msg.sender`.
   */
  function authorizeValidatorSigner(address signer, uint8 v, bytes32 r, bytes32 s)
    external
    nonReentrant
  {
    Account storage account = accounts[msg.sender];
    authorize(signer, v, r, s);
    account.signers.validator = signer;
    require(!getValidators().isValidator(msg.sender));
    emit ValidatorSignerAuthorized(msg.sender, signer);
  }

  /**
   * @notice Authorizes an address to sign consensus messages on behalf of the account.
   * @param signer The address of the signing key to authorize.
   * @param ecdsaPublicKey The ECDSA public key corresponding to `signer`.
   * @param v The recovery id of the incoming ECDSA signature.
   * @param r Output value r of the ECDSA signature.
   * @param s Output value s of the ECDSA signature.
   * @dev v, r, s constitute `signer`'s signature on `msg.sender`.
   */
  function authorizeValidatorSigner(
    address signer,
    bytes calldata ecdsaPublicKey,
    uint8 v,
    bytes32 r,
    bytes32 s
  ) external nonReentrant {
    Account storage account = accounts[msg.sender];
    authorize(signer, v, r, s);
    account.signers.validator = signer;
    require(getValidators().updateEcdsaPublicKey(msg.sender, signer, ecdsaPublicKey));
    emit ValidatorSignerAuthorized(msg.sender, signer);
  }

  /**
   * @notice Authorizes an address to sign attestations on behalf of the account.
   * @param signer The address of the signing key to authorize.
   * @param v The recovery id of the incoming ECDSA signature.
   * @param r Output value r of the ECDSA signature.
   * @param s Output value s of the ECDSA signature.
   * @dev v, r, s constitute `signer`'s signature on `msg.sender`.
   */
  function authorizeAttestationSigner(address signer, uint8 v, bytes32 r, bytes32 s) public {
    Account storage account = accounts[msg.sender];
    authorize(signer, v, r, s);
    account.signers.attestation = signer;
    emit AttestationSignerAuthorized(msg.sender, signer);
  }

  /**
   * @notice Returns the account associated with `signer`.
   * @param signer The address of the account or currently authorized attestation signer.
   * @dev Fails if the `signer` is not an account or currently authorized attestation signer.
   * @return The associated account.
   */
  function attestationSignerToAccount(address signer) external view returns (address) {
    address authorizingAccount = authorizedBy[signer];
    if (authorizingAccount != address(0)) {
<<<<<<< HEAD
      require(
        accounts[authorizingAccount].signers.attesting == accountOrAttestationSigner,
        "not active authorized attestation signer"
      );
      return authorizingAccount;
    } else {
      require(isAccount(accountOrAttestationSigner), "not an account");
      return accountOrAttestationSigner;
=======
      require(accounts[authorizingAccount].signers.attestation == signer);
      return authorizingAccount;
    } else {
      require(isAccount(signer));
      return signer;
>>>>>>> e8c00498
    }
  }

  /**
   * @notice Returns the account associated with `signer`.
   * @param signer The address of an account or currently authorized validator signer.
   * @dev Fails if the `signer` is not an account or currently authorized validator.
   * @return The associated account.
   */
  function validatorSignerToAccount(address signer) public view returns (address) {
    address authorizingAccount = authorizedBy[signer];
    if (authorizingAccount != address(0)) {
<<<<<<< HEAD
      require(
        accounts[authorizingAccount].signers.voting == accountOrVoteSigner,
        "not active authorized vote signer"
      );
      return authorizingAccount;
    } else {
      require(isAccount(accountOrVoteSigner), "not an account");
      return accountOrVoteSigner;
=======
      require(accounts[authorizingAccount].signers.validator == signer);
      return authorizingAccount;
    } else {
      require(isAccount(signer));
      return signer;
>>>>>>> e8c00498
    }
  }

  /**
   * @notice Returns the account associated with `signer`.
   * @param signer The address of the account or currently authorized vote signer.
   * @dev Fails if the `signer` is not an account or currently authorized vote signer.
   * @return The associated account.
   */
  function voteSignerToAccount(address signer) external view returns (address) {
    address authorizingAccount = authorizedBy[signer];
    if (authorizingAccount != address(0)) {
      require(accounts[authorizingAccount].signers.vote == signer);
      return authorizingAccount;
    } else {
<<<<<<< HEAD
      require(isAccount(accountOrVoteSigner), "not an account");
      return accountOrVoteSigner;
=======
      require(isAccount(signer));
      return signer;
>>>>>>> e8c00498
    }
  }

  /**
   * @notice Returns the account associated with `signer`.
   * @param signer The address of the account or previously authorized signer.
   * @dev Fails if the `signer` is not an account or previously authorized signer.
   * @return The associated account.
   */
<<<<<<< HEAD
  function createAccount() public returns (bool) {
    require(isNotAccount(msg.sender) && isNotAuthorized(msg.sender), "account or delegate exists");
    Account storage account = accounts[msg.sender];
    account.exists = true;
    emit AccountCreated(msg.sender);
    return true;
=======
  function signerToAccount(address signer) external view returns (address) {
    address authorizingAccount = authorizedBy[signer];
    if (authorizingAccount != address(0)) {
      return authorizingAccount;
    } else {
      require(isAccount(signer));
      return signer;
    }
>>>>>>> e8c00498
  }

  /**
   * @notice Returns the vote signer for the specified account.
   * @param account The address of the account.
   * @return The address with which the account can sign votes.
   */
<<<<<<< HEAD
  function setName(string memory name) public {
    require(isAccount(msg.sender), "Unknown account");
    accounts[msg.sender].name = name;
    emit AccountNameSet(msg.sender, name);
=======
  function getVoteSigner(address account) public view returns (address) {
    require(isAccount(account));
    address signer = accounts[account].signers.vote;
    return signer == address(0) ? account : signer;
>>>>>>> e8c00498
  }

  /**
   * @notice Returns the validator signer for the specified account.
   * @param account The address of the account.
   * @return The address with which the account can register a validator or group.
   */
<<<<<<< HEAD
  function setWalletAddress(address walletAddress) public {
    require(isAccount(msg.sender), "Unknown account");
    accounts[msg.sender].walletAddress = walletAddress;
    emit AccountWalletAddressSet(msg.sender, walletAddress);
=======
  function getValidatorSigner(address account) public view returns (address) {
    require(isAccount(account));
    address signer = accounts[account].signers.validator;
    return signer == address(0) ? account : signer;
>>>>>>> e8c00498
  }

  /**
   * @notice Returns the attestation signer for the specified account.
   * @param account The address of the account.
   * @return The address with which the account can sign attestations.
   */
  function getAttestationSigner(address account) public view returns (address) {
    require(isAccount(account));
    address signer = accounts[account].signers.attestation;
    return signer == address(0) ? account : signer;
  }

  /**
   * @notice Getter for the name of an account.
   * @param account The address of the account to get the name for.
   * @return name The name of the account.
   */
  function getName(address account) external view returns (string memory) {
    return accounts[account].name;
  }

  /**
   * @notice Getter for the metadata of an account.
   * @param account The address of the account to get the metadata for.
   * @return metadataURL The URL to access the metadata.
   */
<<<<<<< HEAD
  function attestationSignerToAccount(address accountOrAttestationSigner)
    public
    view
    returns (address)
  {
    address authorizingAccount = authorizedBy[accountOrAttestationSigner];
    if (authorizingAccount != address(0)) {
      return authorizingAccount;
    } else {
      require(isAccount(accountOrAttestationSigner), "not an account");
      return accountOrAttestationSigner;
    }
=======
  function getMetadataURL(address account) external view returns (string memory) {
    return accounts[account].metadataURL;
>>>>>>> e8c00498
  }

  /**
   * @notice Getter for the metadata of multiple accounts.
   * @param accountsToQuery The addresses of the accounts to get the metadata for.
   * @return (stringLengths[] - the length of each string in bytes
   *          data - all strings concatenated
   *         )
   */
  function batchGetMetadataURL(address[] calldata accountsToQuery)
    external
    view
    returns (uint256[] memory, bytes memory)
  {
<<<<<<< HEAD
    address authorizingAccount = authorizedBy[accountOrValidationSigner];
    if (authorizingAccount != address(0)) {
      require(
        accounts[authorizingAccount].signers.validating == accountOrValidationSigner,
        "not an active authorized validator"
      );
      return authorizingAccount;
    } else {
      require(isAccount(accountOrValidationSigner), "not an account");
      return accountOrValidationSigner;
=======
    uint256 totalSize = 0;
    uint256[] memory sizes = new uint256[](accountsToQuery.length);
    for (uint256 i = 0; i < accountsToQuery.length; i = i.add(1)) {
      sizes[i] = bytes(accounts[accountsToQuery[i]].metadataURL).length;
      totalSize = totalSize.add(sizes[i]);
>>>>>>> e8c00498
    }

<<<<<<< HEAD
  /**
   * @notice Returns the account associated with `accountOrValidationSigner`.
   * @param accountOrValidationSigner The address of the account or previously authorized validator.
   * @dev Fails if the `accountOrValidationSigner` is not an account or previously authorized
          validator.
   * @return The associated account.
   */
  function validationSignerToAccount(address accountOrValidationSigner)
    public
    view
    returns (address)
  {
    address authorizingAccount = authorizedBy[accountOrValidationSigner];
    if (authorizingAccount != address(0)) {
      return authorizingAccount;
    } else {
      require(isAccount(accountOrValidationSigner), "cannot find validation signer");
      return accountOrValidationSigner;
=======
    bytes memory data = new bytes(totalSize);
    uint256 pointer = 0;
    for (uint256 i = 0; i < accountsToQuery.length; i = i.add(1)) {
      for (uint256 j = 0; j < sizes[i]; j = j.add(1)) {
        data[pointer] = bytes(accounts[accountsToQuery[i]].metadataURL)[j];
        pointer = pointer.add(1);
      }
>>>>>>> e8c00498
    }
    return (sizes, data);
  }

  /**
<<<<<<< HEAD
   * @notice Returns the vote signer for the specified account.
   * @param account The address of the account.
   * @return The address with which the account can sign votes.
   */
  function getVoteSigner(address account) public view returns (address) {
    require(isAccount(account), "Unknown account");
    address voter = accounts[account].signers.voting;
    return voter == address(0) ? account : voter;
  }

  /**
   * @notice Returns the validation signer for the specified account.
   * @param account The address of the account.
   * @return The address with which the account can register a validator or group.
   */
  function getValidationSigner(address account) public view returns (address) {
    require(isAccount(account), "Unknown account");
    address validator = accounts[account].signers.validating;
    return validator == address(0) ? account : validator;
=======
   * @notice Getter for the data encryption key and version.
   * @param account The address of the account to get the key for
   * @return dataEncryptionKey secp256k1 public key for data encryption. Preferably compressed.
   */
  function getDataEncryptionKey(address account) external view returns (bytes memory) {
    return accounts[account].dataEncryptionKey;
>>>>>>> e8c00498
  }

  /**
   * @notice Getter for the wallet address for an account
   * @param account The address of the account to get the wallet address for
   * @return Wallet address
   */
<<<<<<< HEAD
  function getAttestationSigner(address account) public view returns (address) {
    require(isAccount(account), "Unknown account");
    address attestor = accounts[account].signers.attesting;
    return attestor == address(0) ? account : attestor;
=======
  function getWalletAddress(address account) external view returns (address) {
    return accounts[account].walletAddress;
>>>>>>> e8c00498
  }

  /**
   * @notice Check if an account already exists.
   * @param account The address of the account
   * @return Returns `true` if account exists. Returns `false` otherwise.
   */
  function isAccount(address account) public view returns (bool) {
    return (accounts[account].exists);
  }

  /**
   * @notice Check if an account already exists.
   * @param account The address of the account
   * @return Returns `false` if account exists. Returns `true` otherwise.
   */
  function isNotAccount(address account) internal view returns (bool) {
    return (!accounts[account].exists);
  }

  /**
   * @notice Check if an address has been an authorized signer for an account.
   * @param signer The possibly authorized address.
   * @return Returns `true` if authorized. Returns `false` otherwise.
   */
  function isAuthorizedSigner(address signer) external view returns (bool) {
    return (authorizedBy[signer] != address(0));
  }

  /**
   * @notice Check if an address has been an authorized signer for an account.
   * @param signer The possibly authorized address.
   * @return Returns `false` if authorized. Returns `true` otherwise.
   */
  function isNotAuthorizedSigner(address signer) internal view returns (bool) {
    return (authorizedBy[signer] == address(0));
  }

  /**
   * @notice Authorizes some role of of `msg.sender`'s account to another address.
   * @param authorized The address to authorize.
   * @param v The recovery id of the incoming ECDSA signature.
   * @param r Output value r of the ECDSA signature.
   * @param s Output value s of the ECDSA signature.
   * @dev Fails if the address is already authorized or is an account.
   * @dev Note that once an address is authorized, it may never be authorized again.
   * @dev v, r, s constitute `current`'s signature on `msg.sender`.
   */
<<<<<<< HEAD
  function authorize(address current, address previous, uint8 v, bytes32 r, bytes32 s) private {
    require(isAccount(msg.sender), "Unknown account");
    require(isNotAccount(current) && isNotAuthorized(current), "delegate or account exists");

    address signer = Signatures.getSignerOfAddress(msg.sender, v, r, s);
    require(signer == current, "Bad signature");
=======
  function authorize(address authorized, uint8 v, bytes32 r, bytes32 s) private {
    require(isAccount(msg.sender) && isNotAccount(authorized) && isNotAuthorizedSigner(authorized));

    address signer = Signatures.getSignerOfAddress(msg.sender, v, r, s);
    require(signer == authorized);
>>>>>>> e8c00498

    authorizedBy[authorized] = msg.sender;
  }
}<|MERGE_RESOLUTION|>--- conflicted
+++ resolved
@@ -84,7 +84,7 @@
    * @return True if account creation succeeded.
    */
   function createAccount() public returns (bool) {
-    require(isNotAccount(msg.sender) && isNotAuthorizedSigner(msg.sender));
+    require(isNotAccount(msg.sender) && isNotAuthorizedSigner(msg.sender), "Account exists");
     Account storage account = accounts[msg.sender];
     account.exists = true;
     emit AccountCreated(msg.sender);
@@ -96,7 +96,7 @@
    * @param name The name to set.
    */
   function setName(string memory name) public {
-    require(isAccount(msg.sender));
+    require(isAccount(msg.sender), "Unknown account");
     accounts[msg.sender].name = name;
     emit AccountNameSet(msg.sender, name);
   }
@@ -106,7 +106,7 @@
    * @param walletAddress The wallet address to set for the account
    */
   function setWalletAddress(address walletAddress) public {
-    require(isAccount(msg.sender));
+    require(isAccount(msg.sender), "Unknown account");
     accounts[msg.sender].walletAddress = walletAddress;
     emit AccountWalletAddressSet(msg.sender, walletAddress);
   }
@@ -164,7 +164,7 @@
     Account storage account = accounts[msg.sender];
     authorize(signer, v, r, s);
     account.signers.validator = signer;
-    require(!getValidators().isValidator(msg.sender));
+    require(!getValidators().isValidator(msg.sender), "Cannot authorize validator signer");
     emit ValidatorSignerAuthorized(msg.sender, signer);
   }
 
@@ -187,7 +187,10 @@
     Account storage account = accounts[msg.sender];
     authorize(signer, v, r, s);
     account.signers.validator = signer;
-    require(getValidators().updateEcdsaPublicKey(msg.sender, signer, ecdsaPublicKey));
+    require(
+      getValidators().updateEcdsaPublicKey(msg.sender, signer, ecdsaPublicKey),
+      "Failed to update ECDSA public key"
+    );
     emit ValidatorSignerAuthorized(msg.sender, signer);
   }
 
@@ -215,22 +218,14 @@
   function attestationSignerToAccount(address signer) external view returns (address) {
     address authorizingAccount = authorizedBy[signer];
     if (authorizingAccount != address(0)) {
-<<<<<<< HEAD
       require(
-        accounts[authorizingAccount].signers.attesting == accountOrAttestationSigner,
+        accounts[authorizingAccount].signers.attestation == signer,
         "not active authorized attestation signer"
       );
       return authorizingAccount;
     } else {
-      require(isAccount(accountOrAttestationSigner), "not an account");
-      return accountOrAttestationSigner;
-=======
-      require(accounts[authorizingAccount].signers.attestation == signer);
-      return authorizingAccount;
-    } else {
-      require(isAccount(signer));
+      require(isAccount(signer), "not an account");
       return signer;
->>>>>>> e8c00498
     }
   }
 
@@ -243,44 +238,34 @@
   function validatorSignerToAccount(address signer) public view returns (address) {
     address authorizingAccount = authorizedBy[signer];
     if (authorizingAccount != address(0)) {
-<<<<<<< HEAD
       require(
-        accounts[authorizingAccount].signers.voting == accountOrVoteSigner,
+        accounts[authorizingAccount].signers.validator == signer,
+        "not active authorized validator signer"
+      );
+      return authorizingAccount;
+    } else {
+      require(isAccount(signer), "not an account");
+      return signer;
+    }
+  }
+
+  /**
+   * @notice Returns the account associated with `signer`.
+   * @param signer The address of the account or currently authorized vote signer.
+   * @dev Fails if the `signer` is not an account or currently authorized vote signer.
+   * @return The associated account.
+   */
+  function voteSignerToAccount(address signer) external view returns (address) {
+    address authorizingAccount = authorizedBy[signer];
+    if (authorizingAccount != address(0)) {
+      require(
+        accounts[authorizingAccount].signers.vote == signer,
         "not active authorized vote signer"
       );
       return authorizingAccount;
     } else {
-      require(isAccount(accountOrVoteSigner), "not an account");
-      return accountOrVoteSigner;
-=======
-      require(accounts[authorizingAccount].signers.validator == signer);
-      return authorizingAccount;
-    } else {
-      require(isAccount(signer));
+      require(isAccount(signer), "not an account");
       return signer;
->>>>>>> e8c00498
-    }
-  }
-
-  /**
-   * @notice Returns the account associated with `signer`.
-   * @param signer The address of the account or currently authorized vote signer.
-   * @dev Fails if the `signer` is not an account or currently authorized vote signer.
-   * @return The associated account.
-   */
-  function voteSignerToAccount(address signer) external view returns (address) {
-    address authorizingAccount = authorizedBy[signer];
-    if (authorizingAccount != address(0)) {
-      require(accounts[authorizingAccount].signers.vote == signer);
-      return authorizingAccount;
-    } else {
-<<<<<<< HEAD
-      require(isAccount(accountOrVoteSigner), "not an account");
-      return accountOrVoteSigner;
-=======
-      require(isAccount(signer));
-      return signer;
->>>>>>> e8c00498
     }
   }
 
@@ -290,23 +275,14 @@
    * @dev Fails if the `signer` is not an account or previously authorized signer.
    * @return The associated account.
    */
-<<<<<<< HEAD
-  function createAccount() public returns (bool) {
-    require(isNotAccount(msg.sender) && isNotAuthorized(msg.sender), "account or delegate exists");
-    Account storage account = accounts[msg.sender];
-    account.exists = true;
-    emit AccountCreated(msg.sender);
-    return true;
-=======
   function signerToAccount(address signer) external view returns (address) {
     address authorizingAccount = authorizedBy[signer];
     if (authorizingAccount != address(0)) {
       return authorizingAccount;
     } else {
-      require(isAccount(signer));
+      require(isAccount(signer), "Not an account");
       return signer;
     }
->>>>>>> e8c00498
   }
 
   /**
@@ -314,17 +290,10 @@
    * @param account The address of the account.
    * @return The address with which the account can sign votes.
    */
-<<<<<<< HEAD
-  function setName(string memory name) public {
-    require(isAccount(msg.sender), "Unknown account");
-    accounts[msg.sender].name = name;
-    emit AccountNameSet(msg.sender, name);
-=======
   function getVoteSigner(address account) public view returns (address) {
-    require(isAccount(account));
+    require(isAccount(account), "Unknown account");
     address signer = accounts[account].signers.vote;
     return signer == address(0) ? account : signer;
->>>>>>> e8c00498
   }
 
   /**
@@ -332,17 +301,10 @@
    * @param account The address of the account.
    * @return The address with which the account can register a validator or group.
    */
-<<<<<<< HEAD
-  function setWalletAddress(address walletAddress) public {
-    require(isAccount(msg.sender), "Unknown account");
-    accounts[msg.sender].walletAddress = walletAddress;
-    emit AccountWalletAddressSet(msg.sender, walletAddress);
-=======
   function getValidatorSigner(address account) public view returns (address) {
-    require(isAccount(account));
+    require(isAccount(account), "Unknown account");
     address signer = accounts[account].signers.validator;
     return signer == address(0) ? account : signer;
->>>>>>> e8c00498
   }
 
   /**
@@ -351,7 +313,7 @@
    * @return The address with which the account can sign attestations.
    */
   function getAttestationSigner(address account) public view returns (address) {
-    require(isAccount(account));
+    require(isAccount(account), "Unknown account");
     address signer = accounts[account].signers.attestation;
     return signer == address(0) ? account : signer;
   }
@@ -370,23 +332,8 @@
    * @param account The address of the account to get the metadata for.
    * @return metadataURL The URL to access the metadata.
    */
-<<<<<<< HEAD
-  function attestationSignerToAccount(address accountOrAttestationSigner)
-    public
-    view
-    returns (address)
-  {
-    address authorizingAccount = authorizedBy[accountOrAttestationSigner];
-    if (authorizingAccount != address(0)) {
-      return authorizingAccount;
-    } else {
-      require(isAccount(accountOrAttestationSigner), "not an account");
-      return accountOrAttestationSigner;
-    }
-=======
   function getMetadataURL(address account) external view returns (string memory) {
     return accounts[account].metadataURL;
->>>>>>> e8c00498
   }
 
   /**
@@ -401,46 +348,13 @@
     view
     returns (uint256[] memory, bytes memory)
   {
-<<<<<<< HEAD
-    address authorizingAccount = authorizedBy[accountOrValidationSigner];
-    if (authorizingAccount != address(0)) {
-      require(
-        accounts[authorizingAccount].signers.validating == accountOrValidationSigner,
-        "not an active authorized validator"
-      );
-      return authorizingAccount;
-    } else {
-      require(isAccount(accountOrValidationSigner), "not an account");
-      return accountOrValidationSigner;
-=======
     uint256 totalSize = 0;
     uint256[] memory sizes = new uint256[](accountsToQuery.length);
     for (uint256 i = 0; i < accountsToQuery.length; i = i.add(1)) {
       sizes[i] = bytes(accounts[accountsToQuery[i]].metadataURL).length;
       totalSize = totalSize.add(sizes[i]);
->>>>>>> e8c00498
-    }
-
-<<<<<<< HEAD
-  /**
-   * @notice Returns the account associated with `accountOrValidationSigner`.
-   * @param accountOrValidationSigner The address of the account or previously authorized validator.
-   * @dev Fails if the `accountOrValidationSigner` is not an account or previously authorized
-          validator.
-   * @return The associated account.
-   */
-  function validationSignerToAccount(address accountOrValidationSigner)
-    public
-    view
-    returns (address)
-  {
-    address authorizingAccount = authorizedBy[accountOrValidationSigner];
-    if (authorizingAccount != address(0)) {
-      return authorizingAccount;
-    } else {
-      require(isAccount(accountOrValidationSigner), "cannot find validation signer");
-      return accountOrValidationSigner;
-=======
+    }
+
     bytes memory data = new bytes(totalSize);
     uint256 pointer = 0;
     for (uint256 i = 0; i < accountsToQuery.length; i = i.add(1)) {
@@ -448,40 +362,17 @@
         data[pointer] = bytes(accounts[accountsToQuery[i]].metadataURL)[j];
         pointer = pointer.add(1);
       }
->>>>>>> e8c00498
     }
     return (sizes, data);
   }
 
   /**
-<<<<<<< HEAD
-   * @notice Returns the vote signer for the specified account.
-   * @param account The address of the account.
-   * @return The address with which the account can sign votes.
-   */
-  function getVoteSigner(address account) public view returns (address) {
-    require(isAccount(account), "Unknown account");
-    address voter = accounts[account].signers.voting;
-    return voter == address(0) ? account : voter;
-  }
-
-  /**
-   * @notice Returns the validation signer for the specified account.
-   * @param account The address of the account.
-   * @return The address with which the account can register a validator or group.
-   */
-  function getValidationSigner(address account) public view returns (address) {
-    require(isAccount(account), "Unknown account");
-    address validator = accounts[account].signers.validating;
-    return validator == address(0) ? account : validator;
-=======
    * @notice Getter for the data encryption key and version.
    * @param account The address of the account to get the key for
    * @return dataEncryptionKey secp256k1 public key for data encryption. Preferably compressed.
    */
   function getDataEncryptionKey(address account) external view returns (bytes memory) {
     return accounts[account].dataEncryptionKey;
->>>>>>> e8c00498
   }
 
   /**
@@ -489,15 +380,8 @@
    * @param account The address of the account to get the wallet address for
    * @return Wallet address
    */
-<<<<<<< HEAD
-  function getAttestationSigner(address account) public view returns (address) {
-    require(isAccount(account), "Unknown account");
-    address attestor = accounts[account].signers.attesting;
-    return attestor == address(0) ? account : attestor;
-=======
   function getWalletAddress(address account) external view returns (address) {
     return accounts[account].walletAddress;
->>>>>>> e8c00498
   }
 
   /**
@@ -546,20 +430,15 @@
    * @dev Note that once an address is authorized, it may never be authorized again.
    * @dev v, r, s constitute `current`'s signature on `msg.sender`.
    */
-<<<<<<< HEAD
-  function authorize(address current, address previous, uint8 v, bytes32 r, bytes32 s) private {
+  function authorize(address authorized, uint8 v, bytes32 r, bytes32 s) private {
     require(isAccount(msg.sender), "Unknown account");
-    require(isNotAccount(current) && isNotAuthorized(current), "delegate or account exists");
+    require(
+      isNotAccount(authorized) && isNotAuthorizedSigner(authorized),
+      "delegate or account exists"
+    );
 
     address signer = Signatures.getSignerOfAddress(msg.sender, v, r, s);
-    require(signer == current, "Bad signature");
-=======
-  function authorize(address authorized, uint8 v, bytes32 r, bytes32 s) private {
-    require(isAccount(msg.sender) && isNotAccount(authorized) && isNotAuthorizedSigner(authorized));
-
-    address signer = Signatures.getSignerOfAddress(msg.sender, v, r, s);
-    require(signer == authorized);
->>>>>>> e8c00498
+    require(signer == authorized, "Invalid signature");
 
     authorizedBy[authorized] = msg.sender;
   }
