--- conflicted
+++ resolved
@@ -4,31 +4,12 @@
 import "openzeppelin-solidity/contracts/ownership/Ownable.sol";
 import "./Initializable.sol";
 import "./UsingRegistry.sol";
-<<<<<<< HEAD
-import "./UsingFixidity.sol";
-=======
 import "./FixidityLib.sol";
->>>>>>> 833a0bee
 import "../stability/interfaces/ISortedOracles.sol";
 
 /**
  * @title Stores and provides gas price minimum for various currencies.
  */
-<<<<<<< HEAD
-contract GasPriceMinimum is Ownable, Initializable, UsingRegistry, UsingFixidity {
-  using SafeMath for uint256;
-
-  event TargetDensitySet(
-    int256 targetDensity
-  );
-
-  event AdjustmentSpeedSet(
-    int256 adjustmentSpeed
-  );
-
-  event InfrastructureFractionSet(
-    int256 infrastructureFraction
-=======
 contract GasPriceMinimum is Ownable, Initializable, UsingRegistry {
   using FixidityLib for FixidityLib.Fraction;
   using SafeMath for uint256;
@@ -43,24 +24,11 @@
 
   event InfrastructureFractionSet(
     uint256 infrastructureFraction
->>>>>>> 833a0bee
   );
 
   uint256 public gasPriceMinimum;
 
   // Block congestion level targeted by the gas price minimum calculation.
-<<<<<<< HEAD
-  int256 public targetDensity;
-
-  // Speed of gas price minimum adjustment due to congestion.
-  int256 public adjustmentSpeed;
-
-  // Fraction of the gas price minimum allocated to the infrastructure fund.
-  int256 public infrastructureFraction;
-
-  function infrastructureFraction_() external view returns (uint256, uint256) {
-    return (uint256(infrastructureFraction), uint256(FIXED1));
-=======
   FixidityLib.Fraction public targetDensity;
 
   // Speed of gas price minimum adjustment due to congestion.
@@ -71,7 +39,6 @@
 
   function infrastructureFraction_() external view returns (uint256, uint256) {
     return (infrastructureFraction.unwrap(), FixidityLib.fixed1().unwrap());
->>>>>>> 833a0bee
   }
 
   modifier onlyVm() {
@@ -82,15 +49,9 @@
   function initialize(
     address _registryAddress,
     uint256 initialGas,
-<<<<<<< HEAD
-    int256 _targetDensity,
-    int256 _adjustmentSpeed,
-    int256 _infrastructureFraction
-=======
     uint256 _targetDensity,
     uint256 _adjustmentSpeed,
     uint256 _infrastructureFraction
->>>>>>> 833a0bee
   )
     external
     initializer
@@ -107,15 +68,9 @@
    * @notice Set a multiplier that impacts how quickly gas price minimum is adjusted.
    * @dev Value is expected to be < 1.
    */
-<<<<<<< HEAD
-  function setAdjustmentSpeed(int256 _adjustmentSpeed) public onlyOwner {
-    require(_adjustmentSpeed < FIXED1);
-    adjustmentSpeed = _adjustmentSpeed;
-=======
   function setAdjustmentSpeed(uint256 _adjustmentSpeed) public onlyOwner {
     adjustmentSpeed = FixidityLib.wrap(_adjustmentSpeed);
     require(adjustmentSpeed.lt(FixidityLib.fixed1()));
->>>>>>> 833a0bee
     emit AdjustmentSpeedSet(_adjustmentSpeed);
   }
 
@@ -123,15 +78,9 @@
    * @notice Set the block density targeted by the gas price minimum algorithm.
    * @dev Value is expected to be < 1.
    */
-<<<<<<< HEAD
-  function setTargetDensity(int256 _targetDensity) public onlyOwner {
-    require(_targetDensity < FIXED1);
-    targetDensity = _targetDensity;
-=======
   function setTargetDensity(uint256 _targetDensity) public onlyOwner {
     targetDensity = FixidityLib.wrap(_targetDensity);
     require(targetDensity.lt(FixidityLib.fixed1()));
->>>>>>> 833a0bee
     emit TargetDensitySet(_targetDensity);
   }
 
@@ -140,15 +89,9 @@
    * the infrastructure fund.
    * @dev Value is expected to be < 1.
    */
-<<<<<<< HEAD
-  function setInfrastructureFraction(int256 _infrastructureFraction) public onlyOwner {
-    require(_infrastructureFraction < FIXED1);
-    infrastructureFraction = _infrastructureFraction;
-=======
   function setInfrastructureFraction(uint256 _infrastructureFraction) public onlyOwner {
     infrastructureFraction = FixidityLib.wrap(_infrastructureFraction);
     require(infrastructureFraction.lt(FixidityLib.fixed1()));
->>>>>>> 833a0bee
     emit InfrastructureFractionSet(_infrastructureFraction);
   }
 
@@ -211,20 +154,6 @@
     view
     returns (uint256)
   {
-<<<<<<< HEAD
-    int256 blockDensity = toFixed(blockGasTotal).divide(
-      toFixed(blockGasLimit)
-    );
-    int256 adjustment = FIXED1.add(adjustmentSpeed.multiply(blockDensity.subtract(targetDensity))
-    );
-
-    return uint256(
-      adjustment
-        .multiply(toFixed(gasPriceMinimum))
-        .add(FIXED1)
-        .fromFixed()
-    );
-=======
     FixidityLib.Fraction memory blockDensity = FixidityLib.newFixedFraction(
       blockGasTotal, blockGasLimit
     );
@@ -240,6 +169,5 @@
       .multiply(FixidityLib.newFixed(gasPriceMinimum))
       .add(FixidityLib.fixed1())
       .fromFixed();
->>>>>>> 833a0bee
   }
 }