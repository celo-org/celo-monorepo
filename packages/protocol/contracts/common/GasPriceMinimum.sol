pragma solidity ^0.5.3;

import "openzeppelin-solidity/contracts/math/SafeMath.sol";
import "openzeppelin-solidity/contracts/ownership/Ownable.sol";
import "./Initializable.sol";
import "./UsingRegistry.sol";
import "./FixidityLib.sol";
import "../stability/interfaces/ISortedOracles.sol";

/**
 * @title Stores and provides gas price minimum for various currencies.
 */
contract GasPriceMinimum is Ownable, Initializable, UsingRegistry {
  using FixidityLib for FixidityLib.Fraction;
  using SafeMath for uint256;

  event TargetDensitySet(uint256 targetDensity);

  event AdjustmentSpeedSet(uint256 adjustmentSpeed);

  uint256 public gasPriceMinimum;

  // Block congestion level targeted by the gas price minimum calculation.
  FixidityLib.Fraction public targetDensity;

  // Speed of gas price minimum adjustment due to congestion.
  FixidityLib.Fraction public adjustmentSpeed;

  modifier onlyVm() {
    assert(msg.sender == address(0x0));
    _;
  }

  function initialize(
    address _registryAddress,
    uint256 initialGas,
    uint256 _targetDensity,
    uint256 _adjustmentSpeed
  ) external initializer {
    _transferOwnership(msg.sender);
    setRegistry(_registryAddress);
    gasPriceMinimum = initialGas;
    setTargetDensity(_targetDensity);
    setAdjustmentSpeed(_adjustmentSpeed);
  }

  /**
   * @notice Set a multiplier that impacts how quickly gas price minimum is adjusted.
   * @dev Value is expected to be < 1.
   */
  function setAdjustmentSpeed(uint256 _adjustmentSpeed) public onlyOwner {
    adjustmentSpeed = FixidityLib.wrap(_adjustmentSpeed);
    require(adjustmentSpeed.lt(FixidityLib.fixed1()), "adjustment speed must be smaller than 1");
    emit AdjustmentSpeedSet(_adjustmentSpeed);
  }

  /**
   * @notice Set the block density targeted by the gas price minimum algorithm.
   * @dev Value is expected to be < 1.
   */
  function setTargetDensity(uint256 _targetDensity) public onlyOwner {
    targetDensity = FixidityLib.wrap(_targetDensity);
    require(targetDensity.lt(FixidityLib.fixed1()), "target density must be smaller than 1");
    emit TargetDensitySet(_targetDensity);
  }

  /**
<<<<<<< HEAD
   * @notice Set the fraction of the gas price minimum which is sent to
   * the infrastructure fund.
   * @dev Value is expected to be < 1.
   */
  function setProposerFraction(uint256 _proposerFraction) public onlyOwner {
    proposerFraction = FixidityLib.wrap(_proposerFraction);
    require(proposerFraction.lt(FixidityLib.fixed1()), "proposer fraction must be smaller than 1");
    emit ProposerFractionSet(_proposerFraction);
  }

  /**
=======
>>>>>>> e8c00498
   * @notice Retrieve the current gas price minimum for a currency.
   * @param tokenAddress The currency the gas price should be in (defaults to gold).
   * @return current gas price minimum in the requested currency
   */
  function getGasPriceMinimum(address tokenAddress) external view returns (uint256) {
    if (
      tokenAddress == address(0) ||
      tokenAddress == registry.getAddressForOrDie(GOLD_TOKEN_REGISTRY_ID)
    ) {
      return gasPriceMinimum;
    } else {
      ISortedOracles sortedOracles = ISortedOracles(
        registry.getAddressForOrDie(SORTED_ORACLES_REGISTRY_ID)
      );
      uint256 rateNumerator;
      uint256 rateDenominator;
      (rateNumerator, rateDenominator) = sortedOracles.medianRate(tokenAddress);
      return (gasPriceMinimum.mul(rateNumerator).div(rateDenominator));
    }
  }

  /**
   * @notice Adjust the gas price minimum based on governable parameters
   * and block congestion.
   * @param blockGasTotal The amount of gas in the most recent block.
   * @param blockGasLimit The maxBlockGasLimit of the past block.
   * @return result of the calculation (new gas price minimum)
   */
  function updateGasPriceMinimum(uint256 blockGasTotal, uint256 blockGasLimit)
    external
    onlyVm
    returns (uint256)
  {
    gasPriceMinimum = getUpdatedGasPriceMinimum(blockGasTotal, blockGasLimit);
    return gasPriceMinimum;
  }

  /**
   * @notice Calculates the gas price minimum based on governable parameters
   * and block congestion.
   * @param blockGasTotal The amount of gas in the most recent block.
   * @param blockGasLimit The maxBlockGasLimit of the past block.
   * @return result of the calculation (new gas price minimum)
   * @dev Calculate using the following formula:
   * oldGasPriceMinimum * (1 + (adjustmentSpeed * (blockDensity - targetDensity))) + 1.
   */
  function getUpdatedGasPriceMinimum(uint256 blockGasTotal, uint256 blockGasLimit)
    public
    view
    returns (uint256)
  {
    FixidityLib.Fraction memory blockDensity = FixidityLib.newFixedFraction(
      blockGasTotal,
      blockGasLimit
    );
    bool densityGreaterThanTarget = blockDensity.gt(targetDensity);
    FixidityLib.Fraction memory densityDelta = densityGreaterThanTarget
      ? blockDensity.subtract(targetDensity)
      : targetDensity.subtract(blockDensity);
    FixidityLib.Fraction memory adjustment = densityGreaterThanTarget
      ? FixidityLib.fixed1().add(adjustmentSpeed.multiply(densityDelta))
      : FixidityLib.fixed1().subtract(adjustmentSpeed.multiply(densityDelta));

    return
      adjustment
        .multiply(FixidityLib.newFixed(gasPriceMinimum))
        .add(FixidityLib.fixed1())
        .fromFixed();
  }
}<|MERGE_RESOLUTION|>--- conflicted
+++ resolved
@@ -65,20 +65,6 @@
   }
 
   /**
-<<<<<<< HEAD
-   * @notice Set the fraction of the gas price minimum which is sent to
-   * the infrastructure fund.
-   * @dev Value is expected to be < 1.
-   */
-  function setProposerFraction(uint256 _proposerFraction) public onlyOwner {
-    proposerFraction = FixidityLib.wrap(_proposerFraction);
-    require(proposerFraction.lt(FixidityLib.fixed1()), "proposer fraction must be smaller than 1");
-    emit ProposerFractionSet(_proposerFraction);
-  }
-
-  /**
-=======
->>>>>>> e8c00498
    * @notice Retrieve the current gas price minimum for a currency.
    * @param tokenAddress The currency the gas price should be in (defaults to gold).
    * @return current gas price minimum in the requested currency
