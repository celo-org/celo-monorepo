pragma solidity ^0.5.0;

/**
 * @title FixidityLib
 * @author Gadi Guy, Alberto Cuesta Canada
 * @notice This library provides fixed point arithmetic with protection against
 * overflow.
 * All operations are done with uint256 and the operands must have been created
 * with any of the newFrom* functions, which shift the comma digits() to the
 * right and check for limits, or with wrap() which expects a number already
 * in the internal representation of a fraction.
 * When using this library be sure to use maxNewFixed() as the upper limit for
 * creation of fixed point numbers. Use maxFixedMul(), maxFixedDividend() and
 * maxFixedAdd() if you want to be certain that those operations don't
 * overflow.
 */
library FixidityLib {
  struct Fraction {
    uint256 value;
  }

  /**
   * @notice Number of positions that the comma is shifted to the right.
   */
  function digits() internal pure returns (uint8) {
    return 24;
  }

  uint256 private constant FIXED1_UINT = 1000000000000000000000000;

  /**
   * @notice This is 1 in the fixed point units used in this library.
   * @dev Test fixed1() equals 10^digits()
   * Hardcoded to 24 digits.
   */
  function fixed1() internal pure returns (Fraction memory) {
    return Fraction(FIXED1_UINT);
  }

  /**
   * @notice Wrap a uint256 that represents a 24-decimal fraction in a Fraction
   * struct.
   * @param x Number that already represents a 24-decimal fraction.
   * @return A Fraction struct with contents x.
   */
  function wrap(uint256 x) internal pure returns (Fraction memory) {
    return Fraction(x);
  }

  /**
   * @notice Unwraps the uint256 inside of a Fraction struct.
   */
  function unwrap(Fraction memory x) internal pure returns (uint256) {
    return x.value;
  }

  /**
   * @notice The amount of decimals lost on each multiplication operand.
   * @dev Test mulPrecision() equals sqrt(fixed1)
   */
  function mulPrecision() internal pure returns (uint256) {
    return 1000000000000;
  }

  /**
   * @notice Maximum value that can be represented in a uint256
   * @dev Test maxUint256() equals 2^256 -1
   */
  function maxUint256() internal pure returns (uint256) {
    return 115792089237316195423570985008687907853269984665640564039457584007913129639935;
  }

  /**
   * @notice Maximum value that can be converted to fixed point. Optimize for
   * deployment.
   * @dev
   * Test maxNewFixed() equals maxUint256() / fixed1()
   */
  function maxNewFixed() internal pure returns (uint256) {
    return 115792089237316195423570985008687907853269984665640564;
  }

  /**
   * @notice Maximum value that can be safely used as an addition operator.
   * @dev Test maxFixedAdd() equals maxUint256()-1 / 2
   * Test add(maxFixedAdd(),maxFixedAdd()) equals maxFixedAdd() + maxFixedAdd()
   * Test add(maxFixedAdd()+1,maxFixedAdd()+1) throws
   */
  function maxFixedAdd() internal pure returns (uint256) {
    return 57896044618658097711785492504343953926634992332820282019728792003956564819967;
  }

  /**
   * @notice Maximum value that can be safely used as a multiplication operator.
   * @dev Calculated as sqrt(maxUint256()*fixed1()).
   * Test multiply(maxFixedMul(),maxFixedMul()) is around maxFixedMul() * maxFixedMul()
   * Test multiply(maxFixedMul(),maxFixedMul()+1) throws
   */
  function maxFixedMul() internal pure returns (uint256) {
    return 340282366920938463463374607431768211455999999999999;
  }

  /**
   * @notice Maximum value that can be safely used as a dividend.
   * @dev divide(maxFixedDividend,newFixedFraction(1,fixed1())) is around maxUint256().
   * Test maxFixedDividend() equals maxUint256()/fixed1()
   * Test divide(maxFixedDividend(),1) equals maxFixedDividend()*(fixed1)
   * Test divide(maxFixedDividend()+1,multiply(mulPrecision(),mulPrecision())) throws
   */
  function maxFixedDividend() internal pure returns (uint256) {
    return 115792089237316195423570985008687907853269984665640564;
  }

  /**
   * @notice Converts a uint256 to fixed point Fraction
   * @dev Test newFixed(0) returns 0
   * Test newFixed(1) returns fixed1()
   * Test newFixed(maxNewFixed()) returns maxNewFixed() * fixed1()
   * Test newFixed(maxNewFixed()+1) fails
   */
<<<<<<< HEAD
  function newFixed(uint256 x)
    internal
    pure
    returns (Fraction memory)
  {
    require(x <= maxNewFixed(), "newFixed overflow");
=======
  function newFixed(uint256 x) internal pure returns (Fraction memory) {
    require(x <= maxNewFixed());
>>>>>>> 982b33b5
    return Fraction(x * FIXED1_UINT);
  }

  /**
   * @notice Converts a uint256 in the fixed point representation of this
   * library to a non decimal. All decimal digits will be truncated.
   */
  function fromFixed(Fraction memory x) internal pure returns (uint256) {
    return x.value / FIXED1_UINT;
  }

  /**
   * @notice Converts two uint256 representing a fraction to fixed point units,
   * equivalent to multiplying dividend and divisor by 10^digits().
   * @dev
   * Test newFixedFraction(maxFixedDividend()+1,1) fails
   * Test newFixedFraction(1,maxFixedDividend()+1) fails
   * Test newFixedFraction(1,0) fails
   * Test newFixedFraction(0,1) returns 0
   * Test newFixedFraction(1,1) returns fixed1()
   * Test newFixedFraction(maxFixedDividend(),1) returns maxFixedDividend()*fixed1()
   * Test newFixedFraction(1,fixed1()) returns 1
   */
  function newFixedFraction(uint256 numerator, uint256 denominator)
    internal
    pure
    returns (Fraction memory)
  {
    require(numerator <= maxNewFixed(), "numerator too large");
    require(denominator <= maxNewFixed(), "denominator too large");
    require(denominator != 0, "denominator zero");
    Fraction memory convertedNumerator = newFixed(numerator);
    Fraction memory convertedDenominator = newFixed(denominator);
    return divide(convertedNumerator, convertedDenominator);
  }

  /**
   * @notice Returns the integer part of a fixed point number.
   * @dev
   * Test integer(0) returns 0
   * Test integer(fixed1()) returns fixed1()
   * Test integer(newFixed(maxNewFixed())) returns maxNewFixed()*fixed1()
   */
  function integer(Fraction memory x) internal pure returns (Fraction memory) {
    return Fraction((x.value / FIXED1_UINT) * FIXED1_UINT); // Can't overflow
  }

  /**
   * @notice Returns the fractional part of a fixed point number.
   * In the case of a negative number the fractional is also negative.
   * @dev
   * Test fractional(0) returns 0
   * Test fractional(fixed1()) returns 0
   * Test fractional(fixed1()-1) returns 10^24-1
   */
  function fractional(Fraction memory x) internal pure returns (Fraction memory) {
    return Fraction(x.value - (x.value / FIXED1_UINT) * FIXED1_UINT); // Can't overflow
  }

  /**
   * @notice x+y. If any operator is higher than maxFixedAdd() it
   * might overflow.
   * @dev
   * Test add(maxFixedAdd(),maxFixedAdd()) returns maxUint256()-1
   * Test add(maxFixedAdd()+1,maxFixedAdd()+1) fails
   * Test add(maxUint256(),maxUint256()) fails
   */
  function add(Fraction memory x, Fraction memory y) internal pure returns (Fraction memory) {
    uint256 z = x.value + y.value;
    require(z >= x.value, "addition overflow");
    return Fraction(z);
  }

  /**
   * @notice x-y.
   * @dev
   * Test subtract(6, 10) fails
   */
  function subtract(Fraction memory x, Fraction memory y) internal pure returns (Fraction memory) {
    require(x.value >= y.value, "subtract");
    return Fraction(x.value - y.value);
  }

  /**
   * @notice x*y. If any of the operators is higher than maxFixedMul() it
   * might overflow.
   * @dev
   * Test multiply(0,0) returns 0
   * Test multiply(maxFixedMul(),0) returns 0
   * Test multiply(0,maxFixedMul()) returns 0
   * Test multiply(fixed1()/mulPrecision(),fixed1()*mulPrecision())
   * Test multiply(maxFixedMul(),maxFixedMul()) is around maxUint256()
   * Test multiply(maxFixedMul()+1,maxFixedMul()+1) fails
   */
  function multiply(Fraction memory x, Fraction memory y) internal pure returns (Fraction memory) {
    if (x.value == 0 || y.value == 0) return Fraction(0);
    if (y.value == FIXED1_UINT) return x;
    if (x.value == FIXED1_UINT) return y;

    // Separate into integer and fractional parts
    // x = x1 + x2, y = y1 + y2
    uint256 x1 = integer(x).value / FIXED1_UINT;
    uint256 x2 = fractional(x).value;
    uint256 y1 = integer(y).value / FIXED1_UINT;
    uint256 y2 = fractional(y).value;

    // (x1 + x2) * (y1 + y2) = (x1 * y1) + (x1 * y2) + (x2 * y1) + (x2 * y2)
    uint256 x1y1 = x1 * y1;
    if (x1 != 0) require(x1y1 / x1 == y1, "Overflow x1y1");

    // x1y1 needs to be multiplied back by fixed1
    // solium-disable-next-line mixedcase
    uint256 fixed_x1y1 = x1y1 * FIXED1_UINT;
    if (x1y1 != 0) require(fixed_x1y1 / x1y1 == FIXED1_UINT, "Overflow x1y1 * fixed1");
    x1y1 = fixed_x1y1;

    uint256 x2y1 = x2 * y1;
    if (x2 != 0) require(x2y1 / x2 == y1, "Overflow x2y1");

    uint256 x1y2 = x1 * y2;
    if (x1 != 0) require(x1y2 / x1 == y2, "Overflow x1y2");

    x2 = x2 / mulPrecision();
    y2 = y2 / mulPrecision();
    uint256 x2y2 = x2 * y2;
    if (x2 != 0) require(x2y2 / x2 == y2, "Overflow x2y2");

    // result = fixed1() * x1 * y1 + x1 * y2 + x2 * y1 + x2 * y2 / fixed1();
    Fraction memory result = Fraction(x1y1);
    result = add(result, Fraction(x2y1)); // Add checks for overflow
    result = add(result, Fraction(x1y2)); // Add checks for overflow
    result = add(result, Fraction(x2y2)); // Add checks for overflow
    return result;
  }

  /**
   * @notice 1/x
   * @dev
   * Test reciprocal(0) fails
   * Test reciprocal(fixed1()) returns fixed1()
   * Test reciprocal(fixed1()*fixed1()) returns 1 // Testing how the fractional is truncated
   * Test reciprocal(1+fixed1()*fixed1()) returns 0 // Testing how the fractional is truncated
   */
  function reciprocal(Fraction memory x) internal pure returns (Fraction memory) {
<<<<<<< HEAD
    require(x.value != 0, "reciprocal of zero");
    return Fraction((FIXED1_UINT*FIXED1_UINT) / x.value); // Can't overflow
=======
    require(x.value != 0);
    return Fraction((FIXED1_UINT * FIXED1_UINT) / x.value); // Can't overflow
>>>>>>> 982b33b5
  }

  /**
   * @notice x/y. If the dividend is higher than maxFixedDividend() it
   * might overflow. You can use multiply(x,reciprocal(y)) instead.
   * @dev
   * Test divide(fixed1(),0) fails
   * Test divide(maxFixedDividend(),1) = maxFixedDividend()*(10^digits())
   * Test divide(maxFixedDividend()+1,1) throws
   */
  function divide(Fraction memory x, Fraction memory y) internal pure returns (Fraction memory) {
    require(y.value != 0, "division by zero");
    uint256 X = x.value * FIXED1_UINT;
    require(X / FIXED1_UINT == x.value, "division overflow");
    return Fraction(X / y.value);
  }

  /**
   * @notice x > y
   */
  function gt(Fraction memory x, Fraction memory y) internal pure returns (bool) {
    return x.value > y.value;
  }

  /**
   * @notice x >= y
   */
  function gte(Fraction memory x, Fraction memory y) internal pure returns (bool) {
    return x.value >= y.value;
  }

  /**
   * @notice x < y
   */
  function lt(Fraction memory x, Fraction memory y) internal pure returns (bool) {
    return x.value < y.value;
  }

  /**
   * @notice x <= y
   */
  function lte(Fraction memory x, Fraction memory y) internal pure returns (bool) {
    return x.value <= y.value;
  }

  /**
   * @notice x == y
   */
  function equals(Fraction memory x, Fraction memory y) internal pure returns (bool) {
    return x.value == y.value;
  }

  /**
   * @notice x <= 1
   */
  function isProperFraction(Fraction memory x) internal pure returns (bool) {
    return lte(x, fixed1());
  }
}<|MERGE_RESOLUTION|>--- conflicted
+++ resolved
@@ -118,17 +118,8 @@
    * Test newFixed(maxNewFixed()) returns maxNewFixed() * fixed1()
    * Test newFixed(maxNewFixed()+1) fails
    */
-<<<<<<< HEAD
-  function newFixed(uint256 x)
-    internal
-    pure
-    returns (Fraction memory)
-  {
+  function newFixed(uint256 x) internal pure returns (Fraction memory) {
     require(x <= maxNewFixed(), "newFixed overflow");
-=======
-  function newFixed(uint256 x) internal pure returns (Fraction memory) {
-    require(x <= maxNewFixed());
->>>>>>> 982b33b5
     return Fraction(x * FIXED1_UINT);
   }
 
@@ -273,13 +264,8 @@
    * Test reciprocal(1+fixed1()*fixed1()) returns 0 // Testing how the fractional is truncated
    */
   function reciprocal(Fraction memory x) internal pure returns (Fraction memory) {
-<<<<<<< HEAD
     require(x.value != 0, "reciprocal of zero");
-    return Fraction((FIXED1_UINT*FIXED1_UINT) / x.value); // Can't overflow
-=======
-    require(x.value != 0);
     return Fraction((FIXED1_UINT * FIXED1_UINT) / x.value); // Can't overflow
->>>>>>> 982b33b5
   }
 
   /**
