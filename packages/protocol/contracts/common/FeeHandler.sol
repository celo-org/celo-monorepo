--- conflicted
+++ resolved
@@ -65,20 +65,12 @@
   uint256 public constant MIN_BURN = 200;
 
   // last day the daily limits were updated
-<<<<<<< HEAD
   uint256 private deprecated_lastLimitDay; // deprecated
 
   // TODO try to make this private if it doesn't break storage
   // reason it's inverse it's because it used to be burnFraction and was migrated
   // ignoreRenaming_ prefix allows the tooling to ignore the variable renaming
   FixidityLib.Fraction private ignoreRenaming_inverseCarbonFraction; // 80%
-=======
-  uint256 public deprecated_lastLimitDay; // deprecated
-
-  // TODO try to make this private if it doesn't break storage
-  // reason it's inverse it's because it used to be burnFraction and was migrated
-  FixidityLib.Fraction public deprecated_burnFraction; // 80%
->>>>>>> da2025fc
 
   address public deprecated_feeBeneficiary;
 
