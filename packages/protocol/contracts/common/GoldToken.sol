--- conflicted
+++ resolved
@@ -2,20 +2,13 @@
 
 import "openzeppelin-solidity/contracts/math/SafeMath.sol";
 
-<<<<<<< HEAD
+import "./CalledByVm.sol";
 import "./Freezable.sol";
-=======
-import "./CalledByVm.sol";
->>>>>>> 12315cc0
 import "./Initializable.sol";
 import "./interfaces/IERC20Token.sol";
 import "./interfaces/ICeloToken.sol";
 
-<<<<<<< HEAD
-contract GoldToken is Initializable, IERC20Token, ICeloToken, Freezable {
-=======
-contract GoldToken is Initializable, CalledByVm, IERC20Token, ICeloToken {
->>>>>>> 12315cc0
+contract GoldToken is Initializable, CalledByVm, Freezable, IERC20Token, ICeloToken {
   using SafeMath for uint256;
 
   // Address of the TRANSFER precompiled contract.
