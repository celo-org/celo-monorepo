pragma solidity ^0.5.3;

import "openzeppelin-solidity/contracts/math/SafeMath.sol";

import "./Freezable.sol";
import "./Initializable.sol";
import "./interfaces/IERC20Token.sol";
import "./interfaces/ICeloToken.sol";

contract GoldToken is Initializable, IERC20Token, ICeloToken, Freezable {
  using SafeMath for uint256;

  // Address of the TRANSFER precompiled contract.
  // solhint-disable state-visibility
  address constant TRANSFER = address(0xff - 2);
  string constant NAME = "Celo Gold";
  string constant SYMBOL = "cGLD";
  uint8 constant DECIMALS = 18;
  uint256 internal totalSupply_;
  // solhint-enable state-visibility

  mapping(address => mapping(address => uint256)) internal allowed;

  event Transfer(address indexed from, address indexed to, uint256 value);

  event TransferComment(string comment);

  event Approval(address indexed owner, address indexed spender, uint256 value);

  /**
   * Only VM would be able to set the caller address to 0x0 unless someone
   * really has the private key for 0x0
   */
  modifier onlyVm() {
    require(msg.sender == address(0), "sender was not vm (reserved 0x0 addr)");
    _;
  }

  /**
<<<<<<< HEAD
   * @notice Sets 'initialized' to true.
   * @param registryAddress Address of the Registry contract.
   */
  function initialize(address registryAddress) external initializer {
=======
   * @notice Used in place of the constructor to allow the contract to be upgradable via proxy.
   */
  function initialize() external initializer {
>>>>>>> e7517d97
    totalSupply_ = 0;
    _transferOwnership(msg.sender);
    setRegistry(registryAddress);
  }

  /**
   * @notice Transfers Celo Gold from one address to another.
   * @param to The address to transfer Celo Gold to.
   * @param value The amount of Celo Gold to transfer.
   * @return True if the transaction succeeds.
   */
  // solhint-disable-next-line no-simple-event-func-name
  function transfer(address to, uint256 value) external onlyWhenNotFrozen returns (bool) {
    return _transfer(to, value);
  }

  /**
   * @notice Transfers Celo Gold from one address to another with a comment.
   * @param to The address to transfer Celo Gold to.
   * @param value The amount of Celo Gold to transfer.
   * @param comment The transfer comment
   * @return True if the transaction succeeds.
   */
  function transferWithComment(address to, uint256 value, string calldata comment)
    external
    onlyWhenNotFrozen
    returns (bool)
  {
    bool succeeded = _transfer(to, value);
    emit TransferComment(comment);
    return succeeded;
  }

  /**
   * @notice Approve a user to transfer Celo Gold on behalf of another user.
   * @param spender The address which is being approved to spend Celo Gold.
   * @param value The amount of Celo Gold approved to the spender.
   * @return True if the transaction succeeds.
   */
  function approve(address spender, uint256 value) external returns (bool) {
    require(spender != address(0), "cannot set allowance for 0");
    allowed[msg.sender][spender] = value;
    emit Approval(msg.sender, spender, value);
    return true;
  }

  /**
   * @notice Increases the allowance of another user.
   * @param spender The address which is being approved to spend Celo Gold.
   * @param value The increment of the amount of Celo Gold approved to the spender.
   * @return True if the transaction succeeds.
   */
  function increaseAllowance(address spender, uint256 value) external returns (bool) {
    require(spender != address(0), "cannot set allowance for 0");
    uint256 oldValue = allowed[msg.sender][spender];
    uint256 newValue = oldValue.add(value);
    allowed[msg.sender][spender] = newValue;
    emit Approval(msg.sender, spender, newValue);
    return true;
  }

  /**
   * @notice Decreases the allowance of another user.
   * @param spender The address which is being approved to spend Celo Gold.
   * @param value The decrement of the amount of Celo Gold approved to the spender.
   * @return True if the transaction succeeds.
   */
  function decreaseAllowance(address spender, uint256 value) external returns (bool) {
    uint256 oldValue = allowed[msg.sender][spender];
    uint256 newValue = oldValue.sub(value);
    allowed[msg.sender][spender] = newValue;
    emit Approval(msg.sender, spender, newValue);
    return true;
  }

  /**
   * @notice Transfers Celo Gold from one address to another on behalf of a user.
   * @param from The address to transfer Celo Gold from.
   * @param to The address to transfer Celo Gold to.
   * @param value The amount of Celo Gold to transfer.
   * @return True if the transaction succeeds.
   */
  function transferFrom(address from, address to, uint256 value)
    external
    onlyWhenNotFrozen
    returns (bool)
  {
    require(to != address(0), "transfer attempted to reserved address 0x0");
    require(value <= balanceOf(from), "transfer value exceeded balance of sender");
    require(
      value <= allowed[from][msg.sender],
      "transfer value exceeded sender's allowance for recipient"
    );

    bool success;
    (success, ) = TRANSFER.call.value(0).gas(gasleft())(abi.encode(from, to, value));
    require(success, "Celo Gold transfer failed");

    allowed[from][msg.sender] = allowed[from][msg.sender].sub(value);
    emit Transfer(from, to, value);
    return true;
  }

  /**
   * @return The name of the Celo Gold token.
   */
  function name() external view returns (string memory) {
    return NAME;
  }

  /**
   * @return The symbol of the Celo Gold token.
   */
  function symbol() external view returns (string memory) {
    return SYMBOL;
  }

  /**
   * @return The number of decimal places to which Celo Gold is divisible.
   */
  function decimals() external view returns (uint8) {
    return DECIMALS;
  }

  /**
   * @return The total amount of Celo Gold in existence.
   */
  function totalSupply() external view returns (uint256) {
    return totalSupply_;
  }

  /**
   * @notice Gets the amount of owner's Celo Gold allowed to be spent by spender.
   * @param owner The owner of the Celo Gold.
   * @param spender The spender of the Celo Gold.
   * @return The amount of Celo Gold owner is allowing spender to spend.
   */
  function allowance(address owner, address spender) external view returns (uint256) {
    return allowed[owner][spender];
  }

  /**
   * @notice Increases the variable for total amount of Celo Gold in existence.
   * @param amount The amount to increase counter by
   */
  function increaseSupply(uint256 amount) external onlyVm {
    totalSupply_ = totalSupply_.add(amount);
  }

  /**
   * @notice Gets the balance of the specified address.
   * @param owner The address to query the balance of.
   * @return The balance of the specified address.
   */
  function balanceOf(address owner) public view returns (uint256) {
    return owner.balance;
  }

  /**
   * @notice internal Celo Gold transfer from one address to another.
   * @param to The address to transfer Celo Gold to.
   * @param value The amount of Celo Gold to transfer.
   * @return True if the transaction succeeds.
   */
  function _transfer(address to, uint256 value) internal onlyWhenNotFrozen returns (bool) {
    require(to != address(0), "transfer attempted to reserved address 0x0");
    require(value <= balanceOf(msg.sender), "transfer value exceeded balance of sender");

    bool success;
    (success, ) = TRANSFER.call.value(0).gas(gasleft())(abi.encode(msg.sender, to, value));
    require(success, "Celo Gold transfer failed");
    emit Transfer(msg.sender, to, value);
    return true;
  }
}<|MERGE_RESOLUTION|>--- conflicted
+++ resolved
@@ -37,16 +37,10 @@
   }
 
   /**
-<<<<<<< HEAD
-   * @notice Sets 'initialized' to true.
+   * @notice Used in place of the constructor to allow the contract to be upgradable via proxy.
    * @param registryAddress Address of the Registry contract.
    */
-  function initialize(address registryAddress) external initializer {
-=======
-   * @notice Used in place of the constructor to allow the contract to be upgradable via proxy.
-   */
   function initialize() external initializer {
->>>>>>> e7517d97
     totalSupply_ = 0;
     _transferOwnership(msg.sender);
     setRegistry(registryAddress);
