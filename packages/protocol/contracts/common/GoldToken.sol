--- conflicted
+++ resolved
@@ -7,11 +7,7 @@
 import "./Initializable.sol";
 import "./interfaces/ICeloToken.sol";
 
-<<<<<<< HEAD
-contract GoldToken is Initializable, IERC20, ICeloToken {
-=======
-contract GoldToken is Initializable, CalledByVm, IERC20Token, ICeloToken {
->>>>>>> 0cab4b38
+contract GoldToken is Initializable, CalledByVm, IERC20, ICeloToken {
   using SafeMath for uint256;
 
   // Address of the TRANSFER precompiled contract.
