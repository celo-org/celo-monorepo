// SPDX-License-Identifier: LGPL-3.0-only
pragma solidity ^0.5.13;

import "openzeppelin-solidity/contracts/ownership/Ownable.sol";
import "openzeppelin-solidity/contracts/math/SafeMath.sol";
import "openzeppelin-solidity/contracts/token/ERC20/IERC20.sol";

import "./UsingRegistry.sol";
import "./Initializable.sol";
import "./interfaces/ICeloToken.sol";
import "./interfaces/ICeloTokenInitializer.sol";
import "./interfaces/ICeloVersionedContract.sol";
<<<<<<< HEAD
import "../../contracts-0.8/common/IsL2Check.sol";
=======
>>>>>>> dc64bf21

/**
 * @title ERC20 interface for the CELO token.
 * @notice The native token was initially called "Celo Gold", but soon after
 * mainnet launch, the community voted to change the name to "CELO". For legacy
 * reasons, the contract itself is still called GoldToken.
 * @dev Note that this is not a wrapper token like WETH. Thanks to the
 * `transfer` precompile, this contract provides an ERC20 interface *directly*
 * to the native token.
 */
contract GoldToken is
  Initializable,
  UsingRegistry,
  IERC20,
  ICeloToken,
  ICeloTokenInitializer,
<<<<<<< HEAD
  ICeloVersionedContract,
  IsL2Check
=======
  ICeloVersionedContract
>>>>>>> dc64bf21
{
  using SafeMath for uint256;

  // Address of the TRANSFER precompiled contract.
  // solhint-disable state-visibility
  address constant TRANSFER = address(0xff - 2);
  string constant NAME = "Celo native asset";
  string constant SYMBOL = "CELO";
  uint8 constant DECIMALS = 18;
  uint256 constant CELO_SUPPLY_CAP = 1000000000 ether; // 1 billion CELO
  uint256 internal totalSupply_;
  // solhint-enable state-visibility

  mapping(address => mapping(address => uint256)) internal allowed;

  // Burn address is 0xdEaD because truffle is having buggy behaviour with the zero address
  address constant BURN_ADDRESS = address(0x000000000000000000000000000000000000dEaD);

  event Transfer(address indexed from, address indexed to, uint256 value);

  event TransferComment(string comment);

  event Approval(address indexed owner, address indexed spender, uint256 value);

  /**
   * @notice Sets initialized == true on implementation contracts
   * @param test Set to true to skip implementation initialization
   */
  constructor(bool test) public Initializable(test) {}

  /**
   * @notice Used in place of the constructor to allow the contract to be upgradable via proxy.
   * @param registryAddress Address of the Registry contract.
   */
  function initialize(address registryAddress) external initializer {
    totalSupply_ = 0;
    _transferOwnership(msg.sender);
    setRegistry(registryAddress);
  }

  /**
   * @notice Transfers CELO from one address to another.
   * @param to The address to transfer CELO to.
   * @param value The amount of CELO to transfer.
   * @return True if the transaction succeeds.
   */
  // solhint-disable-next-line no-simple-event-func-name
  function transfer(address to, uint256 value) external returns (bool) {
    return _transferWithCheck(to, value);
  }

  /**
   * @notice Transfers CELO from one address to another with a comment.
   * @param to The address to transfer CELO to.
   * @param value The amount of CELO to transfer.
   * @param comment The transfer comment
   * @return True if the transaction succeeds.
   */
  function transferWithComment(
    address to,
    uint256 value,
    string calldata comment
  ) external returns (bool) {
    bool succeeded = _transferWithCheck(to, value);
    emit TransferComment(comment);
    return succeeded;
  }

  /**
   * @notice This function allows a user to burn a specific amount of tokens.
     Burning is implemented by sending tokens to the burn address.
   * @param value: The amount of CELO to burn.
   * @return True if burn was successful.
   */
  function burn(uint256 value) external returns (bool) {
    // not using transferWithCheck as the burn address can potentially be the zero address
    return _transfer(BURN_ADDRESS, value);
  }

  /**
   * @notice Approve a user to transfer CELO on behalf of another user.
   * @param spender The address which is being approved to spend CELO.
   * @param value The amount of CELO approved to the spender.
   * @return True if the transaction succeeds.
   */
  function approve(address spender, uint256 value) external returns (bool) {
    require(spender != address(0), "cannot set allowance for 0");
    allowed[msg.sender][spender] = value;
    emit Approval(msg.sender, spender, value);
    return true;
  }

  /**
   * @notice Increases the allowance of another user.
   * @param spender The address which is being approved to spend CELO.
   * @param value The increment of the amount of CELO approved to the spender.
   * @return True if the transaction succeeds.
   */
  function increaseAllowance(address spender, uint256 value) external returns (bool) {
    require(spender != address(0), "cannot set allowance for 0");
    uint256 oldValue = allowed[msg.sender][spender];
    uint256 newValue = oldValue.add(value);
    allowed[msg.sender][spender] = newValue;
    emit Approval(msg.sender, spender, newValue);
    return true;
  }

  /**
   * @notice Decreases the allowance of another user.
   * @param spender The address which is being approved to spend CELO.
   * @param value The decrement of the amount of CELO approved to the spender.
   * @return True if the transaction succeeds.
   */
  function decreaseAllowance(address spender, uint256 value) external returns (bool) {
    uint256 oldValue = allowed[msg.sender][spender];
    uint256 newValue = oldValue.sub(value);
    allowed[msg.sender][spender] = newValue;
    emit Approval(msg.sender, spender, newValue);
    return true;
  }

  /**
   * @notice Transfers CELO from one address to another on behalf of a user.
   * @param from The address to transfer CELO from.
   * @param to The address to transfer CELO to.
   * @param value The amount of CELO to transfer.
   * @return True if the transaction succeeds.
   */
  function transferFrom(address from, address to, uint256 value) external returns (bool) {
    require(to != address(0), "transfer attempted to reserved address 0x0");
    require(value <= balanceOf(from), "transfer value exceeded balance of sender");
    require(
      value <= allowed[from][msg.sender],
      "transfer value exceeded sender's allowance for spender"
    );

    bool success;
    (success, ) = TRANSFER.call.value(0).gas(gasleft())(abi.encode(from, to, value));
    require(success, "CELO transfer failed");

    allowed[from][msg.sender] = allowed[from][msg.sender].sub(value);
    emit Transfer(from, to, value);
    return true;
  }

  /**
<<<<<<< HEAD
   * @notice Mints new CELO and gives it to 'to'.
   * @param to The account for which to mint tokens.
   * @param value The amount of CELO to mint.
   * @dev This function will be deprecated in L2.
   */
  function mint(address to, uint256 value) external onlyL1 onlyVm returns (bool) {
    if (value == 0) {
      return true;
    }

    require(to != address(0), "mint attempted to reserved address 0x0");
    totalSupply_ = totalSupply_.add(value);

    bool success;
    (success, ) = TRANSFER.call.value(0).gas(gasleft())(abi.encode(address(0), to, value));
    require(success, "CELO transfer failed");

    emit Transfer(address(0), to, value);
    return true;
  }

  /**
   * @notice Increases the variable for total amount of CELO in existence.
   * @param amount The amount to increase counter by
   * @dev This function will be deprecated in L2. The onlyway to increase
   * the supply is with the mint function.
   */
  function increaseSupply(uint256 amount) external onlyL1 onlyVm {
    totalSupply_ = totalSupply_.add(amount);
  }

  /**
=======
>>>>>>> dc64bf21
   * @return The name of the CELO token.
   */
  function name() external view returns (string memory) {
    return NAME;
  }

  /**
   * @return The symbol of the CELO token.
   */
  function symbol() external view returns (string memory) {
    return SYMBOL;
  }

  /**
   * @return The number of decimal places to which CELO is divisible.
   */
  function decimals() external view returns (uint8) {
    return DECIMALS;
  }

  /**
   * @return The total amount of CELO in existence, not including what the burn address holds.
   */
  function circulatingSupply() external view returns (uint256) {
    return allocatedSupply().sub(getBurnedAmount()).sub(balanceOf(address(0)));
  }

  /**
   * @notice Gets the amount of owner's CELO allowed to be spent by spender.
   * @param _owner The owner of the CELO.
   * @param spender The spender of the CELO.
   * @return The amount of CELO owner is allowing spender to spend.
   */
  function allowance(address _owner, address spender) external view returns (uint256) {
    return allowed[_owner][spender];
  }

  /**
   * @notice Returns the storage, major, minor, and patch version of the contract.
   * @return Storage version of the contract.
   * @return Major version of the contract.
   * @return Minor version of the contract.
   * @return Patch version of the contract.
   */
  function getVersionNumber() external pure returns (uint256, uint256, uint256, uint256) {
    return (1, 2, 0, 0);
  }

  /**
   * @notice Gets the amount of CELO that has been burned.
   * @return The total amount of CELO that has been sent to the burn address.
   */
  function getBurnedAmount() public view returns (uint256) {
    return balanceOf(BURN_ADDRESS);
  }

  /**
   * @notice Gets the balance of the specified address.
   * @param _owner The address to query the balance of.
   * @return The balance of the specified address.
   */
  function balanceOf(address _owner) public view returns (uint256) {
    return _owner.balance;
  }

  /**
   * @return The total amount of allocated CELO.
   */
  function allocatedSupply() public view returns (uint256) {
<<<<<<< HEAD
    if (isL2()) {
      return CELO_SUPPLY_CAP - getCeloUnreleasedTreasury().getRemainingBalanceToRelease();
    } else {
      return totalSupply();
    }
=======
    return CELO_SUPPLY_CAP - getCeloUnreleasedTreasury().getRemainingBalanceToRelease();
>>>>>>> dc64bf21
  }

  /**
   * @return The total amount of CELO in existence, including what the burn address holds.
   */
  function totalSupply() public view returns (uint256) {
<<<<<<< HEAD
    if (isL2()) {
      return CELO_SUPPLY_CAP;
    } else {
      return totalSupply_;
    }
=======
    return CELO_SUPPLY_CAP;
>>>>>>> dc64bf21
  }

  /**
   * @notice internal CELO transfer from one address to another.
   * @param to The address to transfer CELO to.
   * @param value The amount of CELO to transfer.
   * @return True if the transaction succeeds.
   */
  function _transfer(address to, uint256 value) internal returns (bool) {
    require(value <= balanceOf(msg.sender), "transfer value exceeded balance of sender");

    bool success;
    (success, ) = TRANSFER.call.value(0).gas(gasleft())(abi.encode(msg.sender, to, value));
    require(success, "CELO transfer failed");
    emit Transfer(msg.sender, to, value);
    return true;
  }

  /**
   * @notice Internal CELO transfer from one address to another.
   * @param to The address to transfer CELO to. Zero address will revert.
   * @param value The amount of CELO to transfer.
   * @return True if the transaction succeeds.
   */
  function _transferWithCheck(address to, uint256 value) internal returns (bool) {
    require(to != address(0), "transfer attempted to reserved address 0x0");
    return _transfer(to, value);
  }
}<|MERGE_RESOLUTION|>--- conflicted
+++ resolved
@@ -10,10 +10,6 @@
 import "./interfaces/ICeloToken.sol";
 import "./interfaces/ICeloTokenInitializer.sol";
 import "./interfaces/ICeloVersionedContract.sol";
-<<<<<<< HEAD
-import "../../contracts-0.8/common/IsL2Check.sol";
-=======
->>>>>>> dc64bf21
 
 /**
  * @title ERC20 interface for the CELO token.
@@ -30,12 +26,7 @@
   IERC20,
   ICeloToken,
   ICeloTokenInitializer,
-<<<<<<< HEAD
-  ICeloVersionedContract,
-  IsL2Check
-=======
   ICeloVersionedContract
->>>>>>> dc64bf21
 {
   using SafeMath for uint256;
 
@@ -182,41 +173,6 @@
   }
 
   /**
-<<<<<<< HEAD
-   * @notice Mints new CELO and gives it to 'to'.
-   * @param to The account for which to mint tokens.
-   * @param value The amount of CELO to mint.
-   * @dev This function will be deprecated in L2.
-   */
-  function mint(address to, uint256 value) external onlyL1 onlyVm returns (bool) {
-    if (value == 0) {
-      return true;
-    }
-
-    require(to != address(0), "mint attempted to reserved address 0x0");
-    totalSupply_ = totalSupply_.add(value);
-
-    bool success;
-    (success, ) = TRANSFER.call.value(0).gas(gasleft())(abi.encode(address(0), to, value));
-    require(success, "CELO transfer failed");
-
-    emit Transfer(address(0), to, value);
-    return true;
-  }
-
-  /**
-   * @notice Increases the variable for total amount of CELO in existence.
-   * @param amount The amount to increase counter by
-   * @dev This function will be deprecated in L2. The onlyway to increase
-   * the supply is with the mint function.
-   */
-  function increaseSupply(uint256 amount) external onlyL1 onlyVm {
-    totalSupply_ = totalSupply_.add(amount);
-  }
-
-  /**
-=======
->>>>>>> dc64bf21
    * @return The name of the CELO token.
    */
   function name() external view returns (string memory) {
@@ -286,30 +242,14 @@
    * @return The total amount of allocated CELO.
    */
   function allocatedSupply() public view returns (uint256) {
-<<<<<<< HEAD
-    if (isL2()) {
-      return CELO_SUPPLY_CAP - getCeloUnreleasedTreasury().getRemainingBalanceToRelease();
-    } else {
-      return totalSupply();
-    }
-=======
     return CELO_SUPPLY_CAP - getCeloUnreleasedTreasury().getRemainingBalanceToRelease();
->>>>>>> dc64bf21
   }
 
   /**
    * @return The total amount of CELO in existence, including what the burn address holds.
    */
   function totalSupply() public view returns (uint256) {
-<<<<<<< HEAD
-    if (isL2()) {
-      return CELO_SUPPLY_CAP;
-    } else {
-      return totalSupply_;
-    }
-=======
     return CELO_SUPPLY_CAP;
->>>>>>> dc64bf21
   }
 
   /**
