pragma solidity ^0.5.13;

import "openzeppelin-solidity/contracts/math/SafeMath.sol";
import "./LinkedList.sol";

/**
 * @title Maintains a sorted list of unsigned ints keyed by bytes32.
 */
library SortedLinkedList {
  using SafeMath for uint256;
  using LinkedList for LinkedList.List;

  struct List {
    LinkedList.List list;
    mapping(bytes32 => uint256) values;
  }

  /**
   * @notice Inserts an element into a doubly linked list.
   * @param list A storage pointer to the underlying list.
   * @param key The key of the element to insert.
   * @param value The element value.
   * @param lesserKey The key of the element less than the element to insert.
   * @param greaterKey The key of the element greater than the element to insert.
   */
  function insert(
    List storage list,
    bytes32 key,
    uint256 value,
    bytes32 lesserKey,
    bytes32 greaterKey
  ) internal {
    require(
      key != bytes32(0) && key != lesserKey && key != greaterKey && !contains(list, key),
      "invalid key"
    );
    require(
      (lesserKey != bytes32(0) || greaterKey != bytes32(0)) || list.list.numElements == 0,
      "greater and lesser key zero"
    );
    require(contains(list, lesserKey) || lesserKey == bytes32(0), "invalid lesser key");
    require(contains(list, greaterKey) || greaterKey == bytes32(0), "invalid greater key");
    (lesserKey, greaterKey) = getLesserAndGreater(list, value, lesserKey, greaterKey);
    list.list.insert(key, lesserKey, greaterKey);
    list.values[key] = value;
  }

  /**
   * @notice Removes an element from the doubly linked list.
   * @param list A storage pointer to the underlying list.
   * @param key The key of the element to remove.
   */
  function remove(List storage list, bytes32 key) internal {
    list.list.remove(key);
    list.values[key] = 0;
  }

  /**
   * @notice Updates an element in the list.
   * @param list A storage pointer to the underlying list.
   * @param key The element key.
   * @param value The element value.
   * @param lesserKey The key of the element will be just left of `key` after the update.
   * @param greaterKey The key of the element will be just right of `key` after the update.
   * @dev Note that only one of "lesserKey" or "greaterKey" needs to be correct to reduce friction.
   */
  function update(
    List storage list,
    bytes32 key,
    uint256 value,
    bytes32 lesserKey,
    bytes32 greaterKey
  ) internal {
<<<<<<< HEAD
    // TODO(asa): Optimize by not making any changes other than value if lesserKey and greaterKey
    // don't change.
    // TODO(asa): Optimize by not updating lesserKey/greaterKey for key
=======
>>>>>>> da72e7e8
    remove(list, key);
    insert(list, key, value, lesserKey, greaterKey);
  }

  /**
   * @notice Inserts an element at the tail of the doubly linked list.
   * @param list A storage pointer to the underlying list.
   * @param key The key of the element to insert.
   */
  function push(List storage list, bytes32 key) internal {
    insert(list, key, 0, bytes32(0), list.list.tail);
  }

  /**
   * @notice Removes N elements from the head of the list and returns their keys.
   * @param list A storage pointer to the underlying list.
   * @param n The number of elements to pop.
   * @return The keys of the popped elements.
   */
  function popN(List storage list, uint256 n) internal returns (bytes32[] memory) {
    require(n <= list.list.numElements, "not enough elements");
    bytes32[] memory keys = new bytes32[](n);
    for (uint256 i = 0; i < n; i = i.add(1)) {
      bytes32 key = list.list.head;
      keys[i] = key;
      remove(list, key);
    }
    return keys;
  }

  /**
   * @notice Returns whether or not a particular key is present in the sorted list.
   * @param list A storage pointer to the underlying list.
   * @param key The element key.
   * @return Whether or not the key is in the sorted list.
   */
  function contains(List storage list, bytes32 key) internal view returns (bool) {
    return list.list.contains(key);
  }

  /**
   * @notice Returns the value for a particular key in the sorted list.
   * @param list A storage pointer to the underlying list.
   * @param key The element key.
   * @return The element value.
   */
  function getValue(List storage list, bytes32 key) internal view returns (uint256) {
    return list.values[key];
  }

  /**
   * @notice Gets all elements from the doubly linked list.
   * @param list A storage pointer to the underlying list.
   * @return An unpacked list of elements from largest to smallest.
   */
  function getElements(List storage list)
    internal
    view
    returns (bytes32[] memory, uint256[] memory)
  {
    bytes32[] memory keys = getKeys(list);
    uint256[] memory values = new uint256[](keys.length);
    for (uint256 i = 0; i < keys.length; i = i.add(1)) {
      values[i] = list.values[keys[i]];
    }
    return (keys, values);
  }

  /**
   * @notice Gets all element keys from the doubly linked list.
   * @param list A storage pointer to the underlying list.
   * @return All element keys from head to tail.
   */
  function getKeys(List storage list) internal view returns (bytes32[] memory) {
    return list.list.getKeys();
  }

  /**
   * @notice Returns first N greatest elements of the list.
   * @param list A storage pointer to the underlying list.
   * @param n The number of elements to return.
   * @return The keys of the first n elements.
   * @dev Reverts if n is greater than the number of elements in the list.
   */
  function headN(List storage list, uint256 n) internal view returns (bytes32[] memory) {
    return list.list.headN(n);
  }

  /**
   * @notice Returns the keys of the elements greaterKey than and less than the provided value.
   * @param list A storage pointer to the underlying list.
   * @param value The element value.
   * @param lesserKey The key of the element which could be just left of the new value.
   * @param greaterKey The key of the element which could be just right of the new value.
   * @return The correct lesserKey/greaterKey keys.
   */
  function getLesserAndGreater(
    List storage list,
    uint256 value,
    bytes32 lesserKey,
    bytes32 greaterKey
  ) private view returns (bytes32, bytes32) {
    // Check for one of the following conditions and fail if none are met:
    //   1. The value is less than the current lowest value
    //   2. The value is greater than the current greatest value
    //   3. The value is just greater than the value for `lesserKey`
    //   4. The value is just less than the value for `greaterKey`
    if (lesserKey == bytes32(0) && isValueBetween(list, value, lesserKey, list.list.tail)) {
      return (lesserKey, list.list.tail);
    } else if (
      greaterKey == bytes32(0) && isValueBetween(list, value, list.list.head, greaterKey)
    ) {
      return (list.list.head, greaterKey);
    } else if (
      lesserKey != bytes32(0) &&
      isValueBetween(list, value, lesserKey, list.list.elements[lesserKey].nextKey)
    ) {
      return (lesserKey, list.list.elements[lesserKey].nextKey);
    } else if (
      greaterKey != bytes32(0) &&
      isValueBetween(list, value, list.list.elements[greaterKey].previousKey, greaterKey)
    ) {
      return (list.list.elements[greaterKey].previousKey, greaterKey);
    } else {
      require(false, "get lesser and greater failure");
    }
  }

  /**
   * @notice Returns whether or not a given element is between two other elements.
   * @param list A storage pointer to the underlying list.
   * @param value The element value.
   * @param lesserKey The key of the element whose value should be lesserKey.
   * @param greaterKey The key of the element whose value should be greaterKey.
   * @return True if the given element is between the two other elements.
   */
  function isValueBetween(List storage list, uint256 value, bytes32 lesserKey, bytes32 greaterKey)
    private
    view
    returns (bool)
  {
    bool isLesser = lesserKey == bytes32(0) || list.values[lesserKey] <= value;
    bool isGreater = greaterKey == bytes32(0) || list.values[greaterKey] >= value;
    return isLesser && isGreater;
  }
}<|MERGE_RESOLUTION|>--- conflicted
+++ resolved
@@ -71,12 +71,9 @@
     bytes32 lesserKey,
     bytes32 greaterKey
   ) internal {
-<<<<<<< HEAD
     // TODO(asa): Optimize by not making any changes other than value if lesserKey and greaterKey
     // don't change.
     // TODO(asa): Optimize by not updating lesserKey/greaterKey for key
-=======
->>>>>>> da72e7e8
     remove(list, key);
     insert(list, key, value, lesserKey, greaterKey);
   }
