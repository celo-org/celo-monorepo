pragma solidity ^0.5.3;

import "openzeppelin-solidity/contracts/math/SafeMath.sol";
import "./LinkedList.sol";


/**
 * @title Maintains a sorted list of unsigned ints keyed by bytes32.
 */
library SortedLinkedList {

  using SafeMath for uint256;
  using LinkedList for LinkedList.List;

  struct List {
    LinkedList.List list;
    mapping(bytes32 => uint256) values;
  }

  /**
   * @notice Inserts an element into a doubly linked list.
   * @param key The key of the element to insert.
   * @param value The element value.
   * @param lesserKey The key of the element less than the element to insert.
   * @param greaterKey The key of the element greater than the element to insert.
   */
  function insert(
    List storage list,
    bytes32 key,
    uint256 value,
    bytes32 lesserKey,
    bytes32 greaterKey
  )
    public
  {
    require(key != bytes32(0) && key != lesserKey && key != greaterKey && !contains(list, key));
    require((lesserKey != bytes32(0) || greaterKey != bytes32(0)) || list.list.numElements == 0);
    require(contains(list, lesserKey) || lesserKey == bytes32(0));
    require(contains(list, greaterKey) || greaterKey == bytes32(0));
    (lesserKey, greaterKey) = getLesserAndGreater(list, value, lesserKey, greaterKey);
    list.list.insert(key, lesserKey, greaterKey);
    list.values[key] = value;
  }

  /**
   * @notice Removes an element from the doubly linked list.
   * @param key The key of the element to remove.
   */
  function remove(List storage list, bytes32 key) public {
    list.list.remove(key);
    list.values[key] = 0;
  }

  /**
   * @notice Updates an element in the list.
   * @param key The element key.
   * @param value The element value.
   * @param lesserKey The key of the element will be just left of `key` after the update.
   * @param greaterKey The key of the element will be just right of `key` after the update.
   * @dev Note that only one of "lesserKey" or "greaterKey" needs to be correct to reduce friction.
   */
  function update(
    List storage list,
    bytes32 key,
    uint256 value,
    bytes32 lesserKey,
    bytes32 greaterKey
  )
    public
  {
    // TODO(asa): Optimize by not making any changes other than value if lesserKey and greaterKey
    // don't change.
    // TODO(asa): Optimize by not updating lesserKey/greaterKey for key
    remove(list, key);
    insert(list, key, value, lesserKey, greaterKey);
  }

  /**
   * @notice Inserts an element at the tail of the doubly linked list.
   * @param key The key of the element to insert.
   */
  function push(List storage list, bytes32 key) public {
    insert(list, key, 0, bytes32(0), list.list.tail);
  }

  /**
   * @notice Removes N elements from the head of the list and returns their keys.
   * @param n The number of elements to pop.
   * @return The keys of the popped elements.
   */
  function popN(List storage list, uint256 n) public returns (bytes32[] memory) {
    require(n <= list.list.numElements);
    bytes32[] memory keys = new bytes32[](n);
    for (uint256 i = 0; i < n; i++) {
      bytes32 key = list.list.head;
      keys[i] = key;
      remove(list, key);
    }
    return keys;
  }

  /**
   * @notice Returns whether or not a particular key is present in the sorted list.
   * @param key The element key.
   * @return Whether or not the key is in the sorted list.
   */
  function contains(List storage list, bytes32 key) public view returns (bool) {
    return list.list.contains(key);
  }

  /**
   * @notice Returns the value for a particular key in the sorted list.
   * @param key The element key.
   * @return The element value.
   */
  function getValue(List storage list, bytes32 key) public view returns (uint256) {
    return list.values[key];
  }

  /**
   * @notice Gets all elements from the doubly linked list.
   * @return An unpacked list of elements from largest to smallest.
   */
  function getElements(
    List storage list
  )
    public
    view
    returns (bytes32[] memory, uint256[] memory)
  {
    bytes32[] memory keys = getKeys(list);
    uint256[] memory values = new uint256[](keys.length);
    for (uint256 i = 0; i < keys.length; i = i.add(1)) {
      values[i] = list.values[keys[i]];
    }
    return (keys, values);
  }

  /**
   * @notice Gets all element keys from the doubly linked list.
   * @return All element keys from head to tail.
   */
  function getKeys(List storage list) public view returns (bytes32[] memory) {
    return list.list.getKeys();
  }

  /**
   * @notice Returns first N greatest elements of the list.
   * @param n The number of elements to return.
   * @return The keys of the first n elements.
   * @dev Reverts if n is greater than the number of elements in the list.
   */
  function headN(List storage list, uint256 n) public view returns (bytes32[] memory) {
    return list.list.headN(n);
  }


  // TODO(asa): Gas optimizations by passing in elements to isValueBetween
  /**
   * @notice Returns the keys of the elements greaterKey than and less than the provided value.
   * @param value The element value.
   * @param lesserKey The key of the element which could be just left of the new value.
   * @param greaterKey The key of the element which could be just right of the new value.
   * @return The correct lesserKey/greaterKey keys.
   */
  function getLesserAndGreater(
    List storage list,
    uint256 value,
    bytes32 lesserKey,
    bytes32 greaterKey
  )
    private
    view
    returns (bytes32, bytes32)
  {
    // Check for one of the following conditions and fail if none are met:
    //   1. The value is less than the current lowest value
    //   2. The value is greater than the current greatest value
    //   3. The value is just greater than the value for `lesserKey`
    //   4. The value is just less than the value for `greaerKey`
    if (lesserKey == bytes32(0) && isValueBetween(list, value, lesserKey, list.list.tail)) {
      return (lesserKey, list.list.tail);
    } else if (
      greaterKey == bytes32(0) && isValueBetween(list, value, list.list.head, greaterKey)
    ) {
      return (list.list.head, greaterKey);
<<<<<<< HEAD
    } else if (lesserKey != bytes32(0) && isValueBetween(list, value, lesserKey, list.list.elements[lesserKey].nextKey)) {
      return (lesserKey, list.list.elements[lesserKey].nextKey);
    } else if (greaterKey != bytes32(0) && isValueBetween(list, value, list.list.elements[greaterKey].previousKey, greaterKey)) {
=======
    } else if (
      lesserKey != bytes32(0) &&
      isValueBetween(list, value, lesserKey, list.list.elements[lesserKey].nextKey))
    {
      return (lesserKey, list.list.elements[lesserKey].nextKey);
    } else if (
      greaterKey != bytes32(0) &&
      isValueBetween(list, value, list.list.elements[greaterKey].previousKey, greaterKey)
    ) {
>>>>>>> 43c9ebf4
      return (list.list.elements[greaterKey].previousKey, greaterKey);
    } else {
      require(false);
    }
  }

  /**
   * @notice Returns whether or not a given element is between two other elements.
   * @param value The element value.
   * @param lesserKey The key of the element whose value should be lesserKey.
   * @param greaterKey The key of the element whose value should be greaterKey.
   * @return True if the given element is between the two other elements.
   */
  function isValueBetween(
    List storage list,
    uint256 value,
    bytes32 lesserKey,
    bytes32 greaterKey
  )
    private
    view
    returns (bool)
  {
    bool isLesser = lesserKey == bytes32(0) || list.values[lesserKey] <= value;
    bool isGreater = greaterKey == bytes32(0) || list.values[greaterKey] >= value;
    return isLesser && isGreater;
  }
}<|MERGE_RESOLUTION|>--- conflicted
+++ resolved
@@ -184,21 +184,9 @@
       greaterKey == bytes32(0) && isValueBetween(list, value, list.list.head, greaterKey)
     ) {
       return (list.list.head, greaterKey);
-<<<<<<< HEAD
     } else if (lesserKey != bytes32(0) && isValueBetween(list, value, lesserKey, list.list.elements[lesserKey].nextKey)) {
       return (lesserKey, list.list.elements[lesserKey].nextKey);
     } else if (greaterKey != bytes32(0) && isValueBetween(list, value, list.list.elements[greaterKey].previousKey, greaterKey)) {
-=======
-    } else if (
-      lesserKey != bytes32(0) &&
-      isValueBetween(list, value, lesserKey, list.list.elements[lesserKey].nextKey))
-    {
-      return (lesserKey, list.list.elements[lesserKey].nextKey);
-    } else if (
-      greaterKey != bytes32(0) &&
-      isValueBetween(list, value, list.list.elements[greaterKey].previousKey, greaterKey)
-    ) {
->>>>>>> 43c9ebf4
       return (list.list.elements[greaterKey].previousKey, greaterKey);
     } else {
       require(false);
