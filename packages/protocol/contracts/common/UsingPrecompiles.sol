--- conflicted
+++ resolved
@@ -92,11 +92,7 @@
    */
   function getEpochNumberOfBlock(uint256 blockNumber) public view returns (uint256) {
     uint256 sz = getEpochSize();
-<<<<<<< HEAD
-    return (blockNumber.add(sz).sub(1) / sz) - 1;
-=======
     return blockNumber.sub(1) / sz;
->>>>>>> ed2e29c2
   }
 
   /**
