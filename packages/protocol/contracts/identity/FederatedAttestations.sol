pragma solidity ^0.5.13;
// TODO ASv2 come back to this and possibly flatten structs as arg params
pragma experimental ABIEncoderV2;

import "openzeppelin-solidity/contracts/math/SafeMath.sol";
import "openzeppelin-solidity/contracts/ownership/Ownable.sol";
import "openzeppelin-solidity/contracts/token/ERC20/IERC20.sol";
import "openzeppelin-solidity/contracts/utils/SafeCast.sol";

import "./interfaces/IFederatedAttestations.sol";
import "../common/interfaces/IAccounts.sol";
import "../common/interfaces/ICeloVersionedContract.sol";

import "../common/Initializable.sol";
import "../common/UsingRegistry.sol";
import "../common/Signatures.sol";
import "../common/UsingPrecompiles.sol";
import "../common/libraries/ReentrancyGuard.sol";

/**
 * @title Contract mapping identifiers to accounts
 */
contract FederatedAttestations is
  IFederatedAttestations,
  ICeloVersionedContract,
  Ownable,
  Initializable,
  UsingRegistry,
  ReentrancyGuard,
  UsingPrecompiles
{
  using SafeMath for uint256;
  using SafeCast for uint256;

  struct Attestation {
    address account;
    uint256 issuedOn;
    address signer;
  }
  // identifier -> issuer -> attestations
  mapping(bytes32 => mapping(address => Attestation[])) public identifierToAddresses;
  // account -> issuer -> identifiers
  mapping(address => mapping(address => bytes32[])) public addressToIdentifiers;
  // signer => revocation time
  mapping(address => uint256) public revokedSigners;

  // TODO ASv2 Event declarations

  /**
   * @notice Sets initialized == true on implementation contracts
   * @param test Set to true to skip implementation initialization
   */
  constructor(bool test) public Initializable(test) {}

  /**
   * @notice Used in place of the constructor to allow the contract to be upgradable via proxy.
   * @param registryAddress The address of the registry core smart contract.
   */
  function initialize(address registryAddress) external initializer {
    _transferOwnership(msg.sender);
    setRegistry(registryAddress);
    // TODO ASv2 initialize any other variables here
  }

  /**
   * @notice Returns the storage, major, minor, and patch version of the contract.
   * @return The storage, major, minor, and patch version of the contract.
   */
  function getVersionNumber() external pure returns (uint256, uint256, uint256, uint256) {
    return (1, 1, 0, 0);
  }

  function _isRevoked(address signer, uint256 time) internal view returns (bool) {
    if (revokedSigners[signer] > 0 && revokedSigners[signer] >= time) {
      return true;
    }
    return false;
  }

  function lookupAttestations(
    bytes32 identifier,
    address[] memory trustedIssuers,
    uint256 maxAttestations
  ) public view returns (Attestation[] memory) {
    // Cannot dynamically allocate an in-memory array
    // For now require a max returned parameter to pre-allocate and then shrink
    // TODO ASv2 probably need a more gas-efficient lookup for the single most-recent attestation for one trusted issuer
    uint256 currIndex = 0;
    Attestation[] memory attestations = new Attestation[](maxAttestations);
    for (uint256 i = 0; i < trustedIssuers.length; i++) {
      address trustedIssuer = trustedIssuers[i];
      for (uint256 j = 0; j < identifierToAddresses[identifier][trustedIssuer].length; j++) {
        // Only create and push new attestation if we haven't hit max
        if (currIndex < maxAttestations) {
          Attestation memory attestation = identifierToAddresses[identifier][trustedIssuer][j];
          if (!_isRevoked(attestation.signer, attestation.issuedOn)) {
            attestations[currIndex] = attestation;
            currIndex++;
          }
        } else {
          break;
        }
      }
    }
    if (currIndex < maxAttestations) {
      Attestation[] memory trimmedAttestations = new Attestation[](currIndex);
      for (uint256 i = 0; i < currIndex; i++) {
        trimmedAttestations[i] = attestations[i];
      }
      return trimmedAttestations;
    } else {
      return attestations;
    }
  }

<<<<<<< HEAD
  function lookupIdentifiersByAddress(address account, address[] trustedIssuers)
    public
    view
    returns (bytes32[])
  {
    bytes32[] memory identifiers = new bytes32[];
=======
  function lookupIdentifiersbyAddress(
    address account,
    address[] memory trustedIssuers,
    uint256 maxIdentifiers
  ) public view returns (bytes32[] memory) {
    // Same as for the other lookup, preallocate and then trim for now
    uint256 currIndex = 0;
    bytes32[] memory identifiers = new bytes32[](maxIdentifiers);

>>>>>>> 2bcfadb2
    for (uint256 i = 0; i < trustedIssuers.length; i++) {
      address trustedIssuer = trustedIssuers[i];
      for (uint256 j = 0; j < addressToIdentifiers[account][trustedIssuer].length; j++) {
        // Iterate through the list of identifiers
        if (currIndex < maxIdentifiers) {
          bytes32 identifier = addressToIdentifiers[account][trustedIssuer][j];
          // Check if this signer for this particular signer is revoked
          for (uint256 k = 0; k < identifierToAddresses[identifier][trustedIssuer].length; k++) {
            Attestation memory attestation = identifierToAddresses[identifier][trustedIssuer][k];
            // For now, just take the first published, unrevoked signer that matches
            // TODO redo this to take into account either recency or the "correct" identifier
            // based on the index
            if (
              attestation.account == account &&
              !_isRevoked(attestation.signer, attestation.issuedOn)
            ) {
              identifiers[currIndex] = identifier;
              currIndex++;
              break;
            }
          }
        } else {
          break;
        }
      }
    }
    if (currIndex < maxIdentifiers) {
      // Allocate and fill properly-sized array
      bytes32[] memory trimmedIdentifiers = new bytes32[](currIndex);
      for (uint256 i = 0; i < currIndex; i++) {
        trimmedIdentifiers[i] = identifiers[i];
      }
      return trimmedIdentifiers;
    } else {
      return identifiers;
    }
  }

  function validateAttestation(
    bytes32 identifier,
    address issuer,
    Attestation memory attestation,
    uint8 v,
    bytes32 r,
    bytes32 s
  ) public view returns (address) {}

  function registerAttestation(bytes32 identifier, address issuer, Attestation memory attestation)
    public
  {
    require(
      msg.sender == attestation.account || msg.sender == issuer || msg.sender == attestation.signer
    );
    for (uint256 i = 0; i < identifierToAddresses[identifier][issuer].length; i++) {
      // TODO revisit this: do we only want to check that the account address is not duplicated?
      require(identifierToAddresses[identifier][issuer][i].account != attestation.account);
    }
    identifierToAddresses[identifier][issuer].push(attestation);
    addressToIdentifiers[attestation.account][issuer].push(identifier);
  }

  function deleteAttestation(bytes32 identifier, address issuer, address account, uint256 issuedOn)
    public
  {
    // TODO ASv2 this should short-circuit, but double check (i.e. succeeds if msg.sender == account)
    require(
      msg.sender == account || getAccounts().attestationSignerToAccount(msg.sender) == issuer
    );
    // TODO ASv2 need to revisit all of this once we have the invariants set between
    // identifier -> addresses and reverse mapping

    for (uint256 i = 0; i < identifierToAddresses[identifier][issuer].length; i++) {
      Attestation memory attestation = identifierToAddresses[identifier][issuer][i];
      if (attestation.account == account && attestation.issuedOn == issuedOn) {
        // Delete only first matching attestation
        // TODO ASv2 revisit: alternatively, for not just first match could while loop on attestation.account == account and keep swapping in the last element, then break...weird tho
        identifierToAddresses[identifier][issuer][i] = identifierToAddresses[identifier][issuer][identifierToAddresses[identifier][issuer]
          .length -
          1];
        identifierToAddresses[identifier][issuer].pop();

        bool deletedIdentifier = false;
        for (uint256 j = 0; j < addressToIdentifiers[account][issuer].length; j++) {
          // Delete only first matching identifier
          if (addressToIdentifiers[account][issuer][j] == identifier) {
            addressToIdentifiers[account][issuer][j] = addressToIdentifiers[account][issuer][addressToIdentifiers[account][issuer]
              .length -
              1];
            addressToIdentifiers[account][issuer].pop();
            deletedIdentifier = true;
            break;
          }
        }
        // Hard requirement to delete from both mappings in unison
        require(deletedIdentifier);
        break;
      }
    }
  }

  function revokeSigner(address signer, uint256 revokedOn) public {
    // TODO ASv2 add constraints on who can revoke a signer
    revokedSigners[signer] = revokedOn;
  }
}<|MERGE_RESOLUTION|>--- conflicted
+++ resolved
@@ -113,15 +113,7 @@
     }
   }
 
-<<<<<<< HEAD
-  function lookupIdentifiersByAddress(address account, address[] trustedIssuers)
-    public
-    view
-    returns (bytes32[])
-  {
-    bytes32[] memory identifiers = new bytes32[];
-=======
-  function lookupIdentifiersbyAddress(
+  function lookupIdentifiersByAddress(
     address account,
     address[] memory trustedIssuers,
     uint256 maxIdentifiers
@@ -130,7 +122,6 @@
     uint256 currIndex = 0;
     bytes32[] memory identifiers = new bytes32[](maxIdentifiers);
 
->>>>>>> 2bcfadb2
     for (uint256 i = 0; i < trustedIssuers.length; i++) {
       address trustedIssuer = trustedIssuers[i];
       for (uint256 j = 0; j < addressToIdentifiers[account][trustedIssuer].length; j++) {
