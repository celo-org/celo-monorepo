pragma solidity ^0.5.13;

import "openzeppelin-solidity/contracts/math/SafeMath.sol";
import "openzeppelin-solidity/contracts/ownership/Ownable.sol";
import "openzeppelin-solidity/contracts/token/ERC20/IERC20.sol";
import "openzeppelin-solidity/contracts/utils/SafeCast.sol";

import "./interfaces/IFederatedAttestations.sol";
import "../common/interfaces/IAccounts.sol";
import "../common/interfaces/ICeloVersionedContract.sol";

import "../common/Initializable.sol";
import "../common/UsingRegistry.sol";
import "../common/Signatures.sol";
import "../common/UsingPrecompiles.sol";
import "../common/libraries/ReentrancyGuard.sol";

/**
 * @title Contract mapping identifiers to accounts
 */
contract FederatedAttestations is
  IFederatedAttestations,
  ICeloVersionedContract,
  Ownable,
  Initializable,
  UsingRegistry,
  ReentrancyGuard,
  UsingPrecompiles
{
  using SafeMath for uint256;
  using SafeCast for uint256;

  // TODO ASv2 fix all ++ -> SafeMath x = x.add(1)
  struct IdentifierOwnershipAttestation {
    address account;
    uint256 issuedOn;
    address signer;
  }

  // TODO ASv2 revisit linting issues & all solhint-disable-next-line max-line-length

  // identifier -> issuer -> attestations
  // solhint-disable-next-line max-line-length
  mapping(bytes32 => mapping(address => IdentifierOwnershipAttestation[])) public identifierToAddresses;
  // account -> issuer -> identifiers
  mapping(address => mapping(address => bytes32[])) public addressToIdentifiers;
  // signer => isRevoked
  mapping(address => bool) public revokedSigners;

  bytes32 public constant EIP712_VALIDATE_ATTESTATION_TYPEHASH = keccak256(
    // solhint-disable-next-line max-line-length
    "IdentifierOwnershipAttestation(bytes32 identifier,address issuer,address account,uint256 issuedOn)"
  );
  bytes32 public eip712DomainSeparator;

  event EIP712DomainSeparatorSet(bytes32 eip712DomainSeparator);
  event AttestationRegistered(
    bytes32 indexed identifier,
    address indexed issuer,
    address indexed account,
    uint256 issuedOn,
    address signer
  );
  event AttestationDeleted(
    bytes32 indexed identifier,
    address indexed issuer,
    address indexed account
  );

  /**
   * @notice Sets initialized == true on implementation contracts
   * @param test Set to true to skip implementation initialization
   */
  constructor(bool test) public Initializable(test) {}

  /**
   * @notice Used in place of the constructor to allow the contract to be upgradable via proxy.
   * @param registryAddress The address of the registry core smart contract.
   */
  function initialize(address registryAddress) external initializer {
    _transferOwnership(msg.sender);
    setRegistry(registryAddress);
    setEip712DomainSeparator();
    // TODO ASv2 initialize any other variables here
  }

  /**
   * @notice Sets the EIP712 domain separator for the Celo FederatedAttestations abstraction.
   */
  function setEip712DomainSeparator() public {
    uint256 chainId;
    assembly {
      chainId := chainid
    }

    eip712DomainSeparator = keccak256(
      abi.encode(
        keccak256(
          "EIP712Domain(string name,string version,uint256 chainId,address verifyingContract)"
        ),
        keccak256(bytes("FederatedAttestations")),
        keccak256("1.0"),
        chainId,
        address(this)
      )
    );
    emit EIP712DomainSeparatorSet(eip712DomainSeparator);
  }

  /**
   * @notice Returns the storage, major, minor, and patch version of the contract.
   * @return The storage, major, minor, and patch version of the contract.
   */
  function getVersionNumber() external pure returns (uint256, uint256, uint256, uint256) {
    return (1, 1, 0, 0);
  }

  /**
   * @notice Returns info about attestations (with unrevoked signers)
   *   for an identifier produced by a list of issuers
   * @param identifier Hash of the identifier
   * @param trustedIssuers Array of n issuers whose attestations will be included
   * @param maxAttestations Limit the number of attestations that will be returned
   * @return for m found attestations, m <= maxAttestations:
   *         [
   *           Array of m accounts,
   *           Array of m issuedOns,
   *           Array of m signers
   *         ]; index corresponds to the same attestation
   * @dev Adds attestation info to the arrays in order of provided trustedIssuers
   * @dev Expectation that only one attestation exists per (identifier, issuer, account)
   */

  // TODO ASv2 consider also returning an array with counts of attestations per issuer
  function lookupAttestations(
    bytes32 identifier,
    address[] memory trustedIssuers,
    uint256 maxAttestations
  ) public view returns (address[] memory, uint256[] memory, address[] memory) {
    // Cannot dynamically allocate an in-memory array
    // For now require a max returned parameter to pre-allocate and then shrink
    // TODO ASv2 is it a risk to allocate an array of size maxAttestations?
<<<<<<< HEAD

=======
>>>>>>> 53ad6d10
    // Same index corresponds to same attestation
    address[] memory accounts = new address[](maxAttestations);
    uint256[] memory issuedOns = new uint256[](maxAttestations);
    address[] memory signers = new address[](maxAttestations);

    uint256 currIndex = 0;

    for (uint256 i = 0; i < trustedIssuers.length; i = i.add(1)) {
      uint256 numTrustedIssuers = identifierToAddresses[identifier][trustedIssuers[i]].length;
      for (uint256 j = 0; j < numTrustedIssuers; j = j.add(1)) {
        // Only create and push new attestation if we haven't hit max
        if (currIndex < maxAttestations) {
          // solhint-disable-next-line max-line-length
          IdentifierOwnershipAttestation memory attestation = identifierToAddresses[identifier][trustedIssuers[i]][j];
          if (!revokedSigners[attestation.signer]) {
            accounts[currIndex] = attestation.account;
            issuedOns[currIndex] = attestation.issuedOn;
            signers[currIndex] = attestation.signer;
            currIndex = currIndex.add(1);
          }
        } else {
          break;
        }
      }
    }

    // Trim returned structs if necessary
    if (currIndex < maxAttestations) {
      address[] memory trimmedAccounts = new address[](currIndex);
      uint256[] memory trimmedIssuedOns = new uint256[](currIndex);
      address[] memory trimmedSigners = new address[](currIndex);

      for (uint256 i = 0; i < currIndex; i = i.add(1)) {
        trimmedAccounts[i] = accounts[i];
        trimmedIssuedOns[i] = issuedOns[i];
        trimmedSigners[i] = signers[i];
      }
      return (trimmedAccounts, trimmedIssuedOns, trimmedSigners);
    } else {
      return (accounts, issuedOns, signers);
    }
  }

  /**
   * @notice Returns identifiers mapped (by unrevoked signers) to a
   *   given account address by a list of trusted issuers
   * @param account Address of the account
   * @param trustedIssuers Array of n issuers whose identifier mappings will be used
   * @param maxIdentifiers Limit the number of identifiers that will be returned
   * @return Array (length <= maxIdentifiers) of identifiers
   * @dev Adds identifier info to the arrays in order of provided trustedIssuers
   * @dev Expectation that only one attestation exists per (identifier, issuer, account)
   */

  // TODO ASv2 consider also returning an array with counts of identifiers per issuer

  function lookupIdentifiersByAddress(
    address account,
    address[] memory trustedIssuers,
    uint256 maxIdentifiers
  ) public view returns (bytes32[] memory) {
    // Same as for the other lookup, preallocate and then trim for now
    uint256 currIndex = 0;
    bytes32[] memory identifiers = new bytes32[](maxIdentifiers);

    for (uint256 i = 0; i < trustedIssuers.length; i = i.add(1)) {
      address trustedIssuer = trustedIssuers[i];
      uint256 numIssuersForAddress = addressToIdentifiers[account][trustedIssuer].length;
      for (uint256 j = 0; j < numIssuersForAddress; j = j.add(1)) {
        // Iterate through the list of identifiers
        if (currIndex < maxIdentifiers) {
          bytes32 identifier = addressToIdentifiers[account][trustedIssuer][j];
          // Check if the mapping was produced by a revoked signer
          // solhint-disable-next-line max-line-length
          IdentifierOwnershipAttestation[] memory attestationsForIssuer = identifierToAddresses[identifier][trustedIssuer];
          for (uint256 k = 0; k < attestationsForIssuer.length; k = k.add(1)) {
            IdentifierOwnershipAttestation memory attestation = attestationsForIssuer[k];
            // (identifier, account, issuer) tuples should be unique
            if (attestation.account == account && !revokedSigners[attestation.signer]) {
              identifiers[currIndex] = identifier;
              currIndex = currIndex.add(1);
              break;
            }
          }
        } else {
          break;
        }
      }
    }
    if (currIndex < maxIdentifiers) {
      // Allocate and fill properly-sized array
      bytes32[] memory trimmedIdentifiers = new bytes32[](currIndex);
      for (uint256 i = 0; i < currIndex; i = i.add(1)) {
        trimmedIdentifiers[i] = identifiers[i];
      }
      return trimmedIdentifiers;
    } else {
      return identifiers;
    }
  }

  // TODO do we want to restrict permissions, or should anyone
  // with a valid signature be able to register an attestation?
  modifier isValidUser(address issuer, address account) {
    require(
      msg.sender == account ||
        msg.sender == issuer ||
        getAccounts().attestationSignerToAccount(msg.sender) == issuer,
      "User does not have permission to perform this action"
    );
    require(!revokedSigners[msg.sender], "User has been revoked ");
    _;
  }

  /**
   * @notice Validates the given attestation and signature
   * @param identifier Hash of the identifier to be attested
   * @param issuer Address of the attestation issuer
   * @param account Address of the account being mapped to the identifier
   * @param issuedOn Time at which the issuer issued the attestation in Unix time 
   * @param signer Address of the signer of the attestation
   * @param v The recovery id of the incoming ECDSA signature
   * @param r Output value r of the ECDSA signature
   * @param s Output value s of the ECDSA signature
   * @return Whether the signature is valid
   * @dev Throws if signer is revoked
   * @dev Throws if signer is not an authorized AttestationSigner of the issuer
   */
  function isValidAttestation(
    bytes32 identifier,
    address issuer,
    address account,
    uint256 issuedOn,
    address signer,
    uint8 v,
    bytes32 r,
    bytes32 s
  ) public view returns (bool) {
    require(!revokedSigners[signer], "Signer has been revoked");
    // TODO ASv2 consider this solution instead since it allows the issuer to be the signer as well
    // require(
    //   getAccounts().attestationSignerToAccount(signer) == issuer,
    //   "Signer has not been authorized as an AttestationSigner by the issuer"
    // );
    require(
      getAccounts().attestationSignerToAccount(signer) == issuer,
      "Signer has not been authorized as an AttestationSigner by the issuer"
    );
    bytes32 structHash = keccak256(
      abi.encode(EIP712_VALIDATE_ATTESTATION_TYPEHASH, identifier, issuer, account, issuedOn)
    );
    address guessedSigner = Signatures.getSignerOfTypedDataHash(
      eip712DomainSeparator,
      structHash,
      v,
      r,
      s
    );
    return guessedSigner == signer;
  }

  /**
   * @notice Registers an attestation with a valid signature
   * @param identifier Hash of the identifier to be attested
   * @param issuer Address of the attestation issuer
   * @param account Address of the account being mapped to the identifier
   * @param issuedOn Time at which the issuer issued the attestation in Unix time 
   * @param signer Address of the signer of the attestation
   * @param v The recovery id of the incoming ECDSA signature
   * @param r Output value r of the ECDSA signature
   * @param s Output value s of the ECDSA signature
   * @dev Throws if sender is not the issuer, account, or an authorized AttestationSigner
   * @dev Throws if an attestation with the same (identifier, issuer, account) already exists
   */
  function registerAttestation(
    bytes32 identifier,
    address issuer,
    address account,
    uint256 issuedOn,
    address signer,
    uint8 v,
    bytes32 r,
    bytes32 s
  ) public isValidUser(issuer, account) {
    require(
      isValidAttestation(identifier, issuer, account, issuedOn, signer, v, r, s),
      "Signature is invalid"
    );
    for (uint256 i = 0; i < identifierToAddresses[identifier][issuer].length; i = i.add(1)) {
      // This enforces only one attestation to be uploaded
      // for a given set of (identifier, issuer, account)
      // Editing/upgrading an attestation requires that it be deleted before a new one is registered
      require(
        identifierToAddresses[identifier][issuer][i].account != account,
        "Attestation for this account already exists"
      );
    }
    IdentifierOwnershipAttestation memory attestation = IdentifierOwnershipAttestation(
      account,
      issuedOn,
      signer
    );
    identifierToAddresses[identifier][issuer].push(attestation);
    addressToIdentifiers[account][issuer].push(identifier);
    emit AttestationRegistered(identifier, issuer, account, issuedOn, signer);
  }

<<<<<<< HEAD
  /**
   * @notice Deletes an attestation 
   * @param identifier Hash of the identifier to be deleted
   * @param issuer Address of the attestation issuer
   * @param account Address of the account mapped to the identifier
   * @dev Throws if sender is not the issuer, account, or an authorized AttestationSigner
   */
  function deleteAttestation(bytes32 identifier, address issuer, address account)
    public
    isValidUser(issuer, account)
  {
    // TODO ASv2 store the intermeidate arrays where possible to prevent
    // repeated storage lookups for same values
    for (uint256 i = 0; i < identifierToAddresses[identifier][issuer].length; i.add(1)) {
=======
  function deleteAttestation(bytes32 identifier, address issuer, address account) public {
    require(
      msg.sender == account || getAccounts().attestationSignerToAccount(msg.sender) == issuer
    );

    // TODO ASv2 store the intermeidate arrays where possible to prevent
    // repeated storage lookups for same values

    for (uint256 i = 0; i < identifierToAddresses[identifier][issuer].length; i++) {
      // solhint-disable-next-line max-line-length
>>>>>>> 53ad6d10
      IdentifierOwnershipAttestation memory attestation = identifierToAddresses[identifier][issuer][i];
      if (attestation.account == account) {
        // This is meant to delete the attestation in the array
        // and then move the last element in the array to that empty spot,
        // to avoid having empty elements in the array
<<<<<<< HEAD
        // Not sure if this is needed
=======
        // Not sure if this is needed and if the added gas costs from the complexity is worth it

>>>>>>> 53ad6d10
        // solhint-disable-next-line max-line-length
        identifierToAddresses[identifier][issuer][i] = identifierToAddresses[identifier][issuer][identifierToAddresses[identifier][issuer]
          .length -
          1];
        identifierToAddresses[identifier][issuer].pop();

<<<<<<< HEAD
=======
        // TODO revisit if deletedIdentifier check is necessary
        // - not sure if there would ever be a situation where the
        // matching identifier is not present
>>>>>>> 53ad6d10
        bool deletedIdentifier = false;
        for (uint256 j = 0; j < addressToIdentifiers[account][issuer].length; j.add(1)) {
          if (addressToIdentifiers[account][issuer][j] == identifier) {
            // solhint-disable-next-line max-line-length
            addressToIdentifiers[account][issuer][j] = addressToIdentifiers[account][issuer][addressToIdentifiers[account][issuer]
              .length -
              1];
            addressToIdentifiers[account][issuer].pop();
            deletedIdentifier = true;
            break;
          }
        }
        // Should never be false - both mappings should always be updated in unison
        assert(deletedIdentifier);

        emit AttestationDeleted(identifier, issuer, account);
        break;
      }
    }
  }

  function revokeSigner(address signer) public {
    // TODO ASv2 add constraints on who has permissions to revoke a signer
    // TODO ASv2 consider whether we want to check if the signer is an authorized signer
    // or to allow any address to be revoked
    revokedSigners[signer] = true;
  }
}<|MERGE_RESOLUTION|>--- conflicted
+++ resolved
@@ -30,7 +30,6 @@
   using SafeMath for uint256;
   using SafeCast for uint256;
 
-  // TODO ASv2 fix all ++ -> SafeMath x = x.add(1)
   struct IdentifierOwnershipAttestation {
     address account;
     uint256 issuedOn;
@@ -140,10 +139,6 @@
     // Cannot dynamically allocate an in-memory array
     // For now require a max returned parameter to pre-allocate and then shrink
     // TODO ASv2 is it a risk to allocate an array of size maxAttestations?
-<<<<<<< HEAD
-
-=======
->>>>>>> 53ad6d10
     // Same index corresponds to same attestation
     address[] memory accounts = new address[](maxAttestations);
     uint256[] memory issuedOns = new uint256[](maxAttestations);
@@ -351,7 +346,6 @@
     emit AttestationRegistered(identifier, issuer, account, issuedOn, signer);
   }
 
-<<<<<<< HEAD
   /**
    * @notice Deletes an attestation 
    * @param identifier Hash of the identifier to be deleted
@@ -366,41 +360,18 @@
     // TODO ASv2 store the intermeidate arrays where possible to prevent
     // repeated storage lookups for same values
     for (uint256 i = 0; i < identifierToAddresses[identifier][issuer].length; i.add(1)) {
-=======
-  function deleteAttestation(bytes32 identifier, address issuer, address account) public {
-    require(
-      msg.sender == account || getAccounts().attestationSignerToAccount(msg.sender) == issuer
-    );
-
-    // TODO ASv2 store the intermeidate arrays where possible to prevent
-    // repeated storage lookups for same values
-
-    for (uint256 i = 0; i < identifierToAddresses[identifier][issuer].length; i++) {
-      // solhint-disable-next-line max-line-length
->>>>>>> 53ad6d10
       IdentifierOwnershipAttestation memory attestation = identifierToAddresses[identifier][issuer][i];
       if (attestation.account == account) {
         // This is meant to delete the attestation in the array
         // and then move the last element in the array to that empty spot,
         // to avoid having empty elements in the array
-<<<<<<< HEAD
         // Not sure if this is needed
-=======
-        // Not sure if this is needed and if the added gas costs from the complexity is worth it
-
->>>>>>> 53ad6d10
         // solhint-disable-next-line max-line-length
         identifierToAddresses[identifier][issuer][i] = identifierToAddresses[identifier][issuer][identifierToAddresses[identifier][issuer]
           .length -
           1];
         identifierToAddresses[identifier][issuer].pop();
 
-<<<<<<< HEAD
-=======
-        // TODO revisit if deletedIdentifier check is necessary
-        // - not sure if there would ever be a situation where the
-        // matching identifier is not present
->>>>>>> 53ad6d10
         bool deletedIdentifier = false;
         for (uint256 j = 0; j < addressToIdentifiers[account][issuer].length; j.add(1)) {
           if (addressToIdentifiers[account][issuer][j] == identifier) {
