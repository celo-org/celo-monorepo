pragma solidity ^0.5.13;

import "openzeppelin-solidity/contracts/math/SafeMath.sol";
import "openzeppelin-solidity/contracts/ownership/Ownable.sol";
import "openzeppelin-solidity/contracts/token/ERC20/IERC20.sol";
import "openzeppelin-solidity/contracts/utils/SafeCast.sol";

import "./interfaces/IFederatedAttestations.sol";
import "../common/interfaces/IAccounts.sol";
import "../common/interfaces/ICeloVersionedContract.sol";

import "../common/Initializable.sol";
import "../common/UsingRegistry.sol";
import "../common/Signatures.sol";

/**
 * @title Contract mapping identifiers to accounts
 */
contract FederatedAttestations is
  IFederatedAttestations,
  ICeloVersionedContract,
  Ownable,
  Initializable,
  UsingRegistry
{
  using SafeMath for uint256;
  using SafeCast for uint256;

  struct OwnershipAttestation {
    address account;
    address signer;
    uint64 issuedOn;
    uint64 publishedOn;
    // using uint64 to allow for extra space to add parameters
  }

  // TODO ASv2 revisit linting issues & all solhint-disable-next-line max-line-length

  // identifier -> issuer -> attestations
  mapping(bytes32 => mapping(address => OwnershipAttestation[])) public identifierToAttestations;
  // account -> issuer -> identifiers
  mapping(address => mapping(address => bytes32[])) public addressToIdentifiers;
  // unique attestation hash -> isRevoked
  mapping(bytes32 => bool) public revokedAttestations;

  bytes32 public constant EIP712_VALIDATE_ATTESTATION_TYPEHASH = keccak256(
    "OwnershipAttestation(bytes32 identifier,address issuer,address account,uint64 issuedOn)"
  );
  bytes32 public eip712DomainSeparator;

  event EIP712DomainSeparatorSet(bytes32 eip712DomainSeparator);
  event AttestationRegistered(
    bytes32 indexed identifier,
    address indexed issuer,
    address indexed account,
    address signer,
    uint64 issuedOn,
    uint64 publishedOn
  );
  event AttestationRevoked(
    bytes32 indexed identifier,
    address indexed issuer,
    address indexed account,
    address signer,
    uint64 issuedOn
  );

  /**
   * @notice Sets initialized == true on implementation contracts
   * @param test Set to true to skip implementation initialization
   */
  constructor(bool test) public Initializable(test) {}

  /**
   * @notice Used in place of the constructor to allow the contract to be upgradable via proxy.
   * @param registryAddress The address of the registry core smart contract.
   */
  function initialize(address registryAddress) external initializer {
    _transferOwnership(msg.sender);
    setRegistry(registryAddress);
    setEip712DomainSeparator();
  }

  /**
   * @notice Sets the EIP712 domain separator for the Celo FederatedAttestations abstraction.
   */
  function setEip712DomainSeparator() public {
    uint256 chainId;
    assembly {
      chainId := chainid
    }

    eip712DomainSeparator = keccak256(
      abi.encode(
        keccak256(
          "EIP712Domain(string name,string version,uint256 chainId,address verifyingContract)"
        ),
        keccak256(bytes("FederatedAttestations")),
        keccak256("1.0"),
        chainId,
        address(this)
      )
    );
    emit EIP712DomainSeparatorSet(eip712DomainSeparator);
  }

  /**
   * @notice Returns the storage, major, minor, and patch version of the contract.
   * @return The storage, major, minor, and patch version of the contract.
   */
  function getVersionNumber() external pure returns (uint256, uint256, uint256, uint256) {
    return (1, 1, 0, 0);
  }

  /**
   * @notice Helper function for _lookupAttestations to calculate the
             total number of attestations completed for an identifier
             by each trusted issuer
   * @param identifier Hash of the identifier
   * @param trustedIssuers Array of n issuers whose attestations will be included
   * @return [0] Sum total of attestations found
   *         [1] Array of number of attestations found per issuer
   */
  function getNumAttestations(bytes32 identifier, address[] memory trustedIssuers)
    internal
    view
    returns (uint256, uint256[] memory)
  {
    uint256 totalAttestations = 0;
    uint256 numAttestationsForIssuer;
    uint256[] memory countsPerIssuer = new uint256[](trustedIssuers.length);

    for (uint256 i = 0; i < trustedIssuers.length; i = i.add(1)) {
      numAttestationsForIssuer = identifierToAttestations[identifier][trustedIssuers[i]].length;
      totalAttestations = totalAttestations.add(numAttestationsForIssuer);
      countsPerIssuer[i] = numAttestationsForIssuer;
    }
    return (totalAttestations, countsPerIssuer);
  }

  /**
   * @notice Returns info about up to `maxAttestations` attestations for
   *   `identifier` produced by signers of `trustedIssuers`
   * @param identifier Hash of the identifier
   * @param trustedIssuers Array of n issuers whose attestations will be included
   * @return [0] Array of number of attestations returned per issuer
   * @return [1 - 3] for m (== sum([0])) found attestations:
   *         [
   *           Array of m accounts,
   *           Array of m issuedOns,
   *           Array of m signers
   *         ]; index corresponds to the same attestation
   * @dev Adds attestation info to the arrays in order of provided trustedIssuers
   * @dev Expectation that only one attestation exists per (identifier, issuer, account)
   */
  // TODO reviewers: is it preferable to return an array of `trustedIssuer` indices
  // (indicating issuer per attestation) instead of counts per attestation?
  // TODO: change issuedOn type, change the order of return values to match across the file,
  // add publishedOn to returned lookups
  function lookupAttestations(bytes32 identifier, address[] calldata trustedIssuers)
    external
    view
    returns (uint256[] memory, address[] memory, uint256[] memory, address[] memory)
  {
    // TODO reviewers: this is to get around a stack too deep error;
    // are there better ways of dealing with this?
    return _lookupAttestations(identifier, trustedIssuers);
  }

  /**
   * @notice Helper function for lookupAttestations to get around stack too deep
   * @param identifier Hash of the identifier
   * @param trustedIssuers Array of n issuers whose attestations will be included
   * @return [0] Array of number of attestations returned per issuer
   * @return [1 - 3] for m (== sum([0])) found attestations:
   *         [
   *           Array of m accounts,
   *           Array of m issuedOns,
   *           Array of m signers
   *         ]; index corresponds to the same attestation
   * @dev Adds attestation info to the arrays in order of provided trustedIssuers
   * @dev Expectation that only one attestation exists per (identifier, issuer, account)
   */
  // TODO: change issuedOn type, change the order of return values to match across the file,
  // add publishedOn to returned lookups
  function _lookupAttestations(bytes32 identifier, address[] memory trustedIssuers)
    internal
    view
    returns (uint256[] memory, address[] memory, uint256[] memory, address[] memory)
  {
    uint256 totalAttestations;
    uint256[] memory countsPerIssuer;

    (totalAttestations, countsPerIssuer) = getNumAttestations(identifier, trustedIssuers);

    address[] memory accounts = new address[](totalAttestations);
    uint256[] memory issuedOns = new uint256[](totalAttestations);
    address[] memory signers = new address[](totalAttestations);

    OwnershipAttestation[] memory attestationsPerIssuer;
    // Reset this and use as current index to get around stack-too-deep
    // TODO reviewers: is it preferable to pack two uint256 counters into a struct
    // and use one for total (above) & one for currIndex (below)?
    totalAttestations = 0;

    for (uint256 i = 0; i < trustedIssuers.length; i = i.add(1)) {
      attestationsPerIssuer = identifierToAttestations[identifier][trustedIssuers[i]];
      for (uint256 j = 0; j < attestationsPerIssuer.length; j = j.add(1)) {
        accounts[totalAttestations] = attestationsPerIssuer[j].account;
        issuedOns[totalAttestations] = attestationsPerIssuer[j].issuedOn;
        signers[totalAttestations] = attestationsPerIssuer[j].signer;
        totalAttestations = totalAttestations.add(1);
      }
    }
    return (countsPerIssuer, accounts, issuedOns, signers);
  }

  /**
   * @notice Helper function for lookupIdentifiers to calculate the
             total number of identifiers completed for an identifier
             by each trusted issuer
   * @param account Address of the account
   * @param trustedIssuers Array of n issuers whose identifiers will be included
   * @return [0] Sum total of identifiers found
   *         [1] Array of number of identifiers found per issuer
   */
  function getNumIdentifiers(address account, address[] memory trustedIssuers)
    internal
    view
    returns (uint256, uint256[] memory)
  {
    uint256 totalIdentifiers = 0;
    uint256 numIdentifiersForIssuer;
    uint256[] memory countsPerIssuer = new uint256[](trustedIssuers.length);

    for (uint256 i = 0; i < trustedIssuers.length; i = i.add(1)) {
      numIdentifiersForIssuer = addressToIdentifiers[account][trustedIssuers[i]].length;
      totalIdentifiers = totalIdentifiers.add(numIdentifiersForIssuer);
      countsPerIssuer[i] = numIdentifiersForIssuer;
    }
    return (totalIdentifiers, countsPerIssuer);
  }

  /**
   * @notice Returns up to `maxIdentifiers` identifiers mapped to `account` 
   *   by signers of `trustedIssuers`
   * @param account Address of the account
   * @param trustedIssuers Array of n issuers whose identifier mappings will be used
   * @return [0] Array of number of identifiers returned per issuer
   * @return [1] Array (length == sum([0])) of identifiers
   * @dev Adds identifier info to the arrays in order of provided trustedIssuers
   * @dev Expectation that only one attestation exists per (identifier, issuer, account)
   */
  function lookupIdentifiers(address account, address[] calldata trustedIssuers)
    external
    view
    returns (uint256[] memory, bytes32[] memory)
  {
    uint256 totalIdentifiers;
    uint256[] memory countsPerIssuer;

    (totalIdentifiers, countsPerIssuer) = getNumIdentifiers(account, trustedIssuers);

    bytes32[] memory identifiers = new bytes32[](totalIdentifiers);
    bytes32[] memory identifiersPerIssuer;

    uint256 currIndex = 0;

    for (uint256 i = 0; i < trustedIssuers.length; i = i.add(1)) {
      identifiersPerIssuer = addressToIdentifiers[account][trustedIssuers[i]];
      for (uint256 j = 0; j < identifiersPerIssuer.length; j = j.add(1)) {
        identifiers[currIndex] = identifiersPerIssuer[j];
        currIndex = currIndex.add(1);
      }
    }
    return (countsPerIssuer, identifiers);
  }

  /**
   * @notice Validates the given attestation and signature
   * @param identifier Hash of the identifier to be attested
   * @param issuer Address of the attestation issuer
   * @param account Address of the account being mapped to the identifier
   * @param issuedOn Time at which the issuer issued the attestation in Unix time 
   * @param signer Address of the signer of the attestation
   * @param v The recovery id of the incoming ECDSA signature
   * @param r Output value r of the ECDSA signature
   * @param s Output value s of the ECDSA signature
   * @dev Throws if attestation has been revoked
   * @dev Throws if signer is not an authorized AttestationSigner of the issuer
   */
<<<<<<< HEAD
  function validateAttestationSig(
=======
  function validateAttestation(
>>>>>>> 857b9afc
    bytes32 identifier,
    address issuer,
    address account,
    uint64 issuedOn,
    address signer,
    uint8 v,
    bytes32 r,
    bytes32 s
  ) public view {
<<<<<<< HEAD
=======
    require(
      !revokedAttestations[getUniqueAttestationHash(identifier, issuer, account, signer, issuedOn)],
      "Attestation has been revoked"
    );
>>>>>>> 857b9afc
    require(
      getAccounts().attestationSignerToAccount(signer) == issuer,
      "Signer has not been authorized as an AttestationSigner by the issuer"
    );
    bytes32 structHash = keccak256(
      abi.encode(EIP712_VALIDATE_ATTESTATION_TYPEHASH, identifier, issuer, account, issuedOn)
    );
    address guessedSigner = Signatures.getSignerOfTypedDataHash(
      eip712DomainSeparator,
      structHash,
      v,
      r,
      s
    );
    require(guessedSigner == signer, "Signature is invalid");
  }

  /**
   * @notice Registers an attestation
   * @param identifier Hash of the identifier to be attested
   * @param issuer Address of the attestation issuer
   * @param account Address of the account being mapped to the identifier
   * @param issuedOn Time at which the issuer issued the attestation in Unix time 
   * @param signer Address of the signer of the attestation
   */
  function _registerAttestation(
    bytes32 identifier,
    address issuer,
    address account,
<<<<<<< HEAD
    uint64 issuedOn,
    address signer
  ) private {
    require(
      !revokedAttestations[getUniqueAttestationHash(identifier, issuer, account, signer, issuedOn)],
      "Attestation has been revoked"
    );
=======
    address signer,
    uint64 issuedOn,
    uint8 v,
    bytes32 r,
    bytes32 s
  ) external {
    // TODO allow for updating existing attestation by only updating signer/publishedOn/issuedOn
    validateAttestation(identifier, issuer, account, issuedOn, signer, v, r, s);
>>>>>>> 857b9afc
    for (uint256 i = 0; i < identifierToAttestations[identifier][issuer].length; i = i.add(1)) {
      // This enforces only one attestation to be uploaded
      // for a given set of (identifier, issuer, account)
      // Editing/upgrading an attestation requires that it be revoked before a new one is registered
      require(
        identifierToAttestations[identifier][issuer][i].account != account,
        "Attestation for this account already exists"
      );
    }
    uint64 publishedOn = uint64(block.timestamp);
    OwnershipAttestation memory attestation = OwnershipAttestation(
      account,
      signer,
      issuedOn,
      publishedOn
    );
    identifierToAttestations[identifier][issuer].push(attestation);
    addressToIdentifiers[account][issuer].push(identifier);
    emit AttestationRegistered(identifier, issuer, account, signer, issuedOn, publishedOn);
  }

  /**
   * @notice Registers an attestation directly from the issuer
   * @param identifier Hash of the identifier to be attested
   * @param issuer Address of the attestation issuer
   * @param account Address of the account being mapped to the identifier
   * @param issuedOn Time at which the issuer issued the attestation in Unix time 
   * @param signer Address of the signer of the attestation
   * @dev Throws if an attestation with the same (identifier, issuer, account) already exists
   */
  function registerAttestation(
    bytes32 identifier,
    address issuer,
    address account,
    uint64 issuedOn,
    address signer
  ) external {
    // TODO allow for updating existing attestation by only updating signer and publishedOn
    require(issuer == msg.sender);
    _registerAttestation(identifier, issuer, account, issuedOn, signer);
  }

  /**
   * @notice Registers an attestation with a valid signature
   * @param identifier Hash of the identifier to be attested
   * @param issuer Address of the attestation issuer
   * @param account Address of the account being mapped to the identifier
   * @param issuedOn Time at which the issuer issued the attestation in Unix time 
   * @param signer Address of the signer of the attestation
   * @param v The recovery id of the incoming ECDSA signature
   * @param r Output value r of the ECDSA signature
   * @param s Output value s of the ECDSA signature
   * @dev Throws if an attestation with the same (identifier, issuer, account) already exists
   */
  function registerAttestation(
    bytes32 identifier,
    address issuer,
    address account,
    uint64 issuedOn,
    address signer,
    uint8 v,
    bytes32 r,
    bytes32 s
  ) external {
    // TODO allow for updating existing attestation by only updating signer and publishedOn
    validateAttestationSig(identifier, issuer, account, issuedOn, signer, v, r, s);
    _registerAttestation(identifier, issuer, account, issuedOn, signer);
  }

  /**
   * @notice Revokes an attestation 
   * @param identifier Hash of the identifier to be revoked
   * @param issuer Address of the attestation issuer
   * @param account Address of the account mapped to the identifier
   * @dev Throws if sender is not the issuer, signer, or account
   */
  // TODO should we pass in the issuedOn/signer parameter? ie. only revoke if the sender knows
  // the issuedOn/signer for the unique attestation
  function revokeAttestation(bytes32 identifier, address issuer, address account) external {
    OwnershipAttestation[] memory attestations = identifierToAttestations[identifier][issuer];
    for (uint256 i = 0; i < attestations.length; i = i.add(1)) {
      OwnershipAttestation memory attestation = attestations[i];
      if (attestation.account == account) {
        address signer = attestation.signer;
        uint64 issuedOn = attestation.issuedOn;
        require(
          signer == msg.sender || issuer == msg.sender || account == msg.sender,
          "Sender does not have permission to revoke this attestation"
        );
        // This is meant to delete the attestation in the array
        // and then move the last element in the array to that empty spot,
        // to avoid having empty elements in the array
        // TODO benchmark gas cost saving to check if array is of length 1
        identifierToAttestations[identifier][issuer][i] = attestations[attestations.length - 1];
        identifierToAttestations[identifier][issuer].pop();

        bool deletedIdentifier = false;
        bytes32[] memory identifiers = addressToIdentifiers[account][issuer];
        for (uint256 j = 0; j < identifiers.length; j = j.add(1)) {
          if (identifiers[j] == identifier) {
            addressToIdentifiers[account][issuer][j] = identifiers[identifiers.length - 1];
            addressToIdentifiers[account][issuer].pop();
            deletedIdentifier = true;
            break;
          }
        }
        // Should never be false - both mappings should always be updated in unison
        assert(deletedIdentifier);

        bytes32 attestationHash = getUniqueAttestationHash(
          identifier,
          issuer,
          account,
          signer,
          issuedOn
        );
        // Should never be able to re-revoke an attestation
        assert(!revokedAttestations[attestationHash]);
        revokedAttestations[attestationHash] = true;

        emit AttestationRevoked(identifier, issuer, account, signer, issuedOn);
        return;
      }
    }
    revert("Attestion to be revoked does not exist");
  }

  function getUniqueAttestationHash(
    bytes32 identifier,
    address issuer,
    address account,
    address signer,
    uint64 issuedOn
  ) public pure returns (bytes32) {
    return keccak256(abi.encode(identifier, issuer, account, signer, issuedOn));
  }
}<|MERGE_RESOLUTION|>--- conflicted
+++ resolved
@@ -289,11 +289,7 @@
    * @dev Throws if attestation has been revoked
    * @dev Throws if signer is not an authorized AttestationSigner of the issuer
    */
-<<<<<<< HEAD
   function validateAttestationSig(
-=======
-  function validateAttestation(
->>>>>>> 857b9afc
     bytes32 identifier,
     address issuer,
     address account,
@@ -303,13 +299,6 @@
     bytes32 r,
     bytes32 s
   ) public view {
-<<<<<<< HEAD
-=======
-    require(
-      !revokedAttestations[getUniqueAttestationHash(identifier, issuer, account, signer, issuedOn)],
-      "Attestation has been revoked"
-    );
->>>>>>> 857b9afc
     require(
       getAccounts().attestationSignerToAccount(signer) == issuer,
       "Signer has not been authorized as an AttestationSigner by the issuer"
@@ -339,7 +328,6 @@
     bytes32 identifier,
     address issuer,
     address account,
-<<<<<<< HEAD
     uint64 issuedOn,
     address signer
   ) private {
@@ -347,16 +335,6 @@
       !revokedAttestations[getUniqueAttestationHash(identifier, issuer, account, signer, issuedOn)],
       "Attestation has been revoked"
     );
-=======
-    address signer,
-    uint64 issuedOn,
-    uint8 v,
-    bytes32 r,
-    bytes32 s
-  ) external {
-    // TODO allow for updating existing attestation by only updating signer/publishedOn/issuedOn
-    validateAttestation(identifier, issuer, account, issuedOn, signer, v, r, s);
->>>>>>> 857b9afc
     for (uint256 i = 0; i < identifierToAttestations[identifier][issuer].length; i = i.add(1)) {
       // This enforces only one attestation to be uploaded
       // for a given set of (identifier, issuer, account)
