pragma solidity ^0.5.3;

import "openzeppelin-solidity/contracts/utils/ReentrancyGuard.sol";
import "openzeppelin-solidity/contracts/math/SafeMath.sol";
import "openzeppelin-solidity/contracts/ownership/Ownable.sol";

import "./interfaces/IAttestations.sol";
import "./interfaces/IRandom.sol";
import "../common/interfaces/IERC20Token.sol";
import "../common/interfaces/IAccounts.sol";
import "../governance/interfaces/IValidators.sol";

import "../common/Initializable.sol";
import "../common/UsingRegistry.sol";
import "../common/Signatures.sol";
import "../common/SafeCast.sol";
import "../common/UsingPrecompiles.sol";


/**
 * @title Contract mapping identifiers to accounts
 */
contract Attestations is
  IAttestations,
  Ownable,
  Initializable,
  UsingRegistry,
  ReentrancyGuard,
  UsingPrecompiles
{

  using SafeMath for uint256;
<<<<<<< HEAD
  using SafeMath for uint128;
  using SafeMath for uint96;

  event AttestationsRequested(
    bytes32 indexed identifier,
    address indexed account,
    uint256 attestationsRequested,
    address attestationRequestFeeToken
  );

  event AttestationCompleted(
    bytes32 indexed identifier,
    address indexed account,
    address indexed issuer
  );

  event Withdrawal(
    address indexed account,
    address indexed token,
    uint256 amount
  );

  event AttestationExpirySecondsSet(
    uint256 value
  );

  event AttestationRequestFeeSet(
    address indexed token,
    uint256 value
  );
=======
  using SafeCast for uint256;
>>>>>>> 3c86fef1

  enum AttestationStatus {
    None,
    Incomplete,
    Complete
  }

  struct Attestation {
    AttestationStatus status;

    // For outstanding attestations, this is the block number of the request.
    // For completed attestations, this is the block number of the attestation completion.
    uint32 blockNumber;

    // The token with which attestation request fees were paid.
    address attestationRequestFeeToken;
  }

  struct Account {
<<<<<<< HEAD
    // The timestamp of the most recent attestation request
    uint96 mostRecentAttestationRequest;

    // The token with which attestation request fees are paid
    address attestationRequestFeeToken;
=======
    // The address at which the account expects to receive transfers.
    address walletAddress;

    // The address of the key with which this account wants to sign attestations.
    address authorizedAttestor;

    // The ECDSA public key used to encrypt and decrypt data for this account.
    bytes dataEncryptionKey;

    // The URL under which an account adds metadata and claims.
    string metadataURL;
>>>>>>> 3c86fef1
  }

  // Stores attestations state for a single (identifier, account address) pair.
  struct AttestedAddress {
    // Total number of requested attestations.
    uint32 requested;
    // Total number of completed attestations.
    uint32 completed;
    // List of selected issuers responsible for attestations. The length of this list
    // might be smaller than `requested` (which represents the total number of requested
    // attestations) if users are not calling `selectIssuers` on unselected requests.
    address[] selectedIssuers;
    // State of each attestation keyed by issuer.
    mapping(address => Attestation) issuedAttestations;
  }

  struct UnselectedRequest {
    // The block at which the attestations were requested.
    uint32 blockNumber;

    // The number of attestations that were requested.
    uint32 attestationsRequested;

    // The token with which attestation request fees were paid in this request.
    address attestationRequestFeeToken;
  }

  struct IdentifierState {
    // All account addresses associated with this identifier.
    address[] accounts;
    // Keeps the state of attestations for account addresses for this identifier.
    mapping(address => AttestedAddress) attestations;
    // Temporarily stores attestation requests for which issuers should be selected by the account.
    mapping(address => UnselectedRequest) unselectedRequests;
  }

  mapping(bytes32 => IdentifierState) identifiers;
  mapping(address => Account) accounts;

  // Address of the RequestAttestation precompiled contract.
  // solhint-disable-next-line state-visibility
  address constant REQUEST_ATTESTATION = address(0xff);

  // The duration in blocks in which an attestation can be completed from the block in which the
  // attestation was requested.
  uint256 public attestationExpiryBlocks;

  // The duration to wait until selectIssuers can be called for an attestation request.
  uint256 public selectIssuersWaitBlocks;

  // The fees that are associated with attestations for a particular token.
  mapping(address => uint256) public attestationRequestFees;

  // Maps a token and attestation issuer to the amount that they're owed.
  mapping(address => mapping(address => uint256)) public pendingWithdrawals;

  event AttestationsRequested(
    bytes32 indexed identifier,
    address indexed account,
    uint256 attestationsRequested,
    address attestationRequestFeeToken
  );

  event AttestationIssuersSelected(
    bytes32 indexed identifier,
    address indexed account,
    uint256 attestationsRequested,
    address attestationRequestFeeToken
  );

  event AttestationCompleted(
    bytes32 indexed identifier,
    address indexed account,
    address indexed issuer
  );

  event Withdrawal( address indexed account, address indexed token, uint256 amount);
  event AttestationExpiryBlocksSet(uint256 value);
  event AttestationRequestFeeSet(address indexed token,uint256 value);
  event AttestorAuthorized(address indexed account, address attestor);
  event AccountDataEncryptionKeySet(address indexed account, bytes dataEncryptionKey);
  event AccountMetadataURLSet(address indexed account, string metadataURL);
  event AccountWalletAddressSet(address indexed account, address walletAddress);
  event SelectIssuersWaitBlocksSet(uint256 value);

  function initialize(
    address registryAddress,
    uint256 _attestationExpiryBlocks,
    uint256 _selectIssuersWaitBlocks,
    address[] calldata attestationRequestFeeTokens,
    uint256[] calldata attestationRequestFeeValues
  )
    external
    initializer
  {
    _transferOwnership(msg.sender);
    setRegistry(registryAddress);
    setAttestationExpiryBlocks(_attestationExpiryBlocks);
    setSelectIssuersWaitBlocks(_selectIssuersWaitBlocks);

    require(
      attestationRequestFeeTokens.length > 0 &&
      attestationRequestFeeTokens.length == attestationRequestFeeValues.length,
      "attestationRequestFeeTokens specification was invalid"
    );
    for (uint256 i = 0; i < attestationRequestFeeTokens.length; i = i.add(1)) {
      setAttestationRequestFee(attestationRequestFeeTokens[i], attestationRequestFeeValues[i]);
    }
  }

  /**
   * @notice Commit to the attestation request of a hashed identifier.
   * @param identifier The hash of the identifier to be attested.
   * @param attestationsRequested The number of requested attestations for this request.
   * @param attestationRequestFeeToken The address of the token with which the attestation fee will
   * be paid.
   */
  function request(
    bytes32 identifier,
    uint256 attestationsRequested,
    address attestationRequestFeeToken
  )
    external
    nonReentrant
  {
    require(
      attestationRequestFees[attestationRequestFeeToken] > 0,
      "Invalid attestationRequestFeeToken"
    );
    require(
      IERC20Token(attestationRequestFeeToken).transferFrom(
        msg.sender,
        address(this),
        attestationRequestFees[attestationRequestFeeToken].mul(attestationsRequested)
      ),
      "Transfer of attestation request fees failed"
    );

    require(attestationsRequested > 0, "You have to request at least 1 attestation");

    IdentifierState storage state = identifiers[identifier];

    require(
      state.unselectedRequests[msg.sender].blockNumber == 0 ||
        isAttestationExpired(state.unselectedRequests[msg.sender].blockNumber),
      "There exists an unexpired, unselected attestation request"
    );

    state.unselectedRequests[msg.sender].blockNumber = block.number.toUint32();
    state.unselectedRequests[msg.sender].attestationsRequested = attestationsRequested.toUint32();
    state.unselectedRequests[msg.sender].attestationRequestFeeToken = attestationRequestFeeToken;

    state.attestations[msg.sender].requested = uint256(
      state.attestations[msg.sender].requested
    ).add(attestationsRequested).toUint32();

    emit AttestationsRequested(
      identifier,
      msg.sender,
      attestationsRequested,
      attestationRequestFeeToken
    );
  }

  /**
   * @notice Selects the issuers for the most recent attestation request.
   * @param identifier The hash of the identifier to be attested.
   */
  function selectIssuers(bytes32 identifier) external {
    IdentifierState storage state = identifiers[identifier];

    require(
      state.unselectedRequests[msg.sender].blockNumber > 0,
      "No unselected attestation request to select issuers for"
    );

    require(
      !isAttestationExpired(state.unselectedRequests[msg.sender].blockNumber),
      "The attestation request has expired"
    );

    addIncompleteAttestations(identifier);
    emit AttestationIssuersSelected(
      identifier,
      msg.sender,
      state.unselectedRequests[msg.sender].attestationsRequested,
      state.unselectedRequests[msg.sender].attestationRequestFeeToken
    );

    delete state.unselectedRequests[msg.sender];
  }

  /**
   * @notice Reveal the encrypted phone number to the issuer.
   * @param identifier The hash of the identifier to be attested.
   * @param encryptedPhone The number ECIES encrypted with the issuer's public key.
   * @param issuer The issuer of the attestation.
   * @param sendSms Whether or not to send an SMS. For testing purposes.
   */
  function reveal(
    bytes32 identifier,
    bytes calldata encryptedPhone,
    address issuer,
    bool sendSms
  )
    external
  {
    Attestation storage attestation =
      identifiers[identifier].attestations[msg.sender].issuedAttestations[issuer];

    require(attestation.status == AttestationStatus.Incomplete, "Attestation is not incomplete");

    // solhint-disable-next-line not-rely-on-time
    require(!isAttestationExpired(attestation.blockNumber), "Attestation timed out");

    // Generate the yet-to-be-signed attestation code that will be signed and sent to the
    // encrypted phone number via SMS via the 'RequestAttestation' precompiled contract.
    if (sendSms) {
      bool success;
        // solhint-disable-next-line avoid-call-value
      (success, ) = REQUEST_ATTESTATION.call.value(0).gas(gasleft())(abi.encode(
        identifier,
        keccak256(abi.encodePacked(identifier, msg.sender)),
        msg.sender,
        issuer,
        encryptedPhone
      ));

      require(success, "sending SMS failed");
    }
  }

  /**
   * @notice Submit the secret message sent by the issuer to complete the attestation request.
   * @param identifier The hash of the identifier for this attestation.
   * @param v The recovery id of the incoming ECDSA signature.
   * @param r Output value r of the ECDSA signature.
   * @param s Output value s of the ECDSA signature.
   * @dev Throws if there is no matching outstanding attestation request.
   * @dev Throws if the attestation window has passed.
   */
  function complete(bytes32 identifier, uint8 v, bytes32 r, bytes32 s) external {
    address issuer = validateAttestationCode(identifier, msg.sender, v, r, s);

    Attestation storage attestation =
      identifiers[identifier].attestations[msg.sender].issuedAttestations[issuer];

    address token = attestation.attestationRequestFeeToken;

    // solhint-disable-next-line not-rely-on-time
    attestation.blockNumber = block.number.toUint32();
    attestation.status = AttestationStatus.Complete;
    delete attestation.attestationRequestFeeToken;
    identifiers[identifier].attestations[msg.sender].completed++;

    pendingWithdrawals[token][issuer] = pendingWithdrawals[token][issuer].add(
      attestationRequestFees[token]
    );

    IdentifierState storage state = identifiers[identifier];
    if (identifiers[identifier].attestations[msg.sender].completed == 1) {
      state.accounts.push(msg.sender);
    }

    emit AttestationCompleted(identifier, msg.sender, issuer);
  }

  /**
   * @notice Revokes an account for an identifier.
   * @param identifier The identifier for which to revoke.
   * @param index The index of the account in the accounts array.
   */
  function revoke(bytes32 identifier, uint256 index) external {
    uint256 numAccounts = identifiers[identifier].accounts.length;
    require(index < numAccounts, "Index is invalid");
    require(
      msg.sender == identifiers[identifier].accounts[index],
      "Index does not match msg.sender"
    );

    uint256 newNumAccounts = numAccounts.sub(1);
    if (index != newNumAccounts) {
      identifiers[identifier].accounts[index] = identifiers[identifier].accounts[newNumAccounts];
    }
    identifiers[identifier].accounts[newNumAccounts] = address(0x0);
    identifiers[identifier].accounts.length--;
  }

  /**
   * @notice Allows issuers to withdraw accumulated attestation rewards.
   * @param token The address of the token that will be withdrawn.
   * @dev Throws if msg.sender does not have any rewards to withdraw.
   */
  function withdraw(address token) external {
    uint256 value = pendingWithdrawals[token][msg.sender];
    require(value > 0, "value was negative/zero");
    pendingWithdrawals[token][msg.sender] = 0;
    require(IERC20Token(token).transfer(msg.sender, value), "token transfer failed");
    emit Withdrawal(msg.sender, token, value);
  }

  /**
<<<<<<< HEAD
   * @notice Returns attestation issuers for a identifier/account pair
=======
   * @notice Setter for the dataEncryptionKey and wallet address for an account.
   * @param dataEncryptionKey secp256k1 public key for data encryption. Preferably compressed.
   * @param walletAddress The wallet address to set for the account.
   */
  function setAccount(
    bytes calldata dataEncryptionKey,
    address walletAddress
  )
    external
  {
    setAccountDataEncryptionKey(dataEncryptionKey);
    setWalletAddress(walletAddress);
  }

  /**
   * @notice Returns the unselected attestation request for an identifier/account pair, if any.
   * @param identifier Hash of the identifier.
   * @param account Address of the account.
   * @return [
   *           Block number at which was requested,
   *           Number of unselected requests,
   *           Address of the token with which this attestation request was paid for
   *         ]
   */
  function getUnselectedRequest(
    bytes32 identifier,
    address account
  )
    external
    view
    returns (uint32, uint32, address)
  {
    return (
      identifiers[identifier].unselectedRequests[account].blockNumber,
      identifiers[identifier].unselectedRequests[account].attestationsRequested,
      identifiers[identifier].unselectedRequests[account].attestationRequestFeeToken
    );
  }

  /**
   * @notice Returns selected attestation issuers for a identifier/account pair.
>>>>>>> 3c86fef1
   * @param identifier Hash of the identifier.
   * @param account Address of the account.
   * @return Addresses of the selected attestation issuers.
   */
  function getAttestationIssuers(
    bytes32 identifier,
    address account
  )
    external
    view
    returns (address[] memory)
  {
    return identifiers[identifier].attestations[account].selectedIssuers;
  }

  /**
   * @notice Returns attestation stats for a identifier/account pair.
   * @param identifier Hash of the identifier.
   * @param account Address of the account.
   * @return [Number of completed attestations, Number of total requested attestations]
   */
  function getAttestationStats(
    bytes32 identifier,
    address account
  )
    external
    view
    returns (uint32, uint32)
  {
    return (
      identifiers[identifier].attestations[account].completed,
      identifiers[identifier].attestations[account].requested
    );
  }

  /**
   * @notice Batch lookup function to determine attestation stats for a list of identifiers.
   * @param identifiersToLookup Array of n identifiers.
   * @return [0] Array of number of matching accounts per identifier.
   * @return [1] Array of sum([0]) matching walletAddresses.
   * @return [2] Array of sum([0]) numbers indicating the completions for each account.
   * @return [3] Array of sum([0]) numbers indicating the total number of requested
                 attestations for each account.
   */
  function batchGetAttestationStats(
    bytes32[] calldata identifiersToLookup
  )
    external
    view
    returns (uint256[] memory, address[] memory, uint64[] memory, uint64[] memory)
  {
    require(identifiersToLookup.length > 0, "You have to pass at least one identifier");

    uint256[] memory matches;
    address[] memory addresses;

    (matches, addresses) = batchlookupAccountsForIdentifier(
      identifiersToLookup
    );

    uint64[] memory completed = new uint64[](addresses.length);
    uint64[] memory total = new uint64[](addresses.length);

    uint256 currentIndex = 0;
    for (uint256 i = 0; i < identifiersToLookup.length; i++) {
      address[] memory addrs = identifiers[identifiersToLookup[i]].accounts;
      for (uint256 matchIndex = 0; matchIndex < matches[i]; matchIndex++) {
        addresses[currentIndex] = getAccounts().getWalletAddress(addrs[matchIndex]);
        completed[currentIndex] =
          identifiers[identifiersToLookup[i]].attestations[addrs[matchIndex]].completed;
        total[currentIndex] =
          identifiers[identifiersToLookup[i]].attestations[addrs[matchIndex]].requested;

        currentIndex++;
      }
    }

    return (matches, addresses, completed, total);
  }

  /**
   * @notice Returns the state of a specific attestation.
   * @param identifier Hash of the identifier.
   * @param account Address of the account.
   * @param issuer Address of the issuer.
   * @return [
   *           Status of the attestation,
   *           Block number of request/completion the attestation,
   *           Address of the token with which this attestation request was paid for
   *         ]
   */
  function getAttestationState(
    bytes32 identifier,
    address account,
    address issuer
  )
    external
    view
    returns (uint8, uint32, address)
  {
    Attestation storage attestation =
      identifiers[identifier].attestations[account].issuedAttestations[issuer];
    return (
      uint8(attestation.status),
      attestation.blockNumber,
      attestation.attestationRequestFeeToken
    );

  }

  /**
   * @notice Returns the fee set for a particular token.
   * @param token Address of the attestationRequestFeeToken.
   * @return The fee.
   */
  function getAttestationRequestFee(address token) external view returns (uint256) {
    return attestationRequestFees[token];
  }

  /**
   * @notice Updates the fee  for a particular token.
   * @param token The address of the attestationRequestFeeToken.
   * @param fee The fee in 'token' that is required for each attestation.
   */
  function setAttestationRequestFee(address token, uint256 fee) public onlyOwner {
    require(fee > 0, "You have to specify a fee greater than 0");
    attestationRequestFees[token] = fee;
    emit AttestationRequestFeeSet(token, fee);
  }

  /**
   * @notice Updates 'attestationExpiryBlocks'.
   * @param _attestationExpiryBlocks The new limit on blocks allowed to come between requesting
   * an attestation and completing it.
   */
  function setAttestationExpiryBlocks(uint256 _attestationExpiryBlocks) public onlyOwner {
    require(_attestationExpiryBlocks > 0, "attestationExpiryBlocks has to be greater than 0");
    attestationExpiryBlocks = _attestationExpiryBlocks;
    emit AttestationExpiryBlocksSet(_attestationExpiryBlocks);
  }

    /**
   * @notice Updates 'selectIssuersWaitBlocks'.
   * @param _selectIssuersWaitBlocks The wait period in blocks to call selectIssuers on attestation
   *                                 requests.
   */
  function setSelectIssuersWaitBlocks(uint256 _selectIssuersWaitBlocks) public onlyOwner {
    require(_selectIssuersWaitBlocks > 0, "selectIssuersWaitBlocks has to be greater than 0");
    selectIssuersWaitBlocks = _selectIssuersWaitBlocks;
    emit SelectIssuersWaitBlocksSet(_selectIssuersWaitBlocks);
  }

  /**
<<<<<<< HEAD
=======
   * @notice Setter for the metadata of an account.
   * @param metadataURL The URL to access the metadata.
   */
  function setMetadataURL(string calldata metadataURL) external {
    accounts[msg.sender].metadataURL = metadataURL;
    emit AccountMetadataURLSet(msg.sender, metadataURL);
  }

  /**
   * @notice Getter for the metadata of an account.
   * @param account The address of the account to get the metadata for.
   * @return metdataURL The URL to access the metadata.
   */
  function getMetadataURL(address account) external view returns (string memory) {
    return accounts[account].metadataURL;
  }

    /**
   * @notice Setter for the data encryption key and version.
   * @param dataEncryptionKey secp256k1 public key for data encryption. Preferably compressed.
   */
  function setAccountDataEncryptionKey(bytes memory dataEncryptionKey) public {
    require(dataEncryptionKey.length >= 33, "data encryption key length <= 32");
    accounts[msg.sender].dataEncryptionKey = dataEncryptionKey;
    emit AccountDataEncryptionKeySet(msg.sender, dataEncryptionKey);
  }

  /**
   * @notice Getter for the data encryption key and version.
   * @param account The address of the account to get the key for.
   * @return dataEncryptionKey secp256k1 public key for data encryption. Preferably compressed.
   */
  function getDataEncryptionKey(address account) external view returns (bytes memory) {
    return accounts[account].dataEncryptionKey;
  }

  /**
   * @notice Authorizes attestation power of `msg.sender`'s account to another address.
   * @param current The address to authorize.
   * @param previous The previous authorized address.
   * @param v The recovery id of the incoming ECDSA signature.
   * @param r Output value r of the ECDSA signature.
   * @param s Output value s of the ECDSA signature.
   * @dev Fails if the address is already authorized or is an account.
   * @dev v, r, s constitute `current`'s signature on `msg.sender`.
   */
  function authorize(
    address current,
    address previous,
    uint8 v,
    bytes32 r,
    bytes32 s
  )
    private
  {
    require(isNotAuthorized(current));

    address signer = Signatures.getSignerOfAddress(msg.sender, v, r, s);
    require(signer == current);

    authorizedBy[previous] = address(0);
    authorizedBy[current] = msg.sender;
  }

  /**
   * @notice Check if an address has been authorized by an account for attestation.
   * @param account The possibly authorized address.
   * @return Returns `true` if authorized. Returns `false` otherwise.
   */
  function isAuthorized(address account) external view returns (bool) {
    return (authorizedBy[account] != address(0));
  }

  /**
   * @notice Check if an address has been authorized by an account for attestation.
   * @param account The possibly authorized address.
   * @return Returns `false` if authorized. Returns `true` otherwise.
   */
  function isNotAuthorized(address account) internal view returns (bool) {
    return (authorizedBy[account] == address(0));
  }

  /**
   * @notice Authorizes an address to attest on behalf.
   * @param attestor The address of the attestor to set for the account.
   * @param v The recovery id of the incoming ECDSA signature.
   * @param r Output value r of the ECDSA signature.
   * @param s Output value s of the ECDSA signature.
   * @dev v, r, s constitute `attestor`'s signature on `msg.sender`.
   */
  function authorizeAttestor(
    address attestor,
    uint8 v,
    bytes32 r,
    bytes32 s
  )
    public
  {
    Account storage account = accounts[msg.sender];
    authorize(attestor, account.authorizedAttestor, v, r, s);
    account.authorizedAttestor = attestor;
    emit AttestorAuthorized(msg.sender, attestor);
  }

  /**
   * @notice Returns the attestor for the specified account.
   * @param account The address of the account.
   * @return The address with which the account can attest.
   */
  function getAttestorFromAccount(address account) public view returns (address) {
    address attestor = accounts[account].authorizedAttestor;
    return attestor == address(0) ? account : attestor;
  }

  /**
   * @notice Returns the account associated with `accountOrAttestor`.
   * @param accountOrAttestor The address of the account or authorized attestor.
   * @dev Fails if the `accountOrAttestor` is not an account or authorized attestor.
   * @return The associated account.
   */
  function getAccountFromAttestor(address accountOrAttestor) public view returns (address) {
    address authorizingAccount = authorizedBy[accountOrAttestor];
    if (authorizingAccount != address(0)) {
      require(accounts[authorizingAccount].authorizedAttestor == accountOrAttestor);
      return authorizingAccount;
    } else {
      return accountOrAttestor;
    }
  }

  /**
   * @notice Setter for the wallet address for an account.
   * @param walletAddress The wallet address to set for the account.
   */
  function setWalletAddress(address walletAddress) public {
    accounts[msg.sender].walletAddress = walletAddress;
    emit AccountWalletAddressSet(msg.sender, walletAddress);
  }

  /**
   * @notice Getter for the wallet address for an account.
   * @param account The address of the account to get the wallet address for.
   * @return Wallet address.
   */
  function getWalletAddress(address account) external view returns (address) {
    return accounts[account].walletAddress;
  }

  /**
>>>>>>> 3c86fef1
   * @notice Validates the given attestation code.
   * @param identifier The hash of the identifier to be attested.
   * @param v The recovery id of the incoming ECDSA signature.
   * @param r Output value r of the ECDSA signature.
   * @param s Output value s of the ECDSA signature.
   * @return The issuer of the corresponding attestation.
   * @dev Throws if there is no matching outstanding attestation request.
   * @dev Throws if the attestation window has passed.
   */
  function validateAttestationCode(
    bytes32 identifier,
    address account,
    uint8 v,
    bytes32 r,
    bytes32 s
  )
    public
    view
    returns (address)
  {
    bytes32 codehash = keccak256(abi.encodePacked(identifier, account));
    address signer = Signatures.getSignerOfMessageHash(codehash, v, r, s);
    address issuer = getAccounts().activeAttesttationSignerToAccount(signer);

    Attestation storage attestation =
      identifiers[identifier].attestations[account].issuedAttestations[issuer];

    require(
      attestation.status == AttestationStatus.Incomplete,
      "Attestation code does not match any outstanding attestation"
    );
    require(!isAttestationExpired(attestation.blockNumber), "Attestation timed out");

    return issuer;
  }

  function lookupAccountsForIdentifier(
    bytes32 identifier
  )
    external
    view
    returns (address[] memory)
  {
    return identifiers[identifier].accounts;
  }

  /**
   * @notice Helper function for batchGetAttestationStats to calculate the
             total number of addresses that have >0 complete attestations for the identifiers.
   * @param identifiersToLookup Array of n identifiers.
   * @return Array of n numbers that indicate the number of matching addresses per identifier
   *         and array of addresses preallocated for total number of matches.
   */
  function batchlookupAccountsForIdentifier(
    bytes32[] memory identifiersToLookup
  )
    internal
    view
    returns (uint256[] memory, address[] memory)
  {
    require(identifiersToLookup.length > 0, "You have to pass at least one identifier");
    uint256 totalAddresses = 0;
    uint256[] memory matches = new uint256[](identifiersToLookup.length);

    for (uint256 i = 0; i < identifiersToLookup.length; i++) {
      uint256 count = identifiers[identifiersToLookup[i]].accounts.length;

      totalAddresses = totalAddresses + count;
      matches[i] = count;
    }

    return (matches, new address[](totalAddresses));
  }

  /**
   * @notice Adds additional attestations given the current randomness.
   * @param identifier The hash of the identifier to be attested.
   */
  function addIncompleteAttestations(
    bytes32 identifier
  )
    internal
  {
    AttestedAddress storage state = identifiers[identifier].attestations[msg.sender];
    UnselectedRequest storage unselectedRequest =
      identifiers[identifier].unselectedRequests[msg.sender];

    bytes32 seed = getRandom().getBlockRandomness(
      unselectedRequest.blockNumber + selectIssuersWaitBlocks
    );
    uint256 numberValidators = numberValidatorsInCurrentSet();

    uint256 currentIndex = 0;
    address validator;
    address issuer;

    while (currentIndex < unselectedRequest.attestationsRequested) {
      seed = keccak256(abi.encodePacked(seed));
      validator = validatorAddressFromCurrentSet(uint256(seed) % numberValidators);

<<<<<<< HEAD
      issuer = getAccounts().activeValidationSignerToAccount(validator);
      Attestation storage attestations =
        state.issuedAttestations[issuer];
=======
      issuer = getLockedGold().getAccountFromValidator(validator);
      Attestation storage attestation = state.issuedAttestations[issuer];
>>>>>>> 3c86fef1

      // Attestation issuers can only be added if they haven't been already.
      if (attestation.status != AttestationStatus.None) {
        continue;
      }

      currentIndex++;
      attestation.status = AttestationStatus.Incomplete;
      attestation.blockNumber = unselectedRequest.blockNumber;
      attestation.attestationRequestFeeToken = unselectedRequest.attestationRequestFeeToken;
      state.selectedIssuers.push(issuer);
    }
  }

  function isAttestationExpired(uint128 attestationRequestBlock)
    internal
    view
    returns (bool)
  {
    return block.number >= uint256(attestationRequestBlock).add(attestationExpiryBlocks);
  }
}<|MERGE_RESOLUTION|>--- conflicted
+++ resolved
@@ -30,40 +30,7 @@
 {
 
   using SafeMath for uint256;
-<<<<<<< HEAD
-  using SafeMath for uint128;
-  using SafeMath for uint96;
-
-  event AttestationsRequested(
-    bytes32 indexed identifier,
-    address indexed account,
-    uint256 attestationsRequested,
-    address attestationRequestFeeToken
-  );
-
-  event AttestationCompleted(
-    bytes32 indexed identifier,
-    address indexed account,
-    address indexed issuer
-  );
-
-  event Withdrawal(
-    address indexed account,
-    address indexed token,
-    uint256 amount
-  );
-
-  event AttestationExpirySecondsSet(
-    uint256 value
-  );
-
-  event AttestationRequestFeeSet(
-    address indexed token,
-    uint256 value
-  );
-=======
   using SafeCast for uint256;
->>>>>>> 3c86fef1
 
   enum AttestationStatus {
     None,
@@ -80,28 +47,6 @@
 
     // The token with which attestation request fees were paid.
     address attestationRequestFeeToken;
-  }
-
-  struct Account {
-<<<<<<< HEAD
-    // The timestamp of the most recent attestation request
-    uint96 mostRecentAttestationRequest;
-
-    // The token with which attestation request fees are paid
-    address attestationRequestFeeToken;
-=======
-    // The address at which the account expects to receive transfers.
-    address walletAddress;
-
-    // The address of the key with which this account wants to sign attestations.
-    address authorizedAttestor;
-
-    // The ECDSA public key used to encrypt and decrypt data for this account.
-    bytes dataEncryptionKey;
-
-    // The URL under which an account adds metadata and claims.
-    string metadataURL;
->>>>>>> 3c86fef1
   }
 
   // Stores attestations state for a single (identifier, account address) pair.
@@ -139,7 +84,6 @@
   }
 
   mapping(bytes32 => IdentifierState) identifiers;
-  mapping(address => Account) accounts;
 
   // Address of the RequestAttestation precompiled contract.
   // solhint-disable-next-line state-visibility
@@ -180,7 +124,7 @@
 
   event Withdrawal( address indexed account, address indexed token, uint256 amount);
   event AttestationExpiryBlocksSet(uint256 value);
-  event AttestationRequestFeeSet(address indexed token,uint256 value);
+  event AttestationRequestFeeSet(address indexed token, uint256 value);
   event AttestorAuthorized(address indexed account, address attestor);
   event AccountDataEncryptionKeySet(address indexed account, bytes dataEncryptionKey);
   event AccountMetadataURLSet(address indexed account, string metadataURL);
@@ -404,24 +348,6 @@
   }
 
   /**
-<<<<<<< HEAD
-   * @notice Returns attestation issuers for a identifier/account pair
-=======
-   * @notice Setter for the dataEncryptionKey and wallet address for an account.
-   * @param dataEncryptionKey secp256k1 public key for data encryption. Preferably compressed.
-   * @param walletAddress The wallet address to set for the account.
-   */
-  function setAccount(
-    bytes calldata dataEncryptionKey,
-    address walletAddress
-  )
-    external
-  {
-    setAccountDataEncryptionKey(dataEncryptionKey);
-    setWalletAddress(walletAddress);
-  }
-
-  /**
    * @notice Returns the unselected attestation request for an identifier/account pair, if any.
    * @param identifier Hash of the identifier.
    * @param account Address of the account.
@@ -448,7 +374,6 @@
 
   /**
    * @notice Returns selected attestation issuers for a identifier/account pair.
->>>>>>> 3c86fef1
    * @param identifier Hash of the identifier.
    * @param account Address of the account.
    * @return Addresses of the selected attestation issuers.
@@ -602,158 +527,6 @@
   }
 
   /**
-<<<<<<< HEAD
-=======
-   * @notice Setter for the metadata of an account.
-   * @param metadataURL The URL to access the metadata.
-   */
-  function setMetadataURL(string calldata metadataURL) external {
-    accounts[msg.sender].metadataURL = metadataURL;
-    emit AccountMetadataURLSet(msg.sender, metadataURL);
-  }
-
-  /**
-   * @notice Getter for the metadata of an account.
-   * @param account The address of the account to get the metadata for.
-   * @return metdataURL The URL to access the metadata.
-   */
-  function getMetadataURL(address account) external view returns (string memory) {
-    return accounts[account].metadataURL;
-  }
-
-    /**
-   * @notice Setter for the data encryption key and version.
-   * @param dataEncryptionKey secp256k1 public key for data encryption. Preferably compressed.
-   */
-  function setAccountDataEncryptionKey(bytes memory dataEncryptionKey) public {
-    require(dataEncryptionKey.length >= 33, "data encryption key length <= 32");
-    accounts[msg.sender].dataEncryptionKey = dataEncryptionKey;
-    emit AccountDataEncryptionKeySet(msg.sender, dataEncryptionKey);
-  }
-
-  /**
-   * @notice Getter for the data encryption key and version.
-   * @param account The address of the account to get the key for.
-   * @return dataEncryptionKey secp256k1 public key for data encryption. Preferably compressed.
-   */
-  function getDataEncryptionKey(address account) external view returns (bytes memory) {
-    return accounts[account].dataEncryptionKey;
-  }
-
-  /**
-   * @notice Authorizes attestation power of `msg.sender`'s account to another address.
-   * @param current The address to authorize.
-   * @param previous The previous authorized address.
-   * @param v The recovery id of the incoming ECDSA signature.
-   * @param r Output value r of the ECDSA signature.
-   * @param s Output value s of the ECDSA signature.
-   * @dev Fails if the address is already authorized or is an account.
-   * @dev v, r, s constitute `current`'s signature on `msg.sender`.
-   */
-  function authorize(
-    address current,
-    address previous,
-    uint8 v,
-    bytes32 r,
-    bytes32 s
-  )
-    private
-  {
-    require(isNotAuthorized(current));
-
-    address signer = Signatures.getSignerOfAddress(msg.sender, v, r, s);
-    require(signer == current);
-
-    authorizedBy[previous] = address(0);
-    authorizedBy[current] = msg.sender;
-  }
-
-  /**
-   * @notice Check if an address has been authorized by an account for attestation.
-   * @param account The possibly authorized address.
-   * @return Returns `true` if authorized. Returns `false` otherwise.
-   */
-  function isAuthorized(address account) external view returns (bool) {
-    return (authorizedBy[account] != address(0));
-  }
-
-  /**
-   * @notice Check if an address has been authorized by an account for attestation.
-   * @param account The possibly authorized address.
-   * @return Returns `false` if authorized. Returns `true` otherwise.
-   */
-  function isNotAuthorized(address account) internal view returns (bool) {
-    return (authorizedBy[account] == address(0));
-  }
-
-  /**
-   * @notice Authorizes an address to attest on behalf.
-   * @param attestor The address of the attestor to set for the account.
-   * @param v The recovery id of the incoming ECDSA signature.
-   * @param r Output value r of the ECDSA signature.
-   * @param s Output value s of the ECDSA signature.
-   * @dev v, r, s constitute `attestor`'s signature on `msg.sender`.
-   */
-  function authorizeAttestor(
-    address attestor,
-    uint8 v,
-    bytes32 r,
-    bytes32 s
-  )
-    public
-  {
-    Account storage account = accounts[msg.sender];
-    authorize(attestor, account.authorizedAttestor, v, r, s);
-    account.authorizedAttestor = attestor;
-    emit AttestorAuthorized(msg.sender, attestor);
-  }
-
-  /**
-   * @notice Returns the attestor for the specified account.
-   * @param account The address of the account.
-   * @return The address with which the account can attest.
-   */
-  function getAttestorFromAccount(address account) public view returns (address) {
-    address attestor = accounts[account].authorizedAttestor;
-    return attestor == address(0) ? account : attestor;
-  }
-
-  /**
-   * @notice Returns the account associated with `accountOrAttestor`.
-   * @param accountOrAttestor The address of the account or authorized attestor.
-   * @dev Fails if the `accountOrAttestor` is not an account or authorized attestor.
-   * @return The associated account.
-   */
-  function getAccountFromAttestor(address accountOrAttestor) public view returns (address) {
-    address authorizingAccount = authorizedBy[accountOrAttestor];
-    if (authorizingAccount != address(0)) {
-      require(accounts[authorizingAccount].authorizedAttestor == accountOrAttestor);
-      return authorizingAccount;
-    } else {
-      return accountOrAttestor;
-    }
-  }
-
-  /**
-   * @notice Setter for the wallet address for an account.
-   * @param walletAddress The wallet address to set for the account.
-   */
-  function setWalletAddress(address walletAddress) public {
-    accounts[msg.sender].walletAddress = walletAddress;
-    emit AccountWalletAddressSet(msg.sender, walletAddress);
-  }
-
-  /**
-   * @notice Getter for the wallet address for an account.
-   * @param account The address of the account to get the wallet address for.
-   * @return Wallet address.
-   */
-  function getWalletAddress(address account) external view returns (address) {
-    return accounts[account].walletAddress;
-  }
-
-  /**
->>>>>>> 3c86fef1
    * @notice Validates the given attestation code.
    * @param identifier The hash of the identifier to be attested.
    * @param v The recovery id of the incoming ECDSA signature.
@@ -853,15 +626,8 @@
     while (currentIndex < unselectedRequest.attestationsRequested) {
       seed = keccak256(abi.encodePacked(seed));
       validator = validatorAddressFromCurrentSet(uint256(seed) % numberValidators);
-
-<<<<<<< HEAD
       issuer = getAccounts().activeValidationSignerToAccount(validator);
-      Attestation storage attestations =
-        state.issuedAttestations[issuer];
-=======
-      issuer = getLockedGold().getAccountFromValidator(validator);
       Attestation storage attestation = state.issuedAttestations[issuer];
->>>>>>> 3c86fef1
 
       // Attestation issuers can only be added if they haven't been already.
       if (attestation.status != AttestationStatus.None) {
