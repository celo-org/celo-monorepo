--- conflicted
+++ resolved
@@ -851,19 +851,6 @@
     // Holds the number of members elected for each of the eligible validator groups.
     uint256[] memory numMembersElected = new uint256[](electionGroups.length);
     uint256 totalNumMembersElected = 0;
-<<<<<<< HEAD
-=======
-    // Assign a number of seats to each validator group.
-    while (totalNumMembersElected < maxElectableValidators) {
-      uint256 groupIndex = 0;
-      bool memberElected = false;
-      (groupIndex, memberElected) = dHondt(
-        electionGroups,
-        numMembers,
-        totalNumMembersElected,
-        numMembersElected
-      );
->>>>>>> 46bb2b4d
 
     uint256[] memory keys = new uint256[](electionGroups.length);
     for (uint256 i = 0; i < electionGroups.length; i++) {
