--- conflicted
+++ resolved
@@ -26,11 +26,7 @@
   ReentrancyGuard,
   Initializable,
   UsingRegistry,
-<<<<<<< HEAD
-  CalledByVm,
-=======
   PrecompilesOverride,
->>>>>>> 39221bde
   Blockable,
   Permissioned
 {
