pragma solidity ^0.5.13;

import "openzeppelin-solidity/contracts/math/Math.sol";
import "openzeppelin-solidity/contracts/math/SafeMath.sol";
import "openzeppelin-solidity/contracts/ownership/Ownable.sol";

import "./interfaces/IElection.sol";
import "./interfaces/IValidators.sol";
import "../common/CalledByVm.sol";
import "../common/Initializable.sol";
import "../common/FixidityLib.sol";
import "../common/linkedlists/AddressSortedLinkedList.sol";
import "../common/UsingPrecompiles.sol";
import "../common/UsingRegistry.sol";
import "../common/interfaces/ICeloVersionedContract.sol";
import "../common/libraries/Heap.sol";
import "../common/libraries/ReentrancyGuard.sol";
import "../common/Blockable.sol";

contract Election is
  IElection,
  ICeloVersionedContract,
  Ownable,
  ReentrancyGuard,
  Initializable,
  UsingRegistry,
  UsingPrecompiles,
  CalledByVm,
  Blockable
{
  using AddressSortedLinkedList for SortedLinkedList.List;
  using FixidityLib for FixidityLib.Fraction;
  using SafeMath for uint256;

  struct PendingVote {
    // The value of the vote, in gold.
    uint256 value;
    // The epoch at which the vote was cast.
    uint256 epoch;
  }

  struct GroupPendingVotes {
    // The total number of pending votes that have been cast for this group.
    uint256 total;
    // Pending votes cast per voter.
    mapping(address => PendingVote) byAccount;
  }

  // Pending votes are those for which no following elections have been held.
  // These votes have yet to contribute to the election of validators and thus do not accrue
  // rewards.
  struct PendingVotes {
    // The total number of pending votes cast across all groups.
    uint256 total;
    mapping(address => GroupPendingVotes) forGroup;
  }

  struct GroupActiveVotes {
    // The total number of active votes that have been cast for this group.
    uint256 total;
    // The total number of active votes by a voter is equal to the number of active vote units for
    // that voter times the total number of active votes divided by the total number of active
    // vote units.
    uint256 totalUnits;
    mapping(address => uint256) unitsByAccount;
  }

  // Active votes are those for which at least one following election has been held.
  // These votes have contributed to the election of validators and thus accrue rewards.
  struct ActiveVotes {
    // The total number of active votes cast across all groups.
    uint256 total;
    mapping(address => GroupActiveVotes) forGroup;
  }

  struct TotalVotes {
    // A list of eligible ValidatorGroups sorted by total (pending+active) votes.
    // Note that this list will omit ineligible ValidatorGroups, including those that may have > 0
    // total votes.
    SortedLinkedList.List eligible;
  }

  struct Votes {
    PendingVotes pending;
    ActiveVotes active;
    TotalVotes total;
    // Maps an account to the list of groups it's voting for.
    mapping(address => address[]) groupsVotedFor;
  }

  struct ElectableValidators {
    uint256 min;
    uint256 max;
  }

  struct CachedVotes {
    // group => votes
    mapping(address => uint256) cachedVotesPerGroup;
    uint256 totalVotes;
  }

  // Struct to hold local variables for `forceDecrementVotes`.
  // Needed to prevent solc error of "stack too deep" from too many local vars.
  struct DecrementVotesInfo {
    address[] groups;
    uint256 remainingValue;
  }

  // 1e20 ensures that units can be represented as precisely as possible to avoid rounding errors
  // when translating to votes, without risking integer overflow.
  // A maximum of 1,000,000,000 CELO (1e27) yields a maximum of 1e47 units, whose product is at
  // most 1e74, which is less than 2^256.
  uint256 private constant UNIT_PRECISION_FACTOR = 100000000000000000000;

  Votes private votes;
  // Governs the minimum and maximum number of validators that can be elected.
  ElectableValidators public electableValidators;
  // Governs how many validator groups a single account can vote for.
  uint256 public maxNumGroupsVotedFor;
  // Groups must receive at least this fraction of the total votes in order to be considered in
  // elections.
  FixidityLib.Fraction public electabilityThreshold;

  // If set to true for account, the account is able to vote for more
  // than max number of groups voted for.
  mapping(address => bool) public allowedToVoteOverMaxNumberOfGroups;

  mapping(address => CachedVotes) public cachedVotesByAccount;

  event ElectableValidatorsSet(uint256 min, uint256 max);
  event MaxNumGroupsVotedForSet(uint256 maxNumGroupsVotedFor);
  event ElectabilityThresholdSet(uint256 electabilityThreshold);
  event AllowedToVoteOverMaxNumberOfGroups(address indexed account, bool flag);
  event ValidatorGroupMarkedEligible(address indexed group);
  event ValidatorGroupMarkedIneligible(address indexed group);
  event ValidatorGroupVoteCast(address indexed account, address indexed group, uint256 value);
  event ValidatorGroupVoteActivated(
    address indexed account,
    address indexed group,
    uint256 value,
    uint256 units
  );
  event ValidatorGroupPendingVoteRevoked(
    address indexed account,
    address indexed group,
    uint256 value
  );
  event ValidatorGroupActiveVoteRevoked(
    address indexed account,
    address indexed group,
    uint256 value,
    uint256 units
  );
  event EpochRewardsDistributedToVoters(address indexed group, uint256 value);

  modifier onlyVmOrPermitted(address permittedAddress) {
    if (isL2()) require(msg.sender == permittedAddress, "Only permitted address can call");
    else {
      require(msg.sender == address(0), "Only VM can call");
    }
    _;
  }

  /**
   * @notice Used in place of the constructor to allow the contract to be upgradable via proxy.
   * @param registryAddress The address of the registry core smart contract.
   * @param minElectableValidators The minimum number of validators that can be elected.
   * @param _maxNumGroupsVotedFor The maximum number of groups that an account can vote for at once.
   * @param _electabilityThreshold The minimum ratio of votes a group needs before its members can
   *   be elected.
   * @dev Should be called only once.
   */
  function initialize(
    address registryAddress,
    uint256 minElectableValidators,
    uint256 maxElectableValidators,
    uint256 _maxNumGroupsVotedFor,
    uint256 _electabilityThreshold
  ) external initializer {
    _transferOwnership(msg.sender);
    setRegistry(registryAddress);
    setElectableValidators(minElectableValidators, maxElectableValidators);
    setMaxNumGroupsVotedFor(_maxNumGroupsVotedFor);
    setElectabilityThreshold(_electabilityThreshold);
  }

  /**
   * @notice Sets initialized == true on implementation contracts
   * @param test Set to true to skip implementation initialization
   */
  constructor(bool test) public Initializable(test) {}

  /**
   * @notice Increments the number of total and pending votes for `group`.
   * @param group The validator group to vote for.
   * @param value The amount of gold to use to vote.
   * @param lesser The group receiving fewer votes than `group`, or 0 if `group` has the
   *   fewest votes of any validator group.
   * @param greater The group receiving more votes than `group`, or 0 if `group` has the
   *   most votes of any validator group.
   * @return True upon success.
   * @dev Fails if `group` is empty or not a validator group.
   */
  function vote(
    address group,
    uint256 value,
    address lesser,
    address greater
  ) external nonReentrant onlyWhenNotBlocked returns (bool) {
    require(votes.total.eligible.contains(group), "Group not eligible");
    require(0 < value, "Vote value cannot be zero");
    require(canReceiveVotes(group, value), "Group cannot receive votes");
    address account = getAccounts().voteSignerToAccount(msg.sender);

    // Add group to the groups voted for by the account.
    bool alreadyVotedForGroup = false;
    address[] storage groups = votes.groupsVotedFor[account];
    for (uint256 i = 0; i < groups.length; i = i.add(1)) {
      alreadyVotedForGroup = alreadyVotedForGroup || groups[i] == group;
    }
    if (!alreadyVotedForGroup) {
      require(
        allowedToVoteOverMaxNumberOfGroups[msg.sender] || groups.length < maxNumGroupsVotedFor,
        "Voted for too many groups"
      );
      groups.push(group);
    }

    incrementPendingVotes(group, account, value);
    incrementTotalVotes(account, group, value, lesser, greater);
    getLockedGold().decrementNonvotingAccountBalance(account, value);
    emit ValidatorGroupVoteCast(account, group, value);
    return true;
  }

  /**
   * @notice Converts `account`'s pending votes for `group` to active votes.
   * @param group The validator group to vote for.
   * @return True upon success.
   * @dev Pending votes cannot be activated until an election has been held.
   */
  function activate(address group) external nonReentrant returns (bool) {
    address account = getAccounts().voteSignerToAccount(msg.sender);
    return _activate(group, account);
  }

  /**
   * @notice Converts `account`'s pending votes for `group` to active votes.
   * @param group The validator group to vote for.
   * @param account The validateor group account's pending votes to active votes
   * @return True upon success.
   * @dev Pending votes cannot be activated until an election has been held.
   */
  function activateForAccount(address group, address account) external nonReentrant returns (bool) {
    return _activate(group, account);
  }

  /**
   * @notice Revokes `value` pending votes for `group`
   * @param group The validator group to revoke votes from.
   * @param value The number of votes to revoke.
   * @param lesser The group receiving fewer votes than the group for which the vote was revoked,
   *   or 0 if that group has the fewest votes of any validator group.
   * @param greater The group receiving more votes than the group for which the vote was revoked,
   *   or 0 if that group has the most votes of any validator group.
   * @param index The index of the group in the account's voting list.
   * @return True upon success.
   * @dev Fails if the account has not voted on a validator group.
   */
  function revokePending(
    address group,
    uint256 value,
    address lesser,
    address greater,
    uint256 index
  ) external nonReentrant returns (bool) {
    require(group != address(0), "Group address zero");
    address account = getAccounts().voteSignerToAccount(msg.sender);
    require(0 < value, "Vote value cannot be zero");
    require(
      value <= getPendingVotesForGroupByAccount(group, account),
      "Vote value larger than pending votes"
    );
    decrementPendingVotes(group, account, value);
    decrementTotalVotes(account, group, value, lesser, greater);
    getLockedGold().incrementNonvotingAccountBalance(account, value);
    if (getTotalVotesForGroupByAccount(group, account) == 0) {
      deleteElement(votes.groupsVotedFor[account], group, index);
    }
    emit ValidatorGroupPendingVoteRevoked(account, group, value);
    return true;
  }

  /**
   * @notice Revokes all active votes for `group`
   * @param group The validator group to revoke votes from.
   * @param lesser The group receiving fewer votes than the group for which the vote was revoked,
   *   or 0 if that group has the fewest votes of any validator group.
   * @param greater The group receiving more votes than the group for which the vote was revoked,
   *   or 0 if that group has the most votes of any validator group.
   * @param index The index of the group in the account's voting list.
   * @return True upon success.
   * @dev Fails if the account has not voted on a validator group.
   */
  function revokeAllActive(
    address group,
    address lesser,
    address greater,
    uint256 index
  ) external nonReentrant returns (bool) {
    address account = getAccounts().voteSignerToAccount(msg.sender);
    uint256 value = getActiveVotesForGroupByAccount(group, account);
    return _revokeActive(group, value, lesser, greater, index);
  }

  /**
   * @notice Revokes `value` active votes for `group`
   * @param group The validator group to revoke votes from.
   * @param value The number of votes to revoke.
   * @param lesser The group receiving fewer votes than the group for which the vote was revoked,
   *   or 0 if that group has the fewest votes of any validator group.
   * @param greater The group receiving more votes than the group for which the vote was revoked,
   *   or 0 if that group has the most votes of any validator group.
   * @param index The index of the group in the account's voting list.
   * @return True upon success.
   * @dev Fails if the account has not voted on a validator group.
   */
  function revokeActive(
    address group,
    uint256 value,
    address lesser,
    address greater,
    uint256 index
  ) external nonReentrant returns (bool) {
    return _revokeActive(group, value, lesser, greater, index);
  }

  /**
   * @notice Distributes epoch rewards to voters for `group` in the form of active votes.
   * @param group The group whose voters will receive rewards.
   * @param value The amount of rewards to distribute to voters for the group.
   * @param lesser The group receiving fewer votes than `group` after the rewards are added.
   * @param greater The group receiving more votes than `group` after the rewards are added.
   * @dev Can only be called directly by the protocol.
   */
  function distributeEpochRewards(
    address group,
    uint256 value,
    address lesser,
    address greater
  ) external onlyVmOrPermitted(registry.getAddressFor(EPOCH_MANAGER_REGISTRY_ID)) {
    _distributeEpochRewards(group, value, lesser, greater);
  }

  /**
   * @notice Marks a group ineligible for electing validators.
   * @param group The address of the validator group.
   * @dev Can only be called by the registered "Validators" contract.
   */
  function markGroupIneligible(
    address group
  ) external onlyRegisteredContract(VALIDATORS_REGISTRY_ID) {
    votes.total.eligible.remove(group);
    emit ValidatorGroupMarkedIneligible(group);
  }

  /**
   * @notice Marks a group eligible for electing validators.
   * @param group The address of the validator group.
   * @param lesser The address of the group that has received fewer votes than this group.
   * @param greater The address of the group that has received more votes than this group.
   */
  function markGroupEligible(
    address group,
    address lesser,
    address greater
  ) external onlyRegisteredContract(VALIDATORS_REGISTRY_ID) {
    uint256 value = getTotalVotesForGroup(group);
    votes.total.eligible.insert(group, value, lesser, greater);
    emit ValidatorGroupMarkedEligible(group);
  }

  /**
   * @notice Reduces the total amount of `account`'s voting gold by `value` by
   *         iterating over all groups voted for by account.
   * @param account Address to revoke votes from.
   * @param value Maximum amount of votes to revoke.
   * @param lessers The groups receiving fewer votes than the i'th `group`, or 0 if
   *                the i'th `group` has the fewest votes of any validator group.
   * @param greaters The groups receivier more votes than the i'th `group`, or 0 if
   *                the i'th `group` has the most votes of any validator group.
   * @param indices The indices of the i'th group in the account's voting list.
   * @return Number of votes successfully decremented.
   */
  function forceDecrementVotes(
    address account,
    uint256 value,
    address[] calldata lessers,
    address[] calldata greaters,
    uint256[] calldata indices
  ) external nonReentrant onlyRegisteredContract(LOCKED_GOLD_REGISTRY_ID) returns (uint256) {
    require(value > 0, "Decrement value must be greater than 0.");
    DecrementVotesInfo memory info = DecrementVotesInfo(votes.groupsVotedFor[account], value);
    require(
      lessers.length <= info.groups.length &&
        lessers.length == greaters.length &&
        greaters.length == indices.length,
      "Input lengths must be correspond."
    );
    // Iterate in reverse order to hopefully optimize removing pending votes before active votes
    // And to attempt to preserve `account`'s earliest votes (assuming earliest = prefered)
    for (uint256 i = info.groups.length; i > 0; i = i.sub(1)) {
      info.remainingValue = info.remainingValue.sub(
        _decrementVotes(
          account,
          info.groups[i.sub(1)],
          info.remainingValue,
          lessers[i.sub(1)],
          greaters[i.sub(1)],
          indices[i.sub(1)]
        )
      );
      if (info.remainingValue == 0) {
        break;
      }
    }
    require(info.remainingValue == 0, "Failure to decrement all votes.");
    return value;
  }

  /// @notice Sets the address of the blocking contract.
  /// @param _blockedBy The address of the contract that will determine if this contract is blocked.
  /// @dev Can only be called by the owner of the contract.
  function setBlockedByContract(address _blockedBy) external onlyOwner {
    _setBlockedBy(_blockedBy);
  }

  /**
   * @notice Returns the groups that `account` has voted for.
   * @param account The address of the account casting votes.
   * @return The groups that `account` has voted for.
   */
  function getGroupsVotedForByAccount(address account) external view returns (address[] memory) {
    return votes.groupsVotedFor[account];
  }

  /**
   * @notice Returns the number of votes that a group can receive.
   * @param group The address of the group.
   * @return The number of votes that a group can receive.
   * @dev Votes are not allowed to be cast that would increase a group's proportion of locked gold
   *   voting for it to greater than
   *   (numGroupMembers + 1) / min(maxElectableValidators, numRegisteredValidators)
   * @dev Note that a group's vote total may exceed this number through rewards or config changes.
   */
  function getNumVotesReceivable(address group) external view returns (uint256) {
    uint256 numerator = getValidators().getGroupNumMembers(group).add(1).mul(
      getLockedGold().getTotalLockedGold()
    );
    uint256 denominator = Math.min(
      electableValidators.max,
      getValidators().getNumRegisteredValidators()
    );
    return numerator.div(denominator);
  }

  /**
   * @notice Returns the list of validator groups eligible to elect validators.
   * @return The list of validator groups eligible to elect validators.
   */
  function getEligibleValidatorGroups() external view returns (address[] memory) {
    return votes.total.eligible.getKeys();
  }

  /**
   * @notice Returns list of all validator groups and the number of votes they've received.
   * @return List of all validator groups
   * @return Number of votes each validator group received.
   */
  function getTotalVotesForEligibleValidatorGroups()
    external
    view
    returns (address[] memory groups, uint256[] memory values)
  {
    return votes.total.eligible.getElements();
  }

  /**
   * @notice Returns a list of elected validator signers with seats allocated to groups via the D'Hondt
   *   method.
   * @return The list of elected validator signers.
   */
  function electValidatorSigners() external view returns (address[] memory) {
    return electNValidatorSigners(electableValidators.min, electableValidators.max);
  }

  /**
   * @notice Returns a list of elected validators with seats allocated to groups via the D'Hondt
   *   method.
   * @return The list of elected validators.
   */
  function electValidatorAccounts() external view returns (address[] memory) {
    return electNValidatorAccounts(electableValidators.min, electableValidators.max);
  }

  /**
   * @notice Returns the total number of votes cast by an account.
   * @param account The address of the account.
   * @return The total number of votes cast by an account.
   */
  function getTotalVotesByAccount(address account) external view returns (uint256) {
    address[] memory groups = votes.groupsVotedFor[account];

    if (groups.length > maxNumGroupsVotedFor) {
      return cachedVotesByAccount[account].totalVotes;
    }

    uint256 total = 0;
    for (uint256 i = 0; i < groups.length; i = i.add(1)) {
      total = total.add(getTotalVotesForGroupByAccount(groups[i], account));
    }
    return total;
  }

  /**
   * @notice Returns the active vote units for `group` made by `account`.
   * @param group The address of the validator group.
   * @param account The address of the voting account.
   * @return The active vote units for `group` made by `account`.
   */
  function getActiveVoteUnitsForGroupByAccount(
    address group,
    address account
  ) external view returns (uint256) {
    return votes.active.forGroup[group].unitsByAccount[account];
  }

  /**
   * @notice Returns the total active vote units made for `group`.
   * @param group The address of the validator group.
   * @return The total active vote units made for `group`.
   */
  function getActiveVoteUnitsForGroup(address group) external view returns (uint256) {
    return votes.active.forGroup[group].totalUnits;
  }

  /**
   * @notice Returns whether or not a group is eligible to receive votes.
   * @return Whether or not a group is eligible to receive votes.
   * @dev Eligible groups that have received their maximum number of votes cannot receive more.
   */
  function getGroupEligibility(address group) external view returns (bool) {
    return votes.total.eligible.contains(group);
  }

  /**
   * @notice Returns the amount of rewards that voters for `group` are due at the end of an epoch.
   * @param group The group to calculate epoch rewards for.
   * @param totalEpochRewards The total amount of rewards going to all voters.
   * @param uptimes Array of Fixidity representations of the validators' uptimes, between 0 and 1.
   * @return The amount of rewards that voters for `group` are due at the end of an epoch.
   * @dev Eligible groups that have received their maximum number of votes cannot receive more.
   */
  function getGroupEpochRewards(
    address group,
    uint256 totalEpochRewards,
    uint256[] calldata uptimes
  ) external view onlyL1 returns (uint256) {
    IValidators validators = getValidators();
    // The group must meet the balance requirements for their voters to receive epoch rewards.
    if (!validators.meetsAccountLockedGoldRequirements(group) || votes.active.total <= 0) {
      return 0;
    }

    FixidityLib.Fraction memory votePortion = FixidityLib.newFixedFraction(
      votes.active.forGroup[group].total,
      votes.active.total
    );
    FixidityLib.Fraction memory score = FixidityLib.wrap(
      validators.calculateGroupEpochScore(uptimes)
    );
    FixidityLib.Fraction memory slashingMultiplier = FixidityLib.wrap(
      validators.getValidatorGroupSlashingMultiplier(group)
    );
    return
      FixidityLib
        .newFixed(totalEpochRewards)
        .multiply(votePortion)
        .multiply(score)
        .multiply(slashingMultiplier)
        .fromFixed();
  }

  /**
   * @notice Returns the amount of rewards that voters for `group` are due at the end of an epoch.
   * @param group The group to calculate epoch rewards for.
   * @param totalEpochRewards The total amount of rewards going to all voters.
   * @param groupScore The score of the group.
   * @return The amount of rewards that voters for `group` are due at the end of an epoch.
   * @dev Eligible groups that have received their maximum number of votes cannot receive more.
   */
  function getGroupEpochRewardsBasedOnScore(
    address group,
    uint256 totalEpochRewards,
    uint256 groupScore
  ) external view onlyL2 returns (uint256) {
    IValidators validators = getValidators();
    // The group must meet the balance requirements for their voters to receive epoch rewards.
    if (!validators.meetsAccountLockedGoldRequirements(group) || votes.active.total <= 0) {
      return 0;
    }

    FixidityLib.Fraction memory votePortion = FixidityLib.newFixedFraction(
      votes.active.forGroup[group].total,
      votes.active.total
    );
    FixidityLib.Fraction memory slashingMultiplier = FixidityLib.wrap(
      validators.getValidatorGroupSlashingMultiplier(group)
    );

    FixidityLib.Fraction memory score = FixidityLib.wrap(groupScore);
    return
      FixidityLib
        .newFixed(totalEpochRewards)
        .multiply(votePortion)
        .multiply(score)
        .multiply(slashingMultiplier)
        .fromFixed();
  }

  /**
   * @notice Returns whether or not an account's votes for the specified group can be activated.
   * @param account The account with pending votes.
   * @param group The validator group that `account` has pending votes for.
   * @return Whether or not `account` has activatable votes for `group`.
   * @dev Pending votes cannot be activated until an election has been held.
   */
  function hasActivatablePendingVotes(address account, address group) external view returns (bool) {
    PendingVote storage pendingVote = votes.pending.forGroup[group].byAccount[account];
<<<<<<< HEAD
    if (isL2()) {
      return pendingVote.epoch < getEpochManager().getCurrentEpochNumber() && pendingVote.value > 0;
    }
    return pendingVote.epoch < getEpochNumber() && pendingVote.value > 0;
=======
    return pendingVote.epoch < _getEpochNumber() && pendingVote.value > 0;
>>>>>>> aa7b9bbe
  }

  /**
   * @notice Gets the election threshold.
   * @return Threshold value as unwrapped fraction.
   */
  function getElectabilityThreshold() external view returns (uint256) {
    return electabilityThreshold.unwrap();
  }

  /**
   * @notice Returns the minimum and maximum number of validators that can be elected.
   * @return The minimum number of validators that can be elected.
   * @return The maximum number of validators that can be elected.
   */
  function getElectableValidators() external view returns (uint256, uint256) {
    return (electableValidators.min, electableValidators.max);
  }

  /**
   * @notice Returns the storage, major, minor, and patch version of the contract.
   * @return Storage version of the contract.
   * @return Major version of the contract.
   * @return Minor version of the contract.
   * @return Patch version of the contract.
   */
  function getVersionNumber() external pure returns (uint256, uint256, uint256, uint256) {
    return (1, 1, 4, 0);
  }

  /**
   * @notice Updates the minimum and maximum number of validators that can be elected.
   * @param min The minimum number of validators that can be elected.
   * @param max The maximum number of validators that can be elected.
   * @return True upon success.
   */
  function setElectableValidators(uint256 min, uint256 max) public onlyOwner returns (bool) {
    require(0 < min, "Minimum electable validators cannot be zero");
    require(min <= max, "Maximum electable validators cannot be smaller than minimum");
    require(
      min != electableValidators.min || max != electableValidators.max,
      "Electable validators not changed"
    );
    electableValidators = ElectableValidators(min, max);
    emit ElectableValidatorsSet(min, max);
    return true;
  }

  /**
   * @notice Updates the maximum number of groups an account can be voting for at once.
   * @param _maxNumGroupsVotedFor The maximum number of groups an account can vote for.
   * @return True upon success.
   */
  function setMaxNumGroupsVotedFor(uint256 _maxNumGroupsVotedFor) public onlyOwner returns (bool) {
    require(_maxNumGroupsVotedFor != maxNumGroupsVotedFor, "Max groups voted for not changed");
    maxNumGroupsVotedFor = _maxNumGroupsVotedFor;
    emit MaxNumGroupsVotedForSet(_maxNumGroupsVotedFor);
    return true;
  }

  /**
   * @notice Sets the electability threshold.
   * @param threshold Electability threshold as unwrapped Fraction.
   * @return True upon success.
   */
  function setElectabilityThreshold(uint256 threshold) public onlyOwner returns (bool) {
    electabilityThreshold = FixidityLib.wrap(threshold);
    require(
      electabilityThreshold.lt(FixidityLib.fixed1()),
      "Electability threshold must be lower than 100%"
    );
    emit ElectabilityThresholdSet(threshold);
    return true;
  }

  /**
   * @notice Counts and caches account's votes for group.
   * @param account The address of the voting account.
   * @param group The address of the validator group.
   */
  function updateTotalVotesByAccountForGroup(address account, address group) public {
    cachedVotesByAccount[account].totalVotes -= cachedVotesByAccount[account].cachedVotesPerGroup[
      group
    ];
    uint256 newTotalVotesForGroupByAccount = getTotalVotesForGroupByAccount(group, account);
    cachedVotesByAccount[account].cachedVotesPerGroup[group] = newTotalVotesForGroupByAccount;
    cachedVotesByAccount[account].totalVotes += newTotalVotesForGroupByAccount;
  }

  /**
   * @notice Allows to turn on/off voting over maxNumGroupsVotedFor.
   * Once this is turned on and account voted for more than maxNumGroupsVotedFor,
   * it is account's obligation to run updateTotalVotesByAccountForGroup once a day.
   * If not run, voting power of account will not reflect rewards awarded.
   * @param flag The on/off flag.
   */
  function setAllowedToVoteOverMaxNumberOfGroups(bool flag) public {
    address account = getAccounts().voteSignerToAccount(msg.sender);
    IValidators validators = getValidators();
    require(
      !validators.isValidator(account),
      "Validators cannot vote for more than max number of groups"
    );
    require(
      !validators.isValidatorGroup(account),
      "Validator groups cannot vote for more than max number of groups"
    );

    if (!flag) {
      require(
        votes.groupsVotedFor[account].length <= maxNumGroupsVotedFor,
        "Too many groups voted for!"
      );
    }

    allowedToVoteOverMaxNumberOfGroups[account] = flag;
    emit AllowedToVoteOverMaxNumberOfGroups(account, flag);
  }

  /**
   * @notice Returns whether or not a group can receive the specified number of votes.
   * @param group The address of the group.
   * @param value The number of votes.
   * @return Whether or not a group can receive the specified number of votes.
   * @dev Votes are not allowed to be cast that would increase a group's proportion of locked gold
   *   voting for it to greater than
   *   (numGroupMembers + 1) / min(maxElectableValidators, numRegisteredValidators)
   * @dev Note that groups may still receive additional votes via rewards even if this function
   *   returns false.
   */
  function canReceiveVotes(address group, uint256 value) public view returns (bool) {
    uint256 totalVotesForGroup = getTotalVotesForGroup(group).add(value);
    uint256 left = totalVotesForGroup.mul(
      Math.min(electableValidators.max, getValidators().getNumRegisteredValidators())
    );
    uint256 right = getValidators().getGroupNumMembers(group).add(1).mul(
      getLockedGold().getTotalLockedGold()
    );
    return left <= right;
  }

  /**
   * @notice Returns the total votes received across all groups.
   * @return The total votes received across all groups.
   */
  function getTotalVotes() public view returns (uint256) {
    return votes.active.total.add(votes.pending.total);
  }

  /**
   * @notice Returns the active votes received across all groups.
   * @return The active votes received across all groups.
   */
  function getActiveVotes() public view returns (uint256) {
    return votes.active.total;
  }

  function electNValidatorSigners(
    uint256 minElectableValidators,
    uint256 maxElectableValidators
  ) public view returns (address[] memory) {
    bool accounts = false;
    return
      _electNValidatorSignerOrAccount(minElectableValidators, maxElectableValidators, accounts);
  }

  function electNValidatorAccounts(
    uint256 minElectableValidators,
    uint256 maxElectableValidators
  ) public view returns (address[] memory) {
    bool accounts = true;
    return
      _electNValidatorSignerOrAccount(minElectableValidators, maxElectableValidators, accounts);
  }

  /**
   * @notice Returns a list of elected validator with seats allocated to groups via the D'Hondt
   *   method.
   * @return The list of elected validator signers or accounts depending on input.
   * @dev See https://en.wikipedia.org/wiki/D%27Hondt_method#Allocation for more information.
   */
  function _electNValidatorSignerOrAccount(
    uint256 minElectableValidators,
    uint256 maxElectableValidators,
    bool accounts // accounts or signers
  ) internal view returns (address[] memory) {
    // Groups must have at least `electabilityThreshold` proportion of the total votes to be
    // considered for the election.
    uint256 requiredVotes = electabilityThreshold
      .multiply(FixidityLib.newFixed(getTotalVotes()))
      .fromFixed();
    // Only consider groups with at least `requiredVotes` but do not consider more groups than the
    // max number of electable validators.
    uint256 numElectionGroups = votes.total.eligible.numElementsGreaterThan(
      requiredVotes,
      maxElectableValidators
    );

    address[] memory electionGroups = votes.total.eligible.headN(numElectionGroups);
    uint256[] memory numMembers = getValidators().getGroupsNumMembers(electionGroups);
    // Holds the number of members elected for each of the eligible validator groups.
    uint256[] memory numMembersElected = new uint256[](electionGroups.length);
    uint256 totalNumMembersElected = 0;

    uint256[] memory keys = new uint256[](electionGroups.length);
    FixidityLib.Fraction[] memory votesForNextMember = new FixidityLib.Fraction[](
      electionGroups.length
    );
    for (uint256 i = 0; i < electionGroups.length; i = i.add(1)) {
      keys[i] = i;
      votesForNextMember[i] = FixidityLib.newFixed(
        votes.total.eligible.getValue(electionGroups[i])
      );
    }

    // Assign a number of seats to each validator group.
    while (totalNumMembersElected < maxElectableValidators && electionGroups.length > 0) {
      uint256 groupIndex = keys[0];
      // All electable validators have been elected.
      if (votesForNextMember[groupIndex].unwrap() == 0) break;
      // All members of the group have been elected
      if (numMembers[groupIndex] <= numMembersElected[groupIndex]) {
        votesForNextMember[groupIndex] = FixidityLib.wrap(0);
      } else {
        // Elect the next member from the validator group
        numMembersElected[groupIndex] = numMembersElected[groupIndex].add(1);
        totalNumMembersElected = totalNumMembersElected.add(1);
        // If there are already n elected members in a group, the votes for the next member
        // are total votes of group divided by n+1
        votesForNextMember[groupIndex] = FixidityLib
          .newFixed(votes.total.eligible.getValue(electionGroups[groupIndex]))
          .divide(FixidityLib.newFixed(numMembersElected[groupIndex].add(1)));
      }
      Heap.heapifyDown(keys, votesForNextMember);
    }
    require(totalNumMembersElected >= minElectableValidators, "Not enough elected validators");
    // Grab the top validators from each group that won seats.
    address[] memory electedValidators = new address[](totalNumMembersElected);
    totalNumMembersElected = 0;

    IValidators validators = getValidators();

    for (uint256 i = 0; i < electionGroups.length; i = i.add(1)) {
      // We use the validating delegate if one is set.
      address[] memory electedGroupValidators;
      if (accounts) {
        electedGroupValidators = validators.getTopGroupValidatorsAccounts(
          electionGroups[i],
          numMembersElected[i]
        );
      } else {
        electedGroupValidators = validators.getTopGroupValidators(
          electionGroups[i],
          numMembersElected[i]
        );
      }
      for (uint256 j = 0; j < electedGroupValidators.length; j = j.add(1)) {
        electedValidators[totalNumMembersElected] = electedGroupValidators[j];
        totalNumMembersElected = totalNumMembersElected.add(1);
      }
    }
    return electedValidators;
  }

  /**
   * @notice Returns get current validator signers using the precompiles.
   * @return List of current validator signers.
   */
  function getCurrentValidatorSigners() public view onlyL1 returns (address[] memory) {
    uint256 n = numberValidatorsInCurrentSet();
    address[] memory res = new address[](n);
    for (uint256 i = 0; i < n; i = i.add(1)) {
      res[i] = validatorSignerAddressFromCurrentSet(i);
    }
    return res;
  }
  /**
   * @notice Returns the pending votes for `group` made by `account`.
   * @param group The address of the validator group.
   * @param account The address of the voting account.
   * @return The pending votes for `group` made by `account`.
   */
  function getPendingVotesForGroupByAccount(
    address group,
    address account
  ) public view returns (uint256) {
    return votes.pending.forGroup[group].byAccount[account].value;
  }

  /**
   * @notice Returns the active votes for `group` made by `account`.
   * @param group The address of the validator group.
   * @param account The address of the voting account.
   * @return The active votes for `group` made by `account`.
   */
  function getActiveVotesForGroupByAccount(
    address group,
    address account
  ) public view returns (uint256) {
    return unitsToVotes(group, votes.active.forGroup[group].unitsByAccount[account]);
  }

  /**
   * @notice Returns the total votes for `group` made by `account`.
   * @param group The address of the validator group.
   * @param account The address of the voting account.
   * @return The total votes for `group` made by `account`.
   */
  function getTotalVotesForGroupByAccount(
    address group,
    address account
  ) public view returns (uint256) {
    uint256 pending = getPendingVotesForGroupByAccount(group, account);
    uint256 active = getActiveVotesForGroupByAccount(group, account);
    return pending.add(active);
  }

  /**
   * @notice Returns the total votes made for `group`.
   * @param group The address of the validator group.
   * @return The total votes made for `group`.
   */
  function getTotalVotesForGroup(address group) public view returns (uint256) {
    return votes.pending.forGroup[group].total.add(votes.active.forGroup[group].total);
  }

  /**
   * @notice Returns the active votes made for `group`.
   * @param group The address of the validator group.
   * @return The active votes made for `group`.
   */
  function getActiveVotesForGroup(address group) public view returns (uint256) {
    return votes.active.forGroup[group].total;
  }

  /**
   * @notice Returns the pending votes made for `group`.
   * @param group The address of the validator group.
   * @return The pending votes made for `group`.
   */
  function getPendingVotesForGroup(address group) public view returns (uint256) {
    return votes.pending.forGroup[group].total;
  }

  /**
   * @notice Distributes epoch rewards to voters for `group` in the form of active votes.
   * @param group The group whose voters will receive rewards.
   * @param value The amount of rewards to distribute to voters for the group.
   * @param lesser The group receiving fewer votes than `group` after the rewards are added.
   * @param greater The group receiving more votes than `group` after the rewards are added.
   */
  function _distributeEpochRewards(
    address group,
    uint256 value,
    address lesser,
    address greater
  ) internal {
    if (votes.total.eligible.contains(group)) {
      uint256 newVoteTotal = votes.total.eligible.getValue(group).add(value);
      votes.total.eligible.update(group, newVoteTotal, lesser, greater);
    }

    votes.active.forGroup[group].total = votes.active.forGroup[group].total.add(value);
    votes.active.total = votes.active.total.add(value);
    emit EpochRewardsDistributedToVoters(group, value);
  }

  function _activate(address group, address account) internal onlyWhenNotBlocked returns (bool) {
    PendingVote storage pendingVote = votes.pending.forGroup[group].byAccount[account];
<<<<<<< HEAD
    if (isL2()) {
      require(
        pendingVote.epoch < getEpochManager().getCurrentEpochNumber(),
        "Pending vote epoch not passed"
      );
    } else {
      require(pendingVote.epoch < getEpochNumber(), "Pending vote epoch not passed");
    }
=======

    require(pendingVote.epoch < _getEpochNumber(), "Pending vote epoch not passed");

>>>>>>> aa7b9bbe
    uint256 value = pendingVote.value;
    require(value > 0, "Vote value cannot be zero");
    decrementPendingVotes(group, account, value);
    uint256 units = incrementActiveVotes(group, account, value);
    emit ValidatorGroupVoteActivated(account, group, value, units);
    return true;
  }

  function _revokeActive(
    address group,
    uint256 value,
    address lesser,
    address greater,
    uint256 index
  ) internal onlyWhenNotBlocked returns (bool) {
    // TODO(asa): Dedup with revokePending.
    require(group != address(0), "Group address zero");
    address account = getAccounts().voteSignerToAccount(msg.sender);
    require(0 < value, "Vote value cannot be zero");
    require(
      value <= getActiveVotesForGroupByAccount(group, account),
      "Vote value larger than active votes"
    );
    uint256 units = decrementActiveVotes(group, account, value);
    decrementTotalVotes(account, group, value, lesser, greater);
    getLockedGold().incrementNonvotingAccountBalance(account, value);
    if (getTotalVotesForGroupByAccount(group, account) == 0) {
      deleteElement(votes.groupsVotedFor[account], group, index);
    }
    emit ValidatorGroupActiveVoteRevoked(account, group, value, units);
    return true;
  }

  /**
   * @notice Decrements `value` pending or active votes for `group` from `account`.
   *         First revokes all pending votes and then, if `value` votes haven't
   *         been revoked yet, revokes additional active votes.
   *         Fundamentally calls `revokePending` and `revokeActive` but only resorts groups once.
   * @param account The account whose votes to `group` should be decremented.
   * @param group The validator group to decrement votes from.
   * @param maxValue The maxinum number of votes to decrement and revoke.
   * @param lesser The group receiving fewer votes than the group for which the vote was revoked,
   *               or 0 if that group has the fewest votes of any validator group.
   * @param greater The group receiving more votes than the group for which the vote was revoked,
   *                or 0 if that group has the most votes of any validator group.
   * @param index The index of the group in the account's voting list.
   * @return uint256 Number of votes successfully decremented and revoked, with a max of `value`.
   */
  function _decrementVotes(
    address account,
    address group,
    uint256 maxValue,
    address lesser,
    address greater,
    uint256 index
  ) internal onlyWhenNotBlocked returns (uint256) {
    uint256 remainingValue = maxValue;
    uint256 pendingVotes = getPendingVotesForGroupByAccount(group, account);
    if (pendingVotes > 0) {
      uint256 decrementValue = Math.min(remainingValue, pendingVotes);
      decrementPendingVotes(group, account, decrementValue);
      emit ValidatorGroupPendingVoteRevoked(account, group, decrementValue);
      remainingValue = remainingValue.sub(decrementValue);
    }
    uint256 activeVotes = getActiveVotesForGroupByAccount(group, account);
    if (activeVotes > 0 && remainingValue > 0) {
      uint256 decrementValue = Math.min(remainingValue, activeVotes);
      uint256 units = decrementActiveVotes(group, account, decrementValue);
      emit ValidatorGroupActiveVoteRevoked(account, group, decrementValue, units);
      remainingValue = remainingValue.sub(decrementValue);
    }
    uint256 decrementedValue = maxValue.sub(remainingValue);
    if (decrementedValue > 0) {
      decrementTotalVotes(account, group, decrementedValue, lesser, greater);
      if (getTotalVotesForGroupByAccount(group, account) == 0) {
        deleteElement(votes.groupsVotedFor[account], group, index);
      }
    }
    return decrementedValue;
  }

  /**
   * @notice Increments the number of total votes for `group` by `value`.
   * @param group The validator group whose vote total should be incremented.
   * @param value The number of votes to increment.
   * @param lesser The group receiving fewer votes than the group for which the vote was cast,
   *   or 0 if that group has the fewest votes of any validator group.
   * @param greater The group receiving more votes than the group for which the vote was cast,
   *   or 0 if that group has the most votes of any validator group.
   */
  function incrementTotalVotes(
    address account,
    address group,
    uint256 value,
    address lesser,
    address greater
  ) private {
    uint256 newVoteTotal = votes.total.eligible.getValue(group).add(value);
    votes.total.eligible.update(group, newVoteTotal, lesser, greater);

    if (allowedToVoteOverMaxNumberOfGroups[account]) {
      updateTotalVotesByAccountForGroup(account, group);
    }
  }

  /**
   * @notice Decrements the number of total votes for `group` by `value`.
   * @param account The address of the voting account.
   * @param group The validator group whose vote total should be decremented.
   * @param value The number of votes to decrement.
   * @param lesser The group receiving fewer votes than the group for which the vote was revoked,
   *   or 0 if that group has the fewest votes of any validator group.
   * @param greater The group receiving more votes than the group for which the vote was revoked,
   *   or 0 if that group has the most votes of any validator group.
   */
  function decrementTotalVotes(
    address account,
    address group,
    uint256 value,
    address lesser,
    address greater
  ) private {
    if (votes.total.eligible.contains(group)) {
      uint256 newVoteTotal = votes.total.eligible.getValue(group).sub(value);
      votes.total.eligible.update(group, newVoteTotal, lesser, greater);
    }

    if (allowedToVoteOverMaxNumberOfGroups[account]) {
      updateTotalVotesByAccountForGroup(account, group);
    }
  }

  /**
   * @notice Increments the number of pending votes for `group` made by `account`.
   * @param group The address of the validator group.
   * @param account The address of the voting account.
   * @param value The number of votes.
   */
  function incrementPendingVotes(address group, address account, uint256 value) private {
    PendingVotes storage pending = votes.pending;
    pending.total = pending.total.add(value);

    GroupPendingVotes storage groupPending = pending.forGroup[group];
    groupPending.total = groupPending.total.add(value);

    PendingVote storage pendingVote = groupPending.byAccount[account];
    pendingVote.value = pendingVote.value.add(value);
<<<<<<< HEAD
    if (isL2()) {
      pendingVote.epoch = getEpochManager().getCurrentEpochNumber();
    } else {
      pendingVote.epoch = getEpochNumber();
    }
=======
    pendingVote.epoch = _getEpochNumber();
>>>>>>> aa7b9bbe
  }

  /**
   * @notice Decrements the number of pending votes for `group` made by `account`.
   * @param group The address of the validator group.
   * @param account The address of the voting account.
   * @param value The number of votes.
   */
  function decrementPendingVotes(address group, address account, uint256 value) private {
    PendingVotes storage pending = votes.pending;
    pending.total = pending.total.sub(value);

    GroupPendingVotes storage groupPending = pending.forGroup[group];
    groupPending.total = groupPending.total.sub(value);

    PendingVote storage pendingVote = groupPending.byAccount[account];
    pendingVote.value = pendingVote.value.sub(value);
    if (pendingVote.value == 0) {
      pendingVote.epoch = 0;
    }
  }

  /**
   * @notice Increments the number of active votes for `group` made by `account`.
   * @param group The address of the validator group.
   * @param account The address of the voting account.
   * @param value The number of votes.
   */
  function incrementActiveVotes(
    address group,
    address account,
    uint256 value
  ) private returns (uint256) {
    ActiveVotes storage active = votes.active;
    active.total = active.total.add(value);

    uint256 units = votesToUnits(group, value);

    GroupActiveVotes storage groupActive = active.forGroup[group];
    groupActive.total = groupActive.total.add(value);

    groupActive.totalUnits = groupActive.totalUnits.add(units);
    groupActive.unitsByAccount[account] = groupActive.unitsByAccount[account].add(units);
    return units;
  }

  /**
   * @notice Decrements the number of active votes for `group` made by `account`.
   * @param group The address of the validator group.
   * @param account The address of the voting account.
   * @param value The number of votes.
   */
  function decrementActiveVotes(
    address group,
    address account,
    uint256 value
  ) private returns (uint256) {
    ActiveVotes storage active = votes.active;
    active.total = active.total.sub(value);

    // Rounding may cause votesToUnits to return 0 for value != 0, preventing users
    // from revoking the last of their votes. The case where value == votes is special cased
    // to prevent this.
    uint256 units = 0;
    uint256 activeVotes = getActiveVotesForGroupByAccount(group, account);
    GroupActiveVotes storage groupActive = active.forGroup[group];
    if (activeVotes == value) {
      units = groupActive.unitsByAccount[account];
    } else {
      units = votesToUnits(group, value);
    }

    groupActive.total = groupActive.total.sub(value);
    groupActive.totalUnits = groupActive.totalUnits.sub(units);
    groupActive.unitsByAccount[account] = groupActive.unitsByAccount[account].sub(units);
    return units;
  }

  /**
   * @notice Deletes an element from a list of addresses.
   * @param list The list of addresses.
   * @param element The address to delete.
   * @param index The index of `element` in the list.
   */
  function deleteElement(address[] storage list, address element, uint256 index) private {
    require(index < list.length && list[index] == element, "Bad index");
    uint256 lastIndex = list.length.sub(1);
    list[index] = list[lastIndex];
    list.length = lastIndex;
  }

  /**
   * @notice Returns the number of units corresponding to `value` active votes.
   * @param group The address of the validator group.
   * @param value The number of active votes.
   * @return The corresponding number of units.
   */
  function votesToUnits(address group, uint256 value) private view returns (uint256) {
    if (votes.active.forGroup[group].totalUnits == 0) {
      return value.mul(UNIT_PRECISION_FACTOR);
    } else {
      return
        value.mul(votes.active.forGroup[group].totalUnits).div(votes.active.forGroup[group].total);
    }
  }

  /**
   * @notice Returns the number of active votes corresponding to `value` units.
   * @param group The address of the validator group.
   * @param value The number of units.
   * @return The corresponding number of active votes.
   */
  function unitsToVotes(address group, uint256 value) private view returns (uint256) {
    if (votes.active.forGroup[group].totalUnits == 0) {
      return 0;
    } else {
      return
        value.mul(votes.active.forGroup[group].total).div(votes.active.forGroup[group].totalUnits);
    }
  }

  /**
   * @notice Returns the epoch number.
   * @return Current epoch number.
   */
  function _getEpochNumber() private view returns (uint256) {
    // TODO remove this after L2 is fully implemented
    if (isL2()) {
      return getEpochManager().getCurrentEpochNumber();
    } else {
      return getEpochNumber();
    }
  }
}<|MERGE_RESOLUTION|>--- conflicted
+++ resolved
@@ -637,14 +637,7 @@
    */
   function hasActivatablePendingVotes(address account, address group) external view returns (bool) {
     PendingVote storage pendingVote = votes.pending.forGroup[group].byAccount[account];
-<<<<<<< HEAD
-    if (isL2()) {
-      return pendingVote.epoch < getEpochManager().getCurrentEpochNumber() && pendingVote.value > 0;
-    }
-    return pendingVote.epoch < getEpochNumber() && pendingVote.value > 0;
-=======
     return pendingVote.epoch < _getEpochNumber() && pendingVote.value > 0;
->>>>>>> aa7b9bbe
   }
 
   /**
@@ -1014,20 +1007,9 @@
 
   function _activate(address group, address account) internal onlyWhenNotBlocked returns (bool) {
     PendingVote storage pendingVote = votes.pending.forGroup[group].byAccount[account];
-<<<<<<< HEAD
-    if (isL2()) {
-      require(
-        pendingVote.epoch < getEpochManager().getCurrentEpochNumber(),
-        "Pending vote epoch not passed"
-      );
-    } else {
-      require(pendingVote.epoch < getEpochNumber(), "Pending vote epoch not passed");
-    }
-=======
 
     require(pendingVote.epoch < _getEpochNumber(), "Pending vote epoch not passed");
 
->>>>>>> aa7b9bbe
     uint256 value = pendingVote.value;
     require(value > 0, "Vote value cannot be zero");
     decrementPendingVotes(group, account, value);
@@ -1175,15 +1157,7 @@
 
     PendingVote storage pendingVote = groupPending.byAccount[account];
     pendingVote.value = pendingVote.value.add(value);
-<<<<<<< HEAD
-    if (isL2()) {
-      pendingVote.epoch = getEpochManager().getCurrentEpochNumber();
-    } else {
-      pendingVote.epoch = getEpochNumber();
-    }
-=======
     pendingVote.epoch = _getEpochNumber();
->>>>>>> aa7b9bbe
   }
 
   /**
