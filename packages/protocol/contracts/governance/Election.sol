--- conflicted
+++ resolved
@@ -213,15 +213,9 @@
     nonReentrant
     returns (bool)
   {
-<<<<<<< HEAD
-    require(votes.total.eligible.contains(group), "group does not have eligible votes.");
-    require(0 < value, "value cannot be 0");
-    require(canReceiveVotes(group, value), "Unable to receive votes");
-=======
     require(votes.total.eligible.contains(group), "Group not eligible");
     require(0 < value, "Vote value cannot be zero");
     require(canReceiveVotes(group, value), "Group cannot receive votes");
->>>>>>> ea91f529
     address account = getAccounts().voteSignerToAccount(msg.sender);
 
     // Add group to the groups voted for by the account.
@@ -231,11 +225,7 @@
       alreadyVotedForGroup = alreadyVotedForGroup || groups[i] == group;
     }
     if (!alreadyVotedForGroup) {
-<<<<<<< HEAD
-      require(groups.length < maxNumGroupsVotedFor, "max num groups exceeded");
-=======
       require(groups.length < maxNumGroupsVotedFor, "Voted for too many groups");
->>>>>>> ea91f529
       groups.push(group);
     }
 
