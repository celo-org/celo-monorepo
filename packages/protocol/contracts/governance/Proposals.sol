--- conflicted
+++ resolved
@@ -231,19 +231,11 @@
    * @return The stage of the dequeued proposal.
    * @dev Must be called on a dequeued proposal.
    */
-<<<<<<< HEAD
   function getDequeuedStage(
     Proposal storage proposal,
     StageDurations storage stageDurations,
     bool expireProposalWithoutTransactions
   ) internal view returns (Stage) {
-=======
-  function getDequeuedStage(Proposal storage proposal, StageDurations storage stageDurations)
-    internal
-    view
-    returns (Stage)
-  {
->>>>>>> 3e59be1f
     uint256 stageStartTime = proposal.timestamp.add(stageDurations.referendum).add(
       stageDurations.execution
     );
