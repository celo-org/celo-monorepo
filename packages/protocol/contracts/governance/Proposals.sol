pragma solidity ^0.5.8;

import "openzeppelin-solidity/contracts/math/SafeMath.sol";
import "solidity-bytes-utils/contracts/BytesLib.sol";

import "../common/FixidityLib.sol";
import "../common/libraries/AddressesHelper.sol";

/**
 * @title A library operating on Celo Governance proposals.
 */
library Proposals {
  using FixidityLib for FixidityLib.Fraction;
  using SafeMath for uint256;
  using BytesLib for bytes;

  enum Stage { None, Queued, Approval, Referendum, Execution, Expiration }

  enum VoteValue { None, Abstain, No, Yes }

  struct StageDurations {
    uint256 approval;
    uint256 referendum;
    uint256 execution;
  }

  // TODO(asa): Reduce storage usage here.
  struct VoteTotals {
    uint256 yes;
    uint256 no;
    uint256 abstain;
  }

  struct Transaction {
    uint256 value;
    address destination;
    bytes data;
  }

  struct Proposal {
    address proposer;
    uint256 deposit;
    uint256 timestamp;
    VoteTotals votes;
    Transaction[] transactions;
    bool approved;
    uint256 networkWeight;
  }

  /**
   * @notice Constructs a proposal.
   * @param proposal The proposal struct to be constructed.
   * @param values The values of Celo Gold to be sent in the proposed transactions.
   * @param destinations The destination addresses of the proposed transactions.
   * @param data The concatenated data to be included in the proposed transactions.
   * @param dataLengths The lengths of each transaction's data.
   * @param proposer The proposer.
   * @param deposit The proposal deposit.
   */
  function make(
    Proposal storage proposal,
    uint256[] memory values,
    address[] memory destinations,
    bytes memory data,
    uint256[] memory dataLengths,
    address proposer,
    uint256 deposit
  ) public {
    require(
      values.length == destinations.length && destinations.length == dataLengths.length,
      "Array length mismatch"
    );
    uint256 transactionCount = values.length;

    proposal.proposer = proposer;
    proposal.deposit = deposit;
    // solhint-disable-next-line not-rely-on-time
    proposal.timestamp = now;

    uint256 dataPosition = 0;
    delete proposal.transactions;
    for (uint256 i = 0; i < transactionCount; i = i.add(1)) {
      proposal.transactions.push(
        Transaction(values[i], destinations[i], data.slice(dataPosition, dataLengths[i]))
      );
      dataPosition = dataPosition.add(dataLengths[i]);
    }
  }

  /**
   * @notice Constructs a proposal for use in memory.
   * @param values The values of Celo Gold to be sent in the proposed transactions.
   * @param destinations The destination addresses of the proposed transactions.
   * @param data The concatenated data to be included in the proposed transactions.
   * @param dataLengths The lengths of each transaction's data.
   * @param proposer The proposer.
   * @param deposit The proposal deposit.
   */
  function makeMem(
    uint256[] memory values,
    address[] memory destinations,
    bytes memory data,
    uint256[] memory dataLengths,
    address proposer,
    uint256 deposit
  ) internal view returns (Proposal memory) {
    require(
      values.length == destinations.length && destinations.length == dataLengths.length,
      "Array length mismatch"
    );
    uint256 transactionCount = values.length;

    Proposal memory proposal;
    proposal.proposer = proposer;
    proposal.deposit = deposit;
    // solhint-disable-next-line not-rely-on-time
    proposal.timestamp = now;

    uint256 dataPosition = 0;
    proposal.transactions = new Transaction[](transactionCount);
    for (uint256 i = 0; i < transactionCount; i = i.add(1)) {
      proposal.transactions[i] = Transaction(
        values[i],
        destinations[i],
        data.slice(dataPosition, dataLengths[i])
      );
      dataPosition = dataPosition.add(dataLengths[i]);
    }
    return proposal;
  }

  /**
   * @notice Adds or changes a vote on a proposal.
   * @param proposal The proposal struct.
   * @param previousWeight The previous weight of the vote.
   * @param currentWeight The current weight of the vote.
   * @param previousVote The vote to be removed, or None for a new vote.
   * @param currentVote The vote to be set.
   */
  function updateVote(
    Proposal storage proposal,
    uint256 previousWeight,
    uint256 currentWeight,
    VoteValue previousVote,
    VoteValue currentVote
  ) public {
    // Subtract previous vote.
    if (previousVote == VoteValue.Abstain) {
      proposal.votes.abstain = proposal.votes.abstain.sub(previousWeight);
    } else if (previousVote == VoteValue.Yes) {
      proposal.votes.yes = proposal.votes.yes.sub(previousWeight);
    } else if (previousVote == VoteValue.No) {
      proposal.votes.no = proposal.votes.no.sub(previousWeight);
    }

    // Add new vote.
    if (currentVote == VoteValue.Abstain) {
      proposal.votes.abstain = proposal.votes.abstain.add(currentWeight);
    } else if (currentVote == VoteValue.Yes) {
      proposal.votes.yes = proposal.votes.yes.add(currentWeight);
    } else if (currentVote == VoteValue.No) {
      proposal.votes.no = proposal.votes.no.add(currentWeight);
    }
  }

  /**
   * @notice Executes the proposal.
   * @param proposal The proposal struct.
   * @dev Reverts if any transaction fails.
   */
  function execute(Proposal storage proposal) public {
    executeTransactions(proposal.transactions);
  }

  /**
   * @notice Executes the proposal.
   * @param proposal The proposal struct.
   * @dev Reverts if any transaction fails.
   */
  function executeMem(Proposal memory proposal) internal {
    executeTransactions(proposal.transactions);
  }

  function executeTransactions(Transaction[] memory transactions) internal {
    for (uint256 i = 0; i < transactions.length; i = i.add(1)) {
      require(
        externalCall(
          transactions[i].destination,
          transactions[i].value,
          transactions[i].data.length,
          transactions[i].data
        ),
<<<<<<< HEAD
        "Executing transaction failed"
=======
        "Proposal execution failed"
>>>>>>> ea91f529
      );
    }
  }

  /**
   * @notice Computes the support ratio for a proposal with the quorum condition:
   *   If the total number of votes (yes + no + abstain) is less than the required number of votes,
   *   "no" votes are added to increase particiption to this level. The ratio of yes / (yes + no)
   *   votes is returned.
   * @param proposal The proposal struct.
   * @param quorum The minimum participation at which "no" votes are not added.
   * @return The support ratio with the quorum condition.
   */
  function getSupportWithQuorumPadding(
    Proposal storage proposal,
    FixidityLib.Fraction memory quorum
  ) internal view returns (FixidityLib.Fraction memory) {
    uint256 yesVotes = proposal.votes.yes;
    if (yesVotes == 0) {
      return FixidityLib.newFixed(0);
    }
    uint256 noVotes = proposal.votes.no;
    uint256 totalVotes = yesVotes.add(noVotes).add(proposal.votes.abstain);
    uint256 requiredVotes = quorum
      .multiply(FixidityLib.newFixed(proposal.networkWeight))
      .fromFixed();
    if (requiredVotes > totalVotes) {
      noVotes = noVotes.add(requiredVotes.sub(totalVotes));
    }
    return FixidityLib.newFixedFraction(yesVotes, yesVotes.add(noVotes));
  }

  /**
   * @notice Returns the stage of a dequeued proposal.
   * @param proposal The proposal struct.
   * @param stageDurations The durations of the dequeued proposal stages.
   * @return The stage of the dequeued proposal.
   * @dev Must be called on a dequeued proposal.
   */
  function getDequeuedStage(Proposal storage proposal, StageDurations storage stageDurations)
    internal
    view
    returns (Stage)
  {
    uint256 stageStartTime = proposal
      .timestamp
      .add(stageDurations.approval)
      .add(stageDurations.referendum)
      .add(stageDurations.execution);
    // solhint-disable-next-line not-rely-on-time
    if (now >= stageStartTime) {
      return Stage.Expiration;
    }
    stageStartTime = stageStartTime.sub(stageDurations.execution);
    // solhint-disable-next-line not-rely-on-time
    if (now >= stageStartTime) {
      return Stage.Execution;
    }
    stageStartTime = stageStartTime.sub(stageDurations.referendum);
    // solhint-disable-next-line not-rely-on-time
    if (now >= stageStartTime) {
      return Stage.Referendum;
    }
    return Stage.Approval;
  }

  /**
   * @notice Returns the number of votes cast on the proposal over the total number
   *   of votes in the network as a fraction.
   * @param proposal The proposal struct.
   * @return The participation of the proposal.
   */
  function getParticipation(Proposal storage proposal)
    internal
    view
    returns (FixidityLib.Fraction memory)
  {
    uint256 totalVotes = proposal.votes.yes.add(proposal.votes.no).add(proposal.votes.abstain);
    return FixidityLib.newFixedFraction(totalVotes, proposal.networkWeight);
  }

  /**
   * @notice Returns a specified transaction in a proposal.
   * @param proposal The proposal struct.
   * @param index The index of the specified transaction in the proposal's transaction list.
   * @return The specified transaction.
   */
  function getTransaction(Proposal storage proposal, uint256 index)
    public
    view
    returns (uint256, address, bytes memory)
  {
    require(index < proposal.transactions.length, "getTransaction: bad index");
    Transaction storage transaction = proposal.transactions[index];
    return (transaction.value, transaction.destination, transaction.data);
  }

  /**
   * @notice Returns an unpacked proposal struct with its transaction count.
   * @param proposal The proposal struct.
   * @return The unpacked proposal with its transaction count.
   */
  function unpack(Proposal storage proposal)
    internal
    view
    returns (address, uint256, uint256, uint256)
  {
    return (proposal.proposer, proposal.deposit, proposal.timestamp, proposal.transactions.length);
  }

  /**
   * @notice Returns the referendum vote totals for a proposal.
   * @param proposal The proposal struct.
   * @return The yes, no, and abstain vote totals.
   */
  function getVoteTotals(Proposal storage proposal)
    internal
    view
    returns (uint256, uint256, uint256)
  {
    return (proposal.votes.yes, proposal.votes.no, proposal.votes.abstain);
  }

  /**
   * @notice Returns whether or not a proposal has been approved.
   * @param proposal The proposal struct.
   * @return Whether or not the proposal has been approved.
   */
  function isApproved(Proposal storage proposal) internal view returns (bool) {
    return proposal.approved;
  }

  /**
   * @notice Returns whether or not a proposal exists.
   * @param proposal The proposal struct.
   * @return Whether or not the proposal exists.
   */
  function exists(Proposal storage proposal) internal view returns (bool) {
    return proposal.timestamp > 0;
  }

  // call has been separated into its own function in order to take advantage
  // of the Solidity's code generator to produce a loop that copies tx.data into memory.
  /**
   * @notice Executes a function call.
   * @param value The value of Celo Gold to be sent with the function call.
   * @param destination The destination address of the function call.
   * @param dataLength The length of the data to be included in the function call.
   * @param data The data to be included in the function call.
   */
  function externalCall(address destination, uint256 value, uint256 dataLength, bytes memory data)
    private
    returns (bool)
  {
    bool result;

    if (dataLength > 0)
      require(AddressesHelper.isContract(destination), "Invalid contract address");

    /* solhint-disable no-inline-assembly */
    assembly {
      /* solhint-disable max-line-length */
      let x := mload(0x40) // "Allocate" memory for output (0x40 is where "free memory" pointer is stored by convention)
      let d := add(data, 32) // First 32 bytes are the padded length of data, so exclude that
      result := call(
        sub(gas, 34710), // 34710 is the value that solidity is currently emitting
        // It includes callGas (700) + callVeryLow (3, to pay for SUB) + callValueTransferGas (9000) +
        // callNewAccountGas (25000, in case the destination address does not exist and needs creating)
        destination,
        value,
        d,
        dataLength, // Size of the input (in bytes) - this is what fixes the padding problem
        x,
        0 // Output is ignored, therefore the output size is zero
      )
      /* solhint-enable max-line-length */
    }
    /* solhint-enable no-inline-assembly */
    return result;
  }
}<|MERGE_RESOLUTION|>--- conflicted
+++ resolved
@@ -190,11 +190,7 @@
           transactions[i].data.length,
           transactions[i].data
         ),
-<<<<<<< HEAD
-        "Executing transaction failed"
-=======
         "Proposal execution failed"
->>>>>>> ea91f529
       );
     }
   }
