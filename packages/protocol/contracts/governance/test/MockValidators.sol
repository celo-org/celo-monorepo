pragma solidity ^0.5.13;

import "openzeppelin-solidity/contracts/math/SafeMath.sol";

import "../interfaces/IValidators.sol";
<<<<<<< HEAD
import "../../../contracts-0.8/common/IsL2Check.sol";
=======

// Mocks Validators, compatible with 0.5
// For forge tests, can be avoided with calls to deployCodeTo
>>>>>>> dc64bf21

// Mocks Validators, compatible with 0.5
// For forge tests, can be avoided with calls to deployCodeTo

/**
 * @title Holds a list of addresses of validators
 */
<<<<<<< HEAD
contract MockValidators is IValidators, IsL2Check {
=======
contract MockValidators is IValidators {
>>>>>>> dc64bf21
  using SafeMath for uint256;

  event HavelSlashingMultiplierHalved(address validator);
  event ValidatorDeaffiliatedCalled(address validator);

  uint256 private constant FIXED1_UINT = 1000000000000000000000000;

  mapping(address => bool) public isValidator;
  mapping(address => bool) public isValidatorGroup;
  mapping(address => uint256) private numGroupMembers;
  mapping(address => uint256) private lockedGoldRequirements;
  mapping(address => bool) private doesNotMeetAccountLockedGoldRequirements;
  mapping(address => address[]) private members;
  mapping(address => address) private affiliations;
  mapping(address => uint256) private commissions;
  uint256 private numRegisteredValidators;
  mapping(address => uint256) private epochRewards;
  uint256 public mintedStable;

  function updateEcdsaPublicKey(address, address, bytes calldata) external returns (bool) {
<<<<<<< HEAD
    return true;
  }

  function updatePublicKeys(
    address,
    address,
    bytes calldata,
    bytes calldata,
    bytes calldata
  ) external returns (bool) {
    allowOnlyL1();
=======
>>>>>>> dc64bf21
    return true;
  }

  function setValidator(address account) external {
    isValidator[account] = true;
  }

  function setValidatorGroup(address group) external {
    isValidatorGroup[group] = true;
  }

  function affiliate(address group) external returns (bool) {
    affiliations[msg.sender] = group;
    return true;
  }

  function setDoesNotMeetAccountLockedGoldRequirements(address account) external {
    doesNotMeetAccountLockedGoldRequirements[account] = true;
  }

  function setNumRegisteredValidators(uint256 value) external {
    numRegisteredValidators = value;
  }

  function setMembers(address group, address[] calldata _members) external {
    members[group] = _members;
    for (uint256 i; i < _members.length; i++) {
      affiliations[_members[i]] = group;
    }
  }

  function setCommission(address group, uint256 commission) external {
    commissions[group] = commission;
  }

  function setAccountLockedGoldRequirement(address account, uint256 value) external {
    lockedGoldRequirements[account] = value;
  }

  function halveSlashingMultiplier(address validator) external {
    emit HavelSlashingMultiplierHalved(validator);
  }

  function forceDeaffiliateIfValidator(address validator) external {
    emit ValidatorDeaffiliatedCalled(validator);
  }

  function getValidatorsGroup(address validator) external view returns (address) {
    return affiliations[validator];
  }

  function getTopGroupValidatorsAccounts(
    address group,
    uint256 n
  ) external view returns (address[] memory) {
    return getTopGroupValidators(group, n);
  }

  function getValidatorGroup(
    address group
  )
    external
    view
    returns (address[] memory, uint256, uint256, uint256, uint256[] memory, uint256, uint256)
  {
    uint256[] memory sizeHistory;
    return (members[group], commissions[group], 0, 0, sizeHistory, 0, 0);
  }

  function getValidatorGroupSlashingMultiplier(address) external view returns (uint256) {
    return FIXED1_UINT;
  }

  function meetsAccountLockedGoldRequirements(address account) external view returns (bool) {
    return !doesNotMeetAccountLockedGoldRequirements[account];
  }

  function getNumRegisteredValidators() external view returns (uint256) {
    return numRegisteredValidators;
  }

  function getAccountLockedGoldRequirement(address account) external view returns (uint256) {
    return lockedGoldRequirements[account];
  }

  function getGroupsNumMembers(address[] calldata groups) external view returns (uint256[] memory) {
    uint256[] memory numMembers = new uint256[](groups.length);
    for (uint256 i = 0; i < groups.length; i = i.add(1)) {
      numMembers[i] = getGroupNumMembers(groups[i]);
    }
    return numMembers;
  }

  function groupMembershipInEpoch(address addr, uint256, uint256) external view returns (address) {
    return affiliations[addr];
  }

  function getGroupNumMembers(address group) public view returns (uint256) {
    return members[group].length;
  }

  function getTopGroupValidators(address group, uint256 n) public view returns (address[] memory) {
    require(n <= members[group].length);
    address[] memory validators = new address[](n);
    for (uint256 i = 0; i < n; i = i.add(1)) {
      validators[i] = members[group][i];
    }
    return validators;
  }

  // Not implemented in mock, added here to support the interface
  // without the interface, missing function erros get hard to debug

  function addFirstMember(address, address, address) external returns (bool) {
    revert("Method not implemented in mock");
  }

  function registerValidatorGroup(uint256) external returns (bool) {
    revert("Method not implemented in mock");
  }

<<<<<<< HEAD
  function registerValidatorNoBls(bytes calldata) external returns (bool) {
    revert("Method not implemented in mock");
  }
=======
  function registerValidator(bytes calldata) external returns (bool) {
    revert("Method not implemented in mock");
  }

  function registerValidatorNoBls(bytes calldata) external returns (bool) {
    revert("Method not implemented in mock");
  }

>>>>>>> dc64bf21
  function removeMember(address) external returns (bool) {
    revert("Method not implemented in mock");
  }
  function setGroupLockedGoldRequirements(uint256, uint256) external returns (bool) {
    revert("Method not implemented in mock");
  }
  function setMembershipHistoryLength(uint256) external returns (bool) {
    revert("Method not implemented in mock");
  }
  function setNextCommissionUpdate(uint256) external {
    revert("Method not implemented in mock");
  }
  function setSlashingMultiplierResetPeriod(uint256) external {
    revert("Method not implemented in mock");
  }

  function updateCommission() external {
    revert("Method not implemented in mock");
  }

<<<<<<< HEAD
  function updateBlsPublicKey(bytes calldata, bytes calldata) external returns (bool) {
    revert("Method not implemented in mock");
  }

  function setValidatorScoreParameters(uint256, uint256) external returns (bool) {
    revert("Method not implemented in mock");
  }

=======
>>>>>>> dc64bf21
  function setValidatorLockedGoldRequirements(uint256, uint256) external returns (bool) {
    revert("Method not implemented in mock");
  }

  function setMaxGroupSize(uint256) external returns (bool) {
    revert("Method not implemented in mock");
  }

<<<<<<< HEAD
  function setDowntimeGracePeriod(uint256) external {
    revert("Method not implemented in mock");
  }

=======
>>>>>>> dc64bf21
  function setCommissionUpdateDelay(uint256) external {
    revert("Method not implemented in mock");
  }

  function resetSlashingMultiplier() external {
    revert("Method not implemented in mock");
  }

  function reorderMember(address, address, address) external returns (bool) {
    revert("Method not implemented in mock");
  }

<<<<<<< HEAD
  function updateValidatorScoreFromSigner(address, uint256) external {
    revert("Method not implemented in mock");
  }

=======
>>>>>>> dc64bf21
  function mintStableToEpochManager(uint256 amount) external {
    mintedStable = mintedStable.add(amount);
  }

  function maxGroupSize() external view returns (uint256) {
    revert("Method not implemented in mock");
  }

<<<<<<< HEAD
  function getValidatorScoreParameters() external view returns (uint256, uint256) {
    revert("Method not implemented in mock");
  }

=======
>>>>>>> dc64bf21
  function getValidatorLockedGoldRequirements() external view returns (uint256, uint256) {
    revert("Method not implemented in mock");
  }

<<<<<<< HEAD
  function getValidatorBlsPublicKeyFromSigner(address) external view returns (bytes memory) {
    revert("Method not implemented in mock");
  }

=======
>>>>>>> dc64bf21
  function getRegisteredValidators() external view returns (address[] memory) {
    revert("Method not implemented in mock");
  }

  function getRegisteredValidatorGroups() external view returns (address[] memory) {
    revert("Method not implemented in mock");
  }

  function getMembershipInLastEpochFromSigner(address) external view returns (address) {
    revert("Method not implemented in mock");
  }

<<<<<<< HEAD
  function getMembershipInLastEpoch(address validator) external view returns (address) {
    return affiliations[validator];
=======
  function getMembershipInLastEpoch(address) external view returns (address) {
    revert("Method not implemented in mock");
>>>>>>> dc64bf21
  }

  function getMembershipHistoryLength() external view returns (uint256) {
    revert("Method not implemented in mock");
  }

  function addMember(address) external returns (bool) {
    revert("Method not implemented in mock");
  }

<<<<<<< HEAD
  function calculateEpochScore(uint256) external view returns (uint256) {
    revert("Method not implemented in mock");
  }

=======
>>>>>>> dc64bf21
  function deaffiliate() external returns (bool) {
    revert("Method not implemented in mock");
  }

  function deregisterValidator(uint256) external returns (bool) {
    revert("Method not implemented in mock");
  }

  function deregisterValidatorGroup(uint256) external returns (bool) {
    revert("Method not implemented in mock");
  }

<<<<<<< HEAD
  function distributeEpochPaymentsFromSigner(address, uint256) external onlyL1 returns (uint256) {
    revert("Method not implemented in mock");
  }

  function downtimeGracePeriod() external view returns (uint256) {
    revert("Method not implemented in mock");
  }

=======
>>>>>>> dc64bf21
  function getCommissionUpdateDelay() external view returns (uint256) {
    revert("Method not implemented in mock");
  }

  function getGroupLockedGoldRequirements() external view returns (uint256, uint256) {
    revert("Method not implemented in mock");
  }

  function computeEpochReward(address account, uint256, uint256) external view returns (uint256) {
    return epochRewards[account];
  }

  function setEpochRewards(address account, uint256 reward) external {
    epochRewards[account] = reward;
  }

<<<<<<< HEAD
  function registerValidator(
    bytes calldata,
    bytes calldata,
    bytes calldata
  ) external returns (bool) {
    revert("Method not implemented in mock");
  }

=======
>>>>>>> dc64bf21
  function getMembershipHistory(
    address
  ) external view returns (uint256[] memory, address[] memory, uint256, uint256) {
    revert("Method not implemented in mock");
  }

  function getValidator(
    address
  ) external view returns (bytes memory, bytes memory, address, uint256, address) {
    revert("Method not implemented in mock");
  }
}<|MERGE_RESOLUTION|>--- conflicted
+++ resolved
@@ -3,13 +3,6 @@
 import "openzeppelin-solidity/contracts/math/SafeMath.sol";
 
 import "../interfaces/IValidators.sol";
-<<<<<<< HEAD
-import "../../../contracts-0.8/common/IsL2Check.sol";
-=======
-
-// Mocks Validators, compatible with 0.5
-// For forge tests, can be avoided with calls to deployCodeTo
->>>>>>> dc64bf21
 
 // Mocks Validators, compatible with 0.5
 // For forge tests, can be avoided with calls to deployCodeTo
@@ -17,11 +10,7 @@
 /**
  * @title Holds a list of addresses of validators
  */
-<<<<<<< HEAD
-contract MockValidators is IValidators, IsL2Check {
-=======
 contract MockValidators is IValidators {
->>>>>>> dc64bf21
   using SafeMath for uint256;
 
   event HavelSlashingMultiplierHalved(address validator);
@@ -42,20 +31,6 @@
   uint256 public mintedStable;
 
   function updateEcdsaPublicKey(address, address, bytes calldata) external returns (bool) {
-<<<<<<< HEAD
-    return true;
-  }
-
-  function updatePublicKeys(
-    address,
-    address,
-    bytes calldata,
-    bytes calldata,
-    bytes calldata
-  ) external returns (bool) {
-    allowOnlyL1();
-=======
->>>>>>> dc64bf21
     return true;
   }
 
@@ -177,20 +152,14 @@
     revert("Method not implemented in mock");
   }
 
-<<<<<<< HEAD
+  function registerValidator(bytes calldata) external returns (bool) {
+    revert("Method not implemented in mock");
+  }
+
   function registerValidatorNoBls(bytes calldata) external returns (bool) {
     revert("Method not implemented in mock");
   }
-=======
-  function registerValidator(bytes calldata) external returns (bool) {
-    revert("Method not implemented in mock");
-  }
-
-  function registerValidatorNoBls(bytes calldata) external returns (bool) {
-    revert("Method not implemented in mock");
-  }
-
->>>>>>> dc64bf21
+
   function removeMember(address) external returns (bool) {
     revert("Method not implemented in mock");
   }
@@ -211,17 +180,6 @@
     revert("Method not implemented in mock");
   }
 
-<<<<<<< HEAD
-  function updateBlsPublicKey(bytes calldata, bytes calldata) external returns (bool) {
-    revert("Method not implemented in mock");
-  }
-
-  function setValidatorScoreParameters(uint256, uint256) external returns (bool) {
-    revert("Method not implemented in mock");
-  }
-
-=======
->>>>>>> dc64bf21
   function setValidatorLockedGoldRequirements(uint256, uint256) external returns (bool) {
     revert("Method not implemented in mock");
   }
@@ -230,13 +188,6 @@
     revert("Method not implemented in mock");
   }
 
-<<<<<<< HEAD
-  function setDowntimeGracePeriod(uint256) external {
-    revert("Method not implemented in mock");
-  }
-
-=======
->>>>>>> dc64bf21
   function setCommissionUpdateDelay(uint256) external {
     revert("Method not implemented in mock");
   }
@@ -249,13 +200,6 @@
     revert("Method not implemented in mock");
   }
 
-<<<<<<< HEAD
-  function updateValidatorScoreFromSigner(address, uint256) external {
-    revert("Method not implemented in mock");
-  }
-
-=======
->>>>>>> dc64bf21
   function mintStableToEpochManager(uint256 amount) external {
     mintedStable = mintedStable.add(amount);
   }
@@ -264,24 +208,10 @@
     revert("Method not implemented in mock");
   }
 
-<<<<<<< HEAD
-  function getValidatorScoreParameters() external view returns (uint256, uint256) {
-    revert("Method not implemented in mock");
-  }
-
-=======
->>>>>>> dc64bf21
   function getValidatorLockedGoldRequirements() external view returns (uint256, uint256) {
     revert("Method not implemented in mock");
   }
 
-<<<<<<< HEAD
-  function getValidatorBlsPublicKeyFromSigner(address) external view returns (bytes memory) {
-    revert("Method not implemented in mock");
-  }
-
-=======
->>>>>>> dc64bf21
   function getRegisteredValidators() external view returns (address[] memory) {
     revert("Method not implemented in mock");
   }
@@ -294,13 +224,8 @@
     revert("Method not implemented in mock");
   }
 
-<<<<<<< HEAD
   function getMembershipInLastEpoch(address validator) external view returns (address) {
     return affiliations[validator];
-=======
-  function getMembershipInLastEpoch(address) external view returns (address) {
-    revert("Method not implemented in mock");
->>>>>>> dc64bf21
   }
 
   function getMembershipHistoryLength() external view returns (uint256) {
@@ -311,13 +236,6 @@
     revert("Method not implemented in mock");
   }
 
-<<<<<<< HEAD
-  function calculateEpochScore(uint256) external view returns (uint256) {
-    revert("Method not implemented in mock");
-  }
-
-=======
->>>>>>> dc64bf21
   function deaffiliate() external returns (bool) {
     revert("Method not implemented in mock");
   }
@@ -330,17 +248,6 @@
     revert("Method not implemented in mock");
   }
 
-<<<<<<< HEAD
-  function distributeEpochPaymentsFromSigner(address, uint256) external onlyL1 returns (uint256) {
-    revert("Method not implemented in mock");
-  }
-
-  function downtimeGracePeriod() external view returns (uint256) {
-    revert("Method not implemented in mock");
-  }
-
-=======
->>>>>>> dc64bf21
   function getCommissionUpdateDelay() external view returns (uint256) {
     revert("Method not implemented in mock");
   }
@@ -357,17 +264,6 @@
     epochRewards[account] = reward;
   }
 
-<<<<<<< HEAD
-  function registerValidator(
-    bytes calldata,
-    bytes calldata,
-    bytes calldata
-  ) external returns (bool) {
-    revert("Method not implemented in mock");
-  }
-
-=======
->>>>>>> dc64bf21
   function getMembershipHistory(
     address
   ) external view returns (uint256[] memory, address[] memory, uint256, uint256) {
