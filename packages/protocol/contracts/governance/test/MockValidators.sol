pragma solidity ^0.5.13;

import "openzeppelin-solidity/contracts/math/SafeMath.sol";

import "../interfaces/IValidators.sol";
import "../../../contracts-0.8/common/IsL2Check.sol";

// Mocks Validators, compatible with 0.5
// For forge tests, can be avoided with calls to deployCodeTo

/**
 * @title Holds a list of addresses of validators
 */
contract MockValidators is IValidators, IsL2Check {
  using SafeMath for uint256;

  uint256 private constant FIXED1_UINT = 1000000000000000000000000;

  mapping(address => bool) public isValidator;
  mapping(address => bool) public isValidatorGroup;
  mapping(address => uint256) private numGroupMembers;
  mapping(address => uint256) private lockedGoldRequirements;
  mapping(address => bool) private doesNotMeetAccountLockedGoldRequirements;
  mapping(address => address[]) private members;
  mapping(address => address) private affiliations;
  mapping(address => uint256) private commissions;
  uint256 private numRegisteredValidators;

  function updateEcdsaPublicKey(address, address, bytes calldata) external returns (bool) {
    return true;
  }

  function updatePublicKeys(
    address,
    address,
    bytes calldata,
    bytes calldata,
    bytes calldata
  ) external returns (bool) {
    allowOnlyL1();
    return true;
  }

  function setValidator(address account) external {
    isValidator[account] = true;
  }

  function setValidatorGroup(address group) external {
    isValidatorGroup[group] = true;
  }

  function getValidatorsGroup(address validator) external view returns (address) {
    return affiliations[validator];
  }

  function affiliate(address group) external returns (bool) {
    affiliations[msg.sender] = group;
    return true;
  }

  function setDoesNotMeetAccountLockedGoldRequirements(address account) external {
    doesNotMeetAccountLockedGoldRequirements[account] = true;
  }

  function setNumRegisteredValidators(uint256 value) external {
    numRegisteredValidators = value;
  }

  function setMembers(address group, address[] calldata _members) external {
    members[group] = _members;
    for (uint256 i; i < _members.length; i++) {
      affiliations[_members[i]] = group;
    }
  }

  function setCommission(address group, uint256 commission) external {
    commissions[group] = commission;
  }

  function setAccountLockedGoldRequirement(address account, uint256 value) external {
    lockedGoldRequirements[account] = value;
  }

  function halveSlashingMultiplier(address) external {
    allowOnlyL1(); // TODO remove
  }

  function forceDeaffiliateIfValidator(address validator) external {
    allowOnlyL1(); // TODO remove
  }

<<<<<<< HEAD
  function getTopGroupValidators(address group, uint256 n) public view returns (address[] memory) {
    require(n <= members[group].length);
    address[] memory validators = new address[](n);
    for (uint256 i = 0; i < n; i = i.add(1)) {
      validators[i] = members[group][i];
    }
    return validators;
=======
  function getValidatorsGroup(address validator) external view returns (address) {
    return affiliations[validator];
  }

  function getTopGroupValidatorsAccounts(
    address group,
    uint256 n
  ) external view returns (address[] memory) {
    return getTopGroupValidators(group, n);
  }

  function getValidatorGroup(
    address group
  )
    external
    view
    returns (address[] memory, uint256, uint256, uint256, uint256[] memory, uint256, uint256)
  {
    uint256[] memory sizeHistory;
    return (members[group], commissions[group], 0, 0, sizeHistory, 0, 0);
>>>>>>> aa7b9bbe
  }

  function getTopGroupValidatorsAccounts(
    address group,
    uint256 n
  ) external view returns (address[] memory) {
    return getTopGroupValidators(group, n);
  }

  function getValidatorGroup(
    address group
  )
    external
    view
    returns (address[] memory, uint256, uint256, uint256, uint256[] memory, uint256, uint256)
  {
    uint256[] memory sizeHistory;
    return (members[group], commissions[group], 0, 0, sizeHistory, 0, 0);
  }

  function getValidatorGroupSlashingMultiplier(address) external view returns (uint256) {
    allowOnlyL1();
    return FIXED1_UINT;
  }

  function meetsAccountLockedGoldRequirements(address account) external view returns (bool) {
    return !doesNotMeetAccountLockedGoldRequirements[account];
  }

  function getNumRegisteredValidators() external view returns (uint256) {
    return numRegisteredValidators;
  }

  function getAccountLockedGoldRequirement(address account) external view returns (uint256) {
    return lockedGoldRequirements[account];
  }

  function calculateGroupEpochScore(uint256[] calldata uptimes) external view returns (uint256) {
    return uptimes[0];
  }

  function getGroupsNumMembers(address[] calldata groups) external view returns (uint256[] memory) {
    uint256[] memory numMembers = new uint256[](groups.length);
    for (uint256 i = 0; i < groups.length; i = i.add(1)) {
      numMembers[i] = getGroupNumMembers(groups[i]);
    }
    return numMembers;
  }

  function groupMembershipInEpoch(address addr, uint256, uint256) external view returns (address) {
    return affiliations[addr];
  }

  function getGroupNumMembers(address group) public view returns (uint256) {
    return members[group].length;
  }

<<<<<<< HEAD
=======
  function getTopGroupValidators(address group, uint256 n) public view returns (address[] memory) {
    require(n <= members[group].length);
    address[] memory validators = new address[](n);
    for (uint256 i = 0; i < n; i = i.add(1)) {
      validators[i] = members[group][i];
    }
    return validators;
  }

>>>>>>> aa7b9bbe
  // Not implemented in mock, added here to support the interface
  // without the interface, missing function erros get hard to debug

  function addFirstMember(address, address, address) external returns (bool) {
    revert("Method not implemented in mock");
  }

  function registerValidatorGroup(uint256) external returns (bool) {
    revert("Method not implemented in mock");
  }

  function registerValidatorNoBls(bytes calldata ecdsaPublicKey) external returns (bool) {
    revert("Method not implemented in mock");
  }
  function removeMember(address) external returns (bool) {
    revert("Method not implemented in mock");
  }
  function setGroupLockedGoldRequirements(uint256, uint256) external returns (bool) {
    revert("Method not implemented in mock");
  }
  function setMembershipHistoryLength(uint256) external returns (bool) {
    revert("Method not implemented in mock");
  }
  function setNextCommissionUpdate(uint256) external {
    revert("Method not implemented in mock");
  }
  function setSlashingMultiplierResetPeriod(uint256) external {
    revert("Method not implemented in mock");
  }

  function updateCommission() external {
    revert("Method not implemented in mock");
  }

  function updateBlsPublicKey(bytes calldata, bytes calldata) external returns (bool) {
    revert("Method not implemented in mock");
  }

  function setValidatorScoreParameters(uint256, uint256) external returns (bool) {
    revert("Method not implemented in mock");
  }

  function setValidatorLockedGoldRequirements(uint256, uint256) external returns (bool) {
    revert("Method not implemented in mock");
  }

  function setMaxGroupSize(uint256) external returns (bool) {
    revert("Method not implemented in mock");
  }

  function setDowntimeGracePeriod(uint256 value) external {
    revert("Method not implemented in mock");
  }

  function setCommissionUpdateDelay(uint256) external {
    revert("Method not implemented in mock");
  }

  function resetSlashingMultiplier() external {
    revert("Method not implemented in mock");
  }

  function reorderMember(address, address, address) external returns (bool) {
    revert("Method not implemented in mock");
  }

  function updateValidatorScoreFromSigner(address, uint256) external {
    revert("Method not implemented in mock");
  }

  function mintStableToEpochManager(uint256 amount) external {
    revert("Method not implemented in mock");
  }

  function maxGroupSize() external view returns (uint256) {
    revert("Method not implemented in mock");
  }

  function getValidatorScoreParameters() external view returns (uint256, uint256) {
    revert("Method not implemented in mock");
  }

  function getValidatorLockedGoldRequirements() external view returns (uint256, uint256) {
    revert("Method not implemented in mock");
  }

  function getValidatorBlsPublicKeyFromSigner(address) external view returns (bytes memory) {
    revert("Method not implemented in mock");
  }

  function getRegisteredValidators() external view returns (address[] memory) {
    revert("Method not implemented in mock");
  }

  function getRegisteredValidatorGroups() external view returns (address[] memory) {
    revert("Method not implemented in mock");
  }

  function getMembershipInLastEpochFromSigner(address) external view returns (address) {
    revert("Method not implemented in mock");
  }

  function getMembershipInLastEpoch(address) external view returns (address) {
    revert("Method not implemented in mock");
  }

  function getMembershipHistoryLength() external view returns (uint256) {
    revert("Method not implemented in mock");
  }

  function addMember(address) external returns (bool) {
    revert("Method not implemented in mock");
  }

  function calculateEpochScore(uint256) external view returns (uint256) {
    revert("Method not implemented in mock");
  }

  function deaffiliate() external returns (bool) {
    revert("Method not implemented in mock");
  }

  function deregisterValidator(uint256) external returns (bool) {
    revert("Method not implemented in mock");
  }

  function deregisterValidatorGroup(uint256) external returns (bool) {
    revert("Method not implemented in mock");
  }

<<<<<<< HEAD
  function distributeEpochPaymentsFromSigner(address, uint256) external returns (uint256) {
=======
  function distributeEpochPaymentsFromSigner(address, uint256) external onlyL1 returns (uint256) {
>>>>>>> aa7b9bbe
    revert("Method not implemented in mock");
  }

  function downtimeGracePeriod() external view returns (uint256) {
    revert("Method not implemented in mock");
  }

  function getCommissionUpdateDelay() external view returns (uint256) {
    revert("Method not implemented in mock");
  }

  function getGroupLockedGoldRequirements() external view returns (uint256, uint256) {
    revert("Method not implemented in mock");
  }

  function computeEpochReward(
    address account,
    uint256 score,
    uint256 maxPayment
  ) external view returns (uint256) {
    revert("Method not implemented in mock");
  }

  function registerValidator(
    bytes calldata,
    bytes calldata,
    bytes calldata
  ) external returns (bool) {
    revert("Method not implemented in mock");
  }

  function getMembershipHistory(
    address
  ) external view returns (uint256[] memory, address[] memory, uint256, uint256) {
    revert("Method not implemented in mock");
  }

  function getValidator(
    address account
  ) external view returns (bytes memory, bytes memory, address, uint256, address) {
    revert("Method not implemented in mock");
  }
}<|MERGE_RESOLUTION|>--- conflicted
+++ resolved
@@ -49,10 +49,6 @@
     isValidatorGroup[group] = true;
   }
 
-  function getValidatorsGroup(address validator) external view returns (address) {
-    return affiliations[validator];
-  }
-
   function affiliate(address group) external returns (bool) {
     affiliations[msg.sender] = group;
     return true;
@@ -89,15 +85,6 @@
     allowOnlyL1(); // TODO remove
   }
 
-<<<<<<< HEAD
-  function getTopGroupValidators(address group, uint256 n) public view returns (address[] memory) {
-    require(n <= members[group].length);
-    address[] memory validators = new address[](n);
-    for (uint256 i = 0; i < n; i = i.add(1)) {
-      validators[i] = members[group][i];
-    }
-    return validators;
-=======
   function getValidatorsGroup(address validator) external view returns (address) {
     return affiliations[validator];
   }
@@ -118,25 +105,6 @@
   {
     uint256[] memory sizeHistory;
     return (members[group], commissions[group], 0, 0, sizeHistory, 0, 0);
->>>>>>> aa7b9bbe
-  }
-
-  function getTopGroupValidatorsAccounts(
-    address group,
-    uint256 n
-  ) external view returns (address[] memory) {
-    return getTopGroupValidators(group, n);
-  }
-
-  function getValidatorGroup(
-    address group
-  )
-    external
-    view
-    returns (address[] memory, uint256, uint256, uint256, uint256[] memory, uint256, uint256)
-  {
-    uint256[] memory sizeHistory;
-    return (members[group], commissions[group], 0, 0, sizeHistory, 0, 0);
   }
 
   function getValidatorGroupSlashingMultiplier(address) external view returns (uint256) {
@@ -176,8 +144,6 @@
     return members[group].length;
   }
 
-<<<<<<< HEAD
-=======
   function getTopGroupValidators(address group, uint256 n) public view returns (address[] memory) {
     require(n <= members[group].length);
     address[] memory validators = new address[](n);
@@ -187,7 +153,6 @@
     return validators;
   }
 
->>>>>>> aa7b9bbe
   // Not implemented in mock, added here to support the interface
   // without the interface, missing function erros get hard to debug
 
@@ -318,11 +283,7 @@
     revert("Method not implemented in mock");
   }
 
-<<<<<<< HEAD
-  function distributeEpochPaymentsFromSigner(address, uint256) external returns (uint256) {
-=======
   function distributeEpochPaymentsFromSigner(address, uint256) external onlyL1 returns (uint256) {
->>>>>>> aa7b9bbe
     revert("Method not implemented in mock");
   }
 
