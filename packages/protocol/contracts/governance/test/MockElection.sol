--- conflicted
+++ resolved
@@ -48,7 +48,6 @@
     return electedValidators;
   }
 
-<<<<<<< HEAD
   function vote(address, uint256, address, address) external returns (bool) {
     return true;
   }
@@ -63,7 +62,8 @@
 
   function revokePending(address, uint256, address, address, uint256) external returns (bool) {
     return true;
-=======
+  }
+
   function forceDecrementVotes(
     address,
     uint256 value,
@@ -73,6 +73,5 @@
   ) external returns (uint256) {
     this.setActiveVotes(this.getActiveVotes() - value);
     return value;
->>>>>>> 1d41d57d
   }
 }