--- conflicted
+++ resolved
@@ -1,9 +1,4 @@
 pragma solidity >=0.5.13 <0.8.20;
-<<<<<<< HEAD
-
-import "../../../contracts-0.8/common/IsL2Check.sol";
-=======
->>>>>>> dc64bf21
 
 /**
  * @title Holds a list of addresses of validators
@@ -81,10 +76,7 @@
     return 0;
   }
 
-  function electValidatorSigners() external view onlyL1 returns (address[] memory) {
-    return electedValidators;
-  }
-  function electValidators() external view onlyL2 returns (address[] memory) {
+  function electValidatorSigners() external view returns (address[] memory) {
     return electedValidators;
   }
   function electValidatorAccounts() external view returns (address[] memory) {
@@ -110,11 +102,4 @@
   function distributeEpochRewards(address group, uint256 value, address, address) external {
     distributedEpochRewards[group] = value;
   }
-<<<<<<< HEAD
-
-  function electValidatorAccounts() external view returns (address[] memory) {
-    return electedValidators;
-  }
-=======
->>>>>>> dc64bf21
 }