pragma solidity ^0.5.13;

import "../interfaces/IGovernance.sol";

/**
 * @title A mock Governance for testing.
 */
contract MockGovernance is IGovernance {
  mapping(address => bool) public isVoting;
  mapping(address => uint256) public totalVotes;

  function() external payable {} // solhint-disable no-empty-blocks

  function setVoting(address voter) external {
    isVoting[voter] = true;
  }

  function setTotalVotes(address voter, uint256 votes) external {
    totalVotes[voter] = votes;
  }

  function getAmountOfGoldUsedForVoting(address account) external view returns (uint256) {
    return totalVotes[account];
  }

<<<<<<< HEAD
  function votePartially(
    uint256 proposalId,
    uint256 index,
    uint256 yesVotes,
    uint256 noVotes,
    uint256 abstainVotes
  ) external returns (bool) {
    return false;
  }

=======
>>>>>>> 49f3dc6b
  function getProposal(uint256 proposalId)
    external
    view
    returns (address, uint256, uint256, uint256, string memory, uint256, bool)
  {
    return (address(0), 0, 0, 0, "", 0, false);
  }

  function getReferendumStageDuration() external view returns (uint256) {
    return 0;
  }

<<<<<<< HEAD
  function getAccountNonvotingLockedGold(address account) external view returns (uint256) {
    return 0;
=======
  function votePartially(
    uint256 proposalId,
    uint256 index,
    uint256 yesVotes,
    uint256 noVotes,
    uint256 abstainVotes
  ) external returns (bool) {
    return false;
>>>>>>> 49f3dc6b
  }
}<|MERGE_RESOLUTION|>--- conflicted
+++ resolved
@@ -23,19 +23,6 @@
     return totalVotes[account];
   }
 
-<<<<<<< HEAD
-  function votePartially(
-    uint256 proposalId,
-    uint256 index,
-    uint256 yesVotes,
-    uint256 noVotes,
-    uint256 abstainVotes
-  ) external returns (bool) {
-    return false;
-  }
-
-=======
->>>>>>> 49f3dc6b
   function getProposal(uint256 proposalId)
     external
     view
@@ -48,10 +35,6 @@
     return 0;
   }
 
-<<<<<<< HEAD
-  function getAccountNonvotingLockedGold(address account) external view returns (uint256) {
-    return 0;
-=======
   function votePartially(
     uint256 proposalId,
     uint256 index,
@@ -60,6 +43,5 @@
     uint256 abstainVotes
   ) external returns (bool) {
     return false;
->>>>>>> 49f3dc6b
   }
 }