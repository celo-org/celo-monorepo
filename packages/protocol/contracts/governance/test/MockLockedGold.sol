pragma solidity ^0.5.13;

import "openzeppelin-solidity/contracts/math/SafeMath.sol";

import "../interfaces/ILockedGold.sol";

/**
 * @title A mock LockedGold for testing.
 */
contract MockLockedGold is ILockedGold {
  using SafeMath for uint256;

  struct Authorizations {
    address validator;
    address voter;
  }

  mapping(address => uint256) public accountTotalLockedGold;
  mapping(address => uint256) public nonvotingAccountBalance;
  mapping(address => address) public authorizedValidators;
  mapping(address => address) public authorizedBy;
  uint256 private totalLockedGold;
  mapping(address => bool) public slashingWhitelist;
  mapping(address => uint256) public totalGovernancePower;
  mapping(address => uint256) public accountTotalDelegatedAmountInPercents;

  function incrementNonvotingAccountBalance(address account, uint256 value) external {
    nonvotingAccountBalance[account] = nonvotingAccountBalance[account].add(value);
  }

  function decrementNonvotingAccountBalance(address account, uint256 value) public {
    nonvotingAccountBalance[account] = nonvotingAccountBalance[account].sub(value);
  }

  function setAccountTotalLockedGold(address account, uint256 value) external {
    accountTotalLockedGold[account] = value;
  }

  function setAccountTotalDelegatedAmountInPercents(address account, uint256 value) external {
    accountTotalDelegatedAmountInPercents[account] = value;
  }

  function setAccountTotalGovernancePower(address account, uint256 value) external {
    totalGovernancePower[account] = value;
  }

  function getAccountTotalLockedGold(address account) external view returns (uint256) {
    return accountTotalLockedGold[account];
  }

  function setTotalLockedGold(uint256 value) external {
    totalLockedGold = value;
  }
  function getTotalLockedGold() external view returns (uint256) {
    return totalLockedGold;
  }

  function lock() external payable {
    accountTotalLockedGold[msg.sender] = accountTotalLockedGold[msg.sender].add(msg.value);
  }

  function unlock(uint256 value) external {
    accountTotalLockedGold[msg.sender] = accountTotalLockedGold[msg.sender].sub(value);
  }

  function relock(uint256 index, uint256 value) external {
    // TODO: add implementation if necessary to mock behaviour
  }

  function withdraw(uint256 index) external {
    // TODO: add implementation if necessary to mock behaviour
  }

  function slash(
    address account,
    uint256 penalty,
    address,
    uint256,
    address[] calldata,
    address[] calldata,
    uint256[] calldata
  ) external {
    accountTotalLockedGold[account] = accountTotalLockedGold[account].sub(penalty);
  }
  function addSlasher(address slasher) external {
    slashingWhitelist[slasher] = true;
  }
  function removeSlasher(address slasher) external {
    slashingWhitelist[slasher] = false;
  }
  function isSlasher(address slasher) external view returns (bool) {
    return slashingWhitelist[slasher];
  }

  function getPendingWithdrawals(address)
    external
    view
    returns (uint256[] memory, uint256[] memory)
  {
    uint256[] memory empty = new uint256[](0);
    return (empty, empty);
  }

  function getTotalPendingWithdrawals(address) external view returns (uint256) {
    return 0;
  }

<<<<<<< HEAD
  function getAccountTotalDelegatedAmountInPercents(address account)
    external
    view
    returns (uint256)
  {
    return accountTotalDelegatedAmountInPercents[account];
  }

  function getAccountTotalGovernanceVotingPower(address account) external view returns (uint256) {
    return totalGovernancePower[account];
=======
  function getPendingWithdrawal(address account, uint256 index)
    external
    view
    returns (uint256, uint256)
  {
    return (0, 0);
  }

  function unlockingPeriod() external view returns (uint256) {
    return 0;
  }

  function getAccountNonvotingLockedGold(address account) external view returns (uint256) {
    return 0;
>>>>>>> 067115b8
  }
}<|MERGE_RESOLUTION|>--- conflicted
+++ resolved
@@ -105,7 +105,6 @@
     return 0;
   }
 
-<<<<<<< HEAD
   function getAccountTotalDelegatedAmountInPercents(address account)
     external
     view
@@ -116,7 +115,8 @@
 
   function getAccountTotalGovernanceVotingPower(address account) external view returns (uint256) {
     return totalGovernancePower[account];
-=======
+  }
+
   function getPendingWithdrawal(address account, uint256 index)
     external
     view
@@ -131,6 +131,5 @@
 
   function getAccountNonvotingLockedGold(address account) external view returns (uint256) {
     return 0;
->>>>>>> 067115b8
   }
 }