pragma solidity ^0.5.13;

import "openzeppelin-solidity/contracts/math/SafeMath.sol";

import "../interfaces/ILockedGold.sol";

/**
 * @title A mock LockedGold for testing.
 */
contract MockLockedGold is ILockedGold {
  using SafeMath for uint256;

  struct Authorizations {
    address validator;
    address voter;
  }

  mapping(address => uint256) public accountTotalLockedGold;
  mapping(address => uint256) public nonvotingAccountBalance;
  mapping(address => address) public authorizedValidators;
  mapping(address => address) public authorizedBy;
  uint256 private totalLockedGold;
  mapping(address => bool) public slashingWhitelist;
  mapping(address => uint256) public totalGovernancePower;
  mapping(address => uint256) public accountTotalDelegatedAmountInPercents;

  function incrementNonvotingAccountBalance(address account, uint256 value) external {
    nonvotingAccountBalance[account] = nonvotingAccountBalance[account].add(value);
  }

  function setAccountTotalLockedGold(address account, uint256 value) external {
    accountTotalLockedGold[account] = value;
  }

  function setAccountTotalDelegatedAmountInPercents(address account, uint256 value) external {
    accountTotalDelegatedAmountInPercents[account] = value;
  }

  function setAccountTotalGovernancePower(address account, uint256 value) external {
    totalGovernancePower[account] = value;
  }

  function setTotalLockedGold(uint256 value) external {
    totalLockedGold = value;
  }

  function lock() external payable {
    accountTotalLockedGold[msg.sender] = accountTotalLockedGold[msg.sender].add(msg.value);
  }

  function unlock(uint256 value) external {
    accountTotalLockedGold[msg.sender] = accountTotalLockedGold[msg.sender].sub(value);
  }

  function relock(uint256 index, uint256 value) external {
    // TODO: add implementation if necessary to mock behaviour
  }

  function withdraw(uint256 index) external {
    // TODO: add implementation if necessary to mock behaviour
  }

  function slash(
    address account,
    uint256 penalty,
    address,
    uint256,
    address[] calldata,
    address[] calldata,
    uint256[] calldata
  ) external {
    accountTotalLockedGold[account] = accountTotalLockedGold[account].sub(penalty);
  }
  function addSlasher(address slasher) external {
    slashingWhitelist[slasher] = true;
  }
  function removeSlasher(address slasher) external {
    slashingWhitelist[slasher] = false;
  }

  function getAccountTotalLockedGold(address account) external view returns (uint256) {
    return accountTotalLockedGold[account];
  }

  function getTotalLockedGold() external view returns (uint256) {
    return totalLockedGold;
  }
  function isSlasher(address slasher) external view returns (bool) {
    return slashingWhitelist[slasher];
  }

  function getPendingWithdrawals(address)
    external
    view
    returns (uint256[] memory, uint256[] memory)
  {
    uint256[] memory empty = new uint256[](0);
    return (empty, empty);
  }

  function getTotalPendingWithdrawals(address) external view returns (uint256) {
    return 0;
  }

  function getAccountTotalDelegatedFraction(address account) external view returns (uint256) {
    return accountTotalDelegatedAmountInPercents[account];
  }

  function getAccountTotalGovernanceVotingPower(address account) external view returns (uint256) {
    return totalGovernancePower[account];
  }

  function getPendingWithdrawal(address account, uint256 index)
    external
    view
    returns (uint256, uint256)
  {
    return (0, 0);
  }

  function unlockingPeriod() external view returns (uint256) {
    return 0;
  }

  function getAccountNonvotingLockedGold(address account) external view returns (uint256) {
    return 0;
  }

<<<<<<< HEAD
  function addSlasher(string calldata) external {
    require(false, "Not implemented");
=======
  function decrementNonvotingAccountBalance(address account, uint256 value) public {
    nonvotingAccountBalance[account] = nonvotingAccountBalance[account].sub(value);
>>>>>>> 3fec0b25
  }
}<|MERGE_RESOLUTION|>--- conflicted
+++ resolved
@@ -126,12 +126,7 @@
     return 0;
   }
 
-<<<<<<< HEAD
-  function addSlasher(string calldata) external {
-    require(false, "Not implemented");
-=======
   function decrementNonvotingAccountBalance(address account, uint256 value) public {
     nonvotingAccountBalance[account] = nonvotingAccountBalance[account].sub(value);
->>>>>>> 3fec0b25
   }
 }