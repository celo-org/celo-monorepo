pragma solidity ^0.5.3;

import "openzeppelin-solidity/contracts/math/SafeMath.sol";
import "openzeppelin-solidity/contracts/ownership/Ownable.sol";
import "openzeppelin-solidity/contracts/utils/ReentrancyGuard.sol";
import "solidity-bytes-utils/contracts/BytesLib.sol";

import "./UsingLockedGold.sol";
import "./interfaces/IValidators.sol";

import "../identity/interfaces/IRandom.sol";

import "../common/Initializable.sol";
import "../common/FixidityLib.sol";
import "../common/linkedlists/AddressLinkedList.sol";
import "../common/linkedlists/AddressSortedLinkedList.sol";


/**
 * @title A contract for registering and electing Validator Groups and Validators.
 */
contract Validators is IValidators, Ownable, ReentrancyGuard, Initializable, UsingLockedGold {

  using FixidityLib for FixidityLib.Fraction;
  using AddressLinkedList for LinkedList.List;
  using AddressSortedLinkedList for SortedLinkedList.List;
  using SafeMath for uint256;
  using BytesLib for bytes;

  // Address of the getValidator precompiled contract
  address constant public GET_VALIDATOR_ADDRESS = address(0xfa);

  // TODO(asa): These strings should be modifiable
  struct ValidatorGroup {
    string identifier;
    string name;
    string url;
    LinkedList.List members;
  }

  // TODO(asa): These strings should be modifiable
  struct Validator {
    string identifier;
    string name;
    string url;
    bytes publicKeysData;
    address affiliation;
  }

  struct LockedGoldCommitment {
    uint256 noticePeriod;
    uint256 value;
  }

  mapping(address => ValidatorGroup) private groups;
  mapping(address => Validator) private validators;
  // TODO(asa): Implement abstaining
  mapping(address => address) public voters;
  address[] private _groups;
  address[] private _validators;
  SortedLinkedList.List private votes;
  // TODO(asa): Support different requirements for groups vs. validators.
  LockedGoldCommitment private registrationRequirement;
  uint256 public minElectableValidators;
  uint256 public maxElectableValidators;
  FixidityLib.Fraction electionThreshold;
  uint256 totalVotes; // keeps track of total weight of accounts that have active votes

  address constant PROOF_OF_POSSESSION = address(0xff - 4);

  uint256 public maxGroupSize;

  event MinElectableValidatorsSet(
    uint256 minElectableValidators
  );

  event ElectionThresholdSet(
    uint256 electionThreshold
  );

  event MaxElectableValidatorsSet(
    uint256 maxElectableValidators
  );

  event MaxGroupSizeSet(
    uint256 maxGroupSize
  );

  event RegistrationRequirementSet(
    uint256 value,
    uint256 noticePeriod
  );

  event ValidatorRegistered(
    address indexed validator,
    string identifier,
    string name,
    string url,
    bytes publicKeysData
  );

  event ValidatorDeregistered(
    address indexed validator
  );

  event ValidatorAffiliated(
    address indexed validator,
    address indexed group
  );

  event ValidatorDeaffiliated(
    address indexed validator,
    address indexed group
  );

  event ValidatorGroupRegistered(
    address indexed group,
    string identifier,
    string name,
    string url
  );

  event ValidatorGroupDeregistered(
    address indexed group
  );

  event ValidatorGroupMemberAdded(
    address indexed group,
    address indexed validator
  );

  event ValidatorGroupMemberRemoved(
    address indexed group,
    address indexed validator
  );

  event ValidatorGroupMemberReordered(
    address indexed group,
    address indexed validator
  );

  event ValidatorGroupEmptied(
    address indexed group
  );

  event ValidatorGroupVoteCast(
    address indexed account,
    address indexed group,
    uint256 weight
  );

  event ValidatorGroupVoteRevoked(
    address indexed account,
    address indexed group,
    uint256 weight
  );

  /**
   * @notice Initializes critical variables.
   * @param registryAddress The address of the registry contract.
   * @param _minElectableValidators The minimum number of validators that can be elected.
   * @param _maxElectableValidators The maximum number of validators that can be elected.
   * @param requirementValue The minimum Locked Gold commitment value to register a group or
       validator.
   * @param requirementNoticePeriod The minimum Locked Gold commitment notice period to register
   *    a group or validator.
   * @param threshold The minimum ratio of votes a group needs before it's members can be elected.
   * @dev Should be called only once.
   */
  function initialize(
    address registryAddress,
    uint256 _minElectableValidators,
    uint256 _maxElectableValidators,
    uint256 requirementValue,
    uint256 requirementNoticePeriod,
<<<<<<< HEAD
    uint256 threshold
=======
    uint256 _maxGroupSize
>>>>>>> 58b9a2ec
  )
    external
    initializer
  {
    require(_minElectableValidators > 0 && _maxElectableValidators >= _minElectableValidators);
    _transferOwnership(msg.sender);
    setRegistry(registryAddress);
    setElectionThreshold(threshold);
    minElectableValidators = _minElectableValidators;
    maxElectableValidators = _maxElectableValidators;
    registrationRequirement.value = requirementValue;
    registrationRequirement.noticePeriod = requirementNoticePeriod;
    setMaxGroupSize(_maxGroupSize);
  }

  /**
   * @notice Updates the minimum number of validators that can be elected.
   * @param _minElectableValidators The minimum number of validators that can be elected.
   * @return True upon success.
   */
  function setMinElectableValidators(
    uint256 _minElectableValidators
  )
    external
    onlyOwner
    returns (bool)
  {
    require(
      _minElectableValidators > 0 &&
      _minElectableValidators != minElectableValidators &&
      _minElectableValidators <= maxElectableValidators
    );
    minElectableValidators = _minElectableValidators;
    emit MinElectableValidatorsSet(_minElectableValidators);
    return true;
  }

  /**
   * @notice Updates the maximum number of validators that can be elected.
   * @param _maxElectableValidators The maximum number of validators that can be elected.
   * @return True upon success.
   */
  function setMaxElectableValidators(
    uint256 _maxElectableValidators
  )
    external
    onlyOwner
    returns (bool)
  {
    require(
      _maxElectableValidators != maxElectableValidators &&
      _maxElectableValidators >= minElectableValidators
    );
    maxElectableValidators = _maxElectableValidators;
    emit MaxElectableValidatorsSet(_maxElectableValidators);
    return true;
  }

  /**
   * @notice Changes the maximum group size.
   * @param _maxGroupSize The maximum number of validators for each group.
   * @return True upon success.
   */
  function setMaxGroupSize(
    uint256 _maxGroupSize
  )
    public
    onlyOwner
    returns (bool)
  {
    require(_maxGroupSize > 0);
    maxGroupSize = _maxGroupSize;
    emit MaxGroupSizeSet(_maxGroupSize);
    return true;
  }

  /**
   * @notice Updates the minimum bonding requirements to register a validator group or validator.
   * @param value The minimum Locked Gold commitment value to register a group or validator.
   * @param noticePeriod The minimum Locked Gold commitment notice period to register a group or
   *   validator.
   * @return True upon success.
   * @dev The new requirement is only enforced for future validator or group registrations.
   */
  function setRegistrationRequirement(
    uint256 value,
    uint256 noticePeriod
  )
    external
    onlyOwner
    returns (bool)
  {
    require(
      value != registrationRequirement.value ||
      noticePeriod != registrationRequirement.noticePeriod
    );
    registrationRequirement.value = value;
    registrationRequirement.noticePeriod = noticePeriod;
    emit RegistrationRequirementSet(value, noticePeriod);
    return true;
  }

  /**
   * @notice Sets the election threshold.
   * @param threshold Election threshold as unwrapped Fraction.
   * @return True upon success.
   */
  function setElectionThreshold(uint256 threshold)
    public
    onlyOwner
    returns (bool)
  {
    electionThreshold = FixidityLib.wrap(threshold);
    require(
      electionThreshold.lt(FixidityLib.fixed1()),
      "Election threshold must be lower than 100%"
    );
    emit ElectionThresholdSet(threshold);
    return true;
  }

  /**
   * @notice Gets the election threshold.
   * @return Threshold value as unwrapped fraction.
   */
  function getElectionThreshold() external view returns (uint256) {
    return electionThreshold.unwrap();
  }


  /**
   * @notice Registers a validator unaffiliated with any validator group.
   * @param identifier An identifier for this validator.
   * @param name A name for the validator.
   * @param url A URL for the validator.
   * @param noticePeriod The notice period of the Locked Gold commitment that meets the
   *   requirements for validator registration.
   * @param publicKeysData Comprised of three tightly-packed elements:
   *    - publicKey - The public key that the validator is using for consensus, should match
   *      msg.sender. 64 bytes.
   *    - blsPublicKey - The BLS public key that the validator is using for consensus, should pass
   *      proof of possession. 48 bytes.
   *    - blsPoP - The BLS public key proof of possession. 96 bytes.
   * @return True upon success.
   * @dev Fails if the account is already a validator or validator group.
   * @dev Fails if the account does not have sufficient weight.
   */
  function registerValidator(
    string calldata identifier,
    string calldata name,
    string calldata url,
    bytes calldata publicKeysData,
    uint256 noticePeriod
  )
    external
    nonReentrant
    returns (bool)
  {
    require(
      bytes(identifier).length > 0 &&
      bytes(name).length > 0 &&
      bytes(url).length > 0 &&
      // secp256k1 public key + BLS public key + BLS proof of possession
      publicKeysData.length == (64 + 48 + 96)
    );
    bytes memory proofOfPossessionBytes = publicKeysData.slice(64, 48 + 96);
    require(checkProofOfPossession(proofOfPossessionBytes));

    address account = getAccountFromValidator(msg.sender);
    require(!isValidator(account) && !isValidatorGroup(account));
    require(meetsRegistrationRequirements(account, noticePeriod));

    Validator memory validator = Validator(identifier, name, url, publicKeysData, address(0));
    validators[account] = validator;
    _validators.push(account);
    emit ValidatorRegistered(account, identifier, name, url, publicKeysData);
    return true;
  }

  /**
   * @notice Checks a BLS proof of possession.
   * @param proofOfPossessionBytes The public key and signature of the proof of possession.
   * @return True upon success.
   */
  function checkProofOfPossession(bytes memory proofOfPossessionBytes) private returns (bool) {
    bool success;
    (success, ) = PROOF_OF_POSSESSION.call.value(0).gas(gasleft())(proofOfPossessionBytes);
    return success;
  }

  /**
   * @notice De-registers a validator, removing it from the group for which it is a member.
   * @param index The index of this validator in the list of all validators.
   * @return True upon success.
   * @dev Fails if the account is not a validator.
   */
  function deregisterValidator(uint256 index) external nonReentrant returns (bool) {
    address account = getAccountFromValidator(msg.sender);
    require(isValidator(account));
    Validator storage validator = validators[account];
    if (validator.affiliation != address(0)) {
      _deaffiliate(validator, account);
    }
    delete validators[account];
    deleteElement(_validators, account, index);
    emit ValidatorDeregistered(account);
    return true;
  }

  /**
   * @notice Affiliates a validator with a group, allowing it to be added as a member.
   * @param group The validator group with which to affiliate.
   * @return True upon success.
   * @dev De-affiliates with the previously affiliated group if present.
   */
  function affiliate(address group) external nonReentrant returns (bool) {
    address account = getAccountFromValidator(msg.sender);
    require(isValidator(account) && isValidatorGroup(group));
    Validator storage validator = validators[account];
    if (validator.affiliation != address(0)) {
      _deaffiliate(validator, account);
    }
    validator.affiliation = group;
    emit ValidatorAffiliated(account, group);
    return true;
  }

  /**
   * @notice De-affiliates a validator, removing it from the group for which it is a member.
   * @return True upon success.
   * @dev Fails if the account is not a validator with non-zero affiliation.
   */
  function deaffiliate() external nonReentrant returns (bool) {
    address account = getAccountFromValidator(msg.sender);
    require(isValidator(account));
    Validator storage validator = validators[account];
    require(validator.affiliation != address(0));
    _deaffiliate(validator, account);
    return true;
  }

  /**
   * @notice Registers a validator group with no member validators.
   * @param identifier A identifier for this validator group.
   * @param name A name for the validator group.
   * @param url A URL for the validator group.
   * @param noticePeriod The notice period of the Locked Gold commitment that meets the
   *   requirements for validator registration.
   * @return True upon success.
   * @dev Fails if the account is already a validator or validator group.
   * @dev Fails if the account does not have sufficient weight.
   */
  function registerValidatorGroup(
    string calldata identifier,
    string calldata name,
    string calldata url,
    uint256 noticePeriod
  )
    external
    nonReentrant
    returns (bool)
  {
    require(bytes(identifier).length > 0 && bytes(name).length > 0 && bytes(url).length > 0);
    address account = getAccountFromValidator(msg.sender);
    require(!isValidator(account) && !isValidatorGroup(account));
    require(meetsRegistrationRequirements(account, noticePeriod));
    ValidatorGroup storage group = groups[account];
    group.identifier = identifier;
    group.name = name;
    group.url = url;
    _groups.push(account);
    emit ValidatorGroupRegistered(account, identifier, name, url);
    return true;
  }

  /**
   * @notice De-registers a validator group.
   * @param index The index of this validator group in the list of all validator groups.
   * @return True upon success.
   * @dev Fails if the account is not a validator group with no members.
   */
  function deregisterValidatorGroup(uint256 index) external nonReentrant returns (bool) {
    address account = getAccountFromValidator(msg.sender);
    // Only empty Validator Groups can be deregistered.
    require(isValidatorGroup(account) && groups[account].members.numElements == 0);
    delete groups[account];
    deleteElement(_groups, account, index);
    emit ValidatorGroupDeregistered(account);
    return true;
  }

  /**
   * @notice Adds a member to the end of a validator group's list of members.
   * @param validator The validator to add to the group
   * @return True upon success.
   * @dev Fails if `validator` has not set their affiliation to this account.
   */
  function addMember(address validator) external nonReentrant returns (bool) {
    address account = getAccountFromValidator(msg.sender);
    require(isValidatorGroup(account) && isValidator(validator));
    ValidatorGroup storage group = groups[account];
    require(validators[validator].affiliation == account && !group.members.contains(validator));
    require(group.members.numElements < maxGroupSize, "Maximum group size exceeded");
    group.members.push(validator);
    emit ValidatorGroupMemberAdded(account, validator);
    return true;
  }

  /**
   * @notice Removes a member from a validator group.
   * @param validator The validator to remove from the group
   * @return True upon success.
   * @dev Fails if `validator` is not a member of the account's group.
   */
  function removeMember(address validator) external nonReentrant returns (bool) {
    address account = getAccountFromValidator(msg.sender);
    require(isValidatorGroup(account) && isValidator(validator));
    return _removeMember(account, validator);
  }

  /**
   * @notice Reorders a member within a validator group.
   * @param validator The validator to reorder.
   * @param lesserMember The member who will be behind `validator`, or 0 if `validator` will be the
   *   last member.
   * @param greaterMember The member who will be ahead of `validator`, or 0 if `validator` will be
   *   the first member.
   * @return True upon success.
   * @dev Fails if `validator` is not a member of the account's validator group.
   */
  function reorderMember(
    address validator,
    address lesserMember,
    address greaterMember
  )
    external
    nonReentrant
    returns (bool)
  {
    address account = getAccountFromValidator(msg.sender);
    require(isValidatorGroup(account) && isValidator(validator));
    ValidatorGroup storage group = groups[account];
    require(group.members.contains(validator));
    group.members.update(validator, lesserMember, greaterMember);
    emit ValidatorGroupMemberReordered(account, validator);
    return true;
  }

  /**
   * @notice Casts a vote for a validator group.
   * @param group The validator group to vote for.
   * @param lesser The group receiving fewer votes than `group`, or 0 if `group` has the
   *   fewest votes of any validator group.
   * @param greater The group receiving more votes than `group`, or 0 if `group` has the
   *   most votes of any validator group.
   * @return True upon success.
   * @dev Fails if `group` is empty or not a validator group.
   * @dev Fails if the account is frozen.
   */
  function vote(
    address group,
    address lesser,
    address greater
  )
    external
    nonReentrant
    returns (bool)
  {
    // Empty validator groups are not electable.
    require(isValidatorGroup(group) && groups[group].members.numElements > 0);
    address account = getAccountFromVoter(msg.sender);
    require(!isVotingFrozen(account));
    require(voters[account] == address(0));
    uint256 weight = getAccountWeight(account);
    require(weight > 0);
    totalVotes = totalVotes.add(weight);
    if (votes.contains(group)) {
      votes.update(
        group,
        votes.getValue(group).add(uint256(weight)),
        lesser,
        greater
      );
    } else {
      votes.insert(
        group,
        weight,
        lesser,
        greater
      );
    }
    voters[account] = group;
    emit ValidatorGroupVoteCast(account, group, weight);
    return true;
  }

  /**
   * @notice Revokes an outstanding vote for a validator group.
   * @param lesser The group receiving fewer votes than the group for which the vote was revoked,
   *   or 0 if that group has the fewest votes of any validator group.
   * @param greater The group receiving more votes than the group for which the vote was revoked,
   *   or 0 if that group has the most votes of any validator group.
   * @return True upon success.
   * @dev Fails if the account has not voted on a validator group.
   */
  function revokeVote(
    address lesser,
    address greater
  )
    external
    nonReentrant
    returns (bool)
  {
    address account = getAccountFromVoter(msg.sender);
    address group = voters[account];
    require(group != address(0));
    uint256 weight = getAccountWeight(account);
    totalVotes = totalVotes.sub(weight);
    // If the group we had previously voted on removed all its members it is no longer eligible
    // to receive votes and we don't have to worry about removing our vote.
    if (votes.contains(group)) {
      require(weight > 0);
      uint256 newVoteTotal = votes.getValue(group).sub(uint256(weight));
      if (newVoteTotal > 0) {
        votes.update(
          group,
          newVoteTotal,
          lesser,
          greater
        );
      } else {
        // Groups receiving no votes are not electable.
        votes.remove(group);
      }
    }
    voters[account] = address(0);
    emit ValidatorGroupVoteRevoked(account, group, weight);
    return true;
  }

  function validatorAddressFromCurrentSet(uint256 index) external view returns (address) {
    address validatorAddress;
    assembly {
      let newCallDataPosition := mload(0x40)
      mstore(newCallDataPosition, index)
      let success := staticcall(
        5000,
        0xfa,
        newCallDataPosition,
        32,
        0,
        0
      )
      returndatacopy(add(newCallDataPosition, 64), 0, 32)
      validatorAddress := mload(add(newCallDataPosition, 64))
    }

    return validatorAddress;
  }

  function numberValidatorsInCurrentSet() external view returns (uint256) {
    uint256 numberValidators;
    assembly {
      let success := staticcall(
        5000,
        0xf9,
        0,
        0,
        0,
        0
      )
      let returnData := mload(0x40)
      returndatacopy(returnData, 0, 32)
      numberValidators := mload(returnData)
    }

    return numberValidators;
  }

  /**
   * @notice Returns validator information.
   * @param account The account that registered the validator.
   * @return The unpacked validator struct.
   */
  function getValidator(
    address account
  )
    external
    view
    returns (
      string memory identifier,
      string memory name,
      string memory url,
      bytes memory publicKeysData,
      address affiliation
    )
  {
    require(isValidator(account));
    Validator storage validator = validators[account];
    return (
      validator.identifier,
      validator.name,
      validator.url,
      validator.publicKeysData,
      validator.affiliation
    );
  }

  /**
   * @notice Returns validator group information.
   * @param account The account that registered the validator group.
   * @return The unpacked validator group struct.
   */
  function getValidatorGroup(
    address account
  )
    external
    view
    returns (string memory, string memory, string memory, address[] memory)
  {
    require(isValidatorGroup(account));
    ValidatorGroup storage group = groups[account];
    return (group.identifier, group.name, group.url, group.members.getKeys());
  }

  /**
   * @notice Returns electable validator group addresses and their vote totals.
   * @return Electable validator group addresses and their vote totals.
   */
  function getValidatorGroupVotes() external view returns (address[] memory, uint256[] memory) {
    return votes.getElements();
  }

  /**
   * @notice Returns the number of votes a particular validator group has received.
   * @param group The account that registered the validator group.
   * @return The number of votes a particular validator group has received.
   */
  function getVotesReceived(address group) external view returns (uint256) {
    return votes.getValue(group);
  }

  /**
   * @notice Returns the Locked Gold commitment requirements to register a validator or group.
   * @return The minimum value and notice period for the Locked Gold commitment.
   */
  function getRegistrationRequirement() external view returns (uint256, uint256) {
    return (registrationRequirement.value, registrationRequirement.noticePeriod);
  }

  /**
   * @notice Returns the list of registered validator accounts.
   * @return The list of registered validator accounts.
   */
  function getRegisteredValidators() external view returns (address[] memory) {
    return _validators;
  }

  /**
   * @notice Returns the list of registered validator group accounts.
   * @return The list of registered validator group addresses.
   */
  function getRegisteredValidatorGroups() external view returns (address[] memory) {
    return _groups;
  }

  /**
   * @notice Returns whether a particular account is a registered validator or validator group.
   * @param account The account.
   * @return Whether a particular account is a registered validator or validator group.
   */
  function isValidating(address account) external view returns (bool) {
    return isValidator(account) || isValidatorGroup(account);
  }

  /**
   * @notice Returns whether a particular account is voting for a validator group.
   * @param account The account.
   * @return Whether a particular account is voting for a validator group.
   */
  function isVoting(address account) external view returns (bool) {
    return (voters[account] != address(0));
  }

  /**
   * @notice Returns a list of elected validators with seats allocated to groups via the D'Hondt
   *   method.
   * @return The list of elected validators.
   * @dev See https://en.wikipedia.org/wiki/D%27Hondt_method#Allocation for more information.
   */
  /* solhint-disable code-complexity */
  function getValidators() external view returns (address[] memory) {
    // Only members of these validator groups are eligible for election.
    uint256 numElectionGroups = maxElectableValidators;
    if (numElectionGroups > votes.list.numElements) {
      numElectionGroups = votes.list.numElements;
    }
    require(numElectionGroups > 0, "No votes have been cast");
    address[] memory electionGroups = votes.list.headN(numElectionGroups);
    // Holds the number of members elected for each of the eligible validator groups.
    uint256[] memory numMembersElected = new uint256[](electionGroups.length);
    uint256 totalNumMembersElected = 0;
    bool memberElectedInRound = true;

    // Assign a number of seats to each validator group.
    while (totalNumMembersElected < maxElectableValidators && memberElectedInRound) {
      memberElectedInRound = false;
      uint256 groupIndex = 0;
      FixidityLib.Fraction memory maxN = FixidityLib.wrap(0);
      for (uint256 i = 0; i < electionGroups.length; i = i.add(1)) {
        bool isWinningestGroupInRound = false;
        uint256 numVotes = votes.getValue(electionGroups[i]);
        FixidityLib.Fraction memory percentVotes = FixidityLib.newFixedFraction(
          numVotes,
          totalVotes
        );
        if (percentVotes.lt(electionThreshold)) break;
        (maxN, isWinningestGroupInRound) = dHondt(maxN, electionGroups[i], numMembersElected[i]);
        if (isWinningestGroupInRound) {
          memberElectedInRound = true;
          groupIndex = i;
        }
      }

      if (memberElectedInRound) {
        numMembersElected[groupIndex] = numMembersElected[groupIndex].add(1);
        totalNumMembersElected = totalNumMembersElected.add(1);
      }
    }
    require(totalNumMembersElected >= minElectableValidators);
    // Grab the top validators from each group that won seats.
    address[] memory electedValidators = new address[](totalNumMembersElected);
    totalNumMembersElected = 0;
    for (uint256 i = 0; i < electionGroups.length; i = i.add(1)) {
      address[] memory electedGroupMembers = groups[electionGroups[i]].members.headN(
        numMembersElected[i]
      );
      for (uint256 j = 0; j < electedGroupMembers.length; j = j.add(1)) {
        // We use the validating delegate if one is set.
        electedValidators[totalNumMembersElected] = getValidatorFromAccount(electedGroupMembers[j]);
        totalNumMembersElected = totalNumMembersElected.add(1);
      }
    }
    // Shuffle the validator set using validator-supplied entropy
    IRandom random = IRandom(registry.getAddressForOrDie(RANDOM_REGISTRY_ID));
    bytes32 r = random.random();
    for (uint256 i = electedValidators.length - 1; i > 0; i = i.sub(1)) {
      uint256 j = uint256(r) % (i + 1);
      (electedValidators[i], electedValidators[j]) = (electedValidators[j], electedValidators[i]);
      r = keccak256(abi.encodePacked(r));
    }
    return electedValidators;
  }
  /* solhint-enable code-complexity */

  /**
   * @notice Returns whether a particular account has a registered validator group.
   * @param account The account.
   * @return Whether a particular address is a registered validator group.
   */
  function isValidatorGroup(address account) public view returns (bool) {
    return bytes(groups[account].identifier).length > 0;
  }

  /**
   * @notice Returns whether a particular account has a registered validator.
   * @param account The account.
   * @return Whether a particular address is a registered validator.
   */
  function isValidator(address account) public view returns (bool) {
    return bytes(validators[account].identifier).length > 0;
  }

  /**
   * @notice Returns whether an account meets the requirements to register a validator or group.
   * @param account The account.
   * @param noticePeriod The notice period of the Locked Gold commitment that meets the
   *   requirements.
   * @return Whether an account meets the requirements to register a validator or group.
   */
  function meetsRegistrationRequirements(
    address account,
    uint256 noticePeriod
  )
    public
    view
    returns (bool)
  {
    uint256 value = getLockedCommitmentValue(account, noticePeriod);
    return (
      value >= registrationRequirement.value &&
      noticePeriod >= registrationRequirement.noticePeriod
    );
  }

  /**
   * @notice Deletes an element from a list of addresses.
   * @param list The list of addresses.
   * @param element The address to delete.
   * @param index The index of `element` in the list.
   */
  function deleteElement(address[] storage list, address element, uint256 index) private {
    require(index < list.length && list[index] == element);
    uint256 lastIndex = list.length.sub(1);
    list[index] = list[lastIndex];
    list[lastIndex] = address(0);
    list.length = lastIndex;
  }

  /**
   * @notice Removes a member from a validator group.
   * @param group The group from which the member should be removed.
   * @param validator The validator to remove from the group.
   * @return True upon success.
   * @dev If `validator` was the only member of `group`, `group` becomes unelectable.
   * @dev Fails if `validator` is not a member of `group`.
   */
  function _removeMember(address group, address validator) private returns (bool) {
    ValidatorGroup storage _group = groups[group];
    require(validators[validator].affiliation == group && _group.members.contains(validator));
    _group.members.remove(validator);
    emit ValidatorGroupMemberRemoved(group, validator);

    // Empty validator groups are not electable.
    if (groups[group].members.numElements == 0) {
      if (votes.contains(group)) {
        votes.remove(group);
      }
      emit ValidatorGroupEmptied(group);
    }
    return true;
  }

  /**
   * @notice De-affiliates a validator, removing it from the group for which it is a member.
   * @param validator The validator to deaffiliate from their affiliated validator group.
   * @param validatorAccount The LockedGold account of the validator.
   * @return True upon success.
   */
  function _deaffiliate(
    Validator storage validator,
    address validatorAccount
  )
    private
    returns (bool)
  {
    address affiliation = validator.affiliation;
    ValidatorGroup storage group = groups[affiliation];
    if (group.members.contains(validatorAccount)) {
      _removeMember(affiliation, validatorAccount);
    }
    emit ValidatorDeaffiliated(validatorAccount, affiliation);
    validator.affiliation = address(0);
    return true;
  }

  /**
   * @notice Runs D'Hondt for a validator group.
   * @param maxN The maximum number of votes per elected seat for a group in this round.
   * @param groupAddress The address of the validator group.
   * @param numMembersElected The number of members elected so far for this group.
   * @dev See https://en.wikipedia.org/wiki/D%27Hondt_method#Allocation for more information.
   * @return The new `maxN` and whether or not the group should win a seat in this round thus far.
   */
  function dHondt(
    FixidityLib.Fraction memory maxN,
    address groupAddress,
    uint256 numMembersElected
  )
    private
    view
    returns (FixidityLib.Fraction memory, bool)
  {
    ValidatorGroup storage group = groups[groupAddress];
    // Only consider groups with members left to be elected.
    if (group.members.numElements > numMembersElected) {
      FixidityLib.Fraction memory n = FixidityLib.newFixed(votes.getValue(groupAddress)).divide(
        FixidityLib.newFixed(numMembersElected.add(1))
      );
      if (n.gt(maxN)) {
        return (n, true);
      }
    }
    return (maxN, false);
  }
}<|MERGE_RESOLUTION|>--- conflicted
+++ resolved
@@ -173,11 +173,8 @@
     uint256 _maxElectableValidators,
     uint256 requirementValue,
     uint256 requirementNoticePeriod,
-<<<<<<< HEAD
+    uint256 _maxGroupSize,
     uint256 threshold
-=======
-    uint256 _maxGroupSize
->>>>>>> 58b9a2ec
   )
     external
     initializer
