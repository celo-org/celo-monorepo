--- conflicted
+++ resolved
@@ -14,21 +14,14 @@
 import "../common/FixidityLib.sol";
 import "../common/linkedlists/AddressLinkedList.sol";
 import "../common/UsingRegistry.sol";
-<<<<<<< HEAD
 import "../common/UsingPrecompiles.sol";
-=======
->>>>>>> 6ffdd363
 
 
 /**
  * @title A contract for registering and electing Validator Groups and Validators.
  */
-<<<<<<< HEAD
 contract Validators is
   IValidators, Ownable, ReentrancyGuard, Initializable, UsingRegistry, UsingPrecompiles {
-=======
-contract Validators is IValidators, Ownable, ReentrancyGuard, Initializable, UsingRegistry {
->>>>>>> 6ffdd363
 
   using FixidityLib for FixidityLib.Fraction;
   using AddressLinkedList for LinkedList.List;
@@ -68,8 +61,6 @@
   struct ValidatorGroup {
     string name;
     string url;
-    // TODO(asa): Add a function that allows groups to update their commission.
-    FixidityLib.Fraction commission;
     LinkedList.List members;
     // TODO(asa): Add a function that allows groups to update their commission.
     FixidityLib.Fraction commission;
@@ -94,14 +85,11 @@
     MembershipHistory membershipHistory;
   }
 
-<<<<<<< HEAD
   struct ValidatorScoreParameters {
     uint256 exponent;
     FixidityLib.Fraction adjustmentSpeed;
   }
 
-=======
->>>>>>> 6ffdd363
   mapping(address => ValidatorGroup) private groups;
   mapping(address => Validator) private validators;
   mapping(address => DeregistrationTimestamps) private deregistrationTimestamps;
@@ -109,7 +97,6 @@
   address[] private _validators;
   BalanceRequirements public balanceRequirements;
   DeregistrationLockups public deregistrationLockups;
-<<<<<<< HEAD
   ValidatorScoreParameters private validatorScoreParameters;
   uint256 public validatorEpochPayment;
   uint256 public membershipHistoryLength;
@@ -127,12 +114,6 @@
   event ValidatorScoreParametersSet(
     uint256 exponent,
     uint256 adjustmentSpeed
-=======
-  uint256 public maxGroupSize;
-
-  event MaxGroupSizeSet(
-    uint256 size
->>>>>>> 6ffdd363
   );
 
   event BalanceRequirementsSet(
@@ -191,14 +172,11 @@
     address indexed validator
   );
 
-<<<<<<< HEAD
   modifier onlyVm() {
     require(msg.sender == address(0));
     _;
   }
 
-=======
->>>>>>> 6ffdd363
   /**
    * @notice Initializes critical variables.
    * @param registryAddress The address of the registry contract.
@@ -206,13 +184,10 @@
    * @param validatorRequirement The minimum locked gold needed to register a validator.
    * @param groupLockup The duration the above gold remains locked after deregistration.
    * @param validatorLockup The duration the above gold remains locked after deregistration.
-<<<<<<< HEAD
    * @param validatorScoreExponent The exponent used in calculating validator scores.
    * @param validatorScoreAdjustmentSpeed The speed at which validator scores are adjusted.
    * @param _validatorEpochPayment The duration the above gold remains locked after deregistration.
    * @param _membershipHistoryLength The max number of entries for validator membership history.
-=======
->>>>>>> 6ffdd363
    * @param _maxGroupSize The maximum group size.
    * @dev Should be called only once.
    */
@@ -222,27 +197,20 @@
     uint256 validatorRequirement,
     uint256 groupLockup,
     uint256 validatorLockup,
-<<<<<<< HEAD
     uint256 validatorScoreExponent,
     uint256 validatorScoreAdjustmentSpeed,
     uint256 _validatorEpochPayment,
     uint256 _membershipHistoryLength,
-=======
->>>>>>> 6ffdd363
     uint256 _maxGroupSize
   )
     external
     initializer
   {
-<<<<<<< HEAD
     require(validatorScoreAdjustmentSpeed <= FixidityLib.fixed1().unwrap());
-=======
->>>>>>> 6ffdd363
     _transferOwnership(msg.sender);
     setRegistry(registryAddress);
     balanceRequirements = BalanceRequirements(groupRequirement, validatorRequirement);
     deregistrationLockups = DeregistrationLockups(groupLockup, validatorLockup);
-<<<<<<< HEAD
     validatorScoreParameters = ValidatorScoreParameters(
       validatorScoreExponent,
       FixidityLib.wrap(validatorScoreAdjustmentSpeed)
@@ -300,20 +268,6 @@
       FixidityLib.wrap(adjustmentSpeed)
     );
     emit ValidatorScoreParametersSet(exponent, adjustmentSpeed);
-=======
-    maxGroupSize = _maxGroupSize;
-  }
-
-  /**
-   * @notice Updates the maximum number of members a group can have.
-   * @param size The maximum group size.
-   * @return True upon success.
-   */
-  function setMaxGroupSize(uint256 size) external onlyOwner returns (bool) {
-    require(0 < size && size != maxGroupSize);
-    maxGroupSize = size;
-    emit MaxGroupSizeSet(size);
->>>>>>> 6ffdd363
     return true;
   }
 
@@ -407,7 +361,6 @@
     // Use the proof of possession bytes
     require(checkProofOfPossession(publicKeysData.slice(64, 48 + 96)));
 
-<<<<<<< HEAD
     address account = getLockedGold().getAccountFromActiveValidator(msg.sender);
     require(!isValidator(account) && !isValidatorGroup(account));
     require(meetsValidatorBalanceRequirements(account));
@@ -417,14 +370,6 @@
     validators[account].publicKeysData = publicKeysData;
     _validators.push(account);
     updateMembershipHistory(account, address(0));
-=======
-    address account = getLockedGold().getAccountFromValidator(msg.sender);
-    require(!isValidator(account) && !isValidatorGroup(account));
-    require(meetsValidatorBalanceRequirements(account));
-
-    validators[account] = Validator(name, url, publicKeysData, address(0));
-    _validators.push(account);
->>>>>>> 6ffdd363
     emit ValidatorRegistered(account, name, url, publicKeysData);
     return true;
   }
@@ -458,7 +403,6 @@
     return getLockedGold().getAccountTotalLockedGold(account) >= balanceRequirements.group;
   }
 
-<<<<<<< HEAD
   function getValidatorScoreParameters() external view returns (uint256, uint256) {
     return (validatorScoreParameters.exponent, validatorScoreParameters.adjustmentSpeed.unwrap());
   }
@@ -556,8 +500,6 @@
     }
   }
 
-=======
->>>>>>> 6ffdd363
   /**
    * @notice De-registers a validator, removing it from the group for which it is a member.
    * @param index The index of this validator in the list of all validators.
@@ -565,11 +507,7 @@
    * @dev Fails if the account is not a validator.
    */
   function deregisterValidator(uint256 index) external nonReentrant returns (bool) {
-<<<<<<< HEAD
     address account = getLockedGold().getAccountFromActiveValidator(msg.sender);
-=======
-    address account = getLockedGold().getAccountFromValidator(msg.sender);
->>>>>>> 6ffdd363
     require(isValidator(account));
     Validator storage validator = validators[account];
     if (validator.affiliation != address(0)) {
@@ -589,11 +527,7 @@
    * @dev De-affiliates with the previously affiliated group if present.
    */
   function affiliate(address group) external nonReentrant returns (bool) {
-<<<<<<< HEAD
     address account = getLockedGold().getAccountFromActiveValidator(msg.sender);
-=======
-    address account = getLockedGold().getAccountFromValidator(msg.sender);
->>>>>>> 6ffdd363
     require(isValidator(account) && isValidatorGroup(group));
     Validator storage validator = validators[account];
     if (validator.affiliation != address(0)) {
@@ -610,11 +544,7 @@
    * @dev Fails if the account is not a validator with non-zero affiliation.
    */
   function deaffiliate() external nonReentrant returns (bool) {
-<<<<<<< HEAD
     address account = getLockedGold().getAccountFromActiveValidator(msg.sender);
-=======
-    address account = getLockedGold().getAccountFromValidator(msg.sender);
->>>>>>> 6ffdd363
     require(isValidator(account));
     Validator storage validator = validators[account];
     require(validator.affiliation != address(0));
@@ -642,11 +572,7 @@
     require(bytes(name).length > 0);
     require(bytes(url).length > 0);
     require(commission <= FixidityLib.fixed1().unwrap(), "Commission can't be greater than 100%");
-<<<<<<< HEAD
     address account = getLockedGold().getAccountFromActiveValidator(msg.sender);
-=======
-    address account = getLockedGold().getAccountFromValidator(msg.sender);
->>>>>>> 6ffdd363
     require(!isValidator(account) && !isValidatorGroup(account));
     require(meetsValidatorGroupBalanceRequirements(account));
 
@@ -666,11 +592,7 @@
    * @dev Fails if the account is not a validator group with no members.
    */
   function deregisterValidatorGroup(uint256 index) external nonReentrant returns (bool) {
-<<<<<<< HEAD
     address account = getLockedGold().getAccountFromActiveValidator(msg.sender);
-=======
-    address account = getLockedGold().getAccountFromValidator(msg.sender);
->>>>>>> 6ffdd363
     // Only empty Validator Groups can be deregistered.
     require(isValidatorGroup(account) && groups[account].members.numElements == 0);
     delete groups[account];
@@ -688,7 +610,6 @@
    * @dev Fails if the group has zero members.
    */
   function addMember(address validator) external nonReentrant returns (bool) {
-<<<<<<< HEAD
     address account = getLockedGold().getAccountFromActiveValidator(msg.sender);
     require(groups[account].members.numElements > 0);
     return _addMember(account, validator, address(0), address(0));
@@ -715,16 +636,10 @@
     address account = getLockedGold().getAccountFromActiveValidator(msg.sender);
     require(groups[account].members.numElements == 0);
     return _addMember(account, validator, lesser, greater);
-=======
-    address account = getLockedGold().getAccountFromValidator(msg.sender);
-    require(isValidatorGroup(account) && isValidator(validator));
-    return _addMember(account, validator);
->>>>>>> 6ffdd363
   }
 
   /**
    * @notice Adds a member to the end of a validator group's list of members.
-<<<<<<< HEAD
    * @param group The address of the validator group.
    * @param validator The validator to add to the group.
    * @param lesser The address of the group that has received fewer votes than this group.
@@ -742,24 +657,14 @@
     returns (bool)
   {
     require(isValidatorGroup(group) && isValidator(validator));
-=======
-   * @param validator The validator to add to the group
-   * @return True upon success.
-   * @dev Fails if `validator` has not set their affiliation to this account.
-   */
-  function _addMember(address group, address validator) private returns (bool) {
->>>>>>> 6ffdd363
     ValidatorGroup storage _group = groups[group];
     require(_group.members.numElements < maxGroupSize, "group would exceed maximum size");
     require(validators[validator].affiliation == group && !_group.members.contains(validator));
     _group.members.push(validator);
-<<<<<<< HEAD
     if (_group.members.numElements == 1) {
       getElection().markGroupEligible(group, lesser, greater);
     }
     updateMembershipHistory(validator, group);
-=======
->>>>>>> 6ffdd363
     emit ValidatorGroupMemberAdded(group, validator);
     return true;
   }
@@ -771,11 +676,7 @@
    * @dev Fails if `validator` is not a member of the account's group.
    */
   function removeMember(address validator) external nonReentrant returns (bool) {
-<<<<<<< HEAD
     address account = getLockedGold().getAccountFromActiveValidator(msg.sender);
-=======
-    address account = getLockedGold().getAccountFromValidator(msg.sender);
->>>>>>> 6ffdd363
     require(isValidatorGroup(account) && isValidator(validator), "is not group and validator");
     return _removeMember(account, validator);
   }
@@ -799,11 +700,7 @@
     nonReentrant
     returns (bool)
   {
-<<<<<<< HEAD
     address account = getLockedGold().getAccountFromActiveValidator(msg.sender);
-=======
-    address account = getLockedGold().getAccountFromValidator(msg.sender);
->>>>>>> 6ffdd363
     require(isValidatorGroup(account) && isValidator(validator));
     ValidatorGroup storage group = groups[account];
     require(group.members.contains(validator));
@@ -817,11 +714,7 @@
    * @param account The account that may have to meet locked gold balance requirements.
    * @return The locked gold balance requirement for the supplied account.
    */
-<<<<<<< HEAD
   function getAccountBalanceRequirement(address account) public view returns (uint256) {
-=======
-  function getAccountBalanceRequirement(address account) external view returns (uint256) {
->>>>>>> 6ffdd363
     DeregistrationTimestamps storage timestamps = deregistrationTimestamps[account];
     if (
       isValidator(account) ||
@@ -838,14 +731,11 @@
     return 0;
   }
 
-<<<<<<< HEAD
-=======
   /**
    * @notice Returns the timestamp of the last time this account deregistered a validator or group.
    * @param account The account to query.
    * @return The timestamp of the last time this account deregistered a validator or group.
    */
->>>>>>> 6ffdd363
   function getDeregistrationTimestamps(address account) external view returns (uint256, uint256) {
     return (deregistrationTimestamps[account].group, deregistrationTimestamps[account].validator);
   }
@@ -912,11 +802,7 @@
    * @param n The number of members to return.
    * @return The top n group members for a particular group.
    */
-<<<<<<< HEAD
   function getTopGroupValidators(
-=======
-  function getTopValidatorsFromGroup(
->>>>>>> 6ffdd363
     address account,
     uint256 n
   )
