--- conflicted
+++ resolved
@@ -393,13 +393,8 @@
   /**
    * @notice Distributes epoch payments to `validator` and its group.
    */
-<<<<<<< HEAD
   function _distributeEpochPayment(address validator, uint256 maxPayment) internal returns (uint256) {
-    address account = getLockedGold().getAccountFromValidator(validator);
-=======
-  function _distributeEpochPayment(address validator) internal {
     address account = getAccounts().validationSignerToAccount(validator);
->>>>>>> fc95abc0
     require(isValidator(account));
     // The group that should be paid is the group that the validator was a member of at the
     // time it was elected.
