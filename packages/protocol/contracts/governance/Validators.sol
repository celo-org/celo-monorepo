pragma solidity ^0.5.3;

import "openzeppelin-solidity/contracts/math/Math.sol";
import "openzeppelin-solidity/contracts/math/SafeMath.sol";
import "openzeppelin-solidity/contracts/ownership/Ownable.sol";
import "openzeppelin-solidity/contracts/utils/ReentrancyGuard.sol";
import "solidity-bytes-utils/contracts/BytesLib.sol";

import "./interfaces/IValidators.sol";

import "../identity/interfaces/IRandom.sol";

import "../common/Initializable.sol";
import "../common/FixidityLib.sol";
import "../common/linkedlists/AddressLinkedList.sol";
import "../common/UsingRegistry.sol";
import "../common/UsingPrecompiles.sol";

/**
 * @title A contract for registering and electing Validator Groups and Validators.
 */
contract Validators is
  IValidators,
  Ownable,
  ReentrancyGuard,
  Initializable,
  UsingRegistry,
  UsingPrecompiles
{
  using FixidityLib for FixidityLib.Fraction;
  using AddressLinkedList for LinkedList.List;
  using SafeMath for uint256;
  using BytesLib for bytes;

  // For Validators, these requirements must be met in order to:
  //   1. Register a validator
  //   2. Affiliate with and be added to a group
  //   3. Receive epoch payments (note that the group must meet the group requirements as well)
  // Accounts may de-register their Validator `duration` seconds after they were last a member of a
  // group, after which no restrictions on Locked Gold will apply to the account.
  //
  // For Validator Groups, these requirements must be met in order to:
  //   1. Register a group
  //   2. Add a member to a group
  //   3. Receive epoch payments
  // Note that for groups, the requirement value is multiplied by the number of members, and is
  // enforced for `duration` seconds after the group last had that number of members.
  // Accounts may de-register their Group `duration` seconds after they were last non-empty, after
  // which no restrictions on Locked Gold will apply to the account.
  struct LockedGoldRequirements {
    uint256 value;
    // In seconds.
    uint256 duration;
  }

  struct ValidatorGroup {
    bool exists;
    LinkedList.List members;
    // TODO(asa): Add a function that allows groups to update their commission.
    FixidityLib.Fraction commission;
    // sizeHistory[i] contains the last time the group contained i members.
    uint256[] sizeHistory;
  }

  // Stores the epoch number at which a validator joined a particular group.
  struct MembershipHistoryEntry {
    uint256 epochNumber;
    address group;
  }

  // Stores the per-epoch membership history of a validator, used to determine which group
  // commission should be paid to at the end of an epoch.
  // Stores a timestamp of the last time the validator was removed from a group, used to determine
  // whether or not a group can de-register.
  struct MembershipHistory {
    // The key to the most recent entry in the entries mapping.
    uint256 tail;
    // The number of entries in this validators membership history.
    uint256 numEntries;
    mapping(uint256 => MembershipHistoryEntry) entries;
    uint256 lastRemovedFromGroupTimestamp;
  }

  struct PublicKeys {
    bytes ecdsa;
    bytes bls;
  }

  struct Validator {
    PublicKeys publicKeys;
    address affiliation;
    FixidityLib.Fraction score;
    MembershipHistory membershipHistory;
  }

  // Parameters that govern the calculation of validator's score.
  struct ValidatorScoreParameters {
    uint256 exponent;
    FixidityLib.Fraction adjustmentSpeed;
  }

  mapping(address => ValidatorGroup) private groups;
  mapping(address => Validator) private validators;
  address[] private registeredGroups;
  address[] private registeredValidators;
  LockedGoldRequirements public validatorLockedGoldRequirements;
  LockedGoldRequirements public groupLockedGoldRequirements;
  ValidatorScoreParameters private validatorScoreParameters;
  uint256 public membershipHistoryLength;
  uint256 public maxGroupSize;

  event MaxGroupSizeSet(uint256 size);
  event ValidatorEpochPaymentSet(uint256 value);
  event ValidatorScoreParametersSet(uint256 exponent, uint256 adjustmentSpeed);
  event GroupLockedGoldRequirementsSet(uint256 value, uint256 duration);
  event ValidatorLockedGoldRequirementsSet(uint256 value, uint256 duration);
  event MembershipHistoryLengthSet(uint256 length);
  event ValidatorRegistered(address indexed validator, bytes ecdsaPublicKey, bytes blsPublicKey);
  event ValidatorDeregistered(address indexed validator);
  event ValidatorAffiliated(address indexed validator, address indexed group);
  event ValidatorDeaffiliated(address indexed validator, address indexed group);
  event ValidatorEcdsaPublicKeyUpdated(address indexed validator, bytes ecdsaPublicKey);
  event ValidatorBlsPublicKeyUpdated(address indexed validator, bytes blsPublicKey);
  event ValidatorGroupRegistered(address indexed group, uint256 commission);
  event ValidatorGroupDeregistered(address indexed group);
  event ValidatorGroupMemberAdded(address indexed group, address indexed validator);
  event ValidatorGroupMemberRemoved(address indexed group, address indexed validator);
  event ValidatorGroupMemberReordered(address indexed group, address indexed validator);
  event ValidatorGroupCommissionUpdated(address indexed group, uint256 commission);

  modifier onlyVm() {
    require(msg.sender == address(0), "Only VM can call");
    _;
  }

  /**
   * @notice Initializes critical variables.
   * @param registryAddress The address of the registry contract.
   * @param groupRequirementValue The Locked Gold requirement amount for groups.
   * @param groupRequirementDuration The Locked Gold requirement duration for groups.
   * @param validatorRequirementValue The Locked Gold requirement amount for validators.
   * @param validatorRequirementDuration The Locked Gold requirement duration for validators.
   * @param validatorScoreExponent The exponent used in calculating validator scores.
   * @param validatorScoreAdjustmentSpeed The speed at which validator scores are adjusted.
   * @param _membershipHistoryLength The max number of entries for validator membership history.
   * @param _maxGroupSize The maximum group size.
   * @dev Should be called only once.
   */
  function initialize(
    address registryAddress,
    uint256 groupRequirementValue,
    uint256 groupRequirementDuration,
    uint256 validatorRequirementValue,
    uint256 validatorRequirementDuration,
    uint256 validatorScoreExponent,
    uint256 validatorScoreAdjustmentSpeed,
    uint256 _membershipHistoryLength,
    uint256 _maxGroupSize
  ) external initializer {
    _transferOwnership(msg.sender);
    setRegistry(registryAddress);
    setGroupLockedGoldRequirements(groupRequirementValue, groupRequirementDuration);
    setValidatorLockedGoldRequirements(validatorRequirementValue, validatorRequirementDuration);
    setValidatorScoreParameters(validatorScoreExponent, validatorScoreAdjustmentSpeed);
    setMaxGroupSize(_maxGroupSize);
    setMembershipHistoryLength(_membershipHistoryLength);
  }

  /**
   * @notice Updates the maximum number of members a group can have.
   * @param size The maximum group size.
   * @return True upon success.
   */
  function setMaxGroupSize(uint256 size) public onlyOwner returns (bool) {
    require(0 < size, "Max group size cannot be zero");
    require(size != maxGroupSize, "Max group size not changed");
    maxGroupSize = size;
    emit MaxGroupSizeSet(size);
    return true;
  }

  /**
   * @notice Updates the number of validator group membership entries to store.
   * @param length The number of validator group membership entries to store.
   * @return True upon success.
   */
  function setMembershipHistoryLength(uint256 length) public onlyOwner returns (bool) {
    require(0 < length, "Membership history length cannot be zero");
    require(length != membershipHistoryLength, "Membership history length not changed");
    membershipHistoryLength = length;
    emit MembershipHistoryLengthSet(length);
    return true;
  }

  /**
<<<<<<< HEAD
   * @notice Sets the per-epoch payment in Celo Dollars for validators, less group commission.
   * @param value The value in Celo Dollars.
   * @return True upon success.
   */
  function setValidatorEpochPayment(uint256 value) public onlyOwner returns (bool) {
    require(value != validatorEpochPayment, "Validator epoch payment not changed");
    validatorEpochPayment = value;
    emit ValidatorEpochPaymentSet(value);
    return true;
  }

  /**
=======
>>>>>>> e8c00498
   * @notice Updates the validator score parameters.
   * @param exponent The exponent used in calculating the score.
   * @param adjustmentSpeed The speed at which the score is adjusted.
   * @return True upon success.
   */
  function setValidatorScoreParameters(uint256 exponent, uint256 adjustmentSpeed)
    public
    onlyOwner
    returns (bool)
  {
    require(
      adjustmentSpeed <= FixidityLib.fixed1().unwrap(),
      "Adjustment speed cannot be larger than 1"
    );
    require(
      exponent != validatorScoreParameters.exponent ||
        !FixidityLib.wrap(adjustmentSpeed).equals(validatorScoreParameters.adjustmentSpeed),
      "Adjustment speed and exponent not changed"
    );
    validatorScoreParameters = ValidatorScoreParameters(
      exponent,
      FixidityLib.wrap(adjustmentSpeed)
    );
    emit ValidatorScoreParametersSet(exponent, adjustmentSpeed);
    return true;
  }

  /**
   * @notice Returns the maximum number of members a group can add.
   * @return The maximum number of members a group can add.
   */
  function getMaxGroupSize() external view returns (uint256) {
    return maxGroupSize;
  }

  /**
   * @notice Updates the Locked Gold requirements for Validator Groups.
   * @param value The per-member amount of Locked Gold required.
   * @param duration The time (in seconds) that these requirements persist for.
   * @return True upon success.
   */
  function setGroupLockedGoldRequirements(uint256 value, uint256 duration)
    public
    onlyOwner
    returns (bool)
  {
    LockedGoldRequirements storage requirements = groupLockedGoldRequirements;
    require(
      value != requirements.value || duration != requirements.duration,
      "Group requirements not changed"
    );
    groupLockedGoldRequirements = LockedGoldRequirements(value, duration);
    emit GroupLockedGoldRequirementsSet(value, duration);
    return true;
  }

  /**
   * @notice Updates the Locked Gold requirements for Validators.
   * @param value The amount of Locked Gold required.
   * @param duration The time (in seconds) that these requirements persist for.
   * @return True upon success.
   */
  function setValidatorLockedGoldRequirements(uint256 value, uint256 duration)
    public
    onlyOwner
    returns (bool)
  {
    LockedGoldRequirements storage requirements = validatorLockedGoldRequirements;
    require(
      value != requirements.value || duration != requirements.duration,
      "Validator requirements not changed"
    );
    validatorLockedGoldRequirements = LockedGoldRequirements(value, duration);
    emit ValidatorLockedGoldRequirementsSet(value, duration);
    return true;
  }

  /**
   * @notice Registers a validator unaffiliated with any validator group.
   * @param ecdsaPublicKey The ECDSA public key that the validator is using for consensus, should
   *   match the validator signer. 64 bytes.
   * @param blsPublicKey The BLS public key that the validator is using for consensus, should pass
   *   proof of possession. 96 bytes.
   * @param blsPop The BLS public key proof-of-possession, which consists of a signature on the
   *   account address. 48 bytes.
   * @return True upon success.
   * @dev Fails if the account is already a validator or validator group.
   * @dev Fails if the account does not have sufficient Locked Gold.
   */
<<<<<<< HEAD
  function registerValidator(bytes calldata publicKeysData) external nonReentrant returns (bool) {
    address account = getAccounts().activeValidationSignerToAccount(msg.sender);
    require(!isValidator(account) && !isValidatorGroup(account), "Already registered");
=======
  function registerValidator(
    bytes calldata ecdsaPublicKey,
    bytes calldata blsPublicKey,
    bytes calldata blsPop
  ) external nonReentrant returns (bool) {
    address account = getAccounts().signerToAccount(msg.sender);
    require(!isValidator(account) && !isValidatorGroup(account));
>>>>>>> e8c00498
    uint256 lockedGoldBalance = getLockedGold().getAccountTotalLockedGold(account);
    require(lockedGoldBalance >= validatorLockedGoldRequirements.value, "Deposit too small");
    Validator storage validator = validators[account];
    address signer = getAccounts().getValidatorSigner(account);
    _updateEcdsaPublicKey(validator, signer, ecdsaPublicKey);
    _updateBlsPublicKey(validator, account, blsPublicKey, blsPop);
    registeredValidators.push(account);
    updateMembershipHistory(account, address(0));
    emit ValidatorRegistered(account, ecdsaPublicKey, blsPublicKey);
    return true;
  }

  /**
   * @notice Returns the parameters that goven how a validator's score is calculated.
   * @return The parameters that goven how a validator's score is calculated.
   */
  function getValidatorScoreParameters() external view returns (uint256, uint256) {
    return (validatorScoreParameters.exponent, validatorScoreParameters.adjustmentSpeed.unwrap());
  }

  /**
   * @notice Returns the group membership history of a validator.
   * @param account The validator whose membership history to return.
   * @return The group membership history of a validator.
   */
  function getMembershipHistory(address account)
    external
    view
    returns (uint256[] memory, address[] memory, uint256)
  {
    MembershipHistory storage history = validators[account].membershipHistory;
    uint256[] memory epochs = new uint256[](history.numEntries);
    address[] memory membershipGroups = new address[](history.numEntries);
    for (uint256 i = 0; i < history.numEntries; i = i.add(1)) {
      uint256 index = history.tail.add(i);
      epochs[i] = history.entries[index].epochNumber;
      membershipGroups[i] = history.entries[index].group;
    }
    return (epochs, membershipGroups, history.lastRemovedFromGroupTimestamp);
  }

  /**
   * @notice Updates a validator's score based on its uptime for the epoch.
   * @param signer The validator signer of the validator account whose score needs updating.
   * @param uptime The Fixidity representation of the validator's uptime, between 0 and 1.
   * @return True upon success.
   */
  function updateValidatorScoreFromSigner(address signer, uint256 uptime) external onlyVm() {
    _updateValidatorScoreFromSigner(signer, uptime);
  }

  /**
   * @notice Updates a validator's score based on its uptime for the epoch.
   * @param signer The validator signer of the validator whose score needs updating.
   * @param uptime The Fixidity representation of the validator's uptime, between 0 and 1.
   * @dev new_score = uptime ** exponent * adjustmentSpeed + old_score * (1 - adjustmentSpeed)
   * @return True upon success.
   */
<<<<<<< HEAD
  function _updateValidatorScore(address validator, uint256 uptime) internal {
    address account = getAccounts().validationSignerToAccount(validator);
    require(isValidator(account), "Not a validator");
    require(uptime <= FixidityLib.fixed1().unwrap(), "Validator uptime too small");
=======
  function _updateValidatorScoreFromSigner(address signer, uint256 uptime) internal {
    address account = getAccounts().signerToAccount(signer);
    require(isValidator(account));
    require(uptime <= FixidityLib.fixed1().unwrap());
>>>>>>> e8c00498

    uint256 numerator;
    uint256 denominator;
    (numerator, denominator) = fractionMulExp(
      FixidityLib.fixed1().unwrap(),
      FixidityLib.fixed1().unwrap(),
      uptime,
      FixidityLib.fixed1().unwrap(),
      validatorScoreParameters.exponent,
      18
    );

    FixidityLib.Fraction memory epochScore = FixidityLib.wrap(numerator).divide(
      FixidityLib.wrap(denominator)
    );
    FixidityLib.Fraction memory newComponent = validatorScoreParameters.adjustmentSpeed.multiply(
      epochScore
    );

    FixidityLib.Fraction memory currentComponent = FixidityLib.fixed1().subtract(
      validatorScoreParameters.adjustmentSpeed
    );
    currentComponent = currentComponent.multiply(validators[account].score);
    validators[account].score = FixidityLib.wrap(
      Math.min(epochScore.unwrap(), newComponent.add(currentComponent).unwrap())
    );
  }

  /**
   * @notice Distributes epoch payments to the account associated with `signer` and its group.
   * @param signer The validator signer of the account to distribute the epoch payment to.
   * @param maxPayment The maximum payment to the validator. Actual payment is based on score and
   *   group commission.
   * @return The total payment paid to the validator and their group.
   */
  function distributeEpochPaymentsFromSigner(address signer, uint256 maxPayment)
    external
    onlyVm()
    returns (uint256)
  {
    return _distributeEpochPaymentsFromSigner(signer, maxPayment);
  }

  /**
   * @notice Distributes epoch payments to the account associated with `signer` and its group.
   * @param signer The validator signer of the validator to distribute the epoch payment to.
   * @param maxPayment The maximum payment to the validator. Actual payment is based on score and
   *   group commission.
   * @return The total payment paid to the validator and their group.
   */
<<<<<<< HEAD
  function _distributeEpochPayment(address validator) internal {
    address account = getAccounts().validationSignerToAccount(validator);
    require(isValidator(account), "Not a validator");
=======
  function _distributeEpochPaymentsFromSigner(address signer, uint256 maxPayment)
    internal
    returns (uint256)
  {
    address account = getAccounts().signerToAccount(signer);
    require(isValidator(account));
>>>>>>> e8c00498
    // The group that should be paid is the group that the validator was a member of at the
    // time it was elected.
    address group = getMembershipInLastEpoch(account);
    // Both the validator and the group must maintain the minimum locked gold balance in order to
    // receive epoch payments.
    if (meetsAccountLockedGoldRequirements(account) && meetsAccountLockedGoldRequirements(group)) {
      FixidityLib.Fraction memory totalPayment = FixidityLib.newFixed(maxPayment).multiply(
        validators[account].score
      );
      uint256 groupPayment = totalPayment.multiply(groups[group].commission).fromFixed();
      uint256 validatorPayment = totalPayment.fromFixed().sub(groupPayment);
      getStableToken().mint(group, groupPayment);
      getStableToken().mint(account, validatorPayment);
      return totalPayment.fromFixed();
    } else {
      return 0;
    }
  }

  /**
   * @notice De-registers a validator.
   * @param index The index of this validator in the list of all registered validators.
   * @return True upon success.
   * @dev Fails if the account is not a validator.
   * @dev Fails if the validator has been a member of a group too recently.
   */
  function deregisterValidator(uint256 index) external nonReentrant returns (bool) {
<<<<<<< HEAD
    address account = getAccounts().activeValidationSignerToAccount(msg.sender);
    require(isValidator(account), "Not a validator");
=======
    address account = getAccounts().signerToAccount(msg.sender);
    require(isValidator(account));
>>>>>>> e8c00498

    // Require that the validator has not been a member of a validator group for
    // `validatorLockedGoldRequirements.duration` seconds.
    Validator storage validator = validators[account];
    if (validator.affiliation != address(0)) {
      require(
        !groups[validator.affiliation].members.contains(account),
        "Has been group member recently"
      );
    }
    uint256 requirementEndTime = validator.membershipHistory.lastRemovedFromGroupTimestamp.add(
      validatorLockedGoldRequirements.duration
    );
    require(requirementEndTime < now, "Not yet requirement end time");

    // Remove the validator.
    deleteElement(registeredValidators, account, index);
    delete validators[account];
    emit ValidatorDeregistered(account);
    return true;
  }

  /**
   * @notice Affiliates a validator with a group, allowing it to be added as a member.
   * @param group The validator group with which to affiliate.
   * @return True upon success.
   * @dev De-affiliates with the previously affiliated group if present.
   */
  function affiliate(address group) external nonReentrant returns (bool) {
<<<<<<< HEAD
    address account = getAccounts().activeValidationSignerToAccount(msg.sender);
    require(isValidator(account), "Not a validator");
    require(isValidatorGroup(group), "Not a validator group");
    require(meetsAccountLockedGoldRequirements(account), "Validator doesn't meet requirements");
    require(meetsAccountLockedGoldRequirements(group), "Group doesn't meet requirements");
=======
    address account = getAccounts().signerToAccount(msg.sender);
    require(isValidator(account) && isValidatorGroup(group));
    require(meetsAccountLockedGoldRequirements(account));
    require(meetsAccountLockedGoldRequirements(group));
>>>>>>> e8c00498
    Validator storage validator = validators[account];
    if (validator.affiliation != address(0)) {
      _deaffiliate(validator, account);
    }
    validator.affiliation = group;
    emit ValidatorAffiliated(account, group);
    return true;
  }

  /**
   * @notice De-affiliates a validator, removing it from the group for which it is a member.
   * @return True upon success.
   * @dev Fails if the account is not a validator with non-zero affiliation.
   */
  function deaffiliate() external nonReentrant returns (bool) {
<<<<<<< HEAD
    address account = getAccounts().activeValidationSignerToAccount(msg.sender);
    require(isValidator(account), "Not a validator");
=======
    address account = getAccounts().signerToAccount(msg.sender);
    require(isValidator(account));
>>>>>>> e8c00498
    Validator storage validator = validators[account];
    require(validator.affiliation != address(0), "deaffiliate: not affiliated");
    _deaffiliate(validator, account);
    return true;
  }

  /**
   * @notice Updates a validator's BLS key.
   * @param blsPublicKey The BLS public key that the validator is using for consensus, should pass
   *   proof of possession. 48 bytes.
   * @param blsPop The BLS public key proof-of-possession, which consists of a signature on the
   *   account address. 48 bytes.
   * @return True upon success.
   */
<<<<<<< HEAD
  function updatePublicKeysData(bytes calldata publicKeysData) external returns (bool) {
    address account = getAccounts().activeValidationSignerToAccount(msg.sender);
    require(isValidator(account), "Not a validator");
=======
  function updateBlsPublicKey(bytes calldata blsPublicKey, bytes calldata blsPop)
    external
    returns (bool)
  {
    address account = getAccounts().signerToAccount(msg.sender);
    require(isValidator(account));
>>>>>>> e8c00498
    Validator storage validator = validators[account];
    _updateBlsPublicKey(validator, account, blsPublicKey, blsPop);
    emit ValidatorBlsPublicKeyUpdated(account, blsPublicKey);
    return true;
  }

  /**
   * @notice Updates a validator's BLS key.
   * @param validator The validator whose BLS public key should be updated.
   * @param account The address under which the validator is registered.
   * @param blsPublicKey The BLS public key that the validator is using for consensus, should pass
   *   proof of possession. 96 bytes.
   * @param blsPop The BLS public key proof-of-possession, which consists of a signature on the
   *   account address. 48 bytes.
   * @return True upon success.
   */
  function _updateBlsPublicKey(
    Validator storage validator,
    address account,
    bytes memory blsPublicKey,
    bytes memory blsPop
  ) private returns (bool) {
    require(blsPublicKey.length == 96);
    require(blsPop.length == 48);
    require(checkProofOfPossession(account, blsPublicKey, blsPop));
    validator.publicKeys.bls = blsPublicKey;
    return true;
  }

  /**
   * @notice Updates a validator's ECDSA key.
   * @param account The address under which the validator is registered.
   * @param signer The address which the validator is using to sign consensus messages.
   * @param ecdsaPublicKey The ECDSA public key corresponding to `signer`.
   * @return True upon success.
   */
  function updateEcdsaPublicKey(address account, address signer, bytes calldata ecdsaPublicKey)
    external
    onlyRegisteredContract(ACCOUNTS_REGISTRY_ID)
    returns (bool)
  {
    require(isValidator(account));
    Validator storage validator = validators[account];
    require(_updateEcdsaPublicKey(validator, signer, ecdsaPublicKey));
    emit ValidatorEcdsaPublicKeyUpdated(account, ecdsaPublicKey);
    return true;
  }

  /**
   * @notice Updates a validator's ECDSA key.
   * @param validator The validator whose ECDSA public key should be updated.
   * @param signer The address with which the validator is signing consensus messages.
   * @param ecdsaPublicKey The ECDSA public key that the validator is using for consensus. Should
   *   match `signer`. 64 bytes.
   * @return True upon success.
   */
  function _updateEcdsaPublicKey(
    Validator storage validator,
    address signer,
    bytes memory ecdsaPublicKey
  ) private returns (bool) {
    require(ecdsaPublicKey.length == 64);
    require(
<<<<<<< HEAD
      // secp256k1 public key + BLS public key + BLS proof of possession
      publicKeysData.length == (64 + 48 + 96),
      "Bad key data length"
    );
    // Use the proof of possession bytes
    require(
      checkProofOfPossession(msg.sender, publicKeysData.slice(64, 48 + 96)),
      "Invalid proof of possession"
    );
    validator.publicKeysData = publicKeysData;
=======
      address(uint160(uint256(keccak256(ecdsaPublicKey)))) == signer,
      "ECDSA key does not match signer"
    );
    validator.publicKeys.ecdsa = ecdsaPublicKey;
>>>>>>> e8c00498
    return true;
  }

  /**
   * @notice Registers a validator group with no member validators.
   * @param commission Fixidity representation of the commission this group receives on epoch
   *   payments made to its members.
   * @return True upon success.
   * @dev Fails if the account is already a validator or validator group.
   * @dev Fails if the account does not have sufficient weight.
   */
  function registerValidatorGroup(uint256 commission) external nonReentrant returns (bool) {
    require(commission <= FixidityLib.fixed1().unwrap(), "Commission can't be greater than 100%");
<<<<<<< HEAD
    address account = getAccounts().activeValidationSignerToAccount(msg.sender);
    require(!isValidator(account), "Already registered as validator");
    require(!isValidatorGroup(account), "Already registered as group");
=======
    address account = getAccounts().signerToAccount(msg.sender);
    require(!isValidator(account) && !isValidatorGroup(account));
>>>>>>> e8c00498
    uint256 lockedGoldBalance = getLockedGold().getAccountTotalLockedGold(account);
    require(lockedGoldBalance >= groupLockedGoldRequirements.value, "Not enough locked gold");
    ValidatorGroup storage group = groups[account];
    group.exists = true;
    group.commission = FixidityLib.wrap(commission);
    registeredGroups.push(account);
    emit ValidatorGroupRegistered(account, commission);
    return true;
  }

  /**
   * @notice De-registers a validator group.
   * @param index The index of this validator group in the list of all validator groups.
   * @return True upon success.
   * @dev Fails if the account is not a validator group with no members.
   * @dev Fails if the group has had members too recently.
   */
  function deregisterValidatorGroup(uint256 index) external nonReentrant returns (bool) {
    address account = getAccounts().signerToAccount(msg.sender);
    // Only Validator Groups that have never had members or have been empty for at least
    // `groupLockedGoldRequirements.duration` seconds can be deregistered.
    require(isValidatorGroup(account), "Not a validator group");
    require(groups[account].members.numElements == 0, "Validator group not empty");
    uint256[] storage sizeHistory = groups[account].sizeHistory;
    if (sizeHistory.length > 1) {
      require(
        sizeHistory[1].add(groupLockedGoldRequirements.duration) < now,
        "Hasn't been empty for long enough"
      );
    }
    delete groups[account];
    deleteElement(registeredGroups, account, index);
    emit ValidatorGroupDeregistered(account);
    return true;
  }

  /**
   * @notice Adds a member to the end of a validator group's list of members.
   * @param validator The validator to add to the group
   * @return True upon success.
   * @dev Fails if `validator` has not set their affiliation to this account.
   * @dev Fails if the group has zero members.
   */
  function addMember(address validator) external nonReentrant returns (bool) {
<<<<<<< HEAD
    address account = getAccounts().activeValidationSignerToAccount(msg.sender);
    require(groups[account].members.numElements > 0, "Validator group empty");
=======
    address account = getAccounts().signerToAccount(msg.sender);
    require(groups[account].members.numElements > 0);
>>>>>>> e8c00498
    return _addMember(account, validator, address(0), address(0));
  }

  /**
   * @notice Adds the first member to a group's list of members and marks it eligible for election.
   * @param validator The validator to add to the group
   * @param lesser The address of the group that has received fewer votes than this group.
   * @param greater The address of the group that has received more votes than this group.
   * @return True upon success.
   * @dev Fails if `validator` has not set their affiliation to this account.
   * @dev Fails if the group has > 0 members.
   */
  function addFirstMember(address validator, address lesser, address greater)
    external
    nonReentrant
    returns (bool)
  {
<<<<<<< HEAD
    address account = getAccounts().activeValidationSignerToAccount(msg.sender);
    require(groups[account].members.numElements == 0, "Validator group not empty");
=======
    address account = getAccounts().signerToAccount(msg.sender);
    require(groups[account].members.numElements == 0);
>>>>>>> e8c00498
    return _addMember(account, validator, lesser, greater);
  }

  /**
   * @notice Adds a member to the end of a validator group's list of members.
   * @param group The address of the validator group.
   * @param validator The validator to add to the group.
   * @param lesser The address of the group that has received fewer votes than this group.
   * @param greater The address of the group that has received more votes than this group.
   * @return True upon success.
   * @dev Fails if `validator` has not set their affiliation to this account.
   * @dev Fails if the group has > 0 members.
   */
  function _addMember(address group, address validator, address lesser, address greater)
    private
    returns (bool)
  {
    require(isValidatorGroup(group) && isValidator(validator), "Not validator and group");
    ValidatorGroup storage _group = groups[group];
    require(_group.members.numElements < maxGroupSize, "group would exceed maximum size");
    require(validators[validator].affiliation == group, "Not affiliated to group");
    require(!_group.members.contains(validator), "Already in group");
    uint256 numMembers = _group.members.numElements.add(1);
    require(meetsAccountLockedGoldRequirements(group), "Group requirements not met");
    require(meetsAccountLockedGoldRequirements(validator), "Validator requirements not met");
    _group.members.push(validator);
    if (numMembers == 1) {
      getElection().markGroupEligible(group, lesser, greater);
    }
    updateMembershipHistory(validator, group);
    updateSizeHistory(group, numMembers.sub(1));
    emit ValidatorGroupMemberAdded(group, validator);
    return true;
  }

  /**
   * @notice Removes a member from a validator group.
   * @param validator The validator to remove from the group
   * @return True upon success.
   * @dev Fails if `validator` is not a member of the account's group.
   */
  function removeMember(address validator) external nonReentrant returns (bool) {
    address account = getAccounts().signerToAccount(msg.sender);
    require(isValidatorGroup(account) && isValidator(validator), "is not group and validator");
    return _removeMember(account, validator);
  }

  /**
   * @notice Reorders a member within a validator group.
   * @param validator The validator to reorder.
   * @param lesserMember The member who will be behind `validator`, or 0 if `validator` will be the
   *   last member.
   * @param greaterMember The member who will be ahead of `validator`, or 0 if `validator` will be
   *   the first member.
   * @return True upon success.
   * @dev Fails if `validator` is not a member of the account's validator group.
   */
  function reorderMember(address validator, address lesserMember, address greaterMember)
    external
    nonReentrant
    returns (bool)
  {
<<<<<<< HEAD
    address account = getAccounts().activeValidationSignerToAccount(msg.sender);
    require(isValidatorGroup(account), "Not a group");
    require(isValidator(validator), "Not a validator");
=======
    address account = getAccounts().signerToAccount(msg.sender);
    require(isValidatorGroup(account) && isValidator(validator));
>>>>>>> e8c00498
    ValidatorGroup storage group = groups[account];
    require(group.members.contains(validator), "Not a member of the group");
    group.members.update(validator, lesserMember, greaterMember);
    emit ValidatorGroupMemberReordered(account, validator);
    return true;
  }

  /**
   * @notice Updates a validator group's commission.
   * @param commission Fixidity representation of the commission this group receives on epoch
   *   payments made to its members. Must be in the range [0, 1.0].
   * @return True upon success.
   */
  function updateCommission(uint256 commission) external returns (bool) {
<<<<<<< HEAD
    address account = getAccounts().activeValidationSignerToAccount(msg.sender);
    require(isValidatorGroup(account), "Not a validator group");
=======
    address account = getAccounts().signerToAccount(msg.sender);
    require(isValidatorGroup(account));
>>>>>>> e8c00498
    ValidatorGroup storage group = groups[account];
    require(commission <= FixidityLib.fixed1().unwrap(), "Commission can't be greater than 100%");
    require(commission != group.commission.unwrap(), "Commission must be different");
    group.commission = FixidityLib.wrap(commission);
    emit ValidatorGroupCommissionUpdated(account, commission);
    return true;
  }

  /**
   * @notice Returns the current locked gold balance requirement for the supplied account.
   * @param account The account that may have to meet locked gold balance requirements.
   * @return The current locked gold balance requirement for the supplied account.
   */
  function getAccountLockedGoldRequirement(address account) public view returns (uint256) {
    if (isValidator(account)) {
      return validatorLockedGoldRequirements.value;
    } else if (isValidatorGroup(account)) {
      uint256 multiplier = Math.max(1, groups[account].members.numElements);
      uint256[] storage sizeHistory = groups[account].sizeHistory;
      if (sizeHistory.length > 0) {
        for (uint256 i = sizeHistory.length.sub(1); i > 0; i = i.sub(1)) {
          if (sizeHistory[i].add(groupLockedGoldRequirements.duration) >= now) {
            multiplier = Math.max(i, multiplier);
            break;
          }
        }
      }
      return groupLockedGoldRequirements.value.mul(multiplier);
    }
    return 0;
  }

  /**
   * @notice Returns whether or not an account meets its Locked Gold requirements.
   * @param account The address of the account.
   * @return Whether or not an account meets its Locked Gold requirements.
   */
  function meetsAccountLockedGoldRequirements(address account) public view returns (bool) {
    uint256 balance = getLockedGold().getAccountTotalLockedGold(account);
    return balance >= getAccountLockedGoldRequirement(account);
  }

  /**
   * @notice Returns the validator BLS key.
   * @param signer The account that registered the validator or its authorized signing address.
   * @return The validator BLS key.
   */
  function getValidatorBlsPublicKeyFromSigner(address signer)
    external
    view
    returns (bytes memory blsPublicKey)
  {
    address account = getAccounts().signerToAccount(signer);
    require(isValidator(account));
    return validators[account].publicKeys.bls;
  }

  /**
   * @notice Returns validator information.
   * @param account The account that registered the validator.
   * @return The unpacked validator struct.
   */
  function getValidator(address account)
    public
    view
    returns (
      bytes memory ecdsaPublicKey,
      bytes memory blsPublicKey,
      address affiliation,
      uint256 score,
      address signer
    )
  {
    require(isValidator(account), "Not a validator");
    Validator storage validator = validators[account];
    return (
      validator.publicKeys.ecdsa,
      validator.publicKeys.bls,
      validator.affiliation,
      validator.score.unwrap(),
      getAccounts().getValidatorSigner(account)
    );
  }

  /**
   * @notice Returns validator group information.
   * @param account The account that registered the validator group.
   * @return The unpacked validator group struct.
   */
  function getValidatorGroup(address account)
    external
    view
    returns (address[] memory, uint256, uint256[] memory)
  {
    require(isValidatorGroup(account), "Not a validator group");
    ValidatorGroup storage group = groups[account];
    return (group.members.getKeys(), group.commission.unwrap(), group.sizeHistory);
  }

  /**
   * @notice Returns the number of members in a validator group.
   * @param account The address of the validator group.
   * @return The number of members in a validator group.
   */
  function getGroupNumMembers(address account) public view returns (uint256) {
    require(isValidatorGroup(account), "Not validator group");
    return groups[account].members.numElements;
  }

  /**
   * @notice Returns the top n group members for a particular group.
   * @param account The address of the validator group.
   * @param n The number of members to return.
   * @return The top n group members for a particular group.
   */
  function getTopGroupValidators(address account, uint256 n)
    external
    view
    returns (address[] memory)
  {
    address[] memory topAccounts = groups[account].members.headN(n);
    address[] memory topValidators = new address[](n);
    for (uint256 i = 0; i < n; i = i.add(1)) {
      topValidators[i] = getAccounts().getValidatorSigner(topAccounts[i]);
    }
    return topValidators;
  }

  /**
   * @notice Returns the number of members in the provided validator groups.
   * @param accounts The addresses of the validator groups.
   * @return The number of members in the provided validator groups.
   */
  function getGroupsNumMembers(address[] calldata accounts)
    external
    view
    returns (uint256[] memory)
  {
    uint256[] memory numMembers = new uint256[](accounts.length);
    for (uint256 i = 0; i < accounts.length; i = i.add(1)) {
      numMembers[i] = getGroupNumMembers(accounts[i]);
    }
    return numMembers;
  }

  /**
   * @notice Returns the number of registered validators.
   * @return The number of registered validators.
   */
  function getNumRegisteredValidators() external view returns (uint256) {
    return registeredValidators.length;
  }

  /**
   * @notice Returns the Locked Gold requirements for validators.
   * @return The Locked Gold requirements for validators.
   */
  function getValidatorLockedGoldRequirements() external view returns (uint256, uint256) {
    return (validatorLockedGoldRequirements.value, validatorLockedGoldRequirements.duration);
  }

  /**
   * @notice Returns the Locked Gold requirements for validator groups.
   * @return The Locked Gold requirements for validator groups.
   */
  function getGroupLockedGoldRequirements() external view returns (uint256, uint256) {
    return (groupLockedGoldRequirements.value, groupLockedGoldRequirements.duration);
  }

  /**
   * @notice Returns the list of registered validator accounts.
   * @return The list of registered validator accounts.
   */
  function getRegisteredValidators() external view returns (address[] memory) {
    return registeredValidators;
  }

  /**
   * @notice Returns the list of signers for the registered validator accounts.
   * @return The list of signers for registered validator accounts.
   */
  function getRegisteredValidatorSigners() external view returns (address[] memory) {
    IAccounts accounts = getAccounts();
    address[] memory signers = new address[](registeredValidators.length);
    for (uint256 i = 0; i < signers.length; i = i.add(1)) {
      signers[i] = accounts.getValidatorSigner(registeredValidators[i]);
    }
    return signers;
  }

  /**
   * @notice Returns the list of registered validator group accounts.
   * @return The list of registered validator group addresses.
   */
  function getRegisteredValidatorGroups() external view returns (address[] memory) {
    return registeredGroups;
  }

  /**
   * @notice Returns whether a particular account has a registered validator group.
   * @param account The account.
   * @return Whether a particular address is a registered validator group.
   */
  function isValidatorGroup(address account) public view returns (bool) {
    return groups[account].exists;
  }

  /**
   * @notice Returns whether a particular account has a registered validator.
   * @param account The account.
   * @return Whether a particular address is a registered validator.
   */
  function isValidator(address account) public view returns (bool) {
    return validators[account].publicKeys.bls.length > 0;
  }

  /**
   * @notice Deletes an element from a list of addresses.
   * @param list The list of addresses.
   * @param element The address to delete.
   * @param index The index of `element` in the list.
   */
  function deleteElement(address[] storage list, address element, uint256 index) private {
    require(index < list.length && list[index] == element, "deleteElement: index out of range");
    uint256 lastIndex = list.length.sub(1);
    list[index] = list[lastIndex];
    delete list[lastIndex];
    list.length = lastIndex;
  }

  /**
   * @notice Removes a member from a validator group.
   * @param group The group from which the member should be removed.
   * @param validator The validator to remove from the group.
   * @return True upon success.
   * @dev If `validator` was the only member of `group`, `group` becomes unelectable.
   * @dev Fails if `validator` is not a member of `group`.
   */
  function _removeMember(address group, address validator) private returns (bool) {
    ValidatorGroup storage _group = groups[group];
    require(validators[validator].affiliation == group, "Not affiliated to group");
    require(_group.members.contains(validator), "Not a member of the group");
    _group.members.remove(validator);
    uint256 numMembers = _group.members.numElements;
    // Empty validator groups are not electable.
    if (numMembers == 0) {
      getElection().markGroupIneligible(group);
    }
    updateMembershipHistory(validator, address(0));
    updateSizeHistory(group, numMembers.add(1));
    emit ValidatorGroupMemberRemoved(group, validator);
    return true;
  }

  /**
   * @notice Updates the group membership history of a particular account.
   * @param account The account whose group membership has changed.
   * @param group The group that the account is now a member of.
   * @return True upon success.
   * @dev Note that this is used to determine a validator's membership at the time of an election,
   *   and so group changes within an epoch will overwrite eachother.
   */
  function updateMembershipHistory(address account, address group) private returns (bool) {
    MembershipHistory storage history = validators[account].membershipHistory;
    uint256 epochNumber = getEpochNumber();
    uint256 head = history.numEntries == 0 ? 0 : history.tail.add(history.numEntries.sub(1));

    if (history.numEntries > 0 && group == address(0)) {
      history.lastRemovedFromGroupTimestamp = now;
    }

    if (history.entries[head].epochNumber == epochNumber) {
      // There have been no elections since the validator last changed membership, overwrite the
      // previous entry.
      history.entries[head] = MembershipHistoryEntry(epochNumber, group);
      return true;
    }

    // There have been elections since the validator last changed membership, create a new entry.
    uint256 index = history.numEntries == 0 ? 0 : head.add(1);
    history.entries[index] = MembershipHistoryEntry(epochNumber, group);
    if (history.numEntries < membershipHistoryLength) {
      // Not enough entries, don't remove any.
      history.numEntries = history.numEntries.add(1);
    } else if (history.numEntries == membershipHistoryLength) {
      // Exactly enough entries, delete the oldest one to account for the one we added.
      delete history.entries[history.tail];
      history.tail = history.tail.add(1);
    } else {
      // Too many entries, delete the oldest two to account for the one we added.
      delete history.entries[history.tail];
      delete history.entries[history.tail.add(1)];
      history.numEntries = history.numEntries.sub(1);
      history.tail = history.tail.add(2);
    }
    return true;
  }

  /**
   * @notice Updates the size history of a validator group.
   * @param group The account whose group size has changed.
   * @param size The new size of the group.
   * @dev Used to determine how much gold an account needs to keep locked.
   */
  function updateSizeHistory(address group, uint256 size) private {
    uint256[] storage sizeHistory = groups[group].sizeHistory;
    if (size == sizeHistory.length) {
      sizeHistory.push(now);
    } else if (size < sizeHistory.length) {
      sizeHistory[size] = now;
    } else {
      require(false, "Unable to update size history");
    }
  }

  /**
   * @notice Returns the group that `account` was a member of at the end of the last epoch.
   * @param signer The signer of the account whose group membership should be returned.
   * @return The group that `account` was a member of at the end of the last epoch.
   */
  function getMembershipInLastEpochFromSigner(address signer) external view returns (address) {
    address account = getAccounts().signerToAccount(signer);
    require(isValidator(account));
    return getMembershipInLastEpoch(account);
  }

  /**
   * @notice Returns the group that `account` was a member of at the end of the last epoch.
   * @param account The account whose group membership should be returned.
   * @return The group that `account` was a member of at the end of the last epoch.
   */
  function getMembershipInLastEpoch(address account) public view returns (address) {
    uint256 epochNumber = getEpochNumber();
    MembershipHistory storage history = validators[account].membershipHistory;
    uint256 head = history.numEntries == 0 ? 0 : history.tail.add(history.numEntries.sub(1));
    // If the most recent entry in the membership history is for the current epoch number, we need
    // to look at the previous entry.
    if (history.entries[head].epochNumber == epochNumber) {
      if (head > history.tail) {
        head = head.sub(1);
      }
    }
    return history.entries[head].group;
  }

  /**
   * @notice De-affiliates a validator, removing it from the group for which it is a member.
   * @param validator The validator to deaffiliate from their affiliated validator group.
   * @param validatorAccount The LockedGold account of the validator.
   * @return True upon success.
   */
  function _deaffiliate(Validator storage validator, address validatorAccount)
    private
    returns (bool)
  {
    address affiliation = validator.affiliation;
    ValidatorGroup storage group = groups[affiliation];
    if (group.members.contains(validatorAccount)) {
      _removeMember(affiliation, validatorAccount);
    }
    validator.affiliation = address(0);
    emit ValidatorDeaffiliated(validatorAccount, affiliation);
    return true;
  }
}<|MERGE_RESOLUTION|>--- conflicted
+++ resolved
@@ -193,21 +193,6 @@
   }
 
   /**
-<<<<<<< HEAD
-   * @notice Sets the per-epoch payment in Celo Dollars for validators, less group commission.
-   * @param value The value in Celo Dollars.
-   * @return True upon success.
-   */
-  function setValidatorEpochPayment(uint256 value) public onlyOwner returns (bool) {
-    require(value != validatorEpochPayment, "Validator epoch payment not changed");
-    validatorEpochPayment = value;
-    emit ValidatorEpochPaymentSet(value);
-    return true;
-  }
-
-  /**
-=======
->>>>>>> e8c00498
    * @notice Updates the validator score parameters.
    * @param exponent The exponent used in calculating the score.
    * @param adjustmentSpeed The speed at which the score is adjusted.
@@ -297,19 +282,13 @@
    * @dev Fails if the account is already a validator or validator group.
    * @dev Fails if the account does not have sufficient Locked Gold.
    */
-<<<<<<< HEAD
-  function registerValidator(bytes calldata publicKeysData) external nonReentrant returns (bool) {
-    address account = getAccounts().activeValidationSignerToAccount(msg.sender);
-    require(!isValidator(account) && !isValidatorGroup(account), "Already registered");
-=======
   function registerValidator(
     bytes calldata ecdsaPublicKey,
     bytes calldata blsPublicKey,
     bytes calldata blsPop
   ) external nonReentrant returns (bool) {
     address account = getAccounts().signerToAccount(msg.sender);
-    require(!isValidator(account) && !isValidatorGroup(account));
->>>>>>> e8c00498
+    require(!isValidator(account) && !isValidatorGroup(account), "Already registered");
     uint256 lockedGoldBalance = getLockedGold().getAccountTotalLockedGold(account);
     require(lockedGoldBalance >= validatorLockedGoldRequirements.value, "Deposit too small");
     Validator storage validator = validators[account];
@@ -368,17 +347,10 @@
    * @dev new_score = uptime ** exponent * adjustmentSpeed + old_score * (1 - adjustmentSpeed)
    * @return True upon success.
    */
-<<<<<<< HEAD
-  function _updateValidatorScore(address validator, uint256 uptime) internal {
-    address account = getAccounts().validationSignerToAccount(validator);
+  function _updateValidatorScoreFromSigner(address signer, uint256 uptime) internal {
+    address account = getAccounts().signerToAccount(signer);
     require(isValidator(account), "Not a validator");
     require(uptime <= FixidityLib.fixed1().unwrap(), "Validator uptime too small");
-=======
-  function _updateValidatorScoreFromSigner(address signer, uint256 uptime) internal {
-    address account = getAccounts().signerToAccount(signer);
-    require(isValidator(account));
-    require(uptime <= FixidityLib.fixed1().unwrap());
->>>>>>> e8c00498
 
     uint256 numerator;
     uint256 denominator;
@@ -429,18 +401,12 @@
    *   group commission.
    * @return The total payment paid to the validator and their group.
    */
-<<<<<<< HEAD
-  function _distributeEpochPayment(address validator) internal {
-    address account = getAccounts().validationSignerToAccount(validator);
-    require(isValidator(account), "Not a validator");
-=======
   function _distributeEpochPaymentsFromSigner(address signer, uint256 maxPayment)
     internal
     returns (uint256)
   {
     address account = getAccounts().signerToAccount(signer);
-    require(isValidator(account));
->>>>>>> e8c00498
+    require(isValidator(account), "Not a validator");
     // The group that should be paid is the group that the validator was a member of at the
     // time it was elected.
     address group = getMembershipInLastEpoch(account);
@@ -468,13 +434,8 @@
    * @dev Fails if the validator has been a member of a group too recently.
    */
   function deregisterValidator(uint256 index) external nonReentrant returns (bool) {
-<<<<<<< HEAD
-    address account = getAccounts().activeValidationSignerToAccount(msg.sender);
+    address account = getAccounts().signerToAccount(msg.sender);
     require(isValidator(account), "Not a validator");
-=======
-    address account = getAccounts().signerToAccount(msg.sender);
-    require(isValidator(account));
->>>>>>> e8c00498
 
     // Require that the validator has not been a member of a validator group for
     // `validatorLockedGoldRequirements.duration` seconds.
@@ -504,18 +465,11 @@
    * @dev De-affiliates with the previously affiliated group if present.
    */
   function affiliate(address group) external nonReentrant returns (bool) {
-<<<<<<< HEAD
-    address account = getAccounts().activeValidationSignerToAccount(msg.sender);
+    address account = getAccounts().signerToAccount(msg.sender);
     require(isValidator(account), "Not a validator");
     require(isValidatorGroup(group), "Not a validator group");
     require(meetsAccountLockedGoldRequirements(account), "Validator doesn't meet requirements");
     require(meetsAccountLockedGoldRequirements(group), "Group doesn't meet requirements");
-=======
-    address account = getAccounts().signerToAccount(msg.sender);
-    require(isValidator(account) && isValidatorGroup(group));
-    require(meetsAccountLockedGoldRequirements(account));
-    require(meetsAccountLockedGoldRequirements(group));
->>>>>>> e8c00498
     Validator storage validator = validators[account];
     if (validator.affiliation != address(0)) {
       _deaffiliate(validator, account);
@@ -531,13 +485,8 @@
    * @dev Fails if the account is not a validator with non-zero affiliation.
    */
   function deaffiliate() external nonReentrant returns (bool) {
-<<<<<<< HEAD
-    address account = getAccounts().activeValidationSignerToAccount(msg.sender);
+    address account = getAccounts().signerToAccount(msg.sender);
     require(isValidator(account), "Not a validator");
-=======
-    address account = getAccounts().signerToAccount(msg.sender);
-    require(isValidator(account));
->>>>>>> e8c00498
     Validator storage validator = validators[account];
     require(validator.affiliation != address(0), "deaffiliate: not affiliated");
     _deaffiliate(validator, account);
@@ -552,18 +501,12 @@
    *   account address. 48 bytes.
    * @return True upon success.
    */
-<<<<<<< HEAD
-  function updatePublicKeysData(bytes calldata publicKeysData) external returns (bool) {
-    address account = getAccounts().activeValidationSignerToAccount(msg.sender);
-    require(isValidator(account), "Not a validator");
-=======
   function updateBlsPublicKey(bytes calldata blsPublicKey, bytes calldata blsPop)
     external
     returns (bool)
   {
     address account = getAccounts().signerToAccount(msg.sender);
-    require(isValidator(account));
->>>>>>> e8c00498
+    require(isValidator(account), "Not a validator");
     Validator storage validator = validators[account];
     _updateBlsPublicKey(validator, account, blsPublicKey, blsPop);
     emit ValidatorBlsPublicKeyUpdated(account, blsPublicKey);
@@ -586,9 +529,9 @@
     bytes memory blsPublicKey,
     bytes memory blsPop
   ) private returns (bool) {
-    require(blsPublicKey.length == 96);
-    require(blsPop.length == 48);
-    require(checkProofOfPossession(account, blsPublicKey, blsPop));
+    require(blsPublicKey.length == 96, "Wrong BLS public key length");
+    require(blsPop.length == 48, "Wrong BLS PoP length");
+    require(checkProofOfPossession(account, blsPublicKey, blsPop), "Invalid BLS PoP");
     validator.publicKeys.bls = blsPublicKey;
     return true;
   }
@@ -605,9 +548,12 @@
     onlyRegisteredContract(ACCOUNTS_REGISTRY_ID)
     returns (bool)
   {
-    require(isValidator(account));
+    require(isValidator(account), "Not a validator");
     Validator storage validator = validators[account];
-    require(_updateEcdsaPublicKey(validator, signer, ecdsaPublicKey));
+    require(
+      _updateEcdsaPublicKey(validator, signer, ecdsaPublicKey),
+      "Error updating ECDSA public key"
+    );
     emit ValidatorEcdsaPublicKeyUpdated(account, ecdsaPublicKey);
     return true;
   }
@@ -625,25 +571,12 @@
     address signer,
     bytes memory ecdsaPublicKey
   ) private returns (bool) {
-    require(ecdsaPublicKey.length == 64);
+    require(ecdsaPublicKey.length == 64, "Wrong ECDSA public key length");
     require(
-<<<<<<< HEAD
-      // secp256k1 public key + BLS public key + BLS proof of possession
-      publicKeysData.length == (64 + 48 + 96),
-      "Bad key data length"
-    );
-    // Use the proof of possession bytes
-    require(
-      checkProofOfPossession(msg.sender, publicKeysData.slice(64, 48 + 96)),
-      "Invalid proof of possession"
-    );
-    validator.publicKeysData = publicKeysData;
-=======
       address(uint160(uint256(keccak256(ecdsaPublicKey)))) == signer,
       "ECDSA key does not match signer"
     );
     validator.publicKeys.ecdsa = ecdsaPublicKey;
->>>>>>> e8c00498
     return true;
   }
 
@@ -657,14 +590,9 @@
    */
   function registerValidatorGroup(uint256 commission) external nonReentrant returns (bool) {
     require(commission <= FixidityLib.fixed1().unwrap(), "Commission can't be greater than 100%");
-<<<<<<< HEAD
-    address account = getAccounts().activeValidationSignerToAccount(msg.sender);
+    address account = getAccounts().signerToAccount(msg.sender);
     require(!isValidator(account), "Already registered as validator");
     require(!isValidatorGroup(account), "Already registered as group");
-=======
-    address account = getAccounts().signerToAccount(msg.sender);
-    require(!isValidator(account) && !isValidatorGroup(account));
->>>>>>> e8c00498
     uint256 lockedGoldBalance = getLockedGold().getAccountTotalLockedGold(account);
     require(lockedGoldBalance >= groupLockedGoldRequirements.value, "Not enough locked gold");
     ValidatorGroup storage group = groups[account];
@@ -709,13 +637,8 @@
    * @dev Fails if the group has zero members.
    */
   function addMember(address validator) external nonReentrant returns (bool) {
-<<<<<<< HEAD
-    address account = getAccounts().activeValidationSignerToAccount(msg.sender);
+    address account = getAccounts().signerToAccount(msg.sender);
     require(groups[account].members.numElements > 0, "Validator group empty");
-=======
-    address account = getAccounts().signerToAccount(msg.sender);
-    require(groups[account].members.numElements > 0);
->>>>>>> e8c00498
     return _addMember(account, validator, address(0), address(0));
   }
 
@@ -733,13 +656,8 @@
     nonReentrant
     returns (bool)
   {
-<<<<<<< HEAD
-    address account = getAccounts().activeValidationSignerToAccount(msg.sender);
+    address account = getAccounts().signerToAccount(msg.sender);
     require(groups[account].members.numElements == 0, "Validator group not empty");
-=======
-    address account = getAccounts().signerToAccount(msg.sender);
-    require(groups[account].members.numElements == 0);
->>>>>>> e8c00498
     return _addMember(account, validator, lesser, greater);
   }
 
@@ -802,14 +720,9 @@
     nonReentrant
     returns (bool)
   {
-<<<<<<< HEAD
-    address account = getAccounts().activeValidationSignerToAccount(msg.sender);
+    address account = getAccounts().signerToAccount(msg.sender);
     require(isValidatorGroup(account), "Not a group");
     require(isValidator(validator), "Not a validator");
-=======
-    address account = getAccounts().signerToAccount(msg.sender);
-    require(isValidatorGroup(account) && isValidator(validator));
->>>>>>> e8c00498
     ValidatorGroup storage group = groups[account];
     require(group.members.contains(validator), "Not a member of the group");
     group.members.update(validator, lesserMember, greaterMember);
@@ -824,13 +737,8 @@
    * @return True upon success.
    */
   function updateCommission(uint256 commission) external returns (bool) {
-<<<<<<< HEAD
-    address account = getAccounts().activeValidationSignerToAccount(msg.sender);
+    address account = getAccounts().signerToAccount(msg.sender);
     require(isValidatorGroup(account), "Not a validator group");
-=======
-    address account = getAccounts().signerToAccount(msg.sender);
-    require(isValidatorGroup(account));
->>>>>>> e8c00498
     ValidatorGroup storage group = groups[account];
     require(commission <= FixidityLib.fixed1().unwrap(), "Commission can't be greater than 100%");
     require(commission != group.commission.unwrap(), "Commission must be different");
@@ -884,7 +792,7 @@
     returns (bytes memory blsPublicKey)
   {
     address account = getAccounts().signerToAccount(signer);
-    require(isValidator(account));
+    require(isValidator(account), "Not a validator");
     return validators[account].publicKeys.bls;
   }
 
@@ -1153,7 +1061,7 @@
    */
   function getMembershipInLastEpochFromSigner(address signer) external view returns (address) {
     address account = getAccounts().signerToAccount(signer);
-    require(isValidator(account));
+    require(isValidator(account), "Not a validator");
     return getMembershipInLastEpoch(account);
   }
 
