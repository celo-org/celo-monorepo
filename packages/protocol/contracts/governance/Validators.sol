--- conflicted
+++ resolved
@@ -58,11 +58,8 @@
     LinkedList.List members;
     // TODO(asa): Add a function that allows groups to update their commission.
     FixidityLib.Fraction commission;
-<<<<<<< HEAD
     // sizeHistory[i] contains the last time the group contained i members.
     uint256[] sizeHistory;
-=======
->>>>>>> 2bf8cac3
   }
 
   // Stores the epoch number at which a validator joined a particular group.
@@ -71,24 +68,17 @@
     address group;
   }
 
-<<<<<<< HEAD
   // Stores a the per-epoch membership history of a validator, used to determine which group
   // commission should be paid to at the end of an epoch.
   // Stores a timestamp of the last time the validator was removed from a group, used to determine
   // whether or not a group can de-register.
-=======
-  // Stores the membership history of a validator.
->>>>>>> 2bf8cac3
   struct MembershipHistory {
     // The key to the most recent entry in the entries mapping.
     uint256 tail;
     // The number of entries in this validators membership history.
     uint256 numEntries;
     mapping(uint256 => MembershipHistoryEntry) entries;
-<<<<<<< HEAD
     uint256 lastRemovedFromGroupTimestamp;
-=======
->>>>>>> 2bf8cac3
   }
 
   struct Validator {
@@ -107,24 +97,15 @@
 
   mapping(address => ValidatorGroup) private groups;
   mapping(address => Validator) private validators;
-<<<<<<< HEAD
   address[] private registeredGroups;
   address[] private registeredValidators;
   LockedGoldRequirements public validatorLockedGoldRequirements;
   LockedGoldRequirements public groupLockedGoldRequirements;
-=======
-  mapping(address => DeregistrationTimestamps) private deregistrationTimestamps;
-  address[] private _groups;
-  address[] private _validators;
-  BalanceRequirements public balanceRequirements;
-  DeregistrationLockups public deregistrationLockups;
->>>>>>> 2bf8cac3
   ValidatorScoreParameters private validatorScoreParameters;
   uint256 public validatorEpochPayment;
   uint256 public membershipHistoryLength;
   uint256 public maxGroupSize;
 
-<<<<<<< HEAD
   event MaxGroupSizeSet(uint256 size);
   event ValidatorEpochPaymentSet(uint256 value);
   event ValidatorScoreParametersSet(uint256 exponent, uint256 adjustmentSpeed);
@@ -145,97 +126,14 @@
     require(msg.sender == address(0));
     _;
   }
-=======
-  event MaxGroupSizeSet(
-    uint256 size
-  );
-
-  event ValidatorEpochPaymentSet(
-    uint256 value
-  );
-
-  event ValidatorScoreParametersSet(
-    uint256 exponent,
-    uint256 adjustmentSpeed
-  );
-
-  event BalanceRequirementsSet(
-    uint256 group,
-    uint256 validator
-  );
-
-  event MembershipHistoryLengthSet(uint256 length);
-
-  event DeregistrationLockupsSet(
-    uint256 group,
-    uint256 validator
-  );
-
-  event ValidatorRegistered(
-    address indexed validator,
-    string name,
-    bytes publicKeysData
-  );
-
-  event ValidatorDeregistered(
-    address indexed validator
-  );
-
-  event ValidatorAffiliated(
-    address indexed validator,
-    address indexed group
-  );
-
-  event ValidatorDeaffiliated(
-    address indexed validator,
-    address indexed group
-  );
-
-  event ValidatorGroupRegistered(
-    address indexed group,
-    string name,
-    uint256 commission
-  );
-
-  event ValidatorGroupDeregistered(
-    address indexed group
-  );
-
-  event ValidatorGroupMemberAdded(
-    address indexed group,
-    address indexed validator
-  );
-
-  event ValidatorGroupMemberRemoved(
-    address indexed group,
-    address indexed validator
-  );
-
-  event ValidatorGroupMemberReordered(
-    address indexed group,
-    address indexed validator
-  );
->>>>>>> 2bf8cac3
-
-  modifier onlyVm() {
-    require(msg.sender == address(0));
-    _;
-  }
 
   /**
    * @notice Initializes critical variables.
    * @param registryAddress The address of the registry contract.
-<<<<<<< HEAD
    * @param groupRequirementValue The Locked Gold requirement amount for groups.
    * @param groupRequirementDuration The Locked Gold requirement duration for groups.
    * @param validatorRequirementValue The Locked Gold requirement amount for validators.
    * @param validatorRequirementDuration The Locked Gold requirement duration for validators.
-=======
-   * @param groupRequirement The minimum locked gold needed to register a group.
-   * @param validatorRequirement The minimum locked gold needed to register a validator.
-   * @param groupLockup The duration the above gold remains locked after deregistration.
-   * @param validatorLockup The duration the above gold remains locked after deregistration.
->>>>>>> 2bf8cac3
    * @param validatorScoreExponent The exponent used in calculating validator scores.
    * @param validatorScoreAdjustmentSpeed The speed at which validator scores are adjusted.
    * @param _validatorEpochPayment The duration the above gold remains locked after deregistration.
@@ -245,17 +143,10 @@
    */
   function initialize(
     address registryAddress,
-<<<<<<< HEAD
     uint256 groupRequirementValue,
     uint256 groupRequirementDuration,
     uint256 validatorRequirementValue,
     uint256 validatorRequirementDuration,
-=======
-    uint256 groupRequirement,
-    uint256 validatorRequirement,
-    uint256 groupLockup,
-    uint256 validatorLockup,
->>>>>>> 2bf8cac3
     uint256 validatorScoreExponent,
     uint256 validatorScoreAdjustmentSpeed,
     uint256 _validatorEpochPayment,
@@ -267,19 +158,11 @@
   {
     _transferOwnership(msg.sender);
     setRegistry(registryAddress);
-<<<<<<< HEAD
     setGroupLockedGoldRequirements(groupRequirementValue, groupRequirementDuration);
     setValidatorLockedGoldRequirements(validatorRequirementValue, validatorRequirementDuration);
     setValidatorScoreParameters(validatorScoreExponent, validatorScoreAdjustmentSpeed);
     setMaxGroupSize(_maxGroupSize);
     setValidatorEpochPayment(_validatorEpochPayment);
-=======
-    setValidatorEpochPayment(_validatorEpochPayment);
-    setValidatorScoreParameters(validatorScoreExponent, validatorScoreAdjustmentSpeed);
-    setBalanceRequirements(groupRequirement, validatorRequirement);
-    setDeregistrationLockups(groupLockup, validatorLockup);
-    setMaxGroupSize(_maxGroupSize);
->>>>>>> 2bf8cac3
     setMembershipHistoryLength(_membershipHistoryLength);
   }
 
@@ -427,20 +310,12 @@
 
     address account = getLockedGold().getAccountFromActiveValidator(msg.sender);
     require(!isValidator(account) && !isValidatorGroup(account));
-<<<<<<< HEAD
     uint256 lockedGoldBalance = getLockedGold().getAccountTotalLockedGold(account);
     require(lockedGoldBalance >= validatorLockedGoldRequirements.value);
     Validator storage validator = validators[account];
     validator.name = name;
     validator.publicKeysData = publicKeysData;
     registeredValidators.push(account);
-=======
-    require(meetsValidatorBalanceRequirements(account));
-
-    validators[account].name = name;
-    validators[account].publicKeysData = publicKeysData;
-    _validators.push(account);
->>>>>>> 2bf8cac3
     updateMembershipHistory(account, address(0));
     emit ValidatorRegistered(account, name, publicKeysData);
     return true;
@@ -537,99 +412,6 @@
   }
 
   /**
-<<<<<<< HEAD
-=======
-   * @notice Returns the parameters that goven how a validator's score is calculated.
-   * @return The parameters that goven how a validator's score is calculated.
-   */
-  function getValidatorScoreParameters() external view returns (uint256, uint256) {
-    return (validatorScoreParameters.exponent, validatorScoreParameters.adjustmentSpeed.unwrap());
-  }
-
-  /**
-   * @notice Returns the group membership history of a validator.
-   * @param account The validator whose membership history to return.
-   * @return The group membership history of a validator.
-   */
-  function getMembershipHistory(
-    address account
-  )
-    external
-    view
-    returns (uint256[] memory, address[] memory)
-  {
-    MembershipHistory storage history = validators[account].membershipHistory;
-    uint256[] memory epochs = new uint256[](history.numEntries);
-    address[] memory membershipGroups = new address[](history.numEntries);
-    for (uint256 i = 0; i < history.numEntries; i = i.add(1)) {
-      uint256 index = history.tail.add(i);
-      epochs[i] = history.entries[index].epochNumber;
-      membershipGroups[i] = history.entries[index].group;
-    }
-    return (epochs, membershipGroups);
-  }
-
-  /**
-   * @notice Updates a validator's score based on its uptime for the epoch.
-   * @param validator The address of the validator.
-   * @param uptime The Fixidity representation of the validator's uptime, between 0 and 1.
-   * @return True upon success.
-   */
-  function updateValidatorScore(address validator, uint256 uptime) external onlyVm() {
-    _updateValidatorScore(validator, uptime);
-  }
-
-  /**
-   * @notice Updates a validator's score based on its uptime for the epoch.
-   * @param validator The address of the validator.
-   * @param uptime The Fixidity representation of the validator's uptime, between 0 and 1.
-   * @dev new_score = uptime ** exponent * adjustmentSpeed + old_score * (1 - adjustmentSpeed)
-   * @return True upon success.
-   */
-  function _updateValidatorScore(address validator, uint256 uptime) internal {
-    address account = getLockedGold().getAccountFromValidator(validator);
-    require(isValidator(account), "isvalidator");
-    require(uptime <= FixidityLib.fixed1().unwrap(), "uptime");
-
-    uint256 numerator;
-    uint256 denominator;
-    (numerator, denominator) = fractionMulExp(
-      FixidityLib.fixed1().unwrap(),
-      FixidityLib.fixed1().unwrap(),
-      uptime,
-      FixidityLib.fixed1().unwrap(),
-      validatorScoreParameters.exponent,
-      18
-    );
-
-    FixidityLib.Fraction memory epochScore = FixidityLib.wrap(numerator).divide(
-      FixidityLib.wrap(denominator)
-    );
-    FixidityLib.Fraction memory newComponent = validatorScoreParameters.adjustmentSpeed.multiply(
-      epochScore
-    );
-
-    FixidityLib.Fraction memory currentComponent = FixidityLib.fixed1().subtract(
-      validatorScoreParameters.adjustmentSpeed
-    );
-    currentComponent = currentComponent.multiply(validators[account].score);
-    validators[account].score = FixidityLib.wrap(
-      Math.min(
-        epochScore.unwrap(),
-        newComponent.add(currentComponent).unwrap()
-      )
-    );
-  }
-
-  /**
-   * @notice Distributes epoch payments to `validator` and its group.
-   */
-  function distributeEpochPayment(address validator) external onlyVm() {
-    _distributeEpochPayment(validator);
-  }
-
-  /**
->>>>>>> 2bf8cac3
    * @notice Distributes epoch payments to `validator` and its group.
    */
   function _distributeEpochPayment(address validator) internal {
@@ -640,15 +422,7 @@
     address group = getMembershipInLastEpoch(account);
     // Both the validator and the group must maintain the minimum locked gold balance in order to
     // receive epoch payments.
-<<<<<<< HEAD
     if (meetsAccountLockedGoldRequirements(account) && meetsAccountLockedGoldRequirements(group)) {
-=======
-    bool meetsBalanceRequirements = (
-      getLockedGold().getAccountTotalLockedGold(group) >= getAccountBalanceRequirement(group) &&
-      getLockedGold().getAccountTotalLockedGold(account) >= getAccountBalanceRequirement(account)
-    );
-    if (meetsBalanceRequirements) {
->>>>>>> 2bf8cac3
       FixidityLib.Fraction memory totalPayment = FixidityLib.newFixed(
         validatorEpochPayment
       ).multiply(validators[account].score);
@@ -660,13 +434,8 @@
   }
 
   /**
-<<<<<<< HEAD
    * @notice De-registers a validator.
    * @param index The index of this validator in the list of all registered validators.
-=======
-   * @notice De-registers a validator, removing it from the group for which it is a member.
-   * @param index The index of this validator in the list of all validators.
->>>>>>> 2bf8cac3
    * @return True upon success.
    * @dev Fails if the account is not a validator.
    */
@@ -752,11 +521,7 @@
     ValidatorGroup storage group = groups[account];
     group.name = name;
     group.commission = FixidityLib.wrap(commission);
-<<<<<<< HEAD
     registeredGroups.push(account);
-=======
-    _groups.push(account);
->>>>>>> 2bf8cac3
     emit ValidatorGroupRegistered(account, name, commission);
     return true;
   }
@@ -769,12 +534,8 @@
    */
   function deregisterValidatorGroup(uint256 index) external nonReentrant returns (bool) {
     address account = getLockedGold().getAccountFromActiveValidator(msg.sender);
-<<<<<<< HEAD
     // Only Validator Groups that have never had members or have been empty for at least
     // `groupLockedGoldRequirements.duration` seconds can be deregistered.
-=======
-    // Only empty Validator Groups can be deregistered.
->>>>>>> 2bf8cac3
     require(isValidatorGroup(account) && groups[account].members.numElements == 0);
     uint256[] storage sizeHistory = groups[account].sizeHistory;
     if (sizeHistory.length > 1) {
@@ -804,7 +565,6 @@
    * @param validator The validator to add to the group
    * @param lesser The address of the group that has received fewer votes than this group.
    * @param greater The address of the group that has received more votes than this group.
-<<<<<<< HEAD
    * @return True upon success.
    * @dev Fails if `validator` has not set their affiliation to this account.
    * @dev Fails if the group has > 0 members.
@@ -829,38 +589,10 @@
    * @param validator The validator to add to the group.
    * @param lesser The address of the group that has received fewer votes than this group.
    * @param greater The address of the group that has received more votes than this group.
-=======
->>>>>>> 2bf8cac3
    * @return True upon success.
    * @dev Fails if `validator` has not set their affiliation to this account.
    * @dev Fails if the group has > 0 members.
    */
-<<<<<<< HEAD
-=======
-  function addFirstMember(
-    address validator,
-    address lesser,
-    address greater
-  )
-    external
-    nonReentrant
-    returns (bool)
-  {
-    address account = getLockedGold().getAccountFromActiveValidator(msg.sender);
-    require(groups[account].members.numElements == 0);
-    return _addMember(account, validator, lesser, greater);
-  }
-
-  /**
-   * @notice Adds a member to the end of a validator group's list of members.
-   * @param group The address of the validator group.
-   * @param validator The validator to add to the group.
-   * @param lesser The address of the group that has received fewer votes than this group.
-   * @param greater The address of the group that has received more votes than this group.
-   * @return True upon success.
-   * @dev Fails if `validator` has not set their affiliation to this account.
-   */
->>>>>>> 2bf8cac3
   function _addMember(
     address group,
     address validator,
@@ -878,18 +610,11 @@
     require(meetsAccountLockedGoldRequirements(group));
     require(meetsAccountLockedGoldRequirements(validator));
     _group.members.push(validator);
-<<<<<<< HEAD
     if (numMembers == 1) {
       getElection().markGroupEligible(group, lesser, greater);
     }
     updateMembershipHistory(validator, group);
     updateSizeHistory(group, numMembers.sub(1));
-=======
-    if (_group.members.numElements == 1) {
-      getElection().markGroupEligible(group, lesser, greater);
-    }
-    updateMembershipHistory(validator, group);
->>>>>>> 2bf8cac3
     emit ValidatorGroupMemberAdded(group, validator);
     return true;
   }
@@ -939,7 +664,6 @@
    * @param account The account that may have to meet locked gold balance requirements.
    * @return The locked gold balance requirement for the supplied account.
    */
-<<<<<<< HEAD
   function getAccountLockedGoldRequirement(address account) public view returns (uint256) {
     if (isValidator(account)) {
       return validatorLockedGoldRequirements.value;
@@ -955,21 +679,6 @@
         }
       }
       return groupLockedGoldRequirements.value.mul(multiplier);
-=======
-  function getAccountBalanceRequirement(address account) public view returns (uint256) {
-    DeregistrationTimestamps storage timestamps = deregistrationTimestamps[account];
-    if (
-      isValidator(account) ||
-      (timestamps.validator > 0 && now < timestamps.validator.add(deregistrationLockups.validator))
-    ) {
-      return balanceRequirements.validator;
-    }
-    if (
-      isValidatorGroup(account) ||
-      (timestamps.group > 0 && now < timestamps.group.add(deregistrationLockups.group))
-    ) {
-      return balanceRequirements.group;
->>>>>>> 2bf8cac3
     }
     return 0;
   }
@@ -1021,7 +730,6 @@
   )
     external
     view
-<<<<<<< HEAD
     returns (string memory, address[] memory, uint256, uint256[] memory)
   {
     require(isValidatorGroup(account));
@@ -1032,13 +740,6 @@
       group.commission.unwrap(),
       group.sizeHistory
     );
-=======
-    returns (string memory, address[] memory, uint256)
-  {
-    require(isValidatorGroup(account));
-    ValidatorGroup storage group = groups[account];
-    return (group.name, group.members.getKeys(), group.commission.unwrap());
->>>>>>> 2bf8cac3
   }
 
   /**
@@ -1176,13 +877,7 @@
     ValidatorGroup storage _group = groups[group];
     require(validators[validator].affiliation == group && _group.members.contains(validator));
     _group.members.remove(validator);
-<<<<<<< HEAD
     uint256 numMembers = _group.members.numElements;
-=======
-    updateMembershipHistory(validator, address(0));
-    emit ValidatorGroupMemberRemoved(group, validator);
-
->>>>>>> 2bf8cac3
     // Empty validator groups are not electable.
     if (numMembers == 0) {
       getElection().markGroupIneligible(group);
@@ -1268,64 +963,6 @@
   }
 
   /**
-   * @notice Updates the group membership history of a particular account.
-   * @param account The account whose group membership has changed.
-   * @param group The group that the account is now a member of.
-   * @return True upon success.
-   * @dev Note that this is used to determine a validator's membership at the time of an election,
-   *   and so group changes within an epoch will overwrite eachother.
-   */
-  function updateMembershipHistory(address account, address group) private returns (bool) {
-    MembershipHistory storage history = validators[account].membershipHistory;
-    uint256 epochNumber = getEpochNumber();
-    uint256 head = history.numEntries == 0 ? 0 : history.tail.add(history.numEntries.sub(1));
-
-    if (history.entries[head].epochNumber == epochNumber) {
-      // There have been no elections since the validator last changed membership, overwrite the
-      // previous entry.
-      history.entries[head] = MembershipHistoryEntry(epochNumber, group);
-      return true;
-    }
-
-    // There have been elections since the validator last changed membership, create a new entry.
-    uint256 index = history.numEntries == 0 ? 0 : head.add(1);
-    history.entries[index] = MembershipHistoryEntry(epochNumber, group);
-    if (history.numEntries < membershipHistoryLength) {
-      // Not enough entries, don't remove any.
-      history.numEntries = history.numEntries.add(1);
-    } else if (history.numEntries == membershipHistoryLength) {
-      // Exactly enough entries, delete the oldest one to account for the one we added.
-      delete history.entries[history.tail];
-      history.tail = history.tail.add(1);
-    } else {
-      // Too many entries, delete the oldest two to account for the one we added.
-      delete history.entries[history.tail];
-      delete history.entries[history.tail.add(1)];
-      history.numEntries = history.numEntries.sub(1);
-      history.tail = history.tail.add(2);
-    }
-  }
-
-  /**
-   * @notice Returns the group that `account` was a member of at the end of the last epoch.
-   * @param account The account whose group membership should be returned.
-   * @return The group that `account` was a member of at the end of the last epoch.
-   */
-  function getMembershipInLastEpoch(address account) public view returns (address) {
-    uint256 epochNumber = getEpochNumber();
-    MembershipHistory storage history = validators[account].membershipHistory;
-    uint256 head = history.numEntries == 0 ? 0 : history.tail.add(history.numEntries.sub(1));
-    // If the most recent entry in the membership history is for the current epoch number, we need
-    // to look at the previous entry.
-    if (history.entries[head].epochNumber == epochNumber) {
-      if (head > history.tail) {
-        head = head.sub(1);
-      }
-    }
-    return history.entries[head].group;
-  }
-
-  /**
    * @notice De-affiliates a validator, removing it from the group for which it is a member.
    * @param validator The validator to deaffiliate from their affiliated validator group.
    * @param validatorAccount The LockedGold account of the validator.
