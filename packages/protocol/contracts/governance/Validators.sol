pragma solidity ^0.5.3;

import "openzeppelin-solidity/contracts/math/Math.sol";
import "openzeppelin-solidity/contracts/math/SafeMath.sol";
import "openzeppelin-solidity/contracts/ownership/Ownable.sol";
import "openzeppelin-solidity/contracts/utils/ReentrancyGuard.sol";
import "solidity-bytes-utils/contracts/BytesLib.sol";

import "./interfaces/IValidators.sol";

import "../identity/interfaces/IRandom.sol";

import "../common/Initializable.sol";
import "../common/FixidityLib.sol";
import "../common/linkedlists/AddressLinkedList.sol";
import "../common/UsingRegistry.sol";
import "../common/UsingPrecompiles.sol";

/**
 * @title A contract for registering and electing Validator Groups and Validators.
 */
contract Validators is
  IValidators,
  Ownable,
  ReentrancyGuard,
  Initializable,
  UsingRegistry,
  UsingPrecompiles
{
  using FixidityLib for FixidityLib.Fraction;
  using AddressLinkedList for LinkedList.List;
  using SafeMath for uint256;
  using BytesLib for bytes;

  // For Validators, these requirements must be met in order to:
  //   1. Register a validator
  //   2. Affiliate with and be added to a group
  //   3. Receive epoch payments (note that the group must meet the group requirements as well)
  // Accounts may de-register their Validator `duration` seconds after they were last a member of a
  // group, after which no restrictions on Locked Gold will apply to the account.
  //
  // For Validator Groups, these requirements must be met in order to:
  //   1. Register a group
  //   2. Add a member to a group
  //   3. Receive epoch payments
  // Note that for groups, the requirement value is multiplied by the number of members, and is
  // enforced for `duration` seconds after the group last had that number of members.
  // Accounts may de-register their Group `duration` seconds after they were last non-empty, after
  // which no restrictions on Locked Gold will apply to the account.
  struct LockedGoldRequirements {
    uint256 value;
    // In seconds.
    uint256 duration;
  }

  struct ValidatorGroup {
    bool exists;
    LinkedList.List members;
    // TODO(asa): Add a function that allows groups to update their commission.
    FixidityLib.Fraction commission;
    // sizeHistory[i] contains the last time the group contained i members.
    uint256[] sizeHistory;
    SlashingInfo slashInfo;
  }

  // Stores the epoch number at which a validator joined a particular group.
  struct MembershipHistoryEntry {
    uint256 epochNumber;
    address group;
  }

  // Stores the per-epoch membership history of a validator, used to determine which group
  // commission should be paid to at the end of an epoch.
  // Stores a timestamp of the last time the validator was removed from a group, used to determine
  // whether or not a group can de-register.
  struct MembershipHistory {
    // The key to the most recent entry in the entries mapping.
    uint256 tail;
    // The number of entries in this validators membership history.
    uint256 numEntries;
    mapping(uint256 => MembershipHistoryEntry) entries;
    uint256 lastRemovedFromGroupTimestamp;
  }

  struct SlashingInfo {
    FixidityLib.Fraction multiplier;
    uint256 lastSlashed;
  }

  struct PublicKeys {
    bytes ecdsa;
    bytes bls;
  }

  struct Validator {
    PublicKeys publicKeys;
    address affiliation;
    FixidityLib.Fraction score;
    MembershipHistory membershipHistory;
  }

  // Parameters that govern the calculation of validator's score.
  struct ValidatorScoreParameters {
    uint256 exponent;
    FixidityLib.Fraction adjustmentSpeed;
  }

  mapping(address => ValidatorGroup) private groups;
  mapping(address => Validator) private validators;
  address[] private registeredGroups;
  address[] private registeredValidators;
  LockedGoldRequirements public validatorLockedGoldRequirements;
  LockedGoldRequirements public groupLockedGoldRequirements;
  ValidatorScoreParameters private validatorScoreParameters;
  uint256 public membershipHistoryLength;
  uint256 public maxGroupSize;
  uint256 public slashingMultiplierResetPeriod;

  event MaxGroupSizeSet(uint256 size);
  event ValidatorEpochPaymentSet(uint256 value);
  event ValidatorScoreParametersSet(uint256 exponent, uint256 adjustmentSpeed);
  event GroupLockedGoldRequirementsSet(uint256 value, uint256 duration);
  event ValidatorLockedGoldRequirementsSet(uint256 value, uint256 duration);
  event MembershipHistoryLengthSet(uint256 length);
  event ValidatorRegistered(address indexed validator, bytes ecdsaPublicKey, bytes blsPublicKey);
  event ValidatorDeregistered(address indexed validator);
  event ValidatorAffiliated(address indexed validator, address indexed group);
  event ValidatorDeaffiliated(address indexed validator, address indexed group);
  event ValidatorEcdsaPublicKeyUpdated(address indexed validator, bytes ecdsaPublicKey);
  event ValidatorBlsPublicKeyUpdated(address indexed validator, bytes blsPublicKey);
  event ValidatorScoreUpdated(address indexed validator, uint256 score, uint256 epochScore);
  event ValidatorGroupRegistered(address indexed group, uint256 commission);
  event ValidatorGroupDeregistered(address indexed group);
  event ValidatorGroupMemberAdded(address indexed group, address indexed validator);
  event ValidatorGroupMemberRemoved(address indexed group, address indexed validator);
  event ValidatorGroupMemberReordered(address indexed group, address indexed validator);
  event ValidatorGroupCommissionUpdated(address indexed group, uint256 commission);
  event ValidatorEpochPaymentDistributed(
    address indexed validator,
    uint256 validatorPayment,
    address indexed group,
    uint256 groupPayment
  );

  modifier onlyVm() {
    require(msg.sender == address(0), "Only VM can call");
    _;
  }

  /**
   * @notice Initializes critical variables.
   * @param registryAddress The address of the registry contract.
   * @param groupRequirementValue The Locked Gold requirement amount for groups.
   * @param groupRequirementDuration The Locked Gold requirement duration for groups.
   * @param validatorRequirementValue The Locked Gold requirement amount for validators.
   * @param validatorRequirementDuration The Locked Gold requirement duration for validators.
   * @param validatorScoreExponent The exponent used in calculating validator scores.
   * @param validatorScoreAdjustmentSpeed The speed at which validator scores are adjusted.
   * @param _membershipHistoryLength The max number of entries for validator membership history.
   * @param _maxGroupSize The maximum group size.
   * @dev Should be called only once.
   */
  function initialize(
    address registryAddress,
    uint256 groupRequirementValue,
    uint256 groupRequirementDuration,
    uint256 validatorRequirementValue,
    uint256 validatorRequirementDuration,
    uint256 validatorScoreExponent,
    uint256 validatorScoreAdjustmentSpeed,
    uint256 _membershipHistoryLength,
    uint256 _slashingMultiplierResetPeriod,
    uint256 _maxGroupSize
  ) external initializer {
    _transferOwnership(msg.sender);
    setRegistry(registryAddress);
    setGroupLockedGoldRequirements(groupRequirementValue, groupRequirementDuration);
    setValidatorLockedGoldRequirements(validatorRequirementValue, validatorRequirementDuration);
    setValidatorScoreParameters(validatorScoreExponent, validatorScoreAdjustmentSpeed);
    setMaxGroupSize(_maxGroupSize);
    setMembershipHistoryLength(_membershipHistoryLength);
    setSlashingMultiplierResetPeriod(_slashingMultiplierResetPeriod);
  }

  /**
   * @notice Updates the maximum number of members a group can have.
   * @param size The maximum group size.
   * @return True upon success.
   */
  function setMaxGroupSize(uint256 size) public onlyOwner returns (bool) {
    require(0 < size, "Max group size cannot be zero");
    require(size != maxGroupSize, "Max group size not changed");
    maxGroupSize = size;
    emit MaxGroupSizeSet(size);
    return true;
  }

  /**
   * @notice Updates the number of validator group membership entries to store.
   * @param length The number of validator group membership entries to store.
   * @return True upon success.
   */
  function setMembershipHistoryLength(uint256 length) public onlyOwner returns (bool) {
    require(0 < length, "Membership history length cannot be zero");
    require(length != membershipHistoryLength, "Membership history length not changed");
    membershipHistoryLength = length;
    emit MembershipHistoryLengthSet(length);
    return true;
  }

  /**
   * @notice Updates the validator score parameters.
   * @param exponent The exponent used in calculating the score.
   * @param adjustmentSpeed The speed at which the score is adjusted.
   * @return True upon success.
   */
  function setValidatorScoreParameters(uint256 exponent, uint256 adjustmentSpeed)
    public
    onlyOwner
    returns (bool)
  {
    require(
      adjustmentSpeed <= FixidityLib.fixed1().unwrap(),
      "Adjustment speed cannot be larger than 1"
    );
    require(
      exponent != validatorScoreParameters.exponent ||
        !FixidityLib.wrap(adjustmentSpeed).equals(validatorScoreParameters.adjustmentSpeed),
      "Adjustment speed and exponent not changed"
    );
    validatorScoreParameters = ValidatorScoreParameters(
      exponent,
      FixidityLib.wrap(adjustmentSpeed)
    );
    emit ValidatorScoreParametersSet(exponent, adjustmentSpeed);
    return true;
  }

  /**
   * @notice Returns the maximum number of members a group can add.
   * @return The maximum number of members a group can add.
   */
  function getMaxGroupSize() external view returns (uint256) {
    return maxGroupSize;
  }

  /**
   * @notice Updates the Locked Gold requirements for Validator Groups.
   * @param value The per-member amount of Locked Gold required.
   * @param duration The time (in seconds) that these requirements persist for.
   * @return True upon success.
   */
  function setGroupLockedGoldRequirements(uint256 value, uint256 duration)
    public
    onlyOwner
    returns (bool)
  {
    LockedGoldRequirements storage requirements = groupLockedGoldRequirements;
    require(
      value != requirements.value || duration != requirements.duration,
      "Group requirements not changed"
    );
    groupLockedGoldRequirements = LockedGoldRequirements(value, duration);
    emit GroupLockedGoldRequirementsSet(value, duration);
    return true;
  }

  /**
   * @notice Updates the Locked Gold requirements for Validators.
   * @param value The amount of Locked Gold required.
   * @param duration The time (in seconds) that these requirements persist for.
   * @return True upon success.
   */
  function setValidatorLockedGoldRequirements(uint256 value, uint256 duration)
    public
    onlyOwner
    returns (bool)
  {
    LockedGoldRequirements storage requirements = validatorLockedGoldRequirements;
    require(
      value != requirements.value || duration != requirements.duration,
      "Validator requirements not changed"
    );
    validatorLockedGoldRequirements = LockedGoldRequirements(value, duration);
    emit ValidatorLockedGoldRequirementsSet(value, duration);
    return true;
  }

  /**
   * @notice Registers a validator unaffiliated with any validator group.
   * @param ecdsaPublicKey The ECDSA public key that the validator is using for consensus, should
   *   match the validator signer. 64 bytes.
   * @param blsPublicKey The BLS public key that the validator is using for consensus, should pass
   *   proof of possession. 96 bytes.
   * @param blsPop The BLS public key proof-of-possession, which consists of a signature on the
   *   account address. 48 bytes.
   * @return True upon success.
   * @dev Fails if the account is already a validator or validator group.
   * @dev Fails if the account does not have sufficient Locked Gold.
   */
  function registerValidator(
    bytes calldata ecdsaPublicKey,
    bytes calldata blsPublicKey,
    bytes calldata blsPop
  ) external nonReentrant returns (bool) {
    address account = getAccounts().validatorSignerToAccount(msg.sender);
    require(!isValidator(account) && !isValidatorGroup(account), "Already registered");
    uint256 lockedGoldBalance = getLockedGold().getAccountTotalLockedGold(account);
    require(lockedGoldBalance >= validatorLockedGoldRequirements.value, "Deposit too small");
    Validator storage validator = validators[account];
    address signer = getAccounts().getValidatorSigner(account);
    _updateEcdsaPublicKey(validator, signer, ecdsaPublicKey);
    _updateBlsPublicKey(validator, account, blsPublicKey, blsPop);
    registeredValidators.push(account);
    updateMembershipHistory(account, address(0));
    emit ValidatorRegistered(account, ecdsaPublicKey, blsPublicKey);
    return true;
  }

  /**
   * @notice Returns the parameters that goven how a validator's score is calculated.
   * @return The parameters that goven how a validator's score is calculated.
   */
  function getValidatorScoreParameters() external view returns (uint256, uint256) {
    return (validatorScoreParameters.exponent, validatorScoreParameters.adjustmentSpeed.unwrap());
  }

  /**
   * @notice Returns the group membership history of a validator.
   * @param account The validator whose membership history to return.
   * @return The group membership history of a validator.
   */
  function getMembershipHistory(address account)
    external
    view
    returns (uint256[] memory, address[] memory, uint256)
  {
    MembershipHistory storage history = validators[account].membershipHistory;
    uint256[] memory epochs = new uint256[](history.numEntries);
    address[] memory membershipGroups = new address[](history.numEntries);
    for (uint256 i = 0; i < history.numEntries; i = i.add(1)) {
      uint256 index = history.tail.add(i);
      epochs[i] = history.entries[index].epochNumber;
      membershipGroups[i] = history.entries[index].group;
    }
    return (epochs, membershipGroups, history.lastRemovedFromGroupTimestamp);
  }

  /**
   * @notice Calculates the validator score for an epoch from the uptime value for the epoch.
   * @param uptime The Fixidity representation of the validator's uptime, between 0 and 1.
   * @dev epoxh_score = uptime ** exponent
   * @return Fixidity representation of the epoch score btween 0 and 1.
   */
  function calculateEpochScore(uint256 uptime) public view returns (uint256) {
    require(uptime <= FixidityLib.fixed1().unwrap(), "Uptime cannot be larger than one");
    uint256 numerator;
    uint256 denominator;
    (numerator, denominator) = fractionMulExp(
      FixidityLib.fixed1().unwrap(),
      FixidityLib.fixed1().unwrap(),
      uptime,
      FixidityLib.fixed1().unwrap(),
      validatorScoreParameters.exponent,
      18
    );
    return FixidityLib.newFixedFraction(numerator, denominator).unwrap();
  }

  /**
   * @notice Calculates the aggregate score of a group for an epoch from individual uptimes.
   * @param uptimes Array of Fixidity representations of the validators' uptimes, between 0 and 1.
   * @dev group_score = average(uptimes ** exponent)
   * @return Fixidity representation of the group epoch score btween 0 and 1.
   */
  function calculateGroupEpochScore(uint256[] calldata uptimes) external view returns (uint256) {
    require(uptimes.length > 0, "Uptime array empty");
    require(uptimes.length <= maxGroupSize, "Uptime array larger than maximum group size");
    FixidityLib.Fraction memory sum;
    for (uint256 i = 0; i < uptimes.length; i = i.add(1)) {
      sum = sum.add(FixidityLib.wrap(calculateEpochScore(uptimes[i])));
    }
    return sum.divide(FixidityLib.newFixed(uptimes.length)).unwrap();
  }

  /**
   * @notice Updates a validator's score based on its uptime for the epoch.
   * @param signer The validator signer of the validator account whose score needs updating.
   * @param uptime The Fixidity representation of the validator's uptime, between 0 and 1.
   * @return True upon success.
   */
  function updateValidatorScoreFromSigner(address signer, uint256 uptime) external onlyVm() {
    _updateValidatorScoreFromSigner(signer, uptime);
  }

  /**
   * @notice Updates a validator's score based on its uptime for the epoch.
   * @param signer The validator signer of the validator whose score needs updating.
   * @param uptime The Fixidity representation of the validator's uptime, between 0 and 1.
   * @dev new_score = uptime ** exponent * adjustmentSpeed + old_score * (1 - adjustmentSpeed)
   * @return True upon success.
   */
  function _updateValidatorScoreFromSigner(address signer, uint256 uptime) internal {
    address account = getAccounts().signerToAccount(signer);
    require(isValidator(account), "Not a validator");

    FixidityLib.Fraction memory epochScore = FixidityLib.wrap(calculateEpochScore(uptime));
    FixidityLib.Fraction memory newComponent = validatorScoreParameters.adjustmentSpeed.multiply(
      epochScore
    );

    FixidityLib.Fraction memory currentComponent = FixidityLib.fixed1().subtract(
      validatorScoreParameters.adjustmentSpeed
    );
    currentComponent = currentComponent.multiply(validators[account].score);
    validators[account].score = FixidityLib.wrap(
      Math.min(epochScore.unwrap(), newComponent.add(currentComponent).unwrap())
    );
    emit ValidatorScoreUpdated(account, validators[account].score.unwrap(), epochScore.unwrap());
  }

  /**
   * @notice Distributes epoch payments to the account associated with `signer` and its group.
   * @param signer The validator signer of the account to distribute the epoch payment to.
   * @param maxPayment The maximum payment to the validator. Actual payment is based on score and
   *   group commission.
   * @return The total payment paid to the validator and their group.
   */
  function distributeEpochPaymentsFromSigner(address signer, uint256 maxPayment)
    external
    onlyVm()
    returns (uint256)
  {
    return _distributeEpochPaymentsFromSigner(signer, maxPayment);
  }

  /**
   * @notice Distributes epoch payments to the account associated with `signer` and its group.
   * @param signer The validator signer of the validator to distribute the epoch payment to.
   * @param maxPayment The maximum payment to the validator. Actual payment is based on score and
   *   group commission.
   * @return The total payment paid to the validator and their group.
   */
  function _distributeEpochPaymentsFromSigner(address signer, uint256 maxPayment)
    internal
    returns (uint256)
  {
    address account = getAccounts().signerToAccount(signer);
    require(isValidator(account), "Not a validator");
    // The group that should be paid is the group that the validator was a member of at the
    // time it was elected.
    address group = getMembershipInLastEpoch(account);
    // Both the validator and the group must maintain the minimum locked gold balance in order to
    // receive epoch payments.
    if (meetsAccountLockedGoldRequirements(account) && meetsAccountLockedGoldRequirements(group)) {
      FixidityLib.Fraction memory totalPayment = FixidityLib.newFixed(maxPayment).multiply(
        validators[account].score
      );
      uint256 groupPayment = totalPayment.multiply(groups[group].commission).fromFixed();
      uint256 validatorPayment = totalPayment.fromFixed().sub(groupPayment);
      getStableToken().mint(group, groupPayment);
      getStableToken().mint(account, validatorPayment);
      emit ValidatorEpochPaymentDistributed(account, validatorPayment, group, groupPayment);
      return totalPayment.fromFixed();
    } else {
      return 0;
    }
  }

  /**
   * @notice De-registers a validator.
   * @param index The index of this validator in the list of all registered validators.
   * @return True upon success.
   * @dev Fails if the account is not a validator.
   * @dev Fails if the validator has been a member of a group too recently.
   */
  function deregisterValidator(uint256 index) external nonReentrant returns (bool) {
    address account = getAccounts().validatorSignerToAccount(msg.sender);
    require(isValidator(account), "Not a validator");

    // Require that the validator has not been a member of a validator group for
    // `validatorLockedGoldRequirements.duration` seconds.
    Validator storage validator = validators[account];
    if (validator.affiliation != address(0)) {
      require(
        !groups[validator.affiliation].members.contains(account),
        "Has been group member recently"
      );
    }
    uint256 requirementEndTime = validator.membershipHistory.lastRemovedFromGroupTimestamp.add(
      validatorLockedGoldRequirements.duration
    );
    require(requirementEndTime < now, "Not yet requirement end time");

    // Remove the validator.
    deleteElement(registeredValidators, account, index);
    delete validators[account];
    emit ValidatorDeregistered(account);
    return true;
  }

  /**
   * @notice Affiliates a validator with a group, allowing it to be added as a member.
   * @param group The validator group with which to affiliate.
   * @return True upon success.
   * @dev De-affiliates with the previously affiliated group if present.
   */
  function affiliate(address group) external nonReentrant returns (bool) {
    address account = getAccounts().validatorSignerToAccount(msg.sender);
    require(isValidator(account), "Not a validator");
    require(isValidatorGroup(group), "Not a validator group");
    require(meetsAccountLockedGoldRequirements(account), "Validator doesn't meet requirements");
    require(meetsAccountLockedGoldRequirements(group), "Group doesn't meet requirements");
    Validator storage validator = validators[account];
    if (validator.affiliation != address(0)) {
      _deaffiliate(validator, account);
    }
    validator.affiliation = group;
    emit ValidatorAffiliated(account, group);
    return true;
  }

  /**
   * @notice De-affiliates a validator, removing it from the group for which it is a member.
   * @return True upon success.
   * @dev Fails if the account is not a validator with non-zero affiliation.
   */
  function deaffiliate() external nonReentrant returns (bool) {
    address account = getAccounts().validatorSignerToAccount(msg.sender);
    require(isValidator(account), "Not a validator");
    Validator storage validator = validators[account];
    require(validator.affiliation != address(0), "deaffiliate: not affiliated");
    _deaffiliate(validator, account);
    return true;
  }

  /**
   * @notice Updates a validator's BLS key.
   * @param blsPublicKey The BLS public key that the validator is using for consensus, should pass
   *   proof of possession. 48 bytes.
   * @param blsPop The BLS public key proof-of-possession, which consists of a signature on the
   *   account address. 48 bytes.
   * @return True upon success.
   */
  function updateBlsPublicKey(bytes calldata blsPublicKey, bytes calldata blsPop)
    external
    returns (bool)
  {
    address account = getAccounts().validatorSignerToAccount(msg.sender);
    require(isValidator(account), "Not a validator");
    Validator storage validator = validators[account];
    _updateBlsPublicKey(validator, account, blsPublicKey, blsPop);
    emit ValidatorBlsPublicKeyUpdated(account, blsPublicKey);
    return true;
  }

  /**
   * @notice Updates a validator's BLS key.
   * @param validator The validator whose BLS public key should be updated.
   * @param account The address under which the validator is registered.
   * @param blsPublicKey The BLS public key that the validator is using for consensus, should pass
   *   proof of possession. 96 bytes.
   * @param blsPop The BLS public key proof-of-possession, which consists of a signature on the
   *   account address. 48 bytes.
   * @return True upon success.
   */
  function _updateBlsPublicKey(
    Validator storage validator,
    address account,
    bytes memory blsPublicKey,
    bytes memory blsPop
  ) private returns (bool) {
<<<<<<< HEAD
    require(blsPublicKey.length == 96);
    require(blsPop.length == 48);
    require(checkProofOfPossession(account, blsPublicKey, blsPop));
=======
    require(blsPublicKey.length == 96, "Wrong BLS public key length");
    require(blsPop.length == 48, "Wrong BLS PoP length");
    require(checkProofOfPossession(account, blsPublicKey, blsPop), "Invalid BLS PoP");
>>>>>>> 8fd486d1
    validator.publicKeys.bls = blsPublicKey;
    return true;
  }

  /**
   * @notice Updates a validator's ECDSA key.
   * @param account The address under which the validator is registered.
   * @param signer The address which the validator is using to sign consensus messages.
   * @param ecdsaPublicKey The ECDSA public key corresponding to `signer`.
   * @return True upon success.
   */
  function updateEcdsaPublicKey(address account, address signer, bytes calldata ecdsaPublicKey)
    external
    onlyRegisteredContract(ACCOUNTS_REGISTRY_ID)
    returns (bool)
  {
    require(isValidator(account), "Not a validator");
    Validator storage validator = validators[account];
    require(
      _updateEcdsaPublicKey(validator, signer, ecdsaPublicKey),
      "Error updating ECDSA public key"
    );
    emit ValidatorEcdsaPublicKeyUpdated(account, ecdsaPublicKey);
    return true;
  }

  /**
   * @notice Updates a validator's ECDSA key.
   * @param validator The validator whose ECDSA public key should be updated.
   * @param signer The address with which the validator is signing consensus messages.
   * @param ecdsaPublicKey The ECDSA public key that the validator is using for consensus. Should
   *   match `signer`. 64 bytes.
   * @return True upon success.
   */
  function _updateEcdsaPublicKey(
    Validator storage validator,
    address signer,
    bytes memory ecdsaPublicKey
  ) private returns (bool) {
    require(ecdsaPublicKey.length == 64, "Wrong ECDSA public key length");
    require(
      address(uint160(uint256(keccak256(ecdsaPublicKey)))) == signer,
      "ECDSA key does not match signer"
    );
    validator.publicKeys.ecdsa = ecdsaPublicKey;
    return true;
  }

  /**
   * @notice Registers a validator group with no member validators.
   * @param commission Fixidity representation of the commission this group receives on epoch
   *   payments made to its members.
   * @return True upon success.
   * @dev Fails if the account is already a validator or validator group.
   * @dev Fails if the account does not have sufficient weight.
   */
  function registerValidatorGroup(uint256 commission) external nonReentrant returns (bool) {
    require(commission <= FixidityLib.fixed1().unwrap(), "Commission can't be greater than 100%");
    address account = getAccounts().validatorSignerToAccount(msg.sender);
    require(!isValidator(account), "Already registered as validator");
    require(!isValidatorGroup(account), "Already registered as group");
    uint256 lockedGoldBalance = getLockedGold().getAccountTotalLockedGold(account);
    require(lockedGoldBalance >= groupLockedGoldRequirements.value, "Not enough locked gold");
    ValidatorGroup storage group = groups[account];
    group.exists = true;
    group.commission = FixidityLib.wrap(commission);
    group.slashInfo = SlashingInfo(FixidityLib.fixed1(), 0);
    registeredGroups.push(account);
    emit ValidatorGroupRegistered(account, commission);
    return true;
  }

  /**
   * @notice De-registers a validator group.
   * @param index The index of this validator group in the list of all validator groups.
   * @return True upon success.
   * @dev Fails if the account is not a validator group with no members.
   * @dev Fails if the group has had members too recently.
   */
  function deregisterValidatorGroup(uint256 index) external nonReentrant returns (bool) {
    address account = getAccounts().validatorSignerToAccount(msg.sender);
    // Only Validator Groups that have never had members or have been empty for at least
    // `groupLockedGoldRequirements.duration` seconds can be deregistered.
    require(isValidatorGroup(account), "Not a validator group");
    require(groups[account].members.numElements == 0, "Validator group not empty");
    uint256[] storage sizeHistory = groups[account].sizeHistory;
    if (sizeHistory.length > 1) {
      require(
        sizeHistory[1].add(groupLockedGoldRequirements.duration) < now,
        "Hasn't been empty for long enough"
      );
    }
    delete groups[account];
    deleteElement(registeredGroups, account, index);
    emit ValidatorGroupDeregistered(account);
    return true;
  }

  /**
   * @notice Adds a member to the end of a validator group's list of members.
   * @param validator The validator to add to the group
   * @return True upon success.
   * @dev Fails if `validator` has not set their affiliation to this account.
   * @dev Fails if the group has zero members.
   */
  function addMember(address validator) external nonReentrant returns (bool) {
    address account = getAccounts().validatorSignerToAccount(msg.sender);
    require(groups[account].members.numElements > 0, "Validator group empty");
    return _addMember(account, validator, address(0), address(0));
  }

  /**
   * @notice Adds the first member to a group's list of members and marks it eligible for election.
   * @param validator The validator to add to the group
   * @param lesser The address of the group that has received fewer votes than this group.
   * @param greater The address of the group that has received more votes than this group.
   * @return True upon success.
   * @dev Fails if `validator` has not set their affiliation to this account.
   * @dev Fails if the group has > 0 members.
   */
  function addFirstMember(address validator, address lesser, address greater)
    external
    nonReentrant
    returns (bool)
  {
    address account = getAccounts().validatorSignerToAccount(msg.sender);
    require(groups[account].members.numElements == 0, "Validator group not empty");
    return _addMember(account, validator, lesser, greater);
  }

  /**
   * @notice Adds a member to the end of a validator group's list of members.
   * @param group The address of the validator group.
   * @param validator The validator to add to the group.
   * @param lesser The address of the group that has received fewer votes than this group.
   * @param greater The address of the group that has received more votes than this group.
   * @return True upon success.
   * @dev Fails if `validator` has not set their affiliation to this account.
   * @dev Fails if the group has > 0 members.
   */
  function _addMember(address group, address validator, address lesser, address greater)
    private
    returns (bool)
  {
    require(isValidatorGroup(group) && isValidator(validator), "Not validator and group");
    ValidatorGroup storage _group = groups[group];
    require(_group.members.numElements < maxGroupSize, "group would exceed maximum size");
    require(validators[validator].affiliation == group, "Not affiliated to group");
    require(!_group.members.contains(validator), "Already in group");
    uint256 numMembers = _group.members.numElements.add(1);
    _group.members.push(validator);
    require(meetsAccountLockedGoldRequirements(group), "Group requirements not met");
    require(meetsAccountLockedGoldRequirements(validator), "Validator requirements not met");
    if (numMembers == 1) {
      getElection().markGroupEligible(group, lesser, greater);
    }
    updateMembershipHistory(validator, group);
    updateSizeHistory(group, numMembers.sub(1));
    emit ValidatorGroupMemberAdded(group, validator);
    return true;
  }

  /**
   * @notice Removes a member from a validator group.
   * @param validator The validator to remove from the group
   * @return True upon success.
   * @dev Fails if `validator` is not a member of the account's group.
   */
  function removeMember(address validator) external nonReentrant returns (bool) {
    address account = getAccounts().validatorSignerToAccount(msg.sender);
    require(isValidatorGroup(account) && isValidator(validator), "is not group and validator");
    return _removeMember(account, validator);
  }

  /**
   * @notice Reorders a member within a validator group.
   * @param validator The validator to reorder.
   * @param lesserMember The member who will be behind `validator`, or 0 if `validator` will be the
   *   last member.
   * @param greaterMember The member who will be ahead of `validator`, or 0 if `validator` will be
   *   the first member.
   * @return True upon success.
   * @dev Fails if `validator` is not a member of the account's validator group.
   */
  function reorderMember(address validator, address lesserMember, address greaterMember)
    external
    nonReentrant
    returns (bool)
  {
    address account = getAccounts().validatorSignerToAccount(msg.sender);
    require(isValidatorGroup(account), "Not a group");
    require(isValidator(validator), "Not a validator");
    ValidatorGroup storage group = groups[account];
    require(group.members.contains(validator), "Not a member of the group");
    group.members.update(validator, lesserMember, greaterMember);
    emit ValidatorGroupMemberReordered(account, validator);
    return true;
  }

  /**
   * @notice Updates a validator group's commission.
   * @param commission Fixidity representation of the commission this group receives on epoch
   *   payments made to its members. Must be in the range [0, 1.0].
   * @return True upon success.
   */
  function updateCommission(uint256 commission) external returns (bool) {
    address account = getAccounts().validatorSignerToAccount(msg.sender);
    require(isValidatorGroup(account), "Not a validator group");
    ValidatorGroup storage group = groups[account];
    require(commission <= FixidityLib.fixed1().unwrap(), "Commission can't be greater than 100%");
    require(commission != group.commission.unwrap(), "Commission must be different");
    group.commission = FixidityLib.wrap(commission);
    emit ValidatorGroupCommissionUpdated(account, commission);
    return true;
  }

  /**
   * @notice Returns the current locked gold balance requirement for the supplied account.
   * @param account The account that may have to meet locked gold balance requirements.
   * @return The current locked gold balance requirement for the supplied account.
   */
  function getAccountLockedGoldRequirement(address account) public view returns (uint256) {
    if (isValidator(account)) {
      return validatorLockedGoldRequirements.value;
    } else if (isValidatorGroup(account)) {
      uint256 multiplier = Math.max(1, groups[account].members.numElements);
      uint256[] storage sizeHistory = groups[account].sizeHistory;
      if (sizeHistory.length > 0) {
        for (uint256 i = sizeHistory.length.sub(1); i > 0; i = i.sub(1)) {
          if (sizeHistory[i].add(groupLockedGoldRequirements.duration) >= now) {
            multiplier = Math.max(i, multiplier);
            break;
          }
        }
      }
      return groupLockedGoldRequirements.value.mul(multiplier);
    }
    return 0;
  }

  /**
   * @notice Returns whether or not an account meets its Locked Gold requirements.
   * @param account The address of the account.
   * @return Whether or not an account meets its Locked Gold requirements.
   */
  function meetsAccountLockedGoldRequirements(address account) public view returns (bool) {
    uint256 balance = getLockedGold().getAccountTotalLockedGold(account);
    return balance >= getAccountLockedGoldRequirement(account);
  }

  /**
   * @notice Returns the validator BLS key.
   * @param signer The account that registered the validator or its authorized signing address.
   * @return The validator BLS key.
   */
  function getValidatorBlsPublicKeyFromSigner(address signer)
    external
    view
    returns (bytes memory blsPublicKey)
  {
    address account = getAccounts().signerToAccount(signer);
    require(isValidator(account), "Not a validator");
    return validators[account].publicKeys.bls;
  }

  /**
   * @notice Returns validator information.
   * @param account The account that registered the validator.
   * @return The unpacked validator struct.
   */
  function getValidator(address account)
    public
    view
    returns (
      bytes memory ecdsaPublicKey,
      bytes memory blsPublicKey,
      address affiliation,
      uint256 score,
      address signer
    )
  {
    require(isValidator(account), "Not a validator");
    Validator storage validator = validators[account];
    return (
      validator.publicKeys.ecdsa,
      validator.publicKeys.bls,
      validator.affiliation,
      validator.score.unwrap(),
      getAccounts().getValidatorSigner(account)
    );
  }

  /**
   * @notice Returns validator group information.
   * @param account The account that registered the validator group.
   * @return The unpacked validator group struct.
   */
  function getValidatorGroup(address account)
    external
    view
    returns (address[] memory, uint256, uint256[] memory, uint256, uint256)
  {
    require(isValidatorGroup(account), "Not a validator group");
    ValidatorGroup storage group = groups[account];
    return (
      group.members.getKeys(),
      group.commission.unwrap(),
      group.sizeHistory,
      group.slashInfo.multiplier.unwrap(),
      group.slashInfo.lastSlashed
    );
  }

  /**
   * @notice Returns the number of members in a validator group.
   * @param account The address of the validator group.
   * @return The number of members in a validator group.
   */
  function getGroupNumMembers(address account) public view returns (uint256) {
    require(isValidatorGroup(account), "Not validator group");
    return groups[account].members.numElements;
  }

  /**
   * @notice Returns the top n group members for a particular group.
   * @param account The address of the validator group.
   * @param n The number of members to return.
   * @return The top n group members for a particular group.
   */
  function getTopGroupValidators(address account, uint256 n)
    external
    view
    returns (address[] memory)
  {
    address[] memory topAccounts = groups[account].members.headN(n);
    address[] memory topValidators = new address[](n);
    for (uint256 i = 0; i < n; i = i.add(1)) {
      topValidators[i] = getAccounts().getValidatorSigner(topAccounts[i]);
    }
    return topValidators;
  }

  /**
   * @notice Returns the number of members in the provided validator groups.
   * @param accounts The addresses of the validator groups.
   * @return The number of members in the provided validator groups.
   */
  function getGroupsNumMembers(address[] calldata accounts)
    external
    view
    returns (uint256[] memory)
  {
    uint256[] memory numMembers = new uint256[](accounts.length);
    for (uint256 i = 0; i < accounts.length; i = i.add(1)) {
      numMembers[i] = getGroupNumMembers(accounts[i]);
    }
    return numMembers;
  }

  /**
   * @notice Returns the number of registered validators.
   * @return The number of registered validators.
   */
  function getNumRegisteredValidators() external view returns (uint256) {
    return registeredValidators.length;
  }

  /**
   * @notice Returns the Locked Gold requirements for validators.
   * @return The Locked Gold requirements for validators.
   */
  function getValidatorLockedGoldRequirements() external view returns (uint256, uint256) {
    return (validatorLockedGoldRequirements.value, validatorLockedGoldRequirements.duration);
  }

  /**
   * @notice Returns the Locked Gold requirements for validator groups.
   * @return The Locked Gold requirements for validator groups.
   */
  function getGroupLockedGoldRequirements() external view returns (uint256, uint256) {
    return (groupLockedGoldRequirements.value, groupLockedGoldRequirements.duration);
  }

  /**
   * @notice Returns the list of registered validator accounts.
   * @return The list of registered validator accounts.
   */
  function getRegisteredValidators() external view returns (address[] memory) {
    return registeredValidators;
  }

  /**
   * @notice Returns the list of signers for the registered validator accounts.
   * @return The list of signers for registered validator accounts.
   */
  function getRegisteredValidatorSigners() external view returns (address[] memory) {
    IAccounts accounts = getAccounts();
    address[] memory signers = new address[](registeredValidators.length);
    for (uint256 i = 0; i < signers.length; i = i.add(1)) {
      signers[i] = accounts.getValidatorSigner(registeredValidators[i]);
    }
    return signers;
  }

  /**
   * @notice Returns the list of registered validator group accounts.
   * @return The list of registered validator group addresses.
   */
  function getRegisteredValidatorGroups() external view returns (address[] memory) {
    return registeredGroups;
  }

  /**
   * @notice Returns whether a particular account has a registered validator group.
   * @param account The account.
   * @return Whether a particular address is a registered validator group.
   */
  function isValidatorGroup(address account) public view returns (bool) {
    return groups[account].exists;
  }

  /**
   * @notice Returns whether a particular account has a registered validator.
   * @param account The account.
   * @return Whether a particular address is a registered validator.
   */
  function isValidator(address account) public view returns (bool) {
    return validators[account].publicKeys.bls.length > 0;
  }

  /**
   * @notice Deletes an element from a list of addresses.
   * @param list The list of addresses.
   * @param element The address to delete.
   * @param index The index of `element` in the list.
   */
  function deleteElement(address[] storage list, address element, uint256 index) private {
    require(index < list.length && list[index] == element, "deleteElement: index out of range");
    uint256 lastIndex = list.length.sub(1);
    list[index] = list[lastIndex];
    delete list[lastIndex];
    list.length = lastIndex;
  }

  /**
   * @notice Removes a member from a validator group.
   * @param group The group from which the member should be removed.
   * @param validator The validator to remove from the group.
   * @return True upon success.
   * @dev If `validator` was the only member of `group`, `group` becomes unelectable.
   * @dev Fails if `validator` is not a member of `group`.
   */
  function _removeMember(address group, address validator) private returns (bool) {
    ValidatorGroup storage _group = groups[group];
    require(validators[validator].affiliation == group, "Not affiliated to group");
    require(_group.members.contains(validator), "Not a member of the group");
    _group.members.remove(validator);
    uint256 numMembers = _group.members.numElements;
    // Empty validator groups are not electable.
    if (numMembers == 0) {
      getElection().markGroupIneligible(group);
    }
    updateMembershipHistory(validator, address(0));
    updateSizeHistory(group, numMembers.add(1));
    emit ValidatorGroupMemberRemoved(group, validator);
    return true;
  }

  /**
   * @notice Updates the group membership history of a particular account.
   * @param account The account whose group membership has changed.
   * @param group The group that the account is now a member of.
   * @return True upon success.
   * @dev Note that this is used to determine a validator's membership at the time of an election,
   *   and so group changes within an epoch will overwrite eachother.
   */
  function updateMembershipHistory(address account, address group) private returns (bool) {
    MembershipHistory storage history = validators[account].membershipHistory;
    uint256 epochNumber = getEpochNumber();
    uint256 head = history.numEntries == 0 ? 0 : history.tail.add(history.numEntries.sub(1));

    if (history.numEntries > 0 && group == address(0)) {
      history.lastRemovedFromGroupTimestamp = now;
    }

    if (history.entries[head].epochNumber == epochNumber) {
      // There have been no elections since the validator last changed membership, overwrite the
      // previous entry.
      history.entries[head] = MembershipHistoryEntry(epochNumber, group);
      return true;
    }

    // There have been elections since the validator last changed membership, create a new entry.
    uint256 index = history.numEntries == 0 ? 0 : head.add(1);
    history.entries[index] = MembershipHistoryEntry(epochNumber, group);
    if (history.numEntries < membershipHistoryLength) {
      // Not enough entries, don't remove any.
      history.numEntries = history.numEntries.add(1);
    } else if (history.numEntries == membershipHistoryLength) {
      // Exactly enough entries, delete the oldest one to account for the one we added.
      delete history.entries[history.tail];
      history.tail = history.tail.add(1);
    } else {
      // Too many entries, delete the oldest two to account for the one we added.
      delete history.entries[history.tail];
      delete history.entries[history.tail.add(1)];
      history.numEntries = history.numEntries.sub(1);
      history.tail = history.tail.add(2);
    }
    return true;
  }

  /**
   * @notice Updates the size history of a validator group.
   * @param group The account whose group size has changed.
   * @param size The new size of the group.
   * @dev Used to determine how much gold an account needs to keep locked.
   */
  function updateSizeHistory(address group, uint256 size) private {
    uint256[] storage sizeHistory = groups[group].sizeHistory;
    if (size == sizeHistory.length) {
      sizeHistory.push(now);
    } else if (size < sizeHistory.length) {
      sizeHistory[size] = now;
    } else {
      require(false, "Unable to update size history");
    }
  }

  /**
   * @notice Returns the group that `account` was a member of at the end of the last epoch.
   * @param signer The signer of the account whose group membership should be returned.
   * @return The group that `account` was a member of at the end of the last epoch.
   */
  function getMembershipInLastEpochFromSigner(address signer) external view returns (address) {
    address account = getAccounts().signerToAccount(signer);
    require(isValidator(account), "Not a validator");
    return getMembershipInLastEpoch(account);
  }

  /**
   * @notice Returns the group that `account` was a member of at the end of the last epoch.
   * @param account The account whose group membership should be returned.
   * @return The group that `account` was a member of at the end of the last epoch.
   */
  function getMembershipInLastEpoch(address account) public view returns (address) {
    uint256 epochNumber = getEpochNumber();
    MembershipHistory storage history = validators[account].membershipHistory;
    uint256 head = history.numEntries == 0 ? 0 : history.tail.add(history.numEntries.sub(1));
    // If the most recent entry in the membership history is for the current epoch number, we need
    // to look at the previous entry.
    if (history.entries[head].epochNumber == epochNumber) {
      if (head > history.tail) {
        head = head.sub(1);
      }
    }
    return history.entries[head].group;
  }

  /**
   * @notice De-affiliates a validator, removing it from the group for which it is a member.
   * @param validator The validator to deaffiliate from their affiliated validator group.
   * @param validatorAccount The LockedGold account of the validator.
   * @return True upon success.
   */
  function _deaffiliate(Validator storage validator, address validatorAccount)
    private
    returns (bool)
  {
    address affiliation = validator.affiliation;
    ValidatorGroup storage group = groups[affiliation];
    if (group.members.contains(validatorAccount)) {
      _removeMember(affiliation, validatorAccount);
    }
    validator.affiliation = address(0);
    emit ValidatorDeaffiliated(validatorAccount, affiliation);
    return true;
  }

  bytes32[] canForceDeaffiliation = [
    DOWNTIME_SLASHER_REGISTRY_ID,
    DOUBLE_SIGNING_SLASHER_REGISTRY_ID,
    GOVERNANCE_REGISTRY_ID
  ];

  /**
   * @notice Removes a validator from the group for which it is a member.
   * @param validatorAccount The validator to deaffiliate from their affiliated validator group.
   */
  function forceDeaffiliateIfValidator(address validatorAccount)
    external
    nonReentrant
    onlyRegisteredContracts(canForceDeaffiliation)
  {
    if (isValidator(validatorAccount)) {
      Validator storage validator = validators[validatorAccount];
      if (validator.affiliation != address(0)) {
        _deaffiliate(validator, validatorAccount);
      }
    }
  }

  /**
   * @notice Sets the slashingMultiplierRestPeriod property if called by owner.
   * @param value New reset period for slashing multiplier.
   */
  function setSlashingMultiplierResetPeriod(uint256 value) public nonReentrant onlyOwner {
    slashingMultiplierResetPeriod = value;
  }

  /**
   * @notice Resets a group's slashing multiplier if it has been >= the reset period since
   *         the last time the group was slashed.
   */
  function resetSlashingMultiplier() external nonReentrant {
    address account = getAccounts().validatorSignerToAccount(msg.sender);
    require(isValidatorGroup(account), "Not a validator group");
    ValidatorGroup storage group = groups[account];
    require(
      now >= group.slashInfo.lastSlashed.add(slashingMultiplierResetPeriod),
      "`resetSlashingMultiplier` called before resetPeriod expired"
    );
    group.slashInfo.multiplier = FixidityLib.fixed1();
  }

  bytes32[] canHalveSlashingMultiplier = [
    DOWNTIME_SLASHER_REGISTRY_ID,
    DOUBLE_SIGNING_SLASHER_REGISTRY_ID
  ];

  /**
   * @notice Halves the group's slashing multiplier.
   * @param account The group being slashed.
   */
  function halveSlashingMultiplier(address account)
    external
    nonReentrant
    onlyRegisteredContracts(canHalveSlashingMultiplier)
  {
    require(isValidatorGroup(account), "Not a validator group");
    ValidatorGroup storage group = groups[account];
    group.slashInfo.multiplier = FixidityLib.wrap(group.slashInfo.multiplier.unwrap().div(2));
    group.slashInfo.lastSlashed = now;
  }

  /**
   * @notice Getter for a group's slashing multiplier.
   * @param account The group to fetch slashing multiplier for.
   */
  function getValidatorGroupSlashingMultiplier(address account) external view returns (uint256) {
    require(isValidatorGroup(account), "Not a validator group");
    ValidatorGroup storage group = groups[account];
    return group.slashInfo.multiplier.unwrap();
  }

  /**
   * @notice Returns the group that `account` was a member of during `epochNumber`.
   * @param account The account whose group membership should be returned.
   * @param epochNumber The epoch number we are querying this account's membership at.
   * @param index The index into the validator's history struct for their history at `epochNumber`.
   * @return The group that `account` was a member of during `epochNumber`.
   */
  function groupMembershipInEpoch(address account, uint256 epochNumber, uint256 index)
    external
    view
    returns (address)
  {
    require(isValidator(account), "Not a validator");
    require(epochNumber <= getEpochNumber(), "Epoch cannot be larger than current");
    MembershipHistory storage history = validators[account].membershipHistory;
    require(index < history.tail.add(history.numEntries), "index out of bounds");
    require(index >= history.tail && history.numEntries > 0, "index out of bounds");
    bool isExactMatch = history.entries[index].epochNumber == epochNumber;
    bool isLastEntry = index.sub(history.tail) == history.numEntries.sub(1);
    bool isWithinRange = history.entries[index].epochNumber < epochNumber &&
      (history.entries[index.add(1)].epochNumber > epochNumber || isLastEntry);
    require(
      isExactMatch || isWithinRange,
      "provided index does not match provided epochNumber at index in history."
    );
    return history.entries[index].group;
  }
}<|MERGE_RESOLUTION|>--- conflicted
+++ resolved
@@ -570,15 +570,9 @@
     bytes memory blsPublicKey,
     bytes memory blsPop
   ) private returns (bool) {
-<<<<<<< HEAD
-    require(blsPublicKey.length == 96);
-    require(blsPop.length == 48);
-    require(checkProofOfPossession(account, blsPublicKey, blsPop));
-=======
     require(blsPublicKey.length == 96, "Wrong BLS public key length");
     require(blsPop.length == 48, "Wrong BLS PoP length");
     require(checkProofOfPossession(account, blsPublicKey, blsPop), "Invalid BLS PoP");
->>>>>>> 8fd486d1
     validator.publicKeys.bls = blsPublicKey;
     return true;
   }
