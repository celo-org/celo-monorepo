pragma solidity ^0.5.3;

import "openzeppelin-solidity/contracts/math/SafeMath.sol";
import "openzeppelin-solidity/contracts/ownership/Ownable.sol";
import "openzeppelin-solidity/contracts/utils/ReentrancyGuard.sol";
import "solidity-bytes-utils/contracts/BytesLib.sol";

import "./UsingLockedGold.sol";
import "./interfaces/IValidators.sol";

import "../identity/interfaces/IRandom.sol";

import "../common/Initializable.sol";
import "../common/FixidityLib.sol";
import "../common/linkedlists/AddressLinkedList.sol";
import "../common/linkedlists/AddressSortedLinkedList.sol";


/**
 * @title A contract for registering and electing Validator Groups and Validators.
 */
contract Validators is IValidators, Ownable, ReentrancyGuard, Initializable, UsingLockedGold {

  using FixidityLib for FixidityLib.Fraction;
  using AddressLinkedList for LinkedList.List;
  using AddressSortedLinkedList for SortedLinkedList.List;
  using SafeMath for uint256;
  using BytesLib for bytes;

  // Address of the getValidator precompiled contract
  address constant public GET_VALIDATOR_ADDRESS = address(0xfa);

  // TODO(asa): These strings should be modifiable
  struct ValidatorGroup {
    string identifier;
    string name;
    string url;
    LinkedList.List members;
  }

  // TODO(asa): These strings should be modifiable
  struct Validator {
    string identifier;
    string name;
    string url;
    bytes publicKeysData;
    address affiliation;
  }

  struct LockedGoldCommitment {
    uint256 noticePeriod;
    uint256 value;
  }

  mapping(address => ValidatorGroup) private groups;
  mapping(address => Validator) private validators;
  // TODO(asa): Implement abstaining
  mapping(address => address) public voters;
  address[] private _groups;
  address[] private _validators;
  SortedLinkedList.List private votes;
  // TODO(asa): Support different requirements for groups vs. validators.
  LockedGoldCommitment private registrationRequirement;
  uint256 public minElectableValidators;
  uint256 public maxElectableValidators;
  FixidityLib.Fraction electionThreshold;
  uint256 totalVotes; // keeps track of total weight of accounts that have active votes

  address constant PROOF_OF_POSSESSION = address(0xff - 4);

  uint256 public maxGroupSize;

  event MinElectableValidatorsSet(
    uint256 minElectableValidators
  );

  event ElectionThresholdSet(
    uint256 electionThreshold
  );

  event MaxElectableValidatorsSet(
    uint256 maxElectableValidators
  );

  event MaxGroupSizeSet(
    uint256 maxGroupSize
  );

  event RegistrationRequirementSet(
    uint256 value,
    uint256 noticePeriod
  );

  event ValidatorRegistered(
    address indexed validator,
    string identifier,
    string name,
    string url,
    bytes publicKeysData
  );

  event ValidatorDeregistered(
    address indexed validator
  );

  event ValidatorAffiliated(
    address indexed validator,
    address indexed group
  );

  event ValidatorDeaffiliated(
    address indexed validator,
    address indexed group
  );

  event ValidatorGroupRegistered(
    address indexed group,
    string identifier,
    string name,
    string url
  );

  event ValidatorGroupDeregistered(
    address indexed group
  );

  event ValidatorGroupMemberAdded(
    address indexed group,
    address indexed validator
  );

  event ValidatorGroupMemberRemoved(
    address indexed group,
    address indexed validator
  );

  event ValidatorGroupMemberReordered(
    address indexed group,
    address indexed validator
  );

  event ValidatorGroupEmptied(
    address indexed group
  );

  event ValidatorGroupVoteCast(
    address indexed account,
    address indexed group,
    uint256 weight
  );

  event ValidatorGroupVoteRevoked(
    address indexed account,
    address indexed group,
    uint256 weight
  );

  /**
   * @notice Initializes critical variables.
   * @param registryAddress The address of the registry contract.
   * @param _minElectableValidators The minimum number of validators that can be elected.
   * @param _maxElectableValidators The maximum number of validators that can be elected.
   * @param requirementValue The minimum Locked Gold commitment value to register a group or
       validator.
   * @param requirementNoticePeriod The minimum Locked Gold commitment notice period to register
   *    a group or validator.
<<<<<<< HEAD
   * @param threshold The minimum ratio of votes a group needs before it's members can be elected.
=======
   * @param threshold The minimum ratio of votes a group needs before its members can be elected.
>>>>>>> ae13f0cb
   * @dev Should be called only once.
   */
  function initialize(
    address registryAddress,
    uint256 _minElectableValidators,
    uint256 _maxElectableValidators,
    uint256 requirementValue,
    uint256 requirementNoticePeriod,
<<<<<<< HEAD
=======
    uint256 _maxGroupSize,
>>>>>>> ae13f0cb
    uint256 threshold
  )
    external
    initializer
  {
    require(_minElectableValidators > 0 && _maxElectableValidators >= _minElectableValidators);
    _transferOwnership(msg.sender);
    setRegistry(registryAddress);
    setElectionThreshold(threshold);
    minElectableValidators = _minElectableValidators;
    maxElectableValidators = _maxElectableValidators;
    registrationRequirement.value = requirementValue;
    registrationRequirement.noticePeriod = requirementNoticePeriod;
    setMaxGroupSize(_maxGroupSize);
  }

  /**
   * @notice Updates the minimum number of validators that can be elected.
   * @param _minElectableValidators The minimum number of validators that can be elected.
   * @return True upon success.
   */
  function setMinElectableValidators(
    uint256 _minElectableValidators
  )
    external
    onlyOwner
    returns (bool)
  {
    require(
      _minElectableValidators > 0 &&
      _minElectableValidators != minElectableValidators &&
      _minElectableValidators <= maxElectableValidators
    );
    minElectableValidators = _minElectableValidators;
    emit MinElectableValidatorsSet(_minElectableValidators);
    return true;
  }

  /**
   * @notice Updates the maximum number of validators that can be elected.
   * @param _maxElectableValidators The maximum number of validators that can be elected.
   * @return True upon success.
   */
  function setMaxElectableValidators(
    uint256 _maxElectableValidators
  )
    external
    onlyOwner
    returns (bool)
  {
    require(
      _maxElectableValidators != maxElectableValidators &&
      _maxElectableValidators >= minElectableValidators
    );
    maxElectableValidators = _maxElectableValidators;
    emit MaxElectableValidatorsSet(_maxElectableValidators);
    return true;
  }

  /**
   * @notice Changes the maximum group size.
   * @param _maxGroupSize The maximum number of validators for each group.
   * @return True upon success.
   */
  function setMaxGroupSize(
    uint256 _maxGroupSize
  )
    public
    onlyOwner
    returns (bool)
  {
    require(_maxGroupSize > 0);
    maxGroupSize = _maxGroupSize;
    emit MaxGroupSizeSet(_maxGroupSize);
    return true;
  }

  /**
   * @notice Updates the minimum bonding requirements to register a validator group or validator.
   * @param value The minimum Locked Gold commitment value to register a group or validator.
   * @param noticePeriod The minimum Locked Gold commitment notice period to register a group or
   *   validator.
   * @return True upon success.
   * @dev The new requirement is only enforced for future validator or group registrations.
   */
  function setRegistrationRequirement(
    uint256 value,
    uint256 noticePeriod
  )
    external
    onlyOwner
    returns (bool)
  {
    require(
      value != registrationRequirement.value ||
      noticePeriod != registrationRequirement.noticePeriod
    );
    registrationRequirement.value = value;
    registrationRequirement.noticePeriod = noticePeriod;
    emit RegistrationRequirementSet(value, noticePeriod);
    return true;
  }

  /**
   * @notice Sets the election threshold.
   * @param threshold Election threshold as unwrapped Fraction.
   * @return True upon success.
   */
  function setElectionThreshold(uint256 threshold)
    public
    onlyOwner
    returns (bool)
  {
    electionThreshold = FixidityLib.wrap(threshold);
    require(
<<<<<<< HEAD
      FixidityLib.lt(electionThreshold, FixidityLib.fixed1()),
=======
      electionThreshold.lt(FixidityLib.fixed1()),
>>>>>>> ae13f0cb
      "Election threshold must be lower than 100%"
    );
    emit ElectionThresholdSet(threshold);
    return true;
  }

  /**
   * @notice Gets the election threshold.
   * @return Threshold value as unwrapped fraction.
   */
  function getElectionThreshold() external view returns (uint256) {
<<<<<<< HEAD
    return FixidityLib.unwrap(electionThreshold);
=======
    return electionThreshold.unwrap();
>>>>>>> ae13f0cb
  }


  /**
   * @notice Registers a validator unaffiliated with any validator group.
   * @param identifier An identifier for this validator.
   * @param name A name for the validator.
   * @param url A URL for the validator.
   * @param noticePeriod The notice period of the Locked Gold commitment that meets the
   *   requirements for validator registration.
   * @param publicKeysData Comprised of three tightly-packed elements:
   *    - publicKey - The public key that the validator is using for consensus, should match
   *      msg.sender. 64 bytes.
   *    - blsPublicKey - The BLS public key that the validator is using for consensus, should pass
   *      proof of possession. 48 bytes.
   *    - blsPoP - The BLS public key proof of possession. 96 bytes.
   * @return True upon success.
   * @dev Fails if the account is already a validator or validator group.
   * @dev Fails if the account does not have sufficient weight.
   */
  function registerValidator(
    string calldata identifier,
    string calldata name,
    string calldata url,
    bytes calldata publicKeysData,
    uint256 noticePeriod
  )
    external
    nonReentrant
    returns (bool)
  {
    require(
      bytes(identifier).length > 0 &&
      bytes(name).length > 0 &&
      bytes(url).length > 0 &&
      // secp256k1 public key + BLS public key + BLS proof of possession
      publicKeysData.length == (64 + 48 + 96)
    );
    bytes memory proofOfPossessionBytes = publicKeysData.slice(64, 48 + 96);
    require(checkProofOfPossession(proofOfPossessionBytes));

    address account = getAccountFromValidator(msg.sender);
    require(!isValidator(account) && !isValidatorGroup(account));
    require(meetsRegistrationRequirements(account, noticePeriod));

    Validator memory validator = Validator(identifier, name, url, publicKeysData, address(0));
    validators[account] = validator;
    _validators.push(account);
    emit ValidatorRegistered(account, identifier, name, url, publicKeysData);
    return true;
  }

  /**
   * @notice Checks a BLS proof of possession.
   * @param proofOfPossessionBytes The public key and signature of the proof of possession.
   * @return True upon success.
   */
  function checkProofOfPossession(bytes memory proofOfPossessionBytes) private returns (bool) {
    bool success;
    (success, ) = PROOF_OF_POSSESSION.call.value(0).gas(gasleft())(proofOfPossessionBytes);
    return success;
  }

  /**
   * @notice De-registers a validator, removing it from the group for which it is a member.
   * @param index The index of this validator in the list of all validators.
   * @return True upon success.
   * @dev Fails if the account is not a validator.
   */
  function deregisterValidator(uint256 index) external nonReentrant returns (bool) {
    address account = getAccountFromValidator(msg.sender);
    require(isValidator(account));
    Validator storage validator = validators[account];
    if (validator.affiliation != address(0)) {
      _deaffiliate(validator, account);
    }
    delete validators[account];
    deleteElement(_validators, account, index);
    emit ValidatorDeregistered(account);
    return true;
  }

  /**
   * @notice Affiliates a validator with a group, allowing it to be added as a member.
   * @param group The validator group with which to affiliate.
   * @return True upon success.
   * @dev De-affiliates with the previously affiliated group if present.
   */
  function affiliate(address group) external nonReentrant returns (bool) {
    address account = getAccountFromValidator(msg.sender);
    require(isValidator(account) && isValidatorGroup(group));
    Validator storage validator = validators[account];
    if (validator.affiliation != address(0)) {
      _deaffiliate(validator, account);
    }
    validator.affiliation = group;
    emit ValidatorAffiliated(account, group);
    return true;
  }

  /**
   * @notice De-affiliates a validator, removing it from the group for which it is a member.
   * @return True upon success.
   * @dev Fails if the account is not a validator with non-zero affiliation.
   */
  function deaffiliate() external nonReentrant returns (bool) {
    address account = getAccountFromValidator(msg.sender);
    require(isValidator(account));
    Validator storage validator = validators[account];
    require(validator.affiliation != address(0));
    _deaffiliate(validator, account);
    return true;
  }

  /**
   * @notice Registers a validator group with no member validators.
   * @param identifier A identifier for this validator group.
   * @param name A name for the validator group.
   * @param url A URL for the validator group.
   * @param noticePeriod The notice period of the Locked Gold commitment that meets the
   *   requirements for validator registration.
   * @return True upon success.
   * @dev Fails if the account is already a validator or validator group.
   * @dev Fails if the account does not have sufficient weight.
   */
  function registerValidatorGroup(
    string calldata identifier,
    string calldata name,
    string calldata url,
    uint256 noticePeriod
  )
    external
    nonReentrant
    returns (bool)
  {
    require(bytes(identifier).length > 0 && bytes(name).length > 0 && bytes(url).length > 0);
    address account = getAccountFromValidator(msg.sender);
    require(!isValidator(account) && !isValidatorGroup(account));
    require(meetsRegistrationRequirements(account, noticePeriod));
    ValidatorGroup storage group = groups[account];
    group.identifier = identifier;
    group.name = name;
    group.url = url;
    _groups.push(account);
    emit ValidatorGroupRegistered(account, identifier, name, url);
    return true;
  }

  /**
   * @notice De-registers a validator group.
   * @param index The index of this validator group in the list of all validator groups.
   * @return True upon success.
   * @dev Fails if the account is not a validator group with no members.
   */
  function deregisterValidatorGroup(uint256 index) external nonReentrant returns (bool) {
    address account = getAccountFromValidator(msg.sender);
    // Only empty Validator Groups can be deregistered.
    require(isValidatorGroup(account) && groups[account].members.numElements == 0);
    delete groups[account];
    deleteElement(_groups, account, index);
    emit ValidatorGroupDeregistered(account);
    return true;
  }

  /**
   * @notice Adds a member to the end of a validator group's list of members.
   * @param validator The validator to add to the group
   * @return True upon success.
   * @dev Fails if `validator` has not set their affiliation to this account.
   */
  function addMember(address validator) external nonReentrant returns (bool) {
    address account = getAccountFromValidator(msg.sender);
    require(isValidatorGroup(account) && isValidator(validator));
    ValidatorGroup storage group = groups[account];
    require(validators[validator].affiliation == account && !group.members.contains(validator));
    require(group.members.numElements < maxGroupSize, "Maximum group size exceeded");
    group.members.push(validator);
    emit ValidatorGroupMemberAdded(account, validator);
    return true;
  }

  /**
   * @notice Removes a member from a validator group.
   * @param validator The validator to remove from the group
   * @return True upon success.
   * @dev Fails if `validator` is not a member of the account's group.
   */
  function removeMember(address validator) external nonReentrant returns (bool) {
    address account = getAccountFromValidator(msg.sender);
    require(isValidatorGroup(account) && isValidator(validator));
    return _removeMember(account, validator);
  }

  /**
   * @notice Reorders a member within a validator group.
   * @param validator The validator to reorder.
   * @param lesserMember The member who will be behind `validator`, or 0 if `validator` will be the
   *   last member.
   * @param greaterMember The member who will be ahead of `validator`, or 0 if `validator` will be
   *   the first member.
   * @return True upon success.
   * @dev Fails if `validator` is not a member of the account's validator group.
   */
  function reorderMember(
    address validator,
    address lesserMember,
    address greaterMember
  )
    external
    nonReentrant
    returns (bool)
  {
    address account = getAccountFromValidator(msg.sender);
    require(isValidatorGroup(account) && isValidator(validator));
    ValidatorGroup storage group = groups[account];
    require(group.members.contains(validator));
    group.members.update(validator, lesserMember, greaterMember);
    emit ValidatorGroupMemberReordered(account, validator);
    return true;
  }

  /**
   * @notice Casts a vote for a validator group.
   * @param group The validator group to vote for.
   * @param lesser The group receiving fewer votes than `group`, or 0 if `group` has the
   *   fewest votes of any validator group.
   * @param greater The group receiving more votes than `group`, or 0 if `group` has the
   *   most votes of any validator group.
   * @return True upon success.
   * @dev Fails if `group` is empty or not a validator group.
   * @dev Fails if the account is frozen.
   */
  function vote(
    address group,
    address lesser,
    address greater
  )
    external
    nonReentrant
    returns (bool)
  {
    // Empty validator groups are not electable.
    require(isValidatorGroup(group) && groups[group].members.numElements > 0);
    address account = getAccountFromVoter(msg.sender);
    require(!isVotingFrozen(account));
    require(voters[account] == address(0));
    uint256 weight = getAccountWeight(account);
    require(weight > 0);
    totalVotes = totalVotes.add(weight);
    if (votes.contains(group)) {
      votes.update(
        group,
        votes.getValue(group).add(uint256(weight)),
        lesser,
        greater
      );
    } else {
      votes.insert(
        group,
        weight,
        lesser,
        greater
      );
    }
    voters[account] = group;
    emit ValidatorGroupVoteCast(account, group, weight);
    return true;
  }

  /**
   * @notice Revokes an outstanding vote for a validator group.
   * @param lesser The group receiving fewer votes than the group for which the vote was revoked,
   *   or 0 if that group has the fewest votes of any validator group.
   * @param greater The group receiving more votes than the group for which the vote was revoked,
   *   or 0 if that group has the most votes of any validator group.
   * @return True upon success.
   * @dev Fails if the account has not voted on a validator group.
   */
  function revokeVote(
    address lesser,
    address greater
  )
    external
    nonReentrant
    returns (bool)
  {
    address account = getAccountFromVoter(msg.sender);
    address group = voters[account];
    require(group != address(0));
    uint256 weight = getAccountWeight(account);
    totalVotes = totalVotes.sub(weight);
    // If the group we had previously voted on removed all its members it is no longer eligible
    // to receive votes and we don't have to worry about removing our vote.
    if (votes.contains(group)) {
      require(weight > 0);
      uint256 newVoteTotal = votes.getValue(group).sub(uint256(weight));
      if (newVoteTotal > 0) {
        votes.update(
          group,
          newVoteTotal,
          lesser,
          greater
        );
      } else {
        // Groups receiving no votes are not electable.
        votes.remove(group);
      }
    }
    voters[account] = address(0);
    emit ValidatorGroupVoteRevoked(account, group, weight);
    return true;
  }

  function validatorAddressFromCurrentSet(uint256 index) external view returns (address) {
    address validatorAddress;
    assembly {
      let newCallDataPosition := mload(0x40)
      mstore(newCallDataPosition, index)
      let success := staticcall(
        5000,
        0xfa,
        newCallDataPosition,
        32,
        0,
        0
      )
      returndatacopy(add(newCallDataPosition, 64), 0, 32)
      validatorAddress := mload(add(newCallDataPosition, 64))
    }

    return validatorAddress;
  }

  function numberValidatorsInCurrentSet() external view returns (uint256) {
    uint256 numberValidators;
    assembly {
      let success := staticcall(
        5000,
        0xf9,
        0,
        0,
        0,
        0
      )
      let returnData := mload(0x40)
      returndatacopy(returnData, 0, 32)
      numberValidators := mload(returnData)
    }

    return numberValidators;
  }

  /**
   * @notice Returns validator information.
   * @param account The account that registered the validator.
   * @return The unpacked validator struct.
   */
  function getValidator(
    address account
  )
    external
    view
    returns (
      string memory identifier,
      string memory name,
      string memory url,
      bytes memory publicKeysData,
      address affiliation
    )
  {
    require(isValidator(account));
    Validator storage validator = validators[account];
    return (
      validator.identifier,
      validator.name,
      validator.url,
      validator.publicKeysData,
      validator.affiliation
    );
  }

  /**
   * @notice Returns validator group information.
   * @param account The account that registered the validator group.
   * @return The unpacked validator group struct.
   */
  function getValidatorGroup(
    address account
  )
    external
    view
    returns (string memory, string memory, string memory, address[] memory)
  {
    require(isValidatorGroup(account));
    ValidatorGroup storage group = groups[account];
    return (group.identifier, group.name, group.url, group.members.getKeys());
  }

  /**
   * @notice Returns electable validator group addresses and their vote totals.
   * @return Electable validator group addresses and their vote totals.
   */
  function getValidatorGroupVotes() external view returns (address[] memory, uint256[] memory) {
    return votes.getElements();
  }

  /**
   * @notice Returns the number of votes a particular validator group has received.
   * @param group The account that registered the validator group.
   * @return The number of votes a particular validator group has received.
   */
  function getVotesReceived(address group) external view returns (uint256) {
    return votes.getValue(group);
  }

  /**
   * @notice Returns the Locked Gold commitment requirements to register a validator or group.
   * @return The minimum value and notice period for the Locked Gold commitment.
   */
  function getRegistrationRequirement() external view returns (uint256, uint256) {
    return (registrationRequirement.value, registrationRequirement.noticePeriod);
  }

  /**
   * @notice Returns the list of registered validator accounts.
   * @return The list of registered validator accounts.
   */
  function getRegisteredValidators() external view returns (address[] memory) {
    return _validators;
  }

  /**
   * @notice Returns the list of registered validator group accounts.
   * @return The list of registered validator group addresses.
   */
  function getRegisteredValidatorGroups() external view returns (address[] memory) {
    return _groups;
  }

  /**
   * @notice Returns whether a particular account is a registered validator or validator group.
   * @param account The account.
   * @return Whether a particular account is a registered validator or validator group.
   */
  function isValidating(address account) external view returns (bool) {
    return isValidator(account) || isValidatorGroup(account);
  }

  /**
   * @notice Returns whether a particular account is voting for a validator group.
   * @param account The account.
   * @return Whether a particular account is voting for a validator group.
   */
  function isVoting(address account) external view returns (bool) {
    return (voters[account] != address(0));
  }

  /**
   * @notice Returns a list of elected validators with seats allocated to groups via the D'Hondt
   *   method.
   * @return The list of elected validators.
   * @dev See https://en.wikipedia.org/wiki/D%27Hondt_method#Allocation for more information.
   */
  /* solhint-disable code-complexity */
  function getValidators() external view returns (address[] memory) {
    // Only members of these validator groups are eligible for election.
    uint256 numElectionGroups = maxElectableValidators;
    if (numElectionGroups > votes.list.numElements) {
      numElectionGroups = votes.list.numElements;
    }
    require(numElectionGroups > 0, "No votes have been cast");
    address[] memory electionGroups = votes.list.headN(numElectionGroups);
    // Holds the number of members elected for each of the eligible validator groups.
    uint256[] memory numMembersElected = new uint256[](electionGroups.length);
    uint256 totalNumMembersElected = 0;
    bool memberElectedInRound = true;

    // Assign a number of seats to each validator group.
    while (totalNumMembersElected < maxElectableValidators && memberElectedInRound) {
      memberElectedInRound = false;
      uint256 groupIndex = 0;
      FixidityLib.Fraction memory maxN = FixidityLib.wrap(0);
      for (uint256 i = 0; i < electionGroups.length; i = i.add(1)) {
        bool isWinningestGroupInRound = false;
        uint256 numVotes = votes.getValue(electionGroups[i]);
        FixidityLib.Fraction memory percentVotes = FixidityLib.newFixedFraction(
          numVotes,
          totalVotes
        );
<<<<<<< HEAD
        if (FixidityLib.lt(percentVotes, electionThreshold)) break;
=======
        if (percentVotes.lt(electionThreshold)) break;
>>>>>>> ae13f0cb
        (maxN, isWinningestGroupInRound) = dHondt(maxN, electionGroups[i], numMembersElected[i]);
        if (isWinningestGroupInRound) {
          memberElectedInRound = true;
          groupIndex = i;
        }
      }

      if (memberElectedInRound) {
        numMembersElected[groupIndex] = numMembersElected[groupIndex].add(1);
        totalNumMembersElected = totalNumMembersElected.add(1);
      }
    }
    require(totalNumMembersElected >= minElectableValidators);
    // Grab the top validators from each group that won seats.
    address[] memory electedValidators = new address[](totalNumMembersElected);
    totalNumMembersElected = 0;
    for (uint256 i = 0; i < electionGroups.length; i = i.add(1)) {
      address[] memory electedGroupMembers = groups[electionGroups[i]].members.headN(
        numMembersElected[i]
      );
      for (uint256 j = 0; j < electedGroupMembers.length; j = j.add(1)) {
        // We use the validating delegate if one is set.
        electedValidators[totalNumMembersElected] = getValidatorFromAccount(electedGroupMembers[j]);
        totalNumMembersElected = totalNumMembersElected.add(1);
      }
    }
    // Shuffle the validator set using validator-supplied entropy
    IRandom random = IRandom(registry.getAddressForOrDie(RANDOM_REGISTRY_ID));
    bytes32 r = random.random();
    for (uint256 i = electedValidators.length - 1; i > 0; i = i.sub(1)) {
      uint256 j = uint256(r) % (i + 1);
      (electedValidators[i], electedValidators[j]) = (electedValidators[j], electedValidators[i]);
      r = keccak256(abi.encodePacked(r));
    }
    return electedValidators;
  }
  /* solhint-enable code-complexity */

  /**
   * @notice Returns whether a particular account has a registered validator group.
   * @param account The account.
   * @return Whether a particular address is a registered validator group.
   */
  function isValidatorGroup(address account) public view returns (bool) {
    return bytes(groups[account].identifier).length > 0;
  }

  /**
   * @notice Returns whether a particular account has a registered validator.
   * @param account The account.
   * @return Whether a particular address is a registered validator.
   */
  function isValidator(address account) public view returns (bool) {
    return bytes(validators[account].identifier).length > 0;
  }

  /**
   * @notice Returns whether an account meets the requirements to register a validator or group.
   * @param account The account.
   * @param noticePeriod The notice period of the Locked Gold commitment that meets the
   *   requirements.
   * @return Whether an account meets the requirements to register a validator or group.
   */
  function meetsRegistrationRequirements(
    address account,
    uint256 noticePeriod
  )
    public
    view
    returns (bool)
  {
    uint256 value = getLockedCommitmentValue(account, noticePeriod);
    return (
      value >= registrationRequirement.value &&
      noticePeriod >= registrationRequirement.noticePeriod
    );
  }

  /**
   * @notice Deletes an element from a list of addresses.
   * @param list The list of addresses.
   * @param element The address to delete.
   * @param index The index of `element` in the list.
   */
  function deleteElement(address[] storage list, address element, uint256 index) private {
    require(index < list.length && list[index] == element);
    uint256 lastIndex = list.length.sub(1);
    list[index] = list[lastIndex];
    list[lastIndex] = address(0);
    list.length = lastIndex;
  }

  /**
   * @notice Removes a member from a validator group.
   * @param group The group from which the member should be removed.
   * @param validator The validator to remove from the group.
   * @return True upon success.
   * @dev If `validator` was the only member of `group`, `group` becomes unelectable.
   * @dev Fails if `validator` is not a member of `group`.
   */
  function _removeMember(address group, address validator) private returns (bool) {
    ValidatorGroup storage _group = groups[group];
    require(validators[validator].affiliation == group && _group.members.contains(validator));
    _group.members.remove(validator);
    emit ValidatorGroupMemberRemoved(group, validator);

    // Empty validator groups are not electable.
    if (groups[group].members.numElements == 0) {
      if (votes.contains(group)) {
        votes.remove(group);
      }
      emit ValidatorGroupEmptied(group);
    }
    return true;
  }

  /**
   * @notice De-affiliates a validator, removing it from the group for which it is a member.
   * @param validator The validator to deaffiliate from their affiliated validator group.
   * @param validatorAccount The LockedGold account of the validator.
   * @return True upon success.
   */
  function _deaffiliate(
    Validator storage validator,
    address validatorAccount
  )
    private
    returns (bool)
  {
    address affiliation = validator.affiliation;
    ValidatorGroup storage group = groups[affiliation];
    if (group.members.contains(validatorAccount)) {
      _removeMember(affiliation, validatorAccount);
    }
    emit ValidatorDeaffiliated(validatorAccount, affiliation);
    validator.affiliation = address(0);
    return true;
  }

  /**
   * @notice Runs D'Hondt for a validator group.
   * @param maxN The maximum number of votes per elected seat for a group in this round.
   * @param groupAddress The address of the validator group.
   * @param numMembersElected The number of members elected so far for this group.
   * @dev See https://en.wikipedia.org/wiki/D%27Hondt_method#Allocation for more information.
   * @return The new `maxN` and whether or not the group should win a seat in this round thus far.
   */
  function dHondt(
    FixidityLib.Fraction memory maxN,
    address groupAddress,
    uint256 numMembersElected
  )
    private
    view
    returns (FixidityLib.Fraction memory, bool)
  {
    ValidatorGroup storage group = groups[groupAddress];
    // Only consider groups with members left to be elected.
    if (group.members.numElements > numMembersElected) {
      FixidityLib.Fraction memory n = FixidityLib.newFixed(votes.getValue(groupAddress)).divide(
        FixidityLib.newFixed(numMembersElected.add(1))
      );
      if (n.gt(maxN)) {
        return (n, true);
      }
    }
    return (maxN, false);
  }
}<|MERGE_RESOLUTION|>--- conflicted
+++ resolved
@@ -164,11 +164,7 @@
        validator.
    * @param requirementNoticePeriod The minimum Locked Gold commitment notice period to register
    *    a group or validator.
-<<<<<<< HEAD
-   * @param threshold The minimum ratio of votes a group needs before it's members can be elected.
-=======
    * @param threshold The minimum ratio of votes a group needs before its members can be elected.
->>>>>>> ae13f0cb
    * @dev Should be called only once.
    */
   function initialize(
@@ -177,10 +173,7 @@
     uint256 _maxElectableValidators,
     uint256 requirementValue,
     uint256 requirementNoticePeriod,
-<<<<<<< HEAD
-=======
     uint256 _maxGroupSize,
->>>>>>> ae13f0cb
     uint256 threshold
   )
     external
@@ -296,11 +289,7 @@
   {
     electionThreshold = FixidityLib.wrap(threshold);
     require(
-<<<<<<< HEAD
-      FixidityLib.lt(electionThreshold, FixidityLib.fixed1()),
-=======
       electionThreshold.lt(FixidityLib.fixed1()),
->>>>>>> ae13f0cb
       "Election threshold must be lower than 100%"
     );
     emit ElectionThresholdSet(threshold);
@@ -312,11 +301,7 @@
    * @return Threshold value as unwrapped fraction.
    */
   function getElectionThreshold() external view returns (uint256) {
-<<<<<<< HEAD
-    return FixidityLib.unwrap(electionThreshold);
-=======
     return electionThreshold.unwrap();
->>>>>>> ae13f0cb
   }
 
 
@@ -806,11 +791,7 @@
           numVotes,
           totalVotes
         );
-<<<<<<< HEAD
-        if (FixidityLib.lt(percentVotes, electionThreshold)) break;
-=======
         if (percentVotes.lt(electionThreshold)) break;
->>>>>>> ae13f0cb
         (maxN, isWinningestGroupInRound) = dHondt(maxN, electionGroups[i], numMembersElected[i]);
         if (isWinningestGroupInRound) {
           memberElectedInRound = true;
