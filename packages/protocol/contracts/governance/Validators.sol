--- conflicted
+++ resolved
@@ -1157,31 +1157,11 @@
     return true;
   }
 
-<<<<<<< HEAD
-  function getCanForceDeaffiliation() internal pure returns (bytes32[] memory) {
-    bytes32[] memory res = new bytes32[](4);
-    res[0] = DOWNTIME_SLASHER_REGISTRY_ID;
-    res[1] = DOUBLE_SIGNING_SLASHER_REGISTRY_ID;
-    res[2] = GOVERNANCE_SLASHER_REGISTRY_ID;
-    res[3] = GOVERNANCE_REGISTRY_ID;
-    return res;
-  }
-
-=======
->>>>>>> 037d65fd
   /**
    * @notice Removes a validator from the group for which it is a member.
    * @param validatorAccount The validator to deaffiliate from their affiliated validator group.
    */
-<<<<<<< HEAD
-  function forceDeaffiliateIfValidator(address validatorAccount)
-    external
-    nonReentrant
-    onlyRegisteredContracts(getCanForceDeaffiliation())
-  {
-=======
   function forceDeaffiliateIfValidator(address validatorAccount) external nonReentrant onlySlasher {
->>>>>>> 037d65fd
     if (isValidator(validatorAccount)) {
       Validator storage validator = validators[validatorAccount];
       if (validator.affiliation != address(0)) {
@@ -1213,29 +1193,11 @@
     group.slashInfo.multiplier = FixidityLib.fixed1();
   }
 
-<<<<<<< HEAD
-  function getCanHalveSlashingMultiplier() internal pure returns (bytes32[] memory) {
-    bytes32[] memory res = new bytes32[](2);
-    res[0] = DOWNTIME_SLASHER_REGISTRY_ID;
-    res[1] = DOUBLE_SIGNING_SLASHER_REGISTRY_ID;
-    return res;
-  }
-
-=======
->>>>>>> 037d65fd
   /**
    * @notice Halves the group's slashing multiplier.
    * @param account The group being slashed.
    */
-<<<<<<< HEAD
-  function halveSlashingMultiplier(address account)
-    external
-    nonReentrant
-    onlyRegisteredContracts(getCanHalveSlashingMultiplier())
-  {
-=======
   function halveSlashingMultiplier(address account) external nonReentrant onlySlasher {
->>>>>>> 037d65fd
     require(isValidatorGroup(account), "Not a validator group");
     ValidatorGroup storage group = groups[account];
     group.slashInfo.multiplier = FixidityLib.wrap(group.slashInfo.multiplier.unwrap().div(2));
