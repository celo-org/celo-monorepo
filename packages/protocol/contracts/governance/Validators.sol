--- conflicted
+++ resolved
@@ -358,13 +358,8 @@
    * @param identifier A identifier for this validator group.
    * @param name A name for the validator group.
    * @param url A URL for the validator group.
-<<<<<<< HEAD
    * @param noticePeriods The notice periods of the Locked Gold commitments that
    *   cumulatively meet the requirements for validator registration.
-=======
-   * @param noticePeriod The notice period of the Locked Gold commitment that meets the
-   *   requirements for validator registration.
->>>>>>> 8dacf1eb
    * @return True upon success.
    * @dev Fails if the account is already a validator or validator group.
    * @dev Fails if the account does not have sufficient weight.
