--- conflicted
+++ resolved
@@ -111,66 +111,15 @@
   event GroupLockedGoldRequirementsSet(uint256 value, uint256 duration);
   event ValidatorLockedGoldRequirementsSet(uint256 value, uint256 duration);
   event MembershipHistoryLengthSet(uint256 length);
-<<<<<<< HEAD
-  event ValidatorRegistered(address indexed validator, string name, bytes publicKeysData);
+  event ValidatorRegistered(address indexed validator, bytes publicKeysData);
   event ValidatorDeregistered(address indexed validator);
   event ValidatorAffiliated(address indexed validator, address indexed group);
   event ValidatorDeaffiliated(address indexed validator, address indexed group);
-  event ValidatorGroupRegistered(address indexed group, string name, uint256 commission);
+  event ValidatorGroupRegistered(address indexed group, uint256 commission);
   event ValidatorGroupDeregistered(address indexed group);
   event ValidatorGroupMemberAdded(address indexed group, address indexed validator);
   event ValidatorGroupMemberRemoved(address indexed group, address indexed validator);
   event ValidatorGroupMemberReordered(address indexed group, address indexed validator);
-=======
-
-  event DeregistrationLockupsSet(
-    uint256 group,
-    uint256 validator
-  );
-
-  event ValidatorRegistered(
-    address indexed validator,
-    bytes publicKeysData
-  );
-
-  event ValidatorDeregistered(
-    address indexed validator
-  );
-
-  event ValidatorAffiliated(
-    address indexed validator,
-    address indexed group
-  );
-
-  event ValidatorDeaffiliated(
-    address indexed validator,
-    address indexed group
-  );
-
-  event ValidatorGroupRegistered(
-    address indexed group,
-    uint256 commission
-  );
-
-  event ValidatorGroupDeregistered(
-    address indexed group
-  );
-
-  event ValidatorGroupMemberAdded(
-    address indexed group,
-    address indexed validator
-  );
-
-  event ValidatorGroupMemberRemoved(
-    address indexed group,
-    address indexed validator
-  );
-
-  event ValidatorGroupMemberReordered(
-    address indexed group,
-    address indexed validator
-  );
->>>>>>> 8fb3ff57
 
   modifier onlyVm() {
     require(msg.sender == address(0));
@@ -357,19 +306,11 @@
 
     address account = getAccounts().activeValidationSignerToAccount(msg.sender);
     require(!isValidator(account) && !isValidatorGroup(account));
-<<<<<<< HEAD
     uint256 lockedGoldBalance = getLockedGold().getAccountTotalLockedGold(account);
     require(lockedGoldBalance >= validatorLockedGoldRequirements.value);
     Validator storage validator = validators[account];
-    validator.name = name;
     validator.publicKeysData = publicKeysData;
     registeredValidators.push(account);
-=======
-    require(meetsValidatorBalanceRequirements(account));
-
-    validators[account].publicKeysData = publicKeysData;
-    _validators.push(account);
->>>>>>> 8fb3ff57
     updateMembershipHistory(account, address(0));
     emit ValidatorRegistered(account, publicKeysData);
     return true;
@@ -424,15 +365,9 @@
    * @return True upon success.
    */
   function _updateValidatorScore(address validator, uint256 uptime) internal {
-<<<<<<< HEAD
-    address account = getLockedGold().getAccountFromValidator(validator);
+    address account = getAccounts().validationSignerToAccount(validator);
     require(isValidator(account));
     require(uptime <= FixidityLib.fixed1().unwrap());
-=======
-    address account = getAccounts().validationSignerToAccount(validator);
-    require(isValidator(account), "isvalidator");
-    require(uptime <= FixidityLib.fixed1().unwrap(), "uptime");
->>>>>>> 8fb3ff57
 
     uint256 numerator;
     uint256 denominator;
@@ -578,13 +513,8 @@
     ValidatorGroup storage group = groups[account];
     group.exists = true;
     group.commission = FixidityLib.wrap(commission);
-<<<<<<< HEAD
     registeredGroups.push(account);
-    emit ValidatorGroupRegistered(account, name, commission);
-=======
-    _groups.push(account);
     emit ValidatorGroupRegistered(account, commission);
->>>>>>> 8fb3ff57
     return true;
   }
 
@@ -595,14 +525,9 @@
    * @dev Fails if the account is not a validator group with no members.
    */
   function deregisterValidatorGroup(uint256 index) external nonReentrant returns (bool) {
-<<<<<<< HEAD
-    address account = getLockedGold().getAccountFromActiveValidator(msg.sender);
+    address account = getAccounts().activeValidationSignerToAccount(msg.sender);
     // Only Validator Groups that have never had members or have been empty for at least
     // `groupLockedGoldRequirements.duration` seconds can be deregistered.
-=======
-    address account = getAccounts().activeValidationSignerToAccount(msg.sender);
-    // Only empty Validator Groups can be deregistered.
->>>>>>> 8fb3ff57
     require(isValidatorGroup(account) && groups[account].members.numElements == 0);
     uint256[] storage sizeHistory = groups[account].sizeHistory;
     if (sizeHistory.length > 1) {
@@ -795,24 +720,15 @@
   )
     external
     view
-<<<<<<< HEAD
-    returns (string memory, address[] memory, uint256, uint256[] memory)
+    returns (address[] memory, uint256, uint256[] memory)
   {
     require(isValidatorGroup(account));
     ValidatorGroup storage group = groups[account];
     return (
-      group.name,
       group.members.getKeys(),
       group.commission.unwrap(),
       group.sizeHistory
     );
-=======
-    returns (address[] memory, uint256)
-  {
-    require(isValidatorGroup(account));
-    ValidatorGroup storage group = groups[account];
-    return ( group.members.getKeys(), group.commission.unwrap());
->>>>>>> 8fb3ff57
   }
 
   /**
