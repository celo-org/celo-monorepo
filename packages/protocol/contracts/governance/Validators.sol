pragma solidity ^0.5.3;

import "openzeppelin-solidity/contracts/math/Math.sol";
import "openzeppelin-solidity/contracts/math/SafeMath.sol";
import "openzeppelin-solidity/contracts/ownership/Ownable.sol";
import "openzeppelin-solidity/contracts/utils/ReentrancyGuard.sol";
import "solidity-bytes-utils/contracts/BytesLib.sol";

import "./interfaces/IValidators.sol";

import "../identity/interfaces/IRandom.sol";

import "../common/Initializable.sol";
import "../common/FixidityLib.sol";
import "../common/linkedlists/AddressLinkedList.sol";
import "../common/UsingRegistry.sol";
import "../common/UsingPrecompiles.sol";

/**
 * @title A contract for registering and electing Validator Groups and Validators.
 */
contract Validators is
  IValidators,
  Ownable,
  ReentrancyGuard,
  Initializable,
  UsingRegistry,
  UsingPrecompiles
{
  using FixidityLib for FixidityLib.Fraction;
  using AddressLinkedList for LinkedList.List;
  using SafeMath for uint256;
  using BytesLib for bytes;

  // For Validators, these requirements must be met in order to:
  //   1. Register a validator
  //   2. Affiliate with and be added to a group
  //   3. Receive epoch payments (note that the group must meet the group requirements as well)
  // Accounts may de-register their Validator `duration` seconds after they were last a member of a
  // group, after which no restrictions on Locked Gold will apply to the account.
  //
  // For Validator Groups, these requirements must be met in order to:
  //   1. Register a group
  //   2. Add a member to a group
  //   3. Receive epoch payments
  // Note that for groups, the requirement value is multiplied by the number of members, and is
  // enforced for `duration` seconds after the group last had that number of members.
  // Accounts may de-register their Group `duration` seconds after they were last non-empty, after
  // which no restrictions on Locked Gold will apply to the account.
  struct LockedGoldRequirements {
    uint256 value;
    // In seconds.
    uint256 duration;
  }

  struct ValidatorGroup {
    bool exists;
    LinkedList.List members;
    // TODO(asa): Add a function that allows groups to update their commission.
    FixidityLib.Fraction commission;
    // sizeHistory[i] contains the last time the group contained i members.
    uint256[] sizeHistory;
    SlashingInfo slashInfo;
  }

  // Stores the epoch number at which a validator joined a particular group.
  struct MembershipHistoryEntry {
    uint256 epochNumber;
    address group;
  }

  // Stores the per-epoch membership history of a validator, used to determine which group
  // commission should be paid to at the end of an epoch.
  // Stores a timestamp of the last time the validator was removed from a group, used to determine
  // whether or not a group can de-register.
  struct MembershipHistory {
    // The key to the most recent entry in the entries mapping.
    uint256 tail;
    // The number of entries in this validators membership history.
    uint256 numEntries;
    mapping(uint256 => MembershipHistoryEntry) entries;
    uint256 lastRemovedFromGroupTimestamp;
  }

  struct SlashingInfo {
    FixidityLib.Fraction multiplier;
    uint256 lastSlashed;
  }

  struct PublicKeys {
    bytes ecdsa;
    bytes bls;
  }

  struct Validator {
    PublicKeys publicKeys;
    address affiliation;
    FixidityLib.Fraction score;
    MembershipHistory membershipHistory;
  }

  // Parameters that govern the calculation of validator's score.
  struct ValidatorScoreParameters {
    uint256 exponent;
    FixidityLib.Fraction adjustmentSpeed;
  }

  mapping(address => ValidatorGroup) private groups;
  mapping(address => Validator) private validators;
  address[] private registeredGroups;
  address[] private registeredValidators;
  LockedGoldRequirements public validatorLockedGoldRequirements;
  LockedGoldRequirements public groupLockedGoldRequirements;
  ValidatorScoreParameters private validatorScoreParameters;
  uint256 public membershipHistoryLength;
  uint256 public maxGroupSize;
  uint256 public slashingMultiplierResetPeriod;

  event MaxGroupSizeSet(uint256 size);
  event ValidatorEpochPaymentSet(uint256 value);
  event ValidatorScoreParametersSet(uint256 exponent, uint256 adjustmentSpeed);
  event GroupLockedGoldRequirementsSet(uint256 value, uint256 duration);
  event ValidatorLockedGoldRequirementsSet(uint256 value, uint256 duration);
  event MembershipHistoryLengthSet(uint256 length);
  event ValidatorRegistered(address indexed validator, bytes ecdsaPublicKey, bytes blsPublicKey);
  event ValidatorDeregistered(address indexed validator);
  event ValidatorAffiliated(address indexed validator, address indexed group);
  event ValidatorDeaffiliated(address indexed validator, address indexed group);
  event ValidatorEcdsaPublicKeyUpdated(address indexed validator, bytes ecdsaPublicKey);
  event ValidatorBlsPublicKeyUpdated(address indexed validator, bytes blsPublicKey);
  event ValidatorScoreUpdated(address indexed validator, uint256 score, uint256 epochScore);
  event ValidatorGroupRegistered(address indexed group, uint256 commission);
  event ValidatorGroupDeregistered(address indexed group);
  event ValidatorGroupMemberAdded(address indexed group, address indexed validator);
  event ValidatorGroupMemberRemoved(address indexed group, address indexed validator);
  event ValidatorGroupMemberReordered(address indexed group, address indexed validator);
  event ValidatorGroupCommissionUpdated(address indexed group, uint256 commission);
  event ValidatorEpochPaymentDistributed(
    address indexed validator,
    uint256 validatorPayment,
    address indexed group,
    uint256 groupPayment
  );

  modifier onlyVm() {
    require(msg.sender == address(0));
    _;
  }

  /**
   * @notice Initializes critical variables.
   * @param registryAddress The address of the registry contract.
   * @param groupRequirementValue The Locked Gold requirement amount for groups.
   * @param groupRequirementDuration The Locked Gold requirement duration for groups.
   * @param validatorRequirementValue The Locked Gold requirement amount for validators.
   * @param validatorRequirementDuration The Locked Gold requirement duration for validators.
   * @param validatorScoreExponent The exponent used in calculating validator scores.
   * @param validatorScoreAdjustmentSpeed The speed at which validator scores are adjusted.
   * @param _membershipHistoryLength The max number of entries for validator membership history.
   * @param _maxGroupSize The maximum group size.
   * @dev Should be called only once.
   */
  function initialize(
    address registryAddress,
    uint256 groupRequirementValue,
    uint256 groupRequirementDuration,
    uint256 validatorRequirementValue,
    uint256 validatorRequirementDuration,
    uint256 validatorScoreExponent,
    uint256 validatorScoreAdjustmentSpeed,
    uint256 _membershipHistoryLength,
    uint256 _slashingMultiplierResetPeriod,
    uint256 _maxGroupSize
  ) external initializer {
    _transferOwnership(msg.sender);
    setRegistry(registryAddress);
    setGroupLockedGoldRequirements(groupRequirementValue, groupRequirementDuration);
    setValidatorLockedGoldRequirements(validatorRequirementValue, validatorRequirementDuration);
    setValidatorScoreParameters(validatorScoreExponent, validatorScoreAdjustmentSpeed);
    setMaxGroupSize(_maxGroupSize);
    setMembershipHistoryLength(_membershipHistoryLength);
    setSlashingMultiplierResetPeriod(_slashingMultiplierResetPeriod);
  }

  /**
   * @notice Updates the maximum number of members a group can have.
   * @param size The maximum group size.
   * @return True upon success.
   */
  function setMaxGroupSize(uint256 size) public onlyOwner returns (bool) {
    require(0 < size && size != maxGroupSize);
    maxGroupSize = size;
    emit MaxGroupSizeSet(size);
    return true;
  }

  /**
   * @notice Updates the number of validator group membership entries to store.
   * @param length The number of validator group membership entries to store.
   * @return True upon success.
   */
  function setMembershipHistoryLength(uint256 length) public onlyOwner returns (bool) {
    require(0 < length && length != membershipHistoryLength);
    membershipHistoryLength = length;
    emit MembershipHistoryLengthSet(length);
    return true;
  }

  /**
   * @notice Updates the validator score parameters.
   * @param exponent The exponent used in calculating the score.
   * @param adjustmentSpeed The speed at which the score is adjusted.
   * @return True upon success.
   */
  function setValidatorScoreParameters(uint256 exponent, uint256 adjustmentSpeed)
    public
    onlyOwner
    returns (bool)
  {
    require(adjustmentSpeed <= FixidityLib.fixed1().unwrap());
    require(
      exponent != validatorScoreParameters.exponent ||
        !FixidityLib.wrap(adjustmentSpeed).equals(validatorScoreParameters.adjustmentSpeed)
    );
    validatorScoreParameters = ValidatorScoreParameters(
      exponent,
      FixidityLib.wrap(adjustmentSpeed)
    );
    emit ValidatorScoreParametersSet(exponent, adjustmentSpeed);
    return true;
  }

  /**
   * @notice Returns the maximum number of members a group can add.
   * @return The maximum number of members a group can add.
   */
  function getMaxGroupSize() external view returns (uint256) {
    return maxGroupSize;
  }

  /**
   * @notice Updates the Locked Gold requirements for Validator Groups.
   * @param value The per-member amount of Locked Gold required.
   * @param duration The time (in seconds) that these requirements persist for.
   * @return True upon success.
   */
  function setGroupLockedGoldRequirements(uint256 value, uint256 duration)
    public
    onlyOwner
    returns (bool)
  {
    LockedGoldRequirements storage requirements = groupLockedGoldRequirements;
    require(value != requirements.value || duration != requirements.duration);
    groupLockedGoldRequirements = LockedGoldRequirements(value, duration);
    emit GroupLockedGoldRequirementsSet(value, duration);
    return true;
  }

  /**
   * @notice Updates the Locked Gold requirements for Validators.
   * @param value The amount of Locked Gold required.
   * @param duration The time (in seconds) that these requirements persist for.
   * @return True upon success.
   */
  function setValidatorLockedGoldRequirements(uint256 value, uint256 duration)
    public
    onlyOwner
    returns (bool)
  {
    LockedGoldRequirements storage requirements = validatorLockedGoldRequirements;
    require(value != requirements.value || duration != requirements.duration);
    validatorLockedGoldRequirements = LockedGoldRequirements(value, duration);
    emit ValidatorLockedGoldRequirementsSet(value, duration);
    return true;
  }

  /**
   * @notice Registers a validator unaffiliated with any validator group.
   * @param ecdsaPublicKey The ECDSA public key that the validator is using for consensus, should
   *   match the validator signer. 64 bytes.
   * @param blsPublicKey The BLS public key that the validator is using for consensus, should pass
   *   proof of possession. 96 bytes.
   * @param blsPop The BLS public key proof-of-possession, which consists of a signature on the
   *   account address. 48 bytes.
   * @return True upon success.
   * @dev Fails if the account is already a validator or validator group.
   * @dev Fails if the account does not have sufficient Locked Gold.
   */
  function registerValidator(
    bytes calldata ecdsaPublicKey,
    bytes calldata blsPublicKey,
    bytes calldata blsPop
  ) external nonReentrant returns (bool) {
    address account = getAccounts().validatorSignerToAccount(msg.sender);
    require(!isValidator(account) && !isValidatorGroup(account));
    uint256 lockedGoldBalance = getLockedGold().getAccountTotalLockedGold(account);
    require(lockedGoldBalance >= validatorLockedGoldRequirements.value);
    Validator storage validator = validators[account];
    address signer = getAccounts().getValidatorSigner(account);
    _updateEcdsaPublicKey(validator, signer, ecdsaPublicKey);
    _updateBlsPublicKey(validator, account, blsPublicKey, blsPop);
    registeredValidators.push(account);
    updateMembershipHistory(account, address(0));
    emit ValidatorRegistered(account, ecdsaPublicKey, blsPublicKey);
    return true;
  }

  /**
   * @notice Returns the parameters that goven how a validator's score is calculated.
   * @return The parameters that goven how a validator's score is calculated.
   */
  function getValidatorScoreParameters() external view returns (uint256, uint256) {
    return (validatorScoreParameters.exponent, validatorScoreParameters.adjustmentSpeed.unwrap());
  }

  /**
   * @notice Returns the group membership history of a validator.
   * @param account The validator whose membership history to return.
   * @return The group membership history of a validator.
   */
  function getMembershipHistory(address account)
    external
    view
    returns (uint256[] memory, address[] memory, uint256)
  {
    MembershipHistory storage history = validators[account].membershipHistory;
    uint256[] memory epochs = new uint256[](history.numEntries);
    address[] memory membershipGroups = new address[](history.numEntries);
    for (uint256 i = 0; i < history.numEntries; i = i.add(1)) {
      uint256 index = history.tail.add(i);
      epochs[i] = history.entries[index].epochNumber;
      membershipGroups[i] = history.entries[index].group;
    }
    return (epochs, membershipGroups, history.lastRemovedFromGroupTimestamp);
  }

  /**
   * @notice Calculates the validator score for an epoch from the uptime value for the epoch.
   * @param uptime The Fixidity representation of the validator's uptime, between 0 and 1.
   * @dev epoxh_score = uptime ** exponent
   * @return Fixidity representation of the epoch score btween 0 and 1.
   */
  function calculateEpochScore(uint256 uptime) public view returns (uint256) {
    require(uptime <= FixidityLib.fixed1().unwrap());
    uint256 numerator;
    uint256 denominator;
    (numerator, denominator) = fractionMulExp(
      FixidityLib.fixed1().unwrap(),
      FixidityLib.fixed1().unwrap(),
      uptime,
      FixidityLib.fixed1().unwrap(),
      validatorScoreParameters.exponent,
      18
    );
    return FixidityLib.newFixedFraction(numerator, denominator).unwrap();
  }

  /**
   * @notice Calculates the aggregate score of a group for an epoch from individual uptimes.
   * @param uptimes Array of Fixidity representations of the validators' uptimes, between 0 and 1.
   * @dev group_score = average(uptimes ** exponent)
   * @return Fixidity representation of the group epoch score btween 0 and 1.
   */
  function calculateGroupEpochScore(uint256[] calldata uptimes) external view returns (uint256) {
    require(uptimes.length > 0);
    require(uptimes.length <= maxGroupSize);
    FixidityLib.Fraction memory sum;
    for (uint256 i = 0; i < uptimes.length; i = i.add(1)) {
      sum = sum.add(FixidityLib.wrap(calculateEpochScore(uptimes[i])));
    }
    return sum.divide(FixidityLib.newFixed(uptimes.length)).unwrap();
  }

  /**
   * @notice Updates a validator's score based on its uptime for the epoch.
   * @param signer The validator signer of the validator account whose score needs updating.
   * @param uptime The Fixidity representation of the validator's uptime, between 0 and 1.
   * @return True upon success.
   */
  function updateValidatorScoreFromSigner(address signer, uint256 uptime) external onlyVm() {
    _updateValidatorScoreFromSigner(signer, uptime);
  }

  /**
   * @notice Updates a validator's score based on its uptime for the epoch.
   * @param signer The validator signer of the validator whose score needs updating.
   * @param uptime The Fixidity representation of the validator's uptime, between 0 and 1.
   * @dev new_score = uptime ** exponent * adjustmentSpeed + old_score * (1 - adjustmentSpeed)
   * @return True upon success.
   */
  function _updateValidatorScoreFromSigner(address signer, uint256 uptime) internal {
    address account = getAccounts().signerToAccount(signer);
    require(isValidator(account));

    FixidityLib.Fraction memory epochScore = FixidityLib.wrap(calculateEpochScore(uptime));
    FixidityLib.Fraction memory newComponent = validatorScoreParameters.adjustmentSpeed.multiply(
      epochScore
    );

    FixidityLib.Fraction memory currentComponent = FixidityLib.fixed1().subtract(
      validatorScoreParameters.adjustmentSpeed
    );
    currentComponent = currentComponent.multiply(validators[account].score);
    validators[account].score = FixidityLib.wrap(
      Math.min(epochScore.unwrap(), newComponent.add(currentComponent).unwrap())
    );
    emit ValidatorScoreUpdated(account, validators[account].score.unwrap(), epochScore.unwrap());
  }

  /**
   * @notice Distributes epoch payments to the account associated with `signer` and its group.
   * @param signer The validator signer of the account to distribute the epoch payment to.
   * @param maxPayment The maximum payment to the validator. Actual payment is based on score and
   *   group commission.
   * @return The total payment paid to the validator and their group.
   */
  function distributeEpochPaymentsFromSigner(address signer, uint256 maxPayment)
    external
    onlyVm()
    returns (uint256)
  {
    return _distributeEpochPaymentsFromSigner(signer, maxPayment);
  }

  /**
   * @notice Distributes epoch payments to the account associated with `signer` and its group.
   * @param signer The validator signer of the validator to distribute the epoch payment to.
   * @param maxPayment The maximum payment to the validator. Actual payment is based on score and
   *   group commission.
   * @return The total payment paid to the validator and their group.
   */
  function _distributeEpochPaymentsFromSigner(address signer, uint256 maxPayment)
    internal
    returns (uint256)
  {
    address account = getAccounts().signerToAccount(signer);
    require(isValidator(account));
    // The group that should be paid is the group that the validator was a member of at the
    // time it was elected.
    address group = getMembershipInLastEpoch(account);
    // Both the validator and the group must maintain the minimum locked gold balance in order to
    // receive epoch payments.
    if (meetsAccountLockedGoldRequirements(account) && meetsAccountLockedGoldRequirements(group)) {
      FixidityLib.Fraction memory totalPayment = FixidityLib.newFixed(maxPayment).multiply(
        validators[account].score
      );
      uint256 groupPayment = totalPayment.multiply(groups[group].commission).fromFixed();
      uint256 validatorPayment = totalPayment.fromFixed().sub(groupPayment);
      getStableToken().mint(group, groupPayment);
      getStableToken().mint(account, validatorPayment);
      emit ValidatorEpochPaymentDistributed(account, validatorPayment, group, groupPayment);
      return totalPayment.fromFixed();
    } else {
      return 0;
    }
  }

  /**
   * @notice De-registers a validator.
   * @param index The index of this validator in the list of all registered validators.
   * @return True upon success.
   * @dev Fails if the account is not a validator.
   * @dev Fails if the validator has been a member of a group too recently.
   */
  function deregisterValidator(uint256 index) external nonReentrant returns (bool) {
    address account = getAccounts().validatorSignerToAccount(msg.sender);
    require(isValidator(account));

    // Require that the validator has not been a member of a validator group for
    // `validatorLockedGoldRequirements.duration` seconds.
    Validator storage validator = validators[account];
    if (validator.affiliation != address(0)) {
      require(!groups[validator.affiliation].members.contains(account));
    }
    uint256 requirementEndTime = validator.membershipHistory.lastRemovedFromGroupTimestamp.add(
      validatorLockedGoldRequirements.duration
    );
    require(requirementEndTime < now);

    // Remove the validator.
    deleteElement(registeredValidators, account, index);
    delete validators[account];
    emit ValidatorDeregistered(account);
    return true;
  }

  /**
   * @notice Affiliates a validator with a group, allowing it to be added as a member.
   * @param group The validator group with which to affiliate.
   * @return True upon success.
   * @dev De-affiliates with the previously affiliated group if present.
   */
  function affiliate(address group) external nonReentrant returns (bool) {
    address account = getAccounts().validatorSignerToAccount(msg.sender);
    require(isValidator(account) && isValidatorGroup(group));
    require(meetsAccountLockedGoldRequirements(account));
    require(meetsAccountLockedGoldRequirements(group));
    Validator storage validator = validators[account];
    if (validator.affiliation != address(0)) {
      _deaffiliate(validator, account);
    }
    validator.affiliation = group;
    emit ValidatorAffiliated(account, group);
    return true;
  }

  /**
   * @notice De-affiliates a validator, removing it from the group for which it is a member.
   * @return True upon success.
   * @dev Fails if the account is not a validator with non-zero affiliation.
   */
  function deaffiliate() external nonReentrant returns (bool) {
    address account = getAccounts().validatorSignerToAccount(msg.sender);
    require(isValidator(account));
    Validator storage validator = validators[account];
    require(validator.affiliation != address(0));
    _deaffiliate(validator, account);
    return true;
  }

  /**
   * @notice Updates a validator's BLS key.
   * @param blsPublicKey The BLS public key that the validator is using for consensus, should pass
   *   proof of possession. 48 bytes.
   * @param blsPop The BLS public key proof-of-possession, which consists of a signature on the
   *   account address. 48 bytes.
   * @return True upon success.
   */
  function updateBlsPublicKey(bytes calldata blsPublicKey, bytes calldata blsPop)
    external
    returns (bool)
  {
    address account = getAccounts().validatorSignerToAccount(msg.sender);
    require(isValidator(account));
    Validator storage validator = validators[account];
    _updateBlsPublicKey(validator, account, blsPublicKey, blsPop);
    emit ValidatorBlsPublicKeyUpdated(account, blsPublicKey);
    return true;
  }

  /**
   * @notice Updates a validator's BLS key.
   * @param validator The validator whose BLS public key should be updated.
   * @param account The address under which the validator is registered.
   * @param blsPublicKey The BLS public key that the validator is using for consensus, should pass
   *   proof of possession. 96 bytes.
   * @param blsPop The BLS public key proof-of-possession, which consists of a signature on the
   *   account address. 48 bytes.
   * @return True upon success.
   */
  function _updateBlsPublicKey(
    Validator storage validator,
    address account,
    bytes memory blsPublicKey,
    bytes memory blsPop
  ) private returns (bool) {
    require(blsPublicKey.length == 96);
    require(blsPop.length == 48);
    require(checkProofOfPossession(account, blsPublicKey, blsPop));
    validator.publicKeys.bls = blsPublicKey;
    return true;
  }

  /**
   * @notice Updates a validator's ECDSA key.
   * @param account The address under which the validator is registered.
   * @param signer The address which the validator is using to sign consensus messages.
   * @param ecdsaPublicKey The ECDSA public key corresponding to `signer`.
   * @return True upon success.
   */
  function updateEcdsaPublicKey(address account, address signer, bytes calldata ecdsaPublicKey)
    external
    onlyRegisteredContract(ACCOUNTS_REGISTRY_ID)
    returns (bool)
  {
    require(isValidator(account));
    Validator storage validator = validators[account];
    require(_updateEcdsaPublicKey(validator, signer, ecdsaPublicKey));
    emit ValidatorEcdsaPublicKeyUpdated(account, ecdsaPublicKey);
    return true;
  }

  /**
   * @notice Updates a validator's ECDSA key.
   * @param validator The validator whose ECDSA public key should be updated.
   * @param signer The address with which the validator is signing consensus messages.
   * @param ecdsaPublicKey The ECDSA public key that the validator is using for consensus. Should
   *   match `signer`. 64 bytes.
   * @return True upon success.
   */
  function _updateEcdsaPublicKey(
    Validator storage validator,
    address signer,
    bytes memory ecdsaPublicKey
  ) private returns (bool) {
    require(ecdsaPublicKey.length == 64);
    require(
      address(uint160(uint256(keccak256(ecdsaPublicKey)))) == signer,
      "ECDSA key does not match signer"
    );
    validator.publicKeys.ecdsa = ecdsaPublicKey;
    return true;
  }

  /**
   * @notice Registers a validator group with no member validators.
   * @param commission Fixidity representation of the commission this group receives on epoch
   *   payments made to its members.
   * @return True upon success.
   * @dev Fails if the account is already a validator or validator group.
   * @dev Fails if the account does not have sufficient weight.
   */
  function registerValidatorGroup(uint256 commission) external nonReentrant returns (bool) {
    require(commission <= FixidityLib.fixed1().unwrap(), "Commission can't be greater than 100%");
    address account = getAccounts().validatorSignerToAccount(msg.sender);
    require(!isValidator(account) && !isValidatorGroup(account));
    uint256 lockedGoldBalance = getLockedGold().getAccountTotalLockedGold(account);
    require(lockedGoldBalance >= groupLockedGoldRequirements.value);
    ValidatorGroup storage group = groups[account];
    group.exists = true;
    group.commission = FixidityLib.wrap(commission);
    group.slashInfo = SlashingInfo(FixidityLib.fixed1(), 0);
    registeredGroups.push(account);
    emit ValidatorGroupRegistered(account, commission);
    return true;
  }

  /**
   * @notice De-registers a validator group.
   * @param index The index of this validator group in the list of all validator groups.
   * @return True upon success.
   * @dev Fails if the account is not a validator group with no members.
   * @dev Fails if the group has had members too recently.
   */
  function deregisterValidatorGroup(uint256 index) external nonReentrant returns (bool) {
    address account = getAccounts().validatorSignerToAccount(msg.sender);
    // Only Validator Groups that have never had members or have been empty for at least
    // `groupLockedGoldRequirements.duration` seconds can be deregistered.
    require(isValidatorGroup(account) && groups[account].members.numElements == 0);
    uint256[] storage sizeHistory = groups[account].sizeHistory;
    if (sizeHistory.length > 1) {
      require(sizeHistory[1].add(groupLockedGoldRequirements.duration) < now);
    }
    delete groups[account];
    deleteElement(registeredGroups, account, index);
    emit ValidatorGroupDeregistered(account);
    return true;
  }

  /**
   * @notice Adds a member to the end of a validator group's list of members.
   * @param validator The validator to add to the group
   * @return True upon success.
   * @dev Fails if `validator` has not set their affiliation to this account.
   * @dev Fails if the group has zero members.
   */
  function addMember(address validator) external nonReentrant returns (bool) {
    address account = getAccounts().validatorSignerToAccount(msg.sender);
    require(groups[account].members.numElements > 0);
    return _addMember(account, validator, address(0), address(0));
  }

  /**
   * @notice Adds the first member to a group's list of members and marks it eligible for election.
   * @param validator The validator to add to the group
   * @param lesser The address of the group that has received fewer votes than this group.
   * @param greater The address of the group that has received more votes than this group.
   * @return True upon success.
   * @dev Fails if `validator` has not set their affiliation to this account.
   * @dev Fails if the group has > 0 members.
   */
  function addFirstMember(address validator, address lesser, address greater)
    external
    nonReentrant
    returns (bool)
  {
    address account = getAccounts().validatorSignerToAccount(msg.sender);
    require(groups[account].members.numElements == 0);
    return _addMember(account, validator, lesser, greater);
  }

  /**
   * @notice Adds a member to the end of a validator group's list of members.
   * @param group The address of the validator group.
   * @param validator The validator to add to the group.
   * @param lesser The address of the group that has received fewer votes than this group.
   * @param greater The address of the group that has received more votes than this group.
   * @return True upon success.
   * @dev Fails if `validator` has not set their affiliation to this account.
   * @dev Fails if the group has > 0 members.
   */
  function _addMember(address group, address validator, address lesser, address greater)
    private
    returns (bool)
  {
    require(isValidatorGroup(group) && isValidator(validator));
    ValidatorGroup storage _group = groups[group];
    require(_group.members.numElements < maxGroupSize, "group would exceed maximum size");
    require(validators[validator].affiliation == group && !_group.members.contains(validator));
    uint256 numMembers = _group.members.numElements.add(1);
    _group.members.push(validator);
    require(meetsAccountLockedGoldRequirements(group));
    require(meetsAccountLockedGoldRequirements(validator));
    if (numMembers == 1) {
      getElection().markGroupEligible(group, lesser, greater);
    }
    updateMembershipHistory(validator, group);
    updateSizeHistory(group, numMembers.sub(1));
    emit ValidatorGroupMemberAdded(group, validator);
    return true;
  }

  /**
   * @notice Removes a member from a validator group.
   * @param validator The validator to remove from the group
   * @return True upon success.
   * @dev Fails if `validator` is not a member of the account's group.
   */
  function removeMember(address validator) external nonReentrant returns (bool) {
    address account = getAccounts().validatorSignerToAccount(msg.sender);
    require(isValidatorGroup(account) && isValidator(validator), "is not group and validator");
    return _removeMember(account, validator);
  }

  /**
   * @notice Reorders a member within a validator group.
   * @param validator The validator to reorder.
   * @param lesserMember The member who will be behind `validator`, or 0 if `validator` will be the
   *   last member.
   * @param greaterMember The member who will be ahead of `validator`, or 0 if `validator` will be
   *   the first member.
   * @return True upon success.
   * @dev Fails if `validator` is not a member of the account's validator group.
   */
  function reorderMember(address validator, address lesserMember, address greaterMember)
    external
    nonReentrant
    returns (bool)
  {
    address account = getAccounts().validatorSignerToAccount(msg.sender);
    require(isValidatorGroup(account) && isValidator(validator));
    ValidatorGroup storage group = groups[account];
    require(group.members.contains(validator));
    group.members.update(validator, lesserMember, greaterMember);
    emit ValidatorGroupMemberReordered(account, validator);
    return true;
  }

  /**
   * @notice Updates a validator group's commission.
   * @param commission Fixidity representation of the commission this group receives on epoch
   *   payments made to its members. Must be in the range [0, 1.0].
   * @return True upon success.
   */
  function updateCommission(uint256 commission) external returns (bool) {
    address account = getAccounts().validatorSignerToAccount(msg.sender);
    require(isValidatorGroup(account));
    ValidatorGroup storage group = groups[account];
    require(commission <= FixidityLib.fixed1().unwrap(), "Commission can't be greater than 100%");
    require(commission != group.commission.unwrap(), "Commission must be different");
    group.commission = FixidityLib.wrap(commission);
    emit ValidatorGroupCommissionUpdated(account, commission);
    return true;
  }

  /**
   * @notice Returns the current locked gold balance requirement for the supplied account.
   * @param account The account that may have to meet locked gold balance requirements.
   * @return The current locked gold balance requirement for the supplied account.
   */
  function getAccountLockedGoldRequirement(address account) public view returns (uint256) {
    if (isValidator(account)) {
      return validatorLockedGoldRequirements.value;
    } else if (isValidatorGroup(account)) {
      uint256 multiplier = Math.max(1, groups[account].members.numElements);
      uint256[] storage sizeHistory = groups[account].sizeHistory;
      if (sizeHistory.length > 0) {
        for (uint256 i = sizeHistory.length.sub(1); i > 0; i = i.sub(1)) {
          if (sizeHistory[i].add(groupLockedGoldRequirements.duration) >= now) {
            multiplier = Math.max(i, multiplier);
            break;
          }
        }
      }
      return groupLockedGoldRequirements.value.mul(multiplier);
    }
    return 0;
  }

  /**
   * @notice Returns whether or not an account meets its Locked Gold requirements.
   * @param account The address of the account.
   * @return Whether or not an account meets its Locked Gold requirements.
   */
  function meetsAccountLockedGoldRequirements(address account) public view returns (bool) {
    uint256 balance = getLockedGold().getAccountTotalLockedGold(account);
    return balance >= getAccountLockedGoldRequirement(account);
  }

  /**
   * @notice Returns the validator BLS key.
   * @param signer The account that registered the validator or its authorized signing address.
   * @return The validator BLS key.
   */
  function getValidatorBlsPublicKeyFromSigner(address signer)
    external
    view
    returns (bytes memory blsPublicKey)
  {
    address account = getAccounts().signerToAccount(signer);
    require(isValidator(account));
    return validators[account].publicKeys.bls;
  }

  /**
   * @notice Returns validator information.
   * @param account The account that registered the validator.
   * @return The unpacked validator struct.
   */
  function getValidator(address account)
    public
    view
    returns (
      bytes memory ecdsaPublicKey,
      bytes memory blsPublicKey,
      address affiliation,
      uint256 score,
      address signer
    )
  {
    require(isValidator(account));
    Validator storage validator = validators[account];
    return (
      validator.publicKeys.ecdsa,
      validator.publicKeys.bls,
      validator.affiliation,
      validator.score.unwrap(),
      getAccounts().getValidatorSigner(account)
    );
  }

  /**
   * @notice Returns validator group information.
   * @param account The account that registered the validator group.
   * @return The unpacked validator group struct.
   */
  function getValidatorGroup(address account)
    external
    view
    returns (address[] memory, uint256, uint256[] memory, uint256, uint256)
  {
    require(isValidatorGroup(account));
    ValidatorGroup storage group = groups[account];
    return (
      group.members.getKeys(),
      group.commission.unwrap(),
      group.sizeHistory,
      group.slashInfo.multiplier.unwrap(),
      group.slashInfo.lastSlashed
    );
  }

  /**
   * @notice Returns the number of members in a validator group.
   * @param account The address of the validator group.
   * @return The number of members in a validator group.
   */
  function getGroupNumMembers(address account) public view returns (uint256) {
    require(isValidatorGroup(account));
    return groups[account].members.numElements;
  }

  /**
   * @notice Returns the top n group members for a particular group.
   * @param account The address of the validator group.
   * @param n The number of members to return.
   * @return The top n group members for a particular group.
   */
  function getTopGroupValidators(address account, uint256 n)
    external
    view
    returns (address[] memory)
  {
    address[] memory topAccounts = groups[account].members.headN(n);
    address[] memory topValidators = new address[](n);
    for (uint256 i = 0; i < n; i = i.add(1)) {
      topValidators[i] = getAccounts().getValidatorSigner(topAccounts[i]);
    }
    return topValidators;
  }

  /**
   * @notice Returns the number of members in the provided validator groups.
   * @param accounts The addresses of the validator groups.
   * @return The number of members in the provided validator groups.
   */
  function getGroupsNumMembers(address[] calldata accounts)
    external
    view
    returns (uint256[] memory)
  {
    uint256[] memory numMembers = new uint256[](accounts.length);
    for (uint256 i = 0; i < accounts.length; i = i.add(1)) {
      numMembers[i] = getGroupNumMembers(accounts[i]);
    }
    return numMembers;
  }

  /**
   * @notice Returns the number of registered validators.
   * @return The number of registered validators.
   */
  function getNumRegisteredValidators() external view returns (uint256) {
    return registeredValidators.length;
  }

  /**
   * @notice Returns the Locked Gold requirements for validators.
   * @return The Locked Gold requirements for validators.
   */
  function getValidatorLockedGoldRequirements() external view returns (uint256, uint256) {
    return (validatorLockedGoldRequirements.value, validatorLockedGoldRequirements.duration);
  }

  /**
   * @notice Returns the Locked Gold requirements for validator groups.
   * @return The Locked Gold requirements for validator groups.
   */
  function getGroupLockedGoldRequirements() external view returns (uint256, uint256) {
    return (groupLockedGoldRequirements.value, groupLockedGoldRequirements.duration);
  }

  /**
   * @notice Returns the list of registered validator accounts.
   * @return The list of registered validator accounts.
   */
  function getRegisteredValidators() external view returns (address[] memory) {
    return registeredValidators;
  }

  /**
   * @notice Returns the list of signers for the registered validator accounts.
   * @return The list of signers for registered validator accounts.
   */
  function getRegisteredValidatorSigners() external view returns (address[] memory) {
    IAccounts accounts = getAccounts();
    address[] memory signers = new address[](registeredValidators.length);
    for (uint256 i = 0; i < signers.length; i = i.add(1)) {
      signers[i] = accounts.getValidatorSigner(registeredValidators[i]);
    }
    return signers;
  }

  /**
   * @notice Returns the list of registered validator group accounts.
   * @return The list of registered validator group addresses.
   */
  function getRegisteredValidatorGroups() external view returns (address[] memory) {
    return registeredGroups;
  }

  /**
   * @notice Returns whether a particular account has a registered validator group.
   * @param account The account.
   * @return Whether a particular address is a registered validator group.
   */
  function isValidatorGroup(address account) public view returns (bool) {
    return groups[account].exists;
  }

  /**
   * @notice Returns whether a particular account has a registered validator.
   * @param account The account.
   * @return Whether a particular address is a registered validator.
   */
  function isValidator(address account) public view returns (bool) {
    return validators[account].publicKeys.bls.length > 0;
  }

  /**
   * @notice Deletes an element from a list of addresses.
   * @param list The list of addresses.
   * @param element The address to delete.
   * @param index The index of `element` in the list.
   */
  function deleteElement(address[] storage list, address element, uint256 index) private {
    require(index < list.length && list[index] == element);
    uint256 lastIndex = list.length.sub(1);
    list[index] = list[lastIndex];
    delete list[lastIndex];
    list.length = lastIndex;
  }

  /**
   * @notice Removes a member from a validator group.
   * @param group The group from which the member should be removed.
   * @param validator The validator to remove from the group.
   * @return True upon success.
   * @dev If `validator` was the only member of `group`, `group` becomes unelectable.
   * @dev Fails if `validator` is not a member of `group`.
   */
  function _removeMember(address group, address validator) private returns (bool) {
    ValidatorGroup storage _group = groups[group];
    require(validators[validator].affiliation == group && _group.members.contains(validator));
    _group.members.remove(validator);
    uint256 numMembers = _group.members.numElements;
    // Empty validator groups are not electable.
    if (numMembers == 0) {
      getElection().markGroupIneligible(group);
    }
    updateMembershipHistory(validator, address(0));
    updateSizeHistory(group, numMembers.add(1));
    emit ValidatorGroupMemberRemoved(group, validator);
    return true;
  }

  /**
   * @notice Updates the group membership history of a particular account.
   * @param account The account whose group membership has changed.
   * @param group The group that the account is now a member of.
   * @return True upon success.
   * @dev Note that this is used to determine a validator's membership at the time of an election,
   *   and so group changes within an epoch will overwrite eachother.
   */
  function updateMembershipHistory(address account, address group) private returns (bool) {
    MembershipHistory storage history = validators[account].membershipHistory;
    uint256 epochNumber = getEpochNumber();
    uint256 head = history.numEntries == 0 ? 0 : history.tail.add(history.numEntries.sub(1));

    if (history.numEntries > 0 && group == address(0)) {
      history.lastRemovedFromGroupTimestamp = now;
    }

    if (history.entries[head].epochNumber == epochNumber) {
      // There have been no elections since the validator last changed membership, overwrite the
      // previous entry.
      history.entries[head] = MembershipHistoryEntry(epochNumber, group);
      return true;
    }

    // There have been elections since the validator last changed membership, create a new entry.
    uint256 index = history.numEntries == 0 ? 0 : head.add(1);
    history.entries[index] = MembershipHistoryEntry(epochNumber, group);
    if (history.numEntries < membershipHistoryLength) {
      // Not enough entries, don't remove any.
      history.numEntries = history.numEntries.add(1);
    } else if (history.numEntries == membershipHistoryLength) {
      // Exactly enough entries, delete the oldest one to account for the one we added.
      delete history.entries[history.tail];
      history.tail = history.tail.add(1);
    } else {
      // Too many entries, delete the oldest two to account for the one we added.
      delete history.entries[history.tail];
      delete history.entries[history.tail.add(1)];
      history.numEntries = history.numEntries.sub(1);
      history.tail = history.tail.add(2);
    }
    return true;
  }

  /**
   * @notice Updates the size history of a validator group.
   * @param group The account whose group size has changed.
   * @param size The new size of the group.
   * @dev Used to determine how much gold an account needs to keep locked.
   */
  function updateSizeHistory(address group, uint256 size) private {
    uint256[] storage sizeHistory = groups[group].sizeHistory;
    if (size == sizeHistory.length) {
      sizeHistory.push(now);
    } else if (size < sizeHistory.length) {
      sizeHistory[size] = now;
    } else {
      require(false, "Unable to update size history");
    }
  }

  /**
   * @notice Returns the group that `account` was a member of at the end of the last epoch.
   * @param signer The signer of the account whose group membership should be returned.
   * @return The group that `account` was a member of at the end of the last epoch.
   */
  function getMembershipInLastEpochFromSigner(address signer) external view returns (address) {
    address account = getAccounts().signerToAccount(signer);
    require(isValidator(account));
    return getMembershipInLastEpoch(account);
  }

  /**
   * @notice Returns the group that `account` was a member of at the end of the last epoch.
   * @param account The account whose group membership should be returned.
   * @return The group that `account` was a member of at the end of the last epoch.
   */
  function getMembershipInLastEpoch(address account) public view returns (address) {
    uint256 epochNumber = getEpochNumber();
    MembershipHistory storage history = validators[account].membershipHistory;
    uint256 head = history.numEntries == 0 ? 0 : history.tail.add(history.numEntries.sub(1));
    // If the most recent entry in the membership history is for the current epoch number, we need
    // to look at the previous entry.
    if (history.entries[head].epochNumber == epochNumber) {
      if (head > history.tail) {
        head = head.sub(1);
      }
    }
    return history.entries[head].group;
  }

  /**
   * @notice De-affiliates a validator, removing it from the group for which it is a member.
   * @param validator The validator to deaffiliate from their affiliated validator group.
   * @param validatorAccount The LockedGold account of the validator.
   * @return True upon success.
   */
  function _deaffiliate(Validator storage validator, address validatorAccount)
    private
    returns (bool)
  {
    address affiliation = validator.affiliation;
    ValidatorGroup storage group = groups[affiliation];
    if (group.members.contains(validatorAccount)) {
      _removeMember(affiliation, validatorAccount);
    }
    validator.affiliation = address(0);
    emit ValidatorDeaffiliated(validatorAccount, affiliation);
    return true;
  }

  bytes32[] canForceDeaffiliation = [
    DOWNTIME_SLASHER_REGISTRY_ID,
    DOUBLE_SIGNING_SLASHER_REGISTRY_ID,
    GOVERNANCE_SLASHER_REGISTRY_ID,
    GOVERNANCE_REGISTRY_ID
  ];

  /**
   * @notice Removes a validator from the group for which it is a member.
   * @param validatorAccount The validator to deaffiliate from their affiliated validator group.
   */
  function forceDeaffiliateIfValidator(address validatorAccount)
    external
    nonReentrant
    onlyRegisteredContracts(canForceDeaffiliation)
  {
    if (isValidator(validatorAccount)) {
      Validator storage validator = validators[validatorAccount];
      if (validator.affiliation != address(0)) {
        _deaffiliate(validator, validatorAccount);
      }
    }
  }

<<<<<<< HEAD
  function groupMembershipAtBlock(address account, uint256 blockNumber, uint256 index)
    external
    view
    returns (address)
  {
    Validator storage validator = validators[account];
    return validator.affiliation;
  }

  function halveSlashingMultiplier(address group) external {}

=======
  /**
   * @notice Sets the slashingMultiplierRestPeriod property if called by owner.
   * @param value New reset period for slashing multiplier.
   */
  function setSlashingMultiplierResetPeriod(uint256 value) public nonReentrant onlyOwner {
    slashingMultiplierResetPeriod = value;
  }

  /**
   * @notice Resets a group's slashing multiplier if it has been >= the reset period since 
   *         the last time the group was slashed.
   */
  function resetSlashingMultiplier() external nonReentrant {
    address account = getAccounts().validatorSignerToAccount(msg.sender);
    require(isValidatorGroup(account));
    ValidatorGroup storage group = groups[account];
    require(
      now >= group.slashInfo.lastSlashed.add(slashingMultiplierResetPeriod),
      "`resetSlashingMultiplier` called before resetPeriod expired"
    );
    group.slashInfo.multiplier = FixidityLib.fixed1();
  }

  bytes32[] canHalveSlashingMultiplier = [
    DOWNTIME_SLASHER_REGISTRY_ID,
    DOUBLE_SIGNING_SLASHER_REGISTRY_ID
  ];

  /**
   * @notice Halves the group's slashing multiplier.
   * @param account The group being slashed.
   */
  function halveSlashingMultiplier(address account)
    external
    nonReentrant
    onlyRegisteredContracts(canHalveSlashingMultiplier)
  {
    require(isValidatorGroup(account));
    ValidatorGroup storage group = groups[account];
    group.slashInfo.multiplier = FixidityLib.wrap(group.slashInfo.multiplier.unwrap().div(2));
    group.slashInfo.lastSlashed = now;
  }

  /**
   * @notice Getter for a group's slashing multiplier.
   * @param account The group to fetch slashing multiplier for.
   */
  function getValidatorGroupSlashingMultiplier(address account) external view returns (uint256) {
    require(isValidatorGroup(account));
    ValidatorGroup storage group = groups[account];
    return group.slashInfo.multiplier.unwrap();
  }
>>>>>>> b0a68af8
}<|MERGE_RESOLUTION|>--- conflicted
+++ resolved
@@ -1149,7 +1149,6 @@
     }
   }
 
-<<<<<<< HEAD
   function groupMembershipAtBlock(address account, uint256 blockNumber, uint256 index)
     external
     view
@@ -1159,9 +1158,6 @@
     return validator.affiliation;
   }
 
-  function halveSlashingMultiplier(address group) external {}
-
-=======
   /**
    * @notice Sets the slashingMultiplierRestPeriod property if called by owner.
    * @param value New reset period for slashing multiplier.
@@ -1171,7 +1167,7 @@
   }
 
   /**
-   * @notice Resets a group's slashing multiplier if it has been >= the reset period since 
+   * @notice Resets a group's slashing multiplier if it has been >= the reset period since
    *         the last time the group was slashed.
    */
   function resetSlashingMultiplier() external nonReentrant {
@@ -1214,5 +1210,4 @@
     ValidatorGroup storage group = groups[account];
     return group.slashInfo.multiplier.unwrap();
   }
->>>>>>> b0a68af8
 }