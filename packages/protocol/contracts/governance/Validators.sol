--- conflicted
+++ resolved
@@ -322,44 +322,6 @@
   }
 
   /**
-<<<<<<< HEAD
-=======
-   * @notice Checks a BLS proof of possession.
-   * @param proofOfPossessionBytes The public key and signature of the proof of possession.
-   * @return True upon success.
-   */
-  function checkProofOfPossession(
-    address sender, 
-    bytes memory proofOfPossessionBytes
-  ) private returns (bool) {
-    bool success;
-    (success, ) = PROOF_OF_POSSESSION
-      .call
-      .value(0)
-      .gas(gasleft())(abi.encodePacked(sender, proofOfPossessionBytes));
-    return success;
-  }
-
-  /**
-   * @notice Returns whether an account meets the requirements to register a validator.
-   * @param account The account.
-   * @return Whether an account meets the requirements to register a validator.
-   */
-  function meetsValidatorBalanceRequirements(address account) public view returns (bool) {
-    return getLockedGold().getAccountTotalLockedGold(account) >= balanceRequirements.validator;
-  }
-
-  /**
-   * @notice Returns whether an account meets the requirements to register a group.
-   * @param account The account.
-   * @return Whether an account meets the requirements to register a group.
-   */
-  function meetsValidatorGroupBalanceRequirements(address account) public view returns (bool) {
-    return getLockedGold().getAccountTotalLockedGold(account) >= balanceRequirements.group;
-  }
-
-  /**
->>>>>>> c9a870aa
    * @notice Returns the parameters that goven how a validator's score is calculated.
    * @return The parameters that goven how a validator's score is calculated.
    */
