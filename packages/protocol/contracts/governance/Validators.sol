--- conflicted
+++ resolved
@@ -56,7 +56,6 @@
   mapping(address => Validator) private validators;
   address[] private _groups;
   address[] private _validators;
-<<<<<<< HEAD
   RegistrationRequirements public registrationRequirements;
   DeregistrationLockups public deregistrationLockups;
   uint256 public maxGroupSize;
@@ -73,39 +72,6 @@
   event DeregistrationLockupsSet(
     uint256 group,
     uint256 validator
-=======
-  SortedLinkedList.List private votes;
-  // TODO(asa): Support different requirements for groups vs. validators.
-  LockedGoldCommitment private registrationRequirement;
-  uint256 public minElectableValidators;
-  uint256 public maxElectableValidators;
-  FixidityLib.Fraction electionThreshold;
-  uint256 totalVotes; // keeps track of total weight of accounts that have active votes
-
-  address constant PROOF_OF_POSSESSION = address(0xff - 4);
-
-  uint256 public maxGroupSize;
-
-  event MinElectableValidatorsSet(
-    uint256 minElectableValidators
-  );
-
-  event ElectionThresholdSet(
-    uint256 electionThreshold
-  );
-
-  event MaxElectableValidatorsSet(
-    uint256 maxElectableValidators
-  );
-
-  event MaxGroupSizeSet(
-    uint256 maxGroupSize
-  );
-
-  event RegistrationRequirementSet(
-    uint256 value,
-    uint256 noticePeriod
->>>>>>> fe56034d
   );
 
   event ValidatorRegistered(
@@ -157,57 +123,29 @@
   /**
    * @notice Initializes critical variables.
    * @param registryAddress The address of the registry contract.
-<<<<<<< HEAD
    * @param groupRequirement The minimum locked gold needed to register a group.
    * @param validatorRequirement The minimum locked gold needed to register a validator.
    * @param groupLockup The duration the above gold remains locked after deregistration.
    * @param validatorLockup The duration the above gold remains locked after deregistration.
    * @param _maxGroupSize The maximum group size.
-=======
-   * @param _minElectableValidators The minimum number of validators that can be elected.
-   * @param _maxElectableValidators The maximum number of validators that can be elected.
-   * @param requirementValue The minimum Locked Gold commitment value to register a group or
-       validator.
-   * @param requirementNoticePeriod The minimum Locked Gold commitment notice period to register
-   *    a group or validator.
-   * @param threshold The minimum ratio of votes a group needs before its members can be elected.
->>>>>>> fe56034d
    * @dev Should be called only once.
    */
   function initialize(
     address registryAddress,
-<<<<<<< HEAD
     uint256 groupRequirement,
     uint256 validatorRequirement,
     uint256 groupLockup,
     uint256 validatorLockup,
     uint256 _maxGroupSize
-=======
-    uint256 _minElectableValidators,
-    uint256 _maxElectableValidators,
-    uint256 requirementValue,
-    uint256 requirementNoticePeriod,
-    uint256 _maxGroupSize,
-    uint256 threshold
->>>>>>> fe56034d
   )
     external
     initializer
   {
     _transferOwnership(msg.sender);
     setRegistry(registryAddress);
-<<<<<<< HEAD
     registrationRequirements = RegistrationRequirements(groupRequirement, validatorRequirement);
     deregistrationLockups = DeregistrationLockups(groupLockup, validatorLockup);
     maxGroupSize = _maxGroupSize;
-=======
-    setElectionThreshold(threshold);
-    minElectableValidators = _minElectableValidators;
-    maxElectableValidators = _maxElectableValidators;
-    registrationRequirement.value = requirementValue;
-    registrationRequirement.noticePeriod = requirementNoticePeriod;
-    setMaxGroupSize(_maxGroupSize);
->>>>>>> fe56034d
   }
 
   /**
@@ -251,34 +189,9 @@
   }
 
   /**
-<<<<<<< HEAD
    * @notice Updates the duration for which gold remains locked after deregistration.
    * @param groupLockup The duration for groups.
    * @param validatorLockup The duration for validators.
-=======
-   * @notice Changes the maximum group size.
-   * @param _maxGroupSize The maximum number of validators for each group.
-   * @return True upon success.
-   */
-  function setMaxGroupSize(
-    uint256 _maxGroupSize
-  )
-    public
-    onlyOwner
-    returns (bool)
-  {
-    require(_maxGroupSize > 0);
-    maxGroupSize = _maxGroupSize;
-    emit MaxGroupSizeSet(_maxGroupSize);
-    return true;
-  }
-
-  /**
-   * @notice Updates the minimum bonding requirements to register a validator group or validator.
-   * @param value The minimum Locked Gold commitment value to register a group or validator.
-   * @param noticePeriod The minimum Locked Gold commitment notice period to register a group or
-   *   validator.
->>>>>>> fe56034d
    * @return True upon success.
    * @dev The new requirement is only enforced for future validator or group deregistrations.
    */
@@ -300,42 +213,9 @@
   }
 
   /**
-   * @notice Sets the election threshold.
-   * @param threshold Election threshold as unwrapped Fraction.
-   * @return True upon success.
-   */
-  function setElectionThreshold(uint256 threshold)
-    public
-    onlyOwner
-    returns (bool)
-  {
-    electionThreshold = FixidityLib.wrap(threshold);
-    require(
-      electionThreshold.lt(FixidityLib.fixed1()),
-      "Election threshold must be lower than 100%"
-    );
-    emit ElectionThresholdSet(threshold);
-    return true;
-  }
-
-  /**
-   * @notice Gets the election threshold.
-   * @return Threshold value as unwrapped fraction.
-   */
-  function getElectionThreshold() external view returns (uint256) {
-    return electionThreshold.unwrap();
-  }
-
-
-  /**
    * @notice Registers a validator unaffiliated with any validator group.
    * @param name A name for the validator.
    * @param url A URL for the validator.
-<<<<<<< HEAD
-=======
-   * @param noticePeriods The notice periods of the Locked Gold commitments that
-   *   cumulatively meet the requirements for validator registration.
->>>>>>> fe56034d
    * @param publicKeysData Comprised of three tightly-packed elements:
    *    - publicKey - The public key that the validator is using for consensus, should match
    *      msg.sender. 64 bytes.
@@ -349,12 +229,7 @@
   function registerValidator(
     string calldata name,
     string calldata url,
-<<<<<<< HEAD
     bytes calldata publicKeysData
-=======
-    bytes calldata publicKeysData,
-    uint256[] calldata noticePeriods
->>>>>>> fe56034d
   )
     external
     nonReentrant
@@ -371,11 +246,7 @@
 
     address account = getLockedGold().getAccountFromValidator(msg.sender);
     require(!isValidator(account) && !isValidatorGroup(account));
-<<<<<<< HEAD
-    require(meetsValidatorRegistrationRequirement(account), "4");
-=======
-    require(meetsRegistrationRequirements(account, noticePeriods));
->>>>>>> fe56034d
+    require(meetsValidatorRegistrationRequirement(account));
 
     Validator memory validator = Validator(name, url, publicKeysData, address(0));
     validators[account] = validator;
@@ -470,11 +341,6 @@
    * @notice Registers a validator group with no member validators.
    * @param name A name for the validator group.
    * @param url A URL for the validator group.
-<<<<<<< HEAD
-=======
-   * @param noticePeriods The notice periods of the Locked Gold commitments that
-   *   cumulatively meet the requirements for validator registration.
->>>>>>> fe56034d
    * @return True upon success.
    * @dev Fails if the account is already a validator or validator group.
    * @dev Fails if the account does not have sufficient weight.
@@ -482,11 +348,7 @@
   function registerValidatorGroup(
     string calldata name,
     string calldata url,
-<<<<<<< HEAD
     uint256 commission
-=======
-    uint256[] calldata noticePeriods
->>>>>>> fe56034d
   )
     external
     nonReentrant
@@ -498,12 +360,8 @@
     // require(isFraction(commission));
     address account = getLockedGold().getAccountFromValidator(msg.sender);
     require(!isValidator(account) && !isValidatorGroup(account));
-<<<<<<< HEAD
     require(meetsValidatorGroupRegistrationRequirement(account));
 
-=======
-    require(meetsRegistrationRequirements(account, noticePeriods));
->>>>>>> fe56034d
     ValidatorGroup storage group = groups[account];
     group.name = name;
     group.url = url;
@@ -540,7 +398,6 @@
   function addMember(address validator) external nonReentrant returns (bool) {
     address account = getLockedGold().getAccountFromValidator(msg.sender);
     require(isValidatorGroup(account) && isValidator(validator));
-<<<<<<< HEAD
     return _addMember(account, validator);
   }
 
@@ -550,13 +407,6 @@
     require(validators[validator].affiliation == group && !_group.members.contains(validator));
     _group.members.push(validator);
     emit ValidatorGroupMemberAdded(group, validator);
-=======
-    ValidatorGroup storage group = groups[account];
-    require(validators[validator].affiliation == account && !group.members.contains(validator));
-    require(group.members.numElements < maxGroupSize, "Maximum group size exceeded");
-    group.members.push(validator);
-    emit ValidatorGroupMemberAdded(account, validator);
->>>>>>> fe56034d
     return true;
   }
 
@@ -604,140 +454,6 @@
   }
 
   /**
-<<<<<<< HEAD
-=======
-   * @notice Casts a vote for a validator group.
-   * @param group The validator group to vote for.
-   * @param lesser The group receiving fewer votes than `group`, or 0 if `group` has the
-   *   fewest votes of any validator group.
-   * @param greater The group receiving more votes than `group`, or 0 if `group` has the
-   *   most votes of any validator group.
-   * @return True upon success.
-   * @dev Fails if `group` is empty or not a validator group.
-   * @dev Fails if the account is frozen.
-   */
-  function vote(
-    address group,
-    address lesser,
-    address greater
-  )
-    external
-    nonReentrant
-    returns (bool)
-  {
-    // Empty validator groups are not electable.
-    require(isValidatorGroup(group) && groups[group].members.numElements > 0);
-    address account = getAccountFromVoter(msg.sender);
-    require(!isVotingFrozen(account));
-    require(voters[account] == address(0));
-    uint256 weight = getAccountWeight(account);
-    require(weight > 0);
-    totalVotes = totalVotes.add(weight);
-    if (votes.contains(group)) {
-      votes.update(
-        group,
-        votes.getValue(group).add(uint256(weight)),
-        lesser,
-        greater
-      );
-    } else {
-      votes.insert(
-        group,
-        weight,
-        lesser,
-        greater
-      );
-    }
-    voters[account] = group;
-    emit ValidatorGroupVoteCast(account, group, weight);
-    return true;
-  }
-
-  /**
-   * @notice Revokes an outstanding vote for a validator group.
-   * @param lesser The group receiving fewer votes than the group for which the vote was revoked,
-   *   or 0 if that group has the fewest votes of any validator group.
-   * @param greater The group receiving more votes than the group for which the vote was revoked,
-   *   or 0 if that group has the most votes of any validator group.
-   * @return True upon success.
-   * @dev Fails if the account has not voted on a validator group.
-   */
-  function revokeVote(
-    address lesser,
-    address greater
-  )
-    external
-    nonReentrant
-    returns (bool)
-  {
-    address account = getAccountFromVoter(msg.sender);
-    address group = voters[account];
-    require(group != address(0));
-    uint256 weight = getAccountWeight(account);
-    totalVotes = totalVotes.sub(weight);
-    // If the group we had previously voted on removed all its members it is no longer eligible
-    // to receive votes and we don't have to worry about removing our vote.
-    if (votes.contains(group)) {
-      require(weight > 0);
-      uint256 newVoteTotal = votes.getValue(group).sub(uint256(weight));
-      if (newVoteTotal > 0) {
-        votes.update(
-          group,
-          newVoteTotal,
-          lesser,
-          greater
-        );
-      } else {
-        // Groups receiving no votes are not electable.
-        votes.remove(group);
-      }
-    }
-    voters[account] = address(0);
-    emit ValidatorGroupVoteRevoked(account, group, weight);
-    return true;
-  }
-
-  function validatorAddressFromCurrentSet(uint256 index) external view returns (address) {
-    address validatorAddress;
-    assembly {
-      let newCallDataPosition := mload(0x40)
-      mstore(newCallDataPosition, index)
-      let success := staticcall(
-        5000,
-        0xfa,
-        newCallDataPosition,
-        32,
-        0,
-        0
-      )
-      returndatacopy(add(newCallDataPosition, 64), 0, 32)
-      validatorAddress := mload(add(newCallDataPosition, 64))
-    }
-
-    return validatorAddress;
-  }
-
-  function numberValidatorsInCurrentSet() external view returns (uint256) {
-    uint256 numberValidators;
-    assembly {
-      let success := staticcall(
-        5000,
-        0xf9,
-        0,
-        0,
-        0,
-        0
-      )
-      let returnData := mload(0x40)
-      returndatacopy(returnData, 0, 32)
-      numberValidators := mload(returnData)
-    }
-
-    return numberValidators;
-  }
-
-  /**
->>>>>>> fe56034d
    * @notice Returns validator information.
    * @param account The account that registered the validator.
    * @return The unpacked validator struct.
@@ -835,98 +551,6 @@
   }
 
   /**
-<<<<<<< HEAD
-=======
-   * @notice Returns whether a particular account is a registered validator or validator group.
-   * @param account The account.
-   * @return Whether a particular account is a registered validator or validator group.
-   */
-  function isValidating(address account) external view returns (bool) {
-    return isValidator(account) || isValidatorGroup(account);
-  }
-
-  /**
-   * @notice Returns whether a particular account is voting for a validator group.
-   * @param account The account.
-   * @return Whether a particular account is voting for a validator group.
-   */
-  function isVoting(address account) external view returns (bool) {
-    return (voters[account] != address(0));
-  }
-
-  /**
-   * @notice Returns a list of elected validators with seats allocated to groups via the D'Hondt
-   *   method.
-   * @return The list of elected validators.
-   * @dev See https://en.wikipedia.org/wiki/D%27Hondt_method#Allocation for more information.
-   */
-  /* solhint-disable code-complexity */
-  function getValidators() external view returns (address[] memory) {
-    // Only members of these validator groups are eligible for election.
-    uint256 numElectionGroups = maxElectableValidators;
-    if (numElectionGroups > votes.list.numElements) {
-      numElectionGroups = votes.list.numElements;
-    }
-    require(numElectionGroups > 0, "No votes have been cast");
-    address[] memory electionGroups = votes.list.headN(numElectionGroups);
-    // Holds the number of members elected for each of the eligible validator groups.
-    uint256[] memory numMembersElected = new uint256[](electionGroups.length);
-    uint256 totalNumMembersElected = 0;
-    bool memberElectedInRound = true;
-
-    // Assign a number of seats to each validator group.
-    while (totalNumMembersElected < maxElectableValidators && memberElectedInRound) {
-      memberElectedInRound = false;
-      uint256 groupIndex = 0;
-      FixidityLib.Fraction memory maxN = FixidityLib.wrap(0);
-      for (uint256 i = 0; i < electionGroups.length; i = i.add(1)) {
-        bool isWinningestGroupInRound = false;
-        uint256 numVotes = votes.getValue(electionGroups[i]);
-        FixidityLib.Fraction memory percentVotes = FixidityLib.newFixedFraction(
-          numVotes,
-          totalVotes
-        );
-        if (percentVotes.lt(electionThreshold)) break;
-        (maxN, isWinningestGroupInRound) = dHondt(maxN, electionGroups[i], numMembersElected[i]);
-        if (isWinningestGroupInRound) {
-          memberElectedInRound = true;
-          groupIndex = i;
-        }
-      }
-
-      if (memberElectedInRound) {
-        numMembersElected[groupIndex] = numMembersElected[groupIndex].add(1);
-        totalNumMembersElected = totalNumMembersElected.add(1);
-      }
-    }
-    require(totalNumMembersElected >= minElectableValidators);
-    // Grab the top validators from each group that won seats.
-    address[] memory electedValidators = new address[](totalNumMembersElected);
-    totalNumMembersElected = 0;
-    for (uint256 i = 0; i < electionGroups.length; i = i.add(1)) {
-      address[] memory electedGroupMembers = groups[electionGroups[i]].members.headN(
-        numMembersElected[i]
-      );
-      for (uint256 j = 0; j < electedGroupMembers.length; j = j.add(1)) {
-        // We use the validating delegate if one is set.
-        electedValidators[totalNumMembersElected] = getValidatorFromAccount(electedGroupMembers[j]);
-        totalNumMembersElected = totalNumMembersElected.add(1);
-      }
-    }
-    // Shuffle the validator set using validator-supplied entropy
-    IRandom random = IRandom(registry.getAddressForOrDie(RANDOM_REGISTRY_ID));
-    bytes32 r = random.random();
-    for (uint256 i = electedValidators.length - 1; i > 0; i = i.sub(1)) {
-      uint256 j = uint256(r) % (i + 1);
-      (electedValidators[i], electedValidators[j]) = (electedValidators[j], electedValidators[i]);
-      r = keccak256(abi.encodePacked(r));
-    }
-    return electedValidators;
-  }
-  /* solhint-enable code-complexity */
-
-  /**
->>>>>>> fe56034d
    * @notice Returns whether a particular account has a registered validator group.
    * @param account The account.
    * @return Whether a particular address is a registered validator group.
@@ -941,38 +565,7 @@
    * @return Whether a particular address is a registered validator.
    */
   function isValidator(address account) public view returns (bool) {
-<<<<<<< HEAD
     return bytes(validators[account].name).length > 0;
-=======
-    return bytes(validators[account].identifier).length > 0;
-  }
-
-  /**
-   * @notice Returns whether an account meets the requirements to register a validator or group.
-   * @param account The account.
-   * @param noticePeriods An array of notice periods of the Locked Gold commitments
-   *   that cumulatively meet the requirements for validator registration.
-   * @return Whether an account meets the requirements to register a validator or group.
-   */
-  function meetsRegistrationRequirements(
-    address account,
-    uint256[] memory noticePeriods
-  )
-    public
-    view
-    returns (bool)
-  {
-    uint256 lockedValueSum = 0;
-    for (uint256 i = 0; i < noticePeriods.length; i = i.add(1)) {
-      if (noticePeriods[i] >= registrationRequirement.noticePeriod) {
-        lockedValueSum = lockedValueSum.add(getLockedCommitmentValue(account, noticePeriods[i]));
-        if (lockedValueSum >= registrationRequirement.value) {
-          return true;
-        }
-      }
-    }
-    return false;
->>>>>>> fe56034d
   }
 
   /**
