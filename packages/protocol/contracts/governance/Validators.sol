--- conflicted
+++ resolved
@@ -632,16 +632,10 @@
   function registerValidatorGroup(uint256 commission) external nonReentrant returns (bool) {
     require(commission <= FixidityLib.fixed1().unwrap(), "Commission can't be greater than 100%");
     address account = getAccounts().validatorSignerToAccount(msg.sender);
-<<<<<<< HEAD
-    require(!isValidator(account) && !isValidatorGroup(account), "already registered");
-    uint256 lockedGoldBalance = getLockedGold().getAccountTotalLockedGold(account);
-    require(lockedGoldBalance >= groupLockedGoldRequirements.value, "requirements not met");
-=======
     require(!isValidator(account), "Already registered as validator");
     require(!isValidatorGroup(account), "Already registered as group");
     uint256 lockedGoldBalance = getLockedGold().getAccountTotalLockedGold(account);
     require(lockedGoldBalance >= groupLockedGoldRequirements.value, "Not enough locked gold");
->>>>>>> ea91f529
     ValidatorGroup storage group = groups[account];
     group.exists = true;
     group.commission = FixidityLib.wrap(commission);
