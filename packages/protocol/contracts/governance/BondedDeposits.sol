--- conflicted
+++ resolved
@@ -178,12 +178,8 @@
    * @dev Fails if `msg.sender` is not the owner or rewards recipient of the account.
    */
   function redeemRewards() external nonReentrant returns (uint256) {
-<<<<<<< HEAD
+    require(false, "Disabled");
     address account = getAccountFromDelegateAndRole(msg.sender, DelegateRole.Rewards);
-=======
-    require(false, "Disabled");
-    address account = getAccountFromRewardsRecipient(msg.sender);
->>>>>>> ca32bb6d
     return _redeemRewards(account);
   }
 
@@ -231,36 +227,7 @@
   {
     require(isAccount(msg.sender) && isNotAccount(delegate) && isNotDelegate(delegate));
 
-<<<<<<< HEAD
     address signer = Signatures.getSignerOfAddress(msg.sender, v, r, s);
-=======
-  /**
-   * @notice Delegates the rewards of `msg.sender`'s account to another address.
-   * @param delegate The address to delegate to.
-   * @param v The recovery id of the incoming ECDSA signature.
-   * @param r Output value r of the ECDSA signature.
-   * @param s Output value s of the ECDSA signature.
-   * @dev Fails if the address is already a delegate or has an account .
-   * @dev Fails if the current account is already participating in validation.
-   * @dev v, r, s constitute `delegate`'s signature on `msg.sender`.
-   * @dev Any accumulated rewards will be first paid out to the previous rewards recipient.
-   */
-  function delegateRewards(
-    address delegate,
-    uint8 v,
-    bytes32 r,
-    bytes32 s
-  )
-    external
-    nonReentrant
-    isAccount(msg.sender)
-    isNotAccount(delegate)
-    isNotDelegate(delegate)
-  {
-    // _redeemRewards(msg.sender);
-    // TODO(asa): Consider an additional prefix here.
-    address signer = getSignerOfAddress(msg.sender, v, r, s);
->>>>>>> ca32bb6d
     require(signer == delegate);
 
     if (role == DelegateRole.Validating) {
@@ -291,14 +258,9 @@
     payable
     returns (uint256)
   {
-<<<<<<< HEAD
     require(isAccount(msg.sender) && !isVoting(msg.sender));
 
-    _redeemRewards(msg.sender);
-=======
-    require(!isVoting(msg.sender));
     // _redeemRewards(msg.sender);
->>>>>>> ca32bb6d
     require(msg.value > 0 && noticePeriod <= maxNoticePeriod);
     Account storage account = accounts[msg.sender];
     Deposit storage bonded = account.deposits.bonded[noticePeriod];
@@ -321,13 +283,8 @@
     nonReentrant
     returns (uint256)
   {
-<<<<<<< HEAD
     require(isAccount(msg.sender) && isNotValidating(msg.sender) && !isVoting(msg.sender));
-    _redeemRewards(msg.sender);
-=======
-    require(!isVoting(msg.sender));
     // _redeemRewards(msg.sender);
->>>>>>> ca32bb6d
     Account storage account = accounts[msg.sender];
     Deposit storage bonded = account.deposits.bonded[noticePeriod];
     require(bonded.value >= value && value > 0);
@@ -359,12 +316,7 @@
     require(isAccount(msg.sender) && !isVoting(msg.sender));
     // solhint-disable-next-line not-rely-on-time
     require(availabilityTime > now);
-<<<<<<< HEAD
-    _redeemRewards(msg.sender);
-=======
-    require(!isVoting(msg.sender));
     // _redeemRewards(msg.sender);
->>>>>>> ca32bb6d
     Account storage account = accounts[msg.sender];
     Deposit storage notified = account.deposits.notified[availabilityTime];
     require(notified.value >= value && value > 0);
@@ -389,12 +341,8 @@
     nonReentrant
     returns (uint256)
   {
-<<<<<<< HEAD
     require(isAccount(msg.sender) && !isVoting(msg.sender));
-=======
-    require(!isVoting(msg.sender));
     // _redeemRewards(msg.sender);
->>>>>>> ca32bb6d
     // solhint-disable-next-line not-rely-on-time
     require(now >= availabilityTime);
     _redeemRewards(msg.sender);
@@ -426,13 +374,8 @@
     nonReentrant
     returns (uint256)
   {
-<<<<<<< HEAD
     require(isAccount(msg.sender) && !isVoting(msg.sender));
-    _redeemRewards(msg.sender);
-=======
-    require(!isVoting(msg.sender));
     // _redeemRewards(msg.sender);
->>>>>>> ca32bb6d
     require(value > 0 && increase > 0);
     Account storage account = accounts[msg.sender];
     Deposit storage bonded = account.deposits.bonded[noticePeriod];
