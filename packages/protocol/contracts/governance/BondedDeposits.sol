--- conflicted
+++ resolved
@@ -564,13 +564,8 @@
   function _redeemRewards(address _account) private returns (uint256) {
     Account storage account = accounts[_account];
     uint256 rewardBlockNumber = block.number.sub(1);
-<<<<<<< HEAD
     int256 previousCumulativeRewardWeight = cumulativeRewardWeights[
-      rewards.lastRedeemed
-=======
-    FractionUtil.Fraction storage previousCumulativeRewardWeight = cumulativeRewardWeights[
       account.rewardsLastRedeemed
->>>>>>> d463ba12
     ];
     int256 cumulativeRewardWeight = cumulativeRewardWeights[
       rewardBlockNumber
@@ -583,16 +578,10 @@
     int256 rewardWeight = cumulativeRewardWeight.subtract(
       previousCumulativeRewardWeight
     );
-<<<<<<< HEAD
     require(rewardWeight != 0, "Rewards weight does not exist");
     uint256 value =
       uint256(rewardWeight.multiply(FixidityLib.newFixed(int256(account.weight))).fromFixed());
-    rewards.lastRedeemed = uint96(rewardBlockNumber);
-=======
-    require(rewardWeight.exists(), "Rewards weight does not exist");
-    uint256 value = rewardWeight.mul(account.weight);
     account.rewardsLastRedeemed = uint96(rewardBlockNumber);
->>>>>>> d463ba12
     if (value > 0) {
       address recipient = getDelegateFromAccountAndRole(_account, DelegateRole.Rewards);
       IERC20Token goldToken = IERC20Token(registry.getAddressFor(GOLD_TOKEN_REGISTRY_ID));
