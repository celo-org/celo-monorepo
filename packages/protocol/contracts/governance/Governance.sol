pragma solidity ^0.5.3;

import "openzeppelin-solidity/contracts/utils/ReentrancyGuard.sol";
import "openzeppelin-solidity/contracts/ownership/Ownable.sol";
import "openzeppelin-solidity/contracts/math/Math.sol";
import "openzeppelin-solidity/contracts/math/SafeMath.sol";

import "./interfaces/IGovernance.sol";
import "./Proposals.sol";
import "../common/ExtractFunctionSignature.sol";
import "../common/Initializable.sol";
import "../common/FixidityLib.sol";
import "../common/linkedlists/IntegerSortedLinkedList.sol";
import "../common/UsingRegistry.sol";
import "../common/UsingPrecompiles.sol";

// TODO(asa): Hardcode minimum times for queueExpiry, etc.
/**
 * @title A contract for making, passing, and executing on-chain governance proposals.
 */
contract Governance is 
  IGovernance,
  Ownable,
  Initializable,
  ReentrancyGuard,
  UsingRegistry,
  UsingPrecompiles
{
  using Proposals for Proposals.Proposal;
  using FixidityLib for FixidityLib.Fraction;
  using SafeMath for uint256;
  using IntegerSortedLinkedList for SortedLinkedList.List;
  using BytesLib for bytes;

  uint256 constant private FIXED_HALF = 500000000000000000000000;

  // TODO(asa): Consider a delay stage.
  enum ProposalStage {
    None,
    Queued,
    Approval,
    Referendum,
    Execution,
    Expiration
  }

  enum VoteValue {
    None,
    Abstain,
    No,
    Yes
  }

  struct UpvoteRecord {
    uint256 proposalId;
    uint256 weight;
  }

  struct VoteRecord {
    Proposals.VoteValue value;
    uint256 proposalId;
    uint256 weight;
  }

  struct Voter {
    // Key of the proposal voted for in the proposal queue
    UpvoteRecord upvote;
    uint256 mostRecentReferendumProposal;
    // Maps a `dequeued` index to a voter's vote record.
    mapping(uint256 => VoteRecord) referendumVotes;
  }

  struct ContractConstitution {
    FixidityLib.Fraction defaultThreshold;
    // Maps a function ID to a corresponding threshold, overriding the default.
    mapping(bytes4 => FixidityLib.Fraction) functionThresholds;
  }

  struct HotfixRecord {
    bool executed;
    bool approved;
    uint256 preparedEpoch;
    mapping(address => bool) whitelisted;
  }

  // The baseline is updated as
  // max{floor, (1 - baselineUpdateFactor) * baseline + baselineUpdateFactor * participation}
  struct ParticipationParameters {
    // The average network participation in governance, weighted toward recent proposals.
    FixidityLib.Fraction baseline;
    // The lower bound on the participation baseline.
    FixidityLib.Fraction baselineFloor;
    // The weight of the most recent proposal's participation on the baseline.
    FixidityLib.Fraction baselineUpdateFactor;
    // The proportion of the baseline that constitutes quorum.
    FixidityLib.Fraction baselineQuorumFactor;
  }

  Proposals.StageDurations public stageDurations;
  uint256 public queueExpiry;
  uint256 public dequeueFrequency;
  address public approver;
  uint256 public lastDequeue;
  uint256 public concurrentProposals;
  uint256 public proposalCount;
  uint256 public minDeposit;
  mapping(address => uint256) public refundedDeposits;
  mapping(address => ContractConstitution) private constitution;
  mapping(uint256 => Proposals.Proposal) private proposals;
  mapping(address => Voter) private voters;
  mapping(bytes32 => HotfixRecord) public hotfixes;
  SortedLinkedList.List private queue;
  uint256[] public dequeued;
  uint256[] public emptyIndices;
  ParticipationParameters private participationParameters;

  event ApproverSet(
    address approver
  );

  event ConcurrentProposalsSet(
    uint256 concurrentProposals
  );

  event MinDepositSet(
    uint256 minDeposit
  );

  event QueueExpirySet(
    uint256 queueExpiry
  );

  event DequeueFrequencySet(
    uint256 dequeueFrequency
  );

  event ApprovalStageDurationSet(
    uint256 approvalStageDuration
  );

  event ReferendumStageDurationSet(
    uint256 referendumStageDuration
  );

  event ExecutionStageDurationSet(
    uint256 executionStageDuration
  );

  event ConstitutionSet(
    address indexed destination,
    bytes4 indexed functionId,
    uint256 threshold
  );

  event ProposalQueued(
    uint256 indexed proposalId,
    address indexed proposer,
    uint256 transactionCount,
    uint256 deposit,
    uint256 timestamp
  );

  event ProposalUpvoted(
    uint256 indexed proposalId,
    address indexed account,
    uint256 upvotes
  );

  event ProposalUpvoteRevoked(
    uint256 indexed proposalId,
    address indexed account,
    uint256 revokedUpvotes
  );

  event ProposalDequeued(
    uint256 indexed proposalId,
    uint256 timestamp
  );

  event ProposalApproved(
    uint256 indexed proposalId
  );

  event ProposalVoted(
    uint256 indexed proposalId,
    address indexed account,
    uint256 value,
    uint256 weight
  );

  event ProposalExecuted(
    uint256 indexed proposalId
  );

  event ProposalExpired(
    uint256 proposalId
  );

  event ParticipationBaselineUpdated(
    uint256 participationBaseline
  );

  event ParticipationFloorSet(
    uint256 participationFloor
  );

  event ParticipationBaselineUpdateFactorSet(
    uint256 baselineUpdateFactor
  );

  event ParticipationBaselineQuorumFactorSet(
    uint256 baselineQuorumFactor
  );

  event HotfixWhitelisted(
    bytes32 indexed hash,
    address whitelister
  );

  event HotfixApproved(
    bytes32 indexed hash
  );

  event HotfixPrepared(
    bytes32 indexed hash,
    uint256 indexed epoch
  );

  event HotfixExecuted(
    bytes32 indexed hash
  );

  function() external payable {} // solhint-disable no-empty-blocks

  /**
   * @notice Initializes critical variables.
   * @param registryAddress The address of the registry contract.
   * @param _approver The address that needs to approve proposals to move to the referendum stage.
   * @param _concurrentProposals The number of proposals to dequeue at once.
   * @param _minDeposit The minimum Celo Gold deposit needed to make a proposal.
   * @param _queueExpiry The number of seconds a proposal can stay in the queue before expiring.
   * @param _dequeueFrequency The number of seconds before the next batch of proposals can be
   *   dequeued.
   * @param approvalStageDuration The number of seconds the approver has to approve a proposal
   *   after it is dequeued.
   * @param referendumStageDuration The number of seconds users have to vote on a dequeued proposal
   *   after the approval stage ends.
   * @param executionStageDuration The number of seconds users have to execute a passed proposal
   *   after the referendum stage ends.
   * @param participationBaseline The initial value of the participation baseline.
   * @param participationFloor The participation floor.
   * @param baselineUpdateFactor The weight of the new participation in the baseline update rule.
   * @param baselineQuorumFactor The proportion of the baseline that constitutes quorum.
   * @dev Should be called only once.
   */
  function initialize(
    address registryAddress,
    address _approver,
    uint256 _concurrentProposals,
    uint256 _minDeposit,
    uint256 _queueExpiry,
    uint256 _dequeueFrequency,
    uint256 approvalStageDuration,
    uint256 referendumStageDuration,
    uint256 executionStageDuration,
    uint256 participationBaseline,
    uint256 participationFloor,
    uint256 baselineUpdateFactor,
    uint256 baselineQuorumFactor
  )
    external
    initializer
  {
    require(
      _approver != address(0) &&
      _concurrentProposals != 0 &&
      _minDeposit != 0 &&
      _queueExpiry != 0 &&
      _dequeueFrequency != 0 &&
      approvalStageDuration != 0 &&
      referendumStageDuration != 0 &&
      executionStageDuration != 0
    );
    _transferOwnership(msg.sender);
    setRegistry(registryAddress);
    approver = _approver;
    concurrentProposals = _concurrentProposals;
    minDeposit = _minDeposit;
    queueExpiry = _queueExpiry;
    dequeueFrequency = _dequeueFrequency;
    stageDurations.approval = approvalStageDuration;
    stageDurations.referendum = referendumStageDuration;
    stageDurations.execution = executionStageDuration;
    setParticipationBaseline(participationBaseline);
    setParticipationFloor(participationFloor);
    setBaselineUpdateFactor(baselineUpdateFactor);
    setBaselineQuorumFactor(baselineQuorumFactor);
    // solhint-disable-next-line not-rely-on-time
    lastDequeue = now;
  }

  /**
   * @notice Updates the address that has permission to approve proposals in the approval stage.
   * @param _approver The address that has permission to approve proposals in the approval stage.
   */
  function setApprover(address _approver) external onlyOwner {
    require(_approver != address(0) && _approver != approver);
    approver = _approver;
    emit ApproverSet(_approver);
  }

  /**
   * @notice Updates the number of proposals to dequeue at a time.
   * @param _concurrentProposals The number of proposals to dequeue at at a time.
   */
  function setConcurrentProposals(uint256 _concurrentProposals) external onlyOwner {
    require(_concurrentProposals > 0 && _concurrentProposals != concurrentProposals);
    concurrentProposals = _concurrentProposals;
    emit ConcurrentProposalsSet(_concurrentProposals);
  }

  /**
   * @notice Updates the minimum deposit needed to make a proposal.
   * @param _minDeposit The minimum Celo Gold deposit needed to make a proposal.
   */
  function setMinDeposit(uint256 _minDeposit) external onlyOwner {
    require(_minDeposit != minDeposit);
    minDeposit = _minDeposit;
    emit MinDepositSet(_minDeposit);
  }

  /**
   * @notice Updates the number of seconds before a queued proposal expires.
   * @param _queueExpiry The number of seconds a proposal can stay in the queue before expiring.
   */
  function setQueueExpiry(uint256 _queueExpiry) external onlyOwner {
    require(_queueExpiry > 0 && _queueExpiry != queueExpiry);
    queueExpiry = _queueExpiry;
    emit QueueExpirySet(_queueExpiry);
  }

  /**
   * @notice Updates the minimum number of seconds before the next batch of proposals can be
   *   dequeued.
   * @param _dequeueFrequency The number of seconds before the next batch of proposals can be
   *   dequeued.
   */
  function setDequeueFrequency(uint256 _dequeueFrequency) external onlyOwner {
    require(_dequeueFrequency > 0 && _dequeueFrequency != dequeueFrequency);
    dequeueFrequency = _dequeueFrequency;
    emit DequeueFrequencySet(_dequeueFrequency);
  }

  /**
   * @notice Updates the number of seconds proposals stay in the approval stage.
   * @param approvalStageDuration The number of seconds proposals stay in the approval stage.
   */
  function setApprovalStageDuration(uint256 approvalStageDuration) external onlyOwner {
    require(approvalStageDuration > 0 && approvalStageDuration != stageDurations.approval);
    stageDurations.approval = approvalStageDuration;
    emit ApprovalStageDurationSet(approvalStageDuration);
  }

  /**
   * @notice Updates the number of seconds proposals stay in the referendum stage.
   * @param referendumStageDuration The number of seconds proposals stay in the referendum stage.
   */
  function setReferendumStageDuration(uint256 referendumStageDuration) external onlyOwner {
    require(referendumStageDuration > 0 && referendumStageDuration != stageDurations.referendum);
    stageDurations.referendum = referendumStageDuration;
    emit ReferendumStageDurationSet(referendumStageDuration);
  }

  /**
   * @notice Updates the number of seconds proposals stay in the execution stage.
   * @param executionStageDuration The number of seconds proposals stay in the execution stage.
   */
  function setExecutionStageDuration(uint256 executionStageDuration) external onlyOwner {
    require(executionStageDuration > 0 && executionStageDuration != stageDurations.execution);
    stageDurations.execution = executionStageDuration;
    emit ExecutionStageDurationSet(executionStageDuration);
  }

  /**
   * @notice Updates the participation baseline.
   * @param participationBaseline The value of the baseline.
   */
  function setParticipationBaseline(uint256 participationBaseline) public onlyOwner {
    FixidityLib.Fraction memory participationBaselineFrac = FixidityLib.wrap(participationBaseline);
    require(
      FixidityLib.isProperFraction(participationBaselineFrac) &&
      !participationBaselineFrac.equals(participationParameters.baseline)
    );
    participationParameters.baseline = participationBaselineFrac;
    emit ParticipationBaselineUpdated(participationBaseline);
  }

  /**
   * @notice Updates the floor of the participation baseline.
   * @param participationFloor The value at which the baseline is floored.
   */
  function setParticipationFloor(uint256 participationFloor) public onlyOwner {
    FixidityLib.Fraction memory participationFloorFrac = FixidityLib.wrap(participationFloor);
    require(
      FixidityLib.isProperFraction(participationFloorFrac) &&
      !participationFloorFrac.equals(participationParameters.baselineFloor)
    );
    participationParameters.baselineFloor = participationFloorFrac;
    emit ParticipationFloorSet(participationFloor);
  }

  /**
   * @notice Updates the weight of the new participation in the baseline update rule.
   * @param baselineUpdateFactor The new baseline update factor.
   */
  function setBaselineUpdateFactor(uint256 baselineUpdateFactor) public onlyOwner {
    FixidityLib.Fraction memory baselineUpdateFactorFrac = FixidityLib.wrap(baselineUpdateFactor);
    require(
      FixidityLib.isProperFraction(baselineUpdateFactorFrac) &&
      !baselineUpdateFactorFrac.equals(participationParameters.baselineUpdateFactor)
    );
    participationParameters.baselineUpdateFactor = baselineUpdateFactorFrac;
    emit ParticipationBaselineUpdateFactorSet(baselineUpdateFactor);
  }

  /**
   * @notice Updates the proportion of the baseline that constitutes quorum.
   * @param baselineQuorumFactor The new baseline quorum factor.
   */
  function setBaselineQuorumFactor(uint256 baselineQuorumFactor) public onlyOwner {
    FixidityLib.Fraction memory baselineQuorumFactorFrac = FixidityLib.wrap(baselineQuorumFactor);
    require(
      FixidityLib.isProperFraction(baselineQuorumFactorFrac) &&
      !baselineQuorumFactorFrac.equals(participationParameters.baselineQuorumFactor)
    );
    participationParameters.baselineQuorumFactor = baselineQuorumFactorFrac;
    emit ParticipationBaselineQuorumFactorSet(baselineQuorumFactor);
  }

  /**
   * @notice Updates the ratio of yes:yes+no votes needed for a specific class of proposals to pass.
   * @param destination The destination of proposals for which this threshold should apply.
   * @param functionId The function ID of proposals for which this threshold should apply. Zero
   *   will set the default.
   * @param threshold The threshold.
   * @dev If no constitution is explicitly set the default is a simple majority, i.e. 1:2.
   */
  function setConstitution(
    address destination,
    bytes4 functionId,
    uint256 threshold
  )
    external
    onlyOwner
  {
    // TODO(asa): https://github.com/celo-org/celo-monorepo/pull/3414#discussion_r283588332
    require(destination != address(0));
    // Threshold has to be greater than majority and not greater than unaninimty
    require(threshold > FIXED_HALF && threshold <= FixidityLib.fixed1().unwrap());
    if (functionId == 0) {
      constitution[destination].defaultThreshold = FixidityLib.wrap(threshold);
    } else {
      constitution[destination].functionThresholds[functionId] =
        FixidityLib.wrap(threshold);
    }
    emit ConstitutionSet(destination, functionId, threshold);
  }

  /**
   * @notice Creates a new proposal and adds it to end of the queue with no upvotes.
   * @param values The values of Celo Gold to be sent in the proposed transactions.
   * @param destinations The destination addresses of the proposed transactions.
   * @param data The concatenated data to be included in the proposed transactions.
   * @param dataLengths The lengths of each transaction's data.
   * @return The ID of the newly proposed proposal.
   * @dev The minimum deposit must be included with the proposal, returned if/when the proposal is
   *   dequeued.
   */
  function propose(
    uint256[] calldata values,
    address[] calldata destinations,
    bytes calldata data,
    uint256[] calldata dataLengths
  )
    external
    payable
    returns (uint256)
  {
    dequeueProposalsIfReady();
    require(msg.value >= minDeposit);

    proposalCount = proposalCount.add(1);
    Proposals.Proposal storage proposal = proposals[proposalCount];
    proposal.make(values, destinations, data, dataLengths, msg.sender, msg.value);
    queue.push(proposalCount);
    // solhint-disable-next-line not-rely-on-time
    emit ProposalQueued(proposalCount, msg.sender, proposal.transactions.length, msg.value, now);
    return proposalCount;
  }

  /**
   * @notice Upvotes a queued proposal.
   * @param proposalId The ID of the proposal to upvote.
   * @param lesser The ID of the proposal that will be just behind `proposalId` in the queue.
   * @param greater The ID of the proposal that will be just ahead `proposalId` in the queue.
   * @return Whether or not the upvote was made successfully.
   * @dev Provide 0 for `lesser`/`greater` when the proposal will be at the tail/head of the queue.
   * @dev Reverts if the account has already upvoted a proposal in the queue.
   */
  function upvote(
    uint256 proposalId,
    uint256 lesser,
    uint256 greater
  )
    external
    nonReentrant
    returns (bool)
  {
    address account = getAccounts().activeVoteSignerToAccount(msg.sender);
    // TODO(asa): When upvoting a proposal that will get dequeued, should we let the tx succeed
    // and return false?
    dequeueProposalsIfReady();
    // If acting on an expired proposal, expire the proposal and take no action.
    // solhint-disable-next-line not-rely-on-time
    if (queue.contains(proposalId) && now >= proposals[proposalId].timestamp.add(queueExpiry)) {
      queue.remove(proposalId);
      emit ProposalExpired(proposalId);
      return false;
    }
    Voter storage voter = voters[account];
    // If the previously upvoted proposal is still in the queue but has expired, expire the
    // proposal from the queue.
    if (
      queue.contains(voter.upvote.proposalId) &&
      now >= proposals[voter.upvote.proposalId].timestamp.add(queueExpiry)
    ) {
      queue.remove(voter.upvote.proposalId);
      emit ProposalExpired(voter.upvote.proposalId);
    }
    // We can upvote a proposal in the queue if we're not already upvoting a proposal in the queue.
    uint256 weight = getLockedGold().getAccountTotalLockedGold(account);
    require(weight > 0, "cannot upvote without locking gold");
    require(isQueued(proposalId), "cannot upvote a proposal not in the queue");
    require(
      voter.upvote.proposalId == 0 || !queue.contains(voter.upvote.proposalId),
      "cannot upvote more than one queued proposal"
    );
    uint256 upvotes = queue.getValue(proposalId).add(weight);
    queue.update(proposalId, upvotes, lesser, greater);
    voter.upvote = UpvoteRecord(proposalId, weight);
    emit ProposalUpvoted(proposalId, account, weight);
    return true;
  }

  /**
   * @notice Revokes an upvote on a queued proposal.
   * @param lesser The ID of the proposal that will be just behind the previously upvoted proposal
   *   in the queue.
   * @param greater The ID of the proposal that will be just ahead of the previously upvoted
   *   proposal in the queue.
   * @return Whether or not the upvote was revoked successfully.
   * @dev Provide 0 for `lesser`/`greater` when the proposal will be at the tail/head of the queue.
   */
  function revokeUpvote(
    uint256 lesser,
    uint256 greater
  )
    external
    nonReentrant
    returns (bool)
  {
    dequeueProposalsIfReady();
    address account = getAccounts().activeVoteSignerToAccount(msg.sender);
    Voter storage voter = voters[account];
    uint256 proposalId = voter.upvote.proposalId;
    Proposals.Proposal storage proposal = proposals[proposalId];
    require(proposal.exists());
    // If acting on an expired proposal, expire the proposal.
    // TODO(asa): Break this out into a separate function.
    if (queue.contains(proposalId)) {
      // solhint-disable-next-line not-rely-on-time
      if (now >= proposal.timestamp.add(queueExpiry)) {
        queue.remove(proposalId);
        emit ProposalExpired(proposalId);
      } else {
        queue.update(
          proposalId,
          queue.getValue(proposalId).sub(voter.upvote.weight),
          lesser,
          greater
        );
        emit ProposalUpvoteRevoked(proposalId, account, voter.upvote.weight);
      }
    }
    voter.upvote = UpvoteRecord(0, 0);
    return true;
  }

  // TODO(asa): Consider allowing approval to be revoked.
  // TODO(asa): Everywhere we use an index, require it's less than the array length
  /**
   * @notice Approves a proposal in the approval stage.
   * @param proposalId The ID of the proposal to approve.
   * @param index The index of the proposal ID in `dequeued`.
   * @return Whether or not the approval was made successfully.
   */
  function approve(uint256 proposalId, uint256 index) external returns (bool) {
    dequeueProposalsIfReady();
    Proposals.Proposal storage proposal = proposals[proposalId];
    require(isDequeuedProposal(proposal, proposalId, index));
    Proposals.Stage stage = proposal.getDequeuedStage(stageDurations);
    if (isDequeuedProposalExpired(proposal, stage)) {
      deleteDequeuedProposal(proposal, proposalId, index);
      return false;
    }
    require(msg.sender == approver && !proposal.isApproved() && stage == Proposals.Stage.Approval);
    proposal.approved = true;
    // Ensures networkWeight is set by the end of the Referendum stage, even if 0 votes are cast.
    proposal.networkWeight = getLockedGold().getTotalLockedGold();
    emit ProposalApproved(proposalId);
    return true;
  }

  /**
   * @notice Votes on a proposal in the referendum stage.
   * @param proposalId The ID of the proposal to vote on.
   * @param index The index of the proposal ID in `dequeued`.
   * @param value Whether to vote yes, no, or abstain.
   * @return Whether or not the vote was cast successfully.
   */
  /* solhint-disable code-complexity */
  function vote(
    uint256 proposalId,
    uint256 index,
    Proposals.VoteValue value
  )
    external
    nonReentrant
    returns (bool)
  {
    address account = getAccounts().activeVoteSignerToAccount(msg.sender);
    dequeueProposalsIfReady();
    Proposals.Proposal storage proposal = proposals[proposalId];
    require(isDequeuedProposal(proposal, proposalId, index));
    Proposals.Stage stage = proposal.getDequeuedStage(stageDurations);
    if (isDequeuedProposalExpired(proposal, stage)) {
      deleteDequeuedProposal(proposal, proposalId, index);
      return false;
    }
    Voter storage voter = voters[account];
    uint256 weight = getLockedGold().getAccountTotalLockedGold(account);
    require(
      proposal.isApproved() &&
      stage == Proposals.Stage.Referendum &&
      value != Proposals.VoteValue.None &&
      weight > 0
    );
    VoteRecord storage voteRecord = voter.referendumVotes[index];
    proposal.updateVote(
      voteRecord.weight,
      weight,
      (voteRecord.proposalId == proposalId) ? voteRecord.value : Proposals.VoteValue.None,
      value
    );
    proposal.networkWeight = getLockedGold().getTotalLockedGold();
    voter.referendumVotes[index] = VoteRecord(value, proposalId, weight);
    if (proposal.timestamp > voter.mostRecentReferendumProposal) {
      voter.mostRecentReferendumProposal = proposalId;
    }
    emit ProposalVoted(proposalId, account, uint256(value), weight);
    return true;
  }
  /* solhint-enable code-complexity */

  /**
   * @notice Executes a proposal in the execution stage, removing it from `dequeued`.
   * @param proposalId The ID of the proposal to vote on.
   * @param index The index of the proposal ID in `dequeued`.
   * @return Whether or not the proposal was executed successfully.
   * @dev Does not remove the proposal if the execution fails.
   */
  function execute(uint256 proposalId, uint256 index) external nonReentrant returns (bool) {
    dequeueProposalsIfReady();
    Proposals.Proposal storage proposal = proposals[proposalId];
    require(isDequeuedProposal(proposal, proposalId, index));
    Proposals.Stage stage = proposal.getDequeuedStage(stageDurations);
    bool expired = isDequeuedProposalExpired(proposal, stage);
    if (!expired) {
      // TODO(asa): Think through the effects of changing the passing function
      require(stage == Proposals.Stage.Execution && _isProposalPassing(proposal));
      proposal.execute();
      emit ProposalExecuted(proposalId);
    }
    // Proposal must have executed fully or expired if this point is reached.
    deleteDequeuedProposal(proposal, proposalId, index);
    return !expired;
  }

  /**
   * @notice Whitelists the hash of a hotfix transaction(s).
   * @param hash The abi encoded keccak256 hash of the hotfix transaction(s) to be whitelisted.
   */
  function approveHotfix(bytes32 hash) external {
    require(msg.sender == approver);
    hotfixes[hash].approved = true;
    emit HotfixApproved(hash);
  }

  /**
   * @notice Whitelists the hash of a hotfix transaction(s).
   * @param hash The abi encoded keccak256 hash of the hotfix transaction(s) to be whitelisted.
   */
  function whitelistHotfix(bytes32 hash) external {
    hotfixes[hash].whitelisted[msg.sender] = true;
    emit HotfixWhitelisted(hash, msg.sender);
  }

  /**
   * @notice Gives hotfix a prepared epoch for execution.
   * @param hash The hash of the hotfix to be prepared.
   */
  function prepareHotfix(bytes32 hash) external {
    require(isHotfixPassing(hash), "hotfix not whitelisted by 2f+1 validators");
    uint256 epoch = getEpochNumber();
    require(hotfixes[hash].preparedEpoch < epoch, "hotfix already prepared for this epoch");
    hotfixes[hash].preparedEpoch = epoch;
    emit HotfixPrepared(hash, epoch);
  }

  /**
   * @notice Executes a whitelisted proposal.
   * @param values The values of Celo Gold to be sent in the proposed transactions.
   * @param destinations The destination addresses of the proposed transactions.
   * @param data The concatenated data to be included in the proposed transactions.
   * @param dataLengths The lengths of each transaction's data.
   * @dev Reverts if hotfix is already executed, not approved, or not prepared for current epoch.
   */
  function executeHotfix(
    uint256[] calldata values,
    address[] calldata destinations,
    bytes calldata data,
    uint256[] calldata dataLengths
  )
    external
  {
    bytes32 hash = keccak256(abi.encode(values, destinations, data, dataLengths));

    (bool approved, bool executed, uint256 preparedEpoch) = getHotfixRecord(hash);
    require(!executed, "hotfix already executed");
    require(approved, "hotfix not approved");
    require(preparedEpoch == getEpochNumber(), "hotfix must be prepared for this epoch");

    Proposals.makeMem(
      values,
      destinations,
      data,
      dataLengths,
      msg.sender,
      0
    ).executeMem();
    
    hotfixes[hash].executed = true;
    emit HotfixExecuted(hash);
  }

  /**
   * @notice Withdraws refunded Celo Gold deposits.
   * @return Whether or not the withdraw was successful.
   */
  function withdraw() external nonReentrant returns (bool) {
    uint256 value = refundedDeposits[msg.sender];
    require(value > 0 && value <= address(this).balance);
    refundedDeposits[msg.sender] = 0;
    msg.sender.transfer(value);
    return true;
  }

  /**
<<<<<<< HEAD
   * @notice Returns the participation parameters.
   * @return The participation parameters.
   */
  function getParticipationParameters() external view returns (uint256, uint256, uint256, uint256) {
    return (
      participationParameters.baseline.unwrap(),
      participationParameters.baselineFloor.unwrap(),
      participationParameters.baselineUpdateFactor.unwrap(),
      participationParameters.baselineQuorumFactor.unwrap()
    );
  }

  /**
   * @notice Returns whether or not a particular account is voting on proposals.
   * @param account The address of the account.
   * @return Whether or not the account is voting on proposals.
   */
  function isVoting(address account) external view returns (bool) {
    Voter storage voter = voters[account];
    uint256 upvotedProposal = voter.upvote.proposalId;
    bool isVotingQueue = upvotedProposal != 0 && isQueued(upvotedProposal);
    Proposals.Proposal storage proposal = proposals[voter.mostRecentReferendumProposal];
    bool isVotingReferendum = (
      proposal.getDequeuedStage(stageDurations) == Proposals.Stage.Referendum
    );
    return isVotingQueue || isVotingReferendum;
  }

  /**
   * @notice Returns the number of seconds proposals stay in the approval stage.
   * @return The number of seconds proposals stay in the execution stage.
=======
   * @notice Returns the number of seconds proposals stay in approval stage.
   * @return The number of seconds proposals stay in approval stage.
>>>>>>> d8d97af8
   */
  function getApprovalStageDuration() external view returns (uint256) {
    return stageDurations.approval;
  }

  /**
   * @notice Returns the number of seconds proposals stay in the referendum stage.
   * @return The number of seconds proposals stay in the referendum stage.
   */
  function getReferendumStageDuration() external view returns (uint256) {
    return stageDurations.referendum;
  }

  /**
   * @notice Returns the number of seconds proposals stay in the execution stage.
   * @return The number of seconds proposals stay in the execution stage.
   */
  function getExecutionStageDuration() external view returns (uint256) {
    return stageDurations.execution;
  }

  /**
   * @notice Returns the participation parameters.
   * @return The participation parameters.
   */
  function getParticipationParameters() external view returns (uint256, uint256, uint256, uint256) {
    return (
      participationParameters.baseline.unwrap(),
      participationParameters.baselineFloor.unwrap(),
      participationParameters.baselineUpdateFactor.unwrap(),
      participationParameters.baselineQuorumFactor.unwrap()
    );
  }

  /**
   * @notice Returns whether or not a proposal exists.
   * @param proposalId The ID of the proposal.
   * @return Whether or not the proposal exists.
   */
  function proposalExists(uint256 proposalId) external view returns (bool) {
    return proposals[proposalId].exists();
  }

  /**
   * @notice Returns an unpacked proposal struct with its transaction count.
   * @param proposalId The ID of the proposal to unpack.
   * @return The unpacked proposal with its transaction count.
   */
  function getProposal(
    uint256 proposalId
  )
    external
    view
    returns (address, uint256, uint256, uint256)
  {
    return proposals[proposalId].unpack();
  }

  /**
   * @notice Returns a specified transaction in a proposal.
   * @param proposalId The ID of the proposal to query.
   * @param index The index of the specified transaction in the proposal's transaction list.
   * @return The specified transaction.
   */
  function getProposalTransaction(
    uint256 proposalId,
    uint256 index
  )
    external
    view
    returns (uint256, address, bytes memory)
  {
    return proposals[proposalId].getTransaction(index);
  }

  /**
   * @notice Returns whether or not a proposal has been approved.
   * @param proposalId The ID of the proposal.
   * @return Whether or not the proposal has been approved.
   */
  function isApproved(uint256 proposalId) external view returns (bool) {
    return proposals[proposalId].isApproved();
  }

  /**
   * @notice Returns the referendum vote totals for a proposal.
   * @param proposalId The ID of the proposal.
   * @return The yes, no, and abstain vote totals.
   */
  function getVoteTotals(uint256 proposalId) external view returns (uint256, uint256, uint256) {
    return proposals[proposalId].getVoteTotals();
  }

  /**
   * @notice Returns an accounts vote record on a particular index in `dequeued`.
   * @param account The address of the account to get the record for.
   * @param index The index in `dequeued`.
   * @return The corresponding proposal ID and vote value.
   */
  function getVoteRecord(address account, uint256 index) external view returns (uint256, uint256) {
    VoteRecord storage record = voters[account].referendumVotes[index];
    return (record.proposalId, uint256(record.value));
  }

  /**
   * @notice Returns the number of proposals in the queue.
   * @return The number of proposals in the queue.
   */
  function getQueueLength() external view returns (uint256) {
    return queue.list.numElements;
  }

  /**
   * @notice Returns the number of upvotes the queued proposal has received.
   * @param proposalId The ID of the proposal.
   * @return The number of upvotes a queued proposal has received.
   */
  function getUpvotes(uint256 proposalId) external view returns (uint256) {
    require(isQueued(proposalId));
    return queue.getValue(proposalId);
  }

  /**
   * @notice Returns the proposal ID and upvote total for all queued proposals.
   * @return The proposal ID and upvote total for all queued proposals.
   * @dev Note that this includes expired proposals that have yet to be removed from the queue.
   */
  function getQueue() external view returns (uint256[] memory, uint256[] memory) {
    return queue.getElements();
  }

  /**
   * @notice Returns the dequeued proposal IDs.
   * @return The dequeued proposal IDs.
   */
  function getDequeue() external view returns (uint256[] memory) {
    return dequeued;
  }

  /**
   * @notice Returns the ID of the proposal upvoted by `account` and the weight of that upvote.
   * @param account The address of the account.
   * @return The ID of the proposal upvoted by `account` and the weight of that upvote.
   */
  function getUpvoteRecord(address account) external view returns (uint256, uint256) {
    UpvoteRecord memory upvoteRecord = voters[account].upvote;
    return (upvoteRecord.proposalId, upvoteRecord.weight);
  }

  /**
   * @notice Returns the ID of the most recently dequeued proposal voted on by `account`.
   * @param account The address of the account.
   * @return The ID of the most recently dequeued proposal voted on by `account`..
   */
  function getMostRecentReferendumProposal(address account) external view returns (uint256) {
    return voters[account].mostRecentReferendumProposal;
  }

  /**
   * @notice Checks if a byzantine quorum of validators has whitelisted the given hotfix.
   * @param hash The abi encoded keccak256 hash of the hotfix transaction.
   * @return Whether validator whitelist tally >= validator byztanine quorum (2f+1)
   */
  function isHotfixPassing(bytes32 hash) public view returns (bool) {
    uint256 tally = 0;
    uint256 n = numberValidatorsInCurrentSet();
    for (uint256 idx = 0; idx < n; idx++) {
      address validator = validatorAddressFromCurrentSet(idx);
      if (hotfixes[hash].whitelisted[validator]) {
        tally = tally.add(1);
      }
    }

    return tally >= byzantineQuorumValidatorsInCurrentSet();
  }

  /**
   * @notice Computes byzantine quorum from current validator set size
   * @return Byzantine quorum of validators.
   */
  function byzantineQuorumValidatorsInCurrentSet() public view returns (uint256) {
    return numberValidatorsInCurrentSet().mul(2).div(3).add(1);
  }

  /**
   * @notice Gets information about a hotfix.
   * @param hash The abi encoded keccak256 hash of the hotfix transaction.
   * @return Hotfix tuple of (approved, executed, preparedEpoch)
   */
  function getHotfixRecord(bytes32 hash) public view returns (bool, bool, uint256) {
    return (
      hotfixes[hash].approved,
      hotfixes[hash].executed,
      hotfixes[hash].preparedEpoch
    );
  }

  /**
   * @notice Removes the proposals with the most upvotes from the queue, moving them to the
   *   approval stage.
   * @dev If any of the top proposals have expired, they are deleted.
   */
  function dequeueProposalsIfReady() public {
    // solhint-disable-next-line not-rely-on-time
    if (now >= lastDequeue.add(dequeueFrequency)) {
      uint256 numProposalsToDequeue = Math.min(concurrentProposals, queue.list.numElements);
      uint256[] memory dequeuedIds = queue.popN(numProposalsToDequeue);
      for (uint256 i = 0; i < numProposalsToDequeue; i = i.add(1)) {
        uint256 proposalId = dequeuedIds[i];
        Proposals.Proposal storage proposal = proposals[proposalId];
        // solhint-disable-next-line not-rely-on-time
        if (now >= proposal.timestamp.add(queueExpiry)) {
          emit ProposalExpired(proposalId);
          continue;
        }
        refundedDeposits[proposal.proposer] = refundedDeposits[proposal.proposer].add(
          proposal.deposit
        );
        // solhint-disable-next-line not-rely-on-time
        proposal.timestamp = now;
        if (emptyIndices.length > 0) {
          uint256 indexOfLastEmptyIndex = emptyIndices.length.sub(1);
          dequeued[emptyIndices[indexOfLastEmptyIndex]] = proposalId;
          // TODO(asa): We can save gas by not deleting here
          delete emptyIndices[indexOfLastEmptyIndex];
          emptyIndices.length = indexOfLastEmptyIndex;
        } else {
          dequeued.push(proposalId);
        }
        // solhint-disable-next-line not-rely-on-time
        emit ProposalDequeued(proposalId, now);
      }
      // solhint-disable-next-line not-rely-on-time
      lastDequeue = now;
    }
  }

  /**
   * @notice Returns whether or not a proposal is in the queue.
   * @param proposalId The ID of the proposal.
   * @return Whether or not the proposal is in the queue.
   */
  function isQueued(uint256 proposalId) public view returns (bool) {
    // solhint-disable-next-line not-rely-on-time
    return queue.contains(proposalId) && now < proposals[proposalId].timestamp.add(queueExpiry);
  }

  /**
   * @notice Returns whether or not a particular proposal is passing according to the constitution
   *   and the participation levels.
   * @param proposalId The ID of the proposal.
   * @return Whether or not the proposal is passing.
   */
  function isProposalPassing(uint256 proposalId) external view returns (bool) {
    return _isProposalPassing(proposals[proposalId]);
  }

  /**
   * @notice Returns whether or not a particular proposal is passing according to the constitution
   *   and the participation levels.
   * @param proposal The proposal struct.
   * @return Whether or not the proposal is passing.
   */
  function _isProposalPassing(Proposals.Proposal storage proposal) private view returns (bool) {
    FixidityLib.Fraction memory support = proposal.getSupportWithQuorumPadding(
      participationParameters.baseline.multiply(participationParameters.baselineQuorumFactor)
    );
    for (uint256 i = 0; i < proposal.transactions.length; i = i.add(1)) {
      bytes4 functionId = ExtractFunctionSignature.extractFunctionSignature(
        proposal.transactions[i].data
      );
      FixidityLib.Fraction memory threshold = _getConstitution(
        proposal.transactions[i].destination,
        functionId
      );
      if (support.lte(threshold)) {
        return false;
      }
    }
    return true;
  }

  /**
   * @notice Returns whether a proposal is dequeued at the given index.
   * @param proposal The proposal struct.
   * @param proposalId The ID of the proposal.
   * @param index The index of the proposal ID in `dequeued`.
   */
  function isDequeuedProposal(
    Proposals.Proposal storage proposal,
    uint256 proposalId,
    uint256 index
  )
    private
    view
    returns (bool)
  {
    return proposal.exists() && dequeued[index] == proposalId;
  }

  /**
   * @notice Returns whether or not a dequeued proposal has expired.
   * @param proposal The proposal struct.
   * @return Whether or not the dequeued proposal has expired.
   */
  function isDequeuedProposalExpired(
    Proposals.Proposal storage proposal,
    Proposals.Stage stage
  )
    private
    view
    returns (bool)
  {
    // The proposal is considered expired under the following conditions:
    //   1. Past the approval stage and not approved.
    //   2. Past the referendum stage and not passing.
    //   3. Past the execution stage.
    return (
      (stage > Proposals.Stage.Execution) ||
      (stage > Proposals.Stage.Referendum && !_isProposalPassing(proposal)) ||
      (stage > Proposals.Stage.Approval && !proposal.isApproved())
    );
  }

  /**
   * @notice Deletes a dequeued proposal.
   * @param proposal The proposal struct.
   * @param proposalId The ID of the proposal to delete.
   * @param index The index of the proposal ID in `dequeued`.
   */
  function deleteDequeuedProposal(
    Proposals.Proposal storage proposal,
    uint256 proposalId,
    uint256 index
  )
    private
  {
    if (proposal.isApproved() && proposal.networkWeight > 0) {
      updateParticipationBaseline(proposal);
    }
    dequeued[index] = 0;
    emptyIndices.push(index);
    delete proposals[proposalId];
  }

  /**
   * @notice Updates the participation baseline based on the proportion of BondedDeposit weight
   *   that participated in the proposal's Referendum stage.
   * @param proposal The proposal struct.
   */
  function updateParticipationBaseline(Proposals.Proposal storage proposal) private {
    FixidityLib.Fraction memory participation = proposal.getParticipation();
    FixidityLib.Fraction memory participationComponent = participation.multiply(
      participationParameters.baselineUpdateFactor
    );
    FixidityLib.Fraction memory baselineComponent = participationParameters.baseline.multiply(
      FixidityLib.fixed1().subtract(participationParameters.baselineUpdateFactor)
    );
    participationParameters.baseline = participationComponent.add(baselineComponent);
    if (participationParameters.baseline.lt(participationParameters.baselineFloor)) {
      participationParameters.baseline = participationParameters.baselineFloor;
    }
    emit ParticipationBaselineUpdated(participationParameters.baseline.unwrap());
  }

  function getConstitution(
    address destination,
    bytes4 functionId
  )
    external
    view
    returns (uint256)
  {
    return _getConstitution(destination, functionId).unwrap();
  }

  /**
   * @notice Returns the constitution for a particular destination and function ID.
   * @param destination The destination address to get the constitution for.
   * @param functionId The function ID to get the constitution for, zero for the destination
   *   default.
   * @return The ratio of yes:no votes needed to exceed in order to pass the proposal.
   */
  function _getConstitution(
    address destination,
    bytes4 functionId
  )
    internal
    view
    returns (FixidityLib.Fraction memory)
  {
    // Default to a simple majority.
    FixidityLib.Fraction memory threshold = FixidityLib.wrap(FIXED_HALF);
    if (constitution[destination].functionThresholds[functionId].unwrap() != 0) {
      threshold = constitution[destination].functionThresholds[functionId];
    } else if (constitution[destination].defaultThreshold.unwrap() != 0) {
      threshold = constitution[destination].defaultThreshold;
    }
    return threshold;
  }
}<|MERGE_RESOLUTION|>--- conflicted
+++ resolved
@@ -18,7 +18,7 @@
 /**
  * @title A contract for making, passing, and executing on-chain governance proposals.
  */
-contract Governance is 
+contract Governance is
   IGovernance,
   Ownable,
   Initializable,
@@ -758,7 +758,7 @@
       msg.sender,
       0
     ).executeMem();
-    
+
     hotfixes[hash].executed = true;
     emit HotfixExecuted(hash);
   }
@@ -776,7 +776,6 @@
   }
 
   /**
-<<<<<<< HEAD
    * @notice Returns the participation parameters.
    * @return The participation parameters.
    */
@@ -806,12 +805,8 @@
   }
 
   /**
-   * @notice Returns the number of seconds proposals stay in the approval stage.
-   * @return The number of seconds proposals stay in the execution stage.
-=======
    * @notice Returns the number of seconds proposals stay in approval stage.
    * @return The number of seconds proposals stay in approval stage.
->>>>>>> d8d97af8
    */
   function getApprovalStageDuration() external view returns (uint256) {
     return stageDurations.approval;
