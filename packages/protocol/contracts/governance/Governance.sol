pragma solidity ^0.5.13;

import "openzeppelin-solidity/contracts/ownership/Ownable.sol";
import "openzeppelin-solidity/contracts/math/Math.sol";
import "openzeppelin-solidity/contracts/math/SafeMath.sol";
import "openzeppelin-solidity/contracts/utils/Address.sol";

import "./interfaces/IGovernance.sol";
import "./Proposals.sol";
import "../common/interfaces/IAccounts.sol";
import "../common/ExtractFunctionSignature.sol";
import "../common/Initializable.sol";
import "../common/FixidityLib.sol";
import "../common/linkedlists/IntegerSortedLinkedList.sol";
import "../common/UsingRegistry.sol";
import "../common/UsingPrecompiles.sol";
import "../common/interfaces/ICeloVersionedContract.sol";
import "../common/libraries/ReentrancyGuard.sol";

/**
 * @title A contract for making, passing, and executing on-chain governance proposals.
 */
contract Governance is
  IGovernance,
  ICeloVersionedContract,
  Ownable,
  Initializable,
  ReentrancyGuard,
  UsingRegistry,
  UsingPrecompiles
{
  using Proposals for Proposals.Proposal;
  using FixidityLib for FixidityLib.Fraction;
  using SafeMath for uint256;
  using IntegerSortedLinkedList for SortedLinkedList.List;
  using BytesLib for bytes;
  using Address for address payable; // prettier-ignore

  uint256 private constant FIXED_HALF = 500000000000000000000000;

  enum VoteValue { None, Abstain, No, Yes }

  struct UpvoteRecord {
    uint256 proposalId;
    uint256 weight;
  }

  struct VoteRecord {
    Proposals.VoteValue deprecated_value; // obsolete
    uint256 proposalId;
    uint256 deprecated_weight; // obsolete
    uint256 yesVotes;
    uint256 noVotes;
    uint256 abstainVotes;
  }

  struct Voter {
    // Key of the proposal voted for in the proposal queue
    UpvoteRecord upvote;
    uint256 mostRecentReferendumProposal;
    // Maps a `dequeued` index to a voter's vote record.
    mapping(uint256 => VoteRecord) referendumVotes;
  }

  struct ContractConstitution {
    FixidityLib.Fraction defaultThreshold;
    // Maps a function ID to a corresponding threshold, overriding the default.
    mapping(bytes4 => FixidityLib.Fraction) functionThresholds;
  }

  struct HotfixRecord {
    bool executed;
    bool approved;
    uint256 preparedEpoch;
    mapping(address => bool) whitelisted;
  }

  // The baseline is updated as
  // max{floor, (1 - baselineUpdateFactor) * baseline + baselineUpdateFactor * participation}
  struct ParticipationParameters {
    // The average network participation in governance, weighted toward recent proposals.
    FixidityLib.Fraction baseline;
    // The lower bound on the participation baseline.
    FixidityLib.Fraction baselineFloor;
    // The weight of the most recent proposal's participation on the baseline.
    FixidityLib.Fraction baselineUpdateFactor;
    // The proportion of the baseline that constitutes quorum.
    FixidityLib.Fraction baselineQuorumFactor;
  }

  Proposals.StageDurations public stageDurations;
  uint256 public queueExpiry;
  uint256 public dequeueFrequency;
  address public approver;
  uint256 public lastDequeue;
  uint256 public concurrentProposals;
  uint256 public proposalCount;
  uint256 public minDeposit;
  mapping(address => uint256) public refundedDeposits;
  mapping(address => ContractConstitution) private constitution;
  mapping(uint256 => Proposals.Proposal) private proposals;
  mapping(address => Voter) private voters;
  mapping(bytes32 => HotfixRecord) public hotfixes;
  SortedLinkedList.List private queue;
  uint256[] public dequeued;
  uint256[] public emptyIndices;
  ParticipationParameters private participationParameters;

  event ApproverSet(address indexed approver);

  event ConcurrentProposalsSet(uint256 concurrentProposals);

  event MinDepositSet(uint256 minDeposit);

  event QueueExpirySet(uint256 queueExpiry);

  event DequeueFrequencySet(uint256 dequeueFrequency);

  event ReferendumStageDurationSet(uint256 referendumStageDuration);

  event ExecutionStageDurationSet(uint256 executionStageDuration);

  event ConstitutionSet(address indexed destination, bytes4 indexed functionId, uint256 threshold);

  event ProposalQueued(
    uint256 indexed proposalId,
    address indexed proposer,
    uint256 transactionCount,
    uint256 deposit,
    uint256 timestamp
  );

  event ProposalUpvoted(uint256 indexed proposalId, address indexed account, uint256 upvotes);

  event ProposalUpvoteRevoked(
    uint256 indexed proposalId,
    address indexed account,
    uint256 revokedUpvotes
  );

  event ProposalDequeued(uint256 indexed proposalId, uint256 timestamp);

  event ProposalApproved(uint256 indexed proposalId);

  event ProposalVoted(
    uint256 indexed proposalId,
    address indexed account,
    uint256 value,
    uint256 weight
  );

  event ProposalVotedV2(
    uint256 indexed proposalId,
    address indexed account,
    uint256 yesVotes,
    uint256 noVotes,
    uint256 abstainVotes
  );

  event ProposalVoteRevoked(
    uint256 indexed proposalId,
    address indexed account,
    uint256 value,
    uint256 weight
  );

  event ProposalVoteRevokedV2(
    uint256 indexed proposalId,
    address indexed account,
    uint256 yesVotes,
    uint256 noVotes,
    uint256 abstainVotes
  );

  event ProposalExecuted(uint256 indexed proposalId);

  event ProposalExpired(uint256 indexed proposalId);

  event ParticipationBaselineUpdated(uint256 participationBaseline);

  event ParticipationFloorSet(uint256 participationFloor);

  event ParticipationBaselineUpdateFactorSet(uint256 baselineUpdateFactor);

  event ParticipationBaselineQuorumFactorSet(uint256 baselineQuorumFactor);

  event HotfixWhitelisted(bytes32 indexed hash, address whitelister);

  event HotfixApproved(bytes32 indexed hash);

  event HotfixPrepared(bytes32 indexed hash, uint256 indexed epoch);

  event HotfixExecuted(bytes32 indexed hash);

  modifier hotfixNotExecuted(bytes32 hash) {
    require(!hotfixes[hash].executed, "hotfix already executed");
    _;
  }

  modifier onlyApprover() {
    require(msg.sender == approver, "msg.sender not approver");
    _;
  }

  /**
   * @notice Sets initialized == true on implementation contracts
   * @param test Set to true to skip implementation initialization
   */
  constructor(bool test) public Initializable(test) {}

  function() external payable {
    require(msg.data.length == 0, "unknown method");
  }

  /**
   * @notice Returns the storage, major, minor, and patch version of the contract.
   * @return Storage version of the contract.
   * @return Major version of the contract.
   * @return Minor version of the contract.
   * @return Patch version of the contract.
   */
  function getVersionNumber() external pure returns (uint256, uint256, uint256, uint256) {
<<<<<<< HEAD
    return (1, 3, 0, 1);
=======
    return (1, 3, 0, 0);
>>>>>>> 3e59be1f
  }

  /**
   * @notice Used in place of the constructor to allow the contract to be upgradable via proxy.
   * @param registryAddress The address of the registry contract.
   * @param _approver The address that needs to approve proposals to move to the referendum stage.
   * @param _concurrentProposals The number of proposals to dequeue at once.
   * @param _minDeposit The minimum CELO deposit needed to make a proposal.
   * @param _queueExpiry The number of seconds a proposal can stay in the queue before expiring.
   * @param _dequeueFrequency The number of seconds before the next batch of proposals can be
   *   dequeued.
   * @param referendumStageDuration The number of seconds users have to vote on a dequeued proposal
   *   after the approval stage ends.
   * @param executionStageDuration The number of seconds users have to execute a passed proposal
   *   after the referendum stage ends.
   * @param participationBaseline The initial value of the participation baseline.
   * @param participationFloor The participation floor.
   * @param baselineUpdateFactor The weight of the new participation in the baseline update rule.
   * @param baselineQuorumFactor The proportion of the baseline that constitutes quorum.
   * @dev Should be called only once.
   */
  function initialize(
    address registryAddress,
    address _approver,
    uint256 _concurrentProposals,
    uint256 _minDeposit,
    uint256 _queueExpiry,
    uint256 _dequeueFrequency,
    uint256 referendumStageDuration,
    uint256 executionStageDuration,
    uint256 participationBaseline,
    uint256 participationFloor,
    uint256 baselineUpdateFactor,
    uint256 baselineQuorumFactor
  ) external initializer {
    _transferOwnership(msg.sender);
    setRegistry(registryAddress);
    setApprover(_approver);
    setConcurrentProposals(_concurrentProposals);
    setMinDeposit(_minDeposit);
    setQueueExpiry(_queueExpiry);
    setDequeueFrequency(_dequeueFrequency);
    setReferendumStageDuration(referendumStageDuration);
    setExecutionStageDuration(executionStageDuration);
    setParticipationBaseline(participationBaseline);
    setParticipationFloor(participationFloor);
    setBaselineUpdateFactor(baselineUpdateFactor);
    setBaselineQuorumFactor(baselineQuorumFactor);
    // solhint-disable-next-line not-rely-on-time
    lastDequeue = now;
  }

  /**
   * @notice Updates the address that has permission to approve proposals in the approval stage.
   * @param _approver The address that has permission to approve proposals in the approval stage.
   */
  function setApprover(address _approver) public onlyOwner {
    require(_approver != address(0), "Approver cannot be 0");
    require(_approver != approver, "Approver unchanged");
    approver = _approver;
    emit ApproverSet(_approver);
  }

  /**
   * @notice Updates the number of proposals to dequeue at a time.
   * @param _concurrentProposals The number of proposals to dequeue at at a time.
   */
  function setConcurrentProposals(uint256 _concurrentProposals) public onlyOwner {
    require(_concurrentProposals > 0, "Number of proposals must be larger than zero");
    require(_concurrentProposals != concurrentProposals, "Number of proposals unchanged");
    concurrentProposals = _concurrentProposals;
    emit ConcurrentProposalsSet(_concurrentProposals);
  }

  /**
   * @notice Updates the minimum deposit needed to make a proposal.
   * @param _minDeposit The minimum CELO deposit needed to make a proposal.
   */
  function setMinDeposit(uint256 _minDeposit) public onlyOwner {
    require(_minDeposit > 0, "minDeposit must be larger than 0");
    require(_minDeposit != minDeposit, "Minimum deposit unchanged");
    minDeposit = _minDeposit;
    emit MinDepositSet(_minDeposit);
  }

  /**
   * @notice Updates the number of seconds before a queued proposal expires.
   * @param _queueExpiry The number of seconds a proposal can stay in the queue before expiring.
   */
  function setQueueExpiry(uint256 _queueExpiry) public onlyOwner {
    require(_queueExpiry > 0, "QueueExpiry must be larger than 0");
    require(_queueExpiry != queueExpiry, "QueueExpiry unchanged");
    queueExpiry = _queueExpiry;
    emit QueueExpirySet(_queueExpiry);
  }

  /**
   * @notice Updates the minimum number of seconds before the next batch of proposals can be
   *   dequeued.
   * @param _dequeueFrequency The number of seconds before the next batch of proposals can be
   *   dequeued.
   */
  function setDequeueFrequency(uint256 _dequeueFrequency) public onlyOwner {
    require(_dequeueFrequency > 0, "dequeueFrequency must be larger than 0");
    require(_dequeueFrequency != dequeueFrequency, "dequeueFrequency unchanged");
    dequeueFrequency = _dequeueFrequency;
    emit DequeueFrequencySet(_dequeueFrequency);
  }

  /**
   * @notice Updates the number of seconds proposals stay in the referendum stage.
   * @param referendumStageDuration The number of seconds proposals stay in the referendum stage.
   */
  function setReferendumStageDuration(uint256 referendumStageDuration) public onlyOwner {
    require(referendumStageDuration > 0, "Duration must be larger than 0");
    require(referendumStageDuration != stageDurations.referendum, "Duration unchanged");
    stageDurations.referendum = referendumStageDuration;
    emit ReferendumStageDurationSet(referendumStageDuration);
  }

  /**
   * @notice Updates the number of seconds proposals stay in the execution stage.
   * @param executionStageDuration The number of seconds proposals stay in the execution stage.
   */
  function setExecutionStageDuration(uint256 executionStageDuration) public onlyOwner {
    require(executionStageDuration > 0, "Duration must be larger than 0");
    require(executionStageDuration != stageDurations.execution, "Duration unchanged");
    stageDurations.execution = executionStageDuration;
    emit ExecutionStageDurationSet(executionStageDuration);
  }

  /**
   * @notice Updates the participation baseline.
   * @param participationBaseline The value of the baseline.
   */
  function setParticipationBaseline(uint256 participationBaseline) public onlyOwner {
    FixidityLib.Fraction memory participationBaselineFrac = FixidityLib.wrap(participationBaseline);
    require(
      FixidityLib.isProperFraction(participationBaselineFrac),
      "Participation baseline greater than one"
    );
    require(
      !participationBaselineFrac.equals(participationParameters.baseline),
      "Participation baseline unchanged"
    );
    participationParameters.baseline = participationBaselineFrac;
    emit ParticipationBaselineUpdated(participationBaseline);
  }

  /**
   * @notice Updates the floor of the participation baseline.
   * @param participationFloor The value at which the baseline is floored.
   */
  function setParticipationFloor(uint256 participationFloor) public onlyOwner {
    FixidityLib.Fraction memory participationFloorFrac = FixidityLib.wrap(participationFloor);
    require(
      FixidityLib.isProperFraction(participationFloorFrac),
      "Participation floor greater than one"
    );
    require(
      !participationFloorFrac.equals(participationParameters.baselineFloor),
      "Participation baseline floor unchanged"
    );
    participationParameters.baselineFloor = participationFloorFrac;
    emit ParticipationFloorSet(participationFloor);
  }

  /**
   * @notice Updates the weight of the new participation in the baseline update rule.
   * @param baselineUpdateFactor The new baseline update factor.
   */
  function setBaselineUpdateFactor(uint256 baselineUpdateFactor) public onlyOwner {
    FixidityLib.Fraction memory baselineUpdateFactorFrac = FixidityLib.wrap(baselineUpdateFactor);
    require(
      FixidityLib.isProperFraction(baselineUpdateFactorFrac),
      "Baseline update factor greater than one"
    );
    require(
      !baselineUpdateFactorFrac.equals(participationParameters.baselineUpdateFactor),
      "Baseline update factor unchanged"
    );
    participationParameters.baselineUpdateFactor = baselineUpdateFactorFrac;
    emit ParticipationBaselineUpdateFactorSet(baselineUpdateFactor);
  }

  /**
   * @notice Updates the proportion of the baseline that constitutes quorum.
   * @param baselineQuorumFactor The new baseline quorum factor.
   */
  function setBaselineQuorumFactor(uint256 baselineQuorumFactor) public onlyOwner {
    FixidityLib.Fraction memory baselineQuorumFactorFrac = FixidityLib.wrap(baselineQuorumFactor);
    require(
      FixidityLib.isProperFraction(baselineQuorumFactorFrac),
      "Baseline quorum factor greater than one"
    );
    require(
      !baselineQuorumFactorFrac.equals(participationParameters.baselineQuorumFactor),
      "Baseline quorum factor unchanged"
    );
    participationParameters.baselineQuorumFactor = baselineQuorumFactorFrac;
    emit ParticipationBaselineQuorumFactorSet(baselineQuorumFactor);
  }

  /**
   * @notice Updates the ratio of yes:yes+no votes needed for a specific class of proposals to pass.
   * @param destination The destination of proposals for which this threshold should apply.
   * @param functionId The function ID of proposals for which this threshold should apply. Zero
   *   will set the default.
   * @param threshold The threshold.
   * @dev If no constitution is explicitly set the default is a simple majority, i.e. 1:2.
   */
  function setConstitution(address destination, bytes4 functionId, uint256 threshold)
    external
    onlyOwner
  {
    require(destination != address(0), "Destination cannot be zero");
    require(
      threshold > FIXED_HALF && threshold <= FixidityLib.fixed1().unwrap(),
      "Threshold has to be greater than majority and not greater than unanimity"
    );
    if (functionId == 0) {
      constitution[destination].defaultThreshold = FixidityLib.wrap(threshold);
    } else {
      constitution[destination].functionThresholds[functionId] = FixidityLib.wrap(threshold);
    }
    emit ConstitutionSet(destination, functionId, threshold);
  }

  /**
   * @notice Creates a new proposal and adds it to end of the queue with no upvotes.
   * @param values The values of CELO to be sent in the proposed transactions.
   * @param destinations The destination addresses of the proposed transactions.
   * @param data The concatenated data to be included in the proposed transactions.
   * @param dataLengths The lengths of each transaction's data.
   * @return The ID of the newly proposed proposal.
   * @dev The minimum deposit must be included with the proposal, returned if/when the proposal is
   *   dequeued.
   */
  function propose(
    uint256[] calldata values,
    address[] calldata destinations,
    bytes calldata data,
    uint256[] calldata dataLengths,
    string calldata descriptionUrl
  ) external payable returns (uint256) {
    dequeueProposalsIfReady();
    require(msg.value >= minDeposit, "Too small deposit");

    proposalCount = proposalCount.add(1);
    Proposals.Proposal storage proposal = proposals[proposalCount];
    proposal.make(values, destinations, data, dataLengths, msg.sender, msg.value);
    proposal.setDescriptionUrl(descriptionUrl);
    queue.push(proposalCount);
    // solhint-disable-next-line not-rely-on-time
    emit ProposalQueued(proposalCount, msg.sender, proposal.transactions.length, msg.value, now);
    return proposalCount;
  }

  /**
   * @notice Removes a proposal if it is queued and expired.
   * @param proposalId The ID of the proposal to remove.
   * @return Whether the proposal was removed.
   */
  function removeIfQueuedAndExpired(uint256 proposalId) private returns (bool) {
    if (isQueued(proposalId) && isQueuedProposalExpired(proposalId)) {
      queue.remove(proposalId);
      emit ProposalExpired(proposalId);
      return true;
    }
    return false;
  }

  /**
   * @notice Requires a proposal is dequeued and removes it if expired.
   * @param proposalId The ID of the proposal.
   * @return The proposal storage struct corresponding to `proposalId`.
   * @return The proposal stage corresponding to `proposalId`.
   */
  function requireDequeuedAndDeleteExpired(uint256 proposalId, uint256 index)
    private
    returns (Proposals.Proposal storage, Proposals.Stage)
  {
    Proposals.Proposal storage proposal = proposals[proposalId];
    require(_isDequeuedProposal(proposal, proposalId, index), "Proposal not dequeued");
    Proposals.Stage stage = proposal.getDequeuedStage(stageDurations, true);
    if (_isDequeuedProposalExpired(proposal, stage)) {
      if (proposal.transactions.length == 0) {
        // mark proposals with no transactions as executed
        emit ProposalExecuted(proposalId);
      }
      deleteDequeuedProposal(proposal, proposalId, index);
      return (proposal, Proposals.Stage.Expiration);
    }
    return (proposal, stage);
  }

  /**
   * @notice Upvotes a queued proposal.
   * @param proposalId The ID of the proposal to upvote.
   * @param lesser The ID of the proposal that will be just behind `proposalId` in the queue.
   * @param greater The ID of the proposal that will be just ahead `proposalId` in the queue.
   * @return Whether or not the upvote was made successfully.
   * @dev Provide 0 for `lesser`/`greater` when the proposal will be at the tail/head of the queue.
   * @dev Reverts if the account has already upvoted a proposal in the queue.
   */
  function upvote(uint256 proposalId, uint256 lesser, uint256 greater)
    external
    nonReentrant
    returns (bool)
  {
    dequeueProposalsIfReady();
    // If acting on an expired proposal, expire the proposal and take no action.
    if (removeIfQueuedAndExpired(proposalId)) {
      return false;
    }

    address account = getAccounts().voteSignerToAccount(msg.sender);
    Voter storage voter = voters[account];
    removeIfQueuedAndExpired(voter.upvote.proposalId);

    // We can upvote a proposal in the queue if we're not already upvoting a proposal in the queue.
    uint256 weight = getLockedGold().getAccountTotalLockedGold(account);
    require(weight > 0, "cannot upvote without locking gold");
    require(queue.contains(proposalId), "cannot upvote a proposal not in the queue");
    require(
      voter.upvote.proposalId == 0 || !queue.contains(voter.upvote.proposalId),
      "cannot upvote more than one queued proposal"
    );
    uint256 upvotes = queue.getValue(proposalId).add(weight);
    queue.update(proposalId, upvotes, lesser, greater);
    voter.upvote = UpvoteRecord(proposalId, weight);
    emit ProposalUpvoted(proposalId, account, weight);
    return true;
  }

  /**
   * @notice Returns stage of governance process given proposal is in
   * @param proposalId The ID of the proposal to query.
   * @return proposal stage
   */
  function getProposalStage(uint256 proposalId) external view returns (Proposals.Stage) {
    if (proposalId == 0 || proposalId > proposalCount) {
      return Proposals.Stage.None;
    }
    Proposals.Proposal storage proposal = proposals[proposalId];
    if (isQueued(proposalId)) {
      return
        _isQueuedProposalExpired(proposal) ? Proposals.Stage.Expiration : Proposals.Stage.Queued;
    } else {
      Proposals.Stage stage = proposal.getDequeuedStage(stageDurations, false);
      return _isDequeuedProposalExpired(proposal, stage) ? Proposals.Stage.Expiration : stage;
    }
  }

  /**
   * @notice Revokes an upvote on a queued proposal.
   * @param lesser The ID of the proposal that will be just behind the previously upvoted proposal
   *   in the queue.
   * @param greater The ID of the proposal that will be just ahead of the previously upvoted
   *   proposal in the queue.
   * @return Whether or not the upvote was revoked successfully.
   * @dev Provide 0 for `lesser`/`greater` when the proposal will be at the tail/head of the queue.
   */
  function revokeUpvote(uint256 lesser, uint256 greater) external nonReentrant returns (bool) {
    dequeueProposalsIfReady();
    address account = getAccounts().voteSignerToAccount(msg.sender);
    Voter storage voter = voters[account];
    uint256 proposalId = voter.upvote.proposalId;
    require(proposalId != 0, "Account has no historical upvote");
    removeIfQueuedAndExpired(proposalId);
    if (queue.contains(proposalId)) {
      queue.update(
        proposalId,
        queue.getValue(proposalId).sub(voter.upvote.weight),
        lesser,
        greater
      );
      emit ProposalUpvoteRevoked(proposalId, account, voter.upvote.weight);
    }
    voter.upvote = UpvoteRecord(0, 0);
    return true;
  }

  /**
   * @notice Approves a proposal in the approval stage.
   * @param proposalId The ID of the proposal to approve.
   * @param index The index of the proposal ID in `dequeued`.
   * @return Whether or not the approval was made successfully.
   */
  function approve(uint256 proposalId, uint256 index) external onlyApprover returns (bool) {
    dequeueProposalsIfReady();
    (Proposals.Proposal storage proposal, Proposals.Stage stage) = requireDequeuedAndDeleteExpired(
      proposalId,
      index
    );
    if (!proposal.exists()) {
      return false;
    }

    require(!proposal.isApproved(), "Proposal already approved");
    require(
      stage == Proposals.Stage.Referendum || stage == Proposals.Stage.Execution,
      "Proposal not in correct stage"
    );
    proposal.approved = true;
    // Ensures networkWeight is set by the end of the Referendum stage, even if 0 votes are cast.
    proposal.networkWeight = getLockedGold().getTotalLockedGold();
    emit ProposalApproved(proposalId);
    return true;
  }

  /**
   * @notice Votes on a proposal in the referendum stage.
   * @param proposalId The ID of the proposal to vote on.
   * @param index The index of the proposal ID in `dequeued`.
   * @param value Whether to vote yes, no, or abstain.
   * @return Whether or not the vote was cast successfully.
   */
  /* solhint-disable code-complexity */
  function vote(uint256 proposalId, uint256 index, Proposals.VoteValue value)
    external
    nonReentrant
    returns (bool)
  {
    dequeueProposalsIfReady();
    (Proposals.Proposal storage proposal, Proposals.Stage stage) = requireDequeuedAndDeleteExpired(
      proposalId,
      index
    );
    if (!proposal.exists()) {
      return false;
    }

<<<<<<< HEAD
    address account = getAccounts().voteSignerToAccount(msg.sender);
    Voter storage voter = voters[account];
    uint256 weight = getLockedGold().getAccountTotalLockedGold(account);
=======
>>>>>>> 3e59be1f
    require(stage == Proposals.Stage.Referendum, "Incorrect proposal state");
    require(value != Proposals.VoteValue.None, "Vote value unset");

    address account = getAccounts().voteSignerToAccount(msg.sender);
    uint256 weight = getLockedGold().getAccountTotalLockedGold(account);
    require(weight > 0, "Voter weight zero");

    _vote(
      proposal,
      proposalId,
      index,
      account,
      value == Proposals.VoteValue.Yes ? weight : 0,
      value == Proposals.VoteValue.No ? weight : 0,
      value == Proposals.VoteValue.Abstain ? weight : 0
    );
    return true;
  }

  /**
   * @notice Votes partially on a proposal in the referendum stage.
   * @param proposalId The ID of the proposal to vote on.
   * @param index The index of the proposal ID in `dequeued`.
   * @param yesVotes The yes votes weight.
   * @param noVotes The no votes weight.
   * @param abstainVotes The abstain votes weight.
   * @return Whether or not the vote was cast successfully.
   */
  /* solhint-disable code-complexity */
  function votePartially(
    uint256 proposalId,
    uint256 index,
    uint256 yesVotes,
    uint256 noVotes,
    uint256 abstainVotes
  ) external nonReentrant returns (bool) {
    dequeueProposalsIfReady();
    (Proposals.Proposal storage proposal, Proposals.Stage stage) = requireDequeuedAndDeleteExpired(
      proposalId,
      index
    );
    if (!proposal.exists()) {
      return false;
    }
    require(stage == Proposals.Stage.Referendum, "Incorrect proposal state");

    address account = getAccounts().voteSignerToAccount(msg.sender);
    uint256 totalLockedGold = getLockedGold().getAccountTotalLockedGold(account);

    require(
      totalLockedGold >= yesVotes.add(noVotes).add(abstainVotes),
      "Voter doesn't have enough locked Celo (formerly known as Celo Gold)"
    );
    _vote(proposal, proposalId, index, account, yesVotes, noVotes, abstainVotes);

    return true;
  }

  /**
   * @notice Votes on a proposal in the referendum stage.
   * @param proposal The proposal struct.
   * @param proposalId The ID of the proposal to vote on.
   * @param index The index of the proposal ID in `dequeued`.
   * @param account Account based on signer.
   * @param yesVotes The yes votes weight.
   * @param noVotes The no votes weight.
   * @param abstainVotes The abstain votes weight.
   * @return Whether or not the proposal is passing.
   */
  function _vote(
    Proposals.Proposal storage proposal,
    uint256 proposalId,
    uint256 index,
    address account,
    uint256 yesVotes,
    uint256 noVotes,
    uint256 abstainVotes
  ) private {
    Voter storage voter = voters[account];

    VoteRecord storage previousVoteRecord = voter.referendumVotes[index];

    if (previousVoteRecord.proposalId != proposalId) {
      // VoteRecord is being stored based on index (in `dequeued`) rather than proposalId.
      // It can happen that user voted on proposal that later gets deleted.
      // VoteRecord will still stay in `referendumVotes` mapping.
      // Once new proposal is created it might get same index as previous proposal.
      // In such case we need to check whether existing VoteRecord is relevant to new
      // proposal of whether it is just left over data.
      proposal.updateVote(0, 0, 0, yesVotes, noVotes, abstainVotes);
    } else if (previousVoteRecord.deprecated_weight != 0) {
      // backward compatibility for transition period - this should be deleted later on
      proposal.updateVote(
        previousVoteRecord.deprecated_value == Proposals.VoteValue.Yes
          ? previousVoteRecord.deprecated_weight
          : 0,
        previousVoteRecord.deprecated_value == Proposals.VoteValue.No
          ? previousVoteRecord.deprecated_weight
          : 0,
        previousVoteRecord.deprecated_value == Proposals.VoteValue.Abstain
          ? previousVoteRecord.deprecated_weight
          : 0,
        yesVotes,
        noVotes,
        abstainVotes
      );

    } else {
      proposal.updateVote(
        previousVoteRecord.yesVotes,
        previousVoteRecord.noVotes,
        previousVoteRecord.abstainVotes,
        yesVotes,
        noVotes,
        abstainVotes
      );
    }

    proposal.networkWeight = getLockedGold().getTotalLockedGold();
    voter.referendumVotes[index] = VoteRecord(
      Proposals.VoteValue.None,
      proposalId,
      0,
      yesVotes,
      noVotes,
      abstainVotes
    );
    if (proposal.timestamp > proposals[voter.mostRecentReferendumProposal].timestamp) {
      voter.mostRecentReferendumProposal = proposalId;
    }

    emit ProposalVotedV2(proposalId, account, yesVotes, noVotes, abstainVotes);
  }

  /* solhint-enable code-complexity */

  /**
   * @notice Revoke votes on all proposals of sender in the referendum stage.
   * @return Whether or not all votes of an account were successfully revoked.
   */
  function revokeVotes() external nonReentrant returns (bool) {
    address account = getAccounts().voteSignerToAccount(msg.sender);
    Voter storage voter = voters[account];
    for (
      uint256 dequeueIndex = 0;
      dequeueIndex < dequeued.length;
      dequeueIndex = dequeueIndex.add(1)
    ) {
      VoteRecord storage voteRecord = voter.referendumVotes[dequeueIndex];

      // Skip proposals where there was no vote cast by the user AND
      // ensure vote record proposal matches identifier of dequeued index proposal.
      if (
        (voteRecord.yesVotes > 0 ||
          voteRecord.noVotes > 0 ||
          voteRecord.abstainVotes > 0 ||
          voteRecord.deprecated_weight > 0) &&
        voteRecord.proposalId == dequeued[dequeueIndex]
      ) {
        (Proposals.Proposal storage proposal, Proposals.Stage stage) =
          requireDequeuedAndDeleteExpired(voteRecord.proposalId, dequeueIndex); // prettier-ignore

        // only revoke from proposals which are still in referendum
        if (stage == Proposals.Stage.Referendum) {
          if (voteRecord.deprecated_weight != 0) {
            // backward compatibility for transition period - this should be deleted later on
            uint256 previousYes = voteRecord.deprecated_value == Proposals.VoteValue.Yes
              ? voteRecord.deprecated_weight
              : 0;
            uint256 previousNo = voteRecord.deprecated_value == Proposals.VoteValue.No
              ? voteRecord.deprecated_weight
              : 0;
            uint256 previousAbstain = voteRecord.deprecated_value == Proposals.VoteValue.Abstain
              ? voteRecord.deprecated_weight
              : 0;
            proposal.updateVote(previousYes, previousNo, previousAbstain, 0, 0, 0);

            proposal.networkWeight = getLockedGold().getTotalLockedGold();
            emit ProposalVoteRevokedV2(
              voteRecord.proposalId,
              account,
              previousYes,
              previousNo,
              previousAbstain
            );
          } else {
            proposal.updateVote(
              voteRecord.yesVotes,
              voteRecord.noVotes,
              voteRecord.abstainVotes,
              0,
              0,
              0
            );
            proposal.networkWeight = getLockedGold().getTotalLockedGold();
            emit ProposalVoteRevokedV2(
              voteRecord.proposalId,
              account,
              voteRecord.yesVotes,
              voteRecord.noVotes,
              voteRecord.abstainVotes
            );
          }
        }

        // always delete dequeue vote records for gas refund as they must be expired or revoked
        delete voter.referendumVotes[dequeueIndex];
      }
    }

    // reset most recent referendum proposal ID to guarantee isVotingReferendum == false
    voter.mostRecentReferendumProposal = 0;
    return true;
  }

  /**
   * @notice Executes a proposal in the execution stage, removing it from `dequeued`.
   * @param proposalId The ID of the proposal to vote on.
   * @param index The index of the proposal ID in `dequeued`.
   * @return Whether or not the proposal was executed successfully.
   * @dev Does not remove the proposal if the execution fails.
   */
  function execute(uint256 proposalId, uint256 index) external nonReentrant returns (bool) {
    dequeueProposalsIfReady();
    (Proposals.Proposal storage proposal, Proposals.Stage stage) = requireDequeuedAndDeleteExpired(
      proposalId,
      index
    );
    bool notExpired = proposal.exists();
    if (notExpired) {
      require(proposal.isApproved(), "Proposal not approved");
      require(
        stage == Proposals.Stage.Execution && _isProposalPassing(proposal),
        "Proposal not in execution stage or not passing"
      );
      proposal.execute();
      emit ProposalExecuted(proposalId);
      deleteDequeuedProposal(proposal, proposalId, index);
    }
    return notExpired;
  }

  /**
   * @notice Approves the hash of a hotfix transaction(s).
   * @param hash The abi encoded keccak256 hash of the hotfix transaction(s) to be approved.
   */
  function approveHotfix(bytes32 hash) external hotfixNotExecuted(hash) onlyApprover {
    hotfixes[hash].approved = true;
    emit HotfixApproved(hash);
  }

  /**
   * @notice Returns whether given hotfix hash has been whitelisted by given address.
   * @param hash The abi encoded keccak256 hash of the hotfix transaction(s) to be whitelisted.
   * @param whitelister Address to check whitelist status of.
   */
  function isHotfixWhitelistedBy(bytes32 hash, address whitelister) public view returns (bool) {
    return hotfixes[hash].whitelisted[whitelister];
  }

  /**
   * @notice Whitelists the hash of a hotfix transaction(s).
   * @param hash The abi encoded keccak256 hash of the hotfix transaction(s) to be whitelisted.
   */
  function whitelistHotfix(bytes32 hash) external hotfixNotExecuted(hash) {
    hotfixes[hash].whitelisted[msg.sender] = true;
    emit HotfixWhitelisted(hash, msg.sender);
  }

  /**
   * @notice Gives hotfix a prepared epoch for execution.
   * @param hash The hash of the hotfix to be prepared.
   */
  function prepareHotfix(bytes32 hash) external hotfixNotExecuted(hash) {
    require(isHotfixPassing(hash), "hotfix not whitelisted by 2f+1 validators");
    uint256 epoch = getEpochNumber();
    require(hotfixes[hash].preparedEpoch < epoch, "hotfix already prepared for this epoch");
    hotfixes[hash].preparedEpoch = epoch;
    emit HotfixPrepared(hash, epoch);
  }

  /**
   * @notice Executes a whitelisted proposal.
   * @param values The values of CELO to be sent in the proposed transactions.
   * @param destinations The destination addresses of the proposed transactions.
   * @param data The concatenated data to be included in the proposed transactions.
   * @param dataLengths The lengths of each transaction's data.
   * @param salt Arbitrary salt associated with hotfix which guarantees uniqueness of hash.
   * @dev Reverts if hotfix is already executed, not approved, or not prepared for current epoch.
   */
  function executeHotfix(
    uint256[] calldata values,
    address[] calldata destinations,
    bytes calldata data,
    uint256[] calldata dataLengths,
    bytes32 salt
  ) external {
    bytes32 hash = keccak256(abi.encode(values, destinations, data, dataLengths, salt));

    (bool approved, bool executed, uint256 preparedEpoch) = getHotfixRecord(hash);
    require(!executed, "hotfix already executed");
    require(approved, "hotfix not approved");
    require(preparedEpoch == getEpochNumber(), "hotfix must be prepared for this epoch");

    Proposals.makeMem(values, destinations, data, dataLengths, msg.sender, 0).executeMem();

    hotfixes[hash].executed = true;
    emit HotfixExecuted(hash);
  }

  /**
   * @notice Withdraws refunded CELO deposits.
   * @return Whether or not the withdraw was successful.
   */
  function withdraw() external nonReentrant returns (bool) {
    uint256 value = refundedDeposits[msg.sender];
    require(value > 0, "Nothing to withdraw");
    require(value <= address(this).balance, "Inconsistent balance");
    refundedDeposits[msg.sender] = 0;
    msg.sender.sendValue(value);
    return true;
  }

  /**
   * @notice Returns whether or not a particular account is voting on proposals.
   * @param account The address of the account.
   * @return Whether or not the account is voting on proposals.
   */
  function isVoting(address account) external view returns (bool) {
    Voter storage voter = voters[account];
    uint256 upvotedProposal = voter.upvote.proposalId;
    bool isVotingQueue = upvotedProposal != 0 &&
      isQueued(upvotedProposal) &&
      !isQueuedProposalExpired(upvotedProposal);
    Proposals.Proposal storage proposal = proposals[voter.mostRecentReferendumProposal];
    bool isVotingReferendum = (proposal.getDequeuedStage(stageDurations, true) ==
      Proposals.Stage.Referendum);
    return isVotingQueue || isVotingReferendum;
  }

  /**
   * @notice Returns the number of seconds proposals stay in the referendum stage.
   * @return The number of seconds proposals stay in the referendum stage.
   */
  function getReferendumStageDuration() external view returns (uint256) {
    return stageDurations.referendum;
  }

  /**
   * @notice Returns the number of seconds proposals stay in the execution stage.
   * @return The number of seconds proposals stay in the execution stage.
   */
  function getExecutionStageDuration() external view returns (uint256) {
    return stageDurations.execution;
  }

  /**
   * @notice Returns the participation parameters.
   * @return baseline The participation baseline parameter.
   * @return baselineFloor The participation baseline floor parameter.
   * @return baselineUpdateFactor The participation baseline update factor parameter.
   * @return baselineQuorumFactor The participation baseline quorum factor parameter.
   */
  function getParticipationParameters() external view returns (uint256, uint256, uint256, uint256) {
    return (
      participationParameters.baseline.unwrap(),
      participationParameters.baselineFloor.unwrap(),
      participationParameters.baselineUpdateFactor.unwrap(),
      participationParameters.baselineQuorumFactor.unwrap()
    );
  }

  /**
   * @notice Returns whether or not a proposal exists.
   * @param proposalId The ID of the proposal.
   * @return Whether or not the proposal exists.
   */
  function proposalExists(uint256 proposalId) external view returns (bool) {
    return proposals[proposalId].exists();
  }

  /**
   * @notice Returns an unpacked proposal struct with its transaction count.
   * @param proposalId The ID of the proposal to unpack.
   * @return proposer
   * @return deposit
   * @return timestamp
   * @return transaction Transaction count.
   * @return description Description url.
   */
  function getProposal(uint256 proposalId)
    external
    view
    returns (address, uint256, uint256, uint256, string memory)
  {
    return proposals[proposalId].unpack();
  }

  /**
   * @notice Returns a specified transaction in a proposal.
   * @param proposalId The ID of the proposal to query.
   * @param index The index of the specified transaction in the proposal's transaction list.
   * @return value Transaction value.
   * @return destination Transaction destination.
   * @return data Transaction data.
   */
  function getProposalTransaction(uint256 proposalId, uint256 index)
    external
    view
    returns (uint256, address, bytes memory)
  {
    return proposals[proposalId].getTransaction(index);
  }

  /**
   * @notice Returns whether or not a proposal has been approved.
   * @param proposalId The ID of the proposal.
   * @return Whether or not the proposal has been approved.
   */
  function isApproved(uint256 proposalId) external view returns (bool) {
    return proposals[proposalId].isApproved();
  }

  /**
   * @notice Returns the referendum vote totals for a proposal.
   * @param proposalId The ID of the proposal.
   * @return yes The yes vote totals.
   * @return no The no vote totals.
   * @return abstain The abstain vote totals.
   */
  function getVoteTotals(uint256 proposalId) external view returns (uint256, uint256, uint256) {
    return proposals[proposalId].getVoteTotals();
  }

  /**
   * @notice Returns an accounts vote record on a particular index in `dequeued`.
   * @param account The address of the account to get the record for.
   * @param index The index in `dequeued`.
   * @return The corresponding proposal ID, vote value, and weight.
   * @return The depreciated vote value.
   * @return The deprecieated weight.
   * @return The yes weight.
   * @return The no weight.
   * @return The abstain weight.
   */
  function getVoteRecord(address account, uint256 index)
    external
    view
    returns (uint256, uint256, uint256, uint256, uint256, uint256)
  {
    VoteRecord storage record = voters[account].referendumVotes[index];
    return (
      record.proposalId,
      uint256(record.deprecated_value),
      record.deprecated_weight,
      record.yesVotes,
      record.noVotes,
      record.abstainVotes
    );
  }

  /**
   * @notice Returns the number of proposals in the queue.
   * @return The number of proposals in the queue.
   */
  function getQueueLength() external view returns (uint256) {
    return queue.list.numElements;
  }

  /**
   * @notice Returns the number of upvotes the queued proposal has received.
   * @param proposalId The ID of the proposal.
   * @return The number of upvotes a queued proposal has received.
   */
  function getUpvotes(uint256 proposalId) external view returns (uint256) {
    require(isQueued(proposalId), "Proposal not queued");
    return queue.getValue(proposalId);
  }

  /**
   * @notice Returns the proposal ID and upvote total for all queued proposals.
   * @return proposalID The proposal ID for all queued proposals.
   * @return total The upvote total for all queued proposals.
   * @dev Note that this includes expired proposals that have yet to be removed from the queue.
   */
  function getQueue() external view returns (uint256[] memory, uint256[] memory) {
    return queue.getElements();
  }

  /**
   * @notice Returns the dequeued proposal IDs.
   * @return The dequeued proposal IDs.
   * @dev Note that this includes unused indices with proposalId == 0 from deleted proposals.
   */
  function getDequeue() external view returns (uint256[] memory) {
    return dequeued;
  }

  /**
   * @notice Returns the ID of the proposal upvoted by `account` and the weight of that upvote.
   * @param account The address of the account.
   * @return The ID of the proposal upvoted by `account`.
   * @return The weight of that upvote.
   */
  function getUpvoteRecord(address account) external view returns (uint256, uint256) {
    UpvoteRecord memory upvoteRecord = voters[account].upvote;
    return (upvoteRecord.proposalId, upvoteRecord.weight);
  }

  /**
   * @notice Returns the ID of the most recently dequeued proposal voted on by `account`.
   * @param account The address of the account.
   * @return The ID of the most recently dequeued proposal voted on by `account`..
   */
  function getMostRecentReferendumProposal(address account) external view returns (uint256) {
    return voters[account].mostRecentReferendumProposal;
  }

  /**
   * @notice Returns number of validators from current set which have whitelisted the given hotfix.
   * @param hash The abi encoded keccak256 hash of the hotfix transaction.
   * @return Whitelist tally
   */
  function hotfixWhitelistValidatorTally(bytes32 hash) public view returns (uint256) {
    uint256 tally = 0;
    uint256 n = numberValidatorsInCurrentSet();
    IAccounts accounts = getAccounts();
    for (uint256 i = 0; i < n; i = i.add(1)) {
      address validatorSigner = validatorSignerAddressFromCurrentSet(i);
      address validatorAccount = accounts.signerToAccount(validatorSigner);
      if (
        isHotfixWhitelistedBy(hash, validatorSigner) ||
        isHotfixWhitelistedBy(hash, validatorAccount)
      ) {
        tally = tally.add(1);
      }
    }
    return tally;
  }

  /**
   * @notice Checks if a byzantine quorum of validators has whitelisted the given hotfix.
   * @param hash The abi encoded keccak256 hash of the hotfix transaction.
   * @return Whether validator whitelist tally >= validator byzantine quorum
   */
  function isHotfixPassing(bytes32 hash) public view returns (bool) {
    return hotfixWhitelistValidatorTally(hash) >= minQuorumSizeInCurrentSet();
  }

  /**
   * @notice Gets information about a hotfix.
   * @param hash The abi encoded keccak256 hash of the hotfix transaction.
   * @return Hotfix approved.
   * @return Hotfix executed.
   * @return Hotfix preparedEpoch.
   */
  function getHotfixRecord(bytes32 hash) public view returns (bool, bool, uint256) {
    return (hotfixes[hash].approved, hotfixes[hash].executed, hotfixes[hash].preparedEpoch);
  }

  /**
   * @notice Removes the proposals with the most upvotes from the queue, moving them to the
   *   approval stage.
   * @dev If any of the top proposals have expired, they are deleted.
   */
  function dequeueProposalsIfReady() public {
    // solhint-disable-next-line not-rely-on-time
    if (now >= lastDequeue.add(dequeueFrequency)) {
      uint256 numProposalsToDequeue = Math.min(concurrentProposals, queue.list.numElements);
      uint256[] memory dequeuedIds = queue.popN(numProposalsToDequeue);

      bool wasAnyProposalDequeued = false;
      for (uint256 i = 0; i < numProposalsToDequeue; i = i.add(1)) {
        uint256 proposalId = dequeuedIds[i];
        Proposals.Proposal storage proposal = proposals[proposalId];
        if (_isQueuedProposalExpired(proposal)) {
          emit ProposalExpired(proposalId);
          continue;
        }
        refundedDeposits[proposal.proposer] = refundedDeposits[proposal.proposer].add(
          proposal.deposit
        );
        // solhint-disable-next-line not-rely-on-time
        proposal.timestamp = now;
        if (emptyIndices.length > 0) {
          uint256 indexOfLastEmptyIndex = emptyIndices.length.sub(1);
          dequeued[emptyIndices[indexOfLastEmptyIndex]] = proposalId;
          delete emptyIndices[indexOfLastEmptyIndex];
          emptyIndices.length = indexOfLastEmptyIndex;
        } else {
          dequeued.push(proposalId);
        }
        // solhint-disable-next-line not-rely-on-time
        emit ProposalDequeued(proposalId, now);
        wasAnyProposalDequeued = true;
      }
      if (wasAnyProposalDequeued) {
        // solhint-disable-next-line not-rely-on-time
        lastDequeue = now;
      }
    }
  }

  /**
   * @notice Returns whether or not a proposal is in the queue.
   * @dev NOTE: proposal may be expired
   * @param proposalId The ID of the proposal.
   * @return Whether or not the proposal is in the queue.
   */
  function isQueued(uint256 proposalId) public view returns (bool) {
    return queue.contains(proposalId);
  }

  /**
   * @notice Returns whether or not a particular proposal is passing according to the constitution
   *   and the participation levels.
   * @param proposalId The ID of the proposal.
   * @return Whether or not the proposal is passing.
   */
  function isProposalPassing(uint256 proposalId) external view returns (bool) {
    return _isProposalPassing(proposals[proposalId]);
  }

  /**
   * @notice Returns whether or not a particular proposal is passing according to the constitution
   *   and the participation levels.
   * @param proposal The proposal struct.
   * @return Whether or not the proposal is passing.
   */
  function _isProposalPassing(Proposals.Proposal storage proposal) private view returns (bool) {
    FixidityLib.Fraction memory support = proposal.getSupportWithQuorumPadding(
      participationParameters.baseline.multiply(participationParameters.baselineQuorumFactor)
    );
    for (uint256 i = 0; i < proposal.transactions.length; i = i.add(1)) {
      bytes4 functionId = ExtractFunctionSignature.extractFunctionSignature(
        proposal.transactions[i].data
      );
      FixidityLib.Fraction memory threshold = _getConstitution(
        proposal.transactions[i].destination,
        functionId
      );
      if (support.lte(threshold)) {
        return false;
      }
    }
    return true;
  }

  /**
   * @notice Returns whether a proposal is dequeued at the given index.
   * @param proposalId The ID of the proposal.
   * @param index The index of the proposal ID in `dequeued`.
   * @return Whether the proposal is in `dequeued`.
   */
  function isDequeuedProposal(uint256 proposalId, uint256 index) external view returns (bool) {
    return _isDequeuedProposal(proposals[proposalId], proposalId, index);
  }

  /**
   * @notice Returns whether a proposal is dequeued at the given index.
   * @param proposal The proposal struct.
   * @param proposalId The ID of the proposal.
   * @param index The index of the proposal ID in `dequeued`.
   * @return Whether the proposal is in `dequeued` at index.
   */
  function _isDequeuedProposal(
    Proposals.Proposal storage proposal,
    uint256 proposalId,
    uint256 index
  ) private view returns (bool) {
    require(index < dequeued.length, "Provided index greater than dequeue length.");
    return proposal.exists() && dequeued[index] == proposalId;
  }

  /**
   * @notice Returns whether or not a dequeued proposal has expired.
   * @param proposalId The ID of the proposal.
   * @return Whether or not the dequeued proposal has expired.
   */
  function isDequeuedProposalExpired(uint256 proposalId) external view returns (bool) {
    Proposals.Proposal storage proposal = proposals[proposalId];
    return _isDequeuedProposalExpired(proposal, proposal.getDequeuedStage(stageDurations, false));
  }

  /**
   * @notice Returns whether or not a dequeued proposal has expired.
   * @param proposal The proposal struct.
   * @return Whether or not the dequeued proposal has expired.
   */
  function _isDequeuedProposalExpired(Proposals.Proposal storage proposal, Proposals.Stage stage)
    private
    view
    returns (bool)
  {
    // The proposal is considered expired under the following conditions:
    //   1. Past the referendum stage and not passing.
    //   2. Past the execution stage.
    return ((stage > Proposals.Stage.Execution) ||
      (stage > Proposals.Stage.Referendum && !_isProposalPassing(proposal)));
  }

  /**
   * @notice Returns whether or not a queued proposal has expired.
   * @param proposalId The ID of the proposal.
   * @return Whether or not the dequeued proposal has expired.
   */
  function isQueuedProposalExpired(uint256 proposalId) public view returns (bool) {
    return _isQueuedProposalExpired(proposals[proposalId]);
  }

  /**
   * @notice Returns whether or not a queued proposal has expired.
   * @param proposal The proposal struct.
   * @return Whether or not the dequeued proposal has expired.
   */
  function _isQueuedProposalExpired(Proposals.Proposal storage proposal)
    private
    view
    returns (bool)
  {
    // solhint-disable-next-line not-rely-on-time
    return now >= proposal.timestamp.add(queueExpiry);
  }

  /**
   * @notice Deletes a dequeued proposal.
   * @param proposal The proposal struct.
   * @param proposalId The ID of the proposal to delete.
   * @param index The index of the proposal ID in `dequeued`.
   * @dev Must always be preceded by `isDequeuedProposal`, which checks `index`.
   */
  function deleteDequeuedProposal(
    Proposals.Proposal storage proposal,
    uint256 proposalId,
    uint256 index
  ) private {
    if (proposal.isApproved() && proposal.networkWeight > 0) {
      updateParticipationBaseline(proposal);
    }
    dequeued[index] = 0;
    emptyIndices.push(index);
    delete proposals[proposalId];
  }

  /**
   * @notice Updates the participation baseline based on the proportion of BondedDeposit weight
   *   that participated in the proposal's Referendum stage.
   * @param proposal The proposal struct.
   */
  function updateParticipationBaseline(Proposals.Proposal storage proposal) private {
    FixidityLib.Fraction memory participation = proposal.getParticipation();
    FixidityLib.Fraction memory participationComponent = participation.multiply(
      participationParameters.baselineUpdateFactor
    );
    FixidityLib.Fraction memory baselineComponent = participationParameters.baseline.multiply(
      FixidityLib.fixed1().subtract(participationParameters.baselineUpdateFactor)
    );
    participationParameters.baseline = participationComponent.add(baselineComponent);
    if (participationParameters.baseline.lt(participationParameters.baselineFloor)) {
      participationParameters.baseline = participationParameters.baselineFloor;
    }
    emit ParticipationBaselineUpdated(participationParameters.baseline.unwrap());
  }

  /**
   * @notice Returns the constitution for a particular destination and function ID.
   * @param destination The destination address to get the constitution for.
   * @param functionId The function ID to get the constitution for, zero for the destination
   *   default.
   * @return The ratio of yes:no votes needed to exceed in order to pass the proposal.
   */
  function getConstitution(address destination, bytes4 functionId) external view returns (uint256) {
    return _getConstitution(destination, functionId).unwrap();
  }

  function _getConstitution(address destination, bytes4 functionId)
    internal
    view
    returns (FixidityLib.Fraction memory)
  {
    // Default to a simple majority.
    FixidityLib.Fraction memory threshold = FixidityLib.wrap(FIXED_HALF);
    if (constitution[destination].functionThresholds[functionId].unwrap() != 0) {
      threshold = constitution[destination].functionThresholds[functionId];
    } else if (constitution[destination].defaultThreshold.unwrap() != 0) {
      threshold = constitution[destination].defaultThreshold;
    }
    return threshold;
  }

  /**
   * @notice Returns max number of votes cast by an account.
   * @param account The address of the account.
   * @return The total number of votes cast by an account.
   */
  function getAmountOfGoldUsedForVoting(address account) public view returns (uint256) {
    Voter storage voter = voters[account];

    uint256 upvotedProposalId = voter.upvote.proposalId;
    bool isVotingQueue = upvotedProposalId != 0 &&
      isQueued(upvotedProposalId) &&
      !isQueuedProposalExpired(upvotedProposalId);

    if (isVotingQueue) {
      uint256 weight = getLockedGold().getAccountTotalLockedGold(account);
      return weight;
    }

    uint256 maxUsed = 0;
    for (uint256 index = 0; index < dequeued.length; index = index.add(1)) {
      Proposals.Proposal storage proposal = proposals[dequeued[index]];
      bool isVotingReferendum = (proposal.getDequeuedStage(stageDurations) ==
        Proposals.Stage.Referendum);

      if (!isVotingReferendum) {
        continue;
      }

      VoteRecord storage voteRecord = voter.referendumVotes[index];
      maxUsed = Math.max(
        maxUsed,
        voteRecord.yesVotes.add(voteRecord.noVotes).add(voteRecord.abstainVotes)
      );
    }
    return maxUsed;
  }
}<|MERGE_RESOLUTION|>--- conflicted
+++ resolved
@@ -220,11 +220,7 @@
    * @return Patch version of the contract.
    */
   function getVersionNumber() external pure returns (uint256, uint256, uint256, uint256) {
-<<<<<<< HEAD
-    return (1, 3, 0, 1);
-=======
     return (1, 3, 0, 0);
->>>>>>> 3e59be1f
   }
 
   /**
@@ -658,12 +654,6 @@
       return false;
     }
 
-<<<<<<< HEAD
-    address account = getAccounts().voteSignerToAccount(msg.sender);
-    Voter storage voter = voters[account];
-    uint256 weight = getLockedGold().getAccountTotalLockedGold(account);
-=======
->>>>>>> 3e59be1f
     require(stage == Proposals.Stage.Referendum, "Incorrect proposal state");
     require(value != Proposals.VoteValue.None, "Vote value unset");
 
