pragma solidity ^0.5.13;

import "openzeppelin-solidity/contracts/ownership/Ownable.sol";
import "openzeppelin-solidity/contracts/math/Math.sol";
import "openzeppelin-solidity/contracts/math/SafeMath.sol";
import "openzeppelin-solidity/contracts/utils/Address.sol";

import "./interfaces/IGovernance.sol";
import "./Proposals.sol";
import "../common/interfaces/IAccounts.sol";
import "../common/ExtractFunctionSignature.sol";
import "../common/Initializable.sol";
import "../common/FixidityLib.sol";
import "../common/linkedlists/IntegerSortedLinkedList.sol";
import "../common/UsingRegistry.sol";
import "../common/PrecompilesOverride.sol";
import "../common/interfaces/ICeloVersionedContract.sol";
import "../common/libraries/ReentrancyGuard.sol";

/**
 * @title A contract for making, passing, and executing on-chain governance proposals.
 */
contract Governance is
  IGovernance,
  ICeloVersionedContract,
  Ownable,
  Initializable,
  ReentrancyGuard,
  UsingRegistry,
  PrecompilesOverride
{
  using Proposals for Proposals.Proposal;
  using FixidityLib for FixidityLib.Fraction;
  using SafeMath for uint256;
  using IntegerSortedLinkedList for SortedLinkedList.List;
  using BytesLib for bytes;
  using Address for address payable; // prettier-ignore

  enum VoteValue {
    None,
    Abstain,
    No,
    Yes
  }

  struct UpvoteRecord {
    uint256 proposalId;
    uint256 weight;
  }

  struct VoteRecord {
    Proposals.VoteValue deprecated_value; // obsolete
    uint256 proposalId;
    uint256 deprecated_weight; // obsolete
    uint256 yesVotes;
    uint256 noVotes;
    uint256 abstainVotes;
  }

  struct Voter {
    // Key of the proposal voted for in the proposal queue
    UpvoteRecord upvote;
    uint256 mostRecentReferendumProposal;
    // Maps a `dequeued` index to a voter's vote record.
    mapping(uint256 => VoteRecord) referendumVotes;
  }

  struct ContractConstitution {
    FixidityLib.Fraction defaultThreshold;
    // Maps a function ID to a corresponding threshold, overriding the default.
    mapping(bytes4 => FixidityLib.Fraction) functionThresholds;
  }

  struct HotfixRecord {
    bool executed;
    bool approved;
    uint256 deprecated_preparedEpoch; // obsolete
    mapping(address => bool) deprecated_whitelisted; // obsolete
    bool councilApproved;
    uint256 executionTimeLimit;
  }

  // The baseline is updated as
  // max{floor, (1 - baselineUpdateFactor) * baseline + baselineUpdateFactor * participation}
  struct ParticipationParameters {
    // The average network participation in governance, weighted toward recent proposals.
    FixidityLib.Fraction baseline;
    // The lower bound on the participation baseline.
    FixidityLib.Fraction baselineFloor;
    // The weight of the most recent proposal's participation on the baseline.
    FixidityLib.Fraction baselineUpdateFactor;
    // The proportion of the baseline that constitutes quorum.
    FixidityLib.Fraction baselineQuorumFactor;
  }

  uint256 private constant FIXED_HALF = 500000000000000000000000;

  Proposals.StageDurations public stageDurations;
  uint256 public queueExpiry;
  uint256 public dequeueFrequency;
  address public approver;
  uint256 public lastDequeue;
  uint256 public concurrentProposals;
  uint256 public proposalCount;
  uint256 public minDeposit;
  mapping(address => uint256) public refundedDeposits;
  mapping(address => ContractConstitution) private constitution;
  mapping(uint256 => Proposals.Proposal) private proposals;
  mapping(address => Voter) internal voters;
  mapping(bytes32 => HotfixRecord) public hotfixes;
  SortedLinkedList.List private queue;
  uint256[] public dequeued;
  uint256[] public emptyIndices;
  ParticipationParameters private participationParameters;
  address public securityCouncil;
  uint256 public hotfixExecutionTimeWindow;

  event ApproverSet(address indexed approver);

  event ConcurrentProposalsSet(uint256 concurrentProposals);

  event MinDepositSet(uint256 minDeposit);

  event QueueExpirySet(uint256 queueExpiry);

  event DequeueFrequencySet(uint256 dequeueFrequency);

  event ReferendumStageDurationSet(uint256 referendumStageDuration);

  event ExecutionStageDurationSet(uint256 executionStageDuration);

  event ConstitutionSet(address indexed destination, bytes4 indexed functionId, uint256 threshold);

  event ProposalQueued(
    uint256 indexed proposalId,
    address indexed proposer,
    uint256 transactionCount,
    uint256 deposit,
    uint256 timestamp
  );

  event ProposalUpvoted(uint256 indexed proposalId, address indexed account, uint256 upvotes);

  event ProposalUpvoteRevoked(
    uint256 indexed proposalId,
    address indexed account,
    uint256 revokedUpvotes
  );

  event ProposalDequeued(uint256 indexed proposalId, uint256 timestamp);

  event ProposalApproved(uint256 indexed proposalId);

  event ProposalVoted(
    uint256 indexed proposalId,
    address indexed account,
    uint256 value,
    uint256 weight
  );

  event ProposalVotedV2(
    uint256 indexed proposalId,
    address indexed account,
    uint256 yesVotes,
    uint256 noVotes,
    uint256 abstainVotes
  );

  event ProposalVoteRevoked(
    uint256 indexed proposalId,
    address indexed account,
    uint256 value,
    uint256 weight
  );

  event ProposalVoteRevokedV2(
    uint256 indexed proposalId,
    address indexed account,
    uint256 yesVotes,
    uint256 noVotes,
    uint256 abstainVotes
  );

  event ProposalExecuted(uint256 indexed proposalId);

  event ProposalExpired(uint256 indexed proposalId);

  event ParticipationBaselineUpdated(uint256 participationBaseline);

  event ParticipationFloorSet(uint256 participationFloor);

  event ParticipationBaselineUpdateFactorSet(uint256 baselineUpdateFactor);

  event ParticipationBaselineQuorumFactorSet(uint256 baselineQuorumFactor);

  event HotfixApproved(bytes32 indexed hash, address approver);

  event HotfixPrepared(bytes32 indexed hash, uint256 indexed executionLimit);

  event HotfixExecuted(bytes32 indexed hash);

  event SecurityCouncilSet(address indexed council);

  event HotfixExecutionTimeWindowSet(uint256 timeDelta);

  event HotfixRecordReset(bytes32 indexed hash);

  /**
   * @notice Ensures a hotfix can be executed only once.
   * @param hash Hash of the hotfix.
   * @dev Reverts if the hotfix has already been executed.
   */
  modifier hotfixNotExecuted(bytes32 hash) {
    require(!hotfixes[hash].executed, "hotfix already executed");
    _;
  }

  /**
   * @notice Ensures function can only be called by the approver address.
   */
  modifier onlyApprover() {
    require(msg.sender == approver, "msg.sender not approver");
    _;
  }

  /**
   * @notice Ensures function can only be called by the LockedGold contract.
   */
  modifier onlyLockedGold() {
    require(msg.sender == address(getLockedGold()), "msg.sender not lockedGold");
    _;
  }

  /**
   * @notice Ensures a hotfix cannot be executed after the time limit.
   * @param hash Hash of the hotfix.
   * @dev Reverts if the hotfix time limit has been reached, or the hotfix is
   * not prepared yet.
   */
  modifier hotfixTimedOut(bytes32 hash) {
    require(hotfixes[hash].executionTimeLimit > 0, "hotfix not prepared");
    require(hotfixes[hash].executionTimeLimit < now, "hotfix execution time limit not reached");
    _;
  }

  /**
   * @notice Sets initialized == true on implementation contracts
   * @param test Set to true to skip implementation initialization
   */
  constructor(bool test) public Initializable(test) {}

  /**
   * @notice Used in place of the constructor to allow the contract to be upgradable via proxy.
   * @param registryAddress The address of the registry contract.
   * @param _approver The address that needs to approve proposals to move to the referendum stage.
   * @param _concurrentProposals The number of proposals to dequeue at once.
   * @param _minDeposit The minimum CELO deposit needed to make a proposal.
   * @param _queueExpiry The number of seconds a proposal can stay in the queue before expiring.
   * @param _dequeueFrequency The number of seconds before the next batch of proposals can be
   *   dequeued.
   * @param referendumStageDuration The number of seconds users have to vote on a dequeued proposal
   *   after the approval stage ends.
   * @param executionStageDuration The number of seconds users have to execute a passed proposal
   *   after the referendum stage ends.
   * @param participationBaseline The initial value of the participation baseline.
   * @param participationFloor The participation floor.
   * @param baselineUpdateFactor The weight of the new participation in the baseline update rule.
   * @param baselineQuorumFactor The proportion of the baseline that constitutes quorum.
   * @dev Should be called only once.
   */
  function initialize(
    address registryAddress,
    address _approver,
    uint256 _concurrentProposals,
    uint256 _minDeposit,
    uint256 _queueExpiry,
    uint256 _dequeueFrequency,
    uint256 referendumStageDuration,
    uint256 executionStageDuration,
    uint256 participationBaseline,
    uint256 participationFloor,
    uint256 baselineUpdateFactor,
    uint256 baselineQuorumFactor
  ) external initializer {
    _transferOwnership(msg.sender);
    setRegistry(registryAddress);
    setApprover(_approver);
    setConcurrentProposals(_concurrentProposals);
    setMinDeposit(_minDeposit);
    setQueueExpiry(_queueExpiry);
    setDequeueFrequency(_dequeueFrequency);
    setReferendumStageDuration(referendumStageDuration);
    setExecutionStageDuration(executionStageDuration);
    setParticipationBaseline(participationBaseline);
    setParticipationFloor(participationFloor);
    setBaselineUpdateFactor(baselineUpdateFactor);
    setBaselineQuorumFactor(baselineQuorumFactor);
    // solhint-disable-next-line not-rely-on-time
    lastDequeue = now;
  }

  function() external payable {
    require(msg.data.length == 0, "unknown method");
  }

  /**
   * @notice Updates the ratio of yes:yes+no votes needed for a specific class of proposals to pass.
   * @param destination The destination of proposals for which this threshold should apply.
   * @param functionId The function ID of proposals for which this threshold should apply. Zero
   *   will set the default.
   * @param threshold The threshold.
   * @dev If no constitution is explicitly set the default is a simple majority, i.e. 1:2.
   */
  function setConstitution(
    address destination,
    bytes4 functionId,
    uint256 threshold
  ) external onlyOwner {
    require(destination != address(0), "Destination cannot be zero");
    require(
      threshold > FIXED_HALF && threshold <= FixidityLib.fixed1().unwrap(),
      "Threshold has to be greater than majority and not greater than unanimity"
    );
    if (functionId == 0) {
      constitution[destination].defaultThreshold = FixidityLib.wrap(threshold);
    } else {
      constitution[destination].functionThresholds[functionId] = FixidityLib.wrap(threshold);
    }
    emit ConstitutionSet(destination, functionId, threshold);
  }

  /**
   * @notice Updates the address that has permission to whitelist hotfix proposals.
   * @param _council The address that has permission to whitelist hotfix proposals.
   */
  function setSecurityCouncil(address _council) external onlyOwner {
    require(_council != address(0), "Council cannot be address zero");
    require(_council != securityCouncil, "Council unchanged");
    require(_council != approver, "Council cannot be approver");

    securityCouncil = _council;
    emit SecurityCouncilSet(_council);
  }

  /**
   * @notice Sets the time window during which a hotfix has to be executed.
   * @param timeWindow The time (in seconds) during which a hotfix can be
   * executed after it has been prepared.
   */
  function setHotfixExecutionTimeWindow(uint256 timeWindow) external onlyOwner {
    require(timeWindow > 0, "Execution time window cannot be zero");
    hotfixExecutionTimeWindow = timeWindow;
    emit HotfixExecutionTimeWindowSet(timeWindow);
  }

  /**
   * @notice Creates a new proposal and adds it to end of the queue with no upvotes.
   * @param values The values of CELO to be sent in the proposed transactions.
   * @param destinations The destination addresses of the proposed transactions.
   * @param data The concatenated data to be included in the proposed transactions.
   * @param dataLengths The lengths of each transaction's data.
   * @return The ID of the newly proposed proposal.
   * @dev The minimum deposit must be included with the proposal, returned if/when the proposal is
   *   dequeued.
   */
  function propose(
    uint256[] calldata values,
    address[] calldata destinations,
    bytes calldata data,
    uint256[] calldata dataLengths,
    string calldata descriptionUrl
  ) external payable returns (uint256) {
    dequeueProposalsIfReady();
    require(msg.value >= minDeposit, "Too small deposit");

    proposalCount = proposalCount.add(1);
    Proposals.Proposal storage proposal = proposals[proposalCount];
    proposal.make(values, destinations, data, dataLengths, msg.sender, msg.value);
    proposal.setDescriptionUrl(descriptionUrl);
    queue.push(proposalCount);
    // solhint-disable-next-line not-rely-on-time
    emit ProposalQueued(proposalCount, msg.sender, proposal.transactions.length, msg.value, now);
    return proposalCount;
  }

  /**
   * @notice Upvotes a queued proposal.
   * @param proposalId The ID of the proposal to upvote.
   * @param lesser The ID of the proposal that will be just behind `proposalId` in the queue.
   * @param greater The ID of the proposal that will be just ahead `proposalId` in the queue.
   * @return Whether or not the upvote was made successfully.
   * @dev Provide 0 for `lesser`/`greater` when the proposal will be at the tail/head of the queue.
   * @dev Reverts if the account has already upvoted a proposal in the queue.
   */
  function upvote(
    uint256 proposalId,
    uint256 lesser,
    uint256 greater
  ) external nonReentrant returns (bool) {
    dequeueProposalsIfReady();
    // If acting on an expired proposal, expire the proposal and take no action.
    if (removeIfQueuedAndExpired(proposalId)) {
      return false;
    }

    address account = getAccounts().voteSignerToAccount(msg.sender);
    Voter storage voter = voters[account];
    removeIfQueuedAndExpired(voter.upvote.proposalId);

    // We can upvote a proposal in the queue if we're not already upvoting a proposal in the queue.
    uint256 weight = getLockedGold().getAccountTotalLockedGold(account);
    require(weight > 0, "cannot upvote without locking gold");
    require(queue.contains(proposalId), "cannot upvote a proposal not in the queue");
    require(
      voter.upvote.proposalId == 0 || !queue.contains(voter.upvote.proposalId),
      "cannot upvote more than one queued proposal"
    );
    uint256 upvotes = queue.getValue(proposalId).add(weight);
    queue.update(proposalId, upvotes, lesser, greater);
    voter.upvote = UpvoteRecord(proposalId, weight);
    emit ProposalUpvoted(proposalId, account, weight);
    return true;
  }

  /**
   * @notice Revokes an upvote on a queued proposal.
   * @param lesser The ID of the proposal that will be just behind the previously upvoted proposal
   *   in the queue.
   * @param greater The ID of the proposal that will be just ahead of the previously upvoted
   *   proposal in the queue.
   * @return Whether or not the upvote was revoked successfully.
   * @dev Provide 0 for `lesser`/`greater` when the proposal will be at the tail/head of the queue.
   */
  function revokeUpvote(uint256 lesser, uint256 greater) external nonReentrant returns (bool) {
    dequeueProposalsIfReady();
    address account = getAccounts().voteSignerToAccount(msg.sender);
    Voter storage voter = voters[account];
    uint256 proposalId = voter.upvote.proposalId;
    require(proposalId != 0, "Account has no historical upvote");
    removeIfQueuedAndExpired(proposalId);
    if (queue.contains(proposalId)) {
      queue.update(
        proposalId,
        queue.getValue(proposalId).sub(voter.upvote.weight),
        lesser,
        greater
      );
      emit ProposalUpvoteRevoked(proposalId, account, voter.upvote.weight);
    }
    voter.upvote = UpvoteRecord(0, 0);
    return true;
  }

  /**
   * @notice Approves a proposal in the approval stage.
   * @param proposalId The ID of the proposal to approve.
   * @param index The index of the proposal ID in `dequeued`.
   * @return Whether or not the approval was made successfully.
   */
  function approve(uint256 proposalId, uint256 index) external onlyApprover returns (bool) {
    dequeueProposalsIfReady();
    (Proposals.Proposal storage proposal, Proposals.Stage stage) = requireDequeuedAndDeleteExpired(
      proposalId,
      index
    );
    if (!proposal.exists()) {
      return false;
    }

    require(!proposal.isApproved(), "Proposal already approved");
    require(
      stage == Proposals.Stage.Referendum || stage == Proposals.Stage.Execution,
      "Proposal not in correct stage"
    );
    proposal.approved = true;
    // Ensures networkWeight is set by the end of the Referendum stage, even if 0 votes are cast.
    proposal.networkWeight = getLockedGold().getTotalLockedGold();
    emit ProposalApproved(proposalId);
    return true;
  }

  /**
   * @notice Votes on a proposal in the referendum stage.
   * @param proposalId The ID of the proposal to vote on.
   * @param index The index of the proposal ID in `dequeued`.
   * @param value Whether to vote yes, no, or abstain.
   * @return Whether or not the vote was cast successfully.
   */
  /* solhint-disable code-complexity */
  function vote(
    uint256 proposalId,
    uint256 index,
    Proposals.VoteValue value
  ) external nonReentrant returns (bool) {
    dequeueProposalsIfReady();
    (Proposals.Proposal storage proposal, Proposals.Stage stage) = requireDequeuedAndDeleteExpired(
      proposalId,
      index
    );
    if (!proposal.exists()) {
      return false;
    }

    require(stage == Proposals.Stage.Referendum, "Incorrect proposal state");
    require(value != Proposals.VoteValue.None, "Vote value unset");

    address account = getAccounts().voteSignerToAccount(msg.sender);
    uint256 weight = getLockedGold().getAccountTotalGovernanceVotingPower(account);
    require(weight != 0, "Voter weight zero");

    _vote(
      proposal,
      proposalId,
      index,
      account,
      value == Proposals.VoteValue.Yes ? weight : 0,
      value == Proposals.VoteValue.No ? weight : 0,
      value == Proposals.VoteValue.Abstain ? weight : 0
    );
    return true;
  }

  /**
   * @notice Votes partially on a proposal in the referendum stage.
   * @param proposalId The ID of the proposal to vote on.
   * @param index The index of the proposal ID in `dequeued`.
   * @param yesVotes The yes votes weight.
   * @param noVotes The no votes weight.
   * @param abstainVotes The abstain votes weight.
   * @return Whether or not the vote was cast successfully.
   */
  /* solhint-disable code-complexity */
  function votePartially(
    uint256 proposalId,
    uint256 index,
    uint256 yesVotes,
    uint256 noVotes,
    uint256 abstainVotes
  ) external nonReentrant returns (bool) {
    dequeueProposalsIfReady();
    (Proposals.Proposal storage proposal, Proposals.Stage stage) = requireDequeuedAndDeleteExpired(
      proposalId,
      index
    );
    if (!proposal.exists()) {
      return false;
    }

    require(stage == Proposals.Stage.Referendum, "Incorrect proposal state");

    address account = getAccounts().voteSignerToAccount(msg.sender);
    uint256 totalVotingPower = getLockedGold().getAccountTotalGovernanceVotingPower(account);

    require(
      totalVotingPower >= yesVotes.add(noVotes).add(abstainVotes),
      "Voter doesn't have enough locked Celo (formerly known as Celo Gold)"
    );
    _vote(proposal, proposalId, index, account, yesVotes, noVotes, abstainVotes);

    return true;
  }

  /**
   * @notice Revoke votes on all proposals of sender in the referendum stage.
   * @return Whether or not all votes of an account were successfully revoked.
   */
  function revokeVotes() external nonReentrant returns (bool) {
    address account = getAccounts().voteSignerToAccount(msg.sender);
    Voter storage voter = voters[account];
    for (
      uint256 dequeueIndex = 0;
      dequeueIndex < dequeued.length;
      dequeueIndex = dequeueIndex.add(1)
    ) {
      VoteRecord storage voteRecord = voter.referendumVotes[dequeueIndex];

      // Skip proposals where there was no vote cast by the user AND
      // ensure vote record proposal matches identifier of dequeued index proposal.
      if (
        voteRecord.proposalId == dequeued[dequeueIndex] &&
        (voteRecord.yesVotes != 0 ||
          voteRecord.noVotes != 0 ||
          voteRecord.abstainVotes != 0 ||
          voteRecord.deprecated_weight != 0)
      ) {
        (Proposals.Proposal storage proposal, Proposals.Stage stage) =
          requireDequeuedAndDeleteExpired(voteRecord.proposalId, dequeueIndex); // prettier-ignore

        // only revoke from proposals which are still in referendum
        if (stage == Proposals.Stage.Referendum) {
          if (voteRecord.deprecated_weight != 0) {
            // backward compatibility for transition period - this should be deleted later on
            uint256 previousYes = voteRecord.deprecated_value == Proposals.VoteValue.Yes
              ? voteRecord.deprecated_weight
              : 0;
            uint256 previousNo = voteRecord.deprecated_value == Proposals.VoteValue.No
              ? voteRecord.deprecated_weight
              : 0;
            uint256 previousAbstain = voteRecord.deprecated_value == Proposals.VoteValue.Abstain
              ? voteRecord.deprecated_weight
              : 0;
            proposal.updateVote(previousYes, previousNo, previousAbstain, 0, 0, 0);

            proposal.networkWeight = getLockedGold().getTotalLockedGold();
            emit ProposalVoteRevokedV2(
              voteRecord.proposalId,
              account,
              previousYes,
              previousNo,
              previousAbstain
            );
          } else {
            proposal.updateVote(
              voteRecord.yesVotes,
              voteRecord.noVotes,
              voteRecord.abstainVotes,
              0,
              0,
              0
            );
            proposal.networkWeight = getLockedGold().getTotalLockedGold();
            emit ProposalVoteRevokedV2(
              voteRecord.proposalId,
              account,
              voteRecord.yesVotes,
              voteRecord.noVotes,
              voteRecord.abstainVotes
            );
          }
        }

        // always delete dequeue vote records for gas refund as they must be expired or revoked
        delete voter.referendumVotes[dequeueIndex];
      }
    }

    // reset most recent referendum proposal ID to guarantee isVotingReferendum == false
    voter.mostRecentReferendumProposal = 0;
    return true;
  }

  /**
   * @notice Executes a proposal in the execution stage, removing it from `dequeued`.
   * @param proposalId The ID of the proposal to vote on.
   * @param index The index of the proposal ID in `dequeued`.
   * @return Whether or not the proposal was executed successfully.
   * @dev Does not remove the proposal if the execution fails.
   */
  function execute(uint256 proposalId, uint256 index) external nonReentrant returns (bool) {
    dequeueProposalsIfReady();
    (Proposals.Proposal storage proposal, Proposals.Stage stage) = requireDequeuedAndDeleteExpired(
      proposalId,
      index
    );
    bool notExpired = proposal.exists();
    if (notExpired) {
      require(proposal.isApproved(), "Proposal not approved");
      require(
        stage == Proposals.Stage.Execution && _isProposalPassing(proposal),
        "Proposal not in execution stage or not passing"
      );
      proposal.execute();
      emit ProposalExecuted(proposalId);
      deleteDequeuedProposal(proposal, proposalId, index);
    }
    return notExpired;
  }

  /**
   * @notice Approves the hash of a hotfix transaction(s).
   * @param hash The abi encoded keccak256 hash of the hotfix transaction(s) to be approved.
   */
  function approveHotfix(bytes32 hash) external hotfixNotExecuted(hash) {
    require(msg.sender != address(0), "msg.sender cannot be address zero");
    require(
      msg.sender == approver || msg.sender == securityCouncil,
      "msg.sender not approver or Security Council"
    );

    if (msg.sender == approver) {
      hotfixes[hash].approved = true;
    } else {
      hotfixes[hash].councilApproved = true;
    }
    emit HotfixApproved(hash, msg.sender);
  }

  /**
   * @notice Gives hotfix a time limit for execution.
   * @param hash The hash of the hotfix to be prepared.
   */
  function prepareHotfix(bytes32 hash) external hotfixNotExecuted(hash) {
    HotfixRecord storage _currentHotfix = hotfixes[hash];

    uint256 _currentTime = now;
    require(hotfixExecutionTimeWindow > 0, "Hotfix execution time window not set");
    require(_currentHotfix.executionTimeLimit == 0, "Hotfix already prepared for this timeframe.");
    require(_currentHotfix.approved, "Hotfix not approved by approvers.");
    require(_currentHotfix.councilApproved, "Hotfix not approved by security council.");

    _currentHotfix.executionTimeLimit = _currentTime.add(hotfixExecutionTimeWindow);
    emit HotfixPrepared(hash, _currentTime.add(hotfixExecutionTimeWindow));
  }

  /**
   * @notice Executes a whitelisted proposal.
   * @param values The values of CELO to be sent in the proposed transactions.
   * @param destinations The destination addresses of the proposed transactions.
   * @param data The concatenated data to be included in the proposed transactions.
   * @param dataLengths The lengths of each transaction's data.
   * @param salt Arbitrary salt associated with hotfix which guarantees uniqueness of hash.
   * @dev Reverts if hotfix is already executed, not approved, or not prepared for current epoch.
   */
  function executeHotfix(
    uint256[] calldata values,
    address[] calldata destinations,
    bytes calldata data,
    uint256[] calldata dataLengths,
    bytes32 salt
  ) external {
    bytes32 hash = keccak256(abi.encode(values, destinations, data, dataLengths, salt));

    (
      bool approved,
      bool councilApproved,
      bool executed,
      uint256 executionTimeLimit
    ) = getHotfixRecord(hash);
    require(!executed, "hotfix already executed");
    require(approved, "hotfix not approved");
    require(councilApproved, "hotfix not approved by security council");
    require(executionTimeLimit >= now, "Execution time limit has already been reached.");
    Proposals.makeMem(values, destinations, data, dataLengths, msg.sender, 0).executeMem();

    hotfixes[hash].executed = true;
    emit HotfixExecuted(hash);
  }

  /**
   * @notice Withdraws refunded CELO deposits.
   * @return Whether or not the withdraw was successful.
   */
  function withdraw() external nonReentrant returns (bool) {
    uint256 value = refundedDeposits[msg.sender];
    require(value != 0, "Nothing to withdraw");
    require(value <= address(this).balance, "Inconsistent balance");
    refundedDeposits[msg.sender] = 0;
    msg.sender.sendValue(value);
    return true;
  }

  /**
   * @notice Returns whether or not a particular proposal is passing according to the constitution
   *   and the participation levels.
   * @param proposalId The ID of the proposal.
   * @return Whether or not the proposal is passing.
   */
  function isProposalPassing(uint256 proposalId) external view returns (bool) {
    return _isProposalPassing(proposals[proposalId]);
  }

  /**
   * @notice Returns whether a proposal is dequeued at the given index.
   * @param proposalId The ID of the proposal.
   * @param index The index of the proposal ID in `dequeued`.
   * @return Whether the proposal is in `dequeued`.
   */
  function isDequeuedProposal(uint256 proposalId, uint256 index) external view returns (bool) {
    return _isDequeuedProposal(proposals[proposalId], proposalId, index);
  }

  /**
   * @notice Returns whether or not a dequeued proposal has expired.
   * @param proposalId The ID of the proposal.
   * @return Whether or not the dequeued proposal has expired.
   */
  function isDequeuedProposalExpired(uint256 proposalId) external view returns (bool) {
    Proposals.Proposal storage proposal = proposals[proposalId];
    return _isDequeuedProposalExpired(proposal, getProposalDequeuedStage(proposal));
  }

  /**
   * @notice Returns the constitution for a particular destination and function ID.
   * @param destination The destination address to get the constitution for.
   * @param functionId The function ID to get the constitution for, zero for the destination
   *   default.
   * @return The ratio of yes:no votes needed to exceed in order to pass the proposal.
   */
  function getConstitution(address destination, bytes4 functionId) external view returns (uint256) {
    return _getConstitution(destination, functionId).unwrap();
  }

  /**
   * @notice Returns whether or not a particular account is voting on proposals.
   * @param account The address of the account.
   * @return Whether or not the account is voting on proposals.
   */
  function isVoting(address account) external view returns (bool) {
    Voter storage voter = voters[account];
    uint256 upvotedProposal = voter.upvote.proposalId;
    bool isVotingQueue = upvotedProposal != 0 &&
      isQueued(upvotedProposal) &&
      !isQueuedProposalExpired(upvotedProposal);
    Proposals.Proposal storage proposal = proposals[voter.mostRecentReferendumProposal];
    bool isVotingReferendum = (getProposalDequeuedStage(proposal) == Proposals.Stage.Referendum);
    return isVotingQueue || isVotingReferendum;
  }

  /**
   * @notice Returns the number of seconds proposals stay in the referendum stage.
   * @return The number of seconds proposals stay in the referendum stage.
   */
  function getReferendumStageDuration() external view returns (uint256) {
    return stageDurations.referendum;
  }

  /**
   * @notice Returns the number of seconds proposals stay in the execution stage.
   * @return The number of seconds proposals stay in the execution stage.
   */
  function getExecutionStageDuration() external view returns (uint256) {
    return stageDurations.execution;
  }

  /**
   * @notice Returns the participation parameters.
   * @return baseline The participation baseline parameter.
   * @return baselineFloor The participation baseline floor parameter.
   * @return baselineUpdateFactor The participation baseline update factor parameter.
   * @return baselineQuorumFactor The participation baseline quorum factor parameter.
   */
  function getParticipationParameters() external view returns (uint256, uint256, uint256, uint256) {
    return (
      participationParameters.baseline.unwrap(),
      participationParameters.baselineFloor.unwrap(),
      participationParameters.baselineUpdateFactor.unwrap(),
      participationParameters.baselineQuorumFactor.unwrap()
    );
  }

  /**
   * @notice Returns whether or not a proposal exists.
   * @param proposalId The ID of the proposal.
   * @return Whether or not the proposal exists.
   */
  function proposalExists(uint256 proposalId) external view returns (bool) {
    return proposals[proposalId].exists();
  }

  /**
   * @notice Returns an unpacked proposal struct with its transaction count.
   * @param proposalId The ID of the proposal to unpack.
   * @return proposer
   * @return deposit
   * @return timestamp
   * @return transaction Transaction count.
   * @return description Description url.
   */
  function getProposal(
    uint256 proposalId
  ) external view returns (address, uint256, uint256, uint256, string memory, uint256, bool) {
    return proposals[proposalId].unpack();
  }

  /**
   * @notice Returns a specified transaction in a proposal.
   * @param proposalId The ID of the proposal to query.
   * @param index The index of the specified transaction in the proposal's transaction list.
   * @return value Transaction value.
   * @return destination Transaction destination.
   * @return data Transaction data.
   */
  function getProposalTransaction(
    uint256 proposalId,
    uint256 index
  ) external view returns (uint256, address, bytes memory) {
    return proposals[proposalId].getTransaction(index);
  }

  /**
   * @notice Returns whether or not a proposal has been approved.
   * @param proposalId The ID of the proposal.
   * @return Whether or not the proposal has been approved.
   */
  function isApproved(uint256 proposalId) external view returns (bool) {
    return proposals[proposalId].isApproved();
  }

  /**
   * @notice Returns the referendum vote totals for a proposal.
   * @param proposalId The ID of the proposal.
   * @return yes The yes vote totals.
   * @return no The no vote totals.
   * @return abstain The abstain vote totals.
   */
  function getVoteTotals(uint256 proposalId) external view returns (uint256, uint256, uint256) {
    return proposals[proposalId].getVoteTotals();
  }

  /**
   * @notice Returns an accounts vote record on a particular index in `dequeued`.
   * @param account The address of the account to get the record for.
   * @param index The index in `dequeued`.
   * @return The corresponding proposal ID, vote value, and weight.
   * @return The depreciated vote value.
   * @return The deprecieated weight.
   * @return The yes weight.
   * @return The no weight.
   * @return The abstain weight.
   */
  function getVoteRecord(
    address account,
    uint256 index
  ) external view returns (uint256, uint256, uint256, uint256, uint256, uint256) {
    VoteRecord storage record = voters[account].referendumVotes[index];
    return (
      record.proposalId,
      uint256(record.deprecated_value),
      record.deprecated_weight,
      record.yesVotes,
      record.noVotes,
      record.abstainVotes
    );
  }

  /**
   * @notice Returns the number of proposals in the queue.
   * @return The number of proposals in the queue.
   */
  function getQueueLength() external view returns (uint256) {
    return queue.list.numElements;
  }

  /**
   * @notice Returns the number of upvotes the queued proposal has received.
   * @param proposalId The ID of the proposal.
   * @return The number of upvotes a queued proposal has received.
   */
  function getUpvotes(uint256 proposalId) external view returns (uint256) {
    require(isQueued(proposalId), "Proposal not queued");
    return queue.getValue(proposalId);
  }

  /**
   * @notice Returns the proposal ID and upvote total for all queued proposals.
   * @return proposalID The proposal ID for all queued proposals.
   * @return total The upvote total for all queued proposals.
   * @dev Note that this includes expired proposals that have yet to be removed from the queue.
   */
  function getQueue() external view returns (uint256[] memory, uint256[] memory) {
    return queue.getElements();
  }

  /**
   * @notice Returns the dequeued proposal IDs.
   * @return The dequeued proposal IDs.
   * @dev Note that this includes unused indices with proposalId == 0 from deleted proposals.
   */
  function getDequeue() external view returns (uint256[] memory) {
    return dequeued;
  }

  /**
   * @notice Returns the ID of the proposal upvoted by `account` and the weight of that upvote.
   * @param account The address of the account.
   * @return The ID of the proposal upvoted by `account`.
   * @return The weight of that upvote.
   */
  function getUpvoteRecord(address account) external view returns (uint256, uint256) {
    UpvoteRecord memory upvoteRecord = voters[account].upvote;
    return (upvoteRecord.proposalId, upvoteRecord.weight);
  }

  /**
   * @notice Returns the ID of the most recently dequeued proposal voted on by `account`.
   * @param account The address of the account.
   * @return The ID of the most recently dequeued proposal voted on by `account`..
   */
  function getMostRecentReferendumProposal(address account) external view returns (uint256) {
    return voters[account].mostRecentReferendumProposal;
  }

  /**
   * @notice Returns stage of governance process given proposal is in
   * @param proposalId The ID of the proposal to query.
   * @return proposal stage
   */
  function getProposalStage(uint256 proposalId) external view returns (Proposals.Stage) {
    if (proposalId == 0 || proposalId > proposalCount) {
      return Proposals.Stage.None;
    }
    Proposals.Proposal storage proposal = proposals[proposalId];
    if (isQueued(proposalId)) {
      return
        _isQueuedProposalExpired(proposal) ? Proposals.Stage.Expiration : Proposals.Stage.Queued;
    } else {
      Proposals.Stage stage = getProposalDequeuedStage(proposal);
      return _isDequeuedProposalExpired(proposal, stage) ? Proposals.Stage.Expiration : stage;
    }
  }

  /**
   * @notice Returns the storage, major, minor, and patch version of the contract.
   * @return Storage version of the contract.
   * @return Major version of the contract.
   * @return Minor version of the contract.
   * @return Patch version of the contract.
   */
  function getVersionNumber() external pure returns (uint256, uint256, uint256, uint256) {
<<<<<<< HEAD
    return (1, 5, 0, 1);
=======
    return (1, 5, 1, 0);
>>>>>>> e24acf13
  }

  /**
   * @param values The values of CELO to be sent in the proposed transactions.
   * @param destinations The destination addresses of the proposed transactions.
   * @param data The concatenated data to be included in the proposed transactions.
   * @param dataLengths The lengths of each transaction's data.
   * @param salt Arbitrary salt associated with hotfix which guarantees uniqueness of hash.
   * @return The hash of the hotfix.
   */
  function getHotfixHash(
    uint256[] calldata values,
    address[] calldata destinations,
    bytes calldata data,
    uint256[] calldata dataLengths,
    bytes32 salt
  ) external pure returns (bytes32) {
    return keccak256(abi.encode(values, destinations, data, dataLengths, salt));
  }

  /**
   * @notice Updates the address that has permission to approve proposals in the approval stage.
   * @param _approver The address that has permission to approve proposals in the approval stage.
   */
  function setApprover(address _approver) public onlyOwner {
    require(_approver != address(0), "Approver cannot be 0");
    require(_approver != approver, "Approver unchanged");
    require(_approver != securityCouncil, "Approver cannot be council");
    approver = _approver;
    emit ApproverSet(_approver);
  }

  /**
   * @notice Updates the number of proposals to dequeue at a time.
   * @param _concurrentProposals The number of proposals to dequeue at a time.
   */
  function setConcurrentProposals(uint256 _concurrentProposals) public onlyOwner {
    require(_concurrentProposals != 0, "Number of proposals must be larger than zero");
    require(_concurrentProposals != concurrentProposals, "Number of proposals unchanged");
    concurrentProposals = _concurrentProposals;
    emit ConcurrentProposalsSet(_concurrentProposals);
  }

  /**
   * @notice Updates the minimum deposit needed to make a proposal.
   * @param _minDeposit The minimum CELO deposit needed to make a proposal.
   */
  function setMinDeposit(uint256 _minDeposit) public onlyOwner {
    require(_minDeposit != 0, "minDeposit must be larger than 0");
    require(_minDeposit != minDeposit, "Minimum deposit unchanged");
    minDeposit = _minDeposit;
    emit MinDepositSet(_minDeposit);
  }

  /**
   * @notice Updates the number of seconds before a queued proposal expires.
   * @param _queueExpiry The number of seconds a proposal can stay in the queue before expiring.
   */
  function setQueueExpiry(uint256 _queueExpiry) public onlyOwner {
    require(_queueExpiry != 0, "QueueExpiry must be larger than 0");
    require(_queueExpiry != queueExpiry, "QueueExpiry unchanged");
    queueExpiry = _queueExpiry;
    emit QueueExpirySet(_queueExpiry);
  }

  /**
   * @notice Updates the minimum number of seconds before the next batch of proposals can be
   *   dequeued.
   * @param _dequeueFrequency The number of seconds before the next batch of proposals can be
   *   dequeued.
   */
  function setDequeueFrequency(uint256 _dequeueFrequency) public onlyOwner {
    require(_dequeueFrequency != 0, "dequeueFrequency must be larger than 0");
    require(_dequeueFrequency != dequeueFrequency, "dequeueFrequency unchanged");
    dequeueFrequency = _dequeueFrequency;
    emit DequeueFrequencySet(_dequeueFrequency);
  }

  /**
   * @notice Updates the number of seconds proposals stay in the referendum stage.
   * @param referendumStageDuration The number of seconds proposals stay in the referendum stage.
   */
  function setReferendumStageDuration(uint256 referendumStageDuration) public onlyOwner {
    require(referendumStageDuration != 0, "Duration must be larger than 0");
    require(referendumStageDuration != stageDurations.referendum, "Duration unchanged");
    stageDurations.referendum = referendumStageDuration;
    emit ReferendumStageDurationSet(referendumStageDuration);
  }

  /**
   * @notice Updates the number of seconds proposals stay in the execution stage.
   * @param executionStageDuration The number of seconds proposals stay in the execution stage.
   */
  function setExecutionStageDuration(uint256 executionStageDuration) public onlyOwner {
    require(executionStageDuration != 0, "Duration must be larger than 0");
    require(executionStageDuration != stageDurations.execution, "Duration unchanged");
    stageDurations.execution = executionStageDuration;
    emit ExecutionStageDurationSet(executionStageDuration);
  }

  /**
   * @notice Updates the participation baseline.
   * @param participationBaseline The value of the baseline.
   */
  function setParticipationBaseline(uint256 participationBaseline) public onlyOwner {
    FixidityLib.Fraction memory participationBaselineFrac = FixidityLib.wrap(participationBaseline);
    require(
      FixidityLib.isProperFraction(participationBaselineFrac),
      "Participation baseline greater than one"
    );
    require(
      !participationBaselineFrac.equals(participationParameters.baseline),
      "Participation baseline unchanged"
    );
    participationParameters.baseline = participationBaselineFrac;
    emit ParticipationBaselineUpdated(participationBaseline);
  }

  /**
   * @notice Updates the floor of the participation baseline.
   * @param participationFloor The value at which the baseline is floored.
   */
  function setParticipationFloor(uint256 participationFloor) public onlyOwner {
    FixidityLib.Fraction memory participationFloorFrac = FixidityLib.wrap(participationFloor);
    require(
      FixidityLib.isProperFraction(participationFloorFrac),
      "Participation floor greater than one"
    );
    require(
      !participationFloorFrac.equals(participationParameters.baselineFloor),
      "Participation baseline floor unchanged"
    );
    participationParameters.baselineFloor = participationFloorFrac;
    emit ParticipationFloorSet(participationFloor);
  }

  /**
   * @notice Updates the weight of the new participation in the baseline update rule.
   * @param baselineUpdateFactor The new baseline update factor.
   */
  function setBaselineUpdateFactor(uint256 baselineUpdateFactor) public onlyOwner {
    FixidityLib.Fraction memory baselineUpdateFactorFrac = FixidityLib.wrap(baselineUpdateFactor);
    require(
      FixidityLib.isProperFraction(baselineUpdateFactorFrac),
      "Baseline update factor greater than one"
    );
    require(
      !baselineUpdateFactorFrac.equals(participationParameters.baselineUpdateFactor),
      "Baseline update factor unchanged"
    );
    participationParameters.baselineUpdateFactor = baselineUpdateFactorFrac;
    emit ParticipationBaselineUpdateFactorSet(baselineUpdateFactor);
  }

  /**
   * @notice Updates the proportion of the baseline that constitutes quorum.
   * @param baselineQuorumFactor The new baseline quorum factor.
   */
  function setBaselineQuorumFactor(uint256 baselineQuorumFactor) public onlyOwner {
    FixidityLib.Fraction memory baselineQuorumFactorFrac = FixidityLib.wrap(baselineQuorumFactor);
    require(
      FixidityLib.isProperFraction(baselineQuorumFactorFrac),
      "Baseline quorum factor greater than one"
    );
    require(
      !baselineQuorumFactorFrac.equals(participationParameters.baselineQuorumFactor),
      "Baseline quorum factor unchanged"
    );
    participationParameters.baselineQuorumFactor = baselineQuorumFactorFrac;
    emit ParticipationBaselineQuorumFactorSet(baselineQuorumFactor);
  }

  /**
   * @notice Removes the proposals with the most upvotes from the queue, moving them to the
   *   approval stage.
   * @dev If any of the top proposals have expired, they are deleted.
   */
  function dequeueProposalsIfReady() public {
    // solhint-disable-next-line not-rely-on-time
    if (now >= lastDequeue.add(dequeueFrequency)) {
      uint256 numProposalsToDequeue = Math.min(concurrentProposals, queue.list.numElements);
      uint256[] memory dequeuedIds = queue.popN(numProposalsToDequeue);

      bool wasAnyProposalDequeued = false;
      for (uint256 i = 0; i < numProposalsToDequeue; i = i.add(1)) {
        uint256 proposalId = dequeuedIds[i];
        Proposals.Proposal storage proposal = proposals[proposalId];
        if (_isQueuedProposalExpired(proposal)) {
          emit ProposalExpired(proposalId);
          continue;
        }
        refundedDeposits[proposal.proposer] = refundedDeposits[proposal.proposer].add(
          proposal.deposit
        );
        // solhint-disable-next-line not-rely-on-time
        proposal.timestamp = now;
        if (emptyIndices.length != 0) {
          uint256 indexOfLastEmptyIndex = emptyIndices.length.sub(1);
          dequeued[emptyIndices[indexOfLastEmptyIndex]] = proposalId;
          delete emptyIndices[indexOfLastEmptyIndex];
          emptyIndices.length = indexOfLastEmptyIndex;
        } else {
          dequeued.push(proposalId);
        }
        // solhint-disable-next-line not-rely-on-time
        emit ProposalDequeued(proposalId, now);
        wasAnyProposalDequeued = true;
      }
      if (wasAnyProposalDequeued) {
        // solhint-disable-next-line not-rely-on-time
        lastDequeue = now;
      }
    }
  }

  /**
   * @notice When delegator removes votes from delegatee during the time when delegator is voting
   * for governance proposal, this method will remove votes from voted proposal proportionally.
   * @param account The address of the account.
   * @param newVotingPower The adjusted voting power of delegatee.
   */
  function removeVotesWhenRevokingDelegatedVotes(
    address account,
    uint256 newVotingPower
  ) public onlyLockedGold {
    _removeVotesWhenRevokingDelegatedVotes(account, newVotingPower);
  }

  /**
   * @notice Resets the hotfix record when after the execution time limit has elapsed.
   * @param hash The abi encoded keccak256 hash of the hotfix transaction.
   */
  function resetHotFixRecord(bytes32 hash) public hotfixNotExecuted(hash) hotfixTimedOut(hash) {
    hotfixes[hash].approved = false;
    hotfixes[hash].councilApproved = false;
    hotfixes[hash].executionTimeLimit = 0;
    emit HotfixRecordReset(hash);
  }

  /**
   * @notice Gets information about a hotfix.
   * @param hash The abi encoded keccak256 hash of the hotfix transaction.
   * @return Hotfix approved by approver.
   * @return Hotfix approved by SecurityCouncil.
   * @return Hotfix executed.
   * @return Hotfix execution time limit.
   */
  function getHotfixRecord(bytes32 hash) public view returns (bool, bool, bool, uint256) {
    return (
      hotfixes[hash].approved,
      hotfixes[hash].councilApproved,
      hotfixes[hash].executed,
      hotfixes[hash].executionTimeLimit
    );
  }

  /**
   * @notice Returns whether or not a proposal is in the queue.
   * @dev NOTE: proposal may be expired
   * @param proposalId The ID of the proposal.
   * @return Whether or not the proposal is in the queue.
   */
  function isQueued(uint256 proposalId) public view returns (bool) {
    return queue.contains(proposalId);
  }

  /**
   * @notice Returns whether or not a queued proposal has expired.
   * @param proposalId The ID of the proposal.
   * @return Whether or not the dequeued proposal has expired.
   */
  function isQueuedProposalExpired(uint256 proposalId) public view returns (bool) {
    return _isQueuedProposalExpired(proposals[proposalId]);
  }

  /**
   * @notice Returns max number of votes cast by an account.
   * @param account The address of the account.
   * @return The total number of votes cast by an account.
   */
  function getAmountOfGoldUsedForVoting(address account) public view returns (uint256) {
    Voter storage voter = voters[account];

    uint256 upvotedProposalId = voter.upvote.proposalId;
    bool isVotingQueue = upvotedProposalId != 0 &&
      isQueued(upvotedProposalId) &&
      !isQueuedProposalExpired(upvotedProposalId);

    if (isVotingQueue) {
      uint256 weight = getLockedGold().getAccountTotalLockedGold(account);
      return weight;
    }

    uint256 maxUsed = 0;
    for (uint256 index = 0; index < dequeued.length; index = index.add(1)) {
      uint256 proposalId = dequeued[index];
      Proposals.Proposal storage proposal = proposals[proposalId];
      bool isVotingReferendum = (getProposalDequeuedStage(proposal) == Proposals.Stage.Referendum);

      if (!isVotingReferendum) {
        continue;
      }

      VoteRecord storage voteRecord = voter.referendumVotes[index];
      // skip if vote record is not for this proposal
      if (voteRecord.proposalId != proposalId) {
        continue;
      }

      uint256 votesCast = voteRecord.yesVotes.add(voteRecord.noVotes).add(voteRecord.abstainVotes);
      maxUsed = Math.max(
        maxUsed,
        // backward compatibility for transition period - this should be updated later on
        votesCast == 0 ? voteRecord.deprecated_weight : votesCast
      );
    }
    return maxUsed;
  }

  /**
   * @notice When delegator removes votes from delegatee during the time when delegator is voting
   * for governance proposal, this method will remove votes from voted proposal proportionally.
   * @param account The address of the account.
   * @param newVotingPower The adjusted voting power of delegatee.
   */
  function _removeVotesWhenRevokingDelegatedVotes(
    address account,
    uint256 newVotingPower
  ) internal {
    Voter storage voter = voters[account];

    for (uint256 index = 0; index < dequeued.length; index = index.add(1)) {
      uint256 proposalId = dequeued[index];
      Proposals.Proposal storage proposal = proposals[proposalId];
      bool isVotingReferendum = (getProposalDequeuedStage(proposal) == Proposals.Stage.Referendum);

      if (!isVotingReferendum) {
        continue;
      }

      VoteRecord storage voteRecord = voter.referendumVotes[index];

      // skip if vote record is not for this proposal
      if (voteRecord.proposalId != proposalId) {
        delete voter.referendumVotes[index];
        continue;
      }

      uint256 sumOfVotes = voteRecord.yesVotes.add(voteRecord.noVotes).add(voteRecord.abstainVotes);

      if (sumOfVotes > newVotingPower) {
        uint256 toRemove = sumOfVotes.sub(newVotingPower);

        uint256 abstainToRemove = getVotesPortion(toRemove, voteRecord.abstainVotes, sumOfVotes);
        uint256 yesToRemove = getVotesPortion(toRemove, voteRecord.yesVotes, sumOfVotes);
        uint256 noToRemove = getVotesPortion(toRemove, voteRecord.noVotes, sumOfVotes);

        uint256 totalRemoved = abstainToRemove.add(yesToRemove).add(noToRemove);

        uint256 yesVotes = voteRecord.yesVotes.sub(yesToRemove);
        uint256 noVotes = voteRecord.noVotes.sub(noToRemove);
        uint256 abstainVotes = voteRecord.abstainVotes.sub(abstainToRemove);

        if (totalRemoved < toRemove) {
          // in case of rounding error
          uint256 roundingToRemove = toRemove.sub(totalRemoved);

          uint256 toRemoveRounding = Math.min(roundingToRemove, yesVotes);
          yesVotes = yesVotes.sub(toRemoveRounding);
          roundingToRemove = roundingToRemove.sub(toRemoveRounding);

          if (roundingToRemove != 0) {
            toRemoveRounding = Math.min(roundingToRemove, noVotes);
            noVotes = noVotes.sub(toRemoveRounding);
            roundingToRemove = roundingToRemove.sub(toRemoveRounding);
          }

          if (roundingToRemove != 0) {
            toRemoveRounding = Math.min(roundingToRemove, abstainVotes);
            abstainVotes = abstainVotes.sub(toRemoveRounding);
          }
        }

        proposal.updateVote(
          voteRecord.yesVotes,
          voteRecord.noVotes,
          voteRecord.abstainVotes,
          yesVotes,
          noVotes,
          abstainVotes
        );

        voteRecord.abstainVotes = abstainVotes;
        voteRecord.yesVotes = yesVotes;
        voteRecord.noVotes = noVotes;
      }
    }
  }

  function _getConstitution(
    address destination,
    bytes4 functionId
  ) internal view returns (FixidityLib.Fraction memory) {
    // Default to a simple majority.
    FixidityLib.Fraction memory threshold = FixidityLib.wrap(FIXED_HALF);
    if (constitution[destination].functionThresholds[functionId].unwrap() != 0) {
      threshold = constitution[destination].functionThresholds[functionId];
    } else if (constitution[destination].defaultThreshold.unwrap() != 0) {
      threshold = constitution[destination].defaultThreshold;
    }
    return threshold;
  }

  /**
   * @notice Returns the stage of a dequeued proposal.
   * @param proposal The proposal struct.
   * @return The stage of the dequeued proposal.
   * @dev Must be called on a dequeued proposal.
   */
  function getProposalDequeuedStage(
    Proposals.Proposal storage proposal
  ) internal view returns (Proposals.Stage) {
    uint256 stageStartTime = proposal.timestamp.add(stageDurations.referendum).add(
      stageDurations.execution
    );
    // solhint-disable-next-line not-rely-on-time
    if (
      now >= stageStartTime &&
      (proposal.transactions.length != 0 ||
        // proposals with 0 transactions can expire only when not approved or not passing
        !proposal.isApproved() ||
        !_isProposalPassing(proposal))
    ) {
      return Proposals.Stage.Expiration;
    }
    stageStartTime = stageStartTime.sub(stageDurations.execution);
    // solhint-disable-next-line not-rely-on-time
    if (now >= stageStartTime) {
      return Proposals.Stage.Execution;
    }
    return Proposals.Stage.Referendum;
  }

  /**
   * @notice Removes a proposal if it is queued and expired.
   * @param proposalId The ID of the proposal to remove.
   * @return Whether the proposal was removed.
   */
  function removeIfQueuedAndExpired(uint256 proposalId) private returns (bool) {
    if (isQueued(proposalId) && isQueuedProposalExpired(proposalId)) {
      queue.remove(proposalId);
      emit ProposalExpired(proposalId);
      return true;
    }
    return false;
  }

  /**
   * @notice Requires a proposal is dequeued and removes it if expired.
   * @param proposalId The ID of the proposal.
   * @return The proposal storage struct corresponding to `proposalId`.
   * @return The proposal stage corresponding to `proposalId`.
   */
  function requireDequeuedAndDeleteExpired(
    uint256 proposalId,
    uint256 index
  ) private returns (Proposals.Proposal storage, Proposals.Stage) {
    Proposals.Proposal storage proposal = proposals[proposalId];
    require(_isDequeuedProposal(proposal, proposalId, index), "Proposal not dequeued");
    Proposals.Stage stage = getProposalDequeuedStage(proposal);
    if (_isDequeuedProposalExpired(proposal, stage)) {
      deleteDequeuedProposal(proposal, proposalId, index);
      return (proposal, Proposals.Stage.Expiration);
    }
    return (proposal, stage);
  }

  /**
   * @notice Votes on a proposal in the referendum stage.
   * @param proposal The proposal struct.
   * @param proposalId The ID of the proposal to vote on.
   * @param index The index of the proposal ID in `dequeued`.
   * @param account Account based on signer.
   * @param yesVotes The yes votes weight.
   * @param noVotes The no votes weight.
   * @param abstainVotes The abstain votes weight.
   * @return Whether or not the proposal is passing.
   */
  function _vote(
    Proposals.Proposal storage proposal,
    uint256 proposalId,
    uint256 index,
    address account,
    uint256 yesVotes,
    uint256 noVotes,
    uint256 abstainVotes
  ) private {
    Voter storage voter = voters[account];

    VoteRecord storage previousVoteRecord = voter.referendumVotes[index];

    if (previousVoteRecord.proposalId != proposalId) {
      // VoteRecord is being stored based on index (in `dequeued`) rather than proposalId.
      // It can happen that user voted on proposal that later gets deleted.
      // VoteRecord will still stay in `referendumVotes` mapping.
      // Once new proposal is created it might get same index as previous proposal.
      // In such case we need to check whether existing VoteRecord is relevant to new
      // proposal of whether it is just left over data.
      proposal.updateVote(0, 0, 0, yesVotes, noVotes, abstainVotes);
    } else if (previousVoteRecord.deprecated_weight != 0) {
      // backward compatibility for transition period - this should be deleted later on
      proposal.updateVote(
        previousVoteRecord.deprecated_value == Proposals.VoteValue.Yes
          ? previousVoteRecord.deprecated_weight
          : 0,
        previousVoteRecord.deprecated_value == Proposals.VoteValue.No
          ? previousVoteRecord.deprecated_weight
          : 0,
        previousVoteRecord.deprecated_value == Proposals.VoteValue.Abstain
          ? previousVoteRecord.deprecated_weight
          : 0,
        yesVotes,
        noVotes,
        abstainVotes
      );
    } else {
      proposal.updateVote(
        previousVoteRecord.yesVotes,
        previousVoteRecord.noVotes,
        previousVoteRecord.abstainVotes,
        yesVotes,
        noVotes,
        abstainVotes
      );
    }

    proposal.networkWeight = getLockedGold().getTotalLockedGold();
    voter.referendumVotes[index] = VoteRecord(
      Proposals.VoteValue.None,
      proposalId,
      0,
      yesVotes,
      noVotes,
      abstainVotes
    );
    if (proposal.timestamp > proposals[voter.mostRecentReferendumProposal].timestamp) {
      voter.mostRecentReferendumProposal = proposalId;
    }

    emit ProposalVotedV2(proposalId, account, yesVotes, noVotes, abstainVotes);
  }

  /**
   * @notice Deletes a dequeued proposal.
   * @param proposal The proposal struct.
   * @param proposalId The ID of the proposal to delete.
   * @param index The index of the proposal ID in `dequeued`.
   * @dev Must always be preceded by `isDequeuedProposal`, which checks `index`.
   */
  function deleteDequeuedProposal(
    Proposals.Proposal storage proposal,
    uint256 proposalId,
    uint256 index
  ) private {
    if (proposal.isApproved() && proposal.networkWeight != 0) {
      updateParticipationBaseline(proposal);
    }
    dequeued[index] = 0;
    emptyIndices.push(index);
    delete proposals[proposalId];
  }

  /**
   * @notice Updates the participation baseline based on the proportion of BondedDeposit weight
   *   that participated in the proposal's Referendum stage.
   * @param proposal The proposal struct.
   */
  function updateParticipationBaseline(Proposals.Proposal storage proposal) private {
    FixidityLib.Fraction memory participation = proposal.getParticipation();
    FixidityLib.Fraction memory participationComponent = participation.multiply(
      participationParameters.baselineUpdateFactor
    );
    FixidityLib.Fraction memory baselineComponent = participationParameters.baseline.multiply(
      FixidityLib.fixed1().subtract(participationParameters.baselineUpdateFactor)
    );
    participationParameters.baseline = participationComponent.add(baselineComponent);
    if (participationParameters.baseline.lt(participationParameters.baselineFloor)) {
      participationParameters.baseline = participationParameters.baselineFloor;
    }
    emit ParticipationBaselineUpdated(participationParameters.baseline.unwrap());
  }

  /**
   * @notice Returns whether or not a particular proposal is passing according to the constitution
   *   and the participation levels.
   * @param proposal The proposal struct.
   * @return Whether or not the proposal is passing.
   */
  function _isProposalPassing(Proposals.Proposal storage proposal) private view returns (bool) {
    FixidityLib.Fraction memory support = proposal.getSupportWithQuorumPadding(
      participationParameters.baseline.multiply(participationParameters.baselineQuorumFactor)
    );

    if (proposal.transactions.length == 0) {
      // default treshold
      FixidityLib.Fraction memory threshold = _getConstitution(address(0), "");
      return support.gt(threshold);
    }

    for (uint256 i = 0; i < proposal.transactions.length; i = i.add(1)) {
      bytes4 functionId = ExtractFunctionSignature.extractFunctionSignature(
        proposal.transactions[i].data
      );
      FixidityLib.Fraction memory threshold = _getConstitution(
        proposal.transactions[i].destination,
        functionId
      );
      if (support.lte(threshold)) {
        return false;
      }
    }
    return true;
  }

  /**
   * @notice Returns whether a proposal is dequeued at the given index.
   * @param proposal The proposal struct.
   * @param proposalId The ID of the proposal.
   * @param index The index of the proposal ID in `dequeued`.
   * @return Whether the proposal is in `dequeued` at index.
   */
  function _isDequeuedProposal(
    Proposals.Proposal storage proposal,
    uint256 proposalId,
    uint256 index
  ) private view returns (bool) {
    require(index < dequeued.length, "Provided index greater than dequeue length.");
    return proposal.exists() && dequeued[index] == proposalId;
  }

  /**
   * @notice Returns whether or not a dequeued proposal has expired.
   * @param proposal The proposal struct.
   * @return Whether or not the dequeued proposal has expired.
   */
  function _isDequeuedProposalExpired(
    Proposals.Proposal storage proposal,
    Proposals.Stage stage
  ) private view returns (bool) {
    // The proposal is considered expired under the following conditions:
    //   1. Past the referendum stage and not passing.
    //   2. Past the execution stage.
    return ((stage > Proposals.Stage.Execution) ||
      (stage > Proposals.Stage.Referendum && !_isProposalPassing(proposal)));
  }

  /**
   * @notice Returns whether or not a queued proposal has expired.
   * @param proposal The proposal struct.
   * @return Whether or not the dequeued proposal has expired.
   */
  function _isQueuedProposalExpired(
    Proposals.Proposal storage proposal
  ) private view returns (bool) {
    // solhint-disable-next-line not-rely-on-time
    return now >= proposal.timestamp.add(queueExpiry);
  }

  /**
   * Returns amount of votes that should be removed from delegatee's proposal voting.
   * @param totalToRemove Total votes to be removed.
   * @param votes Yes/no/abstrain votes
   * @param sumOfAllVotes Sum of yes, no, and abstain votes.
   */
  function getVotesPortion(
    uint256 totalToRemove,
    uint256 votes,
    uint256 sumOfAllVotes
  ) private pure returns (uint256) {
    return
      FixidityLib
        .newFixed(totalToRemove)
        .multiply(FixidityLib.newFixedFraction(votes, sumOfAllVotes))
        .fromFixed();
  }
}<|MERGE_RESOLUTION|>--- conflicted
+++ resolved
@@ -1007,11 +1007,7 @@
    * @return Patch version of the contract.
    */
   function getVersionNumber() external pure returns (uint256, uint256, uint256, uint256) {
-<<<<<<< HEAD
-    return (1, 5, 0, 1);
-=======
     return (1, 5, 1, 0);
->>>>>>> e24acf13
   }
 
   /**
