pragma solidity ^0.5.13;

import "openzeppelin-solidity/contracts/ownership/Ownable.sol";
import "openzeppelin-solidity/contracts/math/Math.sol";
import "openzeppelin-solidity/contracts/math/SafeMath.sol";
import "openzeppelin-solidity/contracts/utils/Address.sol";

import "./interfaces/IGovernance.sol";
import "./Proposals.sol";
import "../common/interfaces/IAccounts.sol";
import "../common/ExtractFunctionSignature.sol";
import "../common/Initializable.sol";
import "../common/FixidityLib.sol";
import "../common/linkedlists/IntegerSortedLinkedList.sol";
import "../common/UsingRegistry.sol";
import "../common/UsingPrecompiles.sol";
import "../common/interfaces/ICeloVersionedContract.sol";
import "../common/libraries/ReentrancyGuard.sol";

/**
 * @title A contract for making, passing, and executing on-chain governance proposals.
 */
contract Governance is
  IGovernance,
  ICeloVersionedContract,
  Ownable,
  Initializable,
  ReentrancyGuard,
  UsingRegistry,
  UsingPrecompiles
{
  using Proposals for Proposals.Proposal;
  using FixidityLib for FixidityLib.Fraction;
  using SafeMath for uint256;
  using IntegerSortedLinkedList for SortedLinkedList.List;
  using BytesLib for bytes;
  using Address for address payable; // prettier-ignore

  uint256 private constant FIXED_HALF = 500000000000000000000000;

  enum VoteValue { None, Abstain, No, Yes }

  struct UpvoteRecord {
    uint256 proposalId;
    uint256 weight;
  }

  struct VoteRecord {
    Proposals.VoteValue deprecated_value; // obsolete
    uint256 proposalId;
    uint256 deprecated_weight; // obsolete
    uint256 yesVotes;
    uint256 noVotes;
    uint256 abstainVotes;
  }

  struct Voter {
    // Key of the proposal voted for in the proposal queue
    UpvoteRecord upvote;
    uint256 mostRecentReferendumProposal;
    // Maps a `dequeued` index to a voter's vote record.
    mapping(uint256 => VoteRecord) referendumVotes;
  }

  struct ContractConstitution {
    FixidityLib.Fraction defaultThreshold;
    // Maps a function ID to a corresponding threshold, overriding the default.
    mapping(bytes4 => FixidityLib.Fraction) functionThresholds;
  }

  struct HotfixRecord {
    bool executed;
    bool approved;
    uint256 preparedEpoch;
    mapping(address => bool) whitelisted;
  }

  // The baseline is updated as
  // max{floor, (1 - baselineUpdateFactor) * baseline + baselineUpdateFactor * participation}
  struct ParticipationParameters {
    // The average network participation in governance, weighted toward recent proposals.
    FixidityLib.Fraction baseline;
    // The lower bound on the participation baseline.
    FixidityLib.Fraction baselineFloor;
    // The weight of the most recent proposal's participation on the baseline.
    FixidityLib.Fraction baselineUpdateFactor;
    // The proportion of the baseline that constitutes quorum.
    FixidityLib.Fraction baselineQuorumFactor;
  }

  Proposals.StageDurations public stageDurations;
  uint256 public queueExpiry;
  uint256 public dequeueFrequency;
  address public approver;
  uint256 public lastDequeue;
  uint256 public concurrentProposals;
  uint256 public proposalCount;
  uint256 public minDeposit;
  mapping(address => uint256) public refundedDeposits;
  mapping(address => ContractConstitution) private constitution;
  mapping(uint256 => Proposals.Proposal) private proposals;
  mapping(address => Voter) internal voters;
  mapping(bytes32 => HotfixRecord) public hotfixes;
  SortedLinkedList.List private queue;
  uint256[] public dequeued;
  uint256[] public emptyIndices;
  ParticipationParameters private participationParameters;

  event ApproverSet(address indexed approver);

  event ConcurrentProposalsSet(uint256 concurrentProposals);

  event MinDepositSet(uint256 minDeposit);

  event QueueExpirySet(uint256 queueExpiry);

  event DequeueFrequencySet(uint256 dequeueFrequency);

  event ReferendumStageDurationSet(uint256 referendumStageDuration);

  event ExecutionStageDurationSet(uint256 executionStageDuration);

  event ConstitutionSet(address indexed destination, bytes4 indexed functionId, uint256 threshold);

  event ProposalQueued(
    uint256 indexed proposalId,
    address indexed proposer,
    uint256 transactionCount,
    uint256 deposit,
    uint256 timestamp
  );

  event ProposalUpvoted(uint256 indexed proposalId, address indexed account, uint256 upvotes);

  event ProposalUpvoteRevoked(
    uint256 indexed proposalId,
    address indexed account,
    uint256 revokedUpvotes
  );

  event ProposalDequeued(uint256 indexed proposalId, uint256 timestamp);

  event ProposalApproved(uint256 indexed proposalId);

  event ProposalVoted(
    uint256 indexed proposalId,
    address indexed account,
    uint256 value,
    uint256 weight
  );

  event ProposalVotedV2(
    uint256 indexed proposalId,
    address indexed account,
    uint256 yesVotes,
    uint256 noVotes,
    uint256 abstainVotes
  );

  event ProposalVoteRevoked(
    uint256 indexed proposalId,
    address indexed account,
    uint256 value,
    uint256 weight
  );

  event ProposalVoteRevokedV2(
    uint256 indexed proposalId,
    address indexed account,
    uint256 yesVotes,
    uint256 noVotes,
    uint256 abstainVotes
  );

  event ProposalExecuted(uint256 indexed proposalId);

  event ProposalExpired(uint256 indexed proposalId);

  event ParticipationBaselineUpdated(uint256 participationBaseline);

  event ParticipationFloorSet(uint256 participationFloor);

  event ParticipationBaselineUpdateFactorSet(uint256 baselineUpdateFactor);

  event ParticipationBaselineQuorumFactorSet(uint256 baselineQuorumFactor);

  event HotfixWhitelisted(bytes32 indexed hash, address whitelister);

  event HotfixApproved(bytes32 indexed hash);

  event HotfixPrepared(bytes32 indexed hash, uint256 indexed epoch);

  event HotfixExecuted(bytes32 indexed hash);

  modifier hotfixNotExecuted(bytes32 hash) {
    require(!hotfixes[hash].executed, "hotfix already executed");
    _;
  }

  modifier onlyApprover() {
    require(msg.sender == approver, "msg.sender not approver");
    _;
  }

  modifier onlyLockedGold() {
    require(msg.sender == address(getLockedGold()), "msg.sender not lockedGold");
    _;
  }

  /**
   * @notice Sets initialized == true on implementation contracts
   * @param test Set to true to skip implementation initialization
   */
  constructor(bool test) public Initializable(test) {}

  function() external payable {
    require(msg.data.length == 0, "unknown method");
  }

  /**
   * @notice Returns the storage, major, minor, and patch version of the contract.
   * @return Storage version of the contract.
   * @return Major version of the contract.
   * @return Minor version of the contract.
   * @return Patch version of the contract.
   */
  function getVersionNumber() external pure returns (uint256, uint256, uint256, uint256) {
<<<<<<< HEAD
    return (1, 4, 0, 1);
=======
    return (1, 4, 1, 0);
>>>>>>> c97a9fcc
  }

  /**
   * @notice Used in place of the constructor to allow the contract to be upgradable via proxy.
   * @param registryAddress The address of the registry contract.
   * @param _approver The address that needs to approve proposals to move to the referendum stage.
   * @param _concurrentProposals The number of proposals to dequeue at once.
   * @param _minDeposit The minimum CELO deposit needed to make a proposal.
   * @param _queueExpiry The number of seconds a proposal can stay in the queue before expiring.
   * @param _dequeueFrequency The number of seconds before the next batch of proposals can be
   *   dequeued.
   * @param referendumStageDuration The number of seconds users have to vote on a dequeued proposal
   *   after the approval stage ends.
   * @param executionStageDuration The number of seconds users have to execute a passed proposal
   *   after the referendum stage ends.
   * @param participationBaseline The initial value of the participation baseline.
   * @param participationFloor The participation floor.
   * @param baselineUpdateFactor The weight of the new participation in the baseline update rule.
   * @param baselineQuorumFactor The proportion of the baseline that constitutes quorum.
   * @dev Should be called only once.
   */
  function initialize(
    address registryAddress,
    address _approver,
    uint256 _concurrentProposals,
    uint256 _minDeposit,
    uint256 _queueExpiry,
    uint256 _dequeueFrequency,
    uint256 referendumStageDuration,
    uint256 executionStageDuration,
    uint256 participationBaseline,
    uint256 participationFloor,
    uint256 baselineUpdateFactor,
    uint256 baselineQuorumFactor
  ) external initializer {
    _transferOwnership(msg.sender);
    setRegistry(registryAddress);
    setApprover(_approver);
    setConcurrentProposals(_concurrentProposals);
    setMinDeposit(_minDeposit);
    setQueueExpiry(_queueExpiry);
    setDequeueFrequency(_dequeueFrequency);
    setReferendumStageDuration(referendumStageDuration);
    setExecutionStageDuration(executionStageDuration);
    setParticipationBaseline(participationBaseline);
    setParticipationFloor(participationFloor);
    setBaselineUpdateFactor(baselineUpdateFactor);
    setBaselineQuorumFactor(baselineQuorumFactor);
    // solhint-disable-next-line not-rely-on-time
    lastDequeue = now;
  }

  /**
   * @notice Updates the address that has permission to approve proposals in the approval stage.
   * @param _approver The address that has permission to approve proposals in the approval stage.
   */
  function setApprover(address _approver) public onlyOwner {
    require(_approver != address(0), "Approver cannot be 0");
    require(_approver != approver, "Approver unchanged");
    approver = _approver;
    emit ApproverSet(_approver);
  }

  /**
   * @notice Updates the number of proposals to dequeue at a time.
   * @param _concurrentProposals The number of proposals to dequeue at at a time.
   */
  function setConcurrentProposals(uint256 _concurrentProposals) public onlyOwner {
    require(_concurrentProposals != 0, "Number of proposals must be larger than zero");
    require(_concurrentProposals != concurrentProposals, "Number of proposals unchanged");
    concurrentProposals = _concurrentProposals;
    emit ConcurrentProposalsSet(_concurrentProposals);
  }

  /**
   * @notice Updates the minimum deposit needed to make a proposal.
   * @param _minDeposit The minimum CELO deposit needed to make a proposal.
   */
  function setMinDeposit(uint256 _minDeposit) public onlyOwner {
    require(_minDeposit != 0, "minDeposit must be larger than 0");
    require(_minDeposit != minDeposit, "Minimum deposit unchanged");
    minDeposit = _minDeposit;
    emit MinDepositSet(_minDeposit);
  }

  /**
   * @notice Updates the number of seconds before a queued proposal expires.
   * @param _queueExpiry The number of seconds a proposal can stay in the queue before expiring.
   */
  function setQueueExpiry(uint256 _queueExpiry) public onlyOwner {
    require(_queueExpiry != 0, "QueueExpiry must be larger than 0");
    require(_queueExpiry != queueExpiry, "QueueExpiry unchanged");
    queueExpiry = _queueExpiry;
    emit QueueExpirySet(_queueExpiry);
  }

  /**
   * @notice Updates the minimum number of seconds before the next batch of proposals can be
   *   dequeued.
   * @param _dequeueFrequency The number of seconds before the next batch of proposals can be
   *   dequeued.
   */
  function setDequeueFrequency(uint256 _dequeueFrequency) public onlyOwner {
    require(_dequeueFrequency != 0, "dequeueFrequency must be larger than 0");
    require(_dequeueFrequency != dequeueFrequency, "dequeueFrequency unchanged");
    dequeueFrequency = _dequeueFrequency;
    emit DequeueFrequencySet(_dequeueFrequency);
  }

  /**
   * @notice Updates the number of seconds proposals stay in the referendum stage.
   * @param referendumStageDuration The number of seconds proposals stay in the referendum stage.
   */
  function setReferendumStageDuration(uint256 referendumStageDuration) public onlyOwner {
    require(referendumStageDuration != 0, "Duration must be larger than 0");
    require(referendumStageDuration != stageDurations.referendum, "Duration unchanged");
    stageDurations.referendum = referendumStageDuration;
    emit ReferendumStageDurationSet(referendumStageDuration);
  }

  /**
   * @notice Updates the number of seconds proposals stay in the execution stage.
   * @param executionStageDuration The number of seconds proposals stay in the execution stage.
   */
  function setExecutionStageDuration(uint256 executionStageDuration) public onlyOwner {
    require(executionStageDuration != 0, "Duration must be larger than 0");
    require(executionStageDuration != stageDurations.execution, "Duration unchanged");
    stageDurations.execution = executionStageDuration;
    emit ExecutionStageDurationSet(executionStageDuration);
  }

  /**
   * @notice Updates the participation baseline.
   * @param participationBaseline The value of the baseline.
   */
  function setParticipationBaseline(uint256 participationBaseline) public onlyOwner {
    FixidityLib.Fraction memory participationBaselineFrac = FixidityLib.wrap(participationBaseline);
    require(
      FixidityLib.isProperFraction(participationBaselineFrac),
      "Participation baseline greater than one"
    );
    require(
      !participationBaselineFrac.equals(participationParameters.baseline),
      "Participation baseline unchanged"
    );
    participationParameters.baseline = participationBaselineFrac;
    emit ParticipationBaselineUpdated(participationBaseline);
  }

  /**
   * @notice Updates the floor of the participation baseline.
   * @param participationFloor The value at which the baseline is floored.
   */
  function setParticipationFloor(uint256 participationFloor) public onlyOwner {
    FixidityLib.Fraction memory participationFloorFrac = FixidityLib.wrap(participationFloor);
    require(
      FixidityLib.isProperFraction(participationFloorFrac),
      "Participation floor greater than one"
    );
    require(
      !participationFloorFrac.equals(participationParameters.baselineFloor),
      "Participation baseline floor unchanged"
    );
    participationParameters.baselineFloor = participationFloorFrac;
    emit ParticipationFloorSet(participationFloor);
  }

  /**
   * @notice Updates the weight of the new participation in the baseline update rule.
   * @param baselineUpdateFactor The new baseline update factor.
   */
  function setBaselineUpdateFactor(uint256 baselineUpdateFactor) public onlyOwner {
    FixidityLib.Fraction memory baselineUpdateFactorFrac = FixidityLib.wrap(baselineUpdateFactor);
    require(
      FixidityLib.isProperFraction(baselineUpdateFactorFrac),
      "Baseline update factor greater than one"
    );
    require(
      !baselineUpdateFactorFrac.equals(participationParameters.baselineUpdateFactor),
      "Baseline update factor unchanged"
    );
    participationParameters.baselineUpdateFactor = baselineUpdateFactorFrac;
    emit ParticipationBaselineUpdateFactorSet(baselineUpdateFactor);
  }

  /**
   * @notice Updates the proportion of the baseline that constitutes quorum.
   * @param baselineQuorumFactor The new baseline quorum factor.
   */
  function setBaselineQuorumFactor(uint256 baselineQuorumFactor) public onlyOwner {
    FixidityLib.Fraction memory baselineQuorumFactorFrac = FixidityLib.wrap(baselineQuorumFactor);
    require(
      FixidityLib.isProperFraction(baselineQuorumFactorFrac),
      "Baseline quorum factor greater than one"
    );
    require(
      !baselineQuorumFactorFrac.equals(participationParameters.baselineQuorumFactor),
      "Baseline quorum factor unchanged"
    );
    participationParameters.baselineQuorumFactor = baselineQuorumFactorFrac;
    emit ParticipationBaselineQuorumFactorSet(baselineQuorumFactor);
  }

  /**
   * @notice Updates the ratio of yes:yes+no votes needed for a specific class of proposals to pass.
   * @param destination The destination of proposals for which this threshold should apply.
   * @param functionId The function ID of proposals for which this threshold should apply. Zero
   *   will set the default.
   * @param threshold The threshold.
   * @dev If no constitution is explicitly set the default is a simple majority, i.e. 1:2.
   */
  function setConstitution(address destination, bytes4 functionId, uint256 threshold)
    external
    onlyOwner
  {
    require(destination != address(0), "Destination cannot be zero");
    require(
      threshold > FIXED_HALF && threshold <= FixidityLib.fixed1().unwrap(),
      "Threshold has to be greater than majority and not greater than unanimity"
    );
    if (functionId == 0) {
      constitution[destination].defaultThreshold = FixidityLib.wrap(threshold);
    } else {
      constitution[destination].functionThresholds[functionId] = FixidityLib.wrap(threshold);
    }
    emit ConstitutionSet(destination, functionId, threshold);
  }

  /**
   * @notice Creates a new proposal and adds it to end of the queue with no upvotes.
   * @param values The values of CELO to be sent in the proposed transactions.
   * @param destinations The destination addresses of the proposed transactions.
   * @param data The concatenated data to be included in the proposed transactions.
   * @param dataLengths The lengths of each transaction's data.
   * @return The ID of the newly proposed proposal.
   * @dev The minimum deposit must be included with the proposal, returned if/when the proposal is
   *   dequeued.
   */
  function propose(
    uint256[] calldata values,
    address[] calldata destinations,
    bytes calldata data,
    uint256[] calldata dataLengths,
    string calldata descriptionUrl
  ) external payable returns (uint256) {
    dequeueProposalsIfReady();
    require(msg.value >= minDeposit, "Too small deposit");

    proposalCount = proposalCount.add(1);
    Proposals.Proposal storage proposal = proposals[proposalCount];
    proposal.make(values, destinations, data, dataLengths, msg.sender, msg.value);
    proposal.setDescriptionUrl(descriptionUrl);
    queue.push(proposalCount);
    // solhint-disable-next-line not-rely-on-time
    emit ProposalQueued(proposalCount, msg.sender, proposal.transactions.length, msg.value, now);
    return proposalCount;
  }

  /**
   * @notice Removes a proposal if it is queued and expired.
   * @param proposalId The ID of the proposal to remove.
   * @return Whether the proposal was removed.
   */
  function removeIfQueuedAndExpired(uint256 proposalId) private returns (bool) {
    if (isQueued(proposalId) && isQueuedProposalExpired(proposalId)) {
      queue.remove(proposalId);
      emit ProposalExpired(proposalId);
      return true;
    }
    return false;
  }

  /**
   * @notice Requires a proposal is dequeued and removes it if expired.
   * @param proposalId The ID of the proposal.
   * @return The proposal storage struct corresponding to `proposalId`.
   * @return The proposal stage corresponding to `proposalId`.
   */
  function requireDequeuedAndDeleteExpired(uint256 proposalId, uint256 index)
    private
    returns (Proposals.Proposal storage, Proposals.Stage)
  {
    Proposals.Proposal storage proposal = proposals[proposalId];
    require(_isDequeuedProposal(proposal, proposalId, index), "Proposal not dequeued");
    Proposals.Stage stage = getProposalDequeuedStage(proposal);
    if (_isDequeuedProposalExpired(proposal, stage)) {
      deleteDequeuedProposal(proposal, proposalId, index);
      return (proposal, Proposals.Stage.Expiration);
    }
    return (proposal, stage);
  }

  /**
   * @notice Upvotes a queued proposal.
   * @param proposalId The ID of the proposal to upvote.
   * @param lesser The ID of the proposal that will be just behind `proposalId` in the queue.
   * @param greater The ID of the proposal that will be just ahead `proposalId` in the queue.
   * @return Whether or not the upvote was made successfully.
   * @dev Provide 0 for `lesser`/`greater` when the proposal will be at the tail/head of the queue.
   * @dev Reverts if the account has already upvoted a proposal in the queue.
   */
  function upvote(uint256 proposalId, uint256 lesser, uint256 greater)
    external
    nonReentrant
    returns (bool)
  {
    dequeueProposalsIfReady();
    // If acting on an expired proposal, expire the proposal and take no action.
    if (removeIfQueuedAndExpired(proposalId)) {
      return false;
    }

    address account = getAccounts().voteSignerToAccount(msg.sender);
    Voter storage voter = voters[account];
    removeIfQueuedAndExpired(voter.upvote.proposalId);

    // We can upvote a proposal in the queue if we're not already upvoting a proposal in the queue.
    uint256 weight = getLockedGold().getAccountTotalLockedGold(account);
    require(weight > 0, "cannot upvote without locking gold");
    require(queue.contains(proposalId), "cannot upvote a proposal not in the queue");
    require(
      voter.upvote.proposalId == 0 || !queue.contains(voter.upvote.proposalId),
      "cannot upvote more than one queued proposal"
    );
    uint256 upvotes = queue.getValue(proposalId).add(weight);
    queue.update(proposalId, upvotes, lesser, greater);
    voter.upvote = UpvoteRecord(proposalId, weight);
    emit ProposalUpvoted(proposalId, account, weight);
    return true;
  }

  /**
   * @notice Returns stage of governance process given proposal is in
   * @param proposalId The ID of the proposal to query.
   * @return proposal stage
   */
  function getProposalStage(uint256 proposalId) external view returns (Proposals.Stage) {
    if (proposalId == 0 || proposalId > proposalCount) {
      return Proposals.Stage.None;
    }
    Proposals.Proposal storage proposal = proposals[proposalId];
    if (isQueued(proposalId)) {
      return
        _isQueuedProposalExpired(proposal) ? Proposals.Stage.Expiration : Proposals.Stage.Queued;
    } else {
      Proposals.Stage stage = getProposalDequeuedStage(proposal);
      return _isDequeuedProposalExpired(proposal, stage) ? Proposals.Stage.Expiration : stage;
    }
  }

  /**
   * @notice Revokes an upvote on a queued proposal.
   * @param lesser The ID of the proposal that will be just behind the previously upvoted proposal
   *   in the queue.
   * @param greater The ID of the proposal that will be just ahead of the previously upvoted
   *   proposal in the queue.
   * @return Whether or not the upvote was revoked successfully.
   * @dev Provide 0 for `lesser`/`greater` when the proposal will be at the tail/head of the queue.
   */
  function revokeUpvote(uint256 lesser, uint256 greater) external nonReentrant returns (bool) {
    dequeueProposalsIfReady();
    address account = getAccounts().voteSignerToAccount(msg.sender);
    Voter storage voter = voters[account];
    uint256 proposalId = voter.upvote.proposalId;
    require(proposalId != 0, "Account has no historical upvote");
    removeIfQueuedAndExpired(proposalId);
    if (queue.contains(proposalId)) {
      queue.update(
        proposalId,
        queue.getValue(proposalId).sub(voter.upvote.weight),
        lesser,
        greater
      );
      emit ProposalUpvoteRevoked(proposalId, account, voter.upvote.weight);
    }
    voter.upvote = UpvoteRecord(0, 0);
    return true;
  }

  /**
   * @notice Approves a proposal in the approval stage.
   * @param proposalId The ID of the proposal to approve.
   * @param index The index of the proposal ID in `dequeued`.
   * @return Whether or not the approval was made successfully.
   */
  function approve(uint256 proposalId, uint256 index) external onlyApprover returns (bool) {
    dequeueProposalsIfReady();
    (Proposals.Proposal storage proposal, Proposals.Stage stage) = requireDequeuedAndDeleteExpired(
      proposalId,
      index
    );
    if (!proposal.exists()) {
      return false;
    }

    require(!proposal.isApproved(), "Proposal already approved");
    require(
      stage == Proposals.Stage.Referendum || stage == Proposals.Stage.Execution,
      "Proposal not in correct stage"
    );
    proposal.approved = true;
    // Ensures networkWeight is set by the end of the Referendum stage, even if 0 votes are cast.
    proposal.networkWeight = getLockedGold().getTotalLockedGold();
    emit ProposalApproved(proposalId);
    return true;
  }

  /**
   * @notice Votes on a proposal in the referendum stage.
   * @param proposalId The ID of the proposal to vote on.
   * @param index The index of the proposal ID in `dequeued`.
   * @param value Whether to vote yes, no, or abstain.
   * @return Whether or not the vote was cast successfully.
   */
  /* solhint-disable code-complexity */
  function vote(uint256 proposalId, uint256 index, Proposals.VoteValue value)
    external
    nonReentrant
    returns (bool)
  {
    dequeueProposalsIfReady();
    (Proposals.Proposal storage proposal, Proposals.Stage stage) = requireDequeuedAndDeleteExpired(
      proposalId,
      index
    );
    if (!proposal.exists()) {
      return false;
    }

    require(stage == Proposals.Stage.Referendum, "Incorrect proposal state");
    require(value != Proposals.VoteValue.None, "Vote value unset");

    address account = getAccounts().voteSignerToAccount(msg.sender);
    uint256 weight = getLockedGold().getAccountTotalGovernanceVotingPower(account);
    require(weight != 0, "Voter weight zero");

    _vote(
      proposal,
      proposalId,
      index,
      account,
      value == Proposals.VoteValue.Yes ? weight : 0,
      value == Proposals.VoteValue.No ? weight : 0,
      value == Proposals.VoteValue.Abstain ? weight : 0
    );
    return true;
  }

  /**
   * @notice Votes partially on a proposal in the referendum stage.
   * @param proposalId The ID of the proposal to vote on.
   * @param index The index of the proposal ID in `dequeued`.
   * @param yesVotes The yes votes weight.
   * @param noVotes The no votes weight.
   * @param abstainVotes The abstain votes weight.
   * @return Whether or not the vote was cast successfully.
   */
  /* solhint-disable code-complexity */
  function votePartially(
    uint256 proposalId,
    uint256 index,
    uint256 yesVotes,
    uint256 noVotes,
    uint256 abstainVotes
  ) external nonReentrant returns (bool) {
    dequeueProposalsIfReady();
    (Proposals.Proposal storage proposal, Proposals.Stage stage) = requireDequeuedAndDeleteExpired(
      proposalId,
      index
    );
    if (!proposal.exists()) {
      return false;
    }

    require(stage == Proposals.Stage.Referendum, "Incorrect proposal state");

    address account = getAccounts().voteSignerToAccount(msg.sender);
    uint256 totalVotingPower = getLockedGold().getAccountTotalGovernanceVotingPower(account);

    require(
      totalVotingPower >= yesVotes.add(noVotes).add(abstainVotes),
      "Voter doesn't have enough locked Celo (formerly known as Celo Gold)"
    );
    _vote(proposal, proposalId, index, account, yesVotes, noVotes, abstainVotes);

    return true;
  }

  /**
   * @notice Votes on a proposal in the referendum stage.
   * @param proposal The proposal struct.
   * @param proposalId The ID of the proposal to vote on.
   * @param index The index of the proposal ID in `dequeued`.
   * @param account Account based on signer.
   * @param yesVotes The yes votes weight.
   * @param noVotes The no votes weight.
   * @param abstainVotes The abstain votes weight.
   * @return Whether or not the proposal is passing.
   */
  function _vote(
    Proposals.Proposal storage proposal,
    uint256 proposalId,
    uint256 index,
    address account,
    uint256 yesVotes,
    uint256 noVotes,
    uint256 abstainVotes
  ) private {
    Voter storage voter = voters[account];

    VoteRecord storage previousVoteRecord = voter.referendumVotes[index];

    if (previousVoteRecord.proposalId != proposalId) {
      // VoteRecord is being stored based on index (in `dequeued`) rather than proposalId.
      // It can happen that user voted on proposal that later gets deleted.
      // VoteRecord will still stay in `referendumVotes` mapping.
      // Once new proposal is created it might get same index as previous proposal.
      // In such case we need to check whether existing VoteRecord is relevant to new
      // proposal of whether it is just left over data.
      proposal.updateVote(0, 0, 0, yesVotes, noVotes, abstainVotes);
    } else if (previousVoteRecord.deprecated_weight != 0) {
      // backward compatibility for transition period - this should be deleted later on
      proposal.updateVote(
        previousVoteRecord.deprecated_value == Proposals.VoteValue.Yes
          ? previousVoteRecord.deprecated_weight
          : 0,
        previousVoteRecord.deprecated_value == Proposals.VoteValue.No
          ? previousVoteRecord.deprecated_weight
          : 0,
        previousVoteRecord.deprecated_value == Proposals.VoteValue.Abstain
          ? previousVoteRecord.deprecated_weight
          : 0,
        yesVotes,
        noVotes,
        abstainVotes
      );
    } else {
      proposal.updateVote(
        previousVoteRecord.yesVotes,
        previousVoteRecord.noVotes,
        previousVoteRecord.abstainVotes,
        yesVotes,
        noVotes,
        abstainVotes
      );
    }

    proposal.networkWeight = getLockedGold().getTotalLockedGold();
    voter.referendumVotes[index] = VoteRecord(
      Proposals.VoteValue.None,
      proposalId,
      0,
      yesVotes,
      noVotes,
      abstainVotes
    );
    if (proposal.timestamp > proposals[voter.mostRecentReferendumProposal].timestamp) {
      voter.mostRecentReferendumProposal = proposalId;
    }

    emit ProposalVotedV2(proposalId, account, yesVotes, noVotes, abstainVotes);
  }

  /* solhint-enable code-complexity */

  /**
   * @notice Revoke votes on all proposals of sender in the referendum stage.
   * @return Whether or not all votes of an account were successfully revoked.
   */
  function revokeVotes() external nonReentrant returns (bool) {
    address account = getAccounts().voteSignerToAccount(msg.sender);
    Voter storage voter = voters[account];
    for (
      uint256 dequeueIndex = 0;
      dequeueIndex < dequeued.length;
      dequeueIndex = dequeueIndex.add(1)
    ) {
      VoteRecord storage voteRecord = voter.referendumVotes[dequeueIndex];

      // Skip proposals where there was no vote cast by the user AND
      // ensure vote record proposal matches identifier of dequeued index proposal.
      if (
        voteRecord.proposalId == dequeued[dequeueIndex] &&
        (voteRecord.yesVotes != 0 ||
          voteRecord.noVotes != 0 ||
          voteRecord.abstainVotes != 0 ||
          voteRecord.deprecated_weight != 0)
      ) {
        (Proposals.Proposal storage proposal, Proposals.Stage stage) =
          requireDequeuedAndDeleteExpired(voteRecord.proposalId, dequeueIndex); // prettier-ignore

        // only revoke from proposals which are still in referendum
        if (stage == Proposals.Stage.Referendum) {
          if (voteRecord.deprecated_weight != 0) {
            // backward compatibility for transition period - this should be deleted later on
            uint256 previousYes = voteRecord.deprecated_value == Proposals.VoteValue.Yes
              ? voteRecord.deprecated_weight
              : 0;
            uint256 previousNo = voteRecord.deprecated_value == Proposals.VoteValue.No
              ? voteRecord.deprecated_weight
              : 0;
            uint256 previousAbstain = voteRecord.deprecated_value == Proposals.VoteValue.Abstain
              ? voteRecord.deprecated_weight
              : 0;
            proposal.updateVote(previousYes, previousNo, previousAbstain, 0, 0, 0);

            proposal.networkWeight = getLockedGold().getTotalLockedGold();
            emit ProposalVoteRevokedV2(
              voteRecord.proposalId,
              account,
              previousYes,
              previousNo,
              previousAbstain
            );
          } else {
            proposal.updateVote(
              voteRecord.yesVotes,
              voteRecord.noVotes,
              voteRecord.abstainVotes,
              0,
              0,
              0
            );
            proposal.networkWeight = getLockedGold().getTotalLockedGold();
            emit ProposalVoteRevokedV2(
              voteRecord.proposalId,
              account,
              voteRecord.yesVotes,
              voteRecord.noVotes,
              voteRecord.abstainVotes
            );
          }
        }

        // always delete dequeue vote records for gas refund as they must be expired or revoked
        delete voter.referendumVotes[dequeueIndex];
      }
    }

    // reset most recent referendum proposal ID to guarantee isVotingReferendum == false
    voter.mostRecentReferendumProposal = 0;
    return true;
  }

  /**
   * @notice Executes a proposal in the execution stage, removing it from `dequeued`.
   * @param proposalId The ID of the proposal to vote on.
   * @param index The index of the proposal ID in `dequeued`.
   * @return Whether or not the proposal was executed successfully.
   * @dev Does not remove the proposal if the execution fails.
   */
  function execute(uint256 proposalId, uint256 index) external nonReentrant returns (bool) {
    dequeueProposalsIfReady();
    (Proposals.Proposal storage proposal, Proposals.Stage stage) = requireDequeuedAndDeleteExpired(
      proposalId,
      index
    );
    bool notExpired = proposal.exists();
    if (notExpired) {
      require(proposal.isApproved(), "Proposal not approved");
      require(
        stage == Proposals.Stage.Execution && _isProposalPassing(proposal),
        "Proposal not in execution stage or not passing"
      );
      proposal.execute();
      emit ProposalExecuted(proposalId);
      deleteDequeuedProposal(proposal, proposalId, index);
    }
    return notExpired;
  }

  /**
   * @notice Approves the hash of a hotfix transaction(s).
   * @param hash The abi encoded keccak256 hash of the hotfix transaction(s) to be approved.
   */
  function approveHotfix(bytes32 hash) external hotfixNotExecuted(hash) onlyApprover {
    hotfixes[hash].approved = true;
    emit HotfixApproved(hash);
  }

  /**
   * @notice Returns whether given hotfix hash has been whitelisted by given address.
   * @param hash The abi encoded keccak256 hash of the hotfix transaction(s) to be whitelisted.
   * @param whitelister Address to check whitelist status of.
   */
  function isHotfixWhitelistedBy(bytes32 hash, address whitelister) public view returns (bool) {
    return hotfixes[hash].whitelisted[whitelister];
  }

  /**
   * @notice Whitelists the hash of a hotfix transaction(s).
   * @param hash The abi encoded keccak256 hash of the hotfix transaction(s) to be whitelisted.
   */
  function whitelistHotfix(bytes32 hash) external hotfixNotExecuted(hash) {
    hotfixes[hash].whitelisted[msg.sender] = true;
    emit HotfixWhitelisted(hash, msg.sender);
  }

  /**
   * @notice Gives hotfix a prepared epoch for execution.
   * @param hash The hash of the hotfix to be prepared.
   */
  function prepareHotfix(bytes32 hash) external hotfixNotExecuted(hash) {
    require(isHotfixPassing(hash), "hotfix not whitelisted by 2f+1 validators");
    uint256 epoch = getEpochNumber();
    require(hotfixes[hash].preparedEpoch < epoch, "hotfix already prepared for this epoch");
    hotfixes[hash].preparedEpoch = epoch;
    emit HotfixPrepared(hash, epoch);
  }

  /**
   * @notice Executes a whitelisted proposal.
   * @param values The values of CELO to be sent in the proposed transactions.
   * @param destinations The destination addresses of the proposed transactions.
   * @param data The concatenated data to be included in the proposed transactions.
   * @param dataLengths The lengths of each transaction's data.
   * @param salt Arbitrary salt associated with hotfix which guarantees uniqueness of hash.
   * @dev Reverts if hotfix is already executed, not approved, or not prepared for current epoch.
   */
  function executeHotfix(
    uint256[] calldata values,
    address[] calldata destinations,
    bytes calldata data,
    uint256[] calldata dataLengths,
    bytes32 salt
  ) external {
    bytes32 hash = keccak256(abi.encode(values, destinations, data, dataLengths, salt));

    (bool approved, bool executed, uint256 preparedEpoch) = getHotfixRecord(hash);
    require(!executed, "hotfix already executed");
    require(approved, "hotfix not approved");
    require(preparedEpoch == getEpochNumber(), "hotfix must be prepared for this epoch");

    Proposals.makeMem(values, destinations, data, dataLengths, msg.sender, 0).executeMem();

    hotfixes[hash].executed = true;
    emit HotfixExecuted(hash);
  }

  /**
   * @notice Withdraws refunded CELO deposits.
   * @return Whether or not the withdraw was successful.
   */
  function withdraw() external nonReentrant returns (bool) {
    uint256 value = refundedDeposits[msg.sender];
    require(value != 0, "Nothing to withdraw");
    require(value <= address(this).balance, "Inconsistent balance");
    refundedDeposits[msg.sender] = 0;
    msg.sender.sendValue(value);
    return true;
  }

  /**
   * @notice Returns whether or not a particular account is voting on proposals.
   * @param account The address of the account.
   * @return Whether or not the account is voting on proposals.
   */
  function isVoting(address account) external view returns (bool) {
    Voter storage voter = voters[account];
    uint256 upvotedProposal = voter.upvote.proposalId;
    bool isVotingQueue = upvotedProposal != 0 &&
      isQueued(upvotedProposal) &&
      !isQueuedProposalExpired(upvotedProposal);
    Proposals.Proposal storage proposal = proposals[voter.mostRecentReferendumProposal];
    bool isVotingReferendum = (getProposalDequeuedStage(proposal) == Proposals.Stage.Referendum);
    return isVotingQueue || isVotingReferendum;
  }

  /**
   * @notice Returns the number of seconds proposals stay in the referendum stage.
   * @return The number of seconds proposals stay in the referendum stage.
   */
  function getReferendumStageDuration() external view returns (uint256) {
    return stageDurations.referendum;
  }

  /**
   * @notice Returns the number of seconds proposals stay in the execution stage.
   * @return The number of seconds proposals stay in the execution stage.
   */
  function getExecutionStageDuration() external view returns (uint256) {
    return stageDurations.execution;
  }

  /**
   * @notice Returns the participation parameters.
   * @return baseline The participation baseline parameter.
   * @return baselineFloor The participation baseline floor parameter.
   * @return baselineUpdateFactor The participation baseline update factor parameter.
   * @return baselineQuorumFactor The participation baseline quorum factor parameter.
   */
  function getParticipationParameters() external view returns (uint256, uint256, uint256, uint256) {
    return (
      participationParameters.baseline.unwrap(),
      participationParameters.baselineFloor.unwrap(),
      participationParameters.baselineUpdateFactor.unwrap(),
      participationParameters.baselineQuorumFactor.unwrap()
    );
  }

  /**
   * @notice Returns whether or not a proposal exists.
   * @param proposalId The ID of the proposal.
   * @return Whether or not the proposal exists.
   */
  function proposalExists(uint256 proposalId) external view returns (bool) {
    return proposals[proposalId].exists();
  }

  /**
   * @notice Returns an unpacked proposal struct with its transaction count.
   * @param proposalId The ID of the proposal to unpack.
   * @return proposer
   * @return deposit
   * @return timestamp
   * @return transaction Transaction count.
   * @return description Description url.
   */
  function getProposal(uint256 proposalId)
    external
    view
    returns (address, uint256, uint256, uint256, string memory, uint256, bool)
  {
    return proposals[proposalId].unpack();
  }

  /**
   * @notice Returns a specified transaction in a proposal.
   * @param proposalId The ID of the proposal to query.
   * @param index The index of the specified transaction in the proposal's transaction list.
   * @return value Transaction value.
   * @return destination Transaction destination.
   * @return data Transaction data.
   */
  function getProposalTransaction(uint256 proposalId, uint256 index)
    external
    view
    returns (uint256, address, bytes memory)
  {
    return proposals[proposalId].getTransaction(index);
  }

  /**
   * @notice Returns whether or not a proposal has been approved.
   * @param proposalId The ID of the proposal.
   * @return Whether or not the proposal has been approved.
   */
  function isApproved(uint256 proposalId) external view returns (bool) {
    return proposals[proposalId].isApproved();
  }

  /**
   * @notice Returns the referendum vote totals for a proposal.
   * @param proposalId The ID of the proposal.
   * @return yes The yes vote totals.
   * @return no The no vote totals.
   * @return abstain The abstain vote totals.
   */
  function getVoteTotals(uint256 proposalId) external view returns (uint256, uint256, uint256) {
    return proposals[proposalId].getVoteTotals();
  }

  /**
   * @notice Returns an accounts vote record on a particular index in `dequeued`.
   * @param account The address of the account to get the record for.
   * @param index The index in `dequeued`.
   * @return The corresponding proposal ID, vote value, and weight.
   * @return The depreciated vote value.
   * @return The deprecieated weight.
   * @return The yes weight.
   * @return The no weight.
   * @return The abstain weight.
   */
  function getVoteRecord(address account, uint256 index)
    external
    view
    returns (uint256, uint256, uint256, uint256, uint256, uint256)
  {
    VoteRecord storage record = voters[account].referendumVotes[index];
    return (
      record.proposalId,
      uint256(record.deprecated_value),
      record.deprecated_weight,
      record.yesVotes,
      record.noVotes,
      record.abstainVotes
    );
  }

  /**
   * @notice Returns the number of proposals in the queue.
   * @return The number of proposals in the queue.
   */
  function getQueueLength() external view returns (uint256) {
    return queue.list.numElements;
  }

  /**
   * @notice Returns the number of upvotes the queued proposal has received.
   * @param proposalId The ID of the proposal.
   * @return The number of upvotes a queued proposal has received.
   */
  function getUpvotes(uint256 proposalId) external view returns (uint256) {
    require(isQueued(proposalId), "Proposal not queued");
    return queue.getValue(proposalId);
  }

  /**
   * @notice Returns the proposal ID and upvote total for all queued proposals.
   * @return proposalID The proposal ID for all queued proposals.
   * @return total The upvote total for all queued proposals.
   * @dev Note that this includes expired proposals that have yet to be removed from the queue.
   */
  function getQueue() external view returns (uint256[] memory, uint256[] memory) {
    return queue.getElements();
  }

  /**
   * @notice Returns the dequeued proposal IDs.
   * @return The dequeued proposal IDs.
   * @dev Note that this includes unused indices with proposalId == 0 from deleted proposals.
   */
  function getDequeue() external view returns (uint256[] memory) {
    return dequeued;
  }

  /**
   * @notice Returns the ID of the proposal upvoted by `account` and the weight of that upvote.
   * @param account The address of the account.
   * @return The ID of the proposal upvoted by `account`.
   * @return The weight of that upvote.
   */
  function getUpvoteRecord(address account) external view returns (uint256, uint256) {
    UpvoteRecord memory upvoteRecord = voters[account].upvote;
    return (upvoteRecord.proposalId, upvoteRecord.weight);
  }

  /**
   * @notice Returns the ID of the most recently dequeued proposal voted on by `account`.
   * @param account The address of the account.
   * @return The ID of the most recently dequeued proposal voted on by `account`..
   */
  function getMostRecentReferendumProposal(address account) external view returns (uint256) {
    return voters[account].mostRecentReferendumProposal;
  }

  /**
   * @notice Returns number of validators from current set which have whitelisted the given hotfix.
   * @param hash The abi encoded keccak256 hash of the hotfix transaction.
   * @return Whitelist tally
   */
  function hotfixWhitelistValidatorTally(bytes32 hash) public view returns (uint256) {
    uint256 tally = 0;
    uint256 n = numberValidatorsInCurrentSet();
    IAccounts accounts = getAccounts();
    for (uint256 i = 0; i < n; i = i.add(1)) {
      address validatorSigner = validatorSignerAddressFromCurrentSet(i);
      address validatorAccount = accounts.signerToAccount(validatorSigner);
      if (
        isHotfixWhitelistedBy(hash, validatorSigner) ||
        isHotfixWhitelistedBy(hash, validatorAccount)
      ) {
        tally = tally.add(1);
      }
    }
    return tally;
  }

  /**
   * @notice Checks if a byzantine quorum of validators has whitelisted the given hotfix.
   * @param hash The abi encoded keccak256 hash of the hotfix transaction.
   * @return Whether validator whitelist tally >= validator byzantine quorum
   */
  function isHotfixPassing(bytes32 hash) public view returns (bool) {
    return hotfixWhitelistValidatorTally(hash) >= minQuorumSizeInCurrentSet();
  }

  /**
   * @notice Gets information about a hotfix.
   * @param hash The abi encoded keccak256 hash of the hotfix transaction.
   * @return Hotfix approved.
   * @return Hotfix executed.
   * @return Hotfix preparedEpoch.
   */
  function getHotfixRecord(bytes32 hash) public view returns (bool, bool, uint256) {
    return (hotfixes[hash].approved, hotfixes[hash].executed, hotfixes[hash].preparedEpoch);
  }

  /**
   * @notice Removes the proposals with the most upvotes from the queue, moving them to the
   *   approval stage.
   * @dev If any of the top proposals have expired, they are deleted.
   */
  function dequeueProposalsIfReady() public {
    // solhint-disable-next-line not-rely-on-time
    if (now >= lastDequeue.add(dequeueFrequency)) {
      uint256 numProposalsToDequeue = Math.min(concurrentProposals, queue.list.numElements);
      uint256[] memory dequeuedIds = queue.popN(numProposalsToDequeue);

      bool wasAnyProposalDequeued = false;
      for (uint256 i = 0; i < numProposalsToDequeue; i = i.add(1)) {
        uint256 proposalId = dequeuedIds[i];
        Proposals.Proposal storage proposal = proposals[proposalId];
        if (_isQueuedProposalExpired(proposal)) {
          emit ProposalExpired(proposalId);
          continue;
        }
        refundedDeposits[proposal.proposer] = refundedDeposits[proposal.proposer].add(
          proposal.deposit
        );
        // solhint-disable-next-line not-rely-on-time
        proposal.timestamp = now;
        if (emptyIndices.length != 0) {
          uint256 indexOfLastEmptyIndex = emptyIndices.length.sub(1);
          dequeued[emptyIndices[indexOfLastEmptyIndex]] = proposalId;
          delete emptyIndices[indexOfLastEmptyIndex];
          emptyIndices.length = indexOfLastEmptyIndex;
        } else {
          dequeued.push(proposalId);
        }
        // solhint-disable-next-line not-rely-on-time
        emit ProposalDequeued(proposalId, now);
        wasAnyProposalDequeued = true;
      }
      if (wasAnyProposalDequeued) {
        // solhint-disable-next-line not-rely-on-time
        lastDequeue = now;
      }
    }
  }

  /**
   * @notice Returns whether or not a proposal is in the queue.
   * @dev NOTE: proposal may be expired
   * @param proposalId The ID of the proposal.
   * @return Whether or not the proposal is in the queue.
   */
  function isQueued(uint256 proposalId) public view returns (bool) {
    return queue.contains(proposalId);
  }

  /**
   * @notice Returns whether or not a particular proposal is passing according to the constitution
   *   and the participation levels.
   * @param proposalId The ID of the proposal.
   * @return Whether or not the proposal is passing.
   */
  function isProposalPassing(uint256 proposalId) external view returns (bool) {
    return _isProposalPassing(proposals[proposalId]);
  }

  /**
   * @notice Returns whether or not a particular proposal is passing according to the constitution
   *   and the participation levels.
   * @param proposal The proposal struct.
   * @return Whether or not the proposal is passing.
   */
  function _isProposalPassing(Proposals.Proposal storage proposal) private view returns (bool) {
    FixidityLib.Fraction memory support = proposal.getSupportWithQuorumPadding(
      participationParameters.baseline.multiply(participationParameters.baselineQuorumFactor)
    );

    if (proposal.transactions.length == 0) {
      // default treshold
      FixidityLib.Fraction memory threshold = _getConstitution(address(0), "");
      return support.gt(threshold);
    }

    for (uint256 i = 0; i < proposal.transactions.length; i = i.add(1)) {
      bytes4 functionId = ExtractFunctionSignature.extractFunctionSignature(
        proposal.transactions[i].data
      );
      FixidityLib.Fraction memory threshold = _getConstitution(
        proposal.transactions[i].destination,
        functionId
      );
      if (support.lte(threshold)) {
        return false;
      }
    }
    return true;
  }

  /**
   * @notice Returns whether a proposal is dequeued at the given index.
   * @param proposalId The ID of the proposal.
   * @param index The index of the proposal ID in `dequeued`.
   * @return Whether the proposal is in `dequeued`.
   */
  function isDequeuedProposal(uint256 proposalId, uint256 index) external view returns (bool) {
    return _isDequeuedProposal(proposals[proposalId], proposalId, index);
  }

  /**
   * @notice Returns whether a proposal is dequeued at the given index.
   * @param proposal The proposal struct.
   * @param proposalId The ID of the proposal.
   * @param index The index of the proposal ID in `dequeued`.
   * @return Whether the proposal is in `dequeued` at index.
   */
  function _isDequeuedProposal(
    Proposals.Proposal storage proposal,
    uint256 proposalId,
    uint256 index
  ) private view returns (bool) {
    require(index < dequeued.length, "Provided index greater than dequeue length.");
    return proposal.exists() && dequeued[index] == proposalId;
  }

  /**
   * @notice Returns whether or not a dequeued proposal has expired.
   * @param proposalId The ID of the proposal.
   * @return Whether or not the dequeued proposal has expired.
   */
  function isDequeuedProposalExpired(uint256 proposalId) external view returns (bool) {
    Proposals.Proposal storage proposal = proposals[proposalId];
    return _isDequeuedProposalExpired(proposal, getProposalDequeuedStage(proposal));
  }

  /**
   * @notice Returns whether or not a dequeued proposal has expired.
   * @param proposal The proposal struct.
   * @return Whether or not the dequeued proposal has expired.
   */
  function _isDequeuedProposalExpired(Proposals.Proposal storage proposal, Proposals.Stage stage)
    private
    view
    returns (bool)
  {
    // The proposal is considered expired under the following conditions:
    //   1. Past the referendum stage and not passing.
    //   2. Past the execution stage.
    return ((stage > Proposals.Stage.Execution) ||
      (stage > Proposals.Stage.Referendum && !_isProposalPassing(proposal)));
  }

  /**
   * @notice Returns whether or not a queued proposal has expired.
   * @param proposalId The ID of the proposal.
   * @return Whether or not the dequeued proposal has expired.
   */
  function isQueuedProposalExpired(uint256 proposalId) public view returns (bool) {
    return _isQueuedProposalExpired(proposals[proposalId]);
  }

  /**
   * @notice Returns whether or not a queued proposal has expired.
   * @param proposal The proposal struct.
   * @return Whether or not the dequeued proposal has expired.
   */
  function _isQueuedProposalExpired(Proposals.Proposal storage proposal)
    private
    view
    returns (bool)
  {
    // solhint-disable-next-line not-rely-on-time
    return now >= proposal.timestamp.add(queueExpiry);
  }

  /**
   * @notice Deletes a dequeued proposal.
   * @param proposal The proposal struct.
   * @param proposalId The ID of the proposal to delete.
   * @param index The index of the proposal ID in `dequeued`.
   * @dev Must always be preceded by `isDequeuedProposal`, which checks `index`.
   */
  function deleteDequeuedProposal(
    Proposals.Proposal storage proposal,
    uint256 proposalId,
    uint256 index
  ) private {
    if (proposal.isApproved() && proposal.networkWeight != 0) {
      updateParticipationBaseline(proposal);
    }
    dequeued[index] = 0;
    emptyIndices.push(index);
    delete proposals[proposalId];
  }

  /**
   * @notice Updates the participation baseline based on the proportion of BondedDeposit weight
   *   that participated in the proposal's Referendum stage.
   * @param proposal The proposal struct.
   */
  function updateParticipationBaseline(Proposals.Proposal storage proposal) private {
    FixidityLib.Fraction memory participation = proposal.getParticipation();
    FixidityLib.Fraction memory participationComponent = participation.multiply(
      participationParameters.baselineUpdateFactor
    );
    FixidityLib.Fraction memory baselineComponent = participationParameters.baseline.multiply(
      FixidityLib.fixed1().subtract(participationParameters.baselineUpdateFactor)
    );
    participationParameters.baseline = participationComponent.add(baselineComponent);
    if (participationParameters.baseline.lt(participationParameters.baselineFloor)) {
      participationParameters.baseline = participationParameters.baselineFloor;
    }
    emit ParticipationBaselineUpdated(participationParameters.baseline.unwrap());
  }

  /**
   * @notice Returns the constitution for a particular destination and function ID.
   * @param destination The destination address to get the constitution for.
   * @param functionId The function ID to get the constitution for, zero for the destination
   *   default.
   * @return The ratio of yes:no votes needed to exceed in order to pass the proposal.
   */
  function getConstitution(address destination, bytes4 functionId) external view returns (uint256) {
    return _getConstitution(destination, functionId).unwrap();
  }

  function _getConstitution(address destination, bytes4 functionId)
    internal
    view
    returns (FixidityLib.Fraction memory)
  {
    // Default to a simple majority.
    FixidityLib.Fraction memory threshold = FixidityLib.wrap(FIXED_HALF);
    if (constitution[destination].functionThresholds[functionId].unwrap() != 0) {
      threshold = constitution[destination].functionThresholds[functionId];
    } else if (constitution[destination].defaultThreshold.unwrap() != 0) {
      threshold = constitution[destination].defaultThreshold;
    }
    return threshold;
  }

  /**
   * @notice Returns max number of votes cast by an account.
   * @param account The address of the account.
   * @return The total number of votes cast by an account.
   */
  function getAmountOfGoldUsedForVoting(address account) public view returns (uint256) {
    Voter storage voter = voters[account];

    uint256 upvotedProposalId = voter.upvote.proposalId;
    bool isVotingQueue = upvotedProposalId != 0 &&
      isQueued(upvotedProposalId) &&
      !isQueuedProposalExpired(upvotedProposalId);

    if (isVotingQueue) {
      uint256 weight = getLockedGold().getAccountTotalLockedGold(account);
      return weight;
    }

    uint256 maxUsed = 0;
    for (uint256 index = 0; index < dequeued.length; index = index.add(1)) {
      uint256 proposalId = dequeued[index];
      Proposals.Proposal storage proposal = proposals[proposalId];
      bool isVotingReferendum = (getProposalDequeuedStage(proposal) == Proposals.Stage.Referendum);

      if (!isVotingReferendum) {
        continue;
      }

      VoteRecord storage voteRecord = voter.referendumVotes[index];
      // skip if vote record is not for this proposal
      if (voteRecord.proposalId != proposalId) {
        continue;
      }

      uint256 votesCast = voteRecord.yesVotes.add(voteRecord.noVotes).add(voteRecord.abstainVotes);
      maxUsed = Math.max(
        maxUsed,
        // backward compatibility for transition period - this should be updated later on
        votesCast == 0 ? voteRecord.deprecated_weight : votesCast
      );
    }
    return maxUsed;
  }

  /**
   * @notice When delegator removes votes from delegatee during the time when delegator is voting
   * for governance proposal, this method will remove votes from voted proposal proportionally.
   * @param account The address of the account.
   * @param newVotingPower The adjusted voting power of delegatee.
   */
  function removeVotesWhenRevokingDelegatedVotes(address account, uint256 newVotingPower)
    public
    onlyLockedGold
  {
    _removeVotesWhenRevokingDelegatedVotes(account, newVotingPower);
  }

  /**
   * @notice When delegator removes votes from delegatee during the time when delegator is voting
   * for governance proposal, this method will remove votes from voted proposal proportionally.
   * @param account The address of the account.
   * @param newVotingPower The adjusted voting power of delegatee.
   */
  function _removeVotesWhenRevokingDelegatedVotes(address account, uint256 newVotingPower)
    internal
  {
    Voter storage voter = voters[account];

    for (uint256 index = 0; index < dequeued.length; index = index.add(1)) {
      uint256 proposalId = dequeued[index];
      Proposals.Proposal storage proposal = proposals[proposalId];
      bool isVotingReferendum = (getProposalDequeuedStage(proposal) == Proposals.Stage.Referendum);

      if (!isVotingReferendum) {
        continue;
      }

      VoteRecord storage voteRecord = voter.referendumVotes[index];

      // skip if vote record is not for this proposal
      if (voteRecord.proposalId != proposalId) {
        continue;
      }

      uint256 sumOfVotes = voteRecord.yesVotes.add(voteRecord.noVotes).add(voteRecord.abstainVotes);

      if (sumOfVotes > newVotingPower) {
        uint256 toRemove = sumOfVotes.sub(newVotingPower);

        uint256 abstainToRemove = getVotesPortion(toRemove, voteRecord.abstainVotes, sumOfVotes);
        uint256 yesToRemove = getVotesPortion(toRemove, voteRecord.yesVotes, sumOfVotes);
        uint256 noToRemove = getVotesPortion(toRemove, voteRecord.noVotes, sumOfVotes);

        uint256 totalRemoved = abstainToRemove.add(yesToRemove).add(noToRemove);

        uint256 yesVotes = voteRecord.yesVotes.sub(yesToRemove);
        uint256 noVotes = voteRecord.noVotes.sub(noToRemove);
        uint256 abstainVotes = voteRecord.abstainVotes.sub(abstainToRemove);

        if (totalRemoved < toRemove) {
          // in case of rounding error
          uint256 roundingToRemove = toRemove.sub(totalRemoved);

          uint256 toRemoveRounding = Math.min(roundingToRemove, yesVotes);
          yesVotes = yesVotes.sub(toRemoveRounding);
          roundingToRemove = roundingToRemove.sub(toRemoveRounding);

          if (roundingToRemove != 0) {
            toRemoveRounding = Math.min(roundingToRemove, noVotes);
            noVotes = noVotes.sub(toRemoveRounding);
            roundingToRemove = roundingToRemove.sub(toRemoveRounding);
          }

          if (roundingToRemove != 0) {
            toRemoveRounding = Math.min(roundingToRemove, abstainVotes);
            abstainVotes = abstainVotes.sub(toRemoveRounding);
          }
        }

        proposal.updateVote(
          voteRecord.yesVotes,
          voteRecord.noVotes,
          voteRecord.abstainVotes,
          yesVotes,
          noVotes,
          abstainVotes
        );

        voteRecord.abstainVotes = abstainVotes;
        voteRecord.yesVotes = yesVotes;
        voteRecord.noVotes = noVotes;
      }
    }
  }

  /**
   * Returns amount of votes that should be removed from delegatee's proposal voting.
   * @param totalToRemove Total votes to be removed.
   * @param votes Yes/no/abstrain votes
   * @param sumOfAllVotes Sum of yes, no, and abstain votes.
   */
  function getVotesPortion(uint256 totalToRemove, uint256 votes, uint256 sumOfAllVotes)
    private
    pure
    returns (uint256)
  {
    return
      FixidityLib
        .newFixed(totalToRemove)
        .multiply(FixidityLib.newFixedFraction(votes, sumOfAllVotes))
        .fromFixed();
  }

  /**
   * @param values The values of CELO to be sent in the proposed transactions.
   * @param destinations The destination addresses of the proposed transactions.
   * @param data The concatenated data to be included in the proposed transactions.
   * @param dataLengths The lengths of each transaction's data.
   * @param salt Arbitrary salt associated with hotfix which guarantees uniqueness of hash.
   * @return The hash of the hotfix.
   */
  function getHotfixHash(
    uint256[] calldata values,
    address[] calldata destinations,
    bytes calldata data,
    uint256[] calldata dataLengths,
    bytes32 salt
  ) external pure returns (bytes32) {
    return keccak256(abi.encode(values, destinations, data, dataLengths, salt));
  }

  /**
   * @notice Returns the stage of a dequeued proposal.
   * @param proposal The proposal struct.
   * @return The stage of the dequeued proposal.
   * @dev Must be called on a dequeued proposal.
   */
  function getProposalDequeuedStage(Proposals.Proposal storage proposal)
    internal
    view
    returns (Proposals.Stage)
  {
    uint256 stageStartTime = proposal.timestamp.add(stageDurations.referendum).add(
      stageDurations.execution
    );
    // solhint-disable-next-line not-rely-on-time
    if (
      now >= stageStartTime &&
      (proposal.transactions.length != 0 ||
        // proposals with 0 transactions can expire only when not approved or not passing
        !proposal.isApproved() ||
        !_isProposalPassing(proposal))
    ) {
      return Proposals.Stage.Expiration;
    }
    stageStartTime = stageStartTime.sub(stageDurations.execution);
    // solhint-disable-next-line not-rely-on-time
    if (now >= stageStartTime) {
      return Proposals.Stage.Execution;
    }
    return Proposals.Stage.Referendum;
  }
}<|MERGE_RESOLUTION|>--- conflicted
+++ resolved
@@ -225,11 +225,7 @@
    * @return Patch version of the contract.
    */
   function getVersionNumber() external pure returns (uint256, uint256, uint256, uint256) {
-<<<<<<< HEAD
-    return (1, 4, 0, 1);
-=======
-    return (1, 4, 1, 0);
->>>>>>> c97a9fcc
+    return (1, 4, 1, 1);
   }
 
   /**
@@ -1536,6 +1532,7 @@
 
       // skip if vote record is not for this proposal
       if (voteRecord.proposalId != proposalId) {
+        delete voter.referendumVotes[index];
         continue;
       }
 
