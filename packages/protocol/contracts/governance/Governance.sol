--- conflicted
+++ resolved
@@ -930,15 +930,9 @@
     uint256 tally = 0;
     uint256 n = numberValidatorsInCurrentSet();
     IAccounts accounts = getAccounts();
-<<<<<<< HEAD
     for (uint256 i = 0; i < n; i = i.add(1)) {
       address validatorSigner = validatorSignerAddressFromCurrentSet(i);
-      address validatorAccount = accounts.validatorSignerToAccount(validatorSigner);
-=======
-    for (uint256 idx = 0; idx < n; idx++) {
-      address validatorSigner = validatorSignerAddressFromCurrentSet(idx);
       address validatorAccount = accounts.signerToAccount(validatorSigner);
->>>>>>> 21911020
       if (
         isHotfixWhitelistedBy(hash, validatorSigner) ||
         isHotfixWhitelistedBy(hash, validatorAccount)
