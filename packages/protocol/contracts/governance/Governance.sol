--- conflicted
+++ resolved
@@ -7,7 +7,6 @@
 
 import "./interfaces/IGovernance.sol";
 import "./Proposals.sol";
-import "./UsingLockedGold.sol";
 import "../common/Initializable.sol";
 import "../common/FixidityLib.sol";
 import "../common/FractionUtil.sol";
@@ -19,12 +18,8 @@
 /**
  * @title A contract for making, passing, and executing on-chain governance proposals.
  */
-<<<<<<< HEAD
 contract Governance is IGovernance, Ownable, Initializable, ReentrancyGuard, UsingRegistry {
-=======
-contract Governance is IGovernance, Ownable, Initializable, UsingLockedGold, ReentrancyGuard {
   using Proposals for Proposals.Proposal;
->>>>>>> fe56034d
   using FixidityLib for FixidityLib.Fraction;
   using FractionUtil for FractionUtil.Fraction;
   using SafeMath for uint256;
@@ -99,13 +94,8 @@
   uint256 public minDeposit;
   mapping(address => uint256) public refundedDeposits;
   mapping(address => ContractConstitution) private constitution;
-<<<<<<< HEAD
-  mapping(uint256 => Proposal) private proposals;
+  mapping(uint256 => Proposals.Proposal) private proposals;
   mapping(address => Voter) private voters;
-=======
-  mapping(uint256 => Proposals.Proposal) private proposals;
-  mapping(address => Voter) public voters;
->>>>>>> fe56034d
   SortedLinkedList.List private queue;
   uint256[] public dequeued;
   uint256[] public emptyIndices;
@@ -514,20 +504,9 @@
       (voter.upvote.proposalId == 0 || !queue.contains(voter.upvote.proposalId)) &&
       weight > 0
     );
-<<<<<<< HEAD
     uint256 upvotes = queue.getValue(proposalId).add(weight);
-    queue.update(
-      proposalId,
-      upvotes,
-      lesser,
-      greater
-    );
+    queue.update(proposalId, upvotes, lesser, greater);
     voter.upvote = UpvoteRecord(proposalId, weight);
-=======
-    uint256 upvotes = queue.getValue(proposalId).add(uint256(weight));
-    queue.update(proposalId, upvotes, lesser, greater);
-    voter.upvotedProposal = proposalId;
->>>>>>> fe56034d
     emit ProposalUpvoted(proposalId, account, weight);
     return true;
   }
@@ -552,15 +531,9 @@
     dequeueProposalsIfReady();
     address account = getLockedGold().getAccountFromVoter(msg.sender);
     Voter storage voter = voters[account];
-<<<<<<< HEAD
     uint256 proposalId = voter.upvote.proposalId;
-    Proposal storage proposal = proposals[proposalId];
-    require(_proposalExists(proposal));
-=======
-    uint256 proposalId = voter.upvotedProposal;
     Proposals.Proposal storage proposal = proposals[proposalId];
     require(proposal.exists());
->>>>>>> fe56034d
     // If acting on an expired proposal, expire the proposal.
     // TODO(asa): Break this out into a separate function.
     if (queue.contains(proposalId)) {
@@ -569,7 +542,6 @@
         queue.remove(proposalId);
         emit ProposalExpired(proposalId);
       } else {
-<<<<<<< HEAD
         queue.update(
           proposalId,
           queue.getValue(proposalId).sub(voter.upvote.weight),
@@ -577,12 +549,6 @@
           greater
         );
         emit ProposalUpvoteRevoked(proposalId, account, voter.upvote.weight);
-=======
-        uint256 weight = getAccountWeight(account);
-        require(weight > 0);
-        queue.update(proposalId, queue.getValue(proposalId).sub(weight), lesser, greater);
-        emit ProposalUpvoteRevoked(proposalId, account, weight);
->>>>>>> fe56034d
       }
     }
     voter.upvote = UpvoteRecord(0, 0);
@@ -609,7 +575,7 @@
     require(msg.sender == approver && !proposal.isApproved() && stage == Proposals.Stage.Approval);
     proposal.approved = true;
     // Ensures networkWeight is set by the end of the Referendum stage, even if 0 votes are cast.
-    proposal.networkWeight = getTotalWeight();
+    proposal.networkWeight = getLockedGold().getTotalLockedGold();
     emit ProposalApproved(proposalId);
     return true;
   }
@@ -649,37 +615,14 @@
       weight > 0
     );
     VoteRecord storage voteRecord = voter.referendumVotes[index];
-<<<<<<< HEAD
-    // If we've already voted on this proposal, subtract the previous vote.
-    if (voteRecord.proposalId == proposalId) {
-      if (voteRecord.value == VoteValue.Abstain) {
-        proposal.votes.abstain = proposal.votes.abstain.sub(voteRecord.weight);
-      } else if (voteRecord.value == VoteValue.Yes) {
-        proposal.votes.yes = proposal.votes.yes.sub(voteRecord.weight);
-      } else if (voteRecord.value == VoteValue.No) {
-        proposal.votes.no = proposal.votes.no.sub(voteRecord.weight);
-      }
-    }
-
-    // Add new vote.
-    if (value == VoteValue.Abstain) {
-      proposal.votes.abstain = proposal.votes.abstain.add(weight);
-    } else if (value == VoteValue.Yes) {
-      proposal.votes.yes = proposal.votes.yes.add(weight);
-    } else if (value == VoteValue.No) {
-      proposal.votes.no = proposal.votes.no.add(weight);
-    }
-    voter.referendumVotes[index] = VoteRecord(value, proposalId, weight);
-=======
     proposal.updateVote(
+      voteRecord.weight,
       weight,
       (voteRecord.proposalId == proposalId) ? voteRecord.value : Proposals.VoteValue.None,
       value
     );
-    proposal.networkWeight = getTotalWeight();
-    voteRecord.proposalId = proposalId;
-    voteRecord.value = value;
->>>>>>> fe56034d
+    proposal.networkWeight = getLockedGold().getTotalLockedGold();
+    voter.referendumVotes[index] = VoteRecord(value, proposalId, weight);
     if (proposal.timestamp > voter.mostRecentReferendumProposal) {
       voter.mostRecentReferendumProposal = proposalId;
     }
@@ -886,24 +829,6 @@
   }
 
   /**
-<<<<<<< HEAD
-=======
-   * @notice Returns whether or not a particular account is voting on proposals.
-   * @param account The address of the account.
-   * @return Whether or not the account is voting on proposals.
-   */
-  function isVoting(address account) external view returns (bool) {
-    Voter storage voter = voters[account];
-    bool isVotingQueue = voter.upvotedProposal != 0 && isQueued(voter.upvotedProposal);
-    Proposals.Proposal storage proposal = proposals[voter.mostRecentReferendumProposal];
-    bool isVotingReferendum = (
-      proposal.getDequeuedStage(stageDurations) == Proposals.Stage.Referendum
-    );
-    return isVotingQueue || isVotingReferendum;
-  }
-
-  /**
->>>>>>> fe56034d
    * @notice Removes the proposals with the most upvotes from the queue, moving them to the
    *   approval stage.
    * @dev If any of the top proposals have expired, they are deleted.
