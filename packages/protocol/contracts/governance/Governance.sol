pragma solidity ^0.5.3;

import "openzeppelin-solidity/contracts/utils/ReentrancyGuard.sol";
import "openzeppelin-solidity/contracts/ownership/Ownable.sol";
import "openzeppelin-solidity/contracts/math/Math.sol";
import "openzeppelin-solidity/contracts/math/SafeMath.sol";

import "./interfaces/IGovernance.sol";
import "./Proposals.sol";
import "../common/ExtractFunctionSignature.sol";
import "../common/Initializable.sol";
import "../common/FixidityLib.sol";
import "../common/FractionUtil.sol";
import "../common/linkedlists/IntegerSortedLinkedList.sol";
import "../common/UsingRegistry.sol";

// TODO(asa): Hardcode minimum times for queueExpiry, etc.
/**
 * @title A contract for making, passing, and executing on-chain governance proposals.
 */
contract Governance is IGovernance, Ownable, Initializable, ReentrancyGuard, UsingRegistry {
  using Proposals for Proposals.Proposal;
  using FixidityLib for FixidityLib.Fraction;
  using FractionUtil for FractionUtil.Fraction;
  using SafeMath for uint256;
  using IntegerSortedLinkedList for SortedLinkedList.List;
  using BytesLib for bytes;

  uint256 constant private FIXED_HALF = 500000000000000000000000;

  // TODO(asa): Consider a delay stage.
  enum ProposalStage {
    None,
    Queued,
    Approval,
    Referendum,
    Execution,
    Expiration
  }

  enum VoteValue {
    None,
    Abstain,
    No,
    Yes
  }

  struct UpvoteRecord {
    uint256 proposalId;
    uint256 weight;
  }

  struct VoteRecord {
    Proposals.VoteValue value;
    uint256 proposalId;
    uint256 weight;
  }

  struct Voter {
    // Key of the proposal voted for in the proposal queue
    UpvoteRecord upvote;
    uint256 mostRecentReferendumProposal;
    // Maps a `dequeued` index to a voter's vote record.
    mapping(uint256 => VoteRecord) referendumVotes;
  }

  struct ContractConstitution {
    FixidityLib.Fraction defaultThreshold;
    // Maps a function ID to a corresponding passing function, overriding the
    // default.
    mapping(bytes4 => FixidityLib.Fraction) functionThresholds;
  }

  // The baseline is updated as
  // max{floor, (1 - baselineUpdateFactor) * baseline + baselineUpdateFactor * participation}
  struct ParticipationParameters {
    // The average network participation in governance, weighted toward recent proposals.
    FixidityLib.Fraction baseline;
    // The lower bound on the participation baseline.
    FixidityLib.Fraction baselineFloor;
    // The weight of the most recent proposal's participation on the baseline.
    FixidityLib.Fraction baselineUpdateFactor;
    // The proportion of the baseline that constitutes quorum.
    FixidityLib.Fraction baselineQuorumFactor;
  }

  Proposals.StageDurations public stageDurations;
  uint256 public queueExpiry;
  uint256 public dequeueFrequency;
  address public approver;
  uint256 public lastDequeue;
  uint256 public concurrentProposals;
  uint256 public proposalCount;
  uint256 public minDeposit;
  mapping(address => uint256) public refundedDeposits;
  mapping(address => ContractConstitution) private constitution;
  mapping(uint256 => Proposals.Proposal) private proposals;
  mapping(address => Voter) private voters;
  SortedLinkedList.List private queue;
  uint256[] public dequeued;
  uint256[] public emptyIndices;
  ParticipationParameters private participationParameters;

  event ApproverSet(
    address approver
  );

  event ConcurrentProposalsSet(
    uint256 concurrentProposals
  );

  event MinDepositSet(
    uint256 minDeposit
  );

  event QueueExpirySet(
    uint256 queueExpiry
  );

  event DequeueFrequencySet(
    uint256 dequeueFrequency
  );

  event ApprovalStageDurationSet(
    uint256 approvalStageDuration
  );

  event ReferendumStageDurationSet(
    uint256 referendumStageDuration
  );

  event ExecutionStageDurationSet(
    uint256 executionStageDuration
  );

  event ConstitutionSet(
    address indexed destination,
    bytes4 indexed functionId,
    uint256 threshold
  );

  event ProposalQueued(
    uint256 indexed proposalId,
    address indexed proposer,
    uint256 transactionCount,
    uint256 deposit,
    uint256 timestamp
  );

  event ProposalUpvoted(
    uint256 indexed proposalId,
    address indexed account,
    uint256 upvotes
  );

  event ProposalUpvoteRevoked(
    uint256 indexed proposalId,
    address indexed account,
    uint256 revokedUpvotes
  );

  event ProposalDequeued(
    uint256 indexed proposalId,
    uint256 timestamp
  );

  event ProposalApproved(
    uint256 indexed proposalId
  );

  event ProposalVoted(
    uint256 indexed proposalId,
    address indexed account,
    uint256 value,
    uint256 weight
  );

  event ProposalExecuted(
    uint256 indexed proposalId
  );

  event ProposalExpired(
    uint256 proposalId
  );

  event ParticipationBaselineUpdated(
    uint256 participationBaseline
  );

  event ParticipationFloorSet(
    uint256 participationFloor
  );

  event ParticipationBaselineUpdateFactorSet(
    uint256 baselineUpdateFactor
  );

  event ParticipationBaselineQuorumFactorSet(
    uint256 baselineQuorumFactor
  );

  function() external payable {} // solhint-disable no-empty-blocks

  /**
   * @notice Initializes critical variables.
   * @param registryAddress The address of the registry contract.
   * @param _approver The address that needs to approve proposals to move to the referendum stage.
   * @param _concurrentProposals The number of proposals to dequeue at once.
   * @param _minDeposit The minimum Celo Gold deposit needed to make a proposal.
   * @param _queueExpiry The number of seconds a proposal can stay in the queue before expiring.
   * @param _dequeueFrequency The number of seconds before the next batch of proposals can be
   *   dequeued.
   * @param approvalStageDuration The number of seconds the approver has to approve a proposal
   *   after it is dequeued.
   * @param referendumStageDuration The number of seconds users have to vote on a dequeued proposal
   *   after the approval stage ends.
   * @param executionStageDuration The number of seconds users have to execute a passed proposal
   *   after the referendum stage ends.
   * @param participationBaseline The initial value of the participation baseline.
   * @param participationFloor The participation floor.
   * @param baselineUpdateFactor The weight of the new participation in the baseline update rule.
   * @param baselineQuorumFactor The proportion of the baseline that constitutes quorum.
   * @dev Should be called only once.
   */
  function initialize(
    address registryAddress,
    address _approver,
    uint256 _concurrentProposals,
    uint256 _minDeposit,
    uint256 _queueExpiry,
    uint256 _dequeueFrequency,
    uint256 approvalStageDuration,
    uint256 referendumStageDuration,
    uint256 executionStageDuration,
    uint256 participationBaseline,
    uint256 participationFloor,
    uint256 baselineUpdateFactor,
    uint256 baselineQuorumFactor
  )
    external
    initializer
  {
    require(
      _approver != address(0) &&
      _concurrentProposals != 0 &&
      _minDeposit != 0 &&
      _queueExpiry != 0 &&
      _dequeueFrequency != 0 &&
      approvalStageDuration != 0 &&
      referendumStageDuration != 0 &&
      executionStageDuration != 0
    );
    _transferOwnership(msg.sender);
    setRegistry(registryAddress);
    approver = _approver;
    concurrentProposals = _concurrentProposals;
    minDeposit = _minDeposit;
    queueExpiry = _queueExpiry;
    dequeueFrequency = _dequeueFrequency;
    stageDurations.approval = approvalStageDuration;
    stageDurations.referendum = referendumStageDuration;
    stageDurations.execution = executionStageDuration;
    setParticipationBaseline(participationBaseline);
    setParticipationFloor(participationFloor);
    setBaselineUpdateFactor(baselineUpdateFactor);
    setBaselineQuorumFactor(baselineQuorumFactor);
    // solhint-disable-next-line not-rely-on-time
    lastDequeue = now;
  }

  /**
   * @notice Updates the address that has permission to approve proposals in the approval stage.
   * @param _approver The address that has permission to approve proposals in the approval stage.
   */
  function setApprover(address _approver) external onlyOwner {
    require(_approver != address(0) && _approver != approver);
    approver = _approver;
    emit ApproverSet(_approver);
  }

  /**
   * @notice Updates the number of proposals to dequeue at a time.
   * @param _concurrentProposals The number of proposals to dequeue at at a time.
   */
  function setConcurrentProposals(uint256 _concurrentProposals) external onlyOwner {
    require(_concurrentProposals > 0 && _concurrentProposals != concurrentProposals);
    concurrentProposals = _concurrentProposals;
    emit ConcurrentProposalsSet(_concurrentProposals);
  }

  /**
   * @notice Updates the minimum deposit needed to make a proposal.
   * @param _minDeposit The minimum Celo Gold deposit needed to make a proposal.
   */
  function setMinDeposit(uint256 _minDeposit) external onlyOwner {
    require(_minDeposit != minDeposit);
    minDeposit = _minDeposit;
    emit MinDepositSet(_minDeposit);
  }

  /**
   * @notice Updates the number of seconds before a queued proposal expires.
   * @param _queueExpiry The number of seconds a proposal can stay in the queue before expiring.
   */
  function setQueueExpiry(uint256 _queueExpiry) external onlyOwner {
    require(_queueExpiry > 0 && _queueExpiry != queueExpiry);
    queueExpiry = _queueExpiry;
    emit QueueExpirySet(_queueExpiry);
  }

  /**
   * @notice Updates the minimum number of seconds before the next batch of proposals can be
   *   dequeued.
   * @param _dequeueFrequency The number of seconds before the next batch of proposals can be
   *   dequeued.
   */
  function setDequeueFrequency(uint256 _dequeueFrequency) external onlyOwner {
    require(_dequeueFrequency > 0 && _dequeueFrequency != dequeueFrequency);
    dequeueFrequency = _dequeueFrequency;
    emit DequeueFrequencySet(_dequeueFrequency);
  }

  /**
   * @notice Updates the number of seconds proposals stay in the approval stage.
   * @param approvalStageDuration The number of seconds proposals stay in the approval stage.
   */
  function setApprovalStageDuration(uint256 approvalStageDuration) external onlyOwner {
    require(approvalStageDuration > 0 && approvalStageDuration != stageDurations.approval);
    stageDurations.approval = approvalStageDuration;
    emit ApprovalStageDurationSet(approvalStageDuration);
  }

  /**
   * @notice Updates the number of seconds proposals stay in the referendum stage.
   * @param referendumStageDuration The number of seconds proposals stay in the referendum stage.
   */
  function setReferendumStageDuration(uint256 referendumStageDuration) external onlyOwner {
    require(referendumStageDuration > 0 && referendumStageDuration != stageDurations.referendum);
    stageDurations.referendum = referendumStageDuration;
    emit ReferendumStageDurationSet(referendumStageDuration);
  }

  /**
   * @notice Updates the number of seconds proposals stay in the execution stage.
   * @param executionStageDuration The number of seconds proposals stay in the execution stage.
   */
  function setExecutionStageDuration(uint256 executionStageDuration) external onlyOwner {
    require(executionStageDuration > 0 && executionStageDuration != stageDurations.execution);
    stageDurations.execution = executionStageDuration;
    emit ExecutionStageDurationSet(executionStageDuration);
  }

  /**
   * @notice Updates the participation baseline.
   * @param participationBaseline The value of the baseline.
   */
  function setParticipationBaseline(uint256 participationBaseline) public onlyOwner {
    FixidityLib.Fraction memory participationBaselineFrac = FixidityLib.wrap(participationBaseline);
    require(
      FixidityLib.isProperFraction(participationBaselineFrac) &&
      !participationBaselineFrac.equals(participationParameters.baseline)
    );
    participationParameters.baseline = participationBaselineFrac;
    emit ParticipationBaselineUpdated(participationBaseline);
  }

  /**
   * @notice Updates the floor of the participation baseline.
   * @param participationFloor The value at which the baseline is floored.
   */
  function setParticipationFloor(uint256 participationFloor) public onlyOwner {
    FixidityLib.Fraction memory participationFloorFrac = FixidityLib.wrap(participationFloor);
    require(
      FixidityLib.isProperFraction(participationFloorFrac) &&
      !participationFloorFrac.equals(participationParameters.baselineFloor)
    );
    participationParameters.baselineFloor = participationFloorFrac;
    emit ParticipationFloorSet(participationFloor);
  }

  /**
   * @notice Updates the weight of the new participation in the baseline update rule.
   * @param baselineUpdateFactor The new baseline update factor.
   */
  function setBaselineUpdateFactor(uint256 baselineUpdateFactor) public onlyOwner {
    FixidityLib.Fraction memory baselineUpdateFactorFrac = FixidityLib.wrap(baselineUpdateFactor);
    require(
      FixidityLib.isProperFraction(baselineUpdateFactorFrac) &&
      !baselineUpdateFactorFrac.equals(participationParameters.baselineUpdateFactor)
    );
    participationParameters.baselineUpdateFactor = baselineUpdateFactorFrac;
    emit ParticipationBaselineUpdateFactorSet(baselineUpdateFactor);
  }

  /**
   * @notice Updates the proportion of the baseline that constitutes quorum.
   * @param baselineQuorumFactor The new baseline quorum factor.
   */
  function setBaselineQuorumFactor(uint256 baselineQuorumFactor) public onlyOwner {
    FixidityLib.Fraction memory baselineQuorumFactorFrac = FixidityLib.wrap(baselineQuorumFactor);
    require(
      FixidityLib.isProperFraction(baselineQuorumFactorFrac) &&
      !baselineQuorumFactorFrac.equals(participationParameters.baselineQuorumFactor)
    );
    participationParameters.baselineQuorumFactor = baselineQuorumFactorFrac;
    emit ParticipationBaselineQuorumFactorSet(baselineQuorumFactor);
  }

  /**
   * @notice Updates the ratio of yes:yes+no votes needed for a specific class of proposals to pass.
   * @param destination The destination of proposals for which this threshold should apply.
   * @param functionId The function ID of proposals for which this threshold should apply. Zero
   *   will set the default.
   * @param threshold The threshold.
   * @dev If no constitution is explicitly set the default is a simple majority, i.e. 1:2.
   */
  function setConstitution(
    address destination,
    bytes4 functionId,
    uint256 threshold
  )
    external
    onlyOwner
  {
    // TODO(asa): https://github.com/celo-org/celo-monorepo/pull/3414#discussion_r283588332
    require(destination != address(0));
    // Threshold has to be greater than majority and not greater than unaninimty
    require(threshold > FIXED_HALF && threshold <= FixidityLib.fixed1().unwrap());
    if (functionId == 0) {
      constitution[destination].defaultThreshold = FixidityLib.wrap(threshold);
    } else {
      constitution[destination].functionThresholds[functionId] =
        FixidityLib.wrap(threshold);
    }
    emit ConstitutionSet(destination, functionId, threshold);
  }

  /**
   * @notice Creates a new proposal and adds it to end of the queue with no upvotes.
   * @param values The values of Celo Gold to be sent in the proposed transactions.
   * @param destinations The destination addresses of the proposed transactions.
   * @param data The concatenated data to be included in the proposed transactions.
   * @param dataLengths The lengths of each transaction's data.
   * @return The ID of the newly proposed proposal.
   * @dev The minimum deposit must be included with the proposal, returned if/when the proposal is
   *   dequeued.
   */
  function propose(
    uint256[] calldata values,
    address[] calldata destinations,
    bytes calldata data,
    uint256[] calldata dataLengths
  )
    external
    payable
    returns (uint256)
  {
    dequeueProposalsIfReady();
    require(msg.value >= minDeposit);

    proposalCount = proposalCount.add(1);
    Proposals.Proposal storage proposal = proposals[proposalCount];
    proposal.make(values, destinations, data, dataLengths, msg.sender, msg.value);
    queue.push(proposalCount);
    // solhint-disable-next-line not-rely-on-time
    emit ProposalQueued(proposalCount, msg.sender, proposal.transactions.length, msg.value, now);
    return proposalCount;
  }

  /**
   * @notice Upvotes a queued proposal.
   * @param proposalId The ID of the proposal to upvote.
   * @param lesser The ID of the proposal that will be just behind `proposalId` in the queue.
   * @param greater The ID of the proposal that will be just ahead `proposalId` in the queue.
   * @return Whether or not the upvote was made successfully.
   * @dev Provide 0 for `lesser`/`greater` when the proposal will be at the tail/head of the queue.
   * @dev Reverts if the account has already upvoted a proposal in the queue.
   */
  function upvote(
    uint256 proposalId,
    uint256 lesser,
    uint256 greater
  )
    external
    nonReentrant
    returns (bool)
  {
<<<<<<< HEAD
    address account = getLockedGold().getAccountFromActiveVoter(msg.sender);
=======
    address account = getLockedGold().getAccountFromVoter(msg.sender);
>>>>>>> c2ea8e1d
    // TODO(asa): When upvoting a proposal that will get dequeued, should we let the tx succeed
    // and return false?
    dequeueProposalsIfReady();
    // If acting on an expired proposal, expire the proposal and take no action.
    // solhint-disable-next-line not-rely-on-time
    if (queue.contains(proposalId) && now >= proposals[proposalId].timestamp.add(queueExpiry)) {
      queue.remove(proposalId);
      emit ProposalExpired(proposalId);
      return false;
    }
    Voter storage voter = voters[account];
    // We can upvote a proposal in the queue if we're not already upvoting a proposal in the queue.
    uint256 weight = getLockedGold().getAccountTotalLockedGold(account);
<<<<<<< HEAD
    require(
      isQueued(proposalId) &&
      (voter.upvote.proposalId == 0 || !queue.contains(voter.upvote.proposalId)) &&
      weight > 0
=======
    require(weight > 0, "cannot upvote without locking gold");
    require(isQueued(proposalId), "cannot upvote a proposal not in the queue");
    require(
      voter.upvote.proposalId == 0 || !queue.contains(voter.upvote.proposalId),
      "cannot upvote more than one queued proposal"
>>>>>>> c2ea8e1d
    );
    uint256 upvotes = queue.getValue(proposalId).add(weight);
    queue.update(proposalId, upvotes, lesser, greater);
    voter.upvote = UpvoteRecord(proposalId, weight);
    emit ProposalUpvoted(proposalId, account, weight);
    return true;
  }

  /**
   * @notice Revokes an upvote on a queued proposal.
   * @param lesser The ID of the proposal that will be just behind the previously upvoted proposal
   *   in the queue.
   * @param greater The ID of the proposal that will be just ahead of the previously upvoted
   *   proposal in the queue.
   * @return Whether or not the upvote was revoked successfully.
   * @dev Provide 0 for `lesser`/`greater` when the proposal will be at the tail/head of the queue.
   */
  function revokeUpvote(
    uint256 lesser,
    uint256 greater
  )
    external
    nonReentrant
    returns (bool)
  {
    dequeueProposalsIfReady();
<<<<<<< HEAD
    address account = getLockedGold().getAccountFromActiveVoter(msg.sender);
=======
    address account = getLockedGold().getAccountFromVoter(msg.sender);
>>>>>>> c2ea8e1d
    Voter storage voter = voters[account];
    uint256 proposalId = voter.upvote.proposalId;
    Proposals.Proposal storage proposal = proposals[proposalId];
    require(proposal.exists());
    // If acting on an expired proposal, expire the proposal.
    // TODO(asa): Break this out into a separate function.
    if (queue.contains(proposalId)) {
      // solhint-disable-next-line not-rely-on-time
      if (now >= proposal.timestamp.add(queueExpiry)) {
        queue.remove(proposalId);
        emit ProposalExpired(proposalId);
      } else {
        queue.update(
          proposalId,
          queue.getValue(proposalId).sub(voter.upvote.weight),
          lesser,
          greater
        );
        emit ProposalUpvoteRevoked(proposalId, account, voter.upvote.weight);
      }
    }
    voter.upvote = UpvoteRecord(0, 0);
    return true;
  }

  // TODO(asa): Consider allowing approval to be revoked.
  // TODO(asa): Everywhere we use an index, require it's less than the array length
  /**
   * @notice Approves a proposal in the approval stage.
   * @param proposalId The ID of the proposal to approve.
   * @param index The index of the proposal ID in `dequeued`.
   * @return Whether or not the approval was made successfully.
   */
  function approve(uint256 proposalId, uint256 index) external returns (bool) {
    dequeueProposalsIfReady();
    Proposals.Proposal storage proposal = proposals[proposalId];
    require(isDequeuedProposal(proposal, proposalId, index));
    Proposals.Stage stage = proposal.getDequeuedStage(stageDurations);
    if (isDequeuedProposalExpired(proposal, stage)) {
      deleteDequeuedProposal(proposal, proposalId, index);
      return false;
    }
    require(msg.sender == approver && !proposal.isApproved() && stage == Proposals.Stage.Approval);
    proposal.approved = true;
    // Ensures networkWeight is set by the end of the Referendum stage, even if 0 votes are cast.
    proposal.networkWeight = getLockedGold().getTotalLockedGold();
    emit ProposalApproved(proposalId);
    return true;
  }

  /**
   * @notice Votes on a proposal in the referendum stage.
   * @param proposalId The ID of the proposal to vote on.
   * @param index The index of the proposal ID in `dequeued`.
   * @param value Whether to vote yes, no, or abstain.
   * @return Whether or not the vote was cast successfully.
   */
  /* solhint-disable code-complexity */
  function vote(
    uint256 proposalId,
    uint256 index,
    Proposals.VoteValue value
  )
    external
    nonReentrant
    returns (bool)
  {
<<<<<<< HEAD
    address account = getLockedGold().getAccountFromActiveVoter(msg.sender);
=======
    address account = getLockedGold().getAccountFromVoter(msg.sender);
>>>>>>> c2ea8e1d
    dequeueProposalsIfReady();
    Proposals.Proposal storage proposal = proposals[proposalId];
    require(isDequeuedProposal(proposal, proposalId, index));
    Proposals.Stage stage = proposal.getDequeuedStage(stageDurations);
    if (isDequeuedProposalExpired(proposal, stage)) {
      deleteDequeuedProposal(proposal, proposalId, index);
      return false;
    }
    Voter storage voter = voters[account];
    uint256 weight = getLockedGold().getAccountTotalLockedGold(account);
    require(
      proposal.isApproved() &&
      stage == Proposals.Stage.Referendum &&
      value != Proposals.VoteValue.None &&
      weight > 0
    );
    VoteRecord storage voteRecord = voter.referendumVotes[index];
    proposal.updateVote(
      voteRecord.weight,
      weight,
      (voteRecord.proposalId == proposalId) ? voteRecord.value : Proposals.VoteValue.None,
      value
    );
    proposal.networkWeight = getLockedGold().getTotalLockedGold();
    voter.referendumVotes[index] = VoteRecord(value, proposalId, weight);
    if (proposal.timestamp > voter.mostRecentReferendumProposal) {
      voter.mostRecentReferendumProposal = proposalId;
    }
    emit ProposalVoted(proposalId, account, uint256(value), weight);
    return true;
  }
  /* solhint-enable code-complexity */

  /**
   * @notice Executes a proposal in the execution stage, removing it from `dequeued`.
   * @param proposalId The ID of the proposal to vote on.
   * @param index The index of the proposal ID in `dequeued`.
   * @return Whether or not the proposal was executed successfully.
   * @dev Does not remove the proposal if the execution fails.
   */
  function execute(uint256 proposalId, uint256 index) external nonReentrant returns (bool) {
    dequeueProposalsIfReady();
    Proposals.Proposal storage proposal = proposals[proposalId];
    require(isDequeuedProposal(proposal, proposalId, index));
    Proposals.Stage stage = proposal.getDequeuedStage(stageDurations);
    bool expired = isDequeuedProposalExpired(proposal, stage);
    if (!expired) {
      // TODO(asa): Think through the effects of changing the passing function
      require(stage == Proposals.Stage.Execution && _isProposalPassing(proposal));
      proposal.execute();
      emit ProposalExecuted(proposalId);
    }
    // Proposal must have executed fully or expired if this point is reached.
    deleteDequeuedProposal(proposal, proposalId, index);
    return !expired;
  }

  /**
   * @notice Withdraws refunded Celo Gold commitments.
   * @return Whether or not the withdraw was successful.
   */
  function withdraw() external nonReentrant returns (bool) {
    uint256 value = refundedDeposits[msg.sender];
    require(value > 0 && value <= address(this).balance);
    refundedDeposits[msg.sender] = 0;
    msg.sender.transfer(value);
    return true;
  }

  /**
   * @notice Returns the participation parameters.
   * @return The participation parameters.
   */
  function getParticipationParameters() external view returns (uint256, uint256, uint256, uint256) {
    return (
      participationParameters.baseline.unwrap(),
      participationParameters.baselineFloor.unwrap(),
      participationParameters.baselineUpdateFactor.unwrap(),
      participationParameters.baselineQuorumFactor.unwrap()
    );
  }

  /**
   * @notice Returns the number of seconds proposals stay in the approval stage.
   * @return The number of seconds proposals stay in the execution stage.
   */
  function getApprovalStageDuration() external view returns (uint256) {
    return stageDurations.approval;
  }

  /**
   * @notice Returns the number of seconds proposals stay in the referendum stage.
   * @return The number of seconds proposals stay in the execution stage.
   */
  function getReferendumStageDuration() external view returns (uint256) {
    return stageDurations.referendum;
  }

  /**
   * @notice Returns the number of seconds proposals stay in the execution stage.
   * @return The number of seconds proposals stay in the execution stage.
   */
  function getExecutionStageDuration() external view returns (uint256) {
    return stageDurations.execution;
  }

  /**
   * @notice Returns whether or not a proposal exists.
   * @param proposalId The ID of the proposal.
   * @return Whether or not the proposal exists.
   */
  function proposalExists(uint256 proposalId) external view returns (bool) {
    return proposals[proposalId].exists();
  }

  /**
   * @notice Returns an unpacked proposal struct with its transaction count.
   * @param proposalId The ID of the proposal to unpack.
   * @return The unpacked proposal with its transaction count.
   */
  function getProposal(
    uint256 proposalId
  )
    external
    view
    returns (address, uint256, uint256, uint256)
  {
    return proposals[proposalId].unpack();
  }

  /**
   * @notice Returns a specified transaction in a proposal.
   * @param proposalId The ID of the proposal to query.
   * @param index The index of the specified transaction in the proposal's transaction list.
   * @return The specified transaction.
   */
  function getProposalTransaction(
    uint256 proposalId,
    uint256 index
  )
    external
    view
    returns (uint256, address, bytes memory)
  {
    return proposals[proposalId].getTransaction(index);
  }

  /**
   * @notice Returns whether or not a proposal has been approved.
   * @param proposalId The ID of the proposal.
   * @return Whether or not the proposal has been approved.
   */
  function isApproved(uint256 proposalId) external view returns (bool) {
    return proposals[proposalId].isApproved();
  }

  /**
   * @notice Returns the referendum vote totals for a proposal.
   * @param proposalId The ID of the proposal.
   * @return The yes, no, and abstain vote totals.
   */
  function getVoteTotals(uint256 proposalId) external view returns (uint256, uint256, uint256) {
    return proposals[proposalId].getVoteTotals();
  }

  /**
   * @notice Returns an accounts vote record on a particular index in `dequeued`.
   * @param account The address of the account to get the record for.
   * @param index The index in `dequeued`.
   * @return The corresponding proposal ID and vote value.
   */
  function getVoteRecord(address account, uint256 index) external view returns (uint256, uint256) {
    VoteRecord storage record = voters[account].referendumVotes[index];
    return (record.proposalId, uint256(record.value));
  }

  /**
   * @notice Returns the number of proposals in the queue.
   * @return The number of proposals in the queue.
   */
  function getQueueLength() external view returns (uint256) {
    return queue.list.numElements;
  }

  /**
   * @notice Returns the number of upvotes the queued proposal has received.
   * @param proposalId The ID of the proposal.
   * @return The number of upvotes a queued proposal has received.
   */
  function getUpvotes(uint256 proposalId) external view returns (uint256) {
    require(isQueued(proposalId));
    return queue.getValue(proposalId);
  }

  /**
   * @notice Returns the proposal ID and upvote total for all queued proposals.
   * @return The proposal ID and upvote total for all queued proposals.
   * @dev Note that this includes expired proposals that have yet to be removed from the queue.
   */
  function getQueue() external view returns (uint256[] memory, uint256[] memory) {
    return queue.getElements();
  }

  /**
   * @notice Returns the dequeued proposal IDs.
   * @return The dequeued proposal IDs.
   */
  function getDequeue() external view returns (uint256[] memory) {
    return dequeued;
  }

  /**
   * @notice Returns the ID of the proposal upvoted by `account` and the weight of that upvote.
   * @param account The address of the account.
   * @return The ID of the proposal upvoted by `account` and the weight of that upvote.
   */
  function getUpvoteRecord(address account) external view returns (uint256, uint256) {
    UpvoteRecord memory upvoteRecord = voters[account].upvote;
    return (upvoteRecord.proposalId, upvoteRecord.weight);
  }

  /**
   * @notice Returns the ID of the most recently dequeued proposal voted on by `account`.
   * @param account The address of the account.
   * @return The ID of the most recently dequeued proposal voted on by `account`..
   */
  function getMostRecentReferendumProposal(address account) external view returns (uint256) {
    return voters[account].mostRecentReferendumProposal;
  }

  /**
   * @notice Removes the proposals with the most upvotes from the queue, moving them to the
   *   approval stage.
   * @dev If any of the top proposals have expired, they are deleted.
   */
  function dequeueProposalsIfReady() public {
    // solhint-disable-next-line not-rely-on-time
    if (now >= lastDequeue.add(dequeueFrequency)) {
      uint256 numProposalsToDequeue = Math.min(concurrentProposals, queue.list.numElements);
      uint256[] memory dequeuedIds = queue.popN(numProposalsToDequeue);
      for (uint256 i = 0; i < numProposalsToDequeue; i = i.add(1)) {
        uint256 proposalId = dequeuedIds[i];
        Proposals.Proposal storage proposal = proposals[proposalId];
        // solhint-disable-next-line not-rely-on-time
        if (now >= proposal.timestamp.add(queueExpiry)) {
          emit ProposalExpired(proposalId);
          continue;
        }
        refundedDeposits[proposal.proposer] = refundedDeposits[proposal.proposer].add(
          proposal.deposit
        );
        // solhint-disable-next-line not-rely-on-time
        proposal.timestamp = now;
        if (emptyIndices.length > 0) {
          uint256 indexOfLastEmptyIndex = emptyIndices.length.sub(1);
          dequeued[emptyIndices[indexOfLastEmptyIndex]] = proposalId;
          // TODO(asa): We can save gas by not deleting here
          delete emptyIndices[indexOfLastEmptyIndex];
          emptyIndices.length = indexOfLastEmptyIndex;
        } else {
          dequeued.push(proposalId);
        }
        // solhint-disable-next-line not-rely-on-time
        emit ProposalDequeued(proposalId, now);
      }
      // solhint-disable-next-line not-rely-on-time
      lastDequeue = now;
    }
  }

  /**
   * @notice Returns whether or not a proposal is in the queue.
   * @param proposalId The ID of the proposal.
   * @return Whether or not the proposal is in the queue.
   */
  function isQueued(uint256 proposalId) public view returns (bool) {
    // solhint-disable-next-line not-rely-on-time
    return queue.contains(proposalId) && now < proposals[proposalId].timestamp.add(queueExpiry);
  }

  /**
   * @notice Returns whether or not a particular proposal is passing according to the constitution
   *   and the participation levels.
   * @param proposalId The ID of the proposal.
   * @return Whether or not the proposal is passing.
   */
  function isProposalPassing(uint256 proposalId) external view returns (bool) {
    return _isProposalPassing(proposals[proposalId]);
  }

  /**
   * @notice Returns whether or not a particular proposal is passing according to the constitution
   *   and the participation levels.
   * @param proposal The proposal struct.
   * @return Whether or not the proposal is passing.
   */
  function _isProposalPassing(Proposals.Proposal storage proposal) private view returns (bool) {
    FixidityLib.Fraction memory support = proposal.getSupportWithQuorumPadding(
      participationParameters.baseline.multiply(participationParameters.baselineQuorumFactor)
    );
    for (uint256 i = 0; i < proposal.transactions.length; i = i.add(1)) {
      bytes4 functionId = ExtractFunctionSignature.extractFunctionSignature(
        proposal.transactions[i].data
      );
      FixidityLib.Fraction memory threshold = _getConstitution(
        proposal.transactions[i].destination,
        functionId
      );
      if (support.lte(threshold)) {
        return false;
      }
    }
    return true;
  }

  /**
   * @notice Returns whether a proposal is dequeued at the given index.
   * @param proposal The proposal struct.
   * @param proposalId The ID of the proposal.
   * @param index The index of the proposal ID in `dequeued`.
   */
  function isDequeuedProposal(
    Proposals.Proposal storage proposal,
    uint256 proposalId,
    uint256 index
  )
    private
    view
    returns (bool)
  {
    return proposal.exists() && dequeued[index] == proposalId;
  }

  /**
   * @notice Returns whether or not a dequeued proposal has expired.
   * @param proposal The proposal struct.
   * @return Whether or not the dequeued proposal has expired.
   */
  function isDequeuedProposalExpired(
    Proposals.Proposal storage proposal,
    Proposals.Stage stage
  )
    private
    view
    returns (bool)
  {
    // The proposal is considered expired under the following conditions:
    //   1. Past the approval stage and not approved.
    //   2. Past the referendum stage and not passing.
    //   3. Past the execution stage.
    return (
      (stage > Proposals.Stage.Execution) ||
      (stage > Proposals.Stage.Referendum && !_isProposalPassing(proposal)) ||
      (stage > Proposals.Stage.Approval && !proposal.isApproved())
    );
  }

  /**
   * @notice Deletes a dequeued proposal.
   * @param proposal The proposal struct.
   * @param proposalId The ID of the proposal to delete.
   * @param index The index of the proposal ID in `dequeued`.
   */
  function deleteDequeuedProposal(
    Proposals.Proposal storage proposal,
    uint256 proposalId,
    uint256 index
  )
    private
  {
    if (proposal.isApproved() && proposal.networkWeight > 0) {
      updateParticipationBaseline(proposal);
    }
    dequeued[index] = 0;
    emptyIndices.push(index);
    delete proposals[proposalId];
  }

  /**
   * @notice Updates the participation baseline based on the proportion of BondedDeposit weight
   *   that participated in the proposal's Referendum stage.
   * @param proposal The proposal struct.
   */
  function updateParticipationBaseline(Proposals.Proposal storage proposal) private {
    FixidityLib.Fraction memory participation = proposal.getParticipation();
    FixidityLib.Fraction memory participationComponent = participation.multiply(
      participationParameters.baselineUpdateFactor
    );
    FixidityLib.Fraction memory baselineComponent = participationParameters.baseline.multiply(
      FixidityLib.fixed1().subtract(participationParameters.baselineUpdateFactor)
    );
    participationParameters.baseline = participationComponent.add(baselineComponent);
    if (participationParameters.baseline.lt(participationParameters.baselineFloor)) {
      participationParameters.baseline = participationParameters.baselineFloor;
    }
    emit ParticipationBaselineUpdated(participationParameters.baseline.unwrap());
  }

  function getConstitution(
    address destination,
    bytes4 functionId
  )
    external
    view
    returns (uint256)
  {
    return _getConstitution(destination, functionId).unwrap();
  }

  /**
   * @notice Returns the constitution for a particular destination and function ID.
   * @param destination The destination address to get the constitution for.
   * @param functionId The function ID to get the constitution for, zero for the destination
   *   default.
   * @return The ratio of yes:no votes needed to exceed in order to pass the proposal.
   */
  function _getConstitution(
    address destination,
    bytes4 functionId
  )
    internal
    view
    returns (FixidityLib.Fraction memory)
  {
    // Default to a simple majority.
    FixidityLib.Fraction memory threshold = FixidityLib.wrap(FIXED_HALF);
    if (constitution[destination].functionThresholds[functionId].unwrap() != 0) {
      threshold = constitution[destination].functionThresholds[functionId];
    } else if (constitution[destination].defaultThreshold.unwrap() != 0) {
      threshold = constitution[destination].defaultThreshold;
    }
    return threshold;
  }
}<|MERGE_RESOLUTION|>--- conflicted
+++ resolved
@@ -485,11 +485,7 @@
     nonReentrant
     returns (bool)
   {
-<<<<<<< HEAD
     address account = getLockedGold().getAccountFromActiveVoter(msg.sender);
-=======
-    address account = getLockedGold().getAccountFromVoter(msg.sender);
->>>>>>> c2ea8e1d
     // TODO(asa): When upvoting a proposal that will get dequeued, should we let the tx succeed
     // and return false?
     dequeueProposalsIfReady();
@@ -503,18 +499,11 @@
     Voter storage voter = voters[account];
     // We can upvote a proposal in the queue if we're not already upvoting a proposal in the queue.
     uint256 weight = getLockedGold().getAccountTotalLockedGold(account);
-<<<<<<< HEAD
-    require(
-      isQueued(proposalId) &&
-      (voter.upvote.proposalId == 0 || !queue.contains(voter.upvote.proposalId)) &&
-      weight > 0
-=======
     require(weight > 0, "cannot upvote without locking gold");
     require(isQueued(proposalId), "cannot upvote a proposal not in the queue");
     require(
       voter.upvote.proposalId == 0 || !queue.contains(voter.upvote.proposalId),
       "cannot upvote more than one queued proposal"
->>>>>>> c2ea8e1d
     );
     uint256 upvotes = queue.getValue(proposalId).add(weight);
     queue.update(proposalId, upvotes, lesser, greater);
@@ -541,11 +530,7 @@
     returns (bool)
   {
     dequeueProposalsIfReady();
-<<<<<<< HEAD
     address account = getLockedGold().getAccountFromActiveVoter(msg.sender);
-=======
-    address account = getLockedGold().getAccountFromVoter(msg.sender);
->>>>>>> c2ea8e1d
     Voter storage voter = voters[account];
     uint256 proposalId = voter.upvote.proposalId;
     Proposals.Proposal storage proposal = proposals[proposalId];
@@ -613,11 +598,7 @@
     nonReentrant
     returns (bool)
   {
-<<<<<<< HEAD
     address account = getLockedGold().getAccountFromActiveVoter(msg.sender);
-=======
-    address account = getLockedGold().getAccountFromVoter(msg.sender);
->>>>>>> c2ea8e1d
     dequeueProposalsIfReady();
     Proposals.Proposal storage proposal = proposals[proposalId];
     require(isDequeuedProposal(proposal, proposalId, index));
