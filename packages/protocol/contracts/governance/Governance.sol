--- conflicted
+++ resolved
@@ -692,20 +692,6 @@
   function prepareHotfix(bytes32 hash) external hotfixNotExecuted(hash) {
     HotfixRecord storage _currentHotfix = hotfixes[hash];
 
-<<<<<<< HEAD
-      _currentHotfix.executionTimeLimit = _currentTime.add(hotfixExecutionTimeWindow);
-      emit HotfixPrepared(hash, _currentTime.add(hotfixExecutionTimeWindow));
-    } else {
-      require(isHotfixPassing(hash), "hotfix not whitelisted by 2f+1 validators");
-      uint256 epoch = getEpochManager().getEpochNumberOfBlock(block.number);
-      require(
-        _currentHotfix.deprecated_preparedEpoch < epoch,
-        "hotfix already prepared for this epoch"
-      );
-      _currentHotfix.deprecated_preparedEpoch = epoch;
-      emit HotfixPrepared(hash, epoch);
-    }
-=======
     uint256 _currentTime = now;
     require(hotfixExecutionTimeWindow > 0, "Hotfix execution time window not set");
     require(_currentHotfix.executionTimeLimit == 0, "Hotfix already prepared for this timeframe.");
@@ -714,7 +700,6 @@
 
     _currentHotfix.executionTimeLimit = _currentTime.add(hotfixExecutionTimeWindow);
     emit HotfixPrepared(hash, _currentTime.add(hotfixExecutionTimeWindow));
->>>>>>> a42379f8
   }
 
   /**
@@ -733,37 +718,7 @@
     uint256[] calldata dataLengths,
     bytes32 salt
   ) external {
-<<<<<<< HEAD
-    if (isL2()) {
-      bytes32 hash = keccak256(abi.encode(values, destinations, data, dataLengths, salt));
-
-      (
-        bool approved,
-        bool councilApproved,
-        bool executed,
-        uint256 executionTimeLimit
-      ) = getL2HotfixRecord(hash);
-      require(!executed, "hotfix already executed");
-      require(approved, "hotfix not approved");
-      require(councilApproved, "hotfix not approved by security council");
-      require(executionTimeLimit >= now, "Execution time limit has already been reached.");
-      Proposals.makeMem(values, destinations, data, dataLengths, msg.sender, 0).executeMem();
-
-      hotfixes[hash].executed = true;
-      emit HotfixExecuted(hash);
-    } else {
-      bytes32 hash = keccak256(abi.encode(values, destinations, data, dataLengths, salt));
-
-      (bool approved, bool executed, uint256 preparedEpoch) = getL1HotfixRecord(hash);
-      require(!executed, "hotfix already executed");
-      require(approved, "hotfix not approved");
-      require(
-        preparedEpoch == getEpochManager().getEpochNumberOfBlock(block.number),
-        "hotfix must be prepared for this epoch"
-      );
-=======
     bytes32 hash = keccak256(abi.encode(values, destinations, data, dataLengths, salt));
->>>>>>> a42379f8
 
     (
       bool approved,
@@ -1293,70 +1248,7 @@
   }
 
   /**
-<<<<<<< HEAD
-   * @notice Returns number of validators from current set which have whitelisted the given hotfix.
-   * @param hash The abi encoded keccak256 hash of the hotfix transaction.
-   * @return Whitelist tally
-   */
-  function hotfixWhitelistValidatorTally(bytes32 hash) public view onlyL1 returns (uint256) {
-    uint256 tally = 0;
-    uint256 n = getEpochManager().numberOfElectedInCurrentSet();
-    IAccounts accounts = getAccounts();
-    for (uint256 i = 0; i < n; i = i.add(1)) {
-      address validatorSigner = getEpochManager().getElectedSignerByIndex(i);
-      address validatorAccount = accounts.signerToAccount(validatorSigner);
-      if (
-        isHotfixWhitelistedBy(hash, validatorSigner) ||
-        isHotfixWhitelistedBy(hash, validatorAccount)
-      ) {
-        tally = tally.add(1);
-      }
-    }
-    return tally;
-  }
-
-  /**
-   * @notice Checks if a byzantine quorum of validators has whitelisted the given hotfix.
-   * @param hash The abi encoded keccak256 hash of the hotfix transaction.
-   * @return Whether validator whitelist tally >= validator byzantine quorum
-   */
-  function isHotfixPassing(bytes32 hash) public view onlyL1 returns (bool) {
-    return hotfixWhitelistValidatorTally(hash) >= minQuorumSizeInCurrentSet();
-  }
-
-  /**
-   * @notice Gets information about a L1 hotfix.
-   * @param hash The abi encoded keccak256 hash of the hotfix transaction.
-   * @return Hotfix approved.
-   * @return Hotfix executed.
-   * @return Hotfix preparedEpoch.
-   */
-  function getL1HotfixRecord(bytes32 hash) public view onlyL1 returns (bool, bool, uint256) {
-    return (
-      hotfixes[hash].approved,
-      hotfixes[hash].executed,
-      hotfixes[hash].deprecated_preparedEpoch
-    );
-  }
-
-  /**
-   * @notice Gets information about a L1 hotfix.
-   * @param hash The abi encoded keccak256 hash of the hotfix transaction.
-   * @return Hotfix approved.
-   * @return Hotfix executed.
-   * @return Hotfix preparedEpoch.
-   * @dev Provided for API backwards compatibility. Prefer the explicitly named
-   * `getL1HotfixRecord`/`getL2HotfixRecord` functions.
-   */
-  function getHotfixRecord(bytes32 hash) public view returns (bool, bool, uint256) {
-    return getL1HotfixRecord(hash);
-  }
-
-  /**
-   * @notice Gets information about a L2 hotfix.
-=======
    * @notice Gets information about a hotfix.
->>>>>>> a42379f8
    * @param hash The abi encoded keccak256 hash of the hotfix transaction.
    * @return Hotfix approved by approver.
    * @return Hotfix approved by SecurityCouncil.
