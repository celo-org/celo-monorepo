pragma solidity ^0.5.3;

import "openzeppelin-solidity/contracts/utils/ReentrancyGuard.sol";
import "openzeppelin-solidity/contracts/ownership/Ownable.sol";
import "openzeppelin-solidity/contracts/math/Math.sol";
import "openzeppelin-solidity/contracts/math/SafeMath.sol";

import "./interfaces/IGovernance.sol";
import "./Proposals.sol";
import "./UsingLockedGold.sol";
import "../common/Initializable.sol";
import "../common/FixidityLib.sol";
import "../common/FractionUtil.sol";
import "../common/linkedlists/IntegerSortedLinkedList.sol";
import "../common/libraries/AddressesHelper.sol";


// TODO(asa): Hardcode minimum times for queueExpiry, etc.
/**
 * @title A contract for making, passing, and executing on-chain governance proposals.
 */
contract Governance is IGovernance, Ownable, Initializable, UsingLockedGold, ReentrancyGuard {
  using Proposals for Proposals.Proposal;
  using FixidityLib for FixidityLib.Fraction;
  using FractionUtil for FractionUtil.Fraction;
  using SafeMath for uint256;
  using IntegerSortedLinkedList for SortedLinkedList.List;
  using BytesLib for bytes;

  uint256 constant private FIXED_HALF = 500000000000000000000000;

  // TODO(asa): Consider a delay stage.
  enum ProposalStage {
    None,
    Queued,
    Approval,
    Referendum,
    Execution,
    Expiration
  }

  enum VoteValue {
    None,
    Abstain,
    No,
    Yes
  }

  struct VoteRecord {
    Proposals.VoteValue value;
    uint256 proposalId;
  }

  struct Voter {
    // Key of the proposal voted for in the proposal queue
    uint256 upvotedProposal;
    uint256 mostRecentReferendumProposal;
    // Maps a `dequeued` index to a voter's vote record.
    mapping(uint256 => VoteRecord) referendumVotes;
  }

  struct ContractConstitution {
    FixidityLib.Fraction defaultThreshold;
    // Maps a function ID to a corresponding passing function, overriding the
    // default.
    mapping(bytes4 => FixidityLib.Fraction) functionThresholds;
  }

  // The baseline is updated as
  // max{floor, (1 - baselineUpdateFactor) * baseline + baselineUpdateFactor * participation}
  struct ParticipationParameters {
    // The average network participation in governance, weighted toward recent proposals.
    FixidityLib.Fraction baseline;
    // The lower bound on the participation baseline.
    FixidityLib.Fraction baselineFloor;
    // The weight of the most recent proposal's participation on the baseline.
    FixidityLib.Fraction baselineUpdateFactor;
    // The proportion of the baseline that constitutes quorum.
    FixidityLib.Fraction baselineQuorumFactor;
  }

  Proposals.StageDurations public stageDurations;
  uint256 public queueExpiry;
  uint256 public dequeueFrequency;
  address public approver;
  uint256 public lastDequeue;
  uint256 public concurrentProposals;
  uint256 public proposalCount;
  uint256 public minDeposit;
  mapping(address => uint256) public refundedDeposits;
  mapping(address => ContractConstitution) private constitution;
  mapping(uint256 => Proposals.Proposal) private proposals;
  mapping(address => Voter) public voters;
  SortedLinkedList.List private queue;
  uint256[] public dequeued;
  uint256[] public emptyIndices;
  ParticipationParameters private participationParameters;

  event ApproverSet(
    address approver
  );

  event ConcurrentProposalsSet(
    uint256 concurrentProposals
  );

  event MinDepositSet(
    uint256 minDeposit
  );

  event QueueExpirySet(
    uint256 queueExpiry
  );

  event DequeueFrequencySet(
    uint256 dequeueFrequency
  );

  event ApprovalStageDurationSet(
    uint256 approvalStageDuration
  );

  event ReferendumStageDurationSet(
    uint256 referendumStageDuration
  );

  event ExecutionStageDurationSet(
    uint256 executionStageDuration
  );

  event ConstitutionSet(
    address indexed destination,
    bytes4 indexed functionId,
    uint256 threshold
  );

  event ProposalQueued(
    uint256 indexed proposalId,
    address indexed proposer,
    uint256 transactionCount,
    uint256 deposit,
    uint256 timestamp
  );

  event ProposalUpvoted(
    uint256 indexed proposalId,
    address indexed account,
    uint256 upvotes
  );

  event ProposalUpvoteRevoked(
    uint256 indexed proposalId,
    address indexed account,
    uint256 revokedUpvotes
  );

  event ProposalDequeued(
    uint256 indexed proposalId,
    uint256 timestamp
  );

  event ProposalApproved(
    uint256 indexed proposalId
  );

  event ProposalVoted(
    uint256 indexed proposalId,
    address indexed account,
    uint256 value,
    uint256 weight
  );

  event ProposalExecuted(
    uint256 indexed proposalId
  );

  event ProposalExpired(
    uint256 proposalId
  );

  event ParticipationBaselineUpdated(
    uint256 participationBaseline
  );

  event ParticipationFloorSet(
    uint256 participationFloor
  );

  event ParticipationBaselineUpdateFactorSet(
    uint256 baselineUpdateFactor
  );

  event ParticipationBaselineQuorumFactorSet(
    uint256 baselineQuorumFactor
  );

  function() external payable {} // solhint-disable no-empty-blocks

  /**
   * @notice Initializes critical variables.
   * @param registryAddress The address of the registry contract.
   * @param _approver The address that needs to approve proposals to move to the referendum stage.
   * @param _concurrentProposals The number of proposals to dequeue at once.
   * @param _minDeposit The minimum Celo Gold deposit needed to make a proposal.
   * @param _queueExpiry The number of seconds a proposal can stay in the queue before expiring.
   * @param _dequeueFrequency The number of seconds before the next batch of proposals can be
   *   dequeued.
   * @param approvalStageDuration The number of seconds the approver has to approve a proposal
   *   after it is dequeued.
   * @param referendumStageDuration The number of seconds users have to vote on a dequeued proposal
   *   after the approval stage ends.
   * @param executionStageDuration The number of seconds users have to execute a passed proposal
   *   after the referendum stage ends.
   * @param participationBaseline The initial value of the participation baseline.
   * @param participationFloor The participation floor.
   * @param baselineUpdateFactor The weight of the new participation in the baseline update rule.
   * @param baselineQuorumFactor The proportion of the baseline that constitutes quorum.
   * @dev Should be called only once.
   */
  function initialize(
    address registryAddress,
    address _approver,
    uint256 _concurrentProposals,
    uint256 _minDeposit,
    uint256 _queueExpiry,
    uint256 _dequeueFrequency,
    uint256 approvalStageDuration,
    uint256 referendumStageDuration,
    uint256 executionStageDuration,
    uint256 participationBaseline,
    uint256 participationFloor,
    uint256 baselineUpdateFactor,
    uint256 baselineQuorumFactor
  )
    external
    initializer
  {
    require(
      _approver != address(0) &&
      _concurrentProposals != 0 &&
      _minDeposit != 0 &&
      _queueExpiry != 0 &&
      _dequeueFrequency != 0 &&
      approvalStageDuration != 0 &&
      referendumStageDuration != 0 &&
      executionStageDuration != 0
    );
    _transferOwnership(msg.sender);
    setRegistry(registryAddress);
    approver = _approver;
    concurrentProposals = _concurrentProposals;
    minDeposit = _minDeposit;
    queueExpiry = _queueExpiry;
    dequeueFrequency = _dequeueFrequency;
    stageDurations.approval = approvalStageDuration;
    stageDurations.referendum = referendumStageDuration;
    stageDurations.execution = executionStageDuration;
    setParticipationBaseline(participationBaseline);
    setParticipationFloor(participationFloor);
    setBaselineUpdateFactor(baselineUpdateFactor);
    setBaselineQuorumFactor(baselineQuorumFactor);
    // solhint-disable-next-line not-rely-on-time
    lastDequeue = now;
  }

  /**
   * @notice Updates the address that has permission to approve proposals in the approval stage.
   * @param _approver The address that has permission to approve proposals in the approval stage.
   */
  function setApprover(address _approver) external onlyOwner {
    require(_approver != address(0) && _approver != approver);
    approver = _approver;
    emit ApproverSet(_approver);
  }

  /**
   * @notice Updates the number of proposals to dequeue at a time.
   * @param _concurrentProposals The number of proposals to dequeue at at a time.
   */
  function setConcurrentProposals(uint256 _concurrentProposals) external onlyOwner {
    require(_concurrentProposals > 0 && _concurrentProposals != concurrentProposals);
    concurrentProposals = _concurrentProposals;
    emit ConcurrentProposalsSet(_concurrentProposals);
  }

  /**
   * @notice Updates the minimum deposit needed to make a proposal.
   * @param _minDeposit The minimum Celo Gold deposit needed to make a proposal.
   */
  function setMinDeposit(uint256 _minDeposit) external onlyOwner {
    require(_minDeposit != minDeposit);
    minDeposit = _minDeposit;
    emit MinDepositSet(_minDeposit);
  }

  /**
   * @notice Updates the number of seconds before a queued proposal expires.
   * @param _queueExpiry The number of seconds a proposal can stay in the queue before expiring.
   */
  function setQueueExpiry(uint256 _queueExpiry) external onlyOwner {
    require(_queueExpiry > 0 && _queueExpiry != queueExpiry);
    queueExpiry = _queueExpiry;
    emit QueueExpirySet(_queueExpiry);
  }

  /**
   * @notice Updates the minimum number of seconds before the next batch of proposals can be
   *   dequeued.
   * @param _dequeueFrequency The number of seconds before the next batch of proposals can be
   *   dequeued.
   */
  function setDequeueFrequency(uint256 _dequeueFrequency) external onlyOwner {
    require(_dequeueFrequency > 0 && _dequeueFrequency != dequeueFrequency);
    dequeueFrequency = _dequeueFrequency;
    emit DequeueFrequencySet(_dequeueFrequency);
  }

  /**
   * @notice Updates the number of seconds proposals stay in the approval stage.
   * @param approvalStageDuration The number of seconds proposals stay in the approval stage.
   */
  function setApprovalStageDuration(uint256 approvalStageDuration) external onlyOwner {
    require(approvalStageDuration > 0 && approvalStageDuration != stageDurations.approval);
    stageDurations.approval = approvalStageDuration;
    emit ApprovalStageDurationSet(approvalStageDuration);
  }

  /**
   * @notice Updates the number of seconds proposals stay in the referendum stage.
   * @param referendumStageDuration The number of seconds proposals stay in the referendum stage.
   */
  function setReferendumStageDuration(uint256 referendumStageDuration) external onlyOwner {
    require(referendumStageDuration > 0 && referendumStageDuration != stageDurations.referendum);
    stageDurations.referendum = referendumStageDuration;
    emit ReferendumStageDurationSet(referendumStageDuration);
  }

  /**
   * @notice Updates the number of seconds proposals stay in the execution stage.
   * @param executionStageDuration The number of seconds proposals stay in the execution stage.
   */
  function setExecutionStageDuration(uint256 executionStageDuration) external onlyOwner {
    require(executionStageDuration > 0 && executionStageDuration != stageDurations.execution);
    stageDurations.execution = executionStageDuration;
    emit ExecutionStageDurationSet(executionStageDuration);
  }

  /**
   * @notice Updates the participation baseline.
   * @param participationBaseline The value of the baseline.
   */
  function setParticipationBaseline(uint256 participationBaseline) public onlyOwner {
    FixidityLib.Fraction memory participationBaselineFrac = FixidityLib.wrap(participationBaseline);
    require(
      FixidityLib.isProperFraction(participationBaselineFrac) &&
      !participationBaselineFrac.equals(participationParameters.baseline)
    );
    participationParameters.baseline = participationBaselineFrac;
    emit ParticipationBaselineUpdated(participationBaseline);
  }

  /**
   * @notice Updates the floor of the participation baseline.
   * @param participationFloor The value at which the baseline is floored.
   */
  function setParticipationFloor(uint256 participationFloor) public onlyOwner {
    FixidityLib.Fraction memory participationFloorFrac = FixidityLib.wrap(participationFloor);
    require(
      FixidityLib.isProperFraction(participationFloorFrac) &&
      !participationFloorFrac.equals(participationParameters.baselineFloor)
    );
    participationParameters.baselineFloor = participationFloorFrac;
    emit ParticipationFloorSet(participationFloor);
  }

  /**
   * @notice Updates the weight of the new participation in the baseline update rule.
   * @param baselineUpdateFactor The new baseline update factor.
   */
  function setBaselineUpdateFactor(uint256 baselineUpdateFactor) public onlyOwner {
    FixidityLib.Fraction memory baselineUpdateFactorFrac = FixidityLib.wrap(baselineUpdateFactor);
    require(
      FixidityLib.isProperFraction(baselineUpdateFactorFrac) &&
      !baselineUpdateFactorFrac.equals(participationParameters.baselineUpdateFactor)
    );
    participationParameters.baselineUpdateFactor = baselineUpdateFactorFrac;
    emit ParticipationBaselineUpdateFactorSet(baselineUpdateFactor);
  }

  /**
   * @notice Updates the proportion of the baseline that constitutes quorum.
   * @param baselineQuorumFactor The new baseline quorum factor.
   */
  function setBaselineQuorumFactor(uint256 baselineQuorumFactor) public onlyOwner {
    FixidityLib.Fraction memory baselineQuorumFactorFrac = FixidityLib.wrap(baselineQuorumFactor);
    require(
      FixidityLib.isProperFraction(baselineQuorumFactorFrac) &&
      !baselineQuorumFactorFrac.equals(participationParameters.baselineQuorumFactor)
    );
    participationParameters.baselineQuorumFactor = baselineQuorumFactorFrac;
    emit ParticipationBaselineQuorumFactorSet(baselineQuorumFactor);
  }

  /**
   * @notice Updates the ratio of yes:yes+no votes needed for a specific class of proposals to pass.
   * @param destination The destination of proposals for which this threshold should apply.
   * @param functionId The function ID of proposals for which this threshold should apply. Zero
   *   will set the default.
   * @param threshold The threshold.
   * @dev If no constitution is explicitly set the default is a simple majority, i.e. 1:2.
   */
  function setConstitution(
    address destination,
    bytes4 functionId,
    uint256 threshold
  )
    external
    onlyOwner
  {
    // TODO(asa): https://github.com/celo-org/celo-monorepo/pull/3414#discussion_r283588332
    require(destination != address(0));
    // Threshold has to be greater than majority and not greater than unaninimty
    require(threshold > FIXED_HALF && threshold <= FixidityLib.fixed1().unwrap());
    if (functionId == 0) {
      constitution[destination].defaultThreshold = FixidityLib.wrap(threshold);
    } else {
      constitution[destination].functionThresholds[functionId] =
        FixidityLib.wrap(threshold);
    }
    emit ConstitutionSet(destination, functionId, threshold);
  }

  /**
   * @notice Creates a new proposal and adds it to end of the queue with no upvotes.
   * @param values The values of Celo Gold to be sent in the proposed transactions.
   * @param destinations The destination addresses of the proposed transactions.
   * @param data The concatenated data to be included in the proposed transactions.
   * @param dataLengths The lengths of each transaction's data.
   * @return The ID of the newly proposed proposal.
   * @dev The minimum deposit must be included with the proposal, returned if/when the proposal is
   *   dequeued.
   */
  function propose(
    uint256[] calldata values,
    address[] calldata destinations,
    bytes calldata data,
    uint256[] calldata dataLengths
  )
    external
    payable
    returns (uint256)
  {
    dequeueProposalsIfReady();
    require(msg.value >= minDeposit);

    proposalCount = proposalCount.add(1);
    Proposals.Proposal storage proposal = proposals[proposalCount];
    proposal.make(values, destinations, data, dataLengths, msg.sender, msg.value);
    queue.push(proposalCount);
    // solhint-disable-next-line not-rely-on-time
    emit ProposalQueued(proposalCount, msg.sender, proposal.transactions.length, msg.value, now);
    return proposalCount;
  }

  /**
   * @notice Upvotes a queued proposal.
   * @param proposalId The ID of the proposal to upvote.
   * @param lesser The ID of the proposal that will be just behind `proposalId` in the queue.
   * @param greater The ID of the proposal that will be just ahead `proposalId` in the queue.
   * @return Whether or not the upvote was made successfully.
   * @dev Provide 0 for `lesser`/`greater` when the proposal will be at the tail/head of the queue.
   * @dev Reverts if the account has already upvoted a proposal in the queue.
   */
  function upvote(
    uint256 proposalId,
    uint256 lesser,
    uint256 greater
  )
    external
    nonReentrant
    returns (bool)
  {
    address account = getAccountFromVoter(msg.sender);
    require(!isVotingFrozen(account));
    // TODO(asa): When upvoting a proposal that will get dequeued, should we let the tx succeed
    // and return false?
    dequeueProposalsIfReady();
    // If acting on an expired proposal, expire the proposal and take no action.
    // solhint-disable-next-line not-rely-on-time
    if (queue.contains(proposalId) && now >= proposals[proposalId].timestamp.add(queueExpiry)) {
      queue.remove(proposalId);
      emit ProposalExpired(proposalId);
      return false;
    }
    Voter storage voter = voters[account];
    // We can upvote a proposal in the queue if we're not already upvoting a proposal in the queue.
    uint256 weight = getAccountWeight(account);
    require(
      isQueued(proposalId) &&
      (voter.upvotedProposal == 0 || !queue.contains(voter.upvotedProposal)) &&
      weight > 0
    );
    uint256 upvotes = queue.getValue(proposalId).add(uint256(weight));
    queue.update(proposalId, upvotes, lesser, greater);
    voter.upvotedProposal = proposalId;
    emit ProposalUpvoted(proposalId, account, weight);
    return true;
  }

  /**
   * @notice Revokes an upvote on a queued proposal.
   * @param lesser The ID of the proposal that will be just behind the previously upvoted proposal
   *   in the queue.
   * @param greater The ID of the proposal that will be just ahead of the previously upvoted
   *   proposal in the queue.
   * @return Whether or not the upvote was revoked successfully.
   * @dev Provide 0 for `lesser`/`greater` when the proposal will be at the tail/head of the queue.
   */
  function revokeUpvote(
    uint256 lesser,
    uint256 greater
  )
    external
    nonReentrant
    returns (bool)
  {
    dequeueProposalsIfReady();
    address account = getAccountFromVoter(msg.sender);
    Voter storage voter = voters[account];
    uint256 proposalId = voter.upvotedProposal;
    Proposals.Proposal storage proposal = proposals[proposalId];
    require(proposal.exists());
    // If acting on an expired proposal, expire the proposal.
    // TODO(asa): Break this out into a separate function.
    if (queue.contains(proposalId)) {
      // solhint-disable-next-line not-rely-on-time
      if (now >= proposal.timestamp.add(queueExpiry)) {
        queue.remove(proposalId);
        emit ProposalExpired(proposalId);
      } else {
        uint256 weight = getAccountWeight(account);
        require(weight > 0);
        queue.update(proposalId, queue.getValue(proposalId).sub(weight), lesser, greater);
        emit ProposalUpvoteRevoked(proposalId, account, weight);
      }
    }
    voter.upvotedProposal = 0;
    return true;
  }

  // TODO(asa): Consider allowing approval to be revoked.
  // TODO(asa): Everywhere we use an index, require it's less than the array length
  /**
   * @notice Approves a proposal in the approval stage.
   * @param proposalId The ID of the proposal to approve.
   * @param index The index of the proposal ID in `dequeued`.
   * @return Whether or not the approval was made successfully.
   */
  function approve(uint256 proposalId, uint256 index) external returns (bool) {
    dequeueProposalsIfReady();
    Proposals.Proposal storage proposal = proposals[proposalId];
    require(isDequeuedProposal(proposal, proposalId, index));
    Proposals.Stage stage = proposal.getDequeuedStage(stageDurations);
    if (isDequeuedProposalExpired(proposal, stage)) {
      deleteDequeuedProposal(proposal, proposalId, index);
      return false;
    }
    require(msg.sender == approver && !proposal.isApproved() && stage == Proposals.Stage.Approval);
    proposal.approved = true;
    // Ensures networkWeight is set by the end of the Referendum stage, even if 0 votes are cast.
    proposal.networkWeight = getTotalWeight();
    emit ProposalApproved(proposalId);
    return true;
  }

  /**
   * @notice Votes on a proposal in the referendum stage.
   * @param proposalId The ID of the proposal to vote on.
   * @param index The index of the proposal ID in `dequeued`.
   * @param value Whether to vote yes, no, or abstain.
   * @return Whether or not the vote was cast successfully.
   */
  /* solhint-disable code-complexity */
  function vote(
    uint256 proposalId,
    uint256 index,
    Proposals.VoteValue value
  )
    external
    nonReentrant
    returns (bool)
  {
    address account = getAccountFromVoter(msg.sender);
    require(!isVotingFrozen(account));
    dequeueProposalsIfReady();
    Proposals.Proposal storage proposal = proposals[proposalId];
    require(isDequeuedProposal(proposal, proposalId, index));
    Proposals.Stage stage = proposal.getDequeuedStage(stageDurations);
    if (isDequeuedProposalExpired(proposal, stage)) {
      deleteDequeuedProposal(proposal, proposalId, index);
      return false;
    }
    Voter storage voter = voters[account];
    uint256 weight = getAccountWeight(account);
    require(
      proposal.isApproved() &&
      stage == Proposals.Stage.Referendum &&
      value != Proposals.VoteValue.None &&
      weight > 0
    );
    VoteRecord storage voteRecord = voter.referendumVotes[index];
    proposal.updateVote(
      weight,
      (voteRecord.proposalId == proposalId) ? voteRecord.value : Proposals.VoteValue.None,
      value
    );
    proposal.networkWeight = getTotalWeight();
    voteRecord.proposalId = proposalId;
    voteRecord.value = value;
    if (proposal.timestamp > voter.mostRecentReferendumProposal) {
      voter.mostRecentReferendumProposal = proposalId;
    }
    emit ProposalVoted(proposalId, account, uint256(value), weight);
    return true;
  }
  /* solhint-enable code-complexity */

  /**
   * @notice Executes a proposal in the execution stage, removing it from `dequeued`.
   * @param proposalId The ID of the proposal to vote on.
   * @param index The index of the proposal ID in `dequeued`.
   * @return Whether or not the proposal was executed successfully.
   * @dev Does not remove the proposal if the execution fails.
   */
  function execute(uint256 proposalId, uint256 index) external nonReentrant returns (bool) {
    dequeueProposalsIfReady();
    Proposals.Proposal storage proposal = proposals[proposalId];
    require(isDequeuedProposal(proposal, proposalId, index));
    Proposals.Stage stage = proposal.getDequeuedStage(stageDurations);
    bool expired = isDequeuedProposalExpired(proposal, stage);
    if (!expired) {
      // TODO(asa): Think through the effects of changing the passing function
      require(stage == Proposals.Stage.Execution && _isProposalPassing(proposal));
      proposal.execute();
      emit ProposalExecuted(proposalId);
    }
    // Proposal must have executed fully or expired if this point is reached.
    deleteDequeuedProposal(proposal, proposalId, index);
    return !expired;
  }

  /**
   * @notice Withdraws refunded Celo Gold commitments.
   * @return Whether or not the withdraw was successful.
   */
  function withdraw() external nonReentrant returns (bool) {
    uint256 value = refundedDeposits[msg.sender];
    require(value > 0 && value <= address(this).balance);
    refundedDeposits[msg.sender] = 0;
    msg.sender.transfer(value);
    return true;
  }

  /**
   * @notice Returns the participation parameters.
   * @return The participation parameters.
   */
  function getParticipationParameters() external view returns (uint256, uint256, uint256, uint256) {
    return (
      participationParameters.baseline.unwrap(),
      participationParameters.baselineFloor.unwrap(),
      participationParameters.baselineUpdateFactor.unwrap(),
      participationParameters.baselineQuorumFactor.unwrap()
    );
  }

  /**
   * @notice Returns the number of seconds proposals stay in the approval stage.
   * @return The number of seconds proposals stay in the execution stage.
   */
  function getApprovalStageDuration() external view returns (uint256) {
    return stageDurations.approval;
  }

  /**
   * @notice Returns the number of seconds proposals stay in the referendum stage.
   * @return The number of seconds proposals stay in the execution stage.
   */
  function getReferendumStageDuration() external view returns (uint256) {
    return stageDurations.referendum;
  }

  /**
   * @notice Returns the number of seconds proposals stay in the execution stage.
   * @return The number of seconds proposals stay in the execution stage.
   */
  function getExecutionStageDuration() external view returns (uint256) {
    return stageDurations.execution;
  }

  /**
   * @notice Returns whether or not a proposal exists.
   * @param proposalId The ID of the proposal.
   * @return Whether or not the proposal exists.
   */
  function proposalExists(uint256 proposalId) external view returns (bool) {
    return proposals[proposalId].exists();
  }

  /**
   * @notice Returns an unpacked proposal struct with its transaction count.
   * @param proposalId The ID of the proposal to unpack.
   * @return The unpacked proposal with its transaction count.
   */
  function getProposal(
    uint256 proposalId
  )
    external
    view
    returns (address, uint256, uint256, uint256)
  {
    return proposals[proposalId].unpack();
  }

  /**
   * @notice Returns a specified transaction in a proposal.
   * @param proposalId The ID of the proposal to query.
   * @param index The index of the specified transaction in the proposal's transaction list.
   * @return The specified transaction.
   */
  function getProposalTransaction(
    uint256 proposalId,
    uint256 index
  )
    external
    view
    returns (uint256, address, bytes memory)
  {
    return proposals[proposalId].getTransaction(index);
  }

  /**
   * @notice Returns whether or not a proposal has been approved.
   * @param proposalId The ID of the proposal.
   * @return Whether or not the proposal has been approved.
   */
  function isApproved(uint256 proposalId) external view returns (bool) {
    return proposals[proposalId].isApproved();
  }

  /**
   * @notice Returns the referendum vote totals for a proposal.
   * @param proposalId The ID of the proposal.
   * @return The yes, no, and abstain vote totals.
   */
  function getVoteTotals(uint256 proposalId) external view returns (uint256, uint256, uint256) {
    return proposals[proposalId].getVoteTotals();
  }

  /**
   * @notice Returns an accounts vote record on a particular index in `dequeued`.
   * @param account The address of the account to get the record for.
   * @param index The index in `dequeued`.
   * @return The corresponding proposal ID and vote value.
   */
  function getVoteRecord(address account, uint256 index) external view returns (uint256, uint256) {
    VoteRecord storage record = voters[account].referendumVotes[index];
    return (record.proposalId, uint256(record.value));
  }

  /**
   * @notice Returns the number of proposals in the queue.
   * @return The number of proposals in the queue.
   */
  function getQueueLength() external view returns (uint256) {
    return queue.list.numElements;
  }

  /**
   * @notice Returns the number of upvotes the queued proposal has received.
   * @param proposalId The ID of the proposal.
   * @return The number of upvotes a queued proposal has received.
   */
  function getUpvotes(uint256 proposalId) external view returns (uint256) {
    require(isQueued(proposalId));
    return queue.getValue(proposalId);
  }

  /**
   * @notice Returns the proposal ID and upvote total for all queued proposals.
   * @return The proposal ID and upvote total for all queued proposals.
   * @dev Note that this includes expired proposals that have yet to be removed from the queue.
   */
  function getQueue() external view returns (uint256[] memory, uint256[] memory) {
    return queue.getElements();
  }

  /**
   * @notice Returns the dequeued proposal IDs.
   * @return The dequeued proposal IDs.
   */
  function getDequeue() external view returns (uint256[] memory) {
    return dequeued;
  }

  /**
   * @notice Returns the ID of the proposal upvoted by `account`.
   * @param account The address of the account.
   * @return The ID of the proposal upvoted by `account`.
   */
  function getUpvotedProposal(address account) external view returns (uint256) {
    return voters[account].upvotedProposal;
  }

  /**
   * @notice Returns the ID of the most recently dequeued proposal voted on by `account`.
   * @param account The address of the account.
   * @return The ID of the most recently dequeued proposal voted on by `account`..
   */
  function getMostRecentReferendumProposal(address account) external view returns (uint256) {
    return voters[account].mostRecentReferendumProposal;
  }

  /**
   * @notice Returns whether or not a particular account is voting on proposals.
   * @param account The address of the account.
   * @return Whether or not the account is voting on proposals.
   */
  function isVoting(address account) external view returns (bool) {
    Voter storage voter = voters[account];
    bool isVotingQueue = voter.upvotedProposal != 0 && isQueued(voter.upvotedProposal);
    Proposals.Proposal storage proposal = proposals[voter.mostRecentReferendumProposal];
    bool isVotingReferendum = (
      proposal.getDequeuedStage(stageDurations) == Proposals.Stage.Referendum
    );
    return isVotingQueue || isVotingReferendum;
  }

  /**
   * @notice Removes the proposals with the most upvotes from the queue, moving them to the
   *   approval stage.
   * @dev If any of the top proposals have expired, they are deleted.
   */
  function dequeueProposalsIfReady() public {
    // solhint-disable-next-line not-rely-on-time
    if (now >= lastDequeue.add(dequeueFrequency)) {
      uint256 numProposalsToDequeue = Math.min(concurrentProposals, queue.list.numElements);
      uint256[] memory dequeuedIds = queue.popN(numProposalsToDequeue);
      for (uint256 i = 0; i < numProposalsToDequeue; i = i.add(1)) {
        uint256 proposalId = dequeuedIds[i];
        Proposals.Proposal storage proposal = proposals[proposalId];
        // solhint-disable-next-line not-rely-on-time
        if (now >= proposal.timestamp.add(queueExpiry)) {
          emit ProposalExpired(proposalId);
          continue;
        }
        refundedDeposits[proposal.proposer] = refundedDeposits[proposal.proposer].add(
          proposal.deposit
        );
        // solhint-disable-next-line not-rely-on-time
        proposal.timestamp = now;
        if (emptyIndices.length > 0) {
          uint256 indexOfLastEmptyIndex = emptyIndices.length.sub(1);
          dequeued[emptyIndices[indexOfLastEmptyIndex]] = proposalId;
          // TODO(asa): We can save gas by not deleting here
          delete emptyIndices[indexOfLastEmptyIndex];
          emptyIndices.length = indexOfLastEmptyIndex;
        } else {
          dequeued.push(proposalId);
        }
        // solhint-disable-next-line not-rely-on-time
        emit ProposalDequeued(proposalId, now);
      }
      // solhint-disable-next-line not-rely-on-time
      lastDequeue = now;
    }
  }

  /**
   * @notice Returns whether or not a proposal is in the queue.
   * @param proposalId The ID of the proposal.
   * @return Whether or not the proposal is in the queue.
   */
  function isQueued(uint256 proposalId) public view returns (bool) {
    // solhint-disable-next-line not-rely-on-time
    return queue.contains(proposalId) && now < proposals[proposalId].timestamp.add(queueExpiry);
  }

  /**
   * @notice Returns whether or not a particular proposal is passing according to the constitution
   *   and the participation levels.
   * @param proposalId The ID of the proposal.
   * @return Whether or not the proposal is passing.
   */
  function isProposalPassing(uint256 proposalId) external view returns (bool) {
    return _isProposalPassing(proposals[proposalId]);
  }

  /**
   * @notice Returns whether or not a particular proposal is passing according to the constitution
   *   and the participation levels.
   * @param proposal The proposal struct.
   * @return Whether or not the proposal is passing.
   */
  function _isProposalPassing(Proposals.Proposal storage proposal) private view returns (bool) {
    FixidityLib.Fraction memory support = proposal.getSupportWithQuorumPadding(
      participationParameters.baseline.multiply(participationParameters.baselineQuorumFactor)
    );
    for (uint256 i = 0; i < proposal.transactions.length; i = i.add(1)) {
      bytes4 functionId = extractFunctionSignature(proposal.transactions[i].data);
      FixidityLib.Fraction memory threshold = _getConstitution(
        proposal.transactions[i].destination, 
        functionId
      );
      if (support.lte(threshold)) {
        return false;
      }
    }
    return true;
  }

  /**
   * @notice Returns whether a proposal is dequeued at the given index.
   * @param proposal The proposal struct.
   * @param proposalId The ID of the proposal.
   * @param index The index of the proposal ID in `dequeued`.
   */
  function isDequeuedProposal(
    Proposals.Proposal storage proposal,
    uint256 proposalId,
    uint256 index
  )
    private
    view
    returns (bool)
  {
    return proposal.exists() && dequeued[index] == proposalId;
  }

  /**
   * @notice Returns whether or not a dequeued proposal has expired.
   * @param proposal The proposal struct.
   * @return Whether or not the dequeued proposal has expired.
   */
  function isDequeuedProposalExpired(
    Proposals.Proposal storage proposal,
    Proposals.Stage stage
  )
    private
    view
    returns (bool)
  {
    // The proposal is considered expired under the following conditions:
    //   1. Past the approval stage and not approved.
    //   2. Past the referendum stage and not passing.
    //   3. Past the execution stage.
    return (
      (stage > Proposals.Stage.Execution) ||
      (stage > Proposals.Stage.Referendum && !_isProposalPassing(proposal)) ||
      (stage > Proposals.Stage.Approval && !proposal.isApproved())
    );
  }

  /**
   * @notice Deletes a dequeued proposal.
   * @param proposal The proposal struct.
   * @param proposalId The ID of the proposal to delete.
   * @param index The index of the proposal ID in `dequeued`.
   */
  function deleteDequeuedProposal(
    Proposals.Proposal storage proposal,
    uint256 proposalId,
    uint256 index
  )
    private
  {
    if (proposal.isApproved() && proposal.networkWeight > 0) {
      updateParticipationBaseline(proposal);
    }
    dequeued[index] = 0;
    emptyIndices.push(index);
    delete proposals[proposalId];
  }

  /**
   * @notice Updates the participation baseline based on the proportion of BondedDeposit weight
   *   that participated in the proposal's Referendum stage.
   * @param proposal The proposal struct.
   */
  function updateParticipationBaseline(Proposals.Proposal storage proposal) private {
    FixidityLib.Fraction memory participation = proposal.getParticipation();
    FixidityLib.Fraction memory participationComponent = participation.multiply(
      participationParameters.baselineUpdateFactor
    );
    FixidityLib.Fraction memory baselineComponent = participationParameters.baseline.multiply(
      FixidityLib.fixed1().subtract(participationParameters.baselineUpdateFactor)
    );
    participationParameters.baseline = participationComponent.add(baselineComponent);
    if (participationParameters.baseline.lt(participationParameters.baselineFloor)) {
      participationParameters.baseline = participationParameters.baselineFloor;
    }
    emit ParticipationBaselineUpdated(participationParameters.baseline.unwrap());
  }

  /**
   * @notice Extracts the first four bytes of a byte array.
   * @param input The byte array.
   * @return The first four bytes of `input`.
   */
  function extractFunctionSignature(bytes memory input) private pure returns (bytes4) {
    bytes4 output;
    /* solhint-disable no-inline-assembly */
    assembly {
      mstore(output, input)
      mstore(add(output, 4), add(input, 4))
    }
    /* solhint-enable no-inline-assembly */
    return output;
  }

  function getConstitution(
    address destination,
    bytes4 functionId
  )
    external
    view
    returns (uint256)
  {
    return _getConstitution(destination, functionId).unwrap();
  }

  /**
   * @notice Returns the constitution for a particular destination and function ID.
   * @param destination The destination address to get the constitution for.
   * @param functionId The function ID to get the constitution for, zero for the destination
   *   default.
   * @return The ratio of yes:no votes needed to exceed in order to pass the proposal.
   */
  function _getConstitution(
    address destination,
    bytes4 functionId
  )
    internal
    view
    returns (FixidityLib.Fraction memory)
  {
    // Default to a simple majority.
    FixidityLib.Fraction memory threshold = FixidityLib.wrap(FIXED_HALF);
    if (constitution[destination].functionThresholds[functionId].unwrap() != 0) {
      threshold = constitution[destination].functionThresholds[functionId];
    } else if (constitution[destination].defaultThreshold.unwrap() != 0) {
      threshold = constitution[destination].defaultThreshold;
    }
    return threshold;
  }
<<<<<<< HEAD

  // call has been separated into its own function in order to take advantage
  // of the Solidity's code generator to produce a loop that copies tx.data into memory.
  /**
   * @notice Executes a function call.
   * @param value The value of Celo Gold to be sent with the function call.
   * @param destination The destination address of the function call.
   * @param dataLength The length of the data to be included in the function call.
   * @param data The data to be included in the function call.
   */
  function externalCall(
    address destination,
    uint value,
    uint dataLength,
    bytes memory data
  )
    private
    nonReentrant
    returns (bool)
  {
    bool result;

    require(AddressesHelper.isContract(destination), "Invalid contract address");

    /* solhint-disable no-inline-assembly */
    assembly {
      /* solhint-disable max-line-length */
      let x := mload(0x40)   // "Allocate" memory for output (0x40 is where "free memory" pointer is stored by convention)
      let d := add(data, 32) // First 32 bytes are the padded length of data, so exclude that
      result := call(
        sub(gas, 34710),   // 34710 is the value that solidity is currently emitting
                           // It includes callGas (700) + callVeryLow (3, to pay for SUB) + callValueTransferGas (9000) +
                           // callNewAccountGas (25000, in case the destination address does not exist and needs creating)
        destination,
        value,
        d,
        dataLength,        // Size of the input (in bytes) - this is what fixes the padding problem
        x,
        0                  // Output is ignored, therefore the output size is zero
      )
      /* solhint-enable max-line-length */
    }
    /* solhint-enable no-inline-assembly */
    return result;
  }
=======
>>>>>>> 8dacf1eb
}<|MERGE_RESOLUTION|>--- conflicted
+++ resolved
@@ -1053,7 +1053,6 @@
     }
     return threshold;
   }
-<<<<<<< HEAD
 
   // call has been separated into its own function in order to take advantage
   // of the Solidity's code generator to produce a loop that copies tx.data into memory.
@@ -1099,6 +1098,5 @@
     /* solhint-enable no-inline-assembly */
     return result;
   }
-=======
->>>>>>> 8dacf1eb
+
 }