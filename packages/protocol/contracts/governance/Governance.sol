pragma solidity ^0.5.13;

import "openzeppelin-solidity/contracts/ownership/Ownable.sol";
import "openzeppelin-solidity/contracts/math/Math.sol";
import "openzeppelin-solidity/contracts/math/SafeMath.sol";
import "openzeppelin-solidity/contracts/utils/Address.sol";

import "./interfaces/IGovernance.sol";
import "./Proposals.sol";
import "../common/interfaces/IAccounts.sol";
import "../common/ExtractFunctionSignature.sol";
import "../common/Initializable.sol";
import "../common/FixidityLib.sol";
import "../common/linkedlists/IntegerSortedLinkedList.sol";
import "../common/UsingRegistry.sol";
import "../common/PrecompilesOverride.sol";
import "../common/interfaces/ICeloVersionedContract.sol";
import "../common/libraries/ReentrancyGuard.sol";

/**
 * @title A contract for making, passing, and executing on-chain governance proposals.
 */
contract Governance is
  IGovernance,
  ICeloVersionedContract,
  Ownable,
  Initializable,
  ReentrancyGuard,
  UsingRegistry,
  PrecompilesOverride
{
  using Proposals for Proposals.Proposal;
  using FixidityLib for FixidityLib.Fraction;
  using SafeMath for uint256;
  using IntegerSortedLinkedList for SortedLinkedList.List;
  using BytesLib for bytes;
  using Address for address payable; // prettier-ignore

  enum VoteValue {
    None,
    Abstain,
    No,
    Yes
  }

  struct UpvoteRecord {
    uint256 proposalId;
    uint256 weight;
  }

  struct VoteRecord {
    Proposals.VoteValue deprecated_value; // obsolete
    uint256 proposalId;
    uint256 deprecated_weight; // obsolete
    uint256 yesVotes;
    uint256 noVotes;
    uint256 abstainVotes;
  }

  struct Voter {
    // Key of the proposal voted for in the proposal queue
    UpvoteRecord upvote;
    uint256 mostRecentReferendumProposal;
    // Maps a `dequeued` index to a voter's vote record.
    mapping(uint256 => VoteRecord) referendumVotes;
  }

  struct ContractConstitution {
    FixidityLib.Fraction defaultThreshold;
    // Maps a function ID to a corresponding threshold, overriding the default.
    mapping(bytes4 => FixidityLib.Fraction) functionThresholds;
  }

  struct HotfixRecord {
    bool executed;
    bool approved;
    uint256 deprecated_preparedEpoch; // obsolete
    mapping(address => bool) deprecated_whitelisted; // obsolete
    bool councilApproved;
    uint256 executionTimeLimit;
  }

  // The baseline is updated as
  // max{floor, (1 - baselineUpdateFactor) * baseline + baselineUpdateFactor * participation}
  struct ParticipationParameters {
    // The average network participation in governance, weighted toward recent proposals.
    FixidityLib.Fraction baseline;
    // The lower bound on the participation baseline.
    FixidityLib.Fraction baselineFloor;
    // The weight of the most recent proposal's participation on the baseline.
    FixidityLib.Fraction baselineUpdateFactor;
    // The proportion of the baseline that constitutes quorum.
    FixidityLib.Fraction baselineQuorumFactor;
  }

  uint256 private constant FIXED_HALF = 500000000000000000000000;

  Proposals.StageDurations public stageDurations;
  uint256 public queueExpiry;
  uint256 public dequeueFrequency;
  address public approver;
  uint256 public lastDequeue;
  uint256 public concurrentProposals;
  uint256 public proposalCount;
  uint256 public minDeposit;
  mapping(address => uint256) public refundedDeposits;
  mapping(address => ContractConstitution) private constitution;
  mapping(uint256 => Proposals.Proposal) private proposals;
  mapping(address => Voter) internal voters;
  mapping(bytes32 => HotfixRecord) public hotfixes;
  SortedLinkedList.List private queue;
  uint256[] public dequeued;
  uint256[] public emptyIndices;
  ParticipationParameters private participationParameters;
  address public securityCouncil;
  uint256 public hotfixExecutionTimeWindow;

  event ApproverSet(address indexed approver);

  event ConcurrentProposalsSet(uint256 concurrentProposals);

  event MinDepositSet(uint256 minDeposit);

  event QueueExpirySet(uint256 queueExpiry);

  event DequeueFrequencySet(uint256 dequeueFrequency);

  event ReferendumStageDurationSet(uint256 referendumStageDuration);

  event ExecutionStageDurationSet(uint256 executionStageDuration);

  event ConstitutionSet(address indexed destination, bytes4 indexed functionId, uint256 threshold);

  event ProposalQueued(
    uint256 indexed proposalId,
    address indexed proposer,
    uint256 transactionCount,
    uint256 deposit,
    uint256 timestamp
  );

  event ProposalUpvoted(uint256 indexed proposalId, address indexed account, uint256 upvotes);

  event ProposalUpvoteRevoked(
    uint256 indexed proposalId,
    address indexed account,
    uint256 revokedUpvotes
  );

  event ProposalDequeued(uint256 indexed proposalId, uint256 timestamp);

  event ProposalApproved(uint256 indexed proposalId);

  event ProposalVoted(
    uint256 indexed proposalId,
    address indexed account,
    uint256 value,
    uint256 weight
  );

  event ProposalVotedV2(
    uint256 indexed proposalId,
    address indexed account,
    uint256 yesVotes,
    uint256 noVotes,
    uint256 abstainVotes
  );

  event ProposalVoteRevoked(
    uint256 indexed proposalId,
    address indexed account,
    uint256 value,
    uint256 weight
  );

  event ProposalVoteRevokedV2(
    uint256 indexed proposalId,
    address indexed account,
    uint256 yesVotes,
    uint256 noVotes,
    uint256 abstainVotes
  );

  event ProposalExecuted(uint256 indexed proposalId);

  event ProposalExpired(uint256 indexed proposalId);

  event ParticipationBaselineUpdated(uint256 participationBaseline);

  event ParticipationFloorSet(uint256 participationFloor);

  event ParticipationBaselineUpdateFactorSet(uint256 baselineUpdateFactor);

  event ParticipationBaselineQuorumFactorSet(uint256 baselineQuorumFactor);

  event HotfixWhitelisted(bytes32 indexed hash, address whitelister);

  event HotfixApproved(bytes32 indexed hash, address approver);

  event HotfixPrepared(bytes32 indexed hash, uint256 indexed executionLimit);

  event HotfixExecuted(bytes32 indexed hash);

  event SecurityCouncilSet(address indexed council);

  event HotfixExecutionTimeWindowSet(uint256 timeDelta);

  event HotfixRecordReset(bytes32 indexed hash);

  /**
   * @notice Ensures a hotfix can be executed only once.
   * @param hash Hash of the hotfix.
   * @dev Reverts if the hotfix has already been executed.
   */
  modifier hotfixNotExecuted(bytes32 hash) {
    require(!hotfixes[hash].executed, "hotfix already executed");
    _;
  }

  /**
   * @notice Ensures function can only be called by the approver address.
   */
  modifier onlyApprover() {
    require(msg.sender == approver, "msg.sender not approver");
    _;
  }

  /**
   * @notice Ensures function can only be called by the LockedGold contract.
   */
  modifier onlyLockedGold() {
    require(msg.sender == address(getLockedGold()), "msg.sender not lockedGold");
    _;
  }

  /**
   * @notice Ensures a hotfix cannot be executed after the time limit.
   * @param hash Hash of the hotfix.
   * @dev Reverts if the hotfix time limit has been reached, or the hotfix is
   * not prepared yet.
   */
  modifier hotfixTimedOut(bytes32 hash) {
    require(hotfixes[hash].executionTimeLimit > 0, "hotfix not prepared");
    require(hotfixes[hash].executionTimeLimit < now, "hotfix execution time limit not reached");
    _;
  }

  /**
   * @notice Sets initialized == true on implementation contracts
   * @param test Set to true to skip implementation initialization
   */
  constructor(bool test) public Initializable(test) {}

  /**
   * @notice Used in place of the constructor to allow the contract to be upgradable via proxy.
   * @param registryAddress The address of the registry contract.
   * @param _approver The address that needs to approve proposals to move to the referendum stage.
   * @param _concurrentProposals The number of proposals to dequeue at once.
   * @param _minDeposit The minimum CELO deposit needed to make a proposal.
   * @param _queueExpiry The number of seconds a proposal can stay in the queue before expiring.
   * @param _dequeueFrequency The number of seconds before the next batch of proposals can be
   *   dequeued.
   * @param referendumStageDuration The number of seconds users have to vote on a dequeued proposal
   *   after the approval stage ends.
   * @param executionStageDuration The number of seconds users have to execute a passed proposal
   *   after the referendum stage ends.
   * @param participationBaseline The initial value of the participation baseline.
   * @param participationFloor The participation floor.
   * @param baselineUpdateFactor The weight of the new participation in the baseline update rule.
   * @param baselineQuorumFactor The proportion of the baseline that constitutes quorum.
   * @dev Should be called only once.
   */
  function initialize(
    address registryAddress,
    address _approver,
    uint256 _concurrentProposals,
    uint256 _minDeposit,
    uint256 _queueExpiry,
    uint256 _dequeueFrequency,
    uint256 referendumStageDuration,
    uint256 executionStageDuration,
    uint256 participationBaseline,
    uint256 participationFloor,
    uint256 baselineUpdateFactor,
    uint256 baselineQuorumFactor
  ) external initializer {
    _transferOwnership(msg.sender);
    setRegistry(registryAddress);
    setApprover(_approver);
    setConcurrentProposals(_concurrentProposals);
    setMinDeposit(_minDeposit);
    setQueueExpiry(_queueExpiry);
    setDequeueFrequency(_dequeueFrequency);
    setReferendumStageDuration(referendumStageDuration);
    setExecutionStageDuration(executionStageDuration);
    setParticipationBaseline(participationBaseline);
    setParticipationFloor(participationFloor);
    setBaselineUpdateFactor(baselineUpdateFactor);
    setBaselineQuorumFactor(baselineQuorumFactor);
    // solhint-disable-next-line not-rely-on-time
    lastDequeue = now;
  }

  function() external payable {
    require(msg.data.length == 0, "unknown method");
  }

  /**
   * @notice Updates the ratio of yes:yes+no votes needed for a specific class of proposals to pass.
   * @param destination The destination of proposals for which this threshold should apply.
   * @param functionId The function ID of proposals for which this threshold should apply. Zero
   *   will set the default.
   * @param threshold The threshold.
   * @dev If no constitution is explicitly set the default is a simple majority, i.e. 1:2.
   */
  function setConstitution(
    address destination,
    bytes4 functionId,
    uint256 threshold
  ) external onlyOwner {
    require(destination != address(0), "Destination cannot be zero");
    require(
      threshold > FIXED_HALF && threshold <= FixidityLib.fixed1().unwrap(),
      "Threshold has to be greater than majority and not greater than unanimity"
    );
    if (functionId == 0) {
      constitution[destination].defaultThreshold = FixidityLib.wrap(threshold);
    } else {
      constitution[destination].functionThresholds[functionId] = FixidityLib.wrap(threshold);
    }
    emit ConstitutionSet(destination, functionId, threshold);
  }

  /**
   * @notice Updates the address that has permission to whitelist hotfix proposals.
   * @param _council The address that has permission to whitelist hotfix proposals.
   */
  function setSecurityCouncil(address _council) external onlyOwner {
    require(_council != address(0), "Council cannot be address zero");
    require(_council != securityCouncil, "Council unchanged");
    require(_council != approver, "Council cannot be approver");

    securityCouncil = _council;
    emit SecurityCouncilSet(_council);
  }

  /**
   * @notice Sets the time window during which a hotfix has to be executed.
   * @param timeWindow The time (in seconds) during which a hotfix can be
   * executed after it has been prepared.
   */
  function setHotfixExecutionTimeWindow(uint256 timeWindow) external onlyOwner {
    require(timeWindow > 0, "Execution time window cannot be zero");
    hotfixExecutionTimeWindow = timeWindow;
    emit HotfixExecutionTimeWindowSet(timeWindow);
  }

  /**
   * @notice Creates a new proposal and adds it to end of the queue with no upvotes.
   * @param values The values of CELO to be sent in the proposed transactions.
   * @param destinations The destination addresses of the proposed transactions.
   * @param data The concatenated data to be included in the proposed transactions.
   * @param dataLengths The lengths of each transaction's data.
   * @return The ID of the newly proposed proposal.
   * @dev The minimum deposit must be included with the proposal, returned if/when the proposal is
   *   dequeued.
   */
  function propose(
    uint256[] calldata values,
    address[] calldata destinations,
    bytes calldata data,
    uint256[] calldata dataLengths,
    string calldata descriptionUrl
  ) external payable returns (uint256) {
    dequeueProposalsIfReady();
    require(msg.value >= minDeposit, "Too small deposit");

    proposalCount = proposalCount.add(1);
    Proposals.Proposal storage proposal = proposals[proposalCount];
    proposal.make(values, destinations, data, dataLengths, msg.sender, msg.value);
    proposal.setDescriptionUrl(descriptionUrl);
    queue.push(proposalCount);
    // solhint-disable-next-line not-rely-on-time
    emit ProposalQueued(proposalCount, msg.sender, proposal.transactions.length, msg.value, now);
    return proposalCount;
  }

  /**
   * @notice Upvotes a queued proposal.
   * @param proposalId The ID of the proposal to upvote.
   * @param lesser The ID of the proposal that will be just behind `proposalId` in the queue.
   * @param greater The ID of the proposal that will be just ahead `proposalId` in the queue.
   * @return Whether or not the upvote was made successfully.
   * @dev Provide 0 for `lesser`/`greater` when the proposal will be at the tail/head of the queue.
   * @dev Reverts if the account has already upvoted a proposal in the queue.
   */
  function upvote(
    uint256 proposalId,
    uint256 lesser,
    uint256 greater
  ) external nonReentrant returns (bool) {
    dequeueProposalsIfReady();
    // If acting on an expired proposal, expire the proposal and take no action.
    if (removeIfQueuedAndExpired(proposalId)) {
      return false;
    }

    address account = getAccounts().voteSignerToAccount(msg.sender);
    Voter storage voter = voters[account];
    removeIfQueuedAndExpired(voter.upvote.proposalId);

    // We can upvote a proposal in the queue if we're not already upvoting a proposal in the queue.
    uint256 weight = getLockedGold().getAccountTotalLockedGold(account);
    require(weight > 0, "cannot upvote without locking gold");
    require(queue.contains(proposalId), "cannot upvote a proposal not in the queue");
    require(
      voter.upvote.proposalId == 0 || !queue.contains(voter.upvote.proposalId),
      "cannot upvote more than one queued proposal"
    );
    uint256 upvotes = queue.getValue(proposalId).add(weight);
    queue.update(proposalId, upvotes, lesser, greater);
    voter.upvote = UpvoteRecord(proposalId, weight);
    emit ProposalUpvoted(proposalId, account, weight);
    return true;
  }

  /**
   * @notice Revokes an upvote on a queued proposal.
   * @param lesser The ID of the proposal that will be just behind the previously upvoted proposal
   *   in the queue.
   * @param greater The ID of the proposal that will be just ahead of the previously upvoted
   *   proposal in the queue.
   * @return Whether or not the upvote was revoked successfully.
   * @dev Provide 0 for `lesser`/`greater` when the proposal will be at the tail/head of the queue.
   */
  function revokeUpvote(uint256 lesser, uint256 greater) external nonReentrant returns (bool) {
    dequeueProposalsIfReady();
    address account = getAccounts().voteSignerToAccount(msg.sender);
    Voter storage voter = voters[account];
    uint256 proposalId = voter.upvote.proposalId;
    require(proposalId != 0, "Account has no historical upvote");
    removeIfQueuedAndExpired(proposalId);
    if (queue.contains(proposalId)) {
      queue.update(
        proposalId,
        queue.getValue(proposalId).sub(voter.upvote.weight),
        lesser,
        greater
      );
      emit ProposalUpvoteRevoked(proposalId, account, voter.upvote.weight);
    }
    voter.upvote = UpvoteRecord(0, 0);
    return true;
  }

  /**
   * @notice Approves a proposal in the approval stage.
   * @param proposalId The ID of the proposal to approve.
   * @param index The index of the proposal ID in `dequeued`.
   * @return Whether or not the approval was made successfully.
   */
  function approve(uint256 proposalId, uint256 index) external onlyApprover returns (bool) {
    dequeueProposalsIfReady();
    (Proposals.Proposal storage proposal, Proposals.Stage stage) = requireDequeuedAndDeleteExpired(
      proposalId,
      index
    );
    if (!proposal.exists()) {
      return false;
    }

    require(!proposal.isApproved(), "Proposal already approved");
    require(
      stage == Proposals.Stage.Referendum || stage == Proposals.Stage.Execution,
      "Proposal not in correct stage"
    );
    proposal.approved = true;
    // Ensures networkWeight is set by the end of the Referendum stage, even if 0 votes are cast.
    proposal.networkWeight = getLockedGold().getTotalLockedGold();
    emit ProposalApproved(proposalId);
    return true;
  }

  /**
   * @notice Votes on a proposal in the referendum stage.
   * @param proposalId The ID of the proposal to vote on.
   * @param index The index of the proposal ID in `dequeued`.
   * @param value Whether to vote yes, no, or abstain.
   * @return Whether or not the vote was cast successfully.
   */
  /* solhint-disable code-complexity */
  function vote(
    uint256 proposalId,
    uint256 index,
    Proposals.VoteValue value
  ) external nonReentrant returns (bool) {
    dequeueProposalsIfReady();
    (Proposals.Proposal storage proposal, Proposals.Stage stage) = requireDequeuedAndDeleteExpired(
      proposalId,
      index
    );
    if (!proposal.exists()) {
      return false;
    }

    require(stage == Proposals.Stage.Referendum, "Incorrect proposal state");
    require(value != Proposals.VoteValue.None, "Vote value unset");

    address account = getAccounts().voteSignerToAccount(msg.sender);
    uint256 weight = getLockedGold().getAccountTotalGovernanceVotingPower(account);
    require(weight != 0, "Voter weight zero");

    _vote(
      proposal,
      proposalId,
      index,
      account,
      value == Proposals.VoteValue.Yes ? weight : 0,
      value == Proposals.VoteValue.No ? weight : 0,
      value == Proposals.VoteValue.Abstain ? weight : 0
    );
    return true;
  }

  /**
   * @notice Votes partially on a proposal in the referendum stage.
   * @param proposalId The ID of the proposal to vote on.
   * @param index The index of the proposal ID in `dequeued`.
   * @param yesVotes The yes votes weight.
   * @param noVotes The no votes weight.
   * @param abstainVotes The abstain votes weight.
   * @return Whether or not the vote was cast successfully.
   */
  /* solhint-disable code-complexity */
  function votePartially(
    uint256 proposalId,
    uint256 index,
    uint256 yesVotes,
    uint256 noVotes,
    uint256 abstainVotes
  ) external nonReentrant returns (bool) {
    dequeueProposalsIfReady();
    (Proposals.Proposal storage proposal, Proposals.Stage stage) = requireDequeuedAndDeleteExpired(
      proposalId,
      index
    );
    if (!proposal.exists()) {
      return false;
    }

    require(stage == Proposals.Stage.Referendum, "Incorrect proposal state");

    address account = getAccounts().voteSignerToAccount(msg.sender);
    uint256 totalVotingPower = getLockedGold().getAccountTotalGovernanceVotingPower(account);

    require(
      totalVotingPower >= yesVotes.add(noVotes).add(abstainVotes),
      "Voter doesn't have enough locked Celo (formerly known as Celo Gold)"
    );
    _vote(proposal, proposalId, index, account, yesVotes, noVotes, abstainVotes);

    return true;
  }

  /**
   * @notice Revoke votes on all proposals of sender in the referendum stage.
   * @return Whether or not all votes of an account were successfully revoked.
   */
  function revokeVotes() external nonReentrant returns (bool) {
    address account = getAccounts().voteSignerToAccount(msg.sender);
    Voter storage voter = voters[account];
    for (
      uint256 dequeueIndex = 0;
      dequeueIndex < dequeued.length;
      dequeueIndex = dequeueIndex.add(1)
    ) {
      VoteRecord storage voteRecord = voter.referendumVotes[dequeueIndex];

      // Skip proposals where there was no vote cast by the user AND
      // ensure vote record proposal matches identifier of dequeued index proposal.
      if (
        voteRecord.proposalId == dequeued[dequeueIndex] &&
        (voteRecord.yesVotes != 0 ||
          voteRecord.noVotes != 0 ||
          voteRecord.abstainVotes != 0 ||
          voteRecord.deprecated_weight != 0)
      ) {
        (Proposals.Proposal storage proposal, Proposals.Stage stage) =
          requireDequeuedAndDeleteExpired(voteRecord.proposalId, dequeueIndex); // prettier-ignore

        // only revoke from proposals which are still in referendum
        if (stage == Proposals.Stage.Referendum) {
          if (voteRecord.deprecated_weight != 0) {
            // backward compatibility for transition period - this should be deleted later on
            uint256 previousYes = voteRecord.deprecated_value == Proposals.VoteValue.Yes
              ? voteRecord.deprecated_weight
              : 0;
            uint256 previousNo = voteRecord.deprecated_value == Proposals.VoteValue.No
              ? voteRecord.deprecated_weight
              : 0;
            uint256 previousAbstain = voteRecord.deprecated_value == Proposals.VoteValue.Abstain
              ? voteRecord.deprecated_weight
              : 0;
            proposal.updateVote(previousYes, previousNo, previousAbstain, 0, 0, 0);

            proposal.networkWeight = getLockedGold().getTotalLockedGold();
            emit ProposalVoteRevokedV2(
              voteRecord.proposalId,
              account,
              previousYes,
              previousNo,
              previousAbstain
            );
          } else {
            proposal.updateVote(
              voteRecord.yesVotes,
              voteRecord.noVotes,
              voteRecord.abstainVotes,
              0,
              0,
              0
            );
            proposal.networkWeight = getLockedGold().getTotalLockedGold();
            emit ProposalVoteRevokedV2(
              voteRecord.proposalId,
              account,
              voteRecord.yesVotes,
              voteRecord.noVotes,
              voteRecord.abstainVotes
            );
          }
        }

        // always delete dequeue vote records for gas refund as they must be expired or revoked
        delete voter.referendumVotes[dequeueIndex];
      }
    }

    // reset most recent referendum proposal ID to guarantee isVotingReferendum == false
    voter.mostRecentReferendumProposal = 0;
    return true;
  }

  /**
   * @notice Executes a proposal in the execution stage, removing it from `dequeued`.
   * @param proposalId The ID of the proposal to vote on.
   * @param index The index of the proposal ID in `dequeued`.
   * @return Whether or not the proposal was executed successfully.
   * @dev Does not remove the proposal if the execution fails.
   */
  function execute(uint256 proposalId, uint256 index) external nonReentrant returns (bool) {
    dequeueProposalsIfReady();
    (Proposals.Proposal storage proposal, Proposals.Stage stage) = requireDequeuedAndDeleteExpired(
      proposalId,
      index
    );
    bool notExpired = proposal.exists();
    if (notExpired) {
      require(proposal.isApproved(), "Proposal not approved");
      require(
        stage == Proposals.Stage.Execution && _isProposalPassing(proposal),
        "Proposal not in execution stage or not passing"
      );
      proposal.execute();
      emit ProposalExecuted(proposalId);
      deleteDequeuedProposal(proposal, proposalId, index);
    }
    return notExpired;
  }

  /**
   * @notice Approves the hash of a hotfix transaction(s).
   * @param hash The abi encoded keccak256 hash of the hotfix transaction(s) to be approved.
   */
  function approveHotfix(bytes32 hash) external hotfixNotExecuted(hash) {
    require(msg.sender != address(0), "msg.sender cannot be address zero");
    require(
      msg.sender == approver || msg.sender == securityCouncil,
      "msg.sender not approver or Security Council"
    );
<<<<<<< HEAD

    if (msg.sender == approver) {
      hotfixes[hash].approved = true;
    } else {
      if (isL2()) {
        hotfixes[hash].councilApproved = true;
      } else {
        revert("Hotfix approval by security council is not available on L1.");
      }
    }
    emit HotfixApproved(hash, msg.sender);
  }

  /**
   * @notice Whitelists the hash of a hotfix transaction(s).
   * @param hash The abi encoded keccak256 hash of the hotfix transaction(s) to be whitelisted.
   */
  function whitelistHotfix(bytes32 hash) external hotfixNotExecuted(hash) onlyL1 {
    hotfixes[hash].deprecated_whitelisted[msg.sender] = true;
    emit HotfixWhitelisted(hash, msg.sender);
  }

  /**
   * @notice Gives hotfix a prepared epoch for execution on L1.
   * @notice Gives hotfix a time limit for execution on L2.
=======

    if (msg.sender == approver) {
      hotfixes[hash].approved = true;
    } else {
      hotfixes[hash].councilApproved = true;
    }
    emit HotfixApproved(hash, msg.sender);
  }

  /**
   * @notice Gives hotfix a time limit for execution.
>>>>>>> dc64bf21
   * @param hash The hash of the hotfix to be prepared.
   */
  function prepareHotfix(bytes32 hash) external hotfixNotExecuted(hash) {
    HotfixRecord storage _currentHotfix = hotfixes[hash];
<<<<<<< HEAD
    if (isL2()) {
      uint256 _currentTime = now;
      require(hotfixExecutionTimeWindow > 0, "Hotfix execution time window not set");
      require(
        _currentHotfix.executionTimeLimit == 0,
        "Hotfix already prepared for this timeframe."
      );
      require(_currentHotfix.approved, "Hotfix not approved by approvers.");
      require(_currentHotfix.councilApproved, "Hotfix not approved by security council.");

      _currentHotfix.executionTimeLimit = _currentTime.add(hotfixExecutionTimeWindow);
      emit HotfixPrepared(hash, _currentTime.add(hotfixExecutionTimeWindow));
    } else {
      require(isHotfixPassing(hash), "hotfix not whitelisted by 2f+1 validators");
      uint256 epoch = getEpochNumber();
      require(
        _currentHotfix.deprecated_preparedEpoch < epoch,
        "hotfix already prepared for this epoch"
      );
      _currentHotfix.deprecated_preparedEpoch = epoch;
      emit HotfixPrepared(hash, epoch);
    }
=======

    uint256 _currentTime = now;
    require(hotfixExecutionTimeWindow > 0, "Hotfix execution time window not set");
    require(_currentHotfix.executionTimeLimit == 0, "Hotfix already prepared for this timeframe.");
    require(_currentHotfix.approved, "Hotfix not approved by approvers.");
    require(_currentHotfix.councilApproved, "Hotfix not approved by security council.");

    _currentHotfix.executionTimeLimit = _currentTime.add(hotfixExecutionTimeWindow);
    emit HotfixPrepared(hash, _currentTime.add(hotfixExecutionTimeWindow));
>>>>>>> dc64bf21
  }

  /**
   * @notice Executes a whitelisted proposal.
   * @param values The values of CELO to be sent in the proposed transactions.
   * @param destinations The destination addresses of the proposed transactions.
   * @param data The concatenated data to be included in the proposed transactions.
   * @param dataLengths The lengths of each transaction's data.
   * @param salt Arbitrary salt associated with hotfix which guarantees uniqueness of hash.
   * @dev Reverts if hotfix is already executed, not approved, or not prepared for current epoch.
   */
  function executeHotfix(
    uint256[] calldata values,
    address[] calldata destinations,
    bytes calldata data,
    uint256[] calldata dataLengths,
    bytes32 salt
  ) external {
    if (isL2()) {
      bytes32 hash = keccak256(abi.encode(values, destinations, data, dataLengths, salt));

      (
        bool approved,
        bool councilApproved,
        bool executed,
        uint256 executionTimeLimit
      ) = getL2HotfixRecord(hash);
      require(!executed, "hotfix already executed");
      require(approved, "hotfix not approved");
      require(councilApproved, "hotfix not approved by security council");
      require(executionTimeLimit >= now, "Execution time limit has already been reached.");
      Proposals.makeMem(values, destinations, data, dataLengths, msg.sender, 0).executeMem();

      hotfixes[hash].executed = true;
      emit HotfixExecuted(hash);
    } else {
      bytes32 hash = keccak256(abi.encode(values, destinations, data, dataLengths, salt));

<<<<<<< HEAD
      (bool approved, bool executed, uint256 preparedEpoch) = getL1HotfixRecord(hash);
      require(!executed, "hotfix already executed");
      require(approved, "hotfix not approved");
      require(preparedEpoch == getEpochNumber(), "hotfix must be prepared for this epoch");

      Proposals.makeMem(values, destinations, data, dataLengths, msg.sender, 0).executeMem();
=======
    (
      bool approved,
      bool councilApproved,
      bool executed,
      uint256 executionTimeLimit
    ) = getHotfixRecord(hash);
    require(!executed, "hotfix already executed");
    require(approved, "hotfix not approved");
    require(councilApproved, "hotfix not approved by security council");
    require(executionTimeLimit >= now, "Execution time limit has already been reached.");
    Proposals.makeMem(values, destinations, data, dataLengths, msg.sender, 0).executeMem();
>>>>>>> dc64bf21

      hotfixes[hash].executed = true;
      emit HotfixExecuted(hash);
    }
  }

  /**
   * @notice Withdraws refunded CELO deposits.
   * @return Whether or not the withdraw was successful.
   */
  function withdraw() external nonReentrant returns (bool) {
    uint256 value = refundedDeposits[msg.sender];
    require(value != 0, "Nothing to withdraw");
    require(value <= address(this).balance, "Inconsistent balance");
    refundedDeposits[msg.sender] = 0;
    msg.sender.sendValue(value);
    return true;
  }

  /**
   * @notice Returns whether or not a particular proposal is passing according to the constitution
   *   and the participation levels.
   * @param proposalId The ID of the proposal.
   * @return Whether or not the proposal is passing.
   */
  function isProposalPassing(uint256 proposalId) external view returns (bool) {
    return _isProposalPassing(proposals[proposalId]);
  }

  /**
   * @notice Returns whether a proposal is dequeued at the given index.
   * @param proposalId The ID of the proposal.
   * @param index The index of the proposal ID in `dequeued`.
   * @return Whether the proposal is in `dequeued`.
   */
  function isDequeuedProposal(uint256 proposalId, uint256 index) external view returns (bool) {
    return _isDequeuedProposal(proposals[proposalId], proposalId, index);
  }

  /**
   * @notice Returns whether or not a dequeued proposal has expired.
   * @param proposalId The ID of the proposal.
   * @return Whether or not the dequeued proposal has expired.
   */
  function isDequeuedProposalExpired(uint256 proposalId) external view returns (bool) {
    Proposals.Proposal storage proposal = proposals[proposalId];
    return _isDequeuedProposalExpired(proposal, getProposalDequeuedStage(proposal));
  }

  /**
   * @notice Returns the constitution for a particular destination and function ID.
   * @param destination The destination address to get the constitution for.
   * @param functionId The function ID to get the constitution for, zero for the destination
   *   default.
   * @return The ratio of yes:no votes needed to exceed in order to pass the proposal.
   */
  function getConstitution(address destination, bytes4 functionId) external view returns (uint256) {
    return _getConstitution(destination, functionId).unwrap();
  }

  /**
   * @notice Returns whether or not a particular account is voting on proposals.
   * @param account The address of the account.
   * @return Whether or not the account is voting on proposals.
   */
  function isVoting(address account) external view returns (bool) {
    Voter storage voter = voters[account];
    uint256 upvotedProposal = voter.upvote.proposalId;
    bool isVotingQueue = upvotedProposal != 0 &&
      isQueued(upvotedProposal) &&
      !isQueuedProposalExpired(upvotedProposal);
    Proposals.Proposal storage proposal = proposals[voter.mostRecentReferendumProposal];
    bool isVotingReferendum = (getProposalDequeuedStage(proposal) == Proposals.Stage.Referendum);
    return isVotingQueue || isVotingReferendum;
  }

  /**
   * @notice Returns the number of seconds proposals stay in the referendum stage.
   * @return The number of seconds proposals stay in the referendum stage.
   */
  function getReferendumStageDuration() external view returns (uint256) {
    return stageDurations.referendum;
  }

  /**
   * @notice Returns the number of seconds proposals stay in the execution stage.
   * @return The number of seconds proposals stay in the execution stage.
   */
  function getExecutionStageDuration() external view returns (uint256) {
    return stageDurations.execution;
  }

  /**
   * @notice Returns the participation parameters.
   * @return baseline The participation baseline parameter.
   * @return baselineFloor The participation baseline floor parameter.
   * @return baselineUpdateFactor The participation baseline update factor parameter.
   * @return baselineQuorumFactor The participation baseline quorum factor parameter.
   */
  function getParticipationParameters() external view returns (uint256, uint256, uint256, uint256) {
    return (
      participationParameters.baseline.unwrap(),
      participationParameters.baselineFloor.unwrap(),
      participationParameters.baselineUpdateFactor.unwrap(),
      participationParameters.baselineQuorumFactor.unwrap()
    );
  }

  /**
   * @notice Returns whether or not a proposal exists.
   * @param proposalId The ID of the proposal.
   * @return Whether or not the proposal exists.
   */
  function proposalExists(uint256 proposalId) external view returns (bool) {
    return proposals[proposalId].exists();
  }

  /**
   * @notice Returns an unpacked proposal struct with its transaction count.
   * @param proposalId The ID of the proposal to unpack.
   * @return proposer
   * @return deposit
   * @return timestamp
   * @return transaction Transaction count.
   * @return description Description url.
   */
  function getProposal(
    uint256 proposalId
  ) external view returns (address, uint256, uint256, uint256, string memory, uint256, bool) {
    return proposals[proposalId].unpack();
  }

  /**
   * @notice Returns a specified transaction in a proposal.
   * @param proposalId The ID of the proposal to query.
   * @param index The index of the specified transaction in the proposal's transaction list.
   * @return value Transaction value.
   * @return destination Transaction destination.
   * @return data Transaction data.
   */
  function getProposalTransaction(
    uint256 proposalId,
    uint256 index
  ) external view returns (uint256, address, bytes memory) {
    return proposals[proposalId].getTransaction(index);
  }

  /**
   * @notice Returns whether or not a proposal has been approved.
   * @param proposalId The ID of the proposal.
   * @return Whether or not the proposal has been approved.
   */
  function isApproved(uint256 proposalId) external view returns (bool) {
    return proposals[proposalId].isApproved();
  }

  /**
   * @notice Returns the referendum vote totals for a proposal.
   * @param proposalId The ID of the proposal.
   * @return yes The yes vote totals.
   * @return no The no vote totals.
   * @return abstain The abstain vote totals.
   */
  function getVoteTotals(uint256 proposalId) external view returns (uint256, uint256, uint256) {
    return proposals[proposalId].getVoteTotals();
  }

  /**
   * @notice Returns an accounts vote record on a particular index in `dequeued`.
   * @param account The address of the account to get the record for.
   * @param index The index in `dequeued`.
   * @return The corresponding proposal ID, vote value, and weight.
   * @return The depreciated vote value.
   * @return The deprecieated weight.
   * @return The yes weight.
   * @return The no weight.
   * @return The abstain weight.
   */
  function getVoteRecord(
    address account,
    uint256 index
  ) external view returns (uint256, uint256, uint256, uint256, uint256, uint256) {
    VoteRecord storage record = voters[account].referendumVotes[index];
    return (
      record.proposalId,
      uint256(record.deprecated_value),
      record.deprecated_weight,
      record.yesVotes,
      record.noVotes,
      record.abstainVotes
    );
  }

  /**
   * @notice Returns the number of proposals in the queue.
   * @return The number of proposals in the queue.
   */
  function getQueueLength() external view returns (uint256) {
    return queue.list.numElements;
  }

  /**
   * @notice Returns the number of upvotes the queued proposal has received.
   * @param proposalId The ID of the proposal.
   * @return The number of upvotes a queued proposal has received.
   */
  function getUpvotes(uint256 proposalId) external view returns (uint256) {
    require(isQueued(proposalId), "Proposal not queued");
    return queue.getValue(proposalId);
  }

  /**
   * @notice Returns the proposal ID and upvote total for all queued proposals.
   * @return proposalID The proposal ID for all queued proposals.
   * @return total The upvote total for all queued proposals.
   * @dev Note that this includes expired proposals that have yet to be removed from the queue.
   */
  function getQueue() external view returns (uint256[] memory, uint256[] memory) {
    return queue.getElements();
  }

  /**
   * @notice Returns the dequeued proposal IDs.
   * @return The dequeued proposal IDs.
   * @dev Note that this includes unused indices with proposalId == 0 from deleted proposals.
   */
  function getDequeue() external view returns (uint256[] memory) {
    return dequeued;
  }

  /**
   * @notice Returns the ID of the proposal upvoted by `account` and the weight of that upvote.
   * @param account The address of the account.
   * @return The ID of the proposal upvoted by `account`.
   * @return The weight of that upvote.
   */
  function getUpvoteRecord(address account) external view returns (uint256, uint256) {
    UpvoteRecord memory upvoteRecord = voters[account].upvote;
    return (upvoteRecord.proposalId, upvoteRecord.weight);
  }

  /**
   * @notice Returns the ID of the most recently dequeued proposal voted on by `account`.
   * @param account The address of the account.
   * @return The ID of the most recently dequeued proposal voted on by `account`..
   */
  function getMostRecentReferendumProposal(address account) external view returns (uint256) {
    return voters[account].mostRecentReferendumProposal;
  }

  /**
   * @notice Returns stage of governance process given proposal is in
   * @param proposalId The ID of the proposal to query.
   * @return proposal stage
   */
  function getProposalStage(uint256 proposalId) external view returns (Proposals.Stage) {
    if (proposalId == 0 || proposalId > proposalCount) {
      return Proposals.Stage.None;
    }
    Proposals.Proposal storage proposal = proposals[proposalId];
    if (isQueued(proposalId)) {
      return
        _isQueuedProposalExpired(proposal) ? Proposals.Stage.Expiration : Proposals.Stage.Queued;
    } else {
      Proposals.Stage stage = getProposalDequeuedStage(proposal);
      return _isDequeuedProposalExpired(proposal, stage) ? Proposals.Stage.Expiration : stage;
    }
  }

  /**
   * @notice Returns the storage, major, minor, and patch version of the contract.
   * @return Storage version of the contract.
   * @return Major version of the contract.
   * @return Minor version of the contract.
   * @return Patch version of the contract.
   */
  function getVersionNumber() external pure returns (uint256, uint256, uint256, uint256) {
<<<<<<< HEAD
    return (1, 4, 2, 0);
=======
    return (1, 5, 0, 0);
>>>>>>> dc64bf21
  }

  /**
   * @param values The values of CELO to be sent in the proposed transactions.
   * @param destinations The destination addresses of the proposed transactions.
   * @param data The concatenated data to be included in the proposed transactions.
   * @param dataLengths The lengths of each transaction's data.
   * @param salt Arbitrary salt associated with hotfix which guarantees uniqueness of hash.
   * @return The hash of the hotfix.
   */
  function getHotfixHash(
    uint256[] calldata values,
    address[] calldata destinations,
    bytes calldata data,
    uint256[] calldata dataLengths,
    bytes32 salt
  ) external pure returns (bytes32) {
    return keccak256(abi.encode(values, destinations, data, dataLengths, salt));
  }

  /**
   * @notice Updates the address that has permission to approve proposals in the approval stage.
   * @param _approver The address that has permission to approve proposals in the approval stage.
   */
  function setApprover(address _approver) public onlyOwner {
    require(_approver != address(0), "Approver cannot be 0");
    require(_approver != approver, "Approver unchanged");
    require(_approver != securityCouncil, "Approver cannot be council");
    approver = _approver;
    emit ApproverSet(_approver);
  }

  /**
   * @notice Updates the number of proposals to dequeue at a time.
   * @param _concurrentProposals The number of proposals to dequeue at a time.
   */
  function setConcurrentProposals(uint256 _concurrentProposals) public onlyOwner {
    require(_concurrentProposals != 0, "Number of proposals must be larger than zero");
    require(_concurrentProposals != concurrentProposals, "Number of proposals unchanged");
    concurrentProposals = _concurrentProposals;
    emit ConcurrentProposalsSet(_concurrentProposals);
  }

  /**
   * @notice Updates the minimum deposit needed to make a proposal.
   * @param _minDeposit The minimum CELO deposit needed to make a proposal.
   */
  function setMinDeposit(uint256 _minDeposit) public onlyOwner {
    require(_minDeposit != 0, "minDeposit must be larger than 0");
    require(_minDeposit != minDeposit, "Minimum deposit unchanged");
    minDeposit = _minDeposit;
    emit MinDepositSet(_minDeposit);
  }

  /**
   * @notice Updates the number of seconds before a queued proposal expires.
   * @param _queueExpiry The number of seconds a proposal can stay in the queue before expiring.
   */
  function setQueueExpiry(uint256 _queueExpiry) public onlyOwner {
    require(_queueExpiry != 0, "QueueExpiry must be larger than 0");
    require(_queueExpiry != queueExpiry, "QueueExpiry unchanged");
    queueExpiry = _queueExpiry;
    emit QueueExpirySet(_queueExpiry);
  }

  /**
   * @notice Updates the minimum number of seconds before the next batch of proposals can be
   *   dequeued.
   * @param _dequeueFrequency The number of seconds before the next batch of proposals can be
   *   dequeued.
   */
  function setDequeueFrequency(uint256 _dequeueFrequency) public onlyOwner {
    require(_dequeueFrequency != 0, "dequeueFrequency must be larger than 0");
    require(_dequeueFrequency != dequeueFrequency, "dequeueFrequency unchanged");
    dequeueFrequency = _dequeueFrequency;
    emit DequeueFrequencySet(_dequeueFrequency);
  }

  /**
   * @notice Updates the number of seconds proposals stay in the referendum stage.
   * @param referendumStageDuration The number of seconds proposals stay in the referendum stage.
   */
  function setReferendumStageDuration(uint256 referendumStageDuration) public onlyOwner {
    require(referendumStageDuration != 0, "Duration must be larger than 0");
    require(referendumStageDuration != stageDurations.referendum, "Duration unchanged");
    stageDurations.referendum = referendumStageDuration;
    emit ReferendumStageDurationSet(referendumStageDuration);
  }

  /**
   * @notice Updates the number of seconds proposals stay in the execution stage.
   * @param executionStageDuration The number of seconds proposals stay in the execution stage.
   */
  function setExecutionStageDuration(uint256 executionStageDuration) public onlyOwner {
    require(executionStageDuration != 0, "Duration must be larger than 0");
    require(executionStageDuration != stageDurations.execution, "Duration unchanged");
    stageDurations.execution = executionStageDuration;
    emit ExecutionStageDurationSet(executionStageDuration);
  }

  /**
   * @notice Updates the participation baseline.
   * @param participationBaseline The value of the baseline.
   */
  function setParticipationBaseline(uint256 participationBaseline) public onlyOwner {
    FixidityLib.Fraction memory participationBaselineFrac = FixidityLib.wrap(participationBaseline);
    require(
      FixidityLib.isProperFraction(participationBaselineFrac),
      "Participation baseline greater than one"
    );
    require(
      !participationBaselineFrac.equals(participationParameters.baseline),
      "Participation baseline unchanged"
    );
    participationParameters.baseline = participationBaselineFrac;
    emit ParticipationBaselineUpdated(participationBaseline);
  }

  /**
   * @notice Updates the floor of the participation baseline.
   * @param participationFloor The value at which the baseline is floored.
   */
  function setParticipationFloor(uint256 participationFloor) public onlyOwner {
    FixidityLib.Fraction memory participationFloorFrac = FixidityLib.wrap(participationFloor);
    require(
      FixidityLib.isProperFraction(participationFloorFrac),
      "Participation floor greater than one"
    );
    require(
      !participationFloorFrac.equals(participationParameters.baselineFloor),
      "Participation baseline floor unchanged"
    );
    participationParameters.baselineFloor = participationFloorFrac;
    emit ParticipationFloorSet(participationFloor);
  }

  /**
   * @notice Updates the weight of the new participation in the baseline update rule.
   * @param baselineUpdateFactor The new baseline update factor.
   */
  function setBaselineUpdateFactor(uint256 baselineUpdateFactor) public onlyOwner {
    FixidityLib.Fraction memory baselineUpdateFactorFrac = FixidityLib.wrap(baselineUpdateFactor);
    require(
      FixidityLib.isProperFraction(baselineUpdateFactorFrac),
      "Baseline update factor greater than one"
    );
    require(
      !baselineUpdateFactorFrac.equals(participationParameters.baselineUpdateFactor),
      "Baseline update factor unchanged"
    );
    participationParameters.baselineUpdateFactor = baselineUpdateFactorFrac;
    emit ParticipationBaselineUpdateFactorSet(baselineUpdateFactor);
  }

  /**
   * @notice Updates the proportion of the baseline that constitutes quorum.
   * @param baselineQuorumFactor The new baseline quorum factor.
   */
  function setBaselineQuorumFactor(uint256 baselineQuorumFactor) public onlyOwner {
    FixidityLib.Fraction memory baselineQuorumFactorFrac = FixidityLib.wrap(baselineQuorumFactor);
    require(
      FixidityLib.isProperFraction(baselineQuorumFactorFrac),
      "Baseline quorum factor greater than one"
    );
    require(
      !baselineQuorumFactorFrac.equals(participationParameters.baselineQuorumFactor),
      "Baseline quorum factor unchanged"
    );
    participationParameters.baselineQuorumFactor = baselineQuorumFactorFrac;
    emit ParticipationBaselineQuorumFactorSet(baselineQuorumFactor);
  }

  /**
   * @notice Removes the proposals with the most upvotes from the queue, moving them to the
   *   approval stage.
   * @dev If any of the top proposals have expired, they are deleted.
   */
  function dequeueProposalsIfReady() public {
    // solhint-disable-next-line not-rely-on-time
    if (now >= lastDequeue.add(dequeueFrequency)) {
      uint256 numProposalsToDequeue = Math.min(concurrentProposals, queue.list.numElements);
      uint256[] memory dequeuedIds = queue.popN(numProposalsToDequeue);

      bool wasAnyProposalDequeued = false;
      for (uint256 i = 0; i < numProposalsToDequeue; i = i.add(1)) {
        uint256 proposalId = dequeuedIds[i];
        Proposals.Proposal storage proposal = proposals[proposalId];
        if (_isQueuedProposalExpired(proposal)) {
          emit ProposalExpired(proposalId);
          continue;
        }
        refundedDeposits[proposal.proposer] = refundedDeposits[proposal.proposer].add(
          proposal.deposit
        );
        // solhint-disable-next-line not-rely-on-time
        proposal.timestamp = now;
        if (emptyIndices.length != 0) {
          uint256 indexOfLastEmptyIndex = emptyIndices.length.sub(1);
          dequeued[emptyIndices[indexOfLastEmptyIndex]] = proposalId;
          delete emptyIndices[indexOfLastEmptyIndex];
          emptyIndices.length = indexOfLastEmptyIndex;
        } else {
          dequeued.push(proposalId);
        }
        // solhint-disable-next-line not-rely-on-time
        emit ProposalDequeued(proposalId, now);
        wasAnyProposalDequeued = true;
      }
      if (wasAnyProposalDequeued) {
        // solhint-disable-next-line not-rely-on-time
        lastDequeue = now;
      }
    }
  }

  /**
   * @notice When delegator removes votes from delegatee during the time when delegator is voting
   * for governance proposal, this method will remove votes from voted proposal proportionally.
   * @param account The address of the account.
   * @param newVotingPower The adjusted voting power of delegatee.
   */
  function removeVotesWhenRevokingDelegatedVotes(
    address account,
    uint256 newVotingPower
  ) public onlyLockedGold {
    _removeVotesWhenRevokingDelegatedVotes(account, newVotingPower);
  }

  /**
   * @notice Resets the hotfix record when after the execution time limit has elapsed.
<<<<<<< HEAD
   * @param hash The abi encoded keccak256 hash of the hotfix transaction.
   */
  function resetHotFixRecord(bytes32 hash) public hotfixNotExecuted(hash) hotfixTimedOut(hash) {
    hotfixes[hash].approved = false;
    hotfixes[hash].councilApproved = false;
    hotfixes[hash].executionTimeLimit = 0;
    emit HotfixRecordReset(hash);
  }

  /**
   * @notice Returns number of validators from current set which have whitelisted the given hotfix.
   * @param hash The abi encoded keccak256 hash of the hotfix transaction.
   * @return Whitelist tally
   */
  function hotfixWhitelistValidatorTally(bytes32 hash) public view onlyL1 returns (uint256) {
    uint256 tally = 0;
    uint256 n = numberValidatorsInCurrentSet();
    IAccounts accounts = getAccounts();
    for (uint256 i = 0; i < n; i = i.add(1)) {
      address validatorSigner = validatorSignerAddressFromCurrentSet(i);
      address validatorAccount = accounts.signerToAccount(validatorSigner);
      if (
        isHotfixWhitelistedBy(hash, validatorSigner) ||
        isHotfixWhitelistedBy(hash, validatorAccount)
      ) {
        tally = tally.add(1);
      }
    }
    return tally;
  }

  /**
   * @notice Checks if a byzantine quorum of validators has whitelisted the given hotfix.
   * @param hash The abi encoded keccak256 hash of the hotfix transaction.
   * @return Whether validator whitelist tally >= validator byzantine quorum
   */
  function isHotfixPassing(bytes32 hash) public view onlyL1 returns (bool) {
    return hotfixWhitelistValidatorTally(hash) >= minQuorumSizeInCurrentSet();
=======
   * @param hash The abi encoded keccak256 hash of the hotfix transaction.
   */
  function resetHotFixRecord(bytes32 hash) public hotfixNotExecuted(hash) hotfixTimedOut(hash) {
    hotfixes[hash].approved = false;
    hotfixes[hash].councilApproved = false;
    hotfixes[hash].executionTimeLimit = 0;
    emit HotfixRecordReset(hash);
>>>>>>> dc64bf21
  }

  /**
   * @notice Gets information about a L1 hotfix.
   * @param hash The abi encoded keccak256 hash of the hotfix transaction.
   * @return Hotfix approved.
   * @return Hotfix executed.
   * @return Hotfix preparedEpoch.
   */
  function getL1HotfixRecord(bytes32 hash) public view onlyL1 returns (bool, bool, uint256) {
    return (
      hotfixes[hash].approved,
      hotfixes[hash].executed,
      hotfixes[hash].deprecated_preparedEpoch
    );
  }

  /**
   * @notice Gets information about a L1 hotfix.
   * @param hash The abi encoded keccak256 hash of the hotfix transaction.
   * @return Hotfix approved by approver.
   * @return Hotfix approved by SecurityCouncil.
   * @return Hotfix executed.
<<<<<<< HEAD
   * @return Hotfix preparedEpoch.
   * @dev Provided for API backwards compatibility. Prefer the explicitly named
   * `getL1HotfixRecord`/`getL2HotfixRecord` functions.
   */
  function getHotfixRecord(bytes32 hash) public view returns (bool, bool, uint256) {
    return getL1HotfixRecord(hash);
  }

  /**
   * @notice Gets information about a L2 hotfix.
   * @param hash The abi encoded keccak256 hash of the hotfix transaction.
   * @return Hotfix approved by approver.
   * @return Hotfix approved by SecurityCouncil.
   * @return Hotfix executed.
   * @return Hotfix exection time limit.
   */
  function getL2HotfixRecord(bytes32 hash) public view onlyL2 returns (bool, bool, bool, uint256) {
=======
   * @return Hotfix exection time limit.
   */
  function getHotfixRecord(bytes32 hash) public view returns (bool, bool, bool, uint256) {
>>>>>>> dc64bf21
    return (
      hotfixes[hash].approved,
      hotfixes[hash].councilApproved,
      hotfixes[hash].executed,
      hotfixes[hash].executionTimeLimit
    );
  }

  /**
   * @notice Returns whether or not a proposal is in the queue.
   * @dev NOTE: proposal may be expired
   * @param proposalId The ID of the proposal.
   * @return Whether or not the proposal is in the queue.
   */
  function isQueued(uint256 proposalId) public view returns (bool) {
    return queue.contains(proposalId);
  }

  /**
<<<<<<< HEAD
   * @notice Returns whether given hotfix hash has been whitelisted by given address.
   * @param hash The abi encoded keccak256 hash of the hotfix transaction(s) to be whitelisted.
   * @param whitelister Address to check whitelist status of.
   */
  function isHotfixWhitelistedBy(
    bytes32 hash,
    address whitelister
  ) public view onlyL1 returns (bool) {
    return hotfixes[hash].deprecated_whitelisted[whitelister];
  }

  /**
=======
>>>>>>> dc64bf21
   * @notice Returns whether or not a queued proposal has expired.
   * @param proposalId The ID of the proposal.
   * @return Whether or not the dequeued proposal has expired.
   */
  function isQueuedProposalExpired(uint256 proposalId) public view returns (bool) {
    return _isQueuedProposalExpired(proposals[proposalId]);
  }

  /**
   * @notice Returns max number of votes cast by an account.
   * @param account The address of the account.
   * @return The total number of votes cast by an account.
   */
  function getAmountOfGoldUsedForVoting(address account) public view returns (uint256) {
    Voter storage voter = voters[account];

    uint256 upvotedProposalId = voter.upvote.proposalId;
    bool isVotingQueue = upvotedProposalId != 0 &&
      isQueued(upvotedProposalId) &&
      !isQueuedProposalExpired(upvotedProposalId);

    if (isVotingQueue) {
      uint256 weight = getLockedGold().getAccountTotalLockedGold(account);
      return weight;
    }

    uint256 maxUsed = 0;
    for (uint256 index = 0; index < dequeued.length; index = index.add(1)) {
      uint256 proposalId = dequeued[index];
      Proposals.Proposal storage proposal = proposals[proposalId];
      bool isVotingReferendum = (getProposalDequeuedStage(proposal) == Proposals.Stage.Referendum);

      if (!isVotingReferendum) {
        continue;
      }

      VoteRecord storage voteRecord = voter.referendumVotes[index];
      // skip if vote record is not for this proposal
      if (voteRecord.proposalId != proposalId) {
        continue;
      }

      uint256 votesCast = voteRecord.yesVotes.add(voteRecord.noVotes).add(voteRecord.abstainVotes);
      maxUsed = Math.max(
        maxUsed,
        // backward compatibility for transition period - this should be updated later on
        votesCast == 0 ? voteRecord.deprecated_weight : votesCast
      );
    }
    return maxUsed;
  }

  /**
   * @notice When delegator removes votes from delegatee during the time when delegator is voting
   * for governance proposal, this method will remove votes from voted proposal proportionally.
   * @param account The address of the account.
   * @param newVotingPower The adjusted voting power of delegatee.
   */
  function _removeVotesWhenRevokingDelegatedVotes(
    address account,
    uint256 newVotingPower
  ) internal {
    Voter storage voter = voters[account];

    for (uint256 index = 0; index < dequeued.length; index = index.add(1)) {
      uint256 proposalId = dequeued[index];
      Proposals.Proposal storage proposal = proposals[proposalId];
      bool isVotingReferendum = (getProposalDequeuedStage(proposal) == Proposals.Stage.Referendum);

      if (!isVotingReferendum) {
        continue;
      }

      VoteRecord storage voteRecord = voter.referendumVotes[index];

      // skip if vote record is not for this proposal
      if (voteRecord.proposalId != proposalId) {
        delete voter.referendumVotes[index];
        continue;
      }

      uint256 sumOfVotes = voteRecord.yesVotes.add(voteRecord.noVotes).add(voteRecord.abstainVotes);

      if (sumOfVotes > newVotingPower) {
        uint256 toRemove = sumOfVotes.sub(newVotingPower);

        uint256 abstainToRemove = getVotesPortion(toRemove, voteRecord.abstainVotes, sumOfVotes);
        uint256 yesToRemove = getVotesPortion(toRemove, voteRecord.yesVotes, sumOfVotes);
        uint256 noToRemove = getVotesPortion(toRemove, voteRecord.noVotes, sumOfVotes);

        uint256 totalRemoved = abstainToRemove.add(yesToRemove).add(noToRemove);

        uint256 yesVotes = voteRecord.yesVotes.sub(yesToRemove);
        uint256 noVotes = voteRecord.noVotes.sub(noToRemove);
        uint256 abstainVotes = voteRecord.abstainVotes.sub(abstainToRemove);

        if (totalRemoved < toRemove) {
          // in case of rounding error
          uint256 roundingToRemove = toRemove.sub(totalRemoved);

          uint256 toRemoveRounding = Math.min(roundingToRemove, yesVotes);
          yesVotes = yesVotes.sub(toRemoveRounding);
          roundingToRemove = roundingToRemove.sub(toRemoveRounding);

          if (roundingToRemove != 0) {
            toRemoveRounding = Math.min(roundingToRemove, noVotes);
            noVotes = noVotes.sub(toRemoveRounding);
            roundingToRemove = roundingToRemove.sub(toRemoveRounding);
          }

          if (roundingToRemove != 0) {
            toRemoveRounding = Math.min(roundingToRemove, abstainVotes);
            abstainVotes = abstainVotes.sub(toRemoveRounding);
          }
        }

        proposal.updateVote(
          voteRecord.yesVotes,
          voteRecord.noVotes,
          voteRecord.abstainVotes,
          yesVotes,
          noVotes,
          abstainVotes
        );

        voteRecord.abstainVotes = abstainVotes;
        voteRecord.yesVotes = yesVotes;
        voteRecord.noVotes = noVotes;
      }
    }
  }

  function _getConstitution(
    address destination,
    bytes4 functionId
  ) internal view returns (FixidityLib.Fraction memory) {
    // Default to a simple majority.
    FixidityLib.Fraction memory threshold = FixidityLib.wrap(FIXED_HALF);
    if (constitution[destination].functionThresholds[functionId].unwrap() != 0) {
      threshold = constitution[destination].functionThresholds[functionId];
    } else if (constitution[destination].defaultThreshold.unwrap() != 0) {
      threshold = constitution[destination].defaultThreshold;
    }
    return threshold;
  }

  /**
   * @notice Returns the stage of a dequeued proposal.
   * @param proposal The proposal struct.
   * @return The stage of the dequeued proposal.
   * @dev Must be called on a dequeued proposal.
   */
  function getProposalDequeuedStage(
    Proposals.Proposal storage proposal
  ) internal view returns (Proposals.Stage) {
    uint256 stageStartTime = proposal.timestamp.add(stageDurations.referendum).add(
      stageDurations.execution
    );
    // solhint-disable-next-line not-rely-on-time
    if (
      now >= stageStartTime &&
      (proposal.transactions.length != 0 ||
        // proposals with 0 transactions can expire only when not approved or not passing
        !proposal.isApproved() ||
        !_isProposalPassing(proposal))
    ) {
      return Proposals.Stage.Expiration;
    }
    stageStartTime = stageStartTime.sub(stageDurations.execution);
    // solhint-disable-next-line not-rely-on-time
    if (now >= stageStartTime) {
      return Proposals.Stage.Execution;
    }
    return Proposals.Stage.Referendum;
  }

  /**
   * @notice Removes a proposal if it is queued and expired.
   * @param proposalId The ID of the proposal to remove.
   * @return Whether the proposal was removed.
   */
  function removeIfQueuedAndExpired(uint256 proposalId) private returns (bool) {
    if (isQueued(proposalId) && isQueuedProposalExpired(proposalId)) {
      queue.remove(proposalId);
      emit ProposalExpired(proposalId);
      return true;
    }
    return false;
  }

  /**
   * @notice Requires a proposal is dequeued and removes it if expired.
   * @param proposalId The ID of the proposal.
   * @return The proposal storage struct corresponding to `proposalId`.
   * @return The proposal stage corresponding to `proposalId`.
   */
  function requireDequeuedAndDeleteExpired(
    uint256 proposalId,
    uint256 index
  ) private returns (Proposals.Proposal storage, Proposals.Stage) {
    Proposals.Proposal storage proposal = proposals[proposalId];
    require(_isDequeuedProposal(proposal, proposalId, index), "Proposal not dequeued");
    Proposals.Stage stage = getProposalDequeuedStage(proposal);
    if (_isDequeuedProposalExpired(proposal, stage)) {
      deleteDequeuedProposal(proposal, proposalId, index);
      return (proposal, Proposals.Stage.Expiration);
    }
    return (proposal, stage);
  }

  /**
   * @notice Votes on a proposal in the referendum stage.
   * @param proposal The proposal struct.
   * @param proposalId The ID of the proposal to vote on.
   * @param index The index of the proposal ID in `dequeued`.
   * @param account Account based on signer.
   * @param yesVotes The yes votes weight.
   * @param noVotes The no votes weight.
   * @param abstainVotes The abstain votes weight.
   * @return Whether or not the proposal is passing.
   */
  function _vote(
    Proposals.Proposal storage proposal,
    uint256 proposalId,
    uint256 index,
    address account,
    uint256 yesVotes,
    uint256 noVotes,
    uint256 abstainVotes
  ) private {
    Voter storage voter = voters[account];

    VoteRecord storage previousVoteRecord = voter.referendumVotes[index];

    if (previousVoteRecord.proposalId != proposalId) {
      // VoteRecord is being stored based on index (in `dequeued`) rather than proposalId.
      // It can happen that user voted on proposal that later gets deleted.
      // VoteRecord will still stay in `referendumVotes` mapping.
      // Once new proposal is created it might get same index as previous proposal.
      // In such case we need to check whether existing VoteRecord is relevant to new
      // proposal of whether it is just left over data.
      proposal.updateVote(0, 0, 0, yesVotes, noVotes, abstainVotes);
    } else if (previousVoteRecord.deprecated_weight != 0) {
      // backward compatibility for transition period - this should be deleted later on
      proposal.updateVote(
        previousVoteRecord.deprecated_value == Proposals.VoteValue.Yes
          ? previousVoteRecord.deprecated_weight
          : 0,
        previousVoteRecord.deprecated_value == Proposals.VoteValue.No
          ? previousVoteRecord.deprecated_weight
          : 0,
        previousVoteRecord.deprecated_value == Proposals.VoteValue.Abstain
          ? previousVoteRecord.deprecated_weight
          : 0,
        yesVotes,
        noVotes,
        abstainVotes
      );
    } else {
      proposal.updateVote(
        previousVoteRecord.yesVotes,
        previousVoteRecord.noVotes,
        previousVoteRecord.abstainVotes,
        yesVotes,
        noVotes,
        abstainVotes
      );
    }

    proposal.networkWeight = getLockedGold().getTotalLockedGold();
    voter.referendumVotes[index] = VoteRecord(
      Proposals.VoteValue.None,
      proposalId,
      0,
      yesVotes,
      noVotes,
      abstainVotes
    );
    if (proposal.timestamp > proposals[voter.mostRecentReferendumProposal].timestamp) {
      voter.mostRecentReferendumProposal = proposalId;
    }

    emit ProposalVotedV2(proposalId, account, yesVotes, noVotes, abstainVotes);
  }

  /**
   * @notice Deletes a dequeued proposal.
   * @param proposal The proposal struct.
   * @param proposalId The ID of the proposal to delete.
   * @param index The index of the proposal ID in `dequeued`.
   * @dev Must always be preceded by `isDequeuedProposal`, which checks `index`.
   */
  function deleteDequeuedProposal(
    Proposals.Proposal storage proposal,
    uint256 proposalId,
    uint256 index
  ) private {
    if (proposal.isApproved() && proposal.networkWeight != 0) {
      updateParticipationBaseline(proposal);
    }
    dequeued[index] = 0;
    emptyIndices.push(index);
    delete proposals[proposalId];
  }

  /**
   * @notice Updates the participation baseline based on the proportion of BondedDeposit weight
   *   that participated in the proposal's Referendum stage.
   * @param proposal The proposal struct.
   */
  function updateParticipationBaseline(Proposals.Proposal storage proposal) private {
    FixidityLib.Fraction memory participation = proposal.getParticipation();
    FixidityLib.Fraction memory participationComponent = participation.multiply(
      participationParameters.baselineUpdateFactor
    );
    FixidityLib.Fraction memory baselineComponent = participationParameters.baseline.multiply(
      FixidityLib.fixed1().subtract(participationParameters.baselineUpdateFactor)
    );
    participationParameters.baseline = participationComponent.add(baselineComponent);
    if (participationParameters.baseline.lt(participationParameters.baselineFloor)) {
      participationParameters.baseline = participationParameters.baselineFloor;
    }
    emit ParticipationBaselineUpdated(participationParameters.baseline.unwrap());
  }

  /**
   * @notice Returns whether or not a particular proposal is passing according to the constitution
   *   and the participation levels.
   * @param proposal The proposal struct.
   * @return Whether or not the proposal is passing.
   */
  function _isProposalPassing(Proposals.Proposal storage proposal) private view returns (bool) {
    FixidityLib.Fraction memory support = proposal.getSupportWithQuorumPadding(
      participationParameters.baseline.multiply(participationParameters.baselineQuorumFactor)
    );

    if (proposal.transactions.length == 0) {
      // default treshold
      FixidityLib.Fraction memory threshold = _getConstitution(address(0), "");
      return support.gt(threshold);
    }

    for (uint256 i = 0; i < proposal.transactions.length; i = i.add(1)) {
      bytes4 functionId = ExtractFunctionSignature.extractFunctionSignature(
        proposal.transactions[i].data
      );
      FixidityLib.Fraction memory threshold = _getConstitution(
        proposal.transactions[i].destination,
        functionId
      );
      if (support.lte(threshold)) {
        return false;
      }
    }
    return true;
  }

  /**
   * @notice Returns whether a proposal is dequeued at the given index.
   * @param proposal The proposal struct.
   * @param proposalId The ID of the proposal.
   * @param index The index of the proposal ID in `dequeued`.
   * @return Whether the proposal is in `dequeued` at index.
   */
  function _isDequeuedProposal(
    Proposals.Proposal storage proposal,
    uint256 proposalId,
    uint256 index
  ) private view returns (bool) {
    require(index < dequeued.length, "Provided index greater than dequeue length.");
    return proposal.exists() && dequeued[index] == proposalId;
  }

  /**
   * @notice Returns whether or not a dequeued proposal has expired.
   * @param proposal The proposal struct.
   * @return Whether or not the dequeued proposal has expired.
   */
  function _isDequeuedProposalExpired(
    Proposals.Proposal storage proposal,
    Proposals.Stage stage
  ) private view returns (bool) {
    // The proposal is considered expired under the following conditions:
    //   1. Past the referendum stage and not passing.
    //   2. Past the execution stage.
    return ((stage > Proposals.Stage.Execution) ||
      (stage > Proposals.Stage.Referendum && !_isProposalPassing(proposal)));
  }

  /**
   * @notice Returns whether or not a queued proposal has expired.
   * @param proposal The proposal struct.
   * @return Whether or not the dequeued proposal has expired.
   */
  function _isQueuedProposalExpired(
    Proposals.Proposal storage proposal
  ) private view returns (bool) {
    // solhint-disable-next-line not-rely-on-time
    return now >= proposal.timestamp.add(queueExpiry);
  }

  /**
   * Returns amount of votes that should be removed from delegatee's proposal voting.
   * @param totalToRemove Total votes to be removed.
   * @param votes Yes/no/abstrain votes
   * @param sumOfAllVotes Sum of yes, no, and abstain votes.
   */
  function getVotesPortion(
    uint256 totalToRemove,
    uint256 votes,
    uint256 sumOfAllVotes
  ) private pure returns (uint256) {
    return
      FixidityLib
        .newFixed(totalToRemove)
        .multiply(FixidityLib.newFixedFraction(votes, sumOfAllVotes))
        .fromFixed();
  }
}<|MERGE_RESOLUTION|>--- conflicted
+++ resolved
@@ -678,33 +678,6 @@
       msg.sender == approver || msg.sender == securityCouncil,
       "msg.sender not approver or Security Council"
     );
-<<<<<<< HEAD
-
-    if (msg.sender == approver) {
-      hotfixes[hash].approved = true;
-    } else {
-      if (isL2()) {
-        hotfixes[hash].councilApproved = true;
-      } else {
-        revert("Hotfix approval by security council is not available on L1.");
-      }
-    }
-    emit HotfixApproved(hash, msg.sender);
-  }
-
-  /**
-   * @notice Whitelists the hash of a hotfix transaction(s).
-   * @param hash The abi encoded keccak256 hash of the hotfix transaction(s) to be whitelisted.
-   */
-  function whitelistHotfix(bytes32 hash) external hotfixNotExecuted(hash) onlyL1 {
-    hotfixes[hash].deprecated_whitelisted[msg.sender] = true;
-    emit HotfixWhitelisted(hash, msg.sender);
-  }
-
-  /**
-   * @notice Gives hotfix a prepared epoch for execution on L1.
-   * @notice Gives hotfix a time limit for execution on L2.
-=======
 
     if (msg.sender == approver) {
       hotfixes[hash].approved = true;
@@ -716,35 +689,10 @@
 
   /**
    * @notice Gives hotfix a time limit for execution.
->>>>>>> dc64bf21
    * @param hash The hash of the hotfix to be prepared.
    */
   function prepareHotfix(bytes32 hash) external hotfixNotExecuted(hash) {
     HotfixRecord storage _currentHotfix = hotfixes[hash];
-<<<<<<< HEAD
-    if (isL2()) {
-      uint256 _currentTime = now;
-      require(hotfixExecutionTimeWindow > 0, "Hotfix execution time window not set");
-      require(
-        _currentHotfix.executionTimeLimit == 0,
-        "Hotfix already prepared for this timeframe."
-      );
-      require(_currentHotfix.approved, "Hotfix not approved by approvers.");
-      require(_currentHotfix.councilApproved, "Hotfix not approved by security council.");
-
-      _currentHotfix.executionTimeLimit = _currentTime.add(hotfixExecutionTimeWindow);
-      emit HotfixPrepared(hash, _currentTime.add(hotfixExecutionTimeWindow));
-    } else {
-      require(isHotfixPassing(hash), "hotfix not whitelisted by 2f+1 validators");
-      uint256 epoch = getEpochNumber();
-      require(
-        _currentHotfix.deprecated_preparedEpoch < epoch,
-        "hotfix already prepared for this epoch"
-      );
-      _currentHotfix.deprecated_preparedEpoch = epoch;
-      emit HotfixPrepared(hash, epoch);
-    }
-=======
 
     uint256 _currentTime = now;
     require(hotfixExecutionTimeWindow > 0, "Hotfix execution time window not set");
@@ -754,7 +702,6 @@
 
     _currentHotfix.executionTimeLimit = _currentTime.add(hotfixExecutionTimeWindow);
     emit HotfixPrepared(hash, _currentTime.add(hotfixExecutionTimeWindow));
->>>>>>> dc64bf21
   }
 
   /**
@@ -773,34 +720,8 @@
     uint256[] calldata dataLengths,
     bytes32 salt
   ) external {
-    if (isL2()) {
-      bytes32 hash = keccak256(abi.encode(values, destinations, data, dataLengths, salt));
-
-      (
-        bool approved,
-        bool councilApproved,
-        bool executed,
-        uint256 executionTimeLimit
-      ) = getL2HotfixRecord(hash);
-      require(!executed, "hotfix already executed");
-      require(approved, "hotfix not approved");
-      require(councilApproved, "hotfix not approved by security council");
-      require(executionTimeLimit >= now, "Execution time limit has already been reached.");
-      Proposals.makeMem(values, destinations, data, dataLengths, msg.sender, 0).executeMem();
-
-      hotfixes[hash].executed = true;
-      emit HotfixExecuted(hash);
-    } else {
-      bytes32 hash = keccak256(abi.encode(values, destinations, data, dataLengths, salt));
-
-<<<<<<< HEAD
-      (bool approved, bool executed, uint256 preparedEpoch) = getL1HotfixRecord(hash);
-      require(!executed, "hotfix already executed");
-      require(approved, "hotfix not approved");
-      require(preparedEpoch == getEpochNumber(), "hotfix must be prepared for this epoch");
-
-      Proposals.makeMem(values, destinations, data, dataLengths, msg.sender, 0).executeMem();
-=======
+    bytes32 hash = keccak256(abi.encode(values, destinations, data, dataLengths, salt));
+
     (
       bool approved,
       bool councilApproved,
@@ -812,11 +733,9 @@
     require(councilApproved, "hotfix not approved by security council");
     require(executionTimeLimit >= now, "Execution time limit has already been reached.");
     Proposals.makeMem(values, destinations, data, dataLengths, msg.sender, 0).executeMem();
->>>>>>> dc64bf21
-
-      hotfixes[hash].executed = true;
-      emit HotfixExecuted(hash);
-    }
+
+    hotfixes[hash].executed = true;
+    emit HotfixExecuted(hash);
   }
 
   /**
@@ -1090,11 +1009,7 @@
    * @return Patch version of the contract.
    */
   function getVersionNumber() external pure returns (uint256, uint256, uint256, uint256) {
-<<<<<<< HEAD
-    return (1, 4, 2, 0);
-=======
     return (1, 5, 0, 0);
->>>>>>> dc64bf21
   }
 
   /**
@@ -1325,7 +1240,6 @@
 
   /**
    * @notice Resets the hotfix record when after the execution time limit has elapsed.
-<<<<<<< HEAD
    * @param hash The abi encoded keccak256 hash of the hotfix transaction.
    */
   function resetHotFixRecord(bytes32 hash) public hotfixNotExecuted(hash) hotfixTimedOut(hash) {
@@ -1336,89 +1250,14 @@
   }
 
   /**
-   * @notice Returns number of validators from current set which have whitelisted the given hotfix.
-   * @param hash The abi encoded keccak256 hash of the hotfix transaction.
-   * @return Whitelist tally
-   */
-  function hotfixWhitelistValidatorTally(bytes32 hash) public view onlyL1 returns (uint256) {
-    uint256 tally = 0;
-    uint256 n = numberValidatorsInCurrentSet();
-    IAccounts accounts = getAccounts();
-    for (uint256 i = 0; i < n; i = i.add(1)) {
-      address validatorSigner = validatorSignerAddressFromCurrentSet(i);
-      address validatorAccount = accounts.signerToAccount(validatorSigner);
-      if (
-        isHotfixWhitelistedBy(hash, validatorSigner) ||
-        isHotfixWhitelistedBy(hash, validatorAccount)
-      ) {
-        tally = tally.add(1);
-      }
-    }
-    return tally;
-  }
-
-  /**
-   * @notice Checks if a byzantine quorum of validators has whitelisted the given hotfix.
-   * @param hash The abi encoded keccak256 hash of the hotfix transaction.
-   * @return Whether validator whitelist tally >= validator byzantine quorum
-   */
-  function isHotfixPassing(bytes32 hash) public view onlyL1 returns (bool) {
-    return hotfixWhitelistValidatorTally(hash) >= minQuorumSizeInCurrentSet();
-=======
-   * @param hash The abi encoded keccak256 hash of the hotfix transaction.
-   */
-  function resetHotFixRecord(bytes32 hash) public hotfixNotExecuted(hash) hotfixTimedOut(hash) {
-    hotfixes[hash].approved = false;
-    hotfixes[hash].councilApproved = false;
-    hotfixes[hash].executionTimeLimit = 0;
-    emit HotfixRecordReset(hash);
->>>>>>> dc64bf21
-  }
-
-  /**
-   * @notice Gets information about a L1 hotfix.
-   * @param hash The abi encoded keccak256 hash of the hotfix transaction.
-   * @return Hotfix approved.
-   * @return Hotfix executed.
-   * @return Hotfix preparedEpoch.
-   */
-  function getL1HotfixRecord(bytes32 hash) public view onlyL1 returns (bool, bool, uint256) {
-    return (
-      hotfixes[hash].approved,
-      hotfixes[hash].executed,
-      hotfixes[hash].deprecated_preparedEpoch
-    );
-  }
-
-  /**
-   * @notice Gets information about a L1 hotfix.
-   * @param hash The abi encoded keccak256 hash of the hotfix transaction.
-   * @return Hotfix approved by approver.
-   * @return Hotfix approved by SecurityCouncil.
-   * @return Hotfix executed.
-<<<<<<< HEAD
-   * @return Hotfix preparedEpoch.
-   * @dev Provided for API backwards compatibility. Prefer the explicitly named
-   * `getL1HotfixRecord`/`getL2HotfixRecord` functions.
-   */
-  function getHotfixRecord(bytes32 hash) public view returns (bool, bool, uint256) {
-    return getL1HotfixRecord(hash);
-  }
-
-  /**
-   * @notice Gets information about a L2 hotfix.
+   * @notice Gets information about a hotfix.
    * @param hash The abi encoded keccak256 hash of the hotfix transaction.
    * @return Hotfix approved by approver.
    * @return Hotfix approved by SecurityCouncil.
    * @return Hotfix executed.
    * @return Hotfix exection time limit.
    */
-  function getL2HotfixRecord(bytes32 hash) public view onlyL2 returns (bool, bool, bool, uint256) {
-=======
-   * @return Hotfix exection time limit.
-   */
   function getHotfixRecord(bytes32 hash) public view returns (bool, bool, bool, uint256) {
->>>>>>> dc64bf21
     return (
       hotfixes[hash].approved,
       hotfixes[hash].councilApproved,
@@ -1438,21 +1277,6 @@
   }
 
   /**
-<<<<<<< HEAD
-   * @notice Returns whether given hotfix hash has been whitelisted by given address.
-   * @param hash The abi encoded keccak256 hash of the hotfix transaction(s) to be whitelisted.
-   * @param whitelister Address to check whitelist status of.
-   */
-  function isHotfixWhitelistedBy(
-    bytes32 hash,
-    address whitelister
-  ) public view onlyL1 returns (bool) {
-    return hotfixes[hash].deprecated_whitelisted[whitelister];
-  }
-
-  /**
-=======
->>>>>>> dc64bf21
    * @notice Returns whether or not a queued proposal has expired.
    * @param proposalId The ID of the proposal.
    * @return Whether or not the dequeued proposal has expired.
