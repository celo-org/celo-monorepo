--- conflicted
+++ resolved
@@ -5,12 +5,10 @@
   function decrementNonvotingAccountBalance(address, uint256) external;
   function getAccountTotalLockedGold(address) external view returns (uint256);
   function getTotalLockedGold() external view returns (uint256);
-<<<<<<< HEAD
   function lock() external payable;
   function unlock(uint256) external;
   function relock(uint256, uint256) external;
   function withdraw(uint256) external;
-=======
   function slash(
     address account,
     uint256 penalty,
@@ -21,5 +19,4 @@
     uint256[] calldata indices
   ) external;
   function isSlasher(address) external view returns (bool);
->>>>>>> 1d41d57d
 }