--- conflicted
+++ resolved
@@ -6,12 +6,8 @@
   function getGroupNumMembers(address) external view returns (uint256);
   function getGroupsNumMembers(address[] calldata) external view returns (uint256[] memory);
   function getNumRegisteredValidators() external view returns (uint256);
-<<<<<<< HEAD
-  function getTopValidatorsFromGroup(address, uint256) external view returns (address[] memory);
   function getRegisteredValidators() external view returns (address[] memory);
   function getRegisteredValidatorsByzantineQuorum() external view returns (uint256);
   function getEpochNumber() external view returns (uint256);
-=======
   function getTopGroupValidators(address, uint256) external view returns (address[] memory);
->>>>>>> 617abbd4
 }