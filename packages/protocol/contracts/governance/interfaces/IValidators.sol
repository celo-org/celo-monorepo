pragma solidity ^0.5.3;

interface IValidators {
  function getAccountLockedGoldRequirement(address) external view returns (uint256);
  function meetsAccountLockedGoldRequirements(address) external view returns (bool);
  function getGroupNumMembers(address) external view returns (uint256);
  function getGroupsNumMembers(address[] calldata) external view returns (uint256[] memory);
  function getNumRegisteredValidators() external view returns (uint256);
  function getTopGroupValidators(address, uint256) external view returns (address[] memory);
  function updateEcdsaPublicKey(address, address, bytes calldata) external returns (bool);
  function isValidator(address) external view returns (bool);
  function calculateGroupEpochScore(uint256[] calldata uptimes) external view returns (uint256);
<<<<<<< HEAD
  function groupMembershipAtBlock(address account, uint256 epochNumber, uint256 index)
    external
    view
    returns (address);
  function halveSlashingMultiplier(address group) external;
  function forceDeaffiliateIfValidator(address validator) external;
=======
  function getValidatorGroupSlashingMultiplier(address) external view returns (uint256);
>>>>>>> b0a68af8
}<|MERGE_RESOLUTION|>--- conflicted
+++ resolved
@@ -10,14 +10,11 @@
   function updateEcdsaPublicKey(address, address, bytes calldata) external returns (bool);
   function isValidator(address) external view returns (bool);
   function calculateGroupEpochScore(uint256[] calldata uptimes) external view returns (uint256);
-<<<<<<< HEAD
   function groupMembershipAtBlock(address account, uint256 epochNumber, uint256 index)
     external
     view
     returns (address);
   function halveSlashingMultiplier(address group) external;
   function forceDeaffiliateIfValidator(address validator) external;
-=======
   function getValidatorGroupSlashingMultiplier(address) external view returns (uint256);
->>>>>>> b0a68af8
 }