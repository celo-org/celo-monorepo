pragma solidity ^0.5.3;


interface IElection {
  function getTotalVotes() external view returns (uint256);
<<<<<<< HEAD
  function getAccountTotalVotes(address) external view returns (uint256);
=======
  function getTotalVotesByAccount(address) external view returns (uint256);
>>>>>>> c2ea8e1d
  function markGroupIneligible(address) external;
  function electValidators() external view returns (address[] memory);
}<|MERGE_RESOLUTION|>--- conflicted
+++ resolved
@@ -3,11 +3,7 @@
 
 interface IElection {
   function getTotalVotes() external view returns (uint256);
-<<<<<<< HEAD
-  function getAccountTotalVotes(address) external view returns (uint256);
-=======
   function getTotalVotesByAccount(address) external view returns (uint256);
->>>>>>> c2ea8e1d
   function markGroupIneligible(address) external;
   function electValidators() external view returns (address[] memory);
 }