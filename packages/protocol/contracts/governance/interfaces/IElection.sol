pragma solidity ^0.5.3;

interface IElection {
  function getTotalVotes() external view returns (uint256);
  function getActiveVotes() external view returns (uint256);
  function getTotalVotesByAccount(address) external view returns (uint256);
  function markGroupIneligible(address) external;
<<<<<<< HEAD
  function markGroupEligible(address,address,address) external;
  function electValidatorSigners() external view returns (address[] memory);
=======
  function markGroupEligible(address, address, address) external;
  function electValidators() external view returns (address[] memory);
>>>>>>> 930bf312
}<|MERGE_RESOLUTION|>--- conflicted
+++ resolved
@@ -5,11 +5,6 @@
   function getActiveVotes() external view returns (uint256);
   function getTotalVotesByAccount(address) external view returns (uint256);
   function markGroupIneligible(address) external;
-<<<<<<< HEAD
   function markGroupEligible(address,address,address) external;
   function electValidatorSigners() external view returns (address[] memory);
-=======
-  function markGroupEligible(address, address, address) external;
-  function electValidators() external view returns (address[] memory);
->>>>>>> 930bf312
 }