--- conflicted
+++ resolved
@@ -7,12 +7,10 @@
   function markGroupIneligible(address) external;
   function markGroupEligible(address, address, address) external;
   function electValidatorSigners() external view returns (address[] memory);
-<<<<<<< HEAD
   function vote(address, uint256, address, address) external returns (bool);
   function activate(address) external returns (bool);
   function revokeActive(address, uint256, address, address, uint256) external returns (bool);
   function revokePending(address, uint256, address, address, uint256) external returns (bool);
-=======
   function forceDecrementVotes(
     address,
     uint256,
@@ -20,5 +18,4 @@
     address[] calldata,
     uint256[] calldata
   ) external returns (uint256);
->>>>>>> 716c2a94
 }