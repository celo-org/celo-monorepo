pragma solidity ^0.5.3;

import "openzeppelin-solidity/contracts/utils/ReentrancyGuard.sol";
import "openzeppelin-solidity/contracts/math/SafeMath.sol";
import "openzeppelin-solidity/contracts/ownership/Ownable.sol";

import "./interfaces/ILockedGold.sol";

import "../common/Initializable.sol";
import "../common/Signatures.sol";
import "../common/UsingRegistry.sol";

contract LockedGold is ILockedGold, ReentrancyGuard, Initializable, UsingRegistry {

  using SafeMath for uint256;
<<<<<<< HEAD
  
	/* SG: SafeMath128 Start */
	function safeCast128(uint256 x) internal pure returns (uint128 y) {
		require (x < 2**128);
		y = uint128(x);
	}
		
	function add128(uint256 x, uint256 y) private pure returns (uint128 z) {
		uint256 xy = uint256(x).add(uint256(y));
		z = safeCast128(xy);
	}
		
	function sub128(uint256 x, uint256 y) private pure returns (uint128 z) {
		uint256 xy = uint256(x).sub(uint256(y));
		z = safeCast128(xy);
	}
	/* SG: SafeMath128 End */
	
  // TODO(asa): Remove index for gas efficiency if two updates to the same slot costs extra gas.
  struct Commitment {
    uint128 value;
    uint128 index;
=======

  struct Authorizations {
    // The address that is authorized to vote on behalf of the account.
    // The account can vote as well, whether or not an authorized voter has been specified.
    address voting;
    // The address that is authorized to validate on behalf of the account.
    // The account can manage the validator, whether or not an authorized validator has been
    // specified. However if an authorized validator has been specified, only that key may actually
    // participate in consensus.
    address validating;
>>>>>>> 43c9ebf4
  }

  struct PendingWithdrawal {
    // The value of the pending withdrawal.
    uint256 value;
    // The timestamp at which the pending withdrawal becomes available.
    uint256 timestamp;
  }

  // NOTE: This contract does not store an account's locked gold that is being used in electing
  // validators.
  struct Balances {
    // The amount of locked gold that this account has that is not currently participating in
    // validator elections.
    uint256 nonvoting;
    // Gold that has been unlocked and will become available for withdrawal.
    PendingWithdrawal[] pendingWithdrawals;
  }

  struct Account {
    bool exists;
<<<<<<< HEAD
    // The weight of the account in validator elections, governance, and block rewards.
    uint256 weight;
    // Each account may delegate their right to receive rewards, vote, and register a Validator or
    // Validator group to exactly one address each, respectively. This address must not hold an
    // account and must not be delegated to by any other account or by the same account for any
    // other purpose.
    address[3] delegates;
    // Frozen accounts may not vote, but may redact votes.
    bool votingFrozen;
    // The timestamp of the last time that rewards were redeemed.
    uint96 rewardsLastRedeemed;
    Commitments commitments;
  }

  // TODO(asa): Add minNoticePeriod
  uint256 public maxNoticePeriod;
  uint256 public totalWeight;
  mapping(address => Account) accounts; // SG: Tentatively removing "private", mechanize this
  // Maps voting, rewards, and validating delegates to the account that delegated these rights.
  mapping(address => address) public delegations;
  // Maps a block number to the cumulative reward for an account with weight 1 since genesis.
  mapping(uint256 => FixidityLib.Fraction) public cumulativeRewardWeights;

  event MaxNoticePeriodSet(
    uint256 maxNoticePeriod
  );

  event RoleDelegated(
    DelegateRole role,
    address indexed account,
    address delegate
  );

  event VotingFrozen(
    address indexed account
  );

  event VotingUnfrozen(
    address indexed account
  );

  event NewCommitment(
    address indexed account,
    uint256 value,
    uint256 noticePeriod
  );

  event CommitmentNotified(
    address indexed account,
    uint256 value,
    uint256 noticePeriod,
    uint256 availabilityTime
  );

  event CommitmentExtended(
    address indexed account,
    uint256 value,
    uint256 noticePeriod,
    uint256 availabilityTime
  );

  event Withdrawal(
    address indexed account,
    uint256 value
  );

  event NoticePeriodIncreased(
    address indexed account,
    uint256 value,
    uint256 noticePeriod,
    uint256 increase
  );
=======
    // Each account may authorize additional keys to use for voting or valdiating.
    // These keys may not be keys of other accounts, and may not be authorized by any other
    // account for any purpose.
    Authorizations authorizations;
    Balances balances;
  }
>>>>>>> 43c9ebf4

  mapping(address => Account) private accounts;
  // Maps voting and validating keys to the account that provided the authorization.
  mapping(address => address) public authorizedBy;
  uint256 public totalNonvoting;
  uint256 public unlockingPeriod;

  event UnlockingPeriodSet(uint256 period);
  event VoterAuthorized(address indexed account, address voter);
  event ValidatorAuthorized(address indexed account, address validator);
  event GoldLocked(address indexed account, uint256 value);
  event GoldUnlocked(address indexed account, uint256 value, uint256 available);
  event GoldWithdrawn(address indexed account, uint256 value);

  function initialize(address registryAddress, uint256 _unlockingPeriod) external initializer {
    _transferOwnership(msg.sender);
    setRegistry(registryAddress);
    unlockingPeriod = _unlockingPeriod;
  }

  /**
   * @notice Creates an account.
   * @return True if account creation succeeded.
   */
  function createAccount() external returns (bool) {
    require(isNotAccount(msg.sender) && isNotAuthorized(msg.sender));
    Account storage account = accounts[msg.sender];
    account.exists = true;
    return true;
  }

  /**
   * @notice Authorizes an address to vote on behalf of the account.
   * @param voter The address to authorize.
   * @param v The recovery id of the incoming ECDSA signature.
   * @param r Output value r of the ECDSA signature.
   * @param s Output value s of the ECDSA signature.
   * @dev v, r, s constitute `voter`'s signature on `msg.sender`.
   */
<<<<<<< HEAD
  function _delegateRole(
    DelegateRole role,
    address delegate,
=======
  function authorizeVoter(
    address voter,
>>>>>>> 43c9ebf4
    uint8 v,
    bytes32 r,
    bytes32 s
  )
    internal // CERTORA: Changed from external to internal and added an external wrapper. This allows the harness to call into this function to implement methods per each delegate role.
  {
    Account storage account = accounts[msg.sender];
    authorize(voter, account.authorizations.voting, v, r, s);
    account.authorizations.voting = voter;
    emit VoterAuthorized(msg.sender, voter);
  }
  
  // TODO SG: Remove this after updating the spec
  function delegateRole(DelegateRole role, address delegate, uint8 v, bytes32 r, bytes32 s) external nonReentrant {
	_delegateRole(role,delegate,v,r,s);
  }

  /**
   * @notice Authorizes an address to validate on behalf of the account.
   * @param validator The address to authorize.
   * @param v The recovery id of the incoming ECDSA signature.
   * @param r Output value r of the ECDSA signature.
   * @param s Output value s of the ECDSA signature.
   * @dev v, r, s constitute `validator`'s signature on `msg.sender`.
   */
  function authorizeValidator(
    address validator,
    uint8 v,
    bytes32 r,
    bytes32 s
  )
    external
    nonReentrant
  {
    Account storage account = accounts[msg.sender];
<<<<<<< HEAD
    Commitment storage locked = account.commitments.locked[noticePeriod];
    updateLockedCommitment(account, uint256(locked.value).add(msg.value), noticePeriod); // SG: Check overflow uint128
    emit NewCommitment(msg.sender, msg.value, noticePeriod);
    return account.weight;
=======
    authorize(validator, account.authorizations.validating, v, r, s);
    account.authorizations.validating = validator;
    emit ValidatorAuthorized(msg.sender, validator);
>>>>>>> 43c9ebf4
  }

  /**
   * @notice Sets the duration in seconds users must wait before withdrawing gold after unlocking.
   * @param value The unlocking period in seconds.
   */
<<<<<<< HEAD
  function notifyCommitment(
    uint256 value,
    uint256 noticePeriod
  )
    external
    nonReentrant
    returns (uint256)
  {
    require(isAccount(msg.sender) && isNotValidating(msg.sender) && !isVoting(msg.sender));
    // _redeemRewards(msg.sender);
    Account storage account = accounts[msg.sender];
    Commitment storage locked = account.commitments.locked[noticePeriod];
    require(locked.value >= value && value > 0);
    updateLockedCommitment(account, uint256(locked.value).sub(value), noticePeriod); // SG: Check overflow

    // solhint-disable-next-line not-rely-on-time
    uint256 availabilityTime = now.add(noticePeriod);
    Commitment storage notified = account.commitments.notified[availabilityTime];
    updateNotifiedDeposit(account, add128(notified.value,value), availabilityTime); // SG: Stack depth error if applying safeCast128

    emit CommitmentNotified(msg.sender, value, noticePeriod, availabilityTime);
    return account.weight;
=======
  function setUnlockingPeriod(uint256 value) external onlyOwner {
    require(value != unlockingPeriod);
    unlockingPeriod = value;
    emit UnlockingPeriodSet(value);
>>>>>>> 43c9ebf4
  }

  /**
   * @notice Locks gold to be used for voting.
   */
<<<<<<< HEAD
  function extendCommitment(
    uint256 value,
    uint256 availabilityTime
  )
    external
    nonReentrant
    returns (uint256)
  {
    require(isAccount(msg.sender) && !isVoting(msg.sender));
    // solhint-disable-next-line not-rely-on-time
    require(availabilityTime > now);
    // _redeemRewards(msg.sender);
    Account storage account = accounts[msg.sender];
    Commitment storage notified = account.commitments.notified[availabilityTime];
    require(notified.value >= value && value > 0);
    updateNotifiedDeposit(account, sub128(notified.value,uint128(value)), availabilityTime); // SG: Stack depth error if applying safeCast128
    // solhint-disable-next-line not-rely-on-time
    uint256 noticePeriod = availabilityTime.sub(now);
    Commitment storage locked = account.commitments.locked[noticePeriod];
    updateLockedCommitment(account, uint256(locked.value).add(value), noticePeriod); // SG: Check overflow
    emit CommitmentExtended(msg.sender, value, noticePeriod, availabilityTime);
    return account.weight;
=======
  function lock() external payable nonReentrant {
    require(isAccount(msg.sender), "not account");
    require(msg.value > 0, "no value");
    _incrementNonvotingAccountBalance(msg.sender, msg.value);
    emit GoldLocked(msg.sender, msg.value);
>>>>>>> 43c9ebf4
  }

  /**
   * @notice Increments the non-voting balance for an account.
   * @param account The account whose non-voting balance should be incremented.
   * @param value The amount by which to increment.
   * @dev Can only be called by the registered Election smart contract.
   */
  function incrementNonvotingAccountBalance(
    address account,
    uint256 value
  )
    external
    onlyRegisteredContract(ELECTION_REGISTRY_ID)
  {
    _incrementNonvotingAccountBalance(account, value);
  }

  /**
   * @notice Decrements the non-voting balance for an account.
   * @param account The account whose non-voting balance should be decremented.
   * @param value The amount by which to decrement.
   * @dev Can only be called by the registered "Election" smart contract.
   */
  function decrementNonvotingAccountBalance(
    address account,
    uint256 value
  )
    external
    onlyRegisteredContract(ELECTION_REGISTRY_ID)
  {
<<<<<<< HEAD
    require(isAccount(msg.sender) && !isVoting(msg.sender));
    // _redeemRewards(msg.sender);
    require(value > 0 && increase > 0);
    Account storage account = accounts[msg.sender];
    Commitment storage locked = account.commitments.locked[noticePeriod];
    require(locked.value >= value);
    updateLockedCommitment(account, uint256(locked.value).sub(value), noticePeriod); // SG: Check overflow
    uint256 increasedNoticePeriod = noticePeriod.add(increase);
    uint256 increasedValue = account.commitments.locked[increasedNoticePeriod].value;
    updateLockedCommitment(account, increasedValue.add(value), increasedNoticePeriod); // SG: Check overflow
    emit NoticePeriodIncreased(msg.sender, value, noticePeriod, increase);
    return account.weight;
=======
    _decrementNonvotingAccountBalance(account, value);
>>>>>>> 43c9ebf4
  }

  /**
   * @notice Increments the non-voting balance for an account.
   * @param account The account whose non-voting balance should be incremented.
   * @param value The amount by which to increment.
   */
  function _incrementNonvotingAccountBalance(address account, uint256 value) private {
    accounts[account].balances.nonvoting = accounts[account].balances.nonvoting.add(value);
    totalNonvoting = totalNonvoting.add(value);
  }

  /**
   * @notice Decrements the non-voting balance for an account.
   * @param account The account whose non-voting balance should be decremented.
   * @param value The amount by which to decrement.
   */
  function _decrementNonvotingAccountBalance(address account, uint256 value) private {
    accounts[account].balances.nonvoting = accounts[account].balances.nonvoting.sub(value);
    totalNonvoting = totalNonvoting.sub(value);
  }

  /**
   * @notice Unlocks gold that becomes withdrawable after the unlocking period.
   * @param value The amount of gold to unlock.
   */
  function unlock(uint256 value) external nonReentrant {
    require(isAccount(msg.sender));
    Account storage account = accounts[msg.sender];
    uint256 balanceRequirement = getValidators().getAccountBalanceRequirement(msg.sender);
    require(
      balanceRequirement == 0 ||
      balanceRequirement <= getAccountTotalLockedGold(msg.sender).sub(value)
    );
    _decrementNonvotingAccountBalance(msg.sender, value);
    uint256 available = now.add(unlockingPeriod);
    account.balances.pendingWithdrawals.push(PendingWithdrawal(value, available));
    emit GoldUnlocked(msg.sender, value, available);
  }
  
  /** 
	Certora
   */
  function getNoticePeriodsLen(address _account) internal view returns (uint256) {
    Account storage account = accounts[_account];
    return account.commitments.noticePeriods.length;
  }

<<<<<<< HEAD
  /** 
	Certora
   */
  function getFromNoticePeriods(address _account,uint256 index) internal view returns (uint256) {
    Account storage account = accounts[_account];
	return account.commitments.noticePeriods[index];
  }
  
=======
  // TODO(asa): Allow partial relock
>>>>>>> 43c9ebf4
  /**
   * @notice Relocks gold that has been unlocked but not withdrawn.
   * @param index The index of the pending withdrawal to relock.
   */
  function relock(uint256 index) external nonReentrant {
    require(isAccount(msg.sender));
    Account storage account = accounts[msg.sender];
    require(index < account.balances.pendingWithdrawals.length);
    uint256 value = account.balances.pendingWithdrawals[index].value;
    _incrementNonvotingAccountBalance(msg.sender, value);
    deletePendingWithdrawal(account.balances.pendingWithdrawals, index);
    emit GoldLocked(msg.sender, value);
  }

  /** 
	Certora
   */
  function getAvailabilityTimesLen(address _account) internal view returns (uint256) {
    Account storage account = accounts[_account];
    return account.commitments.availabilityTimes.length;
  }
  
  /** 
	Certora
   */
  function getFromAvailabilityTimes(address _account,uint256 index) internal view returns (uint256) {
    Account storage account = accounts[_account];
    return account.commitments.availabilityTimes[index];
  }
    
  /**
   * @notice Withdraws gold that has been unlocked after the unlocking period has passed.
   * @param index The index of the pending withdrawal to withdraw.
   */
  function withdraw(uint256 index) external nonReentrant {
    require(isAccount(msg.sender));
    Account storage account = accounts[msg.sender];
    require(index < account.balances.pendingWithdrawals.length);
    PendingWithdrawal storage pendingWithdrawal = account.balances.pendingWithdrawals[index];
    require(now >= pendingWithdrawal.timestamp);
    uint256 value = pendingWithdrawal.value;
    deletePendingWithdrawal(account.balances.pendingWithdrawals, index);
    require(getGoldToken().transfer(msg.sender, value));
    emit GoldWithdrawn(msg.sender, value);
  }

  // TODO(asa): Dedup
  /**
   * @notice Returns the account associated with `accountOrVoter`.
   * @param accountOrVoter The address of the account or authorized voter.
   * @dev Fails if the `accountOrVoter` is not an account or authorized voter.
   * @return The associated account.
   */
  function getAccountFromVoter(address accountOrVoter) external view returns (address) {
    address authorizingAccount = authorizedBy[accountOrVoter];
    if (authorizingAccount != address(0)) {
      require(accounts[authorizingAccount].authorizations.voting == accountOrVoter);
      return authorizingAccount;
    } else {
      require(isAccount(accountOrVoter));
      return accountOrVoter;
    }
  }

  /**
   * @notice Returns the total amount of locked gold in the system. Note that this does not include
   *   gold that has been unlocked but not yet withdrawn.
   * @return The total amount of locked gold in the system.
   */
  function getTotalLockedGold() external view returns (uint256) {
    return totalNonvoting.add(getElection().getTotalVotes());
  }

  /**
   * @notice Returns the total amount of locked gold not being used to vote in elections.
   * @return The total amount of locked gold not being used to vote in elections.
   */
  function getNonvotingLockedGold() external view returns (uint256) {
    return totalNonvoting;
  }

  /**
   * @notice Returns the total amount of locked gold for an account.
   * @param account The account.
   * @return The total amount of locked gold for an account.
   */
  function getAccountTotalLockedGold(address account) public view returns (uint256) {
    uint256 total = accounts[account].balances.nonvoting;
    return total.add(getElection().getTotalVotesByAccount(account));
  }

  /**
   * @notice Returns the total amount of non-voting locked gold for an account.
   * @param account The account.
   * @return The total amount of non-voting locked gold for an account.
   */
  function getAccountNonvotingLockedGold(address account) external view returns (uint256) {
    return accounts[account].balances.nonvoting;
  }

  /**
   * @notice Returns the account associated with `accountOrValidator`.
   * @param accountOrValidator The address of the account or authorized validator.
   * @dev Fails if the `accountOrValidator` is not an account or authorized validator.
   * @return The associated account.
   */
  function getAccountFromValidator(address accountOrValidator) public view returns (address) {
    address authorizingAccount = authorizedBy[accountOrValidator];
    if (authorizingAccount != address(0)) {
      require(accounts[authorizingAccount].authorizations.validating == accountOrValidator);
      return authorizingAccount;
    } else {
      require(isAccount(accountOrValidator));
      return accountOrValidator;
    }
  }

  /**
   * @notice Returns the voter for the specified account.
   * @param account The address of the account.
   * @return The address with which the account can vote.
   */
  function getVoterFromAccount(address account) public view returns (address) {
    require(isAccount(account));
    address voter = accounts[account].authorizations.voting;
    return voter == address(0) ? account : voter;
  }

  /**
   * @notice Returns the validator for the specified account.
   * @param account The address of the account.
   * @return The address with which the account can register a validator or group.
   */
<<<<<<< HEAD
  function updateLockedCommitment(
    Account storage account,
    uint256 value,
    uint256 noticePeriod
  )
    internal /* TODO: SG: Was originally private, but could not call from harness. Changed to private. */
  {
    Commitment storage locked = account.commitments.locked[noticePeriod];
    require(value != locked.value);
    uint256 weight;
    if (locked.value == 0) {
      locked.index = uint128(account.commitments.noticePeriods.length); // SG: Check overflow
      locked.value = uint128(value);
      account.commitments.noticePeriods.push(noticePeriod);
      weight = getCommitmentWeight(value, noticePeriod);
      account.weight = account.weight.add(weight);
      totalWeight = totalWeight.add(weight);
    } else if (value == 0) {
      weight = getCommitmentWeight(locked.value, noticePeriod);
      account.weight = account.weight.sub(weight);
      totalWeight = totalWeight.sub(weight);
      deleteCommitment(locked, account.commitments, CommitmentType.Locked);
    } else {
      uint256 originalWeight = getCommitmentWeight(locked.value, noticePeriod);
      weight = getCommitmentWeight(value, noticePeriod);

      uint256 difference;
      if (weight >= originalWeight) {
        difference = weight.sub(originalWeight);
        account.weight = account.weight.add(difference);
        totalWeight = totalWeight.add(difference);
      } else {
        difference = originalWeight.sub(weight);
        account.weight = account.weight.sub(difference);
        totalWeight = totalWeight.sub(difference);
      }

      locked.value = uint128(value);
    }
=======
  function getValidatorFromAccount(address account) public view returns (address) {
    require(isAccount(account));
    address validator = accounts[account].authorizations.validating;
    return validator == address(0) ? account : validator;
>>>>>>> 43c9ebf4
  }

  /**
   * @notice Returns the pending withdrawals from unlocked gold for an account.
   * @param account The address of the account.
   * @return The value and timestamp for each pending withdrawal.
   */
  function getPendingWithdrawals(
    address account
  )
<<<<<<< HEAD
    internal /* TODO: SG: Was originally private, but could not call from harness. Changed to private. */
  {
    Commitment storage notified = account.commitments.notified[availabilityTime];
    require(value != notified.value);
    if (notified.value == 0) {
      notified.index = uint128(account.commitments.availabilityTimes.length); // SG: Check overflow
      notified.value = safeCast128(value);
      account.commitments.availabilityTimes.push(availabilityTime);
      account.weight = account.weight.add(notified.value);
      totalWeight = totalWeight.add(notified.value);
    } else if (value == 0) {
      account.weight = account.weight.sub(notified.value);
      totalWeight = totalWeight.sub(notified.value);
      deleteCommitment(notified, account.commitments, CommitmentType.Notified);
    } else {
      uint256 difference;
      if (value >= notified.value) {
        difference = value.sub(notified.value);
        account.weight = account.weight.add(difference);
        totalWeight = totalWeight.add(difference);
      } else {
        difference = uint256(notified.value).sub(value);
        account.weight = account.weight.sub(difference);
        totalWeight = totalWeight.sub(difference);
      }

      notified.value = uint128(value);
=======
    external
    view
    returns (uint256[] memory, uint256[] memory)
  {
    require(isAccount(account));
    uint256 length = accounts[account].balances.pendingWithdrawals.length;
    uint256[] memory values = new uint256[](length);
    uint256[] memory timestamps = new uint256[](length);
    for (uint256 i = 0; i < length; i++) {
      PendingWithdrawal memory pendingWithdrawal = (
        accounts[account].balances.pendingWithdrawals[i]
      );
      values[i] = pendingWithdrawal.value;
      timestamps[i] = pendingWithdrawal.timestamp;
>>>>>>> 43c9ebf4
    }
    return (values, timestamps);
  }

  /**
   * @notice Authorizes voting or validating power of `msg.sender`'s account to another address.
   * @param current The address to authorize.
   * @param previous The previous authorized address.
   * @param v The recovery id of the incoming ECDSA signature.
   * @param r Output value r of the ECDSA signature.
   * @param s Output value s of the ECDSA signature.
   * @dev Fails if the address is already authorized or is an account.
   * @dev v, r, s constitute `current`'s signature on `msg.sender`.
   */
  function authorize(
    address current,
    address previous,
    uint8 v,
    bytes32 r,
    bytes32 s
  )
    private
  {
    require(isAccount(msg.sender) && isNotAccount(current) && isNotAuthorized(current));

    address signer = Signatures.getSignerOfAddress(msg.sender, v, r, s);
    require(signer == current);

    authorizedBy[previous] = address(0);
    authorizedBy[current] = msg.sender;
  }

  /**
   * @notice Check if an account already exists.
   * @param account The address of the account
   * @return Returns `true` if account exists. Returns `false` otherwise.
   */
  function isAccount(address account) public view returns (bool) {
    return (accounts[account].exists);
  }

  /**
   * @notice Check if an account already exists.
   * @param account The address of the account
   * @return Returns `false` if account exists. Returns `true` otherwise.
   */
  function isNotAccount(address account) internal view returns (bool) {
    return (!accounts[account].exists);
  }

  /**
   * @notice Check if an address has been authorized by an account for voting or validating.
   * @param account The possibly authorized address.
   * @return Returns `true` if authorized. Returns `false` otherwise.
   */
  function isAuthorized(address account) external view returns (bool) {
    return (authorizedBy[account] != address(0));
  }

  /**
   * @notice Check if an address has been authorized by an account for voting or validating.
   * @param account The possibly authorized address.
   * @return Returns `false` if authorized. Returns `true` otherwise.
   */
  function isNotAuthorized(address account) internal view returns (bool) {
    return (authorizedBy[account] == address(0));
  }

  /**
   * @notice Deletes a pending withdrawal.
   * @param list The list of pending withdrawals from which to delete.
   * @param index The index of the pending withdrawal to delete.
   */
  function deletePendingWithdrawal(PendingWithdrawal[] storage list, uint256 index) private {
    uint256 lastIndex = list.length.sub(1);
    list[index] = list[lastIndex];
    list.length = lastIndex;
  }
  
  // SG: For specification
  function getTotalWeight() external view returns (uint256) {
	return totalWeight;
  }
}<|MERGE_RESOLUTION|>--- conflicted
+++ resolved
@@ -13,10 +13,8 @@
 contract LockedGold is ILockedGold, ReentrancyGuard, Initializable, UsingRegistry {
 
   using SafeMath for uint256;
-<<<<<<< HEAD
-  
 	/* SG: SafeMath128 Start */
-	function safeCast128(uint256 x) internal pure returns (uint128 y) {
+	/*function safeCast128(uint256 x) internal pure returns (uint128 y) {
 		require (x < 2**128);
 		y = uint128(x);
 	}
@@ -29,14 +27,8 @@
 	function sub128(uint256 x, uint256 y) private pure returns (uint128 z) {
 		uint256 xy = uint256(x).sub(uint256(y));
 		z = safeCast128(xy);
-	}
+	}*/
 	/* SG: SafeMath128 End */
-	
-  // TODO(asa): Remove index for gas efficiency if two updates to the same slot costs extra gas.
-  struct Commitment {
-    uint128 value;
-    uint128 index;
-=======
 
   struct Authorizations {
     // The address that is authorized to vote on behalf of the account.
@@ -47,7 +39,6 @@
     // specified. However if an authorized validator has been specified, only that key may actually
     // participate in consensus.
     address validating;
->>>>>>> 43c9ebf4
   }
 
   struct PendingWithdrawal {
@@ -69,87 +60,12 @@
 
   struct Account {
     bool exists;
-<<<<<<< HEAD
-    // The weight of the account in validator elections, governance, and block rewards.
-    uint256 weight;
-    // Each account may delegate their right to receive rewards, vote, and register a Validator or
-    // Validator group to exactly one address each, respectively. This address must not hold an
-    // account and must not be delegated to by any other account or by the same account for any
-    // other purpose.
-    address[3] delegates;
-    // Frozen accounts may not vote, but may redact votes.
-    bool votingFrozen;
-    // The timestamp of the last time that rewards were redeemed.
-    uint96 rewardsLastRedeemed;
-    Commitments commitments;
-  }
-
-  // TODO(asa): Add minNoticePeriod
-  uint256 public maxNoticePeriod;
-  uint256 public totalWeight;
-  mapping(address => Account) accounts; // SG: Tentatively removing "private", mechanize this
-  // Maps voting, rewards, and validating delegates to the account that delegated these rights.
-  mapping(address => address) public delegations;
-  // Maps a block number to the cumulative reward for an account with weight 1 since genesis.
-  mapping(uint256 => FixidityLib.Fraction) public cumulativeRewardWeights;
-
-  event MaxNoticePeriodSet(
-    uint256 maxNoticePeriod
-  );
-
-  event RoleDelegated(
-    DelegateRole role,
-    address indexed account,
-    address delegate
-  );
-
-  event VotingFrozen(
-    address indexed account
-  );
-
-  event VotingUnfrozen(
-    address indexed account
-  );
-
-  event NewCommitment(
-    address indexed account,
-    uint256 value,
-    uint256 noticePeriod
-  );
-
-  event CommitmentNotified(
-    address indexed account,
-    uint256 value,
-    uint256 noticePeriod,
-    uint256 availabilityTime
-  );
-
-  event CommitmentExtended(
-    address indexed account,
-    uint256 value,
-    uint256 noticePeriod,
-    uint256 availabilityTime
-  );
-
-  event Withdrawal(
-    address indexed account,
-    uint256 value
-  );
-
-  event NoticePeriodIncreased(
-    address indexed account,
-    uint256 value,
-    uint256 noticePeriod,
-    uint256 increase
-  );
-=======
     // Each account may authorize additional keys to use for voting or valdiating.
     // These keys may not be keys of other accounts, and may not be authorized by any other
     // account for any purpose.
     Authorizations authorizations;
     Balances balances;
   }
->>>>>>> 43c9ebf4
 
   mapping(address => Account) private accounts;
   // Maps voting and validating keys to the account that provided the authorization.
@@ -189,14 +105,8 @@
    * @param s Output value s of the ECDSA signature.
    * @dev v, r, s constitute `voter`'s signature on `msg.sender`.
    */
-<<<<<<< HEAD
-  function _delegateRole(
-    DelegateRole role,
-    address delegate,
-=======
   function authorizeVoter(
     address voter,
->>>>>>> 43c9ebf4
     uint8 v,
     bytes32 r,
     bytes32 s
@@ -232,86 +142,29 @@
     nonReentrant
   {
     Account storage account = accounts[msg.sender];
-<<<<<<< HEAD
-    Commitment storage locked = account.commitments.locked[noticePeriod];
-    updateLockedCommitment(account, uint256(locked.value).add(msg.value), noticePeriod); // SG: Check overflow uint128
-    emit NewCommitment(msg.sender, msg.value, noticePeriod);
-    return account.weight;
-=======
     authorize(validator, account.authorizations.validating, v, r, s);
     account.authorizations.validating = validator;
     emit ValidatorAuthorized(msg.sender, validator);
->>>>>>> 43c9ebf4
   }
 
   /**
    * @notice Sets the duration in seconds users must wait before withdrawing gold after unlocking.
    * @param value The unlocking period in seconds.
    */
-<<<<<<< HEAD
-  function notifyCommitment(
-    uint256 value,
-    uint256 noticePeriod
-  )
-    external
-    nonReentrant
-    returns (uint256)
-  {
-    require(isAccount(msg.sender) && isNotValidating(msg.sender) && !isVoting(msg.sender));
-    // _redeemRewards(msg.sender);
-    Account storage account = accounts[msg.sender];
-    Commitment storage locked = account.commitments.locked[noticePeriod];
-    require(locked.value >= value && value > 0);
-    updateLockedCommitment(account, uint256(locked.value).sub(value), noticePeriod); // SG: Check overflow
-
-    // solhint-disable-next-line not-rely-on-time
-    uint256 availabilityTime = now.add(noticePeriod);
-    Commitment storage notified = account.commitments.notified[availabilityTime];
-    updateNotifiedDeposit(account, add128(notified.value,value), availabilityTime); // SG: Stack depth error if applying safeCast128
-
-    emit CommitmentNotified(msg.sender, value, noticePeriod, availabilityTime);
-    return account.weight;
-=======
   function setUnlockingPeriod(uint256 value) external onlyOwner {
     require(value != unlockingPeriod);
     unlockingPeriod = value;
     emit UnlockingPeriodSet(value);
->>>>>>> 43c9ebf4
   }
 
   /**
    * @notice Locks gold to be used for voting.
    */
-<<<<<<< HEAD
-  function extendCommitment(
-    uint256 value,
-    uint256 availabilityTime
-  )
-    external
-    nonReentrant
-    returns (uint256)
-  {
-    require(isAccount(msg.sender) && !isVoting(msg.sender));
-    // solhint-disable-next-line not-rely-on-time
-    require(availabilityTime > now);
-    // _redeemRewards(msg.sender);
-    Account storage account = accounts[msg.sender];
-    Commitment storage notified = account.commitments.notified[availabilityTime];
-    require(notified.value >= value && value > 0);
-    updateNotifiedDeposit(account, sub128(notified.value,uint128(value)), availabilityTime); // SG: Stack depth error if applying safeCast128
-    // solhint-disable-next-line not-rely-on-time
-    uint256 noticePeriod = availabilityTime.sub(now);
-    Commitment storage locked = account.commitments.locked[noticePeriod];
-    updateLockedCommitment(account, uint256(locked.value).add(value), noticePeriod); // SG: Check overflow
-    emit CommitmentExtended(msg.sender, value, noticePeriod, availabilityTime);
-    return account.weight;
-=======
   function lock() external payable nonReentrant {
     require(isAccount(msg.sender), "not account");
     require(msg.value > 0, "no value");
     _incrementNonvotingAccountBalance(msg.sender, msg.value);
     emit GoldLocked(msg.sender, msg.value);
->>>>>>> 43c9ebf4
   }
 
   /**
@@ -343,22 +196,7 @@
     external
     onlyRegisteredContract(ELECTION_REGISTRY_ID)
   {
-<<<<<<< HEAD
-    require(isAccount(msg.sender) && !isVoting(msg.sender));
-    // _redeemRewards(msg.sender);
-    require(value > 0 && increase > 0);
-    Account storage account = accounts[msg.sender];
-    Commitment storage locked = account.commitments.locked[noticePeriod];
-    require(locked.value >= value);
-    updateLockedCommitment(account, uint256(locked.value).sub(value), noticePeriod); // SG: Check overflow
-    uint256 increasedNoticePeriod = noticePeriod.add(increase);
-    uint256 increasedValue = account.commitments.locked[increasedNoticePeriod].value;
-    updateLockedCommitment(account, increasedValue.add(value), increasedNoticePeriod); // SG: Check overflow
-    emit NoticePeriodIncreased(msg.sender, value, noticePeriod, increase);
-    return account.weight;
-=======
     _decrementNonvotingAccountBalance(account, value);
->>>>>>> 43c9ebf4
   }
 
   /**
@@ -407,18 +245,7 @@
     return account.commitments.noticePeriods.length;
   }
 
-<<<<<<< HEAD
-  /** 
-	Certora
-   */
-  function getFromNoticePeriods(address _account,uint256 index) internal view returns (uint256) {
-    Account storage account = accounts[_account];
-	return account.commitments.noticePeriods[index];
-  }
-  
-=======
   // TODO(asa): Allow partial relock
->>>>>>> 43c9ebf4
   /**
    * @notice Relocks gold that has been unlocked but not withdrawn.
    * @param index The index of the pending withdrawal to relock.
@@ -552,52 +379,10 @@
    * @param account The address of the account.
    * @return The address with which the account can register a validator or group.
    */
-<<<<<<< HEAD
-  function updateLockedCommitment(
-    Account storage account,
-    uint256 value,
-    uint256 noticePeriod
-  )
-    internal /* TODO: SG: Was originally private, but could not call from harness. Changed to private. */
-  {
-    Commitment storage locked = account.commitments.locked[noticePeriod];
-    require(value != locked.value);
-    uint256 weight;
-    if (locked.value == 0) {
-      locked.index = uint128(account.commitments.noticePeriods.length); // SG: Check overflow
-      locked.value = uint128(value);
-      account.commitments.noticePeriods.push(noticePeriod);
-      weight = getCommitmentWeight(value, noticePeriod);
-      account.weight = account.weight.add(weight);
-      totalWeight = totalWeight.add(weight);
-    } else if (value == 0) {
-      weight = getCommitmentWeight(locked.value, noticePeriod);
-      account.weight = account.weight.sub(weight);
-      totalWeight = totalWeight.sub(weight);
-      deleteCommitment(locked, account.commitments, CommitmentType.Locked);
-    } else {
-      uint256 originalWeight = getCommitmentWeight(locked.value, noticePeriod);
-      weight = getCommitmentWeight(value, noticePeriod);
-
-      uint256 difference;
-      if (weight >= originalWeight) {
-        difference = weight.sub(originalWeight);
-        account.weight = account.weight.add(difference);
-        totalWeight = totalWeight.add(difference);
-      } else {
-        difference = originalWeight.sub(weight);
-        account.weight = account.weight.sub(difference);
-        totalWeight = totalWeight.sub(difference);
-      }
-
-      locked.value = uint128(value);
-    }
-=======
   function getValidatorFromAccount(address account) public view returns (address) {
     require(isAccount(account));
     address validator = accounts[account].authorizations.validating;
     return validator == address(0) ? account : validator;
->>>>>>> 43c9ebf4
   }
 
   /**
@@ -608,35 +393,6 @@
   function getPendingWithdrawals(
     address account
   )
-<<<<<<< HEAD
-    internal /* TODO: SG: Was originally private, but could not call from harness. Changed to private. */
-  {
-    Commitment storage notified = account.commitments.notified[availabilityTime];
-    require(value != notified.value);
-    if (notified.value == 0) {
-      notified.index = uint128(account.commitments.availabilityTimes.length); // SG: Check overflow
-      notified.value = safeCast128(value);
-      account.commitments.availabilityTimes.push(availabilityTime);
-      account.weight = account.weight.add(notified.value);
-      totalWeight = totalWeight.add(notified.value);
-    } else if (value == 0) {
-      account.weight = account.weight.sub(notified.value);
-      totalWeight = totalWeight.sub(notified.value);
-      deleteCommitment(notified, account.commitments, CommitmentType.Notified);
-    } else {
-      uint256 difference;
-      if (value >= notified.value) {
-        difference = value.sub(notified.value);
-        account.weight = account.weight.add(difference);
-        totalWeight = totalWeight.add(difference);
-      } else {
-        difference = uint256(notified.value).sub(value);
-        account.weight = account.weight.sub(difference);
-        totalWeight = totalWeight.sub(difference);
-      }
-
-      notified.value = uint128(value);
-=======
     external
     view
     returns (uint256[] memory, uint256[] memory)
@@ -651,7 +407,6 @@
       );
       values[i] = pendingWithdrawal.value;
       timestamps[i] = pendingWithdrawal.timestamp;
->>>>>>> 43c9ebf4
     }
     return (values, timestamps);
   }
