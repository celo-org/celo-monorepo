--- conflicted
+++ resolved
@@ -14,21 +14,11 @@
 
   using SafeMath for uint256;
 
-<<<<<<< HEAD
-  struct MustMaintain {
-    // The Locked Gold balance that the account must maintain.
-    uint256 value;
-    // The timestamp at which the account is no longer subject to these constraints.
-    uint256 timestamp;
-  }
-
   struct AuthorizedBy {
     address account;
     bool active;
   }
 
-=======
->>>>>>> c0c1f27a
   struct Authorizations {
     // The address that is authorized to vote on behalf of the account.
     address voting;
