pragma solidity ^0.5.3;

import "openzeppelin-solidity/contracts/utils/ReentrancyGuard.sol";
import "openzeppelin-solidity/contracts/math/SafeMath.sol";
import "openzeppelin-solidity/contracts/ownership/Ownable.sol";

import "./interfaces/ILockedGold.sol";

import "../common/Initializable.sol";
import "../common/Signatures.sol";
import "../common/UsingRegistry.sol";

contract LockedGold is ILockedGold, ReentrancyGuard, Initializable, UsingRegistry {
  using SafeMath for uint256;

  struct PendingWithdrawal {
    // The value of the pending withdrawal.
    uint256 value;
    // The timestamp at which the pending withdrawal becomes available.
    uint256 timestamp;
  }

  // NOTE: This contract does not store an account's locked gold that is being used in electing
  // validators.
  struct Balances {
    // The amount of locked gold that this account has that is not currently participating in
    // validator elections.
    uint256 nonvoting;
    // Gold that has been unlocked and will become available for withdrawal.
    PendingWithdrawal[] pendingWithdrawals;
  }

  mapping(address => Balances) private balances;
  uint256 public totalNonvoting;
  uint256 public unlockingPeriod;

  event UnlockingPeriodSet(uint256 period);
  event GoldLocked(address indexed account, uint256 value);
  event GoldUnlocked(address indexed account, uint256 value, uint256 available);
  event GoldWithdrawn(address indexed account, uint256 value);

  function initialize(address registryAddress, uint256 _unlockingPeriod) external initializer {
    _transferOwnership(msg.sender);
    setRegistry(registryAddress);
    unlockingPeriod = _unlockingPeriod;
  }

  /**
   * @notice Sets the duration in seconds users must wait before withdrawing gold after unlocking.
   * @param value The unlocking period in seconds.
   */
  function setUnlockingPeriod(uint256 value) external onlyOwner {
    require(value != unlockingPeriod, "Unlocking period not changed");
    unlockingPeriod = value;
    emit UnlockingPeriodSet(value);
  }

  /**
   * @notice Locks gold to be used for voting.
   */
  function lock() external payable nonReentrant {
    require(getAccounts().isAccount(msg.sender), "not account");
    require(msg.value > 0, "no value");
    _incrementNonvotingAccountBalance(msg.sender, msg.value);
    emit GoldLocked(msg.sender, msg.value);
  }

  /**
   * @notice Increments the non-voting balance for an account.
   * @param account The account whose non-voting balance should be incremented.
   * @param value The amount by which to increment.
   * @dev Can only be called by the registered Election smart contract.
   */
  function incrementNonvotingAccountBalance(address account, uint256 value)
    external
    onlyRegisteredContract(ELECTION_REGISTRY_ID)
  {
    _incrementNonvotingAccountBalance(account, value);
  }

  /**
   * @notice Decrements the non-voting balance for an account.
   * @param account The account whose non-voting balance should be decremented.
   * @param value The amount by which to decrement.
   * @dev Can only be called by the registered "Election" smart contract.
   */
  function decrementNonvotingAccountBalance(address account, uint256 value)
    external
    onlyRegisteredContract(ELECTION_REGISTRY_ID)
  {
    _decrementNonvotingAccountBalance(account, value);
  }

  /**
   * @notice Increments the non-voting balance for an account.
   * @param account The account whose non-voting balance should be incremented.
   * @param value The amount by which to increment.
   */
  function _incrementNonvotingAccountBalance(address account, uint256 value) private {
    balances[account].nonvoting = balances[account].nonvoting.add(value);
    totalNonvoting = totalNonvoting.add(value);
  }

  /**
   * @notice Decrements the non-voting balance for an account.
   * @param account The account whose non-voting balance should be decremented.
   * @param value The amount by which to decrement.
   */
  function _decrementNonvotingAccountBalance(address account, uint256 value) private {
    balances[account].nonvoting = balances[account].nonvoting.sub(value);
    totalNonvoting = totalNonvoting.sub(value);
  }

  /**
   * @notice Unlocks gold that becomes withdrawable after the unlocking period.
   * @param value The amount of gold to unlock.
   */
  function unlock(uint256 value) external nonReentrant {
<<<<<<< HEAD
    require(getAccounts().isAccount(msg.sender), "Unknown account");
    Account storage account = accounts[msg.sender];
=======
    require(getAccounts().isAccount(msg.sender));
    Balances storage account = balances[msg.sender];
>>>>>>> 1a4ebaa3
    // Prevent unlocking gold when voting on governance proposals so that the gold cannot be
    // used to vote more than once.
    require(!getGovernance().isVoting(msg.sender), "Account locked");
    uint256 balanceRequirement = getValidators().getAccountLockedGoldRequirement(msg.sender);
    require(
      balanceRequirement == 0 ||
        balanceRequirement <= getAccountTotalLockedGold(msg.sender).sub(value),
      "Trying to unlock too much gold"
    );
    _decrementNonvotingAccountBalance(msg.sender, value);
    uint256 available = now.add(unlockingPeriod);
    account.pendingWithdrawals.push(PendingWithdrawal(value, available));
    emit GoldUnlocked(msg.sender, value, available);
  }

  /**
   * @notice Relocks gold that has been unlocked but not withdrawn.
   * @param index The index of the pending withdrawal to relock from.
   * @param value The value to relock from the specified pending withdrawal.
   */
  function relock(uint256 index, uint256 value) external nonReentrant {
<<<<<<< HEAD
    require(getAccounts().isAccount(msg.sender), "Unknown account");
    Account storage account = accounts[msg.sender];
    require(index < account.balances.pendingWithdrawals.length, "Bad pending withdrawal index");
    PendingWithdrawal storage pendingWithdrawal = account.balances.pendingWithdrawals[index];
    require(value <= pendingWithdrawal.value, "Requested value larger than pending value");
=======
    require(getAccounts().isAccount(msg.sender));
    Balances storage account = balances[msg.sender];
    require(index < account.pendingWithdrawals.length);
    PendingWithdrawal storage pendingWithdrawal = account.pendingWithdrawals[index];
    require(value <= pendingWithdrawal.value);
>>>>>>> 1a4ebaa3
    if (value == pendingWithdrawal.value) {
      deletePendingWithdrawal(account.pendingWithdrawals, index);
    } else {
      pendingWithdrawal.value = pendingWithdrawal.value.sub(value);
    }
    _incrementNonvotingAccountBalance(msg.sender, value);
    emit GoldLocked(msg.sender, value);
  }

  /**
   * @notice Withdraws gold that has been unlocked after the unlocking period has passed.
   * @param index The index of the pending withdrawal to withdraw.
   */
  function withdraw(uint256 index) external nonReentrant {
<<<<<<< HEAD
    require(getAccounts().isAccount(msg.sender), "Unknown account");
    Account storage account = accounts[msg.sender];
    require(index < account.balances.pendingWithdrawals.length, "Bad pending withdrawal index");
    PendingWithdrawal storage pendingWithdrawal = account.balances.pendingWithdrawals[index];
    require(now >= pendingWithdrawal.timestamp, "Pending withdrawal not available");
    uint256 value = pendingWithdrawal.value;
    deletePendingWithdrawal(account.balances.pendingWithdrawals, index);
    require(getGoldToken().transfer(msg.sender, value), "Transfer failed");
=======
    require(getAccounts().isAccount(msg.sender));
    Balances storage account = balances[msg.sender];
    require(index < account.pendingWithdrawals.length);
    PendingWithdrawal storage pendingWithdrawal = account.pendingWithdrawals[index];
    require(now >= pendingWithdrawal.timestamp);
    uint256 value = pendingWithdrawal.value;
    deletePendingWithdrawal(account.pendingWithdrawals, index);
    require(getGoldToken().transfer(msg.sender, value));
>>>>>>> 1a4ebaa3
    emit GoldWithdrawn(msg.sender, value);
  }

  /**
   * @notice Returns the total amount of locked gold in the system. Note that this does not include
   *   gold that has been unlocked but not yet withdrawn.
   * @return The total amount of locked gold in the system.
   */
  function getTotalLockedGold() external view returns (uint256) {
    return totalNonvoting.add(getElection().getTotalVotes());
  }

  /**
   * @notice Returns the total amount of locked gold not being used to vote in elections.
   * @return The total amount of locked gold not being used to vote in elections.
   */
  function getNonvotingLockedGold() external view returns (uint256) {
    return totalNonvoting;
  }

  /**
   * @notice Returns the total amount of locked gold for an account.
   * @param account The account.
   * @return The total amount of locked gold for an account.
   */
  function getAccountTotalLockedGold(address account) public view returns (uint256) {
    uint256 total = balances[account].nonvoting;
    return total.add(getElection().getTotalVotesByAccount(account));
  }

  /**
   * @notice Returns the total amount of non-voting locked gold for an account.
   * @param account The account.
   * @return The total amount of non-voting locked gold for an account.
   */
  function getAccountNonvotingLockedGold(address account) external view returns (uint256) {
    return balances[account].nonvoting;
  }

  /**
   * @notice Returns the pending withdrawals from unlocked gold for an account.
   * @param account The address of the account.
   * @return The value and timestamp for each pending withdrawal.
   */
  function getPendingWithdrawals(address account)
    external
    view
    returns (uint256[] memory, uint256[] memory)
  {
<<<<<<< HEAD
    require(getAccounts().isAccount(account), "Unknown account");
    uint256 length = accounts[account].balances.pendingWithdrawals.length;
=======
    require(getAccounts().isAccount(account));
    uint256 length = balances[account].pendingWithdrawals.length;
>>>>>>> 1a4ebaa3
    uint256[] memory values = new uint256[](length);
    uint256[] memory timestamps = new uint256[](length);
    for (uint256 i = 0; i < length; i++) {
      PendingWithdrawal memory pendingWithdrawal = (balances[account].pendingWithdrawals[i]);
      values[i] = pendingWithdrawal.value;
      timestamps[i] = pendingWithdrawal.timestamp;
    }
    return (values, timestamps);
  }

  /**
   * @notice Deletes a pending withdrawal.
   * @param list The list of pending withdrawals from which to delete.
   * @param index The index of the pending withdrawal to delete.
   */
  function deletePendingWithdrawal(PendingWithdrawal[] storage list, uint256 index) private {
    uint256 lastIndex = list.length.sub(1);
    list[index] = list[lastIndex];
    list.length = lastIndex;
  }
}<|MERGE_RESOLUTION|>--- conflicted
+++ resolved
@@ -116,13 +116,8 @@
    * @param value The amount of gold to unlock.
    */
   function unlock(uint256 value) external nonReentrant {
-<<<<<<< HEAD
     require(getAccounts().isAccount(msg.sender), "Unknown account");
-    Account storage account = accounts[msg.sender];
-=======
-    require(getAccounts().isAccount(msg.sender));
     Balances storage account = balances[msg.sender];
->>>>>>> 1a4ebaa3
     // Prevent unlocking gold when voting on governance proposals so that the gold cannot be
     // used to vote more than once.
     require(!getGovernance().isVoting(msg.sender), "Account locked");
@@ -144,19 +139,11 @@
    * @param value The value to relock from the specified pending withdrawal.
    */
   function relock(uint256 index, uint256 value) external nonReentrant {
-<<<<<<< HEAD
     require(getAccounts().isAccount(msg.sender), "Unknown account");
-    Account storage account = accounts[msg.sender];
-    require(index < account.balances.pendingWithdrawals.length, "Bad pending withdrawal index");
-    PendingWithdrawal storage pendingWithdrawal = account.balances.pendingWithdrawals[index];
+    Balances storage account = balances[msg.sender];
+    require(index < account.pendingWithdrawals.length, "Bad pending withdrawal index");
+    PendingWithdrawal storage pendingWithdrawal = account.pendingWithdrawals[index];
     require(value <= pendingWithdrawal.value, "Requested value larger than pending value");
-=======
-    require(getAccounts().isAccount(msg.sender));
-    Balances storage account = balances[msg.sender];
-    require(index < account.pendingWithdrawals.length);
-    PendingWithdrawal storage pendingWithdrawal = account.pendingWithdrawals[index];
-    require(value <= pendingWithdrawal.value);
->>>>>>> 1a4ebaa3
     if (value == pendingWithdrawal.value) {
       deletePendingWithdrawal(account.pendingWithdrawals, index);
     } else {
@@ -171,25 +158,14 @@
    * @param index The index of the pending withdrawal to withdraw.
    */
   function withdraw(uint256 index) external nonReentrant {
-<<<<<<< HEAD
     require(getAccounts().isAccount(msg.sender), "Unknown account");
-    Account storage account = accounts[msg.sender];
-    require(index < account.balances.pendingWithdrawals.length, "Bad pending withdrawal index");
-    PendingWithdrawal storage pendingWithdrawal = account.balances.pendingWithdrawals[index];
+    Balances storage account = balances[msg.sender];
+    require(index < account.pendingWithdrawals.length, "Bad pending withdrawal index");
+    PendingWithdrawal storage pendingWithdrawal = account.pendingWithdrawals[index];
     require(now >= pendingWithdrawal.timestamp, "Pending withdrawal not available");
     uint256 value = pendingWithdrawal.value;
-    deletePendingWithdrawal(account.balances.pendingWithdrawals, index);
+    deletePendingWithdrawal(account.pendingWithdrawals, index);
     require(getGoldToken().transfer(msg.sender, value), "Transfer failed");
-=======
-    require(getAccounts().isAccount(msg.sender));
-    Balances storage account = balances[msg.sender];
-    require(index < account.pendingWithdrawals.length);
-    PendingWithdrawal storage pendingWithdrawal = account.pendingWithdrawals[index];
-    require(now >= pendingWithdrawal.timestamp);
-    uint256 value = pendingWithdrawal.value;
-    deletePendingWithdrawal(account.pendingWithdrawals, index);
-    require(getGoldToken().transfer(msg.sender, value));
->>>>>>> 1a4ebaa3
     emit GoldWithdrawn(msg.sender, value);
   }
 
@@ -239,13 +215,8 @@
     view
     returns (uint256[] memory, uint256[] memory)
   {
-<<<<<<< HEAD
     require(getAccounts().isAccount(account), "Unknown account");
-    uint256 length = accounts[account].balances.pendingWithdrawals.length;
-=======
-    require(getAccounts().isAccount(account));
     uint256 length = balances[account].pendingWithdrawals.length;
->>>>>>> 1a4ebaa3
     uint256[] memory values = new uint256[](length);
     uint256[] memory timestamps = new uint256[](length);
     for (uint256 i = 0; i < length; i++) {
