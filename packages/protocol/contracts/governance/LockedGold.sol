--- conflicted
+++ resolved
@@ -64,54 +64,7 @@
   function initialize(address registryAddress, uint256 _unlockingPeriod) external initializer {
     _transferOwnership(msg.sender);
     setRegistry(registryAddress);
-<<<<<<< HEAD
     unlockingPeriod = _unlockingPeriod;
-=======
-    maxNoticePeriod = _maxNoticePeriod;
-  }
-
-  /**
-   * @notice Sets the cumulative block reward for 1 unit of account weight.
-   * @param blockReward The total reward allocated to bonders for this block.
-   * @dev Called by the EVM at the end of the block.
-   */
-  function setCumulativeRewardWeight(uint256 blockReward) external {
-    require(blockReward > 0, "placeholder to suppress warning");
-    return;
-    // TODO(asa): Modify ganache to set cumulativeRewardWeights.
-    // TODO(asa): Make inheritable `onlyVm` modifier.
-    // Only callable by the EVM.
-    // require(msg.sender == address(0), "sender was not vm (reserved addr 0x0)");
-    // FractionUtil.Fraction storage previousCumulativeRewardWeight = cumulativeRewardWeights[
-    //   block.number.sub(1)
-    // ];
-
-    // // This will be true the first time this is called by the EVM.
-    // if (!previousCumulativeRewardWeight.exists()) {
-    //   previousCumulativeRewardWeight.denominator = 1;
-    // }
-
-    // if (totalWeight > 0) {
-    //   FractionUtil.Fraction memory currentRewardWeight = FractionUtil.Fraction(
-    //     blockReward,
-    //     totalWeight
-    //   ).reduce();
-    //   cumulativeRewardWeights[block.number] = previousCumulativeRewardWeight.add(
-    //     currentRewardWeight
-    //   );
-    // } else {
-    //   cumulativeRewardWeights[block.number] = previousCumulativeRewardWeight;
-    // }
-  }
-
-  /**
-   * @notice Sets the maximum notice period for an account.
-   * @param _maxNoticePeriod The new maximum notice period.
-   */
-  function setMaxNoticePeriod(uint256 _maxNoticePeriod) external onlyOwner {
-    maxNoticePeriod = _maxNoticePeriod;
-    emit MaxNoticePeriodSet(maxNoticePeriod);
->>>>>>> fe56034d
   }
 
   /**
@@ -134,23 +87,6 @@
     external
     nonReentrant
   {
-<<<<<<< HEAD
-=======
-    // TODO: split and add error messages for better dev feedback
-    require(isAccount(msg.sender) && isNotAccount(delegate) && isNotDelegate(delegate));
-
-    address signer = Signatures.getSignerOfAddress(msg.sender, v, r, s);
-    require(signer == delegate);
-
-    if (role == DelegateRole.Validating) {
-      require(isNotValidating(msg.sender));
-    } else if (role == DelegateRole.Voting) {
-      require(!isVoting(msg.sender));
-    } else if (role == DelegateRole.Rewards) {
-      _redeemRewards(msg.sender);
-    }
-
->>>>>>> fe56034d
     Account storage account = accounts[msg.sender];
     authorize(voter, account.authorizations.voting, v, r, s);
     account.authorizations.voting = voter;
@@ -371,24 +307,22 @@
    * @notice Check if an account already exists.
    * @param account The address of the account
    * @return Returns `true` if account exists. Returns `false` otherwise.
-   *         In particular it will return `false` if a delegate with given address exists.
    */
   function isAccount(address account) public view returns (bool) {
     return (accounts[account].exists);
   }
 
-  /**
-   * @notice Check if a delegate already exists.
-   * @param account The address of the delegate
-   * @return Returns `true` if delegate exists. Returns `false` otherwise.
-   */
-  function isDelegate(address account) external view returns (bool) {
-    return (delegations[account] != address(0));
-  }
-
-
   function isNotAccount(address account) internal view returns (bool) {
     return (!accounts[account].exists);
+  }
+
+  /**
+   * @notice Check if an address has been authorized by an account for voting or validating.
+   * @param account The possibly authorized address.
+   * @return Returns `true` if authorized. Returns `false` otherwise.
+   */
+  function isAuthorized(address account) external view returns (bool) {
+    return (authorizedBy[account] != address(0));
   }
 
   function isNotAuthorized(address account) internal view returns (bool) {
