--- conflicted
+++ resolved
@@ -46,11 +46,6 @@
   event GoldLocked(address indexed account, uint256 value);
   event GoldUnlocked(address indexed account, uint256 value, uint256 available);
   event GoldWithdrawn(address indexed account, uint256 value);
-<<<<<<< HEAD
-  event SlasherWhitelistAdded(address slasher);
-  event SlasherWhitelistRemoved(address slasher);
-  event AccountSlashed(address slashed, uint256 penalty, address reporter, uint256 reward);
-=======
   event SlasherWhitelistAdded(address indexed slasher);
   event SlasherWhitelistRemoved(address indexed slasher);
   event AccountSlashed(
@@ -59,7 +54,6 @@
     address indexed reporter,
     uint256 reward
   );
->>>>>>> b744f78a
 
   function initialize(address registryAddress, uint256 _unlockingPeriod) external initializer {
     _transferOwnership(msg.sender);
@@ -266,11 +260,7 @@
    * @param slasher Address to whitelist.
    */
   function addSlasher(address slasher) external onlyOwner {
-<<<<<<< HEAD
-    require(slasher != address(0), "cannot add null address as slasher");
-=======
     require(slasher != address(0) && !isSlasher[slasher], "Invalid address to `addSlasher`.");
->>>>>>> b744f78a
     isSlasher[slasher] = true;
     emit SlasherWhitelistAdded(slasher);
   }
@@ -280,11 +270,7 @@
    * @param slasher Address to remove from whitelist.
    */
   function removeSlasher(address slasher) external onlyOwner {
-<<<<<<< HEAD
-    require(isSlasher[slasher], "not a slasher");
-=======
     require(isSlasher[slasher], "Address must be valid slasher.");
->>>>>>> b744f78a
     isSlasher[slasher] = false;
     emit SlasherWhitelistRemoved(slasher);
   }
@@ -292,14 +278,9 @@
   /**
    * @notice Slashes `account` by reducing its nonvoting locked gold by `penalty`.
    *         If there is not enough nonvoting locked gold to slash, calls into
-<<<<<<< HEAD
-   *         `Election.slashVotes` to slash the remaining gold. Also sends `reward`
-   *         gold to the reporter, and penalty-reward to the Community Fund.
-=======
    *         `Election.slashVotes` to slash the remaining gold. If `account` does not have
    *         `penalty` worth of locked gold, slashes `account`'s total locked gold.
    *         Also sends `reward` gold to the reporter, and penalty-reward to the Community Fund.
->>>>>>> b744f78a
    * @param account Address of account being slashed.
    * @param penalty Amount to slash account.
    * @param reporter Address of account reporting the slasher.
@@ -309,10 +290,7 @@
    * @param greaters The groups receiving more votes than the i'th group, or 0 if the i'th group
    *                 has the most votes of any validator group.
    * @param indices The indices of the i'th group in `account`'s voting list.
-<<<<<<< HEAD
-=======
    * @dev Fails if `reward` is greater than `account`'s total locked gold.
->>>>>>> b744f78a
    */
   function slash(
     address account,
@@ -323,38 +301,13 @@
     address[] calldata greaters,
     uint256[] calldata indices
   ) external onlySlasher {
-<<<<<<< HEAD
-    require(
-      getAccountTotalLockedGold(account) >= penalty,
-      "trying to slash more gold than is locked"
-    );
-    require(penalty >= reward, "reward cannot exceed penalty.");
-=======
     uint256 maxSlash = Math.min(penalty, getAccountTotalLockedGold(account));
     require(maxSlash >= reward, "reward cannot exceed penalty.");
     // Local scoping is required to avoid Solc "stack too deep" error from too many locals.
->>>>>>> b744f78a
     {
       uint256 nonvotingBalance = balances[account].nonvoting;
       uint256 difference = 0;
       // If not enough nonvoting, revoke the difference
-<<<<<<< HEAD
-      if (nonvotingBalance < penalty) {
-        difference = penalty.sub(nonvotingBalance);
-        require(
-          getElection().forceDecrementVotes(account, difference, lessers, greaters, indices) ==
-            difference,
-          "cannot force decrement"
-        );
-      }
-      // forceRevokeVotes does not increment nonvoting account balance, so we can't double count
-      _decrementNonvotingAccountBalance(account, penalty - difference);
-      _incrementNonvotingAccountBalance(reporter, reward);
-    }
-    address communityFund = registry.getAddressForOrDie(GOVERNANCE_REGISTRY_ID);
-    getGoldToken().transfer(communityFund, penalty.sub(reward));
-    emit AccountSlashed(account, penalty, reporter, reward);
-=======
       if (nonvotingBalance < maxSlash) {
         difference = maxSlash.sub(nonvotingBalance);
         require(
@@ -371,6 +324,5 @@
     address payable communityFundPayable = address(uint160(communityFund));
     communityFundPayable.transfer(maxSlash.sub(reward));
     emit AccountSlashed(account, maxSlash, reporter, reward);
->>>>>>> b744f78a
   }
 }