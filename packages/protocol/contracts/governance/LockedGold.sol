pragma solidity ^0.5.13;

import "openzeppelin-solidity/contracts/math/Math.sol";
import "openzeppelin-solidity/contracts/math/SafeMath.sol";
import "openzeppelin-solidity/contracts/ownership/Ownable.sol";
import "openzeppelin-solidity/contracts/utils/Address.sol";

import "./interfaces/ILockedGold.sol";

import "../common/InitializableV2.sol";
import "../common/Signatures.sol";
import "../common/UsingRegistry.sol";
import "../common/interfaces/ICeloVersionedContract.sol";
import "../common/libraries/ReentrancyGuard.sol";

contract LockedGold is
  ILockedGold,
  ICeloVersionedContract,
  ReentrancyGuard,
  InitializableV2,
  UsingRegistry
{
  using SafeMath for uint256;
  using Address for address payable; // prettier-ignore

  struct PendingWithdrawal {
    // The value of the pending withdrawal.
    uint256 value;
    // The timestamp at which the pending withdrawal becomes available.
    uint256 timestamp;
  }

  // NOTE: This contract does not store an account's locked gold that is being used in electing
  // validators.
  struct Balances {
    // The amount of locked gold that this account has that is not currently participating in
    // validator elections.
    uint256 nonvoting;
    // Gold that has been unlocked and will become available for withdrawal.
    PendingWithdrawal[] pendingWithdrawals;
  }

  mapping(address => Balances) internal balances;

  // Iterable map to store whitelisted identifiers.
  // Necessary to allow iterating over whitelisted IDs to check ID's address at runtime.
  mapping(bytes32 => bool) internal slashingMap;
  bytes32[] public slashingWhitelist;

  modifier onlySlasher {
    require(
      registry.isOneOf(slashingWhitelist, msg.sender),
      "Caller is not a whitelisted slasher."
    );
    _;
  }

  function isSlasher(address slasher) external view returns (bool) {
    return (registry.isOneOf(slashingWhitelist, slasher));
  }

  uint256 public totalNonvoting;
  uint256 public unlockingPeriod;

  event UnlockingPeriodSet(uint256 period);
  event GoldLocked(address indexed account, uint256 value);
  event GoldUnlocked(address indexed account, uint256 value, uint256 available);
  event GoldRelocked(address indexed account, uint256 value);
  event GoldWithdrawn(address indexed account, uint256 value);
  event SlasherWhitelistAdded(string indexed slasherIdentifier);
  event SlasherWhitelistRemoved(string indexed slasherIdentifier);
  event AccountSlashed(
    address indexed slashed,
    uint256 penalty,
    address indexed reporter,
    uint256 reward
  );

  /**
  * @notice Returns the storage, major, minor, and patch version of the contract.
  * @return The storage, major, minor, and patch version of the contract.
  */
  function getVersionNumber() external pure returns (uint256, uint256, uint256, uint256) {
<<<<<<< HEAD
    return (1, 1, 1, 2);
=======
    return (1, 1, 2, 0);
>>>>>>> eb9ded12
  }

  /**
   * @notice Sets initialized == true on implementation contracts
   * @param test Set to true to skip implementation initialization
   */
<<<<<<< HEAD
  constructor(bool test) public InitializableV2(test) {}
=======
  constructor(bool test) public Initializable(test) {}
>>>>>>> eb9ded12

  /**
   * @notice Used in place of the constructor to allow the contract to be upgradable via proxy.
   * @param registryAddress The address of the registry core smart contract.
   * @param _unlockingPeriod The unlocking period in seconds.
   */
  function initialize(address registryAddress, uint256 _unlockingPeriod) external initializer {
    _transferOwnership(msg.sender);
    setRegistry(registryAddress);
    setUnlockingPeriod(_unlockingPeriod);
  }

  /**
   * @notice Sets the duration in seconds users must wait before withdrawing gold after unlocking.
   * @param value The unlocking period in seconds.
   */
  function setUnlockingPeriod(uint256 value) public onlyOwner {
    require(value != unlockingPeriod, "Unlocking period not changed");
    unlockingPeriod = value;
    emit UnlockingPeriodSet(value);
  }

  /**
   * @notice Locks gold to be used for voting.
   */
  function lock() external payable nonReentrant {
    require(getAccounts().isAccount(msg.sender), "not account");
    require(msg.value > 0, "Value is equal to zero");
    _incrementNonvotingAccountBalance(msg.sender, msg.value);
    emit GoldLocked(msg.sender, msg.value);
  }

  /**
   * @notice Increments the non-voting balance for an account.
   * @param account The account whose non-voting balance should be incremented.
   * @param value The amount by which to increment.
   * @dev Can only be called by the registered Election smart contract.
   */
  function incrementNonvotingAccountBalance(address account, uint256 value)
    external
    onlyRegisteredContract(ELECTION_REGISTRY_ID)
  {
    _incrementNonvotingAccountBalance(account, value);
  }

  /**
   * @notice Decrements the non-voting balance for an account.
   * @param account The account whose non-voting balance should be decremented.
   * @param value The amount by which to decrement.
   * @dev Can only be called by the registered "Election" smart contract.
   */
  function decrementNonvotingAccountBalance(address account, uint256 value)
    external
    onlyRegisteredContract(ELECTION_REGISTRY_ID)
  {
    _decrementNonvotingAccountBalance(account, value);
  }

  /**
   * @notice Increments the non-voting balance for an account.
   * @param account The account whose non-voting balance should be incremented.
   * @param value The amount by which to increment.
   */
  function _incrementNonvotingAccountBalance(address account, uint256 value) private {
    balances[account].nonvoting = balances[account].nonvoting.add(value);
    totalNonvoting = totalNonvoting.add(value);
  }

  /**
   * @notice Decrements the non-voting balance for an account.
   * @param account The account whose non-voting balance should be decremented.
   * @param value The amount by which to decrement.
   */
  function _decrementNonvotingAccountBalance(address account, uint256 value) private {
    balances[account].nonvoting = balances[account].nonvoting.sub(value);
    totalNonvoting = totalNonvoting.sub(value);
  }

  /**
   * @notice Unlocks gold that becomes withdrawable after the unlocking period.
   * @param value The amount of gold to unlock.
   */
  function unlock(uint256 value) external nonReentrant {
    require(getAccounts().isAccount(msg.sender), "Unknown account");
    require(value > 0, "Value is equal to zero");
    Balances storage account = balances[msg.sender];
    // Prevent unlocking gold when voting on governance proposals so that the gold cannot be
    // used to vote more than once.
    require(!getGovernance().isVoting(msg.sender), "Account locked");
    uint256 balanceRequirement = getValidators().getAccountLockedGoldRequirement(msg.sender);
    require(
      balanceRequirement == 0 ||
        balanceRequirement <= getAccountTotalLockedGold(msg.sender).sub(value),
      "Trying to unlock too much gold"
    );
    _decrementNonvotingAccountBalance(msg.sender, value);
    uint256 available = now.add(unlockingPeriod);
    // CERTORA: the slot containing the length could be MAX_UINT
    account.pendingWithdrawals.push(PendingWithdrawal(value, available));
    emit GoldUnlocked(msg.sender, value, available);
  }

  /**
   * @notice Relocks gold that has been unlocked but not withdrawn.
   * @param index The index of the pending withdrawal to relock from.
   * @param value The value to relock from the specified pending withdrawal.
   */
  function relock(uint256 index, uint256 value) external nonReentrant {
    require(getAccounts().isAccount(msg.sender), "Unknown account");
    require(value > 0, "Value is equal to zero");
    Balances storage account = balances[msg.sender];
    require(index < account.pendingWithdrawals.length, "Bad pending withdrawal index");
    PendingWithdrawal storage pendingWithdrawal = account.pendingWithdrawals[index];
    require(value <= pendingWithdrawal.value, "Requested value larger than pending value");
    if (value == pendingWithdrawal.value) {
      deletePendingWithdrawal(account.pendingWithdrawals, index);
    } else {
      pendingWithdrawal.value = pendingWithdrawal.value.sub(value);
    }
    _incrementNonvotingAccountBalance(msg.sender, value);
    emit GoldRelocked(msg.sender, value);
  }

  /**
   * @notice Withdraws gold that has been unlocked after the unlocking period has passed.
   * @param index The index of the pending withdrawal to withdraw.
   */
  function withdraw(uint256 index) external nonReentrant {
    require(getAccounts().isAccount(msg.sender), "Unknown account");
    Balances storage account = balances[msg.sender];
    require(index < account.pendingWithdrawals.length, "Bad pending withdrawal index");
    PendingWithdrawal storage pendingWithdrawal = account.pendingWithdrawals[index];
    require(now >= pendingWithdrawal.timestamp, "Pending withdrawal not available");
    uint256 value = pendingWithdrawal.value;
    require(value > 0, "Value is equal to zero");
    deletePendingWithdrawal(account.pendingWithdrawals, index);
    require(value <= address(this).balance, "Inconsistent balance");
    msg.sender.sendValue(value);
    emit GoldWithdrawn(msg.sender, value);
  }

  /**
   * @notice Returns the total amount of locked gold in the system. Note that this does not include
   *   gold that has been unlocked but not yet withdrawn.
   * @return The total amount of locked gold in the system.
   */
  function getTotalLockedGold() external view returns (uint256) {
    return totalNonvoting.add(getElection().getTotalVotes());
  }

  /**
   * @notice Returns the total amount of locked gold not being used to vote in elections.
   * @return The total amount of locked gold not being used to vote in elections.
   */
  function getNonvotingLockedGold() external view returns (uint256) {
    return totalNonvoting;
  }

  /**
   * @notice Returns the total amount of locked gold for an account.
   * @param account The account.
   * @return The total amount of locked gold for an account.
   */
  function getAccountTotalLockedGold(address account) public view returns (uint256) {
    uint256 total = balances[account].nonvoting;
    return total.add(getElection().getTotalVotesByAccount(account));
  }

  /**
   * @notice Returns the total amount of non-voting locked gold for an account.
   * @param account The account.
   * @return The total amount of non-voting locked gold for an account.
   */
  function getAccountNonvotingLockedGold(address account) external view returns (uint256) {
    return balances[account].nonvoting;
  }

  /**
   * @notice Returns the pending withdrawals from unlocked gold for an account.
   * @param account The address of the account.
   * @return The value and timestamp for each pending withdrawal.
   */
  function getPendingWithdrawals(address account)
    external
    view
    returns (uint256[] memory, uint256[] memory)
  {
    require(getAccounts().isAccount(account), "Unknown account");
    uint256 length = balances[account].pendingWithdrawals.length;
    uint256[] memory values = new uint256[](length);
    uint256[] memory timestamps = new uint256[](length);
    for (uint256 i = 0; i < length; i = i.add(1)) {
      PendingWithdrawal memory pendingWithdrawal = (balances[account].pendingWithdrawals[i]);
      values[i] = pendingWithdrawal.value;
      timestamps[i] = pendingWithdrawal.timestamp;
    }
    return (values, timestamps);
  }

  /**
   * @notice Returns the pending withdrawal at a given index for a given account.
   * @param account The address of the account.
   * @param index The index of the pending withdrawal.
   * @return The value of the pending withdrawal.
   * @return The timestamp of the pending withdrawal.
   */
  function getPendingWithdrawal(address account, uint256 index)
    external
    view
    returns (uint256, uint256)
  {
    require(getAccounts().isAccount(account), "Unknown account");
    require(index < balances[account].pendingWithdrawals.length, "Bad pending withdrawal index");
    PendingWithdrawal memory pendingWithdrawal = (balances[account].pendingWithdrawals[index]);

    return (pendingWithdrawal.value, pendingWithdrawal.timestamp);
  }

  /**
   * @notice Returns the total amount to withdraw from unlocked gold for an account.
   * @param account The address of the account.
   * @return Total amount to withdraw.
   */
  function getTotalPendingWithdrawals(address account) external view returns (uint256) {
    uint256 pendingWithdrawalSum = 0;
    PendingWithdrawal[] memory withdrawals = balances[account].pendingWithdrawals;
    for (uint256 i = 0; i < withdrawals.length; i = i.add(1)) {
      pendingWithdrawalSum = pendingWithdrawalSum.add(withdrawals[i].value);
    }
    return pendingWithdrawalSum;
  }

  function getSlashingWhitelist() external view returns (bytes32[] memory) {
    return slashingWhitelist;
  }

  /**
   * @notice Deletes a pending withdrawal.
   * @param list The list of pending withdrawals from which to delete.
   * @param index The index of the pending withdrawal to delete.
   */
  function deletePendingWithdrawal(PendingWithdrawal[] storage list, uint256 index) private {
    uint256 lastIndex = list.length.sub(1);
    list[index] = list[lastIndex];
    list.length = lastIndex;
  }

  /**
   * @notice Adds `slasher` to whitelist of approved slashing addresses.
   * @param slasherIdentifier Identifier to whitelist.
   */
  function addSlasher(string calldata slasherIdentifier) external onlyOwner {
    bytes32 keyBytes = keccak256(abi.encodePacked(slasherIdentifier));
    require(registry.getAddressFor(keyBytes) != address(0), "Identifier is not registered");
    require(!slashingMap[keyBytes], "Cannot add slasher ID twice.");
    slashingWhitelist.push(keyBytes);
    slashingMap[keyBytes] = true;
    emit SlasherWhitelistAdded(slasherIdentifier);
  }

  /**
   * @notice Removes `slasher` from whitelist of approved slashing addresses.
   * @param slasherIdentifier Identifier to remove from whitelist.
   * @param index Index of the provided identifier in slashingWhiteList array.
   */
  function removeSlasher(string calldata slasherIdentifier, uint256 index) external onlyOwner {
    bytes32 keyBytes = keccak256(abi.encodePacked(slasherIdentifier));
    require(slashingMap[keyBytes], "Cannot remove slasher ID not yet added.");
    require(index < slashingWhitelist.length, "Provided index exceeds whitelist bounds.");
    require(slashingWhitelist[index] == keyBytes, "Index doesn't match identifier");
    slashingWhitelist[index] = slashingWhitelist[slashingWhitelist.length - 1];
    slashingWhitelist.pop();
    slashingMap[keyBytes] = false;
    emit SlasherWhitelistRemoved(slasherIdentifier);
  }

  /**
   * @notice Slashes `account` by reducing its nonvoting locked gold by `penalty`.
   *         If there is not enough nonvoting locked gold to slash, calls into
   *         `Election.slashVotes` to slash the remaining gold. If `account` does not have
   *         `penalty` worth of locked gold, slashes `account`'s total locked gold.
   *         Also sends `reward` gold to the reporter, and penalty-reward to the Community Fund.
   * @param account Address of account being slashed.
   * @param penalty Amount to slash account.
   * @param reporter Address of account reporting the slasher.
   * @param reward Reward to give reporter.
   * @param lessers The groups receiving fewer votes than i'th group, or 0 if the i'th group has
   *                the fewest votes of any validator group.
   * @param greaters The groups receiving more votes than the i'th group, or 0 if the i'th group
   *                 has the most votes of any validator group.
   * @param indices The indices of the i'th group in `account`'s voting list.
   * @dev Fails if `reward` is greater than `account`'s total locked gold.
   */
  function slash(
    address account,
    uint256 penalty,
    address reporter,
    uint256 reward,
    address[] calldata lessers,
    address[] calldata greaters,
    uint256[] calldata indices
  ) external onlySlasher {
    uint256 maxSlash = Math.min(penalty, getAccountTotalLockedGold(account));
    require(maxSlash >= reward, "reward cannot exceed penalty.");
    // `reporter` receives the reward in locked CELO, so it must be given to an account
    // There is no reward for slashing via the GovernanceSlasher, and `reporter`
    // is set to 0x0.
    if (reporter != address(0)) {
      reporter = getAccounts().signerToAccount(reporter);
    }
    // Local scoping is required to avoid Solc "stack too deep" error from too many locals.
    {
      uint256 nonvotingBalance = balances[account].nonvoting;
      uint256 difference = 0;
      // If not enough nonvoting, revoke the difference
      if (nonvotingBalance < maxSlash) {
        difference = maxSlash.sub(nonvotingBalance);
        require(
          getElection().forceDecrementVotes(account, difference, lessers, greaters, indices) ==
            difference,
          "Cannot revoke enough voting gold."
        );
      }
      // forceDecrementVotes does not increment nonvoting account balance, so we can't double count
      _decrementNonvotingAccountBalance(account, maxSlash.sub(difference));
      _incrementNonvotingAccountBalance(reporter, reward);
    }
    address communityFund = registry.getAddressForOrDie(GOVERNANCE_REGISTRY_ID);
    address payable communityFundPayable = address(uint160(communityFund));
    require(maxSlash.sub(reward) <= address(this).balance, "Inconsistent balance");
    communityFundPayable.sendValue(maxSlash.sub(reward));
    emit AccountSlashed(account, maxSlash, reporter, reward);
  }
}<|MERGE_RESOLUTION|>--- conflicted
+++ resolved
@@ -81,22 +81,14 @@
   * @return The storage, major, minor, and patch version of the contract.
   */
   function getVersionNumber() external pure returns (uint256, uint256, uint256, uint256) {
-<<<<<<< HEAD
-    return (1, 1, 1, 2);
-=======
     return (1, 1, 2, 0);
->>>>>>> eb9ded12
   }
 
   /**
    * @notice Sets initialized == true on implementation contracts
    * @param test Set to true to skip implementation initialization
    */
-<<<<<<< HEAD
   constructor(bool test) public InitializableV2(test) {}
-=======
-  constructor(bool test) public Initializable(test) {}
->>>>>>> eb9ded12
 
   /**
    * @notice Used in place of the constructor to allow the contract to be upgradable via proxy.
