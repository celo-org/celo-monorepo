pragma solidity ^0.5.3;

import "openzeppelin-solidity/contracts/utils/ReentrancyGuard.sol";
import "openzeppelin-solidity/contracts/math/SafeMath.sol";
import "openzeppelin-solidity/contracts/ownership/Ownable.sol";

import "./interfaces/ILockedGold.sol";

import "../common/Initializable.sol";
import "../common/Signatures.sol";
import "../common/UsingRegistry.sol";

contract LockedGold is ILockedGold, ReentrancyGuard, Initializable, UsingRegistry {

  using SafeMath for uint256;

  struct MustMaintain {
<<<<<<< HEAD
    uint256 value;
    uint256 timestamp;
  }

  struct AuthorizedBy {
    address account;
    bool active;
  }

  struct Authorizations {
    address voting;
    address validating;
  }

  struct PendingWithdrawal {
    uint256 value;
=======
    // The Locked Gold balance that the account must maintain.
    uint256 value;
    // The timestamp at which the account is no longer subject to these constraints.
    uint256 timestamp;
  }

  struct Authorizations {
    // The address that is authorized to vote on behalf of the account.
    address voting;
    // The address that is authorized to validate on behalf of the account.
    address validating;
  }

  struct PendingWithdrawal {
    // The value of the pending withdrawal.
    uint256 value;
    // The timestamp at which the pending withdrawal becomes available.
>>>>>>> c2ea8e1d
    uint256 timestamp;
  }

  struct Balances {
    // This contract does not store an account's locked gold that is being used in electing
    // validators.
    uint256 nonvoting;
<<<<<<< HEAD
    PendingWithdrawal[] pendingWithdrawals;
=======
    // Gold that has been unlocked and will become available for withdrawal.
    PendingWithdrawal[] pendingWithdrawals;
    // Balance requirements imposed on this account.
>>>>>>> c2ea8e1d
    MustMaintain requirements;
  }

  struct Account {
    bool exists;
    // Each account may authorize additional keys to use for voting or valdiating.
    // These keys may not be keys of other accounts, and may not be authorized by any other
    // account for any purpose.
    Authorizations authorizations;
    Balances balances;
  }

  mapping(address => Account) private accounts;
  // Maps voting and validating keys to the account that provided the authorization.
<<<<<<< HEAD
  // Authorized addresses may not be reused.
  mapping(address => AuthorizedBy) private authorizedBy;
=======
  mapping(address => address) public authorizedBy;
>>>>>>> c2ea8e1d
  uint256 public totalNonvoting;
  uint256 public unlockingPeriod;

  event VoterAuthorized(address indexed account, address voter);
  event ValidatorAuthorized(address indexed account, address validator);
  event GoldLocked(address indexed account, uint256 value);
  event GoldUnlocked(address indexed account, uint256 value, uint256 available);
  event GoldWithdrawn(address indexed account, uint256 value);
  event AccountMustMaintainSet(address indexed account, uint256 value, uint256 timestamp);

  function initialize(address registryAddress, uint256 _unlockingPeriod) external initializer {
    _transferOwnership(msg.sender);
    setRegistry(registryAddress);
    unlockingPeriod = _unlockingPeriod;
  }

  /**
   * @notice Creates an account.
   * @return True if account creation succeeded.
   */
  function createAccount() external returns (bool) {
    require(isNotAccount(msg.sender) && isNotAuthorized(msg.sender));
    Account storage account = accounts[msg.sender];
    account.exists = true;
    return true;
  }

  /**
   * @notice Authorizes an address to vote on behalf of the account.
   * @param voter The address to authorize.
   * @param v The recovery id of the incoming ECDSA signature.
   * @param r Output value r of the ECDSA signature.
   * @param s Output value s of the ECDSA signature.
   */
  function authorizeVoter(
    address voter,
    uint8 v,
    bytes32 r,
    bytes32 s
  )
    external
    nonReentrant
  {
    Account storage account = accounts[msg.sender];
    authorize(voter, account.authorizations.voting, v, r, s);
    account.authorizations.voting = voter;
    emit VoterAuthorized(msg.sender, voter);
  }

  /**
   * @notice Authorizes an address to validate on behalf of the account.
   * @param validator The address to authorize.
   * @param v The recovery id of the incoming ECDSA signature.
   * @param r Output value r of the ECDSA signature.
   * @param s Output value s of the ECDSA signature.
   */
  function authorizeValidator(
    address validator,
    uint8 v,
    bytes32 r,
    bytes32 s
  )
    external
    nonReentrant
  {
    Account storage account = accounts[msg.sender];
    authorize(validator, account.authorizations.validating, v, r, s);
    account.authorizations.validating = validator;
    emit ValidatorAuthorized(msg.sender, validator);
  }

  /**
   * @notice Locks gold to be used for voting.
   */
  function lock() external payable nonReentrant {
    require(isAccount(msg.sender), "not account");
    require(msg.value > 0, "no value");
    _incrementNonvotingAccountBalance(msg.sender, msg.value);
    emit GoldLocked(msg.sender, msg.value);
  }

  /**
   * @notice Increments the non-voting balance for an account.
   * @param account The account whose non-voting balance should be incremented.
   * @param value The amount by which to increment.
   * @dev Can only be called by the registered "Election" smart contract.
   */
  function incrementNonvotingAccountBalance(
    address account,
    uint256 value
  )
    external
    onlyRegisteredContract(ELECTION_REGISTRY_ID)
  {
    _incrementNonvotingAccountBalance(account, value);
  }

  /**
   * @notice Decrements the non-voting balance for an account.
   * @param account The account whose non-voting balance should be decremented.
   * @param value The amount by which to decrement.
   * @dev Can only be called by the registered "Election" smart contract.
   */
  function decrementNonvotingAccountBalance(
    address account,
    uint256 value
  )
    external
    onlyRegisteredContract(ELECTION_REGISTRY_ID)
  {
    _decrementNonvotingAccountBalance(account, value);
  }

  /**
   * @notice Increments the non-voting balance for an account.
   * @param account The account whose non-voting balance should be incremented.
   * @param value The amount by which to increment.
   */
  function _incrementNonvotingAccountBalance(address account, uint256 value) private {
    accounts[account].balances.nonvoting = accounts[account].balances.nonvoting.add(value);
    totalNonvoting = totalNonvoting.add(value);
  }

  /**
   * @notice Decrements the non-voting balance for an account.
   * @param account The account whose non-voting balance should be decremented.
   * @param value The amount by which to decrement.
   */
  function _decrementNonvotingAccountBalance(address account, uint256 value) private {
    accounts[account].balances.nonvoting = accounts[account].balances.nonvoting.sub(value);
    totalNonvoting = totalNonvoting.sub(value);
  }

  /**
   * @notice Unlocks gold that becomes withdrawable after the unlocking period.
   * @param value The amount of gold to unlock.
   */
  function unlock(uint256 value) external nonReentrant {
    require(isAccount(msg.sender));
    Account storage account = accounts[msg.sender];
<<<<<<< HEAD
    MustMaintain memory requirement = account.balances.requirements;
=======
    MustMaintain storage requirement = account.balances.requirements;
>>>>>>> c2ea8e1d
    require(
      now >= requirement.timestamp ||
      getAccountTotalLockedGold(msg.sender).sub(value) >= requirement.value
    );
    _decrementNonvotingAccountBalance(msg.sender, value);
    uint256 available = now.add(unlockingPeriod);
    account.balances.pendingWithdrawals.push(PendingWithdrawal(value, available));
    emit GoldUnlocked(msg.sender, value, available);
  }

  // TODO(asa): Allow partial relock
  /**
   * @notice Relocks gold that has been unlocked but not withdrawn.
   * @param index The index of the pending withdrawal to relock.
   */
  function relock(uint256 index) external nonReentrant {
    require(isAccount(msg.sender));
    Account storage account = accounts[msg.sender];
    require(index < account.balances.pendingWithdrawals.length);
    uint256 value = account.balances.pendingWithdrawals[index].value;
    _incrementNonvotingAccountBalance(msg.sender, value);
    deletePendingWithdrawal(account.balances.pendingWithdrawals, index);
    emit GoldLocked(msg.sender, value);
  }

  /**
   * @notice Withdraws a gold that has been unlocked after the unlocking period has passed.
   * @param index The index of the pending withdrawal to withdraw.
   */
  function withdraw(uint256 index) external nonReentrant {
    require(isAccount(msg.sender));
    Account storage account = accounts[msg.sender];
    require(index < account.balances.pendingWithdrawals.length);
<<<<<<< HEAD
    PendingWithdrawal memory pendingWithdrawal = account.balances.pendingWithdrawals[index];
=======
    PendingWithdrawal storage pendingWithdrawal = account.balances.pendingWithdrawals[index];
>>>>>>> c2ea8e1d
    require(now >= pendingWithdrawal.timestamp);
    uint256 value = pendingWithdrawal.value;
    deletePendingWithdrawal(account.balances.pendingWithdrawals, index);
    require(getGoldToken().transfer(msg.sender, value));
    emit GoldWithdrawn(msg.sender, value);
  }

  /**
   * @notice Sets account locked gold balance requirements.
   * @param account The account for which to set balance requirements.
   * @param value The value that the account must maintain.
   * @param timestamp The timestamp after which the account no longer must maintain this balance.
   * @dev Can only be called by the registered "Validators" smart contract.
   */
  function setAccountMustMaintain(
    address account,
    uint256 value,
    uint256 timestamp
  )
    public
    onlyRegisteredContract(VALIDATORS_REGISTRY_ID)
    nonReentrant
    returns (bool)
  {
    accounts[account].balances.requirements = MustMaintain(value, timestamp);
    emit AccountMustMaintainSet(account, value, timestamp);
  }

  // TODO(asa): Dedup
  /**
   * @notice Returns the account associated with `accountOrVoter`.
<<<<<<< HEAD
   * @param accountOrVoter The address of the account or active authorized voter.
   * @dev Fails if the `accountOrVoter` is not an account or active authorized voter.
   * @return The associated account.
   */
  function getAccountFromActiveVoter(address accountOrVoter) external view returns (address) {
    AuthorizedBy memory ab = authorizedBy[accountOrVoter];
    if (ab.active && ab.account != address(0)) {
      return ab.account;
=======
   * @param accountOrVoter The address of the account or authorized voter.
   * @dev Fails if the `accountOrVoter` is not an account or authorized voter.
   * @return The associated account.
   */
  function getAccountFromVoter(address accountOrVoter) external view returns (address) {
    address authorizingAccount = authorizedBy[accountOrVoter];
    if (authorizingAccount != address(0)) {
      require(accounts[authorizingAccount].authorizations.voting == accountOrVoter);
      return authorizingAccount;
>>>>>>> c2ea8e1d
    } else {
      require(isAccount(accountOrVoter));
      return accountOrVoter;
    }
  }

  /**
<<<<<<< HEAD
   * @notice Returns the total amount of locked gold in the system.
=======
   * @notice Returns the total amount of locked gold in the system. Note that this does not include
   *   gold that has been unlocked but not yet withdrawn.
>>>>>>> c2ea8e1d
   * @return The total amount of locked gold in the system.
   */
  function getTotalLockedGold() external view returns (uint256) {
    return totalNonvoting.add(getElection().getTotalVotes());
  }

  /**
   * @notice Returns the total amount of locked gold not being used to vote in elections.
   * @return The total amount of locked gold not being used to vote in elections.
   */
  function getNonvotingLockedGold() external view returns (uint256) {
    return totalNonvoting;
  }

  /**
   * @notice Returns the total amount of locked gold for an account.
   * @param account The account.
   * @return The total amount of locked gold for an account.
   */
  function getAccountTotalLockedGold(address account) public view returns (uint256) {
    uint256 total = accounts[account].balances.nonvoting;
<<<<<<< HEAD
    return total.add(getElection().getAccountTotalVotes(account));
=======
    return total.add(getElection().getTotalVotesByAccount(account));
>>>>>>> c2ea8e1d
  }

  /**
   * @notice Returns the total amount of non-voting locked gold for an account.
   * @param account The account.
   * @return The total amount of non-voting locked gold for an account.
   */
  function getAccountNonvotingLockedGold(address account) external view returns (uint256) {
    return accounts[account].balances.nonvoting;
  }

  /**
   * @notice Returns the account associated with `accountOrValidator`.
<<<<<<< HEAD
   * @param accountOrValidator The address of the account or active authorized validator.
   * @dev Fails if the `accountOrValidator` is not an account or active authorized validator.
   * @return The associated account.
   */
  function getAccountFromActiveValidator(address accountOrValidator) public view returns (address) {
    AuthorizedBy memory ab = authorizedBy[accountOrValidator];
    if (ab.active && ab.account != address(0)) {
      return ab.account;
=======
   * @param accountOrValidator The address of the account or authorized validator.
   * @dev Fails if the `accountOrValidator` is not an account or authorized validator.
   * @return The associated account.
   */
  function getAccountFromValidator(address accountOrValidator) public view returns (address) {
    address authorizingAccount = authorizedBy[accountOrValidator];
    if (authorizingAccount != address(0)) {
      require(accounts[authorizingAccount].authorizations.validating == accountOrValidator);
      return authorizingAccount;
>>>>>>> c2ea8e1d
    } else {
      require(isAccount(accountOrValidator));
      return accountOrValidator;
    }
  }

  /**
<<<<<<< HEAD
   * @notice Returns the account associated with `accountOrVoter`.
   * @param accountOrVoter The address of the account or previously authorized voter.
   * @dev Fails if the `accountOrVoter` is not an account or previously authorized voter.
   * @return The associated account.
   */
  function getAccountFromVoter(address accountOrVoter) public view returns (address) {
    AuthorizedBy memory ab = authorizedBy[accountOrVoter];
    if (ab.account != address(0)) {
      return ab.account;
    } else {
      require(isAccount(accountOrVoter));
      return accountOrVoter;
    }
  }

  /**
   * @notice Returns the account associated with `accountOrValidator`.
   * @param accountOrValidator The address of the account or previously authorized validator.
   * @dev Fails if the `accountOrValidator` is not an account or previously authorized validator.
   * @return The associated account.
   */
  function getAccountFromValidator(address accountOrValidator) public view returns (address) {
    AuthorizedBy memory ab = authorizedBy[accountOrValidator];
    if (ab.account != address(0)) {
      return ab.account;
    } else {
      require(isAccount(accountOrValidator));
      return accountOrValidator;
    }
  }

  /**
   * @notice Returns the voter for the specified account.
   * @param account The address of the account.
   * @return The address with which the account can vote.
   */
  function getVoterFromAccount(address account) public view returns (address) {
    require(isAccount(account));
    address voter = accounts[account].authorizations.voting;
    return voter == address(0) ? account : voter;
  }

  /**
   * @notice Returns the validator for the specified account.
   * @param account The address of the account.
   * @return The address with which the account can register a validator or group.
   */
  function getValidatorFromAccount(address account) public view returns (address) {
    require(isAccount(account));
    address validator = accounts[account].authorizations.validating;
    return validator == address(0) ? account : validator;
  }

  /**
   * @notice Returns the pending withdrawals from unlocked gold for an account.
   * @param account The address of the account.
   * @return The value and timestamp for each pending withdrawal.
   */
=======
   * @notice Returns the voter for the specified account.
   * @param account The address of the account.
   * @return The address with which the account can vote.
   */
  function getVoterFromAccount(address account) public view returns (address) {
    require(isAccount(account));
    address voter = accounts[account].authorizations.voting;
    return voter == address(0) ? account : voter;
  }

  /**
   * @notice Returns the validator for the specified account.
   * @param account The address of the account.
   * @return The address with which the account can register a validator or group.
   */
  function getValidatorFromAccount(address account) public view returns (address) {
    require(isAccount(account));
    address validator = accounts[account].authorizations.validating;
    return validator == address(0) ? account : validator;
  }

  /**
   * @notice Returns the pending withdrawals from unlocked gold for an account.
   * @param account The address of the account.
   * @return The value and timestamp for each pending withdrawal.
   */
>>>>>>> c2ea8e1d
  function getPendingWithdrawals(
    address account
  )
    public
    view
    returns (uint256[] memory, uint256[] memory)
  {
    require(isAccount(account));
    uint256 length = accounts[account].balances.pendingWithdrawals.length;
    uint256[] memory values = new uint256[](length);
    uint256[] memory timestamps = new uint256[](length);
    for (uint256 i = 0; i < length; i++) {
      PendingWithdrawal memory pendingWithdrawal = (
        accounts[account].balances.pendingWithdrawals[i]
      );
      values[i] = pendingWithdrawal.value;
      timestamps[i] = pendingWithdrawal.timestamp;
    }
    return (values, timestamps);
  }

  /**
   * @notice Authorizes voting or validating power of `msg.sender`'s account to another address.
   * @param current The address to authorize.
   * @param previous The previous authorized address.
   * @param v The recovery id of the incoming ECDSA signature.
   * @param r Output value r of the ECDSA signature.
   * @param s Output value s of the ECDSA signature.
   * @dev Fails if the address is already authorized or is an account.
   * @dev v, r, s constitute `authorize`'s signature on `msg.sender`.
   */
  function authorize(
    address current,
    address previous,
    uint8 v,
    bytes32 r,
    bytes32 s
  )
    private
  {
    require(isAccount(msg.sender) && isNotAccount(current) && isNotAuthorized(current));

    address signer = Signatures.getSignerOfAddress(msg.sender, v, r, s);
    require(signer == current);

<<<<<<< HEAD
    authorizedBy[previous].active = false;
    authorizedBy[current] = AuthorizedBy(msg.sender, true);
=======
    authorizedBy[previous] = address(0);
    authorizedBy[current] = msg.sender;
>>>>>>> c2ea8e1d
  }

  /**
   * @notice Check if an account already exists.
   * @param account The address of the account
   * @return Returns `true` if account exists. Returns `false` otherwise.
   */
  function isAccount(address account) public view returns (bool) {
    return (accounts[account].exists);
  }

  /**
   * @notice Check if an account already exists.
   * @param account The address of the account
   * @return Returns `false` if account exists. Returns `true` otherwise.
   */
  function isNotAccount(address account) internal view returns (bool) {
    return (!accounts[account].exists);
  }

  /**
   * @notice Check if an address has been authorized by an account for voting or validating.
   * @param account The possibly authorized address.
   * @return Returns `true` if authorized. Returns `false` otherwise.
   */
  function isAuthorized(address account) external view returns (bool) {
<<<<<<< HEAD
    return (authorizedBy[account].account != address(0));
=======
    return (authorizedBy[account] != address(0));
>>>>>>> c2ea8e1d
  }

  /**
   * @notice Check if an address has been authorized by an account for voting or validating.
   * @param account The possibly authorized address.
   * @return Returns `false` if authorized. Returns `true` otherwise.
   */
  function isNotAuthorized(address account) internal view returns (bool) {
<<<<<<< HEAD
    return (authorizedBy[account].account == address(0));
=======
    return (authorizedBy[account] == address(0));
>>>>>>> c2ea8e1d
  }

  function deletePendingWithdrawal(PendingWithdrawal[] storage list, uint256 index) private {
    uint256 lastIndex = list.length.sub(1);
    list[index] = list[lastIndex];
    list.length = lastIndex;
  }
}<|MERGE_RESOLUTION|>--- conflicted
+++ resolved
@@ -15,28 +15,15 @@
   using SafeMath for uint256;
 
   struct MustMaintain {
-<<<<<<< HEAD
-    uint256 value;
-    uint256 timestamp;
-  }
-
-  struct AuthorizedBy {
-    address account;
-    bool active;
-  }
-
-  struct Authorizations {
-    address voting;
-    address validating;
-  }
-
-  struct PendingWithdrawal {
-    uint256 value;
-=======
     // The Locked Gold balance that the account must maintain.
     uint256 value;
     // The timestamp at which the account is no longer subject to these constraints.
     uint256 timestamp;
+  }
+
+  struct AuthorizedBy {
+    address account;
+    bool active;
   }
 
   struct Authorizations {
@@ -50,7 +37,6 @@
     // The value of the pending withdrawal.
     uint256 value;
     // The timestamp at which the pending withdrawal becomes available.
->>>>>>> c2ea8e1d
     uint256 timestamp;
   }
 
@@ -58,13 +44,9 @@
     // This contract does not store an account's locked gold that is being used in electing
     // validators.
     uint256 nonvoting;
-<<<<<<< HEAD
-    PendingWithdrawal[] pendingWithdrawals;
-=======
     // Gold that has been unlocked and will become available for withdrawal.
     PendingWithdrawal[] pendingWithdrawals;
     // Balance requirements imposed on this account.
->>>>>>> c2ea8e1d
     MustMaintain requirements;
   }
 
@@ -79,12 +61,8 @@
 
   mapping(address => Account) private accounts;
   // Maps voting and validating keys to the account that provided the authorization.
-<<<<<<< HEAD
   // Authorized addresses may not be reused.
   mapping(address => AuthorizedBy) private authorizedBy;
-=======
-  mapping(address => address) public authorizedBy;
->>>>>>> c2ea8e1d
   uint256 public totalNonvoting;
   uint256 public unlockingPeriod;
 
@@ -225,11 +203,7 @@
   function unlock(uint256 value) external nonReentrant {
     require(isAccount(msg.sender));
     Account storage account = accounts[msg.sender];
-<<<<<<< HEAD
-    MustMaintain memory requirement = account.balances.requirements;
-=======
     MustMaintain storage requirement = account.balances.requirements;
->>>>>>> c2ea8e1d
     require(
       now >= requirement.timestamp ||
       getAccountTotalLockedGold(msg.sender).sub(value) >= requirement.value
@@ -263,11 +237,7 @@
     require(isAccount(msg.sender));
     Account storage account = accounts[msg.sender];
     require(index < account.balances.pendingWithdrawals.length);
-<<<<<<< HEAD
-    PendingWithdrawal memory pendingWithdrawal = account.balances.pendingWithdrawals[index];
-=======
     PendingWithdrawal storage pendingWithdrawal = account.balances.pendingWithdrawals[index];
->>>>>>> c2ea8e1d
     require(now >= pendingWithdrawal.timestamp);
     uint256 value = pendingWithdrawal.value;
     deletePendingWithdrawal(account.balances.pendingWithdrawals, index);
@@ -299,7 +269,6 @@
   // TODO(asa): Dedup
   /**
    * @notice Returns the account associated with `accountOrVoter`.
-<<<<<<< HEAD
    * @param accountOrVoter The address of the account or active authorized voter.
    * @dev Fails if the `accountOrVoter` is not an account or active authorized voter.
    * @return The associated account.
@@ -308,17 +277,6 @@
     AuthorizedBy memory ab = authorizedBy[accountOrVoter];
     if (ab.active && ab.account != address(0)) {
       return ab.account;
-=======
-   * @param accountOrVoter The address of the account or authorized voter.
-   * @dev Fails if the `accountOrVoter` is not an account or authorized voter.
-   * @return The associated account.
-   */
-  function getAccountFromVoter(address accountOrVoter) external view returns (address) {
-    address authorizingAccount = authorizedBy[accountOrVoter];
-    if (authorizingAccount != address(0)) {
-      require(accounts[authorizingAccount].authorizations.voting == accountOrVoter);
-      return authorizingAccount;
->>>>>>> c2ea8e1d
     } else {
       require(isAccount(accountOrVoter));
       return accountOrVoter;
@@ -326,12 +284,8 @@
   }
 
   /**
-<<<<<<< HEAD
-   * @notice Returns the total amount of locked gold in the system.
-=======
    * @notice Returns the total amount of locked gold in the system. Note that this does not include
    *   gold that has been unlocked but not yet withdrawn.
->>>>>>> c2ea8e1d
    * @return The total amount of locked gold in the system.
    */
   function getTotalLockedGold() external view returns (uint256) {
@@ -353,11 +307,7 @@
    */
   function getAccountTotalLockedGold(address account) public view returns (uint256) {
     uint256 total = accounts[account].balances.nonvoting;
-<<<<<<< HEAD
-    return total.add(getElection().getAccountTotalVotes(account));
-=======
     return total.add(getElection().getTotalVotesByAccount(account));
->>>>>>> c2ea8e1d
   }
 
   /**
@@ -371,7 +321,6 @@
 
   /**
    * @notice Returns the account associated with `accountOrValidator`.
-<<<<<<< HEAD
    * @param accountOrValidator The address of the account or active authorized validator.
    * @dev Fails if the `accountOrValidator` is not an account or active authorized validator.
    * @return The associated account.
@@ -380,17 +329,6 @@
     AuthorizedBy memory ab = authorizedBy[accountOrValidator];
     if (ab.active && ab.account != address(0)) {
       return ab.account;
-=======
-   * @param accountOrValidator The address of the account or authorized validator.
-   * @dev Fails if the `accountOrValidator` is not an account or authorized validator.
-   * @return The associated account.
-   */
-  function getAccountFromValidator(address accountOrValidator) public view returns (address) {
-    address authorizingAccount = authorizedBy[accountOrValidator];
-    if (authorizingAccount != address(0)) {
-      require(accounts[authorizingAccount].authorizations.validating == accountOrValidator);
-      return authorizingAccount;
->>>>>>> c2ea8e1d
     } else {
       require(isAccount(accountOrValidator));
       return accountOrValidator;
@@ -398,7 +336,6 @@
   }
 
   /**
-<<<<<<< HEAD
    * @notice Returns the account associated with `accountOrVoter`.
    * @param accountOrVoter The address of the account or previously authorized voter.
    * @dev Fails if the `accountOrVoter` is not an account or previously authorized voter.
@@ -457,34 +394,6 @@
    * @param account The address of the account.
    * @return The value and timestamp for each pending withdrawal.
    */
-=======
-   * @notice Returns the voter for the specified account.
-   * @param account The address of the account.
-   * @return The address with which the account can vote.
-   */
-  function getVoterFromAccount(address account) public view returns (address) {
-    require(isAccount(account));
-    address voter = accounts[account].authorizations.voting;
-    return voter == address(0) ? account : voter;
-  }
-
-  /**
-   * @notice Returns the validator for the specified account.
-   * @param account The address of the account.
-   * @return The address with which the account can register a validator or group.
-   */
-  function getValidatorFromAccount(address account) public view returns (address) {
-    require(isAccount(account));
-    address validator = accounts[account].authorizations.validating;
-    return validator == address(0) ? account : validator;
-  }
-
-  /**
-   * @notice Returns the pending withdrawals from unlocked gold for an account.
-   * @param account The address of the account.
-   * @return The value and timestamp for each pending withdrawal.
-   */
->>>>>>> c2ea8e1d
   function getPendingWithdrawals(
     address account
   )
@@ -530,13 +439,8 @@
     address signer = Signatures.getSignerOfAddress(msg.sender, v, r, s);
     require(signer == current);
 
-<<<<<<< HEAD
     authorizedBy[previous].active = false;
     authorizedBy[current] = AuthorizedBy(msg.sender, true);
-=======
-    authorizedBy[previous] = address(0);
-    authorizedBy[current] = msg.sender;
->>>>>>> c2ea8e1d
   }
 
   /**
@@ -563,11 +467,7 @@
    * @return Returns `true` if authorized. Returns `false` otherwise.
    */
   function isAuthorized(address account) external view returns (bool) {
-<<<<<<< HEAD
     return (authorizedBy[account].account != address(0));
-=======
-    return (authorizedBy[account] != address(0));
->>>>>>> c2ea8e1d
   }
 
   /**
@@ -576,11 +476,7 @@
    * @return Returns `false` if authorized. Returns `true` otherwise.
    */
   function isNotAuthorized(address account) internal view returns (bool) {
-<<<<<<< HEAD
     return (authorizedBy[account].account == address(0));
-=======
-    return (authorizedBy[account] == address(0));
->>>>>>> c2ea8e1d
   }
 
   function deletePendingWithdrawal(PendingWithdrawal[] storage list, uint256 index) private {
