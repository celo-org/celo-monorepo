--- conflicted
+++ resolved
@@ -3,11 +3,7 @@
 import "openzeppelin-solidity/contracts/math/SafeMath.sol";
 import "openzeppelin-solidity/contracts/ownership/Ownable.sol";
 
-<<<<<<< HEAD
-=======
-import "../baklava/Freezable.sol";
 import "../common/CalledByVm.sol";
->>>>>>> 12315cc0
 import "../common/FixidityLib.sol";
 import "../common/Freezable.sol";
 import "../common/Initializable.sol";
@@ -419,12 +415,7 @@
    *   voting Gold fraction.
    * @dev Only called directly by the protocol.
    */
-<<<<<<< HEAD
-  function updateTargetVotingYield() external {
-    require(msg.sender == address(0), "Only VM can call");
-=======
   function updateTargetVotingYield() external onlyVm onlyWhenNotFrozen {
->>>>>>> 12315cc0
     _updateTargetVotingYield();
   }
 
