pragma solidity ^0.5.13;

import "../../interfaces/IUniswapV2Pair.sol";

import "./SafeMathUni.sol";

library UniswapV2Library {
  using SafeMathUni for uint256;

  // returns sorted token addresses, used to handle return values from pairs sorted in this order
  function sortTokens(address tokenA, address tokenB)
    internal
    pure
    returns (address token0, address token1)
  {
    require(tokenA != tokenB, "UniswapV2Library: IDENTICAL_ADDRESSES");
    (token0, token1) = tokenA < tokenB ? (tokenA, tokenB) : (tokenB, tokenA);
    require(token0 != address(0), "UniswapV2Library: ZERO_ADDRESS");
  }

  // calculates the CREATE2 address for a pair without making any external calls
  function pairFor(address factory, address tokenA, address tokenB, bytes32 initCodePairHash)
    internal
    pure
    returns (address pair)
  {
    (address token0, address token1) = sortTokens(tokenA, tokenB);
    pair = address(
      uint256(
        keccak256(
          abi.encodePacked(
            hex"ff",
            factory,
            keccak256(abi.encodePacked(token0, token1)),
            initCodePairHash
            // This variable was hardcoded for Uniswap Eth Mainnet deployment
            // hex"96e8ac4277198ff8b6f785478aa9a39f403cb768dd02cbee326c3e7da348845f" // init code hash
<<<<<<< HEAD
            // Hash in the CI "bc307131606b79f0c50770dea78b35921ffca853421cbb031aa5a1ce5d6ea269"
            // hex"bc307131606b79f0c50770dea78b35921ffca853421cbb031aa5a1ce5d6ea269"
=======
            // Hash in the CI "dd00d753e268a006adece16f4a80a641f28edef4544174a2ba46ad72bcf58010"
            hex"dd00d753e268a006adece16f4a80a641f28edef4544174a2ba46ad72bcf58010"
>>>>>>> b2bb1c9e
            // hex"f0bd447d72bc4c5cd510462381a98e87f097a4d31106d6dd8b5922227696ef7a"
          )
        )
      )
    );
  }

  // fetches and sorts the reserves for a pair
  function getReserves(address factory, address tokenA, address tokenB, bytes32 initCodePairHash)
    internal
    view
    returns (uint256 reserveA, uint256 reserveB)
  {
    (address token0, ) = sortTokens(tokenA, tokenB);

    // require(false, "revert here");
    (uint256 reserve0, uint256 reserve1, ) = IUniswapV2Pair(
      pairFor(factory, tokenA, tokenB, initCodePairHash)
    )
      .getReserves();
    (reserveA, reserveB) = tokenA == token0 ? (reserve0, reserve1) : (reserve1, reserve0);
  }

  // given some amount of an asset and pair reserves, returns an equivalent amount of the other asset
  function quote(uint256 amountA, uint256 reserveA, uint256 reserveB)
    internal
    pure
    returns (uint256 amountB)
  {
    require(amountA > 0, "UniswapV2Library: INSUFFICIENT_AMOUNT");
    require(reserveA > 0 && reserveB > 0, "UniswapV2Library: INSUFFICIENT_LIQUIDITY");
    amountB = amountA.mul(reserveB) / reserveA;
  }

  // given an input amount of an asset and pair reserves, returns the maximum output amount of the other asset
  function getAmountOut(uint256 amountIn, uint256 reserveIn, uint256 reserveOut)
    internal
    pure
    returns (uint256 amountOut)
  {
    require(amountIn > 0, "UniswapV2Library: INSUFFICIENT_INPUT_AMOUNT");
    require(reserveIn > 0 && reserveOut > 0, "UniswapV2Library: INSUFFICIENT_LIQUIDITY");
    uint256 amountInWithFee = amountIn.mul(997);
    uint256 numerator = amountInWithFee.mul(reserveOut);
    uint256 denominator = reserveIn.mul(1000).add(amountInWithFee);
    amountOut = numerator / denominator;
  }

  // given an output amount of an asset and pair reserves, returns a required input amount of the other asset
  function getAmountIn(uint256 amountOut, uint256 reserveIn, uint256 reserveOut)
    internal
    pure
    returns (uint256 amountIn)
  {
    require(amountOut > 0, "UniswapV2Library: INSUFFICIENT_OUTPUT_AMOUNT");
    require(reserveIn > 0 && reserveOut > 0, "UniswapV2Library: INSUFFICIENT_LIQUIDITY");
    uint256 numerator = reserveIn.mul(amountOut).mul(1000);
    uint256 denominator = reserveOut.sub(amountOut).mul(997);
    amountIn = (numerator / denominator).add(1);
  }

  // performs chained getAmountOut calculations on any number of pairs
  function getAmountsOut(
    address factory,
    uint256 amountIn,
    address[] memory path,
    bytes32 initCodePairHash
  ) internal view returns (uint256[] memory amounts) {
    require(path.length >= 2, "UniswapV2Library: INVALID_PATH");
    amounts = new uint256[](path.length);
    amounts[0] = amountIn;
    for (uint256 i; i < path.length - 1; i++) {
      (uint256 reserveIn, uint256 reserveOut) = getReserves(
        factory,
        path[i],
        path[i + 1],
        initCodePairHash
      );
      amounts[i + 1] = getAmountOut(amounts[i], reserveIn, reserveOut);
    }
  }

  // performs chained getAmountIn calculations on any number of pairs
  function getAmountsIn(
    address factory,
    uint256 amountOut,
    address[] memory path,
    bytes32 initCodePairHash
  ) internal view returns (uint256[] memory amounts) {
    require(path.length >= 2, "UniswapV2Library: INVALID_PATH");
    amounts = new uint256[](path.length);
    amounts[amounts.length - 1] = amountOut;
    for (uint256 i = path.length - 1; i > 0; i--) {
      (uint256 reserveIn, uint256 reserveOut) = getReserves(
        factory,
        path[i - 1],
        path[i],
        initCodePairHash
      );
      amounts[i - 1] = getAmountIn(amounts[i], reserveIn, reserveOut);
    }
  }
}<|MERGE_RESOLUTION|>--- conflicted
+++ resolved
@@ -33,16 +33,6 @@
             factory,
             keccak256(abi.encodePacked(token0, token1)),
             initCodePairHash
-            // This variable was hardcoded for Uniswap Eth Mainnet deployment
-            // hex"96e8ac4277198ff8b6f785478aa9a39f403cb768dd02cbee326c3e7da348845f" // init code hash
-<<<<<<< HEAD
-            // Hash in the CI "bc307131606b79f0c50770dea78b35921ffca853421cbb031aa5a1ce5d6ea269"
-            // hex"bc307131606b79f0c50770dea78b35921ffca853421cbb031aa5a1ce5d6ea269"
-=======
-            // Hash in the CI "dd00d753e268a006adece16f4a80a641f28edef4544174a2ba46ad72bcf58010"
-            hex"dd00d753e268a006adece16f4a80a641f28edef4544174a2ba46ad72bcf58010"
->>>>>>> b2bb1c9e
-            // hex"f0bd447d72bc4c5cd510462381a98e87f097a4d31106d6dd8b5922227696ef7a"
           )
         )
       )
