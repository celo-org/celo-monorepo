--- conflicted
+++ resolved
@@ -16,10 +16,6 @@
     config.validators.maxGroupSize,
     {
       commissionUpdateDelay: config.validators.commissionUpdateDelay,
-<<<<<<< HEAD
-      deprecated_downtimeGracePeriod: config.validators.downtimeGracePeriod,
-=======
->>>>>>> a42379f8
     },
   ]
 }
