import { CeloContractName } from '@celo/protocol/lib/registry-utils'
import { deploymentForCoreContract } from '@celo/protocol/lib/web3-utils'
import { config } from '@celo/protocol/migrationsConfig'
<<<<<<< HEAD
import { toFixed } from '@celo/utils/lib/fixidity'
=======
>>>>>>> dc64bf21
import { ValidatorsInstance } from 'types/08'
import { SOLIDITY_08_PACKAGE } from '../contractPackages'

const initializeArgs = async (): Promise<any[]> => {
  return [
    config.registry.predeployedProxyAddress,
    config.validators.groupLockedGoldRequirements.value,
    config.validators.groupLockedGoldRequirements.duration,
    config.validators.validatorLockedGoldRequirements.value,
    config.validators.validatorLockedGoldRequirements.duration,
    config.validators.membershipHistoryLength,
    config.validators.slashingPenaltyResetPeriod,
    config.validators.maxGroupSize,
    {
      commissionUpdateDelay: config.validators.commissionUpdateDelay,
<<<<<<< HEAD
      downtimeGracePeriod: config.validators.downtimeGracePeriod,
=======
>>>>>>> dc64bf21
    },
  ]
}

module.exports = deploymentForCoreContract<ValidatorsInstance>(
  web3,
  artifacts,
  CeloContractName.Validators,
  initializeArgs,
  undefined,
  SOLIDITY_08_PACKAGE
)<|MERGE_RESOLUTION|>--- conflicted
+++ resolved
@@ -1,10 +1,6 @@
 import { CeloContractName } from '@celo/protocol/lib/registry-utils'
 import { deploymentForCoreContract } from '@celo/protocol/lib/web3-utils'
 import { config } from '@celo/protocol/migrationsConfig'
-<<<<<<< HEAD
-import { toFixed } from '@celo/utils/lib/fixidity'
-=======
->>>>>>> dc64bf21
 import { ValidatorsInstance } from 'types/08'
 import { SOLIDITY_08_PACKAGE } from '../contractPackages'
 
@@ -20,10 +16,6 @@
     config.validators.maxGroupSize,
     {
       commissionUpdateDelay: config.validators.commissionUpdateDelay,
-<<<<<<< HEAD
-      downtimeGracePeriod: config.validators.downtimeGracePeriod,
-=======
->>>>>>> dc64bf21
     },
   ]
 }
