{
  "name": "@celo/protocol",
  "version": "1.0.0",
  "private": true,
  "main": "index.ts",
  "author": "Celo",
  "license": "LGPL-3.0",
  "scripts": {
    "lint:ts": "tslint -c tslint.json --project tsconfig.json",
    "lint:sol": "solhint './contracts/**/*.sol'",
    "lint": "yarn run lint:ts && yarn run lint:sol",
    "clean": "rm -rf ./types/typechain && rm -rf build/* && rm -rf .0x-artifacts/* && rm -rf migrations/*.js* && rm -rf test/**/*.js* && rm -f lib/*.js* && rm -f lib/**/*.js* && rm -f scripts/*.js*",
    "pretest": "yarn run build",
    "test": "rm test/**/*.js ; node runTests.js",
    "test:coverage": "yarn run test --coverage",
    "test:devchain-release": "./scripts/bash/release-on-devchain.sh",
    "gas": "yarn run test --gas",
    "build:ts": "rm -f migrations/*.js* && tsc -b",
    "build:sol": "ts-node ./scripts/build.ts",
    "build": "yarn build:sol && yarn build:ts",
    "migrate": "./scripts/bash/migrate.sh",
    "set_block_gas_limit": "./scripts/bash/set_block_gas_limit.sh",
    "verify": "./scripts/bash/verify_contracts.sh",
    "download-artifacts": "./scripts/bash/download_artifacts.sh",
    "init-network": "./scripts/bash/init_network.sh",
    "upload-artifacts": "./scripts/bash/upload_artifacts.sh",
    "transfer": "./scripts/bash/transfer.sh",
    "get-balances": "./scripts/bash/get_balances.sh",
    "upgrade": "./scripts/bash/upgrade.sh",
    "revoke": "./scripts/bash/revoke.sh",
    "govern": "./scripts/bash/govern.sh",
    "console": "./scripts/bash/console.sh",
    "check-versions": "./scripts/bash/check-versions.sh",
    "make-release": "./scripts/bash/make-release.sh",
    "verify-deployed": "./scripts/bash/verify-deployed.sh",
    "verify-release": "./scripts/bash/verify-release.sh",
    "invite": "./scripts/bash/invite.sh",
    "ganache-dev": "./scripts/bash/ganache.sh",
    "pretruffle:migrate": "yarn build:ts",
    "truffle:migrate": "truffle migrate",
    "devchain": "ts-node scripts/devchain.ts",
    "set-exchange-rate": "./scripts/bash/set_exchange_rate.sh"
  },
  "dependencies": {
    "@0x/sol-compiler": "^3.1.11",
    "@0x/sol-coverage": "^3.0.8",
    "@0x/sol-profiler": "^3.0.0",
    "@0x/sol-trace": "^2.0.16",
    "@0x/subproviders": "^5.0.0",
    "@celo/base": "0.0.5-dev",
    "@celo/ganache-cli": "git+https://github.com/celo-org/ganache-cli.git#e933297",
    "@celo/utils": "0.1.23-dev",
    "@openzeppelin/upgrades": "^2.8.0",
    "apollo-client": "^2.4.13",
    "bip39": "^3.0.2",
    "bls12377js": "https://github.com/celo-org/bls12377js#cb38a4cfb643c778619d79b20ca3e5283a2122a6",
    "chai-subset": "^1.6.0",
    "csv-parser": "^2.0.0",
    "csv-stringify": "^4.3.1",
    "elliptic": "^6.5.3",
    "ethereumjs-abi": "^0.6.8",
    "ethereumjs-util": "^5.2.0",
    "ethereumjs-vm": "^4.2.0",
    "ethereumjs-wallet": "^0.6.3",
    "fs-extra": "^5.0.0",
    "glob-fs": "^0.1.7",
    "graphql": "^14.1.1",
    "j6": "^1.0.2",
    "lodash": "^4.17.14",
    "mathjs": "^5.0.4",
    "node-fetch": "^2.6.1",
    "openzeppelin-solidity": "^2.5.0",
    "prompts": "^2.0.1",
    "solhint": "^2.3.1",
    "solidity-bytes-utils": "0.0.7",
    "truffle": "5.1.18",
    "truffle-artifactor": "^4.0.30",
    "truffle-contract": "^4.0.31",
    "truffle-plugin-blockscout-verify": "git+https://github.com/celo-org/truffle-plugin-blockscout-verify#91627b3",
    "truffle-resolver": "^5.0.16",
    "truffle-security": "^1.7.1",
    "twilio": "^3.23.2",
    "weak-map": "^1.0.5",
<<<<<<< HEAD
    "web3": "1.2.11",
    "web3-core-helpers": "1.2.11",
    "web3-provider-engine": "^15.0.0",
    "web3-utils": "1.2.11"
=======
    "web3": "1.2.6",
    "web3-core": "1.2.6",
    "web3-core-helpers": "1.2.6",
    "web3-provider-engine": "^15.0.0",
    "web3-utils": "1.2.6"
>>>>>>> 51095dfe
  },
  "devDependencies": {
    "@celo/flake-tracker": "0.0.1-dev",
    "@celo/typescript": "0.0.1",
    "@celo/typechain-target-web3-v1-celo": "0.1.0-beta2",
    "@types/bn.js": "^4.11.0",
    "@types/chai": "^4.1.3",
    "@types/mathjs": "^4.4.1",
    "@types/mocha": "^7.0.2",
    "@types/nodemailer": "^4.6.5",
    "@types/targz": "^1.0.0",
    "@types/tmp": "^0.1.0",
    "@types/underscore": "^1.8.8",
    "@types/yargs": "^13.0.2",
    "cross-env": "^5.1.6",
    "eth-gas-reporter": "^0.2.16",
    "nodemailer": "^4.6.8",
    "targz": "^1.0.1",
    "tmp": "^0.1.0",
    "ts-node": "8.3.0",
    "truffle-typings": "^1.0.6",
    "typechain": "1.0.5",
    "typechain-target-truffle": "1.0.2",
    "yargs": "^14.0.0",
    "merkle-patricia-tree": "4.0.0"
  }
}<|MERGE_RESOLUTION|>--- conflicted
+++ resolved
@@ -81,18 +81,11 @@
     "truffle-security": "^1.7.1",
     "twilio": "^3.23.2",
     "weak-map": "^1.0.5",
-<<<<<<< HEAD
     "web3": "1.2.11",
+    "web3-core": "1.2.11",
     "web3-core-helpers": "1.2.11",
     "web3-provider-engine": "^15.0.0",
     "web3-utils": "1.2.11"
-=======
-    "web3": "1.2.6",
-    "web3-core": "1.2.6",
-    "web3-core-helpers": "1.2.6",
-    "web3-provider-engine": "^15.0.0",
-    "web3-utils": "1.2.6"
->>>>>>> 51095dfe
   },
   "devDependencies": {
     "@celo/flake-tracker": "0.0.1-dev",
