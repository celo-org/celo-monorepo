{
  "name": "@celo/protocol",
  "version": "1.0.0",
  "private": true,
  "main": "index.ts",
  "author": "Celo",
  "license": "LGPL-3.0",
  "scripts": {
    "lint:ts": "tslint -c tslint.json --project tsconfig.json",
    "lint:sol": "solhint './contracts/**/*.sol'",
    "lint-checks": "yarn run lint:ts && yarn run lint:sol",
    "compile-typescript": "rm -f migrations/*.js* && tsc -b",
    "clean": "rm -rf ../types/typechain && rm -rf build/* && rm -rf migrations/*.js* && rm -rf test/**/*.js* && rm -f lib/*.js*",
    "pretest": "yarn run contract-types && yarn run compile-typescript",
    "test": "node runTests.js",
    "test:coverage": "yarn run test --coverage",
    "gas": "yarn run test:local --gas",
    "truffle-compile": "./scripts/bash/compile.sh",
    "contract-types": "rm -rf build/tmp/contracts && yarn run truffle-compile -n tmp && yarn run typechain --target=truffle --outDir types/typechain \"./build/tmp/contracts/*.json\" ",
    "postinstall": "yarn run contract-types && rm -f node_modules/web3/index.d.ts",
    "migrate": "./scripts/bash/migrate.sh",
    "download-artifacts": "./scripts/bash/download_artifacts.sh",
    "init-network": "./scripts/bash/init_network.sh",
    "upload-artifacts": "./scripts/bash/upload_artifacts.sh",
    "transfer": "./scripts/bash/transfer.sh",
    "get-balances": "./scripts/bash/get_balances.sh",
    "upgrade": "./scripts/bash/upgrade.sh",
    "revoke": "./scripts/bash/revoke.sh",
    "govern": "./scripts/bash/govern.sh",
    "console": "./scripts/bash/console.sh",
    "invite": "./scripts/bash/invite.sh",
    "ganache-dev": "./scripts/bash/ganache.sh",
    "weekly-faucet": "./scripts/bash/weekly_faucet.sh",
    "set-exchange-rate": "./scripts/bash/set_exchange_rate.sh",
    "network-check": "./scripts/bash/network_check.sh",
    "test-licenses": "yarn licenses list --prod | grep '\\(─ GPL\\|─ (GPL-[1-9]\\.[0-9]\\+ OR GPL-[1-9]\\.[0-9]\\+)\\)' && echo 'Found GPL license(s). Use 'yarn licenses list --prod' to look up the offending package' || echo 'No GPL licenses found'"
  },
  "dependencies": {
    "@0x/sol-compiler": "^3.1.11",
    "@0x/sol-coverage": "^3.0.8",
    "@0x/sol-profiler": "^3.0.0",
    "@0x/sol-trace": "^2.0.16",
    "@0x/subproviders": "^5.0.0",    

    "apollo-client": "^2.4.13",
    "chai-subset": "^1.6.0",
    "csv-parser": "^2.0.0",
    "csv-stringify": "^4.3.1",
    "elliptic": "^6.4.1",
    "ethereumjs-util": "^5.2.0",
    "ethereumjs-vm": "^2.4.0",
    "fs-extra": "^5.0.0",
    "glob-fs": "^0.1.7",
    "graphql": "^14.1.1",
    "j6": "^1.0.2",
    "lodash": "^4.17.14",
    "mathjs": "^5.0.4",
    "mocha": "^5.1.1",
    "node-fetch": "^2.3.0",
    "openzeppelin-solidity": "^2.2.0",
    "prompts": "^2.0.1",
    "solhint": "^2.0.0",
    "solidity-bytes-utils": "^0.0.7",
    "truffle": "5.0.19",
    "truffle-artifactor": "^3.0.7",
    "truffle-resolver": "^4.0.4",
    "truffle-security": "^1.3.7",
    "twilio": "^3.23.2",
    "typechain": "git+https://github.com/celo-org/TypeChain.git#ce6a33b",
    "weak-map": "^1.0.5",
    "web3": "1.0.0-beta.37",
    "web3-provider-engine": "^15.0.0"
  },
  "devDependencies": {
    "@celo/ganache-cli": "git+https://github.com/celo-org/ganache-cli.git#2ebdf9f",
    "@celo/typescript": "0.0.1",
<<<<<<< HEAD
    "@celo/utils": "0.0.1",
=======
    "@celo/utils": "^0.0.5",
    "@types/bignumber.js": "^5.0.0",
>>>>>>> 01b42f17
    "@types/bn.js": "^4.11.0",
    "@types/chai": "^4.1.3",
    "@types/mathjs": "^4.4.1",
    "@types/mocha": "^5.2.1",
    "@types/nodemailer": "^4.6.5",
    "@types/underscore": "^1.8.8",
    "@types/web3": "^1.0.18",
    "cross-env": "^5.1.6",
    "eth-gas-reporter": "^0.1.2",
    "nodemailer": "^4.6.8",
    "truffle-typings": "^1.0.6",
    "ts-node": "^7.0.1",
    "typescript": "^3.3.3"
  }
}<|MERGE_RESOLUTION|>--- conflicted
+++ resolved
@@ -74,12 +74,7 @@
   "devDependencies": {
     "@celo/ganache-cli": "git+https://github.com/celo-org/ganache-cli.git#2ebdf9f",
     "@celo/typescript": "0.0.1",
-<<<<<<< HEAD
-    "@celo/utils": "0.0.1",
-=======
     "@celo/utils": "^0.0.5",
-    "@types/bignumber.js": "^5.0.0",
->>>>>>> 01b42f17
     "@types/bn.js": "^4.11.0",
     "@types/chai": "^4.1.3",
     "@types/mathjs": "^4.4.1",
