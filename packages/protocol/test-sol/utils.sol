pragma solidity ^0.5.13;

import "celo-foundry/Test.sol";
import "openzeppelin-solidity/contracts/utils/EnumerableSet.sol";

contract Utils is Test {
  using EnumerableSet for EnumerableSet.AddressSet;

  EnumerableSet.AddressSet addressSet;

  function timeTravel(uint256 timeDelta) public {
    vm.warp(block.timestamp + timeDelta);
  }

<<<<<<< HEAD
  function assertAlmostEqual(uint256 actual, uint256 expected, uint256 margin) public {
    uint256 diff = actual > expected ? actual - expected : expected - actual;
    assertTrue(diff <= margin, string(abi.encodePacked("Difference is ", uintToStr(diff))));
  }

  function uintToStr(uint256 _i) internal pure returns (string memory _uintAsString) {
    uint256 number = _i;
    if (number == 0) {
      return "0";
    }
    uint256 j = number;
    uint256 len;
    while (j != 0) {
      len++;
      j /= 10;
    }
    bytes memory bstr = new bytes(len);
    uint256 k = len - 1;
    while (number != 0) {
      bstr[k--] = bytes1(uint8(48 + (number % 10)));
      number /= 10;
    }
    return string(bstr);
  }

  function arraysEqual(address[] memory arr1, address[] memory arr2) public returns (bool) {
    if (arr1.length != arr2.length) {
      return false; // Arrays of different lengths cannot be equal
    }

    // Add addresses from arr1 to the set
    for (uint256 i = 0; i < arr1.length; i++) {
      addressSet.add(arr1[i]);
    }

    // Check if each address in arr2 is in the set
    for (uint256 i = 0; i < arr2.length; i++) {
      if (!addressSet.contains(arr2[i])) {
        clearSet(arr1);
        return false;
      }
    }

    clearSet(arr1);
    return true;
  }

  function clearSet(address[] memory arr1) private {
    for (uint256 i = 0; i < arr1.length; i++) {
      addressSet.remove(arr1[i]);
    }
  }

  function generatePRN(uint256 min, uint256 max, uint256 salt) public view returns (uint256) {
    return
      (uint256(keccak256(abi.encodePacked(block.timestamp, block.difficulty, msg.sender, salt))) %
        (max - min + 1)) +
      min;
  }
=======
  function blockTravel(uint256 blockTravel) public {
    vm.roll(block.number + blockTravel);
  }

>>>>>>> e3381a11
}<|MERGE_RESOLUTION|>--- conflicted
+++ resolved
@@ -12,7 +12,6 @@
     vm.warp(block.timestamp + timeDelta);
   }
 
-<<<<<<< HEAD
   function assertAlmostEqual(uint256 actual, uint256 expected, uint256 margin) public {
     uint256 diff = actual > expected ? actual - expected : expected - actual;
     assertTrue(diff <= margin, string(abi.encodePacked("Difference is ", uintToStr(diff))));
@@ -72,10 +71,8 @@
         (max - min + 1)) +
       min;
   }
-=======
   function blockTravel(uint256 blockTravel) public {
     vm.roll(block.number + blockTravel);
   }
 
->>>>>>> e3381a11
 }