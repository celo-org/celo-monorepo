pragma solidity >=0.5.13 <0.9.0;

import "celo-foundry-8/Test.sol";
import { TestConstants } from "@test-sol/constants.sol";

contract Utils08 is TestConstants {
  uint256 public constant secondsInOneBlock = 5;

  function timeTravel(Vm vm, uint256 timeDelta) public {
    vm.warp(block.timestamp + timeDelta);
  }

  function blockTravel(Vm vm, uint256 blockDelta) public {
    vm.roll(block.number + blockDelta);
  }

  function travelEpochL1(Vm vm) public {
    uint256 blocksInEpoch = 17280;
    uint256 timeDelta = blocksInEpoch * 5;
    blockTravel(vm, blocksInEpoch);
    timeTravel(vm, timeDelta);
  }

  // XXX: this function only increases the block number and timestamp, but does not actually change epoch.
  // XXX: you must start and finish epoch processing to change epochs.
  function travelEpochL2(Vm vm) public {
    uint256 blocksInEpoch = L2_BLOCK_IN_EPOCH;
    blockTravel(vm, blocksInEpoch);
    timeTravel(vm, DAY);
  }

  function whenL2(Vm vm) public {
    vm.etch(0x4200000000000000000000000000000000000018, abi.encodePacked(bytes1(0x01)));
  }

<<<<<<< HEAD
  // This function can be also found in OpenZeppelin's library, but in a newer version than the one we use.
=======
  function actorWithPK(Vm vm, string memory name) public returns (address, uint256) {
    uint256 pk = uint256(keccak256(bytes(name)));
    address addr = vm.addr(pk);
    vm.label(addr, name);
    return (addr, pk);
  }

  // This function can be also found in OpenZeppelin's library, but in a newer version than the one
>>>>>>> 083aa858
  function compareStrings(string memory a, string memory b) public pure returns (bool) {
    return (keccak256(abi.encodePacked((a))) == keccak256(abi.encodePacked((b))));
  }
}<|MERGE_RESOLUTION|>--- conflicted
+++ resolved
@@ -33,9 +33,6 @@
     vm.etch(0x4200000000000000000000000000000000000018, abi.encodePacked(bytes1(0x01)));
   }
 
-<<<<<<< HEAD
-  // This function can be also found in OpenZeppelin's library, but in a newer version than the one we use.
-=======
   function actorWithPK(Vm vm, string memory name) public returns (address, uint256) {
     uint256 pk = uint256(keccak256(bytes(name)));
     address addr = vm.addr(pk);
@@ -43,8 +40,7 @@
     return (addr, pk);
   }
 
-  // This function can be also found in OpenZeppelin's library, but in a newer version than the one
->>>>>>> 083aa858
+  // This function can be also found in OpenZeppelin's library, but in a newer version than the one we use.
   function compareStrings(string memory a, string memory b) public pure returns (bool) {
     return (keccak256(abi.encodePacked((a))) == keccak256(abi.encodePacked((b))));
   }
