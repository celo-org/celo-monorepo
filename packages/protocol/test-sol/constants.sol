// SPDX-License-Identifier: UNLICENSED
pragma solidity >=0.5.13 <0.8.20;

contract TestConstants {
  // Units
  uint256 public constant FIXED1 = 1e24;
  uint256 public constant MINUTE = 60;
  uint256 public constant HOUR = 60 * MINUTE;
<<<<<<< HEAD
  // uint256 public constant DAY = 24 * HOUR;
  uint256 public constant MONTH = 30 * 86400;
  // uint256 public constant MONTH = 30 * DAY;
  uint256 constant WEEK = 7 * 86400;
  // uint256 constant WEEK = 7 * DAY;
  uint256 public constant YEAR = 365 * 86400;
  // uint256 public constant YEAR = 365 * DAY;
=======
  uint256 public constant DAY_IN_SECONDS = 86400;
  uint256 public constant MONTH = 30 * DAY_IN_SECONDS;
  uint256 constant WEEK = 7 * DAY_IN_SECONDS;
  uint256 public constant YEAR = 365 * DAY_IN_SECONDS;
>>>>>>> 388a65ac
  uint256 public constant L1_BLOCK_IN_EPOCH = 17280;
  uint256 public constant L2_BLOCK_IN_EPOCH = 43200;

  // Contract names
  string constant ElectionContract = "Election";
  string constant SortedOraclesContract = "SortedOracles";
  string constant StableTokenContract = "StableToken";
  string constant GoldTokenContract = "GoldToken";
  string constant CeloTokenContract = "CeloToken";
  string constant FreezerContract = "Freezer";
  string constant AccountsContract = "Accounts";
  string constant LockedGoldContract = "LockedGold";
  string constant LockedCeloContract = "LockedCelo";
  string constant ValidatorsContract = "Validators";
  string constant GovernanceContract = "Governance";
  string constant EpochRewardsContract = "EpochRewards";
  string constant EpochManagerContract = "EpochManager";
  string constant EpochManagerEnablerContract = "EpochManagerEnabler";
  string constant ScoreManagerContract = "ScoreManager";
  string constant ReserveContract = "Reserve";
  string constant CeloUnreleasedTreasuryContract = "CeloUnreleasedTreasury";

  // Constant addresses
  address constant REGISTRY_ADDRESS = 0x000000000000000000000000000000000000ce10;
  address constant PROXY_ADMIN_ADDRESS = 0x4200000000000000000000000000000000000018;

  uint256 constant L1_MINTED_CELO_SUPPLY = 692702432463315819704447326; // as of May 15 2024

  uint256 constant CELO_SUPPLY_CAP = 1000000000 ether; // 1 billion Celo
  uint256 constant GENESIS_CELO_SUPPLY = 600000000 ether; // 600 million Celo

  uint256 constant FIFTEEN_YEAR_LINEAR_REWARD = (CELO_SUPPLY_CAP - GENESIS_CELO_SUPPLY) / 2; // 200 million Celo

  uint256 constant FIFTEEN_YEAR_CELO_SUPPLY = GENESIS_CELO_SUPPLY + FIFTEEN_YEAR_LINEAR_REWARD; // 800 million Celo (includes GENESIS_CELO_SUPPLY)

  uint256 constant MAX_L2_DISTRIBUTION = FIFTEEN_YEAR_CELO_SUPPLY - L1_MINTED_CELO_SUPPLY; // 107.2 million Celo

  uint256 constant L2_INITIAL_STASH_BALANCE = FIFTEEN_YEAR_LINEAR_REWARD + MAX_L2_DISTRIBUTION; // leftover from L1 target supply plus the 2nd 15 year term.
}<|MERGE_RESOLUTION|>--- conflicted
+++ resolved
@@ -6,20 +6,10 @@
   uint256 public constant FIXED1 = 1e24;
   uint256 public constant MINUTE = 60;
   uint256 public constant HOUR = 60 * MINUTE;
-<<<<<<< HEAD
-  // uint256 public constant DAY = 24 * HOUR;
-  uint256 public constant MONTH = 30 * 86400;
-  // uint256 public constant MONTH = 30 * DAY;
-  uint256 constant WEEK = 7 * 86400;
-  // uint256 constant WEEK = 7 * DAY;
-  uint256 public constant YEAR = 365 * 86400;
-  // uint256 public constant YEAR = 365 * DAY;
-=======
   uint256 public constant DAY_IN_SECONDS = 86400;
   uint256 public constant MONTH = 30 * DAY_IN_SECONDS;
   uint256 constant WEEK = 7 * DAY_IN_SECONDS;
   uint256 public constant YEAR = 365 * DAY_IN_SECONDS;
->>>>>>> 388a65ac
   uint256 public constant L1_BLOCK_IN_EPOCH = 17280;
   uint256 public constant L2_BLOCK_IN_EPOCH = 43200;
 
