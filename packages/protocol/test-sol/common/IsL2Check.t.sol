--- conflicted
+++ resolved
@@ -29,26 +29,16 @@
 contract IsL2Check_IsL2Test is IsL2CheckBase {
   function test_IsL2() public {
     assertFalse(isL2Check.isL2());
-<<<<<<< HEAD
-  }
-
-  function test_IsL1() public {
-    assertTrue(isL2Check.isL1());
-=======
->>>>>>> a4c608b4
   }
 
   function test_IsL2_WhenProxyAdminSet() public {
     helper_WhenProxyAdminAddressIsSet();
     assertTrue(isL2Check.isL2());
-<<<<<<< HEAD
   }
 
   function test_IsL1_WhenProxyAdminSet() public {
     helper_WhenProxyAdminAddressIsSet();
-    assertFalse(isL2Check.isL1());
-=======
->>>>>>> a4c608b4
+    assertFalse(!isL2Check.isL2());
   }
 }
 
