// SPDX-License-Identifier: UNLICENSED
pragma solidity >=0.8.7 <0.8.20;

import "celo-foundry-8/Test.sol";

import "@celo-contracts/common/FixidityLib.sol";

import "@celo-contracts/common/interfaces/IRegistry.sol";
import "@celo-contracts/stability/interfaces/ISortedOracles.sol";
import "@celo-contracts/stability/test/MockSortedOracles.sol";

import "@celo-contracts-8/common/GasPriceMinimum.sol";

contract GasPriceMinimumTest is Test {
  using FixidityLib for FixidityLib.Fraction;

  IRegistry registry;
  GasPriceMinimum public gasPriceMinimum;
  MockSortedOracles sortedOracles;
  address owner;
  address nonOwner;
  address celoToken;

  uint256 gasPriceMinimumFloor = 100;
  uint256 initialGasPriceMinimum = gasPriceMinimumFloor;
  uint256 targetDensity = FixidityLib.newFixedFraction(5, 10).unwrap();
  FixidityLib.Fraction targetDensityFraction = FixidityLib.newFixedFraction(5, 10);
  uint256 adjustmentSpeed = FixidityLib.newFixedFraction(5, 10).unwrap();
  FixidityLib.Fraction adjustmentSpeedFraction = FixidityLib.newFixedFraction(5, 10);
  address registryAddress = 0x000000000000000000000000000000000000ce10;

  event TargetDensitySet(uint256 targetDensity);
  event GasPriceMinimumFloorSet(uint256 gasPriceMinimumFloor);
  event AdjustmentSpeedSet(uint256 adjustmentSpeed);
  event GasPriceMinimumUpdated(uint256 gasPriceMinimum);
  event BaseFeeOpCodeActivationBlockSet(uint256 baseFeeOpCodeActivationBlock);

  function setUp() public virtual {
    owner = address(this);
    nonOwner = actor("nonOwner");
    celoToken = actor("CeloToken");

    deployCodeTo("Registry.sol", abi.encode(false), registryAddress);

    // deployCodeTo("SortedOracles.sol", abi.encode(true), sortedOracleAddress);
    // fails with `data did not match any variant of untagged enum Bytecode at line 822 column 3]`
    sortedOracles = new MockSortedOracles();

    gasPriceMinimum = new GasPriceMinimum(true);

    registry = IRegistry(registryAddress);

    registry.setAddressFor("GasPriceMinimum", address(gasPriceMinimum));
    registry.setAddressFor("SortedOracles", address(sortedOracles));
    registry.setAddressFor("GoldToken", celoToken);

    gasPriceMinimum.initialize(
      registryAddress,
      gasPriceMinimumFloor,
      targetDensity,
      adjustmentSpeed,
      0
    );
  }
}

contract GasPriceMinimumTest_initialize is GasPriceMinimumTest {
  function test_shouldHaveSetOwner() public {
    assertEq(gasPriceMinimum.owner(), owner);
  }

  function test_shouldHaveTargetDensity() public {
    assertEq(gasPriceMinimum.targetDensity(), targetDensity);
  }

  function test_shouldHaveAdjustmentSpeed() public {
    assertEq(gasPriceMinimum.adjustmentSpeed(), adjustmentSpeed);
  }

  function test_shouldHaveGasPriceMinimumFloor() public {
    assertEq(gasPriceMinimum.gasPriceMinimumFloor(), gasPriceMinimumFloor);
  }

  function test_shouldRevertWhenCalledAgain() public {
    vm.expectRevert("contract already initialized");
    gasPriceMinimum.initialize(
      registryAddress,
      gasPriceMinimumFloor,
      targetDensity,
      adjustmentSpeed,
      0
    );
  }
}

<<<<<<< HEAD
contract GasPriceMinimumTest_getGasPriceMinimum is GasPriceMinimumTest {
  uint256 public constant ABSOLUTE_MINIMAL_GAS_PRICE = 1;
  address whateverAddress = address(0x420);

  function test_shouldGetGasPriceMinimumForCelo() public {
    assertEq(gasPriceMinimum.getGasPriceMinimum(celoToken), initialGasPriceMinimum);
  }
  function test_shouldGetGasPriceMinimumFor0x0asCelo() public {
    assertEq(gasPriceMinimum.getGasPriceMinimum(address(0)), initialGasPriceMinimum);
  }

  function test_shouldReturnAbsoluteMinInsteadOfZero() public {
    sortedOracles.setMedianRate(whateverAddress, 1);
    assertEq(gasPriceMinimum.getGasPriceMinimum(whateverAddress), ABSOLUTE_MINIMAL_GAS_PRICE);
  }

  function test_shouldReturnTheRightRateForToken() public {
    sortedOracles.setMedianRate(whateverAddress, 2e24);
    assertEq(gasPriceMinimum.getGasPriceMinimum(whateverAddress), initialGasPriceMinimum * 2);
  }
}

=======
>>>>>>> 80144cc1
contract GasPriceMinimumTest_setAdjustmentSpeed is GasPriceMinimumTest {
  using FixidityLib for FixidityLib.Fraction;

  uint256 newAdjustmentSpeed = FixidityLib.newFixedFraction(1, 3).unwrap();

  function test_shouldSetTheAdjustmentSpeed() public {
    gasPriceMinimum.setAdjustmentSpeed(newAdjustmentSpeed);

    assertEq(gasPriceMinimum.adjustmentSpeed(), newAdjustmentSpeed);
  }

  function test_Emits_AdjustmentSpeedSetEvent() public {
    vm.expectEmit(true, false, false, false);
    emit AdjustmentSpeedSet(newAdjustmentSpeed);
    gasPriceMinimum.setAdjustmentSpeed(newAdjustmentSpeed);
  }

  function test_shouldRevertWhenTheProvidedFractionIsGreaterThanOne() public {
    vm.expectRevert("adjustment speed must be smaller than 1");
    gasPriceMinimum.setAdjustmentSpeed(FixidityLib.newFixedFraction(3, 2).unwrap());
  }

  function test_shouldRevertWhenCalledByNonOwner() public {
    vm.prank(nonOwner);
    vm.expectRevert("Ownable: caller is not the owner");
    gasPriceMinimum.setAdjustmentSpeed(newAdjustmentSpeed);
  }
}

contract GasPriceMinimumTest_setTargetDensity is GasPriceMinimumTest {
  using FixidityLib for FixidityLib.Fraction;

  uint256 newTargetDensity = FixidityLib.newFixedFraction(1, 3).unwrap();

  function test_shouldSetTargetDensity() public {
    gasPriceMinimum.setTargetDensity(newTargetDensity);
    assertEq(gasPriceMinimum.targetDensity(), newTargetDensity);
  }

  function test_Emits_TargetDensitySetEvent() public {
    vm.expectEmit(true, true, true, true);
    emit TargetDensitySet(newTargetDensity);
    gasPriceMinimum.setTargetDensity(newTargetDensity);
  }

  function test_ShouldRevertWhenProvidedFractionIsGreaterThanOne() public {
    vm.expectRevert("target density must be smaller than 1");
    gasPriceMinimum.setTargetDensity(FixidityLib.newFixedFraction(3, 2).unwrap());
  }

  function test_ShouldRevertWhenCalledByNonOwner() public {
    vm.prank(nonOwner);
    vm.expectRevert("Ownable: caller is not the owner");
    gasPriceMinimum.setTargetDensity(newTargetDensity);
  }
}

contract GasPriceMinimumTest_setGasPriceMinimumFloor is GasPriceMinimumTest {
  uint256 newGasPriceMinimumFloor = 150;

  function test_ShouldSetGasPriceMinimumFloor() public {
    gasPriceMinimum.setGasPriceMinimumFloor(newGasPriceMinimumFloor);

    assertEq(gasPriceMinimum.gasPriceMinimumFloor(), newGasPriceMinimumFloor);
  }

  function test_Emits_GasPriceMinimumFloorSet() public {
    vm.expectEmit(true, true, true, true);
    emit GasPriceMinimumFloorSet(newGasPriceMinimumFloor);
    gasPriceMinimum.setGasPriceMinimumFloor(newGasPriceMinimumFloor);
  }

  function test_shouldRevertWhenProvidedFloorIsZero() public {
    vm.expectRevert("gas price minimum floor must be greater than zero");
    gasPriceMinimum.setGasPriceMinimumFloor(0);
  }

  function test_shouldRevertWhenCalledByNonOwner() public {
    vm.prank(nonOwner);
    vm.expectRevert("Ownable: caller is not the owner");
    gasPriceMinimum.setGasPriceMinimumFloor(newGasPriceMinimumFloor);
  }
}

contract GasPriceMinimumTest_setUpdatedGasPriceMinimum is GasPriceMinimumTest {
  using FixidityLib for FixidityLib.Fraction;
  uint256 nonce = 0;

  function getExpectedUpdatedGasPriceMinimum(
    uint256 gasPriceMinFloor,
    uint256 previousGasPriceMinimum,
    FixidityLib.Fraction memory density,
    FixidityLib.Fraction memory _targetDensity,
    FixidityLib.Fraction memory _adjustmentSpeed
  ) public pure returns (uint256) {
    uint256 one = 1;
    uint256 newGasPriceMin = previousGasPriceMinimum *
      one +
      FixidityLib.fromFixed(_adjustmentSpeed) *
      FixidityLib.fromFixed(density) -
      FixidityLib.fromFixed(_targetDensity);

    return newGasPriceMin < gasPriceMinFloor ? gasPriceMinFloor : newGasPriceMin;
  }

  function random(uint256 minNumber, uint256 maxNumber) public returns (uint256) {
    nonce += 1;
    if (minNumber > 0) {
      return
        (uint256(keccak256(abi.encodePacked(nonce, msg.sender, blockhash(block.number - 1)))) %
          (maxNumber - 1)) +
        1;
    }
    return (uint256(keccak256(abi.encodePacked(nonce, msg.sender, blockhash(block.number - 1)))) %
      maxNumber);
  }

  function test_shouldReturn25PercentMoreThanInitialMinimumAndShouldNotBeLimitedByGasPriceMinimumFloorAsAWhole_WhenTheBlockIsFull()
    public
  {
    uint256 currentGasPriceMinimum = gasPriceMinimum.gasPriceMinimum();

    gasPriceMinimum.setGasPriceMinimumFloor(currentGasPriceMinimum);

    uint256 expectedUpdatedGasPriceMinimum = (currentGasPriceMinimum * 5) / 4 + 1;

    assertEq(gasPriceMinimum.getUpdatedGasPriceMinimum(1, 1), expectedUpdatedGasPriceMinimum);
  }

  function test_shouldReturn25PercentLessThanInitialMinimumButShouldBeLimitedByGasPriceMinimumFloorIfNewGasLiesBelowMinimum_WhenTheBlockIsEmtpy()
    public
  {
    uint256 currentGasPriceMinimum = gasPriceMinimum.gasPriceMinimum();

    gasPriceMinimum.setGasPriceMinimumFloor(currentGasPriceMinimum);

    uint256 expectedCappedUpdatedGasPriceMinimum = gasPriceMinimum.gasPriceMinimumFloor();

    assertEq(gasPriceMinimum.getUpdatedGasPriceMinimum(0, 1), expectedCappedUpdatedGasPriceMinimum);
  }

  function test_shouldReturn25PercentLessThanInitialMinimumAndShouldNotBeLimitedByGasPriceMinimumFloorIfNewGasPriceLiesAboveMinimum_WhenTheBlockIsEmtpy()
    public
  {
    uint256 currentGasPriceMinimum = gasPriceMinimum.gasPriceMinimum();

    gasPriceMinimum.setGasPriceMinimumFloor(1);

    uint256 expectedUpdatedGasPriceMinimum = (currentGasPriceMinimum * 3) / 4 + 1;

    assertEq(gasPriceMinimum.getUpdatedGasPriceMinimum(0, 1), expectedUpdatedGasPriceMinimum);
  }

  function test_shouldReturnAnUpdatedGasPriceMinimumThatMatchesARandomNumber_WhenTheFullnessOfTheBlockIsRandom()
    public
  {
    uint256 numIterations = 100;
    uint256 currentGasPriceMinimum = gasPriceMinimum.gasPriceMinimum();
    uint256 gasPriceMinFloor = currentGasPriceMinimum;
    gasPriceMinimum.setGasPriceMinimumFloor(gasPriceMinFloor);

    for (uint256 i = 0; i < numIterations; i++) {
      uint256 currGas = gasPriceMinimum.gasPriceMinimum();

      uint256 blockGasLimit = random(1, 105);
      uint256 gasUsed = random(0, 1) * blockGasLimit;

      uint256 actualUpdatedGasPriceMinimum = gasPriceMinimum.getUpdatedGasPriceMinimum(
        gasUsed,
        blockGasLimit
      );

      uint256 expectedUpdatedGasPriceMinimum = getExpectedUpdatedGasPriceMinimum(
        gasPriceMinFloor,
        currGas,
        FixidityLib.newFixedFraction(gasUsed, blockGasLimit),
        targetDensityFraction,
        adjustmentSpeedFraction
      );

      assertEq(actualUpdatedGasPriceMinimum, expectedUpdatedGasPriceMinimum);
    }
  }
}<|MERGE_RESOLUTION|>--- conflicted
+++ resolved
@@ -93,31 +93,6 @@
   }
 }
 
-<<<<<<< HEAD
-contract GasPriceMinimumTest_getGasPriceMinimum is GasPriceMinimumTest {
-  uint256 public constant ABSOLUTE_MINIMAL_GAS_PRICE = 1;
-  address whateverAddress = address(0x420);
-
-  function test_shouldGetGasPriceMinimumForCelo() public {
-    assertEq(gasPriceMinimum.getGasPriceMinimum(celoToken), initialGasPriceMinimum);
-  }
-  function test_shouldGetGasPriceMinimumFor0x0asCelo() public {
-    assertEq(gasPriceMinimum.getGasPriceMinimum(address(0)), initialGasPriceMinimum);
-  }
-
-  function test_shouldReturnAbsoluteMinInsteadOfZero() public {
-    sortedOracles.setMedianRate(whateverAddress, 1);
-    assertEq(gasPriceMinimum.getGasPriceMinimum(whateverAddress), ABSOLUTE_MINIMAL_GAS_PRICE);
-  }
-
-  function test_shouldReturnTheRightRateForToken() public {
-    sortedOracles.setMedianRate(whateverAddress, 2e24);
-    assertEq(gasPriceMinimum.getGasPriceMinimum(whateverAddress), initialGasPriceMinimum * 2);
-  }
-}
-
-=======
->>>>>>> 80144cc1
 contract GasPriceMinimumTest_setAdjustmentSpeed is GasPriceMinimumTest {
   using FixidityLib for FixidityLib.Fraction;
 
