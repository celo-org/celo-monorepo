// SPDX-License-Identifier: LGPL-3.0-only
pragma solidity >=0.8.7 <0.8.20;

import "celo-foundry-8/Test.sol";

import "@openzeppelin/contracts8/utils/math/SafeMath.sol";
import "@celo-contracts/common/FixidityLib.sol";
import "@celo-contracts/common/interfaces/IRegistry.sol";
import "@celo-contracts-8/common/Accounts.sol";
import "@celo-contracts-8/common/GoldToken.sol";

import "@celo-contracts-8/governance/Election.sol";
import "@celo-contracts-8/governance/LockedGold.sol";
import "@celo-contracts-8/governance/ReleaseGold.sol";

import "@celo-contracts-8/stability/test/MockStableToken.sol";
import "@celo-contracts-8/governance/Election.sol";
import "@celo-contracts-8/governance/Governance.sol";

<<<<<<< HEAD
import "@test-sol/constants.sol";
=======
import "@celo-contracts/governance/test/ValidatorsMock.sol";
import { TestConstants } from "@test-sol/constants.sol";
>>>>>>> e6dcb576
import "@test-sol/utils/ECDSAHelper.sol";
import { Utils08 } from "@test-sol/utils08.sol";
import { Test as ForgeTest } from "celo-foundry-8/Test.sol";
import "@test-sol/unit/governance/validators/mocks/ValidatorsMockTunnel.sol";
import "@test-sol/unit/governance/voting/mocks/ReleaseGoldMockTunnel.sol";
import "@celo-contracts-8/governance/Validators.sol";

<<<<<<< HEAD
contract ValidatorsMock is Validators(true) {
  function updateValidatorScoreFromSigner(address signer, uint256 uptime) override external {
    return _updateValidatorScoreFromSigner(signer, uptime);
  }

  function distributeEpochPaymentsFromSigner(
    address signer,
    uint256 maxPayment
  ) external override returns (uint256) {
    return _distributeEpochPaymentsFromSigner(signer, maxPayment);
  }
}

contract RevokeCeloAfterL2Transition is Test, Constants, ECDSAHelper, Utils08 {
=======
contract RevokeCeloAfterL2Transition is Test, TestConstants, ECDSAHelper, Utils {
>>>>>>> e6dcb576
  using FixidityLib for FixidityLib.Fraction;

  uint256 constant TOTAL_AMOUNT = 1 ether * 1_000_000;

  IRegistry registry;
  Accounts accounts;
  MockStableToken stableToken;
  Election election;
  ValidatorsMockTunnel public validatorsMockTunnel;
  Validators public validators;
  LockedGold lockedGold;
  Governance governance;
  GoldToken goldToken;
  ReleaseGold releaseGold;

  address owner;
  address accApprover;

  address group;
  address member;
  address validator;
  uint256 validatorPk;
  address beneficiary;
  address refundAddress;
  address releaseOwner;

  address authorizedValidatorSigner;
  uint256 authorizedValidatorSignerPK;
  address authorizedVoteSigner;
  uint256 authorizedVoteSignerPK;
  address authorizedValidatorSigner2;
  uint256 authorizedValidatorSignerPK2;
  address authorizedVoteSigner2;
  uint256 authorizedVoteSignerPK2;

  bytes public constant blsPublicKey =
    abi.encodePacked(
      bytes32(0x0101010101010101010101010101010101010101010101010101010101010101),
      bytes32(0x0202020202020202020202020202020202020202020202020202020202020202),
      bytes32(0x0303030303030303030303030303030303030303030303030303030303030303)
    );
  bytes public constant blsPop =
    abi.encodePacked(
      bytes16(0x04040404040404040404040404040404),
      bytes16(0x05050505050505050505050505050505),
      bytes16(0x06060606060606060606060606060606)
    );

  struct ValidatorLockedGoldRequirements {
    uint256 value;
    uint256 duration;
  }

  struct GroupLockedGoldRequirements {
    uint256 value;
    uint256 duration;
  }

  struct ValidatorScoreParameters {
    uint256 exponent;
    FixidityLib.Fraction adjustmentSpeed;
  }

  uint256 constant DEPOSIT = 5;
  uint256 constant VOTER_GOLD = 100;
  uint256 constant REFERENDUM_STAGE_DURATION = 5 * 60;
  uint256 constant CONCURRENT_PROPOSALS = 1;
  uint256 constant DEQUEUE_FREQUENCY = 10 * 60;
  uint256 constant QUERY_EXPIRY = 60 * 60;
  uint256 constant EXECUTION_STAGE_DURATION = 1 * 60;

  uint256 unlockingPeriod;

  FixidityLib.Fraction public commission = FixidityLib.newFixedFraction(1, 100);

  ValidatorLockedGoldRequirements public originalValidatorLockedGoldRequirements;
  GroupLockedGoldRequirements public originalGroupLockedGoldRequirements;
  ValidatorScoreParameters public originalValidatorScoreParameters;

  uint256 expectedParticipationBaseline;
  FixidityLib.Fraction baselineUpdateFactor;
  FixidityLib.Fraction participationBaseline;
  FixidityLib.Fraction participationFloor;
  FixidityLib.Fraction baselineQuorumFactor;

  ValidatorsMockTunnel.InitParams public initParams;
  ValidatorsMockTunnel.InitParams2 public initParams2;

  ReleaseGoldMockTunnel.InitParams releaseGoldInitParams;
  ReleaseGoldMockTunnel.InitParams2 releaseGoldInitParams2;

  uint256 validatorRegistrationEpochNumber;

  function setUp() public {
    ph.setEpochSize(DAY / 5);
    owner = address(this);
    accApprover = actor("approver");
    group = actor("group");
    member = actor("member");
    beneficiary = actor("beneficiary");
    refundAddress = actor("refundAddress");
    releaseOwner = actor("releaseOwner");

    (validator, validatorPk) = actorWithPK("validator");
    (authorizedValidatorSigner, authorizedValidatorSignerPK) = actorWithPK(
      "authorizedValidatorSigner"
    );
    (authorizedVoteSigner, authorizedVoteSignerPK) = actorWithPK("authorizedVoteSigner");
    (authorizedValidatorSigner2, authorizedValidatorSignerPK2) = actorWithPK(
      "authorizedValidatorSigner2"
    );
    (authorizedVoteSigner2, authorizedVoteSignerPK2) = actorWithPK("authorizedVoteSigner2");

    uint256 electableValidatorsMin = 4;
    uint256 electableValidatorsMax = 6;
    uint256 maxNumGroupsVotedFor = 3;
    uint256 electabilityThreshold = FixidityLib.newFixedFraction(1, 100).unwrap();

    unlockingPeriod = 3 * DAY;

    uint256 slashingMultiplierResetPeriod = 30 * DAY;
    uint256 membershipHistoryLength = 5;
    uint256 maxGroupSize = 5;
    uint256 commissionUpdateDelay = 3;
    uint256 downtimeGracePeriod = 0;

    baselineUpdateFactor = FixidityLib.newFixedFraction(1, 5);
    participationBaseline = FixidityLib.newFixedFraction(5, 10);
    participationFloor = FixidityLib.newFixedFraction(5, 100);
    baselineQuorumFactor = FixidityLib.fixed1();
    expectedParticipationBaseline = FixidityLib
      .multiply(baselineUpdateFactor, FixidityLib.fixed1())
      .add(
        FixidityLib.multiply(
          FixidityLib.fixed1().subtract(baselineUpdateFactor),
          participationBaseline
        )
      )
      .unwrap();

<<<<<<< HEAD
    address registryAddress = 0x000000000000000000000000000000000000ce10;
    deployCodeTo("Registry.sol", abi.encode(false), registryAddress);
    registry = IRegistry(registryAddress);
=======
    deployCodeTo("Registry.sol", abi.encode(false), REGISTRY_ADDRESS);
    registry = Registry(REGISTRY_ADDRESS);
>>>>>>> e6dcb576

    accounts = new Accounts(true);
    stableToken = new MockStableToken();
    election = new Election(true);
    lockedGold = new LockedGold(true);
    validators = new Validators(true);
    validatorsMockTunnel = new ValidatorsMockTunnel(address(validators));
    governance = new Governance(true);
    goldToken = new GoldToken(true);
    releaseGold = new ReleaseGold(true);

    registry.setAddressFor(AccountsContract, address(accounts));
    registry.setAddressFor(ElectionContract, address(election));
    registry.setAddressFor(StableTokenContract, address(stableToken));
    registry.setAddressFor(LockedGoldContract, address(lockedGold));
    registry.setAddressFor(ValidatorsContract, address(validators));
    registry.setAddressFor(GovernanceContract, address(governance));
    registry.setAddressFor(GoldTokenContract, address(goldToken));

    goldToken.initialize(address(registry));

    accounts.initialize(REGISTRY_ADDRESS);

    releaseGold = new ReleaseGold(true);

    releaseGoldInitParams = ReleaseGoldMockTunnel.InitParams({
      releaseStartTime: block.timestamp + 5 * MINUTE,
      releaseCliffTime: HOUR,
      numReleasePeriods: 4,
      releasePeriod: 3 * MONTH,
      amountReleasedPerPeriod: TOTAL_AMOUNT / 4,
      revocable: false,
      _beneficiary: payable(address(uint160(beneficiary)))
    });

    releaseGoldInitParams2 = ReleaseGoldMockTunnel.InitParams2({
      _releaseOwner: releaseOwner,
      _refundAddress: payable(address(0)),
      subjectToLiquidityProvision: false,
      initialDistributionRatio: 1000,
      _canValidate: true,
      _canVote: true,
      registryAddress: REGISTRY_ADDRESS
    });

    // ReleaseGoldMockTunnel tunnel = new ReleaseGoldMockTunnel(address(releaseGold));
    // tunnel.MockInitialize(owner, releaseGoldInitParams, releaseGoldInitParams2);

    initializeReleaseGold(address(releaseGold));

    election.initialize(
      REGISTRY_ADDRESS,
      electableValidatorsMin,
      electableValidatorsMax,
      maxNumGroupsVotedFor,
      electabilityThreshold
    );

    lockedGold.initialize(address(registry), unlockingPeriod);

    originalValidatorLockedGoldRequirements = ValidatorLockedGoldRequirements({
      value: 1000,
      duration: 60 * DAY
    });

    originalGroupLockedGoldRequirements = GroupLockedGoldRequirements({
      value: 1000,
      duration: 100 * DAY
    });

    originalValidatorScoreParameters = ValidatorScoreParameters({
      exponent: 5,
      adjustmentSpeed: FixidityLib.newFixedFraction(5, 20)
    });

    initParams = ValidatorsMockTunnel.InitParams({
      registryAddress: REGISTRY_ADDRESS,
      groupRequirementValue: originalGroupLockedGoldRequirements.value,
      groupRequirementDuration: originalGroupLockedGoldRequirements.duration,
      validatorRequirementValue: originalValidatorLockedGoldRequirements.value,
      validatorRequirementDuration: originalValidatorLockedGoldRequirements.duration,
      validatorScoreExponent: originalValidatorScoreParameters.exponent,
      validatorScoreAdjustmentSpeed: originalValidatorScoreParameters.adjustmentSpeed.unwrap()
    });
    initParams2 = ValidatorsMockTunnel.InitParams2({
      _membershipHistoryLength: membershipHistoryLength,
      _slashingMultiplierResetPeriod: slashingMultiplierResetPeriod,
      _maxGroupSize: maxGroupSize,
      _commissionUpdateDelay: commissionUpdateDelay,
      _downtimeGracePeriod: downtimeGracePeriod
    });


    Validators.InitParams memory initParamsStruct = Validators.InitParams({
      commissionUpdateDelay: initParams2._commissionUpdateDelay,
      downtimeGracePeriod: initParams2._downtimeGracePeriod
    });

    validators.initialize(
      initParams.registryAddress,
      initParams.groupRequirementValue,
      initParams.groupRequirementDuration,
      initParams.validatorRequirementValue,
      initParams.validatorRequirementDuration,
      initParams.validatorScoreExponent,
      initParams.validatorScoreAdjustmentSpeed,
      initParams2._membershipHistoryLength,
      initParams2._slashingMultiplierResetPeriod,
      initParams2._maxGroupSize,
      initParamsStruct
    );


    Governance.InitParams memory initParams = Governance.InitParams({
       baselineUpdateFactor: baselineUpdateFactor.unwrap(),
       baselineQuorumFactor: baselineQuorumFactor.unwrap()
    });

    governance.initialize(
      address(registry),
      accApprover,
      CONCURRENT_PROPOSALS,
      DEPOSIT,
      QUERY_EXPIRY,
      DEQUEUE_FREQUENCY,
      REFERENDUM_STAGE_DURATION,
      EXECUTION_STAGE_DURATION,
      participationBaseline.unwrap(),
      participationFloor.unwrap(),
      initParams
    );

    accounts.createAccount();

    vm.deal(address(releaseGold), TOTAL_AMOUNT);
  }

  function initializeReleaseGold(address releaseGoldAddress) public {
    ReleaseGold _releaseGold = ReleaseGold(payable(releaseGoldAddress));
    _releaseGold.initialize(
      releaseGoldInitParams.releaseStartTime,
      releaseGoldInitParams.releaseCliffTime,
      releaseGoldInitParams.numReleasePeriods,
      releaseGoldInitParams.releasePeriod,
      releaseGoldInitParams.amountReleasedPerPeriod,
      releaseGoldInitParams.revocable,
      releaseGoldInitParams._beneficiary,
      releaseGoldInitParams2._releaseOwner,
      releaseGoldInitParams2._refundAddress,
      releaseGoldInitParams2.initialDistributionRatio,
      ReleaseGold.ReleaseGoldInitParams(
        releaseGoldInitParams2._canValidate,
        releaseGoldInitParams2._canVote,
        releaseGoldInitParams2.registryAddress,
        releaseGoldInitParams2.subjectToLiquidityProvision
      )
    );
  }

  function _whenL2() public {
    deployCodeTo("Registry.sol", abi.encode(false), PROXY_ADMIN_ADDRESS);
  }

  function _registerValidatorGroupHelper(address _group, uint256 numMembers) internal {
    vm.startPrank(_group);
    if (!accounts.isAccount(_group)) {
      accounts.createAccount();
    }
    vm.deal(_group, 10000e18);
    lockedGold.lock{value:10000e18}();
    validators.registerValidatorGroup(commission.unwrap());
    vm.stopPrank();
  }

  function _registerValidatorGroupWithMembers(address _group, uint256 _numMembers) public {
    _registerValidatorGroupHelper(_group, _numMembers);

    for (uint256 i = 0; i < _numMembers; i++) {
      if (i == 0) {
        _registerValidatorHelper(validator, validatorPk);

        vm.prank(validator);
        validators.affiliate(group);

        vm.prank(group);
        validators.addFirstMember(validator, address(0), address(0));
      } else {
        uint256 _validator1Pk = i;
        address _validator1 = vm.addr(_validator1Pk);

        vm.prank(_validator1);
        accounts.createAccount();
        _registerValidatorHelper(_validator1, _validator1Pk);
        vm.prank(_validator1);
        validators.affiliate(group);

        vm.prank(group);
        validators.addMember(_validator1);
      }
    }
  }

  function _registerValidatorHelper(
    address _validator,
    uint256 _validatorPk
  ) internal returns (bytes memory) {
    if (!accounts.isAccount(_validator)) {
      vm.prank(_validator);
      accounts.createAccount();
    }

    vm.deal(_validator, 10000e18);
    vm.prank(_validator);
    lockedGold.lock{value: 10000e18}();

    bytes memory _ecdsaPubKey = _generateEcdsaPubKey(_validator, _validatorPk);

    ph.mockSuccess(ph.PROOF_OF_POSSESSION(), abi.encodePacked(_validator, blsPublicKey, blsPop));

    vm.prank(_validator);
    validators.registerValidator(_ecdsaPubKey, blsPublicKey, blsPop);
    validatorRegistrationEpochNumber = validators.getEpochNumber();
    return _ecdsaPubKey;
  }

  function _generateEcdsaPubKey(
    address _account,
    uint256 _accountPk
  ) internal returns (bytes memory ecdsaPubKey) {
    (uint8 v, bytes32 r, bytes32 s) = getParsedSignatureOfAddress(_account, _accountPk);
    bytes32 addressHash = keccak256(abi.encodePacked(_account));

    ecdsaPubKey = addressToPublicKey(addressHash, v, r, s);
  }

  function getParsedSignatureOfAddress(
    address _address,
    uint256 privateKey
  ) public pure returns (uint8, bytes32, bytes32) {
    bytes32 addressHash = keccak256(abi.encodePacked(_address));
    bytes32 prefixedHash = ECDSA.toEthSignedMessageHash(addressHash);
    return vm.sign(privateKey, prefixedHash);
  }

  receive() external payable {}
}

contract RevokeCeloAfterL2TransitionTest is RevokeCeloAfterL2Transition {
  function test_revoke_celo_after_l2_transition() public {
    uint256 lockedGoldValue = 1e18;
    uint256 active = 12;
    uint256 pending = 11;

    deal(address(this), lockedGoldValue);
    lockedGold.lock{value:lockedGoldValue}();
    _registerValidatorGroupWithMembers(group, 1);

    election.vote(group, active, address(0), address(0));
    blockTravel(ph.epochSize() + 1);
    election.activate(group);
    election.vote(group, pending, address(0), address(0));

    assertEq(
      lockedGold.getAccountNonvotingLockedGold(address(this)),
      lockedGoldValue - active - pending
    );
    assertEq(lockedGold.getAccountTotalLockedGold(address(this)), lockedGoldValue);
    assertEq(election.getPendingVotesForGroupByAccount(group, address(this)), pending);
    assertEq(election.getActiveVotesForGroupByAccount(group, address(this)), active);

    _whenL2();

    election.revokeActive(group, active, address(0), address(0), 0);
    election.revokePending(group, pending, address(0), address(0), 0);

    assertEq(lockedGoldValue, lockedGold.getAccountNonvotingLockedGold(address(this)));

    lockedGold.unlock(lockedGoldValue);
    timeTravel(unlockingPeriod + 1);
    lockedGold.withdraw(0);
    assertEq(address(this).balance, lockedGoldValue);
  }

  function test_validatorCanRemoveCelo_WhenTransitionedToL2() public {
    _registerValidatorGroupWithMembers(group, 1);

    _whenL2();

    vm.startPrank(validator);
    validators.deaffiliate();
    timeTravel(originalValidatorLockedGoldRequirements.duration + 1);
    validators.deregisterValidator(0);

    uint256 totalLockedCelo = lockedGold.getAccountTotalLockedGold(validator);

    lockedGold.unlock(totalLockedCelo);

    timeTravel(unlockingPeriod + 1);
    lockedGold.withdraw(0);

    assertEq(validator.balance, 10000e18);

    vm.stopPrank();
  }

  function test_validatorGroupCanRemoveCelo_WhenTransitionedToL2() public {
    _registerValidatorGroupWithMembers(group, 1);

    _whenL2();

    vm.prank(validator);
    validators.deaffiliate();
    timeTravel(originalValidatorLockedGoldRequirements.duration + 1);
    vm.prank(validator);
    validators.deregisterValidator(0);

    vm.startPrank(group);
    timeTravel(originalGroupLockedGoldRequirements.duration + 1);
    validators.deregisterValidatorGroup(0);

    uint256 totalLockedCelo = lockedGold.getAccountTotalLockedGold(group);
    lockedGold.unlock(totalLockedCelo);

    timeTravel(unlockingPeriod + 1);
    lockedGold.withdraw(0);

    assertEq(group.balance, 10000e18);

    vm.stopPrank();
  }

  function _generateEcdsaPubKeyWithSigner(
    address _validator,
    uint256 _signerPk
  ) internal returns (bytes memory ecdsaPubKey, uint8 v, bytes32 r, bytes32 s) {
    (v, r, s) = getParsedSignatureOfAddress(_validator, _signerPk);

    bytes32 addressHash = keccak256(abi.encodePacked(_validator));

    ecdsaPubKey = addressToPublicKey(addressHash, v, r, s);
  }

  function _registerValidatorWithSignerHelper(
    address _validator,
    uint256 signerPk
  ) internal returns (bytes memory) {
    (bytes memory _ecdsaPubKey, uint8 v, bytes32 r, bytes32 s) = _generateEcdsaPubKeyWithSigner(
      _validator,
      signerPk
    );

    ph.mockSuccess(ph.PROOF_OF_POSSESSION(), abi.encodePacked(_validator, blsPublicKey, blsPop));

    vm.prank(_validator);
    validators.registerValidator(_ecdsaPubKey, blsPublicKey, blsPop);
    validatorRegistrationEpochNumber = validators.getEpochNumber();
    return _ecdsaPubKey;
  }

  function test_releaseGoldOwnerHasValidator_CanRemoveCelo_WhenTransitionedToL2() public {
    _registerValidatorGroupWithMembers(group, 1);

    (uint8 vValidator, bytes32 rValidator, bytes32 sValidator) = getParsedSignatureOfAddress(
      address(releaseGold),
      authorizedValidatorSignerPK
    );
    (uint8 vVote, bytes32 rVote, bytes32 sVote) = getParsedSignatureOfAddress(
      address(releaseGold),
      authorizedVoteSignerPK
    );

    vm.startPrank(beneficiary);
    releaseGold.createAccount();
    releaseGold.authorizeValidatorSigner(
      payable(address(uint160(authorizedValidatorSigner))),
      vValidator,
      rValidator,
      sValidator
    );
    releaseGold.authorizeVoteSigner(payable(address(uint160(authorizedVoteSigner))), vVote, rVote, sVote);
    releaseGold.lockGold(TOTAL_AMOUNT - 10 ether);
    vm.stopPrank();

    _registerValidatorWithSignerHelper(address(releaseGold), authorizedValidatorSignerPK);
    vm.prank(authorizedValidatorSigner);
    validators.affiliate(group);

    uint256 active = 12;
    uint256 pending = 11;

    vm.startPrank(authorizedVoteSigner);
    election.vote(group, active, address(0), address(0));
    blockTravel(ph.epochSize() + 1);
    election.activate(group);
    election.vote(group, pending, address(0), address(0));
    vm.stopPrank();

    assertEq(
      lockedGold.getAccountNonvotingLockedGold(address(releaseGold)),
      TOTAL_AMOUNT - 10 ether - active - pending
    );
    assertEq(lockedGold.getAccountTotalLockedGold(address(releaseGold)), TOTAL_AMOUNT - 10 ether);
    assertEq(election.getPendingVotesForGroupByAccount(group, address(releaseGold)), pending);
    assertEq(election.getActiveVotesForGroupByAccount(group, address(releaseGold)), active);

    _whenL2();

    (uint8 vVote2, bytes32 rVote2, bytes32 sVote2) = getParsedSignatureOfAddress(
      address(releaseGold),
      authorizedVoteSignerPK2
    );

    vm.startPrank(beneficiary);
    releaseGold.authorizeVoteSigner(
      payable(address(uint160(authorizedVoteSigner2))),
      vVote2,
      rVote2,
      sVote2
    );

    vm.startPrank(authorizedVoteSigner2);

    election.revokeActive(group, active, address(0), address(0), 0);
    election.revokePending(group, pending, address(0), address(0), 0);

    assertEq(
      lockedGold.getAccountNonvotingLockedGold(address(releaseGold)),
      TOTAL_AMOUNT - 10 ether
    );
    vm.stopPrank();

    vm.startPrank(authorizedValidatorSigner);
    validators.deaffiliate();
    timeTravel(originalValidatorLockedGoldRequirements.duration + 1);
    validators.deregisterValidator(1);
    vm.stopPrank();

    uint256 totalLockedCelo = lockedGold.getAccountTotalLockedGold(address(releaseGold));
    vm.startPrank(beneficiary);
    releaseGold.unlockGold(totalLockedCelo);

    timeTravel(unlockingPeriod + 1);
    releaseGold.withdrawLockedGold(0);
    assertEq(address(releaseGold).balance, TOTAL_AMOUNT - 2 ether);
  }
}<|MERGE_RESOLUTION|>--- conflicted
+++ resolved
@@ -17,20 +17,15 @@
 import "@celo-contracts-8/governance/Election.sol";
 import "@celo-contracts-8/governance/Governance.sol";
 
-<<<<<<< HEAD
 import "@test-sol/constants.sol";
-=======
-import "@celo-contracts/governance/test/ValidatorsMock.sol";
-import { TestConstants } from "@test-sol/constants.sol";
->>>>>>> e6dcb576
 import "@test-sol/utils/ECDSAHelper.sol";
 import { Utils08 } from "@test-sol/utils08.sol";
 import { Test as ForgeTest } from "celo-foundry-8/Test.sol";
 import "@test-sol/unit/governance/validators/mocks/ValidatorsMockTunnel.sol";
 import "@test-sol/unit/governance/voting/mocks/ReleaseGoldMockTunnel.sol";
 import "@celo-contracts-8/governance/Validators.sol";
-
-<<<<<<< HEAD
+import { TestConstants } from "@test-sol/constants.sol";
+
 contract ValidatorsMock is Validators(true) {
   function updateValidatorScoreFromSigner(address signer, uint256 uptime) override external {
     return _updateValidatorScoreFromSigner(signer, uptime);
@@ -44,10 +39,7 @@
   }
 }
 
-contract RevokeCeloAfterL2Transition is Test, Constants, ECDSAHelper, Utils08 {
-=======
-contract RevokeCeloAfterL2Transition is Test, TestConstants, ECDSAHelper, Utils {
->>>>>>> e6dcb576
+contract RevokeCeloAfterL2Transition is Test, ECDSAHelper, Utils08, TestConstants {
   using FixidityLib for FixidityLib.Fraction;
 
   uint256 constant TOTAL_AMOUNT = 1 ether * 1_000_000;
@@ -188,14 +180,8 @@
       )
       .unwrap();
 
-<<<<<<< HEAD
-    address registryAddress = 0x000000000000000000000000000000000000ce10;
-    deployCodeTo("Registry.sol", abi.encode(false), registryAddress);
-    registry = IRegistry(registryAddress);
-=======
     deployCodeTo("Registry.sol", abi.encode(false), REGISTRY_ADDRESS);
-    registry = Registry(REGISTRY_ADDRESS);
->>>>>>> e6dcb576
+    registry = IRegistry(REGISTRY_ADDRESS);
 
     accounts = new Accounts(true);
     stableToken = new MockStableToken();
