--- conflicted
+++ resolved
@@ -261,11 +261,7 @@
   }
 
   function _whenL2() public {
-<<<<<<< HEAD
-    uint256 l1EpochNumber = IPrecompiles(address(validators)).getEpochNumber();
-=======
     uint256 l1EpochNumber = 100;
->>>>>>> dc64bf21
 
     deployCodeTo("Registry.sol", abi.encode(false), PROXY_ADMIN_ADDRESS);
 
@@ -330,11 +326,7 @@
     bytes memory _ecdsaPubKey = _generateEcdsaPubKey(_validator, _validatorPk);
 
     vm.prank(_validator);
-<<<<<<< HEAD
-    validators.registerValidator(_ecdsaPubKey, blsPublicKey, blsPop);
-=======
     validators.registerValidatorNoBls(_ecdsaPubKey);
->>>>>>> dc64bf21
     validatorRegistrationEpochNumber = IPrecompiles(address(validators)).getEpochNumber();
     return _ecdsaPubKey;
   }
@@ -461,17 +453,9 @@
     uint256 signerPk
   ) internal returns (bytes memory) {
     (bytes memory _ecdsaPubKey, , , ) = _generateEcdsaPubKeyWithSigner(_validator, signerPk);
-<<<<<<< HEAD
-
-    ph.mockSuccess(ph.PROOF_OF_POSSESSION(), abi.encodePacked(_validator, blsPublicKey, blsPop));
-
-    vm.prank(_validator);
-    validators.registerValidator(_ecdsaPubKey, blsPublicKey, blsPop);
-=======
 
     vm.prank(_validator);
     validators.registerValidatorNoBls(_ecdsaPubKey);
->>>>>>> dc64bf21
     validatorRegistrationEpochNumber = IPrecompiles(address(validators)).getEpochNumber();
     return _ecdsaPubKey;
   }
