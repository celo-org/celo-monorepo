--- conflicted
+++ resolved
@@ -426,7 +426,6 @@
   using EnumerableSet for EnumerableSet.AddressSet;
 
   EnumerableSet.AddressSet internal originalyElected;
-  EnumerableSet.AddressSet internal electedGroupsHelper;
 
   function setUp() public override {
     super.setUp();
@@ -559,127 +558,8 @@
     assertEq(epochManager.getElected().length, validatorsArray.length - 1);
   }
 
-<<<<<<< HEAD
-  /**
-    * @notice Test the gas used by finishNextEpochProcess
-    This test is trying to measure gas used by finishNextEpochProcess in a real life worst case. We have 126 validators and 123 groups.
-    There are two main loops in the function, one for calculating rewards and the other for updating the elected validators.
-    FinishNextEpochProcess is called twice, first time with going from 6 -> 110 validators which consumes approx. 6M gas and the second time with going from 110 -> 110 validators which consumes approx. 19M gas. 
-     */
-  function test_shouldFinishNextEpochProcessing_GasTest() public {
-    address[] memory lessers;
-    address[] memory greaters;
-    address[] memory groupsEligible;
-    GroupWithVotes[] memory groupWithVotes;
-    uint256[] memory groupActiveBalances;
-    (lessers, greaters, groupWithVotes) = getLessersAndGreaters(groups);
-
-    uint256 currentEpoch = epochManager.getCurrentEpochNumber();
-    address[] memory currentlyElected = epochManager.getElected();
-    for (uint256 i = 0; i < currentlyElected.length; i++) {
-      originalyElected.add(currentlyElected[i]);
-    }
-
-    // wait some time before finishing
-    timeTravel(vm, epochDuration / 2);
-    blockTravel(vm, 100);
-
-    epochManager.finishNextEpochProcess(groups, lessers, greaters);
-
-    assertEq(currentEpoch + 1, epochManager.getCurrentEpochNumber());
-
-    address[] memory newlyElected = epochManager.getElected();
-
-    for (uint256 i = 0; i < currentlyElected.length; i++) {
-      assertEq(originalyElected.contains(currentlyElected[i]), true);
-    }
-
-    timeTravel(vm, epochDuration + 1);
-    epochManager.startNextEpochProcess();
-
-    // wait some time before finishing
-    timeTravel(vm, epochDuration / 2);
-    blockTravel(vm, 100);
-
-    (lessers, greaters, groupWithVotes) = getLessersAndGreaters(groups);
-    epochManager.finishNextEpochProcess(groups, lessers, greaters);
-    assertGroupWithVotes(groupWithVotes);
-
-    assertEq(currentEpoch + 2, epochManager.getCurrentEpochNumber());
-
-    address[] memory newlyElected2 = epochManager.getElected();
-
-    for (uint256 i = 0; i < currentlyElected.length; i++) {
-      assertEq(originalyElected.contains(newlyElected2[i]), true);
-    }
-
-    address[] memory newValidators = new address[](120);
-    address[] memory newGroups = new address[](newValidators.length);
-
-    for (uint256 i = 0; i < newValidators.length; i++) {
-      // add new validator group and validator
-      (address newValidatorGroup, address newValidator) = registerNewValidatorGroupWithValidator(i);
-      newValidators[i] = newValidator;
-      newGroups[i] = newValidatorGroup;
-    }
-
-    timeTravel(vm, epochDuration + 1);
-    epochManager.startNextEpochProcess();
-
-    timeTravel(vm, epochDuration / 2);
-    blockTravel(vm, 100);
-
-    (lessers, greaters, groupWithVotes) = getLessersAndGreaters(groups, true);
-    uint256 gasLeftBefore1 = gasleft();
-    epochManager.finishNextEpochProcess(groups, lessers, greaters);
-    uint256 gasLeftAfter1 = gasleft();
-    console.log("finishNextEpochProcess gas used: ", gasLeftBefore1 - gasLeftAfter1);
-    console.log("elected count: ", epochManager.getElected().length);
-
-    timeTravel(vm, epochDuration + 1);
-    epochManager.startNextEpochProcess();
-
-    groups = getCurrentlyElectedGroups();
-
-    timeTravel(vm, epochDuration / 2);
-    blockTravel(vm, 100);
-    (lessers, greaters, groupWithVotes) = getLessersAndGreaters(groups, true);
-    gasLeftBefore1 = gasleft();
-    epochManager.finishNextEpochProcess(groups, lessers, greaters);
-    gasLeftAfter1 = gasleft();
-    console.log("finishNextEpochProcess gas used 2: ", gasLeftBefore1 - gasLeftAfter1);
-    console.log("elected count2: ", epochManager.getElected().length);
-  }
-
-  function getCurrentlyElectedGroups() internal returns (address[] memory) {
-    address[] memory currentlyElected = epochManager.getElected();
-
-    // clearElectedGroupsHelper();
-    for (uint256 i = 0; i < currentlyElected.length; i++) {
-      (, , address group, , ) = validators.getValidator(currentlyElected[i]);
-      electedGroupsHelper.add(group);
-    }
-    return electedGroupsHelper.values();
-  }
-
   function clearElectedGroupsHelper() internal {
     address[] memory values = electedGroupsHelper.values();
-
-    for (uint256 i = 0; i < values.length; i++) {
-      electedGroupsHelper.remove(values[i]);
-    }
-  }
-
-  function registerNewValidatorGroupWithValidator(
-    uint256 index
-  ) internal returns (address newValidatorGroup, address newValidator) {
-    (, GroupWithVotes[] memory groupWithVotes) = getGroupsWithVotes();
-    uint256 newGroupPK = uint256(keccak256(abi.encodePacked("newGroup", index + 1)));
-    uint256 newValidatorPK = uint256(keccak256(abi.encodePacked("newValidator", index + 1)));
-=======
-  function clearElectedGroupsHelper() internal {
-    address[] memory values = electedGroupsHelper.values();
->>>>>>> cf69a3c4
 
     for (uint256 i = 0; i < values.length; i++) {
       electedGroupsHelper.remove(values[i]);
@@ -735,84 +615,9 @@
       originalyElected.add(currentlyElected[i]);
     }
 
-<<<<<<< HEAD
-  function getLessersAndGreaters(
-    address[] memory groups,
-    bool print
-  )
-    private
-    returns (
-      address[] memory lessers,
-      address[] memory greaters,
-      GroupWithVotes[] memory groupWithVotes
-    )
-  {
-    (, , uint256 maxTotalRewards, , ) = epochManager.getEpochProcessingState();
-    uint256 totalRewards = 0;
-
-    (, groupWithVotes) = getGroupsWithVotes();
-
-    lessers = new address[](groups.length);
-    greaters = new address[](groups.length);
-
-    uint256[] memory rewards = new uint256[](groups.length);
-
-    for (uint256 i = 0; i < groups.length; i++) {
-      uint256 groupScore = scoreManager.getGroupScore(groups[i]);
-      rewards[i] = election.getGroupEpochRewardsBasedOnScore(
-        groups[i],
-        maxTotalRewards,
-        groupScore
-      );
-    }
-    for (uint256 i = 0; i < groups.length; i++) {
-      for (uint256 j = 0; j < groupWithVotes.length; j++) {
-        if (groupWithVotes[j].group == groups[i]) {
-          groupWithVotes[j].votes += rewards[i];
-          break;
-        }
-      }
-      sort(groupWithVotes);
-
-      address lesser = address(0);
-      address greater = address(0);
-
-      for (uint256 j = 0; j < groupWithVotes.length; j++) {
-        if (groupWithVotes[j].group == groups[i]) {
-          greater = j == 0 ? address(0) : groupWithVotes[j - 1].group;
-          lesser = j == groupWithVotes.length - 1 ? address(0) : groupWithVotes[j + 1].group;
-          break;
-        }
-      }
-
-      lessers[i] = lesser;
-      greaters[i] = greater;
-    }
-    if (print) {
-      console.log("PRINTING SORTED ARRAY!!!");
-      for (uint256 i = 0; i < groupWithVotes.length; i++) {
-        console.log(groupWithVotes[i].votes);
-      }
-    }
-  }
-
-  function getLessersAndGreaters(
-    address[] memory groups
-  )
-    private
-    returns (
-      address[] memory lessers,
-      address[] memory greaters,
-      GroupWithVotes[] memory groupWithVotes
-    )
-  {
-    (, , uint256 maxTotalRewards, , ) = epochManager.getEpochProcessingState();
-    uint256 totalRewards = 0;
-=======
     // wait some time before finishing
     timeTravel(vm, epochDuration / 2);
     blockTravel(vm, 100);
->>>>>>> cf69a3c4
 
     epochManager.finishNextEpochProcess(groups, lessers, greaters);
 
