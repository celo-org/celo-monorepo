// SPDX-License-Identifier: UNLICENSED
pragma solidity >=0.8.7 <0.8.20;

import { Devchain } from "@test-sol/devchain/e2e/utils.sol";

import "@celo-contracts-8/common/FeeCurrencyDirectory.sol";
import "@test-sol/utils/ECDSAHelper08.sol";
import "@openzeppelin/contracts8/utils/structs/EnumerableSet.sol";
import { console } from "forge-std-8/console.sol";

import { EpochManagerEnabler } from "@celo-contracts-8/common/EpochManagerEnabler.sol";

contract E2E_EpochManager is ECDSAHelper08, Devchain {
  using EnumerableSet for EnumerableSet.AddressSet;

  struct VoterWithPK {
    address voter;
    uint256 privateKey;
  }

  struct GroupWithVotes {
    address group;
    uint256 votes;
  }

  address epochManagerOwner;
  address epochManagerEnablerAddress;
  address[] firstElected;

  uint256 epochDuration;

  address[] groups;
  address[] validatorsArray;

  uint256[] groupScore = [5e23, 7e23, 1e24, 4e23];
  uint256[] validatorScore = [1e23, 1e23, 1e23, 1e23, 1e23, 1e23, 1e23];

  mapping(address => uint256) addressToPrivateKeys;
  mapping(address => VoterWithPK) validatorToVoter;

  EnumerableSet.AddressSet internal electedGroupsHelper;

  function setUp() public virtual override(TestWithUtils08, Devchain) {
    epochManagerOwner = Ownable(address(epochManagerContract)).owner();
    epochManagerEnablerAddress = registryContract.getAddressForOrDie(
      EPOCH_MANAGER_ENABLER_REGISTRY_ID
    );
    firstElected = getValidators().getRegisteredValidators();

    epochDuration = epochManagerContract.epochDuration();

    vm.deal(address(celoUnreleasedTreasuryContract), L2_INITIAL_STASH_BALANCE); // 80% of the total supply to the treasury - whis will be yet distributed
  }

  function authorizeVoteSigner(uint256 signerPk, address account) internal {
    bytes32 messageHash = keccak256(abi.encodePacked(account));
    bytes32 prefixedHash = ECDSAHelper08.toEthSignedMessageHash(messageHash);
    (uint8 v, bytes32 r, bytes32 s) = vm.sign(signerPk, prefixedHash);
    vm.prank(account);
    accounts.authorizeVoteSigner(vm.addr(signerPk), v, r, s);
  }

  function getLessersAndGreaters(
    address[] memory _groups
  )
    internal
    view
    returns (
      address[] memory lessers,
      address[] memory greaters,
      GroupWithVotes[] memory groupWithVotes
    )
  {
    (, , uint256 maxTotalRewards, , ) = epochManagerContract.getEpochProcessingState();
    (, groupWithVotes) = getGroupsWithVotes();

    lessers = new address[](_groups.length);
    greaters = new address[](_groups.length);

    uint256[] memory rewards = new uint256[](_groups.length);

    for (uint256 i = 0; i < _groups.length; i++) {
      uint256 _groupScore = scoreManager.getGroupScore(_groups[i]);
      rewards[i] = election.getGroupEpochRewardsBasedOnScore(
        _groups[i],
        maxTotalRewards,
        _groupScore
      );
    }
    for (uint256 i = 0; i < _groups.length; i++) {
      for (uint256 j = 0; j < groupWithVotes.length; j++) {
        if (groupWithVotes[j].group == _groups[i]) {
          groupWithVotes[j].votes += rewards[i];
          break;
        }
      }
      sort(groupWithVotes);

      address lesser = address(0);
      address greater = address(0);

      for (uint256 j = 0; j < groupWithVotes.length; j++) {
        if (groupWithVotes[j].group == _groups[i]) {
          greater = j == 0 ? address(0) : groupWithVotes[j - 1].group;
          lesser = j == groupWithVotes.length - 1 ? address(0) : groupWithVotes[j + 1].group;
          break;
        }
      }

      lessers[i] = lesser;
      greaters[i] = greater;
    }
  }

  function getGroupsWithVotes()
    internal
    view
    returns (address[] memory groupsInOrder, GroupWithVotes[] memory groupWithVotes)
  {
    uint256[] memory votesTotal;
    (groupsInOrder, votesTotal) = election.getTotalVotesForEligibleValidatorGroups();

    groupWithVotes = new GroupWithVotes[](groupsInOrder.length);
    for (uint256 i = 0; i < groupsInOrder.length; i++) {
      groupWithVotes[i] = GroupWithVotes(groupsInOrder[i], votesTotal[i]);
    }
  }

  // Bubble sort algorithm since it is a small array
  function sort(GroupWithVotes[] memory items) internal pure {
    uint length = items.length;
    for (uint i = 0; i < length; i++) {
      for (uint j = 0; j < length - 1; j++) {
        if (items[j].votes < items[j + 1].votes) {
          // Swap
          GroupWithVotes memory temp = items[j];
          items[j] = items[j + 1];
          items[j + 1] = temp;
        }
      }
    }
  }

  function assertGroupWithVotes(GroupWithVotes[] memory groupWithVotes) internal {
    for (uint256 i = 0; i < groupWithVotes.length; i++) {
      assertEq(
        election.getTotalVotesForGroup(groupWithVotes[i].group),
        groupWithVotes[i].votes,
        "assertGroupWithVotes"
      );
    }
  }

  function registerNewValidatorGroupWithValidator(
    uint256 index,
    uint256 validatorCount
  ) internal returns (address newValidatorGroup, address newValidator) {
    require(validatorCount > 0, "validatorCount must be at least 1");
    (, GroupWithVotes[] memory groupWithVotes) = getGroupsWithVotes();
    uint256 newGroupPK = uint256(keccak256(abi.encodePacked("newGroup", index + 1)));

    address[] memory validatorAddresses = new address[](validatorCount);

    (uint256 validatorLockedGoldRequirement, ) = validators.getValidatorLockedGoldRequirements();
    (uint256 groupLockedGoldRequirement, ) = validators.getGroupLockedGoldRequirements();

    vm.deal(vm.addr(newGroupPK), 100_000_000 ether);

    newValidatorGroup = registerValidatorGroup(
      "newGroup",
      newGroupPK,
      groupLockedGoldRequirement + validatorCount * validatorLockedGoldRequirement,
      100000000000000000000000
    );

    for (uint256 i = 0; i < validatorCount; i++) {
      uint256 newValidatorPK = uint256(keccak256(abi.encodePacked("newValidator", index, i + 1)));
      validatorAddresses[i] = vm.addr(newValidatorPK);
      vm.deal(vm.addr(newValidatorPK), 100_000_000 ether);

      newValidator = registerValidator(
        newValidatorPK,
        validatorLockedGoldRequirement,
        newValidatorGroup
      );

      vm.prank(scoreManager.owner());
      scoreManager.setValidatorScore(validatorAddresses[i], validatorScore[6]);
    }

    vm.prank(newValidatorGroup);
    validators.addFirstMember(validatorAddresses[0], address(0), groupWithVotes[0].group);
    uint256 nonVotingLockedGold = lockedCelo.getAccountNonvotingLockedGold(validatorAddresses[0]);
    vm.prank(newValidatorGroup);
    election.vote(newValidatorGroup, nonVotingLockedGold, address(0), groupWithVotes[0].group);

    for (uint256 i = 1; i < validatorAddresses.length; i++) {
      vm.prank(validatorAddresses[i]);
      validators.affiliate(newValidatorGroup);
      vm.prank(newValidatorGroup);
      validators.addMember(validatorAddresses[i]);
    }

    vm.prank(scoreManager.owner());
    scoreManager.setGroupScore(newValidatorGroup, groupScore[3]);
  }

  function getValidatorGroupsFromElected() internal view returns (address[] memory) {
    address[] memory elected = epochManagerContract.getElectedAccounts();
    address[] memory validatorGroups = new address[](elected.length);
    for (uint256 i = 0; i < elected.length; i++) {
      (, , address group, , ) = validators.getValidator(elected[i]);
      validatorGroups[i] = group;
    }
    return validatorGroups;
  }

  function registerValidatorGroup(
    string memory groupName,
    uint256 privateKey,
    uint256 amountToLock,
    uint256 commission
  ) public returns (address accountAddress) {
    accountAddress = vm.addr(privateKey);
    vm.startPrank(accountAddress);
    lockGold(amountToLock);
    getAccounts().setName(groupName);
    getValidators().registerValidatorGroup(commission);
    vm.stopPrank();
  }

  function registerValidator(
    uint256 privateKey,
    uint256 amountToLock,
    address groupToAffiliate
  ) public returns (address) {
    address accountAddress = vm.addr(privateKey);
    vm.startPrank(accountAddress);
    lockGold(amountToLock);

    (bytes memory ecdsaPubKey, , , ) = _generateEcdsaPubKeyWithSigner(accountAddress, privateKey);
    getValidators().registerValidatorNoBls(ecdsaPubKey);
    getValidators().affiliate(groupToAffiliate);

    vm.stopPrank();
    return accountAddress;
  }

  function _generateEcdsaPubKeyWithSigner(
    address _validator,
    uint256 _signerPk
  ) internal returns (bytes memory ecdsaPubKey, uint8 v, bytes32 r, bytes32 s) {
    (v, r, s) = getParsedSignatureOfAddress(_validator, _signerPk);

    bytes32 addressHash = keccak256(abi.encodePacked(_validator));
    ecdsaPubKey = addressToPublicKey(addressHash, v, r, s);
  }

  function getParsedSignatureOfAddress(
    address _address,
    uint256 privateKey
  ) public pure returns (uint8, bytes32, bytes32) {
    bytes32 addressHash = keccak256(abi.encodePacked(_address));
    bytes32 prefixedHash = toEthSignedMessageHash(addressHash);
    return vm.sign(privateKey, prefixedHash);
  }

  function lockGold(uint256 value) public {
    getAccounts().createAccount();
    getLockedGold().lock{ value: value }();
  }

  function getCurrentlyElectedGroups() internal returns (address[] memory) {
    address[] memory currentlyElected = epochManagerContract.getElectedAccounts();

    for (uint256 i = 0; i < currentlyElected.length; i++) {
      address group = validators.getMembershipInLastEpoch(currentlyElected[i]);
      electedGroupsHelper.add(group);
    }
    return electedGroupsHelper.values();
  }
}

contract E2E_EpochManager_InitializeSystem is E2E_EpochManager {
  function setUp() public override {
    super.setUp();
    whenL2();
  }

  function test_shouldRevert_WhenCalledByNonEnabler() public {
    vm.expectRevert("msg.sender is not Enabler");
    epochManagerContract.initializeSystem(1, 1, firstElected);
  }
  function test_shouldRevert_WhenAlreadyInitialized() public {
    vm.prank(epochManagerEnablerAddress);
    vm.expectRevert("Epoch system already initialized");
    epochManagerContract.initializeSystem(1, 1, firstElected);
  }
}
contract E2E_EpochManager_GetCurrentEpoch is E2E_EpochManager {
  function test_ReturnExpectedValues() public {
    assertEq(epochManagerContract.firstKnownEpoch(), 4);
    assertEq(epochManagerContract.getCurrentEpochNumber(), 4);

    (
      uint256 firstBlock,
      uint256 lastBlock,
      uint256 startTimestamp,
      uint256 rewardsBlock
    ) = epochManagerContract.getCurrentEpoch();
    assertEq(firstBlock, 300);
    assertEq(lastBlock, 0);
    assertEq(startTimestamp, block.timestamp);
    assertEq(rewardsBlock, 0);
  }
}

contract E2E_EpochManager_StartNextEpochProcess is E2E_EpochManager {
  function setUp() public override {
    super.setUp();

    validatorsArray = getValidators().getRegisteredValidators();
    groups = getValidators().getRegisteredValidatorGroups();

    address scoreManagerOwner = scoreManager.owner();

    vm.startPrank(scoreManagerOwner);
    scoreManager.setGroupScore(groups[0], groupScore[0]);
    scoreManager.setGroupScore(groups[1], groupScore[1]);
    scoreManager.setGroupScore(groups[2], groupScore[2]);

    scoreManager.setValidatorScore(validatorsArray[0], validatorScore[0]);
    scoreManager.setValidatorScore(validatorsArray[1], validatorScore[1]);
    scoreManager.setValidatorScore(validatorsArray[2], validatorScore[2]);
    scoreManager.setValidatorScore(validatorsArray[3], validatorScore[3]);
    scoreManager.setValidatorScore(validatorsArray[4], validatorScore[4]);
    scoreManager.setValidatorScore(validatorsArray[5], validatorScore[5]);

    vm.stopPrank();
  }

  function test_shouldHaveInitialValues() public {
    assertEq(epochManagerContract.firstKnownEpoch(), 4);
    assertEq(epochManagerContract.getCurrentEpochNumber(), 4);

    // get getEpochProcessingState
    (
      uint256 status,
      uint256 perValidatorReward,
      uint256 totalRewardsVote,
      uint256 totalRewardsCommunity,
      uint256 totalRewardsCarbonFund
    ) = epochManagerContract.getEpochProcessingState();
    assertEq(status, 0); // Not started
    assertEq(perValidatorReward, 0);
    assertEq(totalRewardsVote, 0);
    assertEq(totalRewardsCommunity, 0);
    assertEq(totalRewardsCarbonFund, 0);
  }

  function test_shouldStartNextEpochProcessing() public {
    timeTravel(epochDuration + 1);

    epochManagerContract.startNextEpochProcess();

    (
      uint256 status,
      uint256 perValidatorReward,
      uint256 totalRewardsVote,
      uint256 totalRewardsCommunity,
      uint256 totalRewardsCarbonFund
    ) = epochManagerContract.getEpochProcessingState();
    assertEq(status, 1); // Started
    assertGt(perValidatorReward, 0, "perValidatorReward");
    assertGt(totalRewardsVote, 0, "totalRewardsVote");
    assertGt(totalRewardsCommunity, 0, "totalRewardsCommunity");
    assertGt(totalRewardsCarbonFund, 0, "totalRewardsCarbonFund");
  }
}

contract E2E_EpochManager_FinishNextEpochProcess is E2E_EpochManager {
  using EnumerableSet for EnumerableSet.AddressSet;

  EnumerableSet.AddressSet internal originalyElected;

  function setUp() public override {
    super.setUp();

    validatorsArray = getValidators().getRegisteredValidators();
    groups = getValidators().getRegisteredValidatorGroups();

    address scoreManagerOwner = scoreManager.owner();

    vm.startPrank(scoreManagerOwner);
    scoreManager.setGroupScore(groups[0], groupScore[0]);
    scoreManager.setGroupScore(groups[1], groupScore[1]);
    scoreManager.setGroupScore(groups[2], groupScore[2]);

    scoreManager.setValidatorScore(validatorsArray[0], validatorScore[0]);
    scoreManager.setValidatorScore(validatorsArray[1], validatorScore[1]);
    scoreManager.setValidatorScore(validatorsArray[2], validatorScore[2]);
    scoreManager.setValidatorScore(validatorsArray[3], validatorScore[3]);
    scoreManager.setValidatorScore(validatorsArray[4], validatorScore[4]);
    scoreManager.setValidatorScore(validatorsArray[5], validatorScore[5]);

    vm.stopPrank();

    timeTravel(epochDuration + 1);
    epochManagerContract.startNextEpochProcess();
  }

  function test_shouldFinishNextEpochProcessing() public {
    address[] memory lessers;
    address[] memory greaters;
    GroupWithVotes[] memory groupWithVotes;
    (lessers, greaters, groupWithVotes) = getLessersAndGreaters(groups);

    uint256 currentEpoch = epochManagerContract.getCurrentEpochNumber();
    address[] memory currentlyElected = epochManagerContract.getElectedAccounts();
    for (uint256 i = 0; i < currentlyElected.length; i++) {
      originalyElected.add(currentlyElected[i]);
    }

    // wait some time before finishing
    timeTravel(epochDuration / 2);
    blockTravel(100);

    epochManagerContract.finishNextEpochProcess(groups, lessers, greaters);

    assertEq(currentEpoch + 1, epochManagerContract.getCurrentEpochNumber());

    for (uint256 i = 0; i < currentlyElected.length; i++) {
      assertEq(originalyElected.contains(currentlyElected[i]), true);
    }

    timeTravel(epochDuration + 1);
    epochManagerContract.startNextEpochProcess();

    // wait some time before finishing
    timeTravel(epochDuration / 2);
    blockTravel(100);

    (lessers, greaters, groupWithVotes) = getLessersAndGreaters(groups);
    epochManagerContract.finishNextEpochProcess(groups, lessers, greaters);
    assertGroupWithVotes(groupWithVotes);

    assertEq(currentEpoch + 2, epochManagerContract.getCurrentEpochNumber());

    address[] memory newlyElected2 = epochManagerContract.getElectedAccounts();

    for (uint256 i = 0; i < currentlyElected.length; i++) {
      assertEq(originalyElected.contains(newlyElected2[i]), true);
    }

    // add new validator group and validator
    (address newValidatorGroup, address newValidator) = registerNewValidatorGroupWithValidator(
      0,
      1
    );

    timeTravel(epochDuration + 1);
    epochManagerContract.startNextEpochProcess();

    timeTravel(epochDuration / 2);
    blockTravel(100);

    (lessers, greaters, groupWithVotes) = getLessersAndGreaters(groups);
    epochManagerContract.finishNextEpochProcess(groups, lessers, greaters);
    assertGroupWithVotes(groupWithVotes);

    groups.push(newValidatorGroup);
    validatorsArray.push(newValidator);

    assertEq(
      epochManagerContract.getElectedAccounts().length,
      validators.getRegisteredValidators().length
    );
    assertEq(groups.length, validators.getRegisteredValidatorGroups().length);

    timeTravel(epochDuration + 1);
    epochManagerContract.startNextEpochProcess();
    (lessers, greaters, groupWithVotes) = getLessersAndGreaters(groups);
    epochManagerContract.finishNextEpochProcess(groups, lessers, greaters);
    assertGroupWithVotes(groupWithVotes);

    assertEq(epochManagerContract.getElectedAccounts().length, validatorsArray.length);

    // lower the number of electable validators
    vm.prank(election.owner());
    election.setElectableValidators(1, validatorsArray.length - 1);

    timeTravel(epochDuration + 1);
    epochManagerContract.startNextEpochProcess();

    (lessers, greaters, groupWithVotes) = getLessersAndGreaters(groups);
    epochManagerContract.finishNextEpochProcess(groups, lessers, greaters);
    assertGroupWithVotes(groupWithVotes);

    (
      ,
      uint256 perValidatorReward,
      uint256 totalRewardsVoter,
      uint256 totalRewardsCommunity,
      uint256 totalRewardsCarbonFund
    ) = epochManagerContract.getEpochProcessingState();

    assertEq(perValidatorReward, 0, "perValidatorReward");
    assertEq(totalRewardsVoter, 0, "totalRewardsVoter");
    assertEq(totalRewardsCommunity, 0, "totalRewardsCommunity");
    assertEq(totalRewardsCarbonFund, 0, "totalRewardsCarbonFund");

    assertEq(epochManagerContract.getElectedAccounts().length, validatorsArray.length - 1);
  }

  function test_shouldFinishNextEpochProcessing_WhenValidatorDeaffiliatesBeforeStart() public {
    address[] memory lessers;
    address[] memory greaters;
    GroupWithVotes[] memory groupWithVotes;
    (lessers, greaters, groupWithVotes) = getLessersAndGreaters(groups);

    uint256 currentEpoch = epochManagerContract.getCurrentEpochNumber();
    address[] memory currentlyElected = epochManagerContract.getElectedAccounts();
    for (uint256 i = 0; i < currentlyElected.length; i++) {
      originalyElected.add(currentlyElected[i]);
    }

    // wait some time before finishing
    timeTravel(epochDuration / 2);
    blockTravel(100);

    epochManagerContract.finishNextEpochProcess(groups, lessers, greaters);

    assertEq(currentEpoch + 1, epochManagerContract.getCurrentEpochNumber());

    for (uint256 i = 0; i < currentlyElected.length; i++) {
      assertEq(originalyElected.contains(currentlyElected[i]), true);
    }

    timeTravel(epochDuration + 1);
    epochManagerContract.startNextEpochProcess();

    // wait some time before finishing
    timeTravel(epochDuration / 2);
    blockTravel(100);

    (lessers, greaters, groupWithVotes) = getLessersAndGreaters(groups);
    epochManagerContract.finishNextEpochProcess(groups, lessers, greaters);
    assertGroupWithVotes(groupWithVotes);

    assertEq(currentEpoch + 2, epochManagerContract.getCurrentEpochNumber());

    address[] memory newlyElected2 = epochManagerContract.getElectedAccounts();

    for (uint256 i = 0; i < currentlyElected.length; i++) {
      assertEq(originalyElected.contains(newlyElected2[i]), true);
    }

    // add new validator group and validator
    (address newValidatorGroup, address newValidator) = registerNewValidatorGroupWithValidator(
      0,
      1
    );

    vm.prank(currentlyElected[0]);
    validators.deaffiliate();

    timeTravel(epochDuration + 1);
    epochManagerContract.startNextEpochProcess();

    timeTravel(epochDuration / 2);
    blockTravel(100);

    (lessers, greaters, groupWithVotes) = getLessersAndGreaters(groups);
    epochManagerContract.finishNextEpochProcess(groups, lessers, greaters);
    assertGroupWithVotes(groupWithVotes);

    groups.push(newValidatorGroup);
    validatorsArray.push(newValidator);

    assertEq(
      epochManagerContract.getElectedAccounts().length,
      validators.getRegisteredValidators().length - 1 // -1 because the validator deaffiliated
    );
    assertEq(groups.length, validators.getRegisteredValidatorGroups().length);

    timeTravel(epochDuration + 1);
    epochManagerContract.startNextEpochProcess();
    (lessers, greaters, groupWithVotes) = getLessersAndGreaters(groups);
    epochManagerContract.finishNextEpochProcess(groups, lessers, greaters);
    assertGroupWithVotes(groupWithVotes);

    assertEq(epochManagerContract.getElectedAccounts().length, validatorsArray.length - 1); // -1 because the validator deaffiliated
  }

  function test_shouldFinishNextEpochProcessing_WhenValidatorDeaffiliatesBeforeFinish() public {
    address[] memory lessers;
    address[] memory greaters;
    GroupWithVotes[] memory groupWithVotes;
    (lessers, greaters, groupWithVotes) = getLessersAndGreaters(groups);

    uint256 currentEpoch = epochManagerContract.getCurrentEpochNumber();
    address[] memory currentlyElected = epochManagerContract.getElectedAccounts();
    for (uint256 i = 0; i < currentlyElected.length; i++) {
      originalyElected.add(currentlyElected[i]);
    }

    // wait some time before finishing
    timeTravel(epochDuration / 2);
    blockTravel(100);

    epochManagerContract.finishNextEpochProcess(groups, lessers, greaters);

    assertEq(currentEpoch + 1, epochManagerContract.getCurrentEpochNumber());

    for (uint256 i = 0; i < currentlyElected.length; i++) {
      assertEq(originalyElected.contains(currentlyElected[i]), true);
    }

    timeTravel(epochDuration + 1);
    epochManagerContract.startNextEpochProcess();

    // wait some time before finishing
    timeTravel(epochDuration / 2);
    blockTravel(100);

    (lessers, greaters, groupWithVotes) = getLessersAndGreaters(groups);
    epochManagerContract.finishNextEpochProcess(groups, lessers, greaters);
    assertGroupWithVotes(groupWithVotes);

    assertEq(currentEpoch + 2, epochManagerContract.getCurrentEpochNumber());

    address[] memory newlyElected2 = epochManagerContract.getElectedAccounts();

    for (uint256 i = 0; i < currentlyElected.length; i++) {
      assertEq(originalyElected.contains(newlyElected2[i]), true);
    }

    // add new validator group and validator
    (address newValidatorGroup, address newValidator) = registerNewValidatorGroupWithValidator(
      0,
      1
    );

    timeTravel(epochDuration + 1);
    epochManagerContract.startNextEpochProcess();

    vm.prank(currentlyElected[0]);
    validators.deaffiliate();

    timeTravel(epochDuration / 2);
    blockTravel(100);

    (lessers, greaters, groupWithVotes) = getLessersAndGreaters(groups);
    epochManagerContract.finishNextEpochProcess(groups, lessers, greaters);
    assertGroupWithVotes(groupWithVotes);

    groups.push(newValidatorGroup);
    validatorsArray.push(newValidator);

    assertEq(
      epochManagerContract.getElectedAccounts().length,
      validators.getRegisteredValidators().length - 1, // -1 because the validator deaffiliated
      "getElectedAccounts != getRegisteredValidators"
    );
    assertEq(
      groups.length,
      validators.getRegisteredValidatorGroups().length,
      "groups != registeredValidatorGroups"
    );

    timeTravel(epochDuration + 1);
    epochManagerContract.startNextEpochProcess();
    (lessers, greaters, groupWithVotes) = getLessersAndGreaters(groups);
    epochManagerContract.finishNextEpochProcess(groups, lessers, greaters);
    assertGroupWithVotes(groupWithVotes);

    assertEq(epochManagerContract.getElectedAccounts().length, validatorsArray.length - 1); // -1 because the validator deaffiliated
  }

  function clearElectedGroupsHelper() internal {
    address[] memory values = electedGroupsHelper.values();

    for (uint256 i = 0; i < values.length; i++) {
      electedGroupsHelper.remove(values[i]);
    }
  }
}

contract E2E_GasTest_Setup is E2E_EpochManager {
  using EnumerableSet for EnumerableSet.AddressSet;
  EnumerableSet.AddressSet internal originalyElected;

  function setUpHelper(uint256 validatorGroupCount, uint256 validatorPerGroupCount) internal {
    validatorsArray = getValidators().getRegisteredValidators();
    groups = getValidators().getRegisteredValidatorGroups();

    vm.startPrank(scoreManager.owner());
    scoreManager.setGroupScore(groups[0], groupScore[0]);
    scoreManager.setGroupScore(groups[1], groupScore[1]);
    scoreManager.setGroupScore(groups[2], groupScore[2]);

    scoreManager.setValidatorScore(validatorsArray[0], validatorScore[0]);
    scoreManager.setValidatorScore(validatorsArray[1], validatorScore[1]);
    scoreManager.setValidatorScore(validatorsArray[2], validatorScore[2]);
    scoreManager.setValidatorScore(validatorsArray[3], validatorScore[3]);
    scoreManager.setValidatorScore(validatorsArray[4], validatorScore[4]);
    scoreManager.setValidatorScore(validatorsArray[5], validatorScore[5]);

    vm.stopPrank();

    timeTravel(epochDuration + 1);
    epochManagerContract.startNextEpochProcess();

    address[] memory lessers;
    address[] memory greaters;
    GroupWithVotes[] memory groupWithVotes;
    (lessers, greaters, groupWithVotes) = getLessersAndGreaters(groups);

    uint256 currentEpoch = epochManagerContract.getCurrentEpochNumber();
    address[] memory currentlyElected = epochManagerContract.getElectedAccounts();
    for (uint256 i = 0; i < currentlyElected.length; i++) {
      originalyElected.add(currentlyElected[i]);
    }

    // wait some time before finishing
    timeTravel(epochDuration / 2);
    blockTravel(100);

    epochManagerContract.finishNextEpochProcess(groups, lessers, greaters);

    assertEq(currentEpoch + 1, epochManagerContract.getCurrentEpochNumber());

    for (uint256 i = 0; i < currentlyElected.length; i++) {
      assertEq(originalyElected.contains(currentlyElected[i]), true);
    }

    timeTravel(epochDuration + 1);
    epochManagerContract.startNextEpochProcess();

    // wait some time before finishing
    timeTravel(epochDuration / 2);
    blockTravel(100);

    (lessers, greaters, groupWithVotes) = getLessersAndGreaters(groups);
    epochManagerContract.finishNextEpochProcess(groups, lessers, greaters);
    assertGroupWithVotes(groupWithVotes);

    assertEq(currentEpoch + 2, epochManagerContract.getCurrentEpochNumber());

    address[] memory newlyElected2 = epochManagerContract.getElectedAccounts();

    for (uint256 i = 0; i < currentlyElected.length; i++) {
      assertEq(originalyElected.contains(newlyElected2[i]), true);
    }

    for (uint256 i = 0; i < validatorGroupCount; i++) {
      registerNewValidatorGroupWithValidator(i, validatorPerGroupCount);
    }

    timeTravel(epochDuration + 1);
    epochManagerContract.startNextEpochProcess();

    timeTravel(epochDuration / 2);
    blockTravel(100);

    (lessers, greaters, groupWithVotes) = getLessersAndGreaters(groups);
    epochManagerContract.finishNextEpochProcess(groups, lessers, greaters);

    timeTravel(epochDuration + 1);
    epochManagerContract.startNextEpochProcess();

    groups = getCurrentlyElectedGroups();

    timeTravel(epochDuration / 2);
    blockTravel(100);
  }
}

contract E2E_GasTest1_FinishNextEpochProcess is E2E_GasTest_Setup {
  function setUp() public override {
    super.setUp();
    super.setUpHelper(120, 2);
  }

  /**
    * @notice Test the gas used by finishNextEpochProcess
    This test is trying to measure gas used by finishNextEpochProcess in a real life worst case. We have 126 validators and 123 groups.
    There are two main loops in the function, one for calculating rewards and the other for updating the elected validators.
    FinishNextEpochProcess is called twice, first time with going from 6 -> 110 validators which consumes approx. 6M gas and the second time with going from 110 -> 110 validators which consumes approx. 19M gas. 
     */
  function test_shouldFinishNextEpochProcessing_GasTest() public {
    address[] memory lessers;
    address[] memory greaters;
    GroupWithVotes[] memory groupWithVotes;
    (lessers, greaters, groupWithVotes) = getLessersAndGreaters(groups);
    uint256 gasLeftBefore1 = gasleft();
    epochManagerContract.finishNextEpochProcess(groups, lessers, greaters);
    uint256 gasLeftAfter1 = gasleft();
    console.log("validator groups: 120");
    console.log("validators per group: 2");
    console.log("finishNextEpochProcess gas used 2: ", gasLeftBefore1 - gasLeftAfter1);
    console.log("elected count2: ", epochManagerContract.getElectedAccounts().length);
  }
}

contract E2E_GasTest2_FinishNextEpochProcess is E2E_GasTest_Setup {
  function setUp() public override {
    super.setUp();
    super.setUpHelper(60, 2);
  }

  /**
    * @notice Test the gas used by finishNextEpochProcess
    This test is trying to measure gas used by finishNextEpochProcess in a real life worst case. We have 126 validators and 123 groups.
    There are two main loops in the function, one for calculating rewards and the other for updating the elected validators.
    FinishNextEpochProcess is called twice, first time with going from 6 -> 110 validators which consumes approx. 6M gas and the second time with going from 110 -> 110 validators which consumes approx. 19M gas. 
     */
  function test_shouldFinishNextEpochProcessing_GasTest() public {
    address[] memory lessers;
    address[] memory greaters;
    GroupWithVotes[] memory groupWithVotes;
    (lessers, greaters, groupWithVotes) = getLessersAndGreaters(groups);
    uint256 gasLeftBefore1 = gasleft();
    epochManagerContract.finishNextEpochProcess(groups, lessers, greaters);
    uint256 gasLeftAfter1 = gasleft();
    console.log("validator groups: 60");
    console.log("validators per group: 2");
    console.log("finishNextEpochProcess gas used 2: ", gasLeftBefore1 - gasLeftAfter1);
    console.log("elected count2: ", epochManagerContract.getElectedAccounts().length);
  }
}

contract E2E_FinishNextEpochProcess_Split is E2E_GasTest_Setup {
  using EnumerableSet for EnumerableSet.AddressSet;

  function setUp() public override {
    super.setUp();

    validatorsArray = getValidators().getRegisteredValidators();
    groups = getValidators().getRegisteredValidatorGroups();

    vm.startPrank(scoreManager.owner());
    scoreManager.setGroupScore(groups[0], groupScore[0]);
    scoreManager.setGroupScore(groups[1], groupScore[1]);
    scoreManager.setGroupScore(groups[2], groupScore[2]);

    scoreManager.setValidatorScore(validatorsArray[0], validatorScore[0]);
    scoreManager.setValidatorScore(validatorsArray[1], validatorScore[1]);
    scoreManager.setValidatorScore(validatorsArray[2], validatorScore[2]);
    scoreManager.setValidatorScore(validatorsArray[3], validatorScore[3]);
    scoreManager.setValidatorScore(validatorsArray[4], validatorScore[4]);
    scoreManager.setValidatorScore(validatorsArray[5], validatorScore[5]);

    vm.stopPrank();

    timeTravel(epochDuration + 1);
    epochManagerContract.startNextEpochProcess();

    address[] memory lessers;
    address[] memory greaters;
    GroupWithVotes[] memory groupWithVotes;
    (lessers, greaters, groupWithVotes) = getLessersAndGreaters(groups);

    uint256 currentEpoch = epochManagerContract.getCurrentEpochNumber();
    address[] memory currentlyElected = epochManagerContract.getElectedAccounts();
    for (uint256 i = 0; i < currentlyElected.length; i++) {
      originalyElected.add(currentlyElected[i]);
    }

    // wait some time before finishing
    timeTravel(epochDuration / 2);
    blockTravel(100);

    epochManagerContract.setToProcessGroups();
    for (uint256 i = 0; i < groups.length; i++) {
      epochManagerContract.processGroup(groups[i], lessers[i], greaters[i]);
    }

    assertEq(currentEpoch + 1, epochManagerContract.getCurrentEpochNumber());

    for (uint256 i = 0; i < currentlyElected.length; i++) {
      assertEq(originalyElected.contains(currentlyElected[i]), true);
    }

    timeTravel(epochDuration + 1);
    epochManagerContract.startNextEpochProcess();

    // wait some time before finishing
    timeTravel(epochDuration / 2);
    blockTravel(100);

    (lessers, greaters, groupWithVotes) = getLessersAndGreaters(groups);
    epochManagerContract.setToProcessGroups();
    for (uint256 i = 0; i < groups.length; i++) {
      epochManagerContract.processGroup(groups[i], lessers[i], greaters[i]);
    }
    assertGroupWithVotes(groupWithVotes);

    assertEq(currentEpoch + 2, epochManagerContract.getCurrentEpochNumber());

    address[] memory newlyElected2 = epochManagerContract.getElectedAccounts();

    for (uint256 i = 0; i < currentlyElected.length; i++) {
      assertEq(originalyElected.contains(newlyElected2[i]), true);
    }
    uint256 validatorGroupCount = 60;
    uint256 validatorPerGroupCount = 2;

    for (uint256 i = 0; i < validatorGroupCount; i++) {
      registerNewValidatorGroupWithValidator(i, validatorPerGroupCount);
    }

    timeTravel(epochDuration + 1);
    epochManagerContract.startNextEpochProcess();

    timeTravel(epochDuration / 2);
    blockTravel(100);

    (lessers, greaters, groupWithVotes) = getLessersAndGreaters(groups);

    epochManagerContract.setToProcessGroups();
    for (uint256 i = 0; i < groups.length; i++) {
      epochManagerContract.processGroup(groups[i], lessers[i], greaters[i]);
    }
  }

  /**
    * @notice Test the gas used by finishNextEpochProcess
    This test is trying to measure gas used by finishNextEpochProcess in a real life worst case. We have 126 validators and 123 groups.
    There are two main loops in the function, one for calculating rewards and the other for updating the elected validators.
    FinishNextEpochProcess is called twice, first time with going from 6 -> 110 validators which consumes approx. 6M gas and the second time with going from 110 -> 110 validators which consumes approx. 19M gas. 
     */
  function test_shouldFinishNextEpochProcessing_GasTest_Split() public {
    timeTravel(epochDuration + 1);
    epochManagerContract.startNextEpochProcess();

    groups = getCurrentlyElectedGroups();

    timeTravel(epochDuration / 2);
    blockTravel(100);

    address[] memory lessers;
    address[] memory greaters;
    GroupWithVotes[] memory groupWithVotes;
    (lessers, greaters, groupWithVotes) = getLessersAndGreaters(groups);
    epochManagerContract.setToProcessGroups();

<<<<<<< HEAD
=======
    for (uint256 i = 0; i < groups.length; i++) {
      uint256 gasLeftBefore1 = gasleft();
      epochManagerContract.processGroup(groups[i], lessers[i], greaters[i]);
      uint256 gasLeftAfter1 = gasleft();
      console.log("processGroup gas used: ", gasLeftBefore1 - gasLeftAfter1);
    }
  }

  function test_shouldFinishNextEpochProcessing_GasTest_Split_DeaffiliateBeforeStart() public {
>>>>>>> edf18538
    timeTravel(epochDuration + 1);

    address[] memory currentlyElected = epochManagerContract.getElectedAccounts();

    vm.prank(currentlyElected[0]);
    validators.deaffiliate();

    epochManagerContract.startNextEpochProcess();

    groups = getCurrentlyElectedGroups();

    timeTravel(epochDuration / 2);
    blockTravel(100);

    address[] memory lessers;
    address[] memory greaters;
    GroupWithVotes[] memory groupWithVotes;
    (lessers, greaters, groupWithVotes) = getLessersAndGreaters(groups);
    epochManagerContract.setToProcessGroups();

    console.log("3");
    for (uint256 i = 0; i < groups.length; i++) {
      uint256 gasLeftBefore1 = gasleft();
      epochManagerContract.processGroup(groups[i], lessers[i], greaters[i]);
      uint256 gasLeftAfter1 = gasleft();
      console.log("processGroup gas used: ", gasLeftBefore1 - gasLeftAfter1);
    }
  }

  function test_shouldFinishNextEpochProcessing_GasTest_Split_DeaffiliateBeforeFinish() public {
    timeTravel(epochDuration + 1);

    address[] memory currentlyElected = epochManagerContract.getElectedAccounts();

    epochManagerContract.startNextEpochProcess();

    vm.prank(currentlyElected[0]);
    validators.deaffiliate();

    groups = getCurrentlyElectedGroups();

    timeTravel(epochDuration / 2);
    blockTravel(100);

    address[] memory lessers;
    address[] memory greaters;
    GroupWithVotes[] memory groupWithVotes;
    (lessers, greaters, groupWithVotes) = getLessersAndGreaters(groups);
    epochManagerContract.setToProcessGroups();

    for (uint256 i = 0; i < groups.length; i++) {
      uint256 gasLeftBefore1 = gasleft();
      epochManagerContract.processGroup(groups[i], lessers[i], greaters[i]);
      uint256 gasLeftAfter1 = gasleft();
      console.log("processGroup gas used: ", gasLeftBefore1 - gasLeftAfter1);
    }
  }
}<|MERGE_RESOLUTION|>--- conflicted
+++ resolved
@@ -945,8 +945,6 @@
     (lessers, greaters, groupWithVotes) = getLessersAndGreaters(groups);
     epochManagerContract.setToProcessGroups();
 
-<<<<<<< HEAD
-=======
     for (uint256 i = 0; i < groups.length; i++) {
       uint256 gasLeftBefore1 = gasleft();
       epochManagerContract.processGroup(groups[i], lessers[i], greaters[i]);
@@ -956,7 +954,6 @@
   }
 
   function test_shouldFinishNextEpochProcessing_GasTest_Split_DeaffiliateBeforeStart() public {
->>>>>>> edf18538
     timeTravel(epochDuration + 1);
 
     address[] memory currentlyElected = epochManagerContract.getElectedAccounts();
