--- conflicted
+++ resolved
@@ -49,20 +49,8 @@
   IValidators validators;
 
   constructor() {
-<<<<<<< HEAD
-    // Fetch all core contracts that are expeceted to be in the Registry on the devchain
+    // Fetch all core contracts that are expected to be in the Registry on the devchain
     // TODO: Ensure all contracts have getters in UsingRegistry
-=======
-    // Fetch all core contracts that are expected to be in the Registry on the devchain
-    sortedOracles = getSortedOracles();
-    feeCurrencyDirectory = FeeCurrencyDirectory(
-      registryContract.getAddressForStringOrDie("FeeCurrencyDirectory")
-    ); // FeeCurrencyDirectory is not in UsingRegistry.sol
-
-    epochManagerContract = getEpochManager();
-    celoUnreleasedTreasuryContract = getCeloUnreleasedTreasury();
-    validators = getValidators();
->>>>>>> 74ab1749
     accounts = getAccounts();
     celoUnreleasedTreasuryContract = getCeloUnreleasedTreasury();
     celoTokenContract = ICeloToken(registryContract.getAddressForOrDie(GOLD_TOKEN_REGISTRY_ID));
