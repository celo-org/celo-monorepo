--- conflicted
+++ resolved
@@ -49,9 +49,6 @@
   }
   function setUp() public virtual override {
     // Added to avoid adding a setup function in each e2e test, when its not required.
-<<<<<<< HEAD
-=======
     // Note: This function does not call `super.setUp()`, because we dont want to run the parent's setup.
->>>>>>> 388a65ac
   }
 }