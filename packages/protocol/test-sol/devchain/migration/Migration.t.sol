--- conflicted
+++ resolved
@@ -14,7 +14,6 @@
 import "@celo-contracts/common/interfaces/IAccounts.sol";
 import "@celo-contracts/common/interfaces/IEpochManager.sol";
 import "@celo-contracts/common/interfaces/IEpochManagerEnabler.sol";
-<<<<<<< HEAD
 import "@celo-contracts/common/interfaces/ICeloUnreleasedTreasure.sol";
 import "@celo-contracts/governance/interfaces/IElection.sol";
 
@@ -22,20 +21,13 @@
 
 import "@celo-contracts-8/common/interfaces/IPrecompiles.sol";
 import "@celo-contracts-8/common/interfaces/IScoreManager.sol";
-=======
-import "@celo-contracts/common/interfaces/IScoreManager.sol";
-import "@celo-contracts/governance/interfaces/IValidators.sol";
-import "@celo-contracts/governance/interfaces/IElection.sol";
-
-import "@celo-contracts-8/common/interfaces/IPrecompiles.sol";
->>>>>>> 080b4308
 
 contract IntegrationTest is Test, TestConstants, Utils08 {
   IRegistry registry = IRegistry(REGISTRY_ADDRESS);
 
   uint256 constant RESERVE_BALANCE = 69411663406170917420347916; // current as of 08/20/24
 
-  function setUp() public virtual {}
+  // function setUp() public virtual {}
 
   /**
    * @notice Removes CBOR encoded metadata from the tail of the deployedBytecode.
@@ -152,18 +144,11 @@
   ICeloToken celoToken;
   IAccounts accountsContract;
   IValidators validatorsContract;
-<<<<<<< HEAD
   IEpochManager epochManager;
   IEpochManagerEnabler epochManagerEnabler;
   IScoreManager scoreManager;
   IElection election;
   ICeloUnreleasedTreasure celoUnreleasedTreasure;
-=======
-  IElection electionContract;
-  IScoreManager scoreManagerContract;
-  IEpochManager epochManager;
-  IEpochManagerEnabler epochManagerEnabler;
->>>>>>> 080b4308
 
   address reserveAddress;
   address unreleasedTreasury;
@@ -173,39 +158,24 @@
   uint256 firstEpochBlock = 100;
   address[] firstElected;
   address[] validatorsList;
-<<<<<<< HEAD
   address[] groupList;
-=======
-
-  address[] groups;
->>>>>>> 080b4308
 
   uint256[] groupScore = [5e23, 7e23, 1e24];
   uint256[] validatorScore = [1e23, 1e23, 1e23, 1e23, 1e23, 1e23];
 
-  function setUp() public override {
-    super.setUp();
+  function setUp() public {
     randomAddress = actor("randomAddress");
 
     validatorsContract = IValidators(registry.getAddressForStringOrDie("Validators"));
-<<<<<<< HEAD
+
+    election = IElection(registry.getAddressForStringOrDie("Election"));
+    scoreManager = IScoreManager(registry.getAddressForStringOrDie("ScoreManager"));
+    unreleasedTreasury = registry.getAddressForStringOrDie("CeloUnreleasedTreasure");
+    reserveAddress = registry.getAddressForStringOrDie("Reserve");
 
     validatorsList = validatorsContract.getRegisteredValidators();
     groupList = validatorsContract.getRegisteredValidatorGroups();
 
-    unreleasedTreasury = registry.getAddressForStringOrDie("CeloUnreleasedTreasure");
-    reserveAddress = registry.getAddressForStringOrDie("Reserve");
-
-=======
-    electionContract = IElection(registry.getAddressForStringOrDie("Election"));
-    scoreManagerContract = IScoreManager(registry.getAddressForStringOrDie("ScoreManager"));
-    unreleasedTreasury = registry.getAddressForStringOrDie("CeloUnreleasedTreasure");
-    reserveAddress = registry.getAddressForStringOrDie("Reserve");
-
-    validatorsList = validatorsContract.getRegisteredValidators();
-    groups = validatorsContract.getRegisteredValidatorGroups();
-
->>>>>>> 080b4308
     // mint to the reserve
     celoToken = ICeloToken(registry.getAddressForStringOrDie("GoldToken"));
 
@@ -220,7 +190,6 @@
     epochManagerEnabler = IEpochManagerEnabler(
       registry.getAddressForStringOrDie("EpochManagerEnabler")
     );
-<<<<<<< HEAD
     scoreManager = IScoreManager(registry.getAddressForStringOrDie("ScoreManager"));
     election = IElection(registry.getAddressForStringOrDie("Election"));
     celoUnreleasedTreasure = ICeloUnreleasedTreasure(
@@ -245,8 +214,6 @@
 
     activateValidators();
     vm.deal(address(celoUnreleasedTreasure), 100_000_000 ether);
-=======
->>>>>>> 080b4308
   }
 
   function activateValidators() public {
@@ -257,19 +224,11 @@
     travelEpochL1(vm);
     for (uint256 i = 0; i < registeredValidators.length; i++) {
       (, , address validatorGroup, , ) = validatorsContract.getValidator(registeredValidators[i]);
-<<<<<<< HEAD
       if (election.getPendingVotesForGroup(validatorGroup) == 0) {
         continue;
       }
       vm.startPrank(validatorGroup);
       election.activate(validatorGroup);
-=======
-      if (electionContract.getPendingVotesForGroup(validatorGroup) == 0) {
-        continue;
-      }
-      vm.startPrank(validatorGroup);
-      electionContract.activate(validatorGroup);
->>>>>>> 080b4308
       vm.stopPrank();
     }
   }
@@ -333,43 +292,34 @@
 
     uint256 l1EpochNumber = IPrecompiles(address(validatorsContract)).getEpochNumber();
 
-<<<<<<< HEAD
-=======
     activateValidators();
     vm.deal(unreleasedTreasury, L2_INITIAL_STASH_BALANCE);
 
->>>>>>> 080b4308
     vm.prank(address(0));
     celoToken.mint(unreleasedTreasury, L2_INITIAL_STASH_BALANCE);
 
     whenL2(vm);
-<<<<<<< HEAD
-=======
     _setValidatorL2Score();
->>>>>>> 080b4308
 
     vm.prank(address(epochManagerEnabler));
 
     epochManager.initializeSystem(l1EpochNumber, block.number, firstElected);
   }
-<<<<<<< HEAD
-=======
 
   function _setValidatorL2Score() internal {
-    address scoreManagerOwner = scoreManagerContract.owner();
+    address scoreManagerOwner = scoreManager.owner();
     vm.startPrank(scoreManagerOwner);
-    scoreManagerContract.setGroupScore(groups[0], groupScore[0]);
-    scoreManagerContract.setGroupScore(groups[1], groupScore[1]);
-    scoreManagerContract.setGroupScore(groups[2], groupScore[2]);
-
-    scoreManagerContract.setValidatorScore(validatorsList[0], validatorScore[0]);
-    scoreManagerContract.setValidatorScore(validatorsList[1], validatorScore[1]);
-    scoreManagerContract.setValidatorScore(validatorsList[2], validatorScore[2]);
-    scoreManagerContract.setValidatorScore(validatorsList[3], validatorScore[3]);
-    scoreManagerContract.setValidatorScore(validatorsList[4], validatorScore[4]);
-    scoreManagerContract.setValidatorScore(validatorsList[5], validatorScore[5]);
+    scoreManager.setGroupScore(groupList[0], groupScore[0]);
+    scoreManager.setGroupScore(groupList[1], groupScore[1]);
+    scoreManager.setGroupScore(groupList[2], groupScore[2]);
+
+    scoreManager.setValidatorScore(validatorsList[0], validatorScore[0]);
+    scoreManager.setValidatorScore(validatorsList[1], validatorScore[1]);
+    scoreManager.setValidatorScore(validatorsList[2], validatorScore[2]);
+    scoreManager.setValidatorScore(validatorsList[3], validatorScore[3]);
+    scoreManager.setValidatorScore(validatorsList[4], validatorScore[4]);
+    scoreManager.setValidatorScore(validatorsList[5], validatorScore[5]);
 
     vm.stopPrank();
   }
->>>>>>> 080b4308
 }