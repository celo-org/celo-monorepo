// SPDX-License-Identifier: UNLICENSED
pragma solidity >=0.8.0 <0.8.20;

<<<<<<< HEAD
// import "celo-foundry-8/Test.sol";

// import { Utils08 } from "@test-sol/utils08.sol";
// import { TestConstants } from "@test-sol/constants.sol";
=======
import { TestWithUtils08 } from "@test-sol/TestWithUtils08.sol";

>>>>>>> 388a65ac
import { MigrationsConstants } from "@migrations-sol/constants.sol";

import "@celo-contracts/common/interfaces/IRegistry.sol";
import "@celo-contracts/common/interfaces/IProxy.sol";
import "@celo-contracts/common/interfaces/ICeloToken.sol";
import "@celo-contracts/common/interfaces/IAccounts.sol";
import "@celo-contracts/common/interfaces/IEpochManager.sol";
import "@celo-contracts/common/interfaces/IEpochManagerEnabler.sol";
import "@celo-contracts/common/interfaces/ICeloUnreleasedTreasury.sol";
import "@celo-contracts/governance/interfaces/IElection.sol";
import "@celo-contracts/governance/interfaces/IValidators.sol";

import { FeeCurrencyDirectory } from "@celo-contracts-8/common/FeeCurrencyDirectory.sol";
import "@celo-contracts-8/common/interfaces/IPrecompiles.sol";
import "@celo-contracts-8/common/interfaces/IScoreManager.sol";

import "@openzeppelin/contracts8/token/ERC20/IERC20.sol";

import { console2 } from "forge-std-8/console2.sol";

contract IntegrationTest is TestWithUtils08 {
  uint256 constant RESERVE_BALANCE = 69411663406170917420347916; // current as of 08/20/24

  function setUp() public virtual override {
    registry = IRegistry(REGISTRY_ADDRESS);
  }

  /**
   * @notice Removes CBOR encoded metadata from the tail of the deployedBytecode.
   * @param data Bytecode including the CBOR encoded tail.
   * @return Bytecode without the CBOR encoded metadata.
   */
  function removeMetadataFromBytecode(bytes memory data) public pure returns (bytes memory) {
    // Ensure the data length is at least enough to contain the length specifier
    require(data.length >= 2, "Data too short to contain a valid CBOR length specifier");

    // Calculate the length of the CBOR encoded section from the last two bytes
    uint16 cborLength = uint16(uint8(data[data.length - 2])) *
      256 +
      uint16(uint8(data[data.length - 1]));

    // Ensure the length is valid (not greater than the data array length minus 2 bytes for the length field)
    require(cborLength <= data.length - 2, "Invalid CBOR length");

    // Calculate the new length of the data without the CBOR section
    uint newLength = data.length - 2 - cborLength;

    // Create a new byte array for the result
    bytes memory result = new bytes(newLength);

    // Copy data from the original byte array to the new one, excluding the CBOR section and its length field
    for (uint i = 0; i < newLength; i++) {
      result[i] = data[i];
    }

    return result;
  }
}

contract RegistryIntegrationTest is IntegrationTest, MigrationsConstants {
  IProxy proxy;

  function test_shouldHaveCorrectBytecode() public {
    // Converting contract names to hashes for comparison
    bytes32 hashAccount = keccak256(abi.encodePacked("Accounts"));
    bytes32 hashElection = keccak256(abi.encodePacked("Election"));
    bytes32 hashEscrow = keccak256(abi.encodePacked("Escrow"));
    bytes32 hashFederatedAttestations = keccak256(abi.encodePacked("FederatedAttestations"));
    bytes32 hashGovernance = keccak256(abi.encodePacked("Governance"));
    bytes32 hashSortedOracles = keccak256(abi.encodePacked("SortedOracles"));
    bytes32 hashValidators = keccak256(abi.encodePacked("Validators"));
    bytes32 hashCeloToken = keccak256(abi.encodePacked("CeloToken"));
    bytes32 hashLockedCelo = keccak256(abi.encodePacked("LockedCelo"));
    bytes32 hashEpochManager = keccak256(abi.encodePacked("EpochManager"));

    for (uint256 i = 0; i < contractsInRegistry.length; i++) {
      // Read name from list of core contracts
      string memory contractName = contractsInRegistry[i];
      console2.log("Checking bytecode of:", contractName);

      // Skipping test for contracts that depend on linked libraries
      // This is a known limitation in Foundry at the moment:
      // Source: https://github.com/foundry-rs/foundry/issues/6120
      bytes32 hashContractName = keccak256(abi.encodePacked(contractName));
      if (
        hashContractName != hashAccount &&
        hashContractName != hashElection &&
        hashContractName != hashEscrow &&
        hashContractName != hashFederatedAttestations &&
        hashContractName != hashGovernance &&
        hashContractName != hashSortedOracles &&
        hashContractName != hashValidators &&
        hashContractName != hashCeloToken && // TODO: remove once GoldToken contract has been renamed to CeloToken
        hashContractName != hashLockedCelo && // TODO: remove once LockedGold contract has been renamed to LockedCelo
        hashContractName != hashEpochManager
      ) {
        // Get proxy address registered in the Registry
        address proxyAddress = registry.getAddressForStringOrDie(contractName);
        proxy = IProxy(address(uint160(proxyAddress)));

        // Get implementation address
        address implementationAddress = proxy._getImplementation();

        // Get bytecode from deployed contract
        bytes memory actualBytecodeWithMetadataOnDevchain = implementationAddress.code;
        bytes memory actualBytecodeOnDevchain = removeMetadataFromBytecode(
          actualBytecodeWithMetadataOnDevchain
        );

        string memory contractFileName = string(abi.encodePacked(contractName, ".sol"));
        // Get bytecode from build artifacts
        bytes memory expectedBytecodeWithMetadataFromArtifacts = vm.getDeployedCode(
          contractFileName
        );
        bytes memory expectedBytecodeFromArtifacts = removeMetadataFromBytecode(
          expectedBytecodeWithMetadataFromArtifacts
        );

        // Compare the bytecodes
        assertEq(
          actualBytecodeOnDevchain,
          expectedBytecodeFromArtifacts,
          "Bytecode does not match"
        );
      }
    }
  }

  function test_shouldHaveAddressInRegistry() public view {
    for (uint256 i = 0; i < contractsInRegistry.length; i++) {
      string memory contractName = contractsInRegistry[i];
      address contractAddress = registry.getAddressFor(keccak256(abi.encodePacked(contractName)));
      console2.log(contractName, "address in Registry is: ", contractAddress);
      assert(contractAddress != address(0));
    }
  }
}

contract EpochManagerIntegrationTest is IntegrationTest, MigrationsConstants {
  ICeloToken celoToken;
  IValidators validatorsContract;
  IEpochManager epochManagerContract;
  IEpochManagerEnabler epochManagerEnablerContract;
  IScoreManager scoreManager;
  IElection election;
  ICeloUnreleasedTreasury celoUnreleasedTreasury;

  address reserveAddress;
  address unreleasedTreasury;
  address randomAddress;

  uint256 firstEpochNumber = 100;
  uint256 firstEpochBlock = 100;
  address[] firstElected;
  address[] validatorsList;
  address[] groupList;

  uint256[] groupScore = [5e23, 7e23, 1e24];
  uint256[] validatorScore = [1e23, 1e23, 1e23, 1e23, 1e23, 1e23];

  function setUp() public override {
    super.setUp();
    randomAddress = actor("randomAddress");

    validatorsContract = IValidators(registry.getAddressForStringOrDie("Validators"));

    election = IElection(registry.getAddressForStringOrDie("Election"));
    scoreManager = IScoreManager(registry.getAddressForStringOrDie("ScoreManager"));
    unreleasedTreasury = registry.getAddressForStringOrDie("CeloUnreleasedTreasury");
    reserveAddress = registry.getAddressForStringOrDie("Reserve");

    validatorsList = validatorsContract.getRegisteredValidators();
    groupList = validatorsContract.getRegisteredValidatorGroups();

    // mint to the reserve
    celoToken = ICeloToken(registry.getAddressForStringOrDie("GoldToken"));

    vm.deal(address(0), CELO_SUPPLY_CAP);
    vm.prank(address(0));
    celoToken.mint(reserveAddress, RESERVE_BALANCE);

    vm.prank(address(0));
    celoToken.mint(randomAddress, L1_MINTED_CELO_SUPPLY - RESERVE_BALANCE); // mint outstanding l1 supply before L2.

    epochManagerContract = IEpochManager(registry.getAddressForStringOrDie("EpochManager"));
    epochManagerEnablerContract = IEpochManagerEnabler(
      registry.getAddressForStringOrDie("EpochManagerEnabler")
    );
  }

  function activateValidators() public {
    address[] memory registeredValidators = validatorsContract.getRegisteredValidators();
    travelNEpochL1(4);

    for (uint256 i = 0; i < registeredValidators.length; i++) {
      (, , address validatorGroup, , ) = validatorsContract.getValidator(registeredValidators[i]);
      if (election.getPendingVotesForGroup(validatorGroup) == 0) {
        continue;
      }
      vm.startPrank(validatorGroup);
      election.activate(validatorGroup);
      vm.stopPrank();
    }
  }

  function test_Reverts_whenSystemNotInitialized() public {
    vm.expectRevert("Epoch system not initialized");
    epochManagerContract.startNextEpochProcess();
  }

  function test_Reverts_WhenEndOfEpochHasNotBeenReached() public {
    // fund treasury
    vm.prank(address(0));
    celoToken.mint(unreleasedTreasury, L2_INITIAL_STASH_BALANCE);
    vm.deal(unreleasedTreasury, L2_INITIAL_STASH_BALANCE);

    uint256 l1EpochNumber = IPrecompiles(address(validatorsContract)).getEpochNumber();

    vm.prank(address(epochManagerEnablerContract));
    epochManagerContract.initializeSystem(l1EpochNumber, block.number, validatorsList);

    vm.expectRevert("Epoch is not ready to start");
    epochManagerContract.startNextEpochProcess();
  }

  function test_Reverts_whenAlreadyInitialized() public {
    _MockL2Migration(validatorsList);

    vm.prank(address(epochManagerEnablerContract));
    vm.expectRevert("Epoch system already initialized");
    epochManagerContract.initializeSystem(100, block.number, firstElected);
  }

  function test_Reverts_whenTransferingCeloToUnreleasedTreasury() public {
    _MockL2Migration(validatorsList);

    blockTravel(43200);
    timeTravel(DAY);

    vm.prank(randomAddress);

    (bool success, ) = address(unreleasedTreasury).call{ value: 50000 ether }("");
    assertFalse(success);
  }

  function test_SetsCurrentRewardBlock() public {
    _MockL2Migration(validatorsList);

    blockTravel(L2_BLOCK_IN_EPOCH);
    timeTravel(DAY);

    epochManagerContract.startNextEpochProcess();

    (, , , uint256 _currentRewardsBlock) = epochManagerContract.getCurrentEpoch();
    (uint256 status, , , , ) = epochManagerContract.getEpochProcessingState();
    assertEq(_currentRewardsBlock, block.number);
    assertEq(status, 1);
  }

  function _MockL2Migration(address[] memory _validatorsList) internal {
    for (uint256 i = 0; i < _validatorsList.length; i++) {
      firstElected.push(_validatorsList[i]);
    }

    uint256 l1EpochNumber = IPrecompiles(address(validatorsContract)).getEpochNumber();

    activateValidators();
    vm.deal(unreleasedTreasury, L2_INITIAL_STASH_BALANCE);

    vm.prank(address(0));
    celoToken.mint(unreleasedTreasury, L2_INITIAL_STASH_BALANCE);

    whenL2();
    _setValidatorL2Score();

    vm.prank(address(epochManagerEnablerContract));

    epochManagerContract.initializeSystem(l1EpochNumber, block.number, firstElected);
  }

  function _setValidatorL2Score() internal {
    address scoreManagerOwner = scoreManager.owner();
    vm.startPrank(scoreManagerOwner);
    scoreManager.setGroupScore(groupList[0], groupScore[0]);
    scoreManager.setGroupScore(groupList[1], groupScore[1]);
    scoreManager.setGroupScore(groupList[2], groupScore[2]);

    scoreManager.setValidatorScore(validatorsList[0], validatorScore[0]);
    scoreManager.setValidatorScore(validatorsList[1], validatorScore[1]);
    scoreManager.setValidatorScore(validatorsList[2], validatorScore[2]);
    scoreManager.setValidatorScore(validatorsList[3], validatorScore[3]);
    scoreManager.setValidatorScore(validatorsList[4], validatorScore[4]);
    scoreManager.setValidatorScore(validatorsList[5], validatorScore[5]);

    vm.stopPrank();
  }
}<|MERGE_RESOLUTION|>--- conflicted
+++ resolved
@@ -1,15 +1,8 @@
 // SPDX-License-Identifier: UNLICENSED
 pragma solidity >=0.8.0 <0.8.20;
 
-<<<<<<< HEAD
-// import "celo-foundry-8/Test.sol";
-
-// import { Utils08 } from "@test-sol/utils08.sol";
-// import { TestConstants } from "@test-sol/constants.sol";
-=======
 import { TestWithUtils08 } from "@test-sol/TestWithUtils08.sol";
 
->>>>>>> 388a65ac
 import { MigrationsConstants } from "@migrations-sol/constants.sol";
 
 import "@celo-contracts/common/interfaces/IRegistry.sol";
