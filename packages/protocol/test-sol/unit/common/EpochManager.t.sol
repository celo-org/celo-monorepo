--- conflicted
+++ resolved
@@ -34,10 +34,7 @@
   address communityRewardFund;
   address reserveAddress;
   address scoreManagerAddress;
-<<<<<<< HEAD
   address nonOwner;
-=======
->>>>>>> 080b4308
 
   uint256 firstEpochNumber = 100;
   uint256 firstEpochBlock = 100;
@@ -76,12 +73,6 @@
     nonOwner = actor("nonOwner");
 
     deployCodeTo("MockRegistry.sol", abi.encode(false), REGISTRY_ADDRESS);
-
-<<<<<<< HEAD
-=======
-    deployCodeTo("MockRegistry.sol", abi.encode(false), REGISTRY_ADDRESS);
-
->>>>>>> 080b4308
     deployCodeTo("ScoreManager.sol", abi.encode(false), scoreManagerAddress);
 
     registry = IRegistry(REGISTRY_ADDRESS);
