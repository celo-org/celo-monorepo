--- conflicted
+++ resolved
@@ -19,12 +19,8 @@
 import { IMockValidators } from "@celo-contracts/governance/test/IMockValidators.sol";
 
 import { EpochRewardsMock08 } from "@celo-contracts-8/governance/test/EpochRewardsMock.sol";
-<<<<<<< HEAD
-import { ValidatorsMock08 } from "@celo-contracts-8/governance/test/ValidatorsMock.sol";
+import { ValidatorsMock08 } from "@celo-contracts-8/governance/test/ValidatorsMock08.sol";
 import { MockAccounts } from "@celo-contracts-8/common/mocks/MockAccounts.sol";
-=======
-import { ValidatorsMock08 } from "@celo-contracts-8/governance/test/ValidatorsMock08.sol";
->>>>>>> 4e1cf6ac
 
 contract EpochManagerTest is Test, TestConstants, Utils08 {
   EpochManager_WithMocks epochManager;
@@ -49,20 +45,6 @@
 
   uint256 celoAmountForRate = 1e24;
   uint256 stableAmountForRate = 2 * celoAmountForRate;
-
-<<<<<<< HEAD
-  uint256 constant L1_MINTED_CELO_SUPPLY = 692702432463315819704447326; // as of May 15 2024
-
-  uint256 constant CELO_SUPPLY_CAP = 1000000000 ether; // 1 billion Celo
-  uint256 constant GENESIS_CELO_SUPPLY = 600000000 ether; // 600 million Celo
-
-  uint256 constant FIFTEEN_YEAR_LINEAR_REWARD = (CELO_SUPPLY_CAP - GENESIS_CELO_SUPPLY) / 2; // 200 million Celo
-
-  uint256 constant FIFTEEN_YEAR_CELO_SUPPLY = GENESIS_CELO_SUPPLY + FIFTEEN_YEAR_LINEAR_REWARD; // 800 million Celo (includes GENESIS_CELO_SUPPLY)
-
-  uint256 constant MAX_L2_DISTRIBUTION = FIFTEEN_YEAR_CELO_SUPPLY - L1_MINTED_CELO_SUPPLY; // 107.2 million Celo
-
-  uint256 constant L2_INITIAL_STASH_BALANCE = FIFTEEN_YEAR_LINEAR_REWARD + MAX_L2_DISTRIBUTION; // leftover from L1 target supply plus the 2nd 15 year term.
 
   event ValidatorEpochPaymentDistributed(
     address indexed validator,
@@ -71,8 +53,6 @@
     uint256 groupPayment
   );
 
-=======
->>>>>>> 4e1cf6ac
   function setUp() public virtual {
     epochManager = new EpochManager_WithMocks();
     sortedOracles = new MockSortedOracles();
