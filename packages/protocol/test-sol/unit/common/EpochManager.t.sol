--- conflicted
+++ resolved
@@ -100,16 +100,7 @@
 
     scoreManager.setValidatorScore(actor("validator1"), 1);
 
-<<<<<<< HEAD
     epochManager.initialize(REGISTRY_ADDRESS, 10);
-=======
-    epochManager.initialize(
-      REGISTRY_ADDRESS,
-      epochDuration,
-      carbonOffsettingPartner,
-      epochManagerEnabler
-    );
->>>>>>> 5dc389fc
 
     blockTravel(vm, firstEpochBlock);
   }
@@ -127,22 +118,12 @@
 contract EpochManagerTest_initialize is EpochManagerTest {
   function test_initialize() public virtual {
     assertEq(address(epochManager.registry()), REGISTRY_ADDRESS);
-<<<<<<< HEAD
     assertEq(epochManager.epochDuration(), 10);
-=======
-    assertEq(epochManager.epochDuration(), epochDuration);
-    assertEq(epochManager.carbonOffsettingPartner(), carbonOffsettingPartner);
-    assertEq(epochManager.epochManagerEnabler(), epochManagerEnabler);
->>>>>>> 5dc389fc
   }
 
   function test_Reverts_WhenAlreadyInitialized() public virtual {
     vm.expectRevert("contract already initialized");
-<<<<<<< HEAD
     epochManager.initialize(REGISTRY_ADDRESS, 10);
-=======
-    epochManager.initialize(REGISTRY_ADDRESS, 10, carbonOffsettingPartner, epochManagerEnabler);
->>>>>>> 5dc389fc
   }
 }
 
