// SPDX-License-Identifier: UNLICENSED
pragma solidity >=0.8.7 <0.8.20;

import "celo-foundry-8/Test.sol";
import "@celo-contracts-8/common/mocks/EpochManager_WithMocks.sol";
import "@celo-contracts-8/stability/test/MockStableToken.sol";
import "@celo-contracts-8/common/test/MockCeloToken.sol";
import "@celo-contracts/common/interfaces/ICeloToken.sol";
import "@celo-contracts-8/common/ScoreManager.sol";
import { CeloUnreleasedTreasure } from "@celo-contracts-8/common/CeloUnreleasedTreasure.sol";
import { ICeloUnreleasedTreasure } from "@celo-contracts/common/interfaces/ICeloUnreleasedTreasure.sol";

import { TestConstants } from "@test-sol/constants.sol";
import { Utils08 } from "@test-sol/utils08.sol";

import "@celo-contracts/stability/test/MockSortedOracles.sol";

import "@celo-contracts/common/interfaces/IRegistry.sol";

import { IMockValidators } from "@celo-contracts-8/governance/test/IMockValidators.sol";

import { EpochRewardsMock08 } from "@celo-contracts-8/governance/test/EpochRewardsMock.sol";
import { ValidatorsMock08 } from "@celo-contracts-8/governance/test/ValidatorsMock08.sol";
<<<<<<< HEAD
import { MockAccounts } from "@celo-contracts-8/common/mocks/MockAccounts.sol";
=======
import { MockCeloUnreleasedTreasure } from "@celo-contracts-8/common/test/MockCeloUnreleasedTreasure.sol";
>>>>>>> 080b4308

contract EpochManagerTest is Test, TestConstants, Utils08 {
  EpochManager_WithMocks epochManager;
  MockSortedOracles sortedOracles;

  MockStableToken08 stableToken;
  EpochRewardsMock08 epochRewards;
  ValidatorsMock08 validators;

  address epochManagerEnabler;
  address carbonOffsettingPartner;
  address communityRewardFund;
  address reserveAddress;
  address scoreManagerAddress;

  uint256 firstEpochNumber = 100;
  uint256 firstEpochBlock = 100;
  uint256 epochDuration = DAY;
  address[] firstElected;

  IRegistry registry;
  MockCeloToken08 celoToken;
  MockCeloUnreleasedTreasure celoUnreleasedTreasure;
  ScoreManager scoreManager;

  uint256 celoAmountForRate = 1e24;
  uint256 stableAmountForRate = 2 * celoAmountForRate;

<<<<<<< HEAD
  event ValidatorEpochPaymentDistributed(
    address indexed validator,
    uint256 validatorPayment,
    address indexed group,
    uint256 groupPayment,
    address indexed beneficiary,
    uint256 delegatedPayment
  );
=======
  event EpochProcessingStarted(uint256 indexed epochNumber);
>>>>>>> 080b4308

  function setUp() public virtual {
    epochManager = new EpochManager_WithMocks();
    sortedOracles = new MockSortedOracles();
    epochRewards = new EpochRewardsMock08();
    validators = new ValidatorsMock08();
    stableToken = new MockStableToken08();
    celoToken = new MockCeloToken08();
    celoUnreleasedTreasure = new MockCeloUnreleasedTreasure();

    firstElected.push(actor("validator1"));
    firstElected.push(actor("validator2"));

    scoreManagerAddress = actor("scoreManagerAddress");

    reserveAddress = actor("reserve");

    epochManagerEnabler = actor("epochManagerEnabler");
    carbonOffsettingPartner = actor("carbonOffsettingPartner");
    communityRewardFund = actor("communityRewardFund");

    deployCodeTo("MockRegistry.sol", abi.encode(false), REGISTRY_ADDRESS);

    deployCodeTo("ScoreManager.sol", abi.encode(false), scoreManagerAddress);

    registry = IRegistry(REGISTRY_ADDRESS);
    scoreManager = ScoreManager(scoreManagerAddress);

    registry.setAddressFor(EpochManagerContract, address(epochManager));
    registry.setAddressFor(SortedOraclesContract, address(sortedOracles));
    registry.setAddressFor(GovernanceContract, communityRewardFund);
    registry.setAddressFor(EpochRewardsContract, address(epochRewards));
    registry.setAddressFor(ValidatorsContract, address(validators));
    registry.setAddressFor(ScoreManagerContract, address(scoreManager));
    registry.setAddressFor(StableTokenContract, address(stableToken));
    registry.setAddressFor(CeloUnreleasedTreasureContract, address(celoUnreleasedTreasure));
    registry.setAddressFor(CeloTokenContract, address(celoToken));
    registry.setAddressFor(ReserveContract, reserveAddress);

    celoToken.setTotalSupply(CELO_SUPPLY_CAP);
    vm.deal(address(celoUnreleasedTreasure), L2_INITIAL_STASH_BALANCE);
    celoToken.setBalanceOf(address(celoUnreleasedTreasure), L2_INITIAL_STASH_BALANCE);

    celoUnreleasedTreasure.setRegistry(REGISTRY_ADDRESS);
    validators.setRegistry(REGISTRY_ADDRESS);

    sortedOracles.setMedianRate(address(stableToken), stableAmountForRate);

    scoreManager.setValidatorScore(actor("validator1"), 1);

    epochManager.initialize(
      REGISTRY_ADDRESS,
      epochDuration,
      carbonOffsettingPartner,
      epochManagerEnabler
    );

    blockTravel(vm, firstEpochBlock);
  }

  function initializeEpochManagerSystem() public {
    deployCodeTo("MockRegistry.sol", abi.encode(false), PROXY_ADMIN_ADDRESS);
    vm.prank(epochManagerEnabler);
    epochManager.initializeSystem(firstEpochNumber, firstEpochBlock, firstElected);

    blockTravel(vm, 43200);
    timeTravel(vm, DAY);
  }
}

contract EpochManagerTest_initialize is EpochManagerTest {
  function test_initialize() public virtual {
    assertEq(address(epochManager.registry()), REGISTRY_ADDRESS);
    assertEq(epochManager.epochDuration(), epochDuration);
    assertEq(epochManager.carbonOffsettingPartner(), carbonOffsettingPartner);
    assertEq(epochManager.epochManagerEnabler(), epochManagerEnabler);
  }

  function test_Reverts_WhenAlreadyInitialized() public virtual {
    vm.expectRevert("contract already initialized");
    epochManager.initialize(REGISTRY_ADDRESS, 10, carbonOffsettingPartner, epochManagerEnabler);
  }
}

contract EpochManagerTest_initializeSystem is EpochManagerTest {
  function test_processCanBeStarted() public virtual {
    vm.prank(epochManagerEnabler);
    epochManager.initializeSystem(firstEpochNumber, firstEpochBlock, firstElected);
    (
      uint256 _firstEpochBlock,
      uint256 _lastEpochBlock,
      uint256 _startTimestamp,
      uint256 _currentRewardsBlock
    ) = epochManager.getCurrentEpoch();
    assertEq(epochManager.epochManagerEnabler(), address(0));
    assertEq(epochManager.firstKnownEpoch(), firstEpochNumber);
    assertEq(_firstEpochBlock, firstEpochBlock);
    assertEq(_lastEpochBlock, 0);
    assertEq(_startTimestamp, block.timestamp);
    assertEq(_currentRewardsBlock, 0);
    assertEq(epochManager.getElected(), firstElected);
  }

  function test_Reverts_processCannotBeStartedAgain() public virtual {
    vm.prank(epochManagerEnabler);
    epochManager.initializeSystem(firstEpochNumber, firstEpochBlock, firstElected);
    vm.prank(address(0));
    vm.expectRevert("Epoch system already initialized");
    epochManager.initializeSystem(firstEpochNumber, firstEpochBlock, firstElected);
  }

  function test_Reverts_WhenSystemInitializedByOtherContract() public virtual {
    vm.expectRevert("msg.sender is not Initializer");
    epochManager.initializeSystem(firstEpochNumber, firstEpochBlock, firstElected);
  }
}

contract EpochManagerTest_startNextEpochProcess is EpochManagerTest {
  function test_Reverts_whenSystemNotInitialized() public {
    vm.expectRevert("Epoch system not initialized");
    epochManager.startNextEpochProcess();
  }

  function test_Reverts_WhenEndOfEpochHasNotBeenReached() public {
    vm.prank(epochManagerEnabler);
    epochManager.initializeSystem(firstEpochNumber, firstEpochBlock, firstElected);

    vm.expectRevert("Epoch is not ready to start");
    epochManager.startNextEpochProcess();
  }
<<<<<<< HEAD
}

contract EpochManagerTest_sendValidatorPayment is EpochManagerTest {
  address group = actor("group");
  address validator1 = actor("validator1");
  address signer1 = actor("signer1");
  address validator2 = actor("validator2");
  address signer2 = actor("signer2");
  address beneficiary = actor("beneficiary");

  uint256 paymentAmount = 4 ether;
  uint256 quarterOfPayment = paymentAmount / 4;
  uint256 halfOfPayment = paymentAmount / 2;
  uint256 threeQuartersOfPayment = (paymentAmount / 4) * 3;
  uint256 twentyFivePercent = 250000000000000000000000;
  uint256 fiftyPercent = 500000000000000000000000;

  uint256 epochManagerBalanceBefore;

  // TODO: unify mocks
  IMockValidators mockValidators = IMockValidators(actor("MockValidators05"));

  MockAccounts accounts;

  function setUp() public override {
    super.setUp();

    deployCodeTo("MockValidators.sol", abi.encode(false), address(mockValidators));
    registry.setAddressFor(ValidatorsContract, address(mockValidators));

    accounts = new MockAccounts();
    registry.setAddressFor(AccountsContract, address(accounts));

    mockValidators.setValidatorGroup(group);
    mockValidators.setValidator(validator1);
    accounts.setValidatorSigner(validator1, signer1);
    mockValidators.setValidator(validator2);
    accounts.setValidatorSigner(validator2, signer2);

    address[] memory members = new address[](3);
    members[0] = validator1;
    members[1] = validator2;
    mockValidators.setMembers(group, members);

    stableToken.mint(address(epochManager), paymentAmount * 2);
    epochManagerBalanceBefore = stableToken.balanceOf(address(epochManager));
    epochManager._setPaymentAllocation(signer1, paymentAmount);
  }

  function test_sendsCUsdFromEpochManagerToValidator() public {
    epochManager.sendValidatorPayment(validator1);

    uint256 validatorBalanceAfter = stableToken.balanceOf(validator1);
    uint256 epochManagerBalanceAfter = stableToken.balanceOf(address(epochManager));

    assertEq(validatorBalanceAfter, paymentAmount);
    assertEq(epochManagerBalanceAfter, epochManagerBalanceBefore - paymentAmount);
  }

  function test_sendsCUsdFromEpochManagerToValidatorAndGroup() public {
    mockValidators.setCommission(group, twentyFivePercent);

    epochManager.sendValidatorPayment(validator1);

    uint256 validatorBalanceAfter = stableToken.balanceOf(validator1);
    uint256 groupBalanceAfter = stableToken.balanceOf(group);
    uint256 epochManagerBalanceAfter = stableToken.balanceOf(address(epochManager));

    assertEq(validatorBalanceAfter, threeQuartersOfPayment);
    assertEq(groupBalanceAfter, quarterOfPayment);
    assertEq(epochManagerBalanceAfter, epochManagerBalanceBefore - paymentAmount);
  }

  function test_sendsCUsdFromEpochManagerToValidatorAndBeneficiary() public {
    accounts.setPaymentDelegationFor(validator1, beneficiary, twentyFivePercent);

    epochManager.sendValidatorPayment(validator1);

    uint256 validatorBalanceAfter = stableToken.balanceOf(validator1);
    uint256 beneficiaryBalanceAfter = stableToken.balanceOf(beneficiary);
    uint256 epochManagerBalanceAfter = stableToken.balanceOf(address(epochManager));

    assertEq(validatorBalanceAfter, threeQuartersOfPayment);
    assertEq(beneficiaryBalanceAfter, quarterOfPayment);
    assertEq(epochManagerBalanceAfter, epochManagerBalanceBefore - paymentAmount);
  }

  function test_sendsCUsdFromEpochManagerToValidatorAndGroupAndBeneficiary() public {
    mockValidators.setCommission(group, fiftyPercent);
    accounts.setPaymentDelegationFor(validator1, beneficiary, fiftyPercent);

    epochManager.sendValidatorPayment(validator1);

    uint256 validatorBalanceAfter = stableToken.balanceOf(validator1);
    uint256 groupBalanceAfter = stableToken.balanceOf(group);
    uint256 beneficiaryBalanceAfter = stableToken.balanceOf(beneficiary);
    uint256 epochManagerBalanceAfter = stableToken.balanceOf(address(epochManager));

    assertEq(validatorBalanceAfter, quarterOfPayment);
    assertEq(groupBalanceAfter, halfOfPayment);
    assertEq(beneficiaryBalanceAfter, quarterOfPayment);
    assertEq(epochManagerBalanceAfter, epochManagerBalanceBefore - paymentAmount);
  }

  function test_emitsAValidatorEpochPaymentDistributedEvent() public {
    mockValidators.setCommission(group, fiftyPercent);
    accounts.setPaymentDelegationFor(validator1, beneficiary, fiftyPercent);

    vm.expectEmit(true, true, true, true, address(epochManager));
    emit ValidatorEpochPaymentDistributed(
      validator1,
      quarterOfPayment,
      group,
      halfOfPayment,
      beneficiary,
      quarterOfPayment
    );
    epochManager.sendValidatorPayment(validator1);
  }

  function test_doesNothingIfNotAllocated() public {
    mockValidators.setCommission(group, fiftyPercent);
    accounts.setPaymentDelegationFor(validator2, beneficiary, fiftyPercent);

    epochManager.sendValidatorPayment(validator2);

    uint256 validatorBalanceAfter = stableToken.balanceOf(validator1);
    uint256 groupBalanceAfter = stableToken.balanceOf(group);
    uint256 beneficiaryBalanceAfter = stableToken.balanceOf(beneficiary);
    uint256 epochManagerBalanceAfter = stableToken.balanceOf(address(epochManager));

    assertEq(validatorBalanceAfter, 0);
    assertEq(groupBalanceAfter, 0);
    assertEq(beneficiaryBalanceAfter, 0);
    assertEq(epochManagerBalanceAfter, epochManagerBalanceBefore);
=======

  function test_Reverts_WhenEpochProcessingAlreadyStarted() public {
    initializeEpochManagerSystem();

    epochManager.startNextEpochProcess();
    vm.expectRevert("Epoch process is already started");
    epochManager.startNextEpochProcess();
  }

  function test_Emits_EpochProcessingStartedEvent() public {
    initializeEpochManagerSystem();

    vm.expectEmit(true, true, true, true);
    emit EpochProcessingStarted(firstEpochNumber);
    epochManager.startNextEpochProcess();
  }

  function test_SetsTheEpochRewardBlock() public {
    initializeEpochManagerSystem();

    epochManager.startNextEpochProcess();
    (, , , uint256 _currentRewardsBlock) = epochManager.getCurrentEpoch();
    assertEq(_currentRewardsBlock, block.number);
  }

  function test_SetsTheEpochRewardAmounts() public {
    initializeEpochManagerSystem();

    epochManager.startNextEpochProcess();
    (
      uint256 status,
      uint256 perValidatorReward,
      uint256 totalRewardsVoter,
      uint256 totalRewardsCommunity,
      uint256 totalRewardsCarbonFund
    ) = epochManager.getEpochProcessingState();
    assertEq(status, 1);
    assertEq(perValidatorReward, 5);
    assertEq(totalRewardsVoter, 5);
    assertEq(totalRewardsCommunity, 5);
    assertEq(totalRewardsCarbonFund, 5);
  }

  function test_ShouldMintTotalValidatorStableRewardsToEpochManager() public {
    initializeEpochManagerSystem();
    uint256 beforeBalance = stableToken.balanceOf(address(epochManager));
    epochManager.startNextEpochProcess();

    uint256 afterBalance = stableToken.balanceOf(address(epochManager));
    assertEq(afterBalance, 2);
  }

  function test_ShouldReleaseCorrectAmountToReserve() public {
    initializeEpochManagerSystem();
    uint256 reserveBalanceBefore = celoToken.balanceOf(reserveAddress);
    epochManager.startNextEpochProcess();
    uint256 reserveBalanceAfter = celoToken.balanceOf(reserveAddress);
    assertEq(reserveBalanceAfter, reserveBalanceBefore + 4);
>>>>>>> 080b4308
  }
}<|MERGE_RESOLUTION|>--- conflicted
+++ resolved
@@ -21,11 +21,8 @@
 
 import { EpochRewardsMock08 } from "@celo-contracts-8/governance/test/EpochRewardsMock.sol";
 import { ValidatorsMock08 } from "@celo-contracts-8/governance/test/ValidatorsMock08.sol";
-<<<<<<< HEAD
 import { MockAccounts } from "@celo-contracts-8/common/mocks/MockAccounts.sol";
-=======
 import { MockCeloUnreleasedTreasure } from "@celo-contracts-8/common/test/MockCeloUnreleasedTreasure.sol";
->>>>>>> 080b4308
 
 contract EpochManagerTest is Test, TestConstants, Utils08 {
   EpochManager_WithMocks epochManager;
@@ -54,7 +51,6 @@
   uint256 celoAmountForRate = 1e24;
   uint256 stableAmountForRate = 2 * celoAmountForRate;
 
-<<<<<<< HEAD
   event ValidatorEpochPaymentDistributed(
     address indexed validator,
     uint256 validatorPayment,
@@ -63,9 +59,8 @@
     address indexed beneficiary,
     uint256 delegatedPayment
   );
-=======
+
   event EpochProcessingStarted(uint256 indexed epochNumber);
->>>>>>> 080b4308
 
   function setUp() public virtual {
     epochManager = new EpochManager_WithMocks();
@@ -196,143 +191,6 @@
     vm.expectRevert("Epoch is not ready to start");
     epochManager.startNextEpochProcess();
   }
-<<<<<<< HEAD
-}
-
-contract EpochManagerTest_sendValidatorPayment is EpochManagerTest {
-  address group = actor("group");
-  address validator1 = actor("validator1");
-  address signer1 = actor("signer1");
-  address validator2 = actor("validator2");
-  address signer2 = actor("signer2");
-  address beneficiary = actor("beneficiary");
-
-  uint256 paymentAmount = 4 ether;
-  uint256 quarterOfPayment = paymentAmount / 4;
-  uint256 halfOfPayment = paymentAmount / 2;
-  uint256 threeQuartersOfPayment = (paymentAmount / 4) * 3;
-  uint256 twentyFivePercent = 250000000000000000000000;
-  uint256 fiftyPercent = 500000000000000000000000;
-
-  uint256 epochManagerBalanceBefore;
-
-  // TODO: unify mocks
-  IMockValidators mockValidators = IMockValidators(actor("MockValidators05"));
-
-  MockAccounts accounts;
-
-  function setUp() public override {
-    super.setUp();
-
-    deployCodeTo("MockValidators.sol", abi.encode(false), address(mockValidators));
-    registry.setAddressFor(ValidatorsContract, address(mockValidators));
-
-    accounts = new MockAccounts();
-    registry.setAddressFor(AccountsContract, address(accounts));
-
-    mockValidators.setValidatorGroup(group);
-    mockValidators.setValidator(validator1);
-    accounts.setValidatorSigner(validator1, signer1);
-    mockValidators.setValidator(validator2);
-    accounts.setValidatorSigner(validator2, signer2);
-
-    address[] memory members = new address[](3);
-    members[0] = validator1;
-    members[1] = validator2;
-    mockValidators.setMembers(group, members);
-
-    stableToken.mint(address(epochManager), paymentAmount * 2);
-    epochManagerBalanceBefore = stableToken.balanceOf(address(epochManager));
-    epochManager._setPaymentAllocation(signer1, paymentAmount);
-  }
-
-  function test_sendsCUsdFromEpochManagerToValidator() public {
-    epochManager.sendValidatorPayment(validator1);
-
-    uint256 validatorBalanceAfter = stableToken.balanceOf(validator1);
-    uint256 epochManagerBalanceAfter = stableToken.balanceOf(address(epochManager));
-
-    assertEq(validatorBalanceAfter, paymentAmount);
-    assertEq(epochManagerBalanceAfter, epochManagerBalanceBefore - paymentAmount);
-  }
-
-  function test_sendsCUsdFromEpochManagerToValidatorAndGroup() public {
-    mockValidators.setCommission(group, twentyFivePercent);
-
-    epochManager.sendValidatorPayment(validator1);
-
-    uint256 validatorBalanceAfter = stableToken.balanceOf(validator1);
-    uint256 groupBalanceAfter = stableToken.balanceOf(group);
-    uint256 epochManagerBalanceAfter = stableToken.balanceOf(address(epochManager));
-
-    assertEq(validatorBalanceAfter, threeQuartersOfPayment);
-    assertEq(groupBalanceAfter, quarterOfPayment);
-    assertEq(epochManagerBalanceAfter, epochManagerBalanceBefore - paymentAmount);
-  }
-
-  function test_sendsCUsdFromEpochManagerToValidatorAndBeneficiary() public {
-    accounts.setPaymentDelegationFor(validator1, beneficiary, twentyFivePercent);
-
-    epochManager.sendValidatorPayment(validator1);
-
-    uint256 validatorBalanceAfter = stableToken.balanceOf(validator1);
-    uint256 beneficiaryBalanceAfter = stableToken.balanceOf(beneficiary);
-    uint256 epochManagerBalanceAfter = stableToken.balanceOf(address(epochManager));
-
-    assertEq(validatorBalanceAfter, threeQuartersOfPayment);
-    assertEq(beneficiaryBalanceAfter, quarterOfPayment);
-    assertEq(epochManagerBalanceAfter, epochManagerBalanceBefore - paymentAmount);
-  }
-
-  function test_sendsCUsdFromEpochManagerToValidatorAndGroupAndBeneficiary() public {
-    mockValidators.setCommission(group, fiftyPercent);
-    accounts.setPaymentDelegationFor(validator1, beneficiary, fiftyPercent);
-
-    epochManager.sendValidatorPayment(validator1);
-
-    uint256 validatorBalanceAfter = stableToken.balanceOf(validator1);
-    uint256 groupBalanceAfter = stableToken.balanceOf(group);
-    uint256 beneficiaryBalanceAfter = stableToken.balanceOf(beneficiary);
-    uint256 epochManagerBalanceAfter = stableToken.balanceOf(address(epochManager));
-
-    assertEq(validatorBalanceAfter, quarterOfPayment);
-    assertEq(groupBalanceAfter, halfOfPayment);
-    assertEq(beneficiaryBalanceAfter, quarterOfPayment);
-    assertEq(epochManagerBalanceAfter, epochManagerBalanceBefore - paymentAmount);
-  }
-
-  function test_emitsAValidatorEpochPaymentDistributedEvent() public {
-    mockValidators.setCommission(group, fiftyPercent);
-    accounts.setPaymentDelegationFor(validator1, beneficiary, fiftyPercent);
-
-    vm.expectEmit(true, true, true, true, address(epochManager));
-    emit ValidatorEpochPaymentDistributed(
-      validator1,
-      quarterOfPayment,
-      group,
-      halfOfPayment,
-      beneficiary,
-      quarterOfPayment
-    );
-    epochManager.sendValidatorPayment(validator1);
-  }
-
-  function test_doesNothingIfNotAllocated() public {
-    mockValidators.setCommission(group, fiftyPercent);
-    accounts.setPaymentDelegationFor(validator2, beneficiary, fiftyPercent);
-
-    epochManager.sendValidatorPayment(validator2);
-
-    uint256 validatorBalanceAfter = stableToken.balanceOf(validator1);
-    uint256 groupBalanceAfter = stableToken.balanceOf(group);
-    uint256 beneficiaryBalanceAfter = stableToken.balanceOf(beneficiary);
-    uint256 epochManagerBalanceAfter = stableToken.balanceOf(address(epochManager));
-
-    assertEq(validatorBalanceAfter, 0);
-    assertEq(groupBalanceAfter, 0);
-    assertEq(beneficiaryBalanceAfter, 0);
-    assertEq(epochManagerBalanceAfter, epochManagerBalanceBefore);
-=======
 
   function test_Reverts_WhenEpochProcessingAlreadyStarted() public {
     initializeEpochManagerSystem();
@@ -391,6 +249,141 @@
     epochManager.startNextEpochProcess();
     uint256 reserveBalanceAfter = celoToken.balanceOf(reserveAddress);
     assertEq(reserveBalanceAfter, reserveBalanceBefore + 4);
->>>>>>> 080b4308
+  }
+}
+
+contract EpochManagerTest_sendValidatorPayment is EpochManagerTest {
+  address group = actor("group");
+  address validator1 = actor("validator1");
+  address signer1 = actor("signer1");
+  address validator2 = actor("validator2");
+  address signer2 = actor("signer2");
+  address beneficiary = actor("beneficiary");
+
+  uint256 paymentAmount = 4 ether;
+  uint256 quarterOfPayment = paymentAmount / 4;
+  uint256 halfOfPayment = paymentAmount / 2;
+  uint256 threeQuartersOfPayment = (paymentAmount / 4) * 3;
+  uint256 twentyFivePercent = 250000000000000000000000;
+  uint256 fiftyPercent = 500000000000000000000000;
+
+  uint256 epochManagerBalanceBefore;
+
+  // TODO: unify mocks
+  IMockValidators mockValidators = IMockValidators(actor("MockValidators05"));
+
+  MockAccounts accounts;
+
+  function setUp() public override {
+    super.setUp();
+
+    deployCodeTo("MockValidators.sol", abi.encode(false), address(mockValidators));
+    registry.setAddressFor(ValidatorsContract, address(mockValidators));
+
+    accounts = new MockAccounts();
+    registry.setAddressFor(AccountsContract, address(accounts));
+
+    mockValidators.setValidatorGroup(group);
+    mockValidators.setValidator(validator1);
+    accounts.setValidatorSigner(validator1, signer1);
+    mockValidators.setValidator(validator2);
+    accounts.setValidatorSigner(validator2, signer2);
+
+    address[] memory members = new address[](3);
+    members[0] = validator1;
+    members[1] = validator2;
+    mockValidators.setMembers(group, members);
+
+    stableToken.mint(address(epochManager), paymentAmount * 2);
+    epochManagerBalanceBefore = stableToken.balanceOf(address(epochManager));
+    epochManager._setPaymentAllocation(signer1, paymentAmount);
+  }
+
+  function test_sendsCUsdFromEpochManagerToValidator() public {
+    epochManager.sendValidatorPayment(validator1);
+
+    uint256 validatorBalanceAfter = stableToken.balanceOf(validator1);
+    uint256 epochManagerBalanceAfter = stableToken.balanceOf(address(epochManager));
+
+    assertEq(validatorBalanceAfter, paymentAmount);
+    assertEq(epochManagerBalanceAfter, epochManagerBalanceBefore - paymentAmount);
+  }
+
+  function test_sendsCUsdFromEpochManagerToValidatorAndGroup() public {
+    mockValidators.setCommission(group, twentyFivePercent);
+
+    epochManager.sendValidatorPayment(validator1);
+
+    uint256 validatorBalanceAfter = stableToken.balanceOf(validator1);
+    uint256 groupBalanceAfter = stableToken.balanceOf(group);
+    uint256 epochManagerBalanceAfter = stableToken.balanceOf(address(epochManager));
+
+    assertEq(validatorBalanceAfter, threeQuartersOfPayment);
+    assertEq(groupBalanceAfter, quarterOfPayment);
+    assertEq(epochManagerBalanceAfter, epochManagerBalanceBefore - paymentAmount);
+  }
+
+  function test_sendsCUsdFromEpochManagerToValidatorAndBeneficiary() public {
+    accounts.setPaymentDelegationFor(validator1, beneficiary, twentyFivePercent);
+
+    epochManager.sendValidatorPayment(validator1);
+
+    uint256 validatorBalanceAfter = stableToken.balanceOf(validator1);
+    uint256 beneficiaryBalanceAfter = stableToken.balanceOf(beneficiary);
+    uint256 epochManagerBalanceAfter = stableToken.balanceOf(address(epochManager));
+
+    assertEq(validatorBalanceAfter, threeQuartersOfPayment);
+    assertEq(beneficiaryBalanceAfter, quarterOfPayment);
+    assertEq(epochManagerBalanceAfter, epochManagerBalanceBefore - paymentAmount);
+  }
+
+  function test_sendsCUsdFromEpochManagerToValidatorAndGroupAndBeneficiary() public {
+    mockValidators.setCommission(group, fiftyPercent);
+    accounts.setPaymentDelegationFor(validator1, beneficiary, fiftyPercent);
+
+    epochManager.sendValidatorPayment(validator1);
+
+    uint256 validatorBalanceAfter = stableToken.balanceOf(validator1);
+    uint256 groupBalanceAfter = stableToken.balanceOf(group);
+    uint256 beneficiaryBalanceAfter = stableToken.balanceOf(beneficiary);
+    uint256 epochManagerBalanceAfter = stableToken.balanceOf(address(epochManager));
+
+    assertEq(validatorBalanceAfter, quarterOfPayment);
+    assertEq(groupBalanceAfter, halfOfPayment);
+    assertEq(beneficiaryBalanceAfter, quarterOfPayment);
+    assertEq(epochManagerBalanceAfter, epochManagerBalanceBefore - paymentAmount);
+  }
+
+  function test_emitsAValidatorEpochPaymentDistributedEvent() public {
+    mockValidators.setCommission(group, fiftyPercent);
+    accounts.setPaymentDelegationFor(validator1, beneficiary, fiftyPercent);
+
+    vm.expectEmit(true, true, true, true, address(epochManager));
+    emit ValidatorEpochPaymentDistributed(
+      validator1,
+      quarterOfPayment,
+      group,
+      halfOfPayment,
+      beneficiary,
+      quarterOfPayment
+    );
+    epochManager.sendValidatorPayment(validator1);
+  }
+
+  function test_doesNothingIfNotAllocated() public {
+    mockValidators.setCommission(group, fiftyPercent);
+    accounts.setPaymentDelegationFor(validator2, beneficiary, fiftyPercent);
+
+    epochManager.sendValidatorPayment(validator2);
+
+    uint256 validatorBalanceAfter = stableToken.balanceOf(validator1);
+    uint256 groupBalanceAfter = stableToken.balanceOf(group);
+    uint256 beneficiaryBalanceAfter = stableToken.balanceOf(beneficiary);
+    uint256 epochManagerBalanceAfter = stableToken.balanceOf(address(epochManager));
+
+    assertEq(validatorBalanceAfter, 0);
+    assertEq(groupBalanceAfter, 0);
+    assertEq(beneficiaryBalanceAfter, 0);
+    assertEq(epochManagerBalanceAfter, epochManagerBalanceBefore);
   }
 }