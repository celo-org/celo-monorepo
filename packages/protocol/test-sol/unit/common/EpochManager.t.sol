// SPDX-License-Identifier: UNLICENSED
pragma solidity >=0.8.7 <0.8.20;

import "celo-foundry-8/Test.sol";
import "@celo-contracts-8/common/mocks/EpochManager_WithMocks.sol";
import "@celo-contracts-8/stability/test/MockStableToken.sol";
import "@celo-contracts-8/common/test/MockCeloToken.sol";
import "@celo-contracts/common/interfaces/ICeloToken.sol";
import "@celo-contracts-8/common/ScoreManager.sol";
import { CeloUnreleasedTreasury } from "@celo-contracts-8/common/CeloUnreleasedTreasury.sol";
import { ICeloUnreleasedTreasury } from "@celo-contracts/common/interfaces/ICeloUnreleasedTreasury.sol";

import { TestConstants } from "@test-sol/constants.sol";
import { Utils08 } from "@test-sol/utils08.sol";

import "@celo-contracts/stability/test/MockSortedOracles.sol";

import "@celo-contracts/common/interfaces/IRegistry.sol";

import { IMockValidators } from "@celo-contracts-8/governance/test/IMockValidators.sol";

import { EpochRewardsMock08 } from "@celo-contracts-8/governance/test/EpochRewardsMock.sol";
import { MockElection } from "@celo-contracts/governance/test/MockElection.sol";

import { MockAccounts } from "@celo-contracts-8/common/mocks/MockAccounts.sol";
import { ValidatorsMock } from "@test-sol/unit/governance/validators/mocks/ValidatorsMock.sol";
import { MockCeloUnreleasedTreasury } from "@celo-contracts-8/common/test/MockCeloUnreleasedTreasury.sol";

contract EpochManagerTest is Test, TestConstants, Utils08 {
  EpochManager_WithMocks epochManager;
  MockSortedOracles sortedOracles;

  MockStableToken08 stableToken;
  EpochRewardsMock08 epochRewards;
  MockElection election;
  MockAccounts accounts;
  IMockValidators validators;

  address epochManagerEnabler;
  address carbonOffsettingPartner;
  address communityRewardFund;
  address reserveAddress;
  address scoreManagerAddress;
  address accountsAddress;

  uint256 firstEpochNumber = 100;
  uint256 firstEpochBlock = 100;
  uint256 epochDuration = DAY;
  address[] firstElected;

  IRegistry registry;
  MockCeloToken08 celoToken;
  MockCeloUnreleasedTreasury celoUnreleasedTreasury;
  ScoreManager scoreManager;

  uint256 celoAmountForRate = 1e24;
  uint256 stableAmountForRate = 2 * celoAmountForRate;

  uint256 validator1Reward = 42e18;
  uint256 validator2Reward = 43e18;

  address validator1;
  uint256 validator1PK;
  address validator2;
  uint256 validator2PK;

  address group = actor("group");

  event ValidatorEpochPaymentDistributed(
    address indexed validator,
    uint256 validatorPayment,
    address indexed group,
    uint256 groupPayment,
    address indexed beneficiary,
    uint256 delegatedPayment
  );

  event EpochProcessingStarted(uint256 indexed epochNumber);
  event EpochDurationSet(uint256 indexed newEpochDuration);
  event OracleAddressSet(address indexed newOracleAddress);

  function setUp() public virtual {
    epochManager = new EpochManager_WithMocks();
    sortedOracles = new MockSortedOracles();
    epochRewards = new EpochRewardsMock08();
    validators = IMockValidators(actor("validators05"));
    stableToken = new MockStableToken08();
    celoToken = new MockCeloToken08();
    celoUnreleasedTreasury = new MockCeloUnreleasedTreasury();
    election = new MockElection();
    accounts = new MockAccounts();

    (validator1, validator1PK) = actorWithPK(vm, "validator1");
    (validator2, validator2PK) = actorWithPK(vm, "validator2");

    firstElected.push(validator1);
    firstElected.push(validator2);

    scoreManagerAddress = actor("scoreManagerAddress");
    accountsAddress = actor("accountsAddress");

    reserveAddress = actor("reserve");

    epochManagerEnabler = actor("epochManagerEnabler");
    carbonOffsettingPartner = actor("carbonOffsettingPartner");
    communityRewardFund = actor("communityRewardFund");

    deployCodeTo("MockRegistry.sol", abi.encode(false), REGISTRY_ADDRESS);
    deployCodeTo("ScoreManager.sol", abi.encode(false), scoreManagerAddress);
<<<<<<< HEAD
    deployCodeTo("Accounts.sol", abi.encode(false), accountsAddress);
=======
    deployCodeTo("MockValidators.sol", abi.encode(false), address(validators));
>>>>>>> 083aa858

    registry = IRegistry(REGISTRY_ADDRESS);
    scoreManager = ScoreManager(scoreManagerAddress);

    registry.setAddressFor(EpochManagerContract, address(epochManager));
    registry.setAddressFor(EpochManagerEnablerContract, epochManagerEnabler);
    registry.setAddressFor(SortedOraclesContract, address(sortedOracles));
    registry.setAddressFor(GovernanceContract, communityRewardFund);
    registry.setAddressFor(EpochRewardsContract, address(epochRewards));
    registry.setAddressFor(ValidatorsContract, address(validators));
    registry.setAddressFor(ScoreManagerContract, address(scoreManager));
    registry.setAddressFor(StableTokenContract, address(stableToken));
    registry.setAddressFor(CeloUnreleasedTreasuryContract, address(celoUnreleasedTreasury));
    registry.setAddressFor(CeloTokenContract, address(celoToken));
    registry.setAddressFor(ReserveContract, reserveAddress);
<<<<<<< HEAD
    registry.setAddressFor(AccountsContract, accountsAddress);
=======
    registry.setAddressFor(ElectionContract, address(election));
    registry.setAddressFor(AccountsContract, address(accounts));
>>>>>>> 083aa858

    celoToken.setTotalSupply(CELO_SUPPLY_CAP);
    vm.deal(address(celoUnreleasedTreasury), L2_INITIAL_STASH_BALANCE);
    celoToken.setBalanceOf(address(celoUnreleasedTreasury), L2_INITIAL_STASH_BALANCE);

    celoUnreleasedTreasury.setRegistry(REGISTRY_ADDRESS);

    sortedOracles.setMedianRate(address(stableToken), stableAmountForRate);

    scoreManager.setValidatorScore(actor("validator1"), 1);

    epochManager.initialize(REGISTRY_ADDRESS, 10);
    epochRewards.setCarbonOffsettingPartner(carbonOffsettingPartner);

    blockTravel(vm, firstEpochBlock);

    validators.setEpochRewards(validator1, validator1Reward);
    validators.setEpochRewards(validator2, validator2Reward);
  }

  function initializeEpochManagerSystem() public {
    validators.setValidatorGroup(group);
    validators.setValidator(validator1);
    accounts.setValidatorSigner(validator1, validator1);
    validators.setValidator(validator2);
    accounts.setValidatorSigner(validator2, validator2);

    address[] memory members = new address[](2);
    members[0] = validator1;
    members[1] = validator2;
    validators.setMembers(group, members);

    election.setElectedValidators(members);

    deployCodeTo("MockRegistry.sol", abi.encode(false), PROXY_ADMIN_ADDRESS);
    vm.prank(epochManagerEnabler);
    epochManager.initializeSystem(firstEpochNumber, firstEpochBlock, firstElected);

    travelEpochL2(vm);
<<<<<<< HEAD
=======
  }

  function getGroupsWithLessersAndGreaters()
    public
    returns (address[] memory, address[] memory, address[] memory)
  {
    address[] memory groups = new address[](1);
    groups[0] = group;

    address[] memory lessers = new address[](1);
    lessers[0] = address(0);

    address[] memory greaters = new address[](1);
    greaters[0] = address(0);

    return (groups, lessers, greaters);
>>>>>>> 083aa858
  }
}

contract EpochManagerTest_initialize is EpochManagerTest {
  function test_initialize() public virtual {
    assertEq(address(epochManager.registry()), REGISTRY_ADDRESS);
    assertEq(epochManager.epochDuration(), 10);
    assertEq(epochManager.oracleAddress(), address(sortedOracles));
  }

  function test_Reverts_WhenAlreadyInitialized() public virtual {
    vm.expectRevert("contract already initialized");
    epochManager.initialize(REGISTRY_ADDRESS, 10);
  }
}

contract EpochManagerTest_initializeSystem is EpochManagerTest {
  function test_processCanBeStarted() public virtual {
    vm.prank(epochManagerEnabler);
    epochManager.initializeSystem(firstEpochNumber, firstEpochBlock, firstElected);
    (
      uint256 _firstEpochBlock,
      uint256 _lastEpochBlock,
      uint256 _startTimestamp,
      uint256 _currentRewardsBlock,
      address[] memory _elected,
      address[] memory _electedSigners
    ) = epochManager.getCurrentEpoch();
    assertGt(epochManager.getElected().length, 0);
    assertEq(epochManager.firstKnownEpoch(), firstEpochNumber);
    assertEq(_firstEpochBlock, firstEpochBlock);
    assertEq(_lastEpochBlock, 0);
    assertEq(_startTimestamp, block.timestamp);
    assertEq(_currentRewardsBlock, 0);
    assertEq(_elected, epochManager.getElected());
    assertEq(epochManager.getElected(), firstElected);
  }

  function test_Reverts_processCannotBeStartedAgain() public virtual {
    vm.prank(epochManagerEnabler);
    epochManager.initializeSystem(firstEpochNumber, firstEpochBlock, firstElected);
    vm.prank(epochManagerEnabler);
    vm.expectRevert("Epoch system already initialized");
    epochManager.initializeSystem(firstEpochNumber, firstEpochBlock, firstElected);
  }

  function test_Reverts_WhenSystemInitializedByOtherContract() public virtual {
    vm.expectRevert("msg.sender is not Enabler");
    epochManager.initializeSystem(firstEpochNumber, firstEpochBlock, firstElected);
  }
}

contract EpochManagerTest_startNextEpochProcess is EpochManagerTest {
  function test_Reverts_whenSystemNotInitialized() public {
    vm.expectRevert("Epoch system not initialized");
    epochManager.startNextEpochProcess();
  }

  function test_Reverts_WhenEndOfEpochHasNotBeenReached() public {
    vm.prank(epochManagerEnabler);
    epochManager.initializeSystem(firstEpochNumber, firstEpochBlock, firstElected);

    vm.expectRevert("Epoch is not ready to start");
    epochManager.startNextEpochProcess();
  }

  function test_Reverts_WhenEpochProcessingAlreadyStarted() public {
    initializeEpochManagerSystem();

    epochManager.startNextEpochProcess();
    vm.expectRevert("Epoch process is already started");
    epochManager.startNextEpochProcess();
  }

  function test_Emits_EpochProcessingStartedEvent() public {
    initializeEpochManagerSystem();

    vm.expectEmit(true, true, true, true);
    emit EpochProcessingStarted(firstEpochNumber);
    epochManager.startNextEpochProcess();
  }

  function test_SetsTheEpochRewardBlock() public {
    initializeEpochManagerSystem();

    epochManager.startNextEpochProcess();
    (, , , uint256 _currentRewardsBlock, , ) = epochManager.getCurrentEpoch();
    assertEq(_currentRewardsBlock, block.number);
  }

  function test_SetsTheEpochRewardAmounts() public {
    initializeEpochManagerSystem();

    epochManager.startNextEpochProcess();
    (
      uint256 status,
      uint256 perValidatorReward,
      uint256 totalRewardsVoter,
      uint256 totalRewardsCommunity,
      uint256 totalRewardsCarbonFund
    ) = epochManager.getEpochProcessingState();
    assertEq(status, 1);
    assertEq(perValidatorReward, 5);
    assertEq(totalRewardsVoter, 6);
    assertEq(totalRewardsCommunity, 7);
    assertEq(totalRewardsCarbonFund, 8);
  }

  function test_ShouldMintTotalValidatorStableRewardsToEpochManager() public {
    initializeEpochManagerSystem();
    uint256 beforeBalance = stableToken.balanceOf(address(epochManager));
    epochManager.startNextEpochProcess();

    assertEq(validators.mintedStable(), validator1Reward + validator2Reward);
  }

  function test_ShouldReleaseCorrectAmountToReserve() public {
    initializeEpochManagerSystem();
    uint256 reserveBalanceBefore = celoToken.balanceOf(reserveAddress);
    epochManager.startNextEpochProcess();
    uint256 reserveBalanceAfter = celoToken.balanceOf(reserveAddress);
    assertEq(
      reserveBalanceAfter,
      (stableAmountForRate * (validator1Reward + validator2Reward)) / 1e24
    );
  }
}

contract EpochManagerTest_setEpochDuration is EpochManagerTest {
  uint256 newEpochDuration = 5 * DAY;

  function test_setsNewEpochDuration() public {
    initializeEpochManagerSystem();
    epochManager.setEpochDuration(newEpochDuration);
    assertEq(epochManager.epochDuration(), newEpochDuration);
  }

  function test_Emits_EpochDurationSetEvent() public {
    initializeEpochManagerSystem();

    vm.expectEmit(true, true, true, true);
    emit EpochDurationSet(newEpochDuration);
    epochManager.setEpochDuration(newEpochDuration);
  }

  function test_Reverts_WhenIsOnEpochProcess() public {
    initializeEpochManagerSystem();
    epochManager.startNextEpochProcess();
    vm.expectRevert("Cannot change epoch duration during processing.");
    epochManager.setEpochDuration(newEpochDuration);
  }

  function test_Reverts_WhenNewEpochDurationIsZero() public {
    initializeEpochManagerSystem();

    vm.expectRevert("New epoch duration must be greater than zero.");
    epochManager.setEpochDuration(0);
  }
}

contract EpochManagerTest_setOracleAddress is EpochManagerTest {
  address newOracleAddress = actor("newOarcle");

  function test_setsNewOracleAddress() public {
    initializeEpochManagerSystem();
    epochManager.setOracleAddress(newOracleAddress);
    assertEq(epochManager.oracleAddress(), newOracleAddress);
  }

  function test_Emits_OracleAddressSetEvent() public {
    initializeEpochManagerSystem();

    vm.expectEmit(true, true, true, true);
    emit OracleAddressSet(newOracleAddress);
    epochManager.setOracleAddress(newOracleAddress);
  }

  function test_Reverts_WhenIsOnEpochProcess() public {
    initializeEpochManagerSystem();
    epochManager.startNextEpochProcess();
    vm.expectRevert("Cannot change oracle address during epoch processing.");
    epochManager.setOracleAddress(newOracleAddress);
  }

  function test_Reverts_WhenNewOracleAddressIsZero() public {
    initializeEpochManagerSystem();

    vm.expectRevert("Cannot set address zero as the Oracle.");
    epochManager.setOracleAddress(address(0));
  }

  function test_Reverts_WhenNewOracleAddressIsunchanged() public {
    initializeEpochManagerSystem();

    vm.expectRevert("Oracle address cannot be the same.");
    epochManager.setOracleAddress(address(sortedOracles));
  }
}

contract EpochManagerTest_sendValidatorPayment is EpochManagerTest {
  address signer1 = actor("signer1");
  address signer2 = actor("signer2");
  address beneficiary = actor("beneficiary");

  uint256 paymentAmount = 4 ether;
  uint256 quarterOfPayment = paymentAmount / 4;
  uint256 halfOfPayment = paymentAmount / 2;
  uint256 threeQuartersOfPayment = (paymentAmount / 4) * 3;
  uint256 twentyFivePercent = 250000000000000000000000;
  uint256 fiftyPercent = 500000000000000000000000;

  uint256 epochManagerBalanceBefore;

  function setUp() public override {
    super.setUp();

    validators.setValidatorGroup(group);
    validators.setValidator(validator1);
    accounts.setValidatorSigner(validator1, signer1);
    validators.setValidator(validator2);
    accounts.setValidatorSigner(validator2, signer2);

    address[] memory members = new address[](2);
    members[0] = validator1;
    members[1] = validator2;
    validators.setMembers(group, members);

    vm.prank(epochManagerEnabler);
    epochManager.initializeSystem(firstEpochNumber, firstEpochBlock, firstElected);

    stableToken.mint(address(epochManager), paymentAmount * 2);
    epochManagerBalanceBefore = stableToken.balanceOf(address(epochManager));
    epochManager._setPaymentAllocation(validator1, paymentAmount);
  }

  function test_sendsCUsdFromEpochManagerToValidator() public {
    epochManager.sendValidatorPayment(validator1);

    uint256 validatorBalanceAfter = stableToken.balanceOf(validator1);
    uint256 epochManagerBalanceAfter = stableToken.balanceOf(address(epochManager));

    assertEq(validatorBalanceAfter, paymentAmount);
    assertEq(epochManagerBalanceAfter, epochManagerBalanceBefore - paymentAmount);
  }

  function test_sendsCUsdFromEpochManagerToValidatorAndGroup() public {
    validators.setCommission(group, twentyFivePercent);

    epochManager.sendValidatorPayment(validator1);

    uint256 validatorBalanceAfter = stableToken.balanceOf(validator1);
    uint256 groupBalanceAfter = stableToken.balanceOf(group);
    uint256 epochManagerBalanceAfter = stableToken.balanceOf(address(epochManager));

    assertEq(validatorBalanceAfter, threeQuartersOfPayment);
    assertEq(groupBalanceAfter, quarterOfPayment);
    assertEq(epochManagerBalanceAfter, epochManagerBalanceBefore - paymentAmount);
  }

  function test_sendsCUsdFromEpochManagerToValidatorAndBeneficiary() public {
    accounts.setPaymentDelegationFor(validator1, beneficiary, twentyFivePercent);

    epochManager.sendValidatorPayment(validator1);

    uint256 validatorBalanceAfter = stableToken.balanceOf(validator1);
    uint256 beneficiaryBalanceAfter = stableToken.balanceOf(beneficiary);
    uint256 epochManagerBalanceAfter = stableToken.balanceOf(address(epochManager));

    assertEq(validatorBalanceAfter, threeQuartersOfPayment);
    assertEq(beneficiaryBalanceAfter, quarterOfPayment);
    assertEq(epochManagerBalanceAfter, epochManagerBalanceBefore - paymentAmount);
  }

  function test_sendsCUsdFromEpochManagerToValidatorAndGroupAndBeneficiary() public {
    validators.setCommission(group, fiftyPercent);
    accounts.setPaymentDelegationFor(validator1, beneficiary, fiftyPercent);

    epochManager.sendValidatorPayment(validator1);

    uint256 validatorBalanceAfter = stableToken.balanceOf(validator1);
    uint256 groupBalanceAfter = stableToken.balanceOf(group);
    uint256 beneficiaryBalanceAfter = stableToken.balanceOf(beneficiary);
    uint256 epochManagerBalanceAfter = stableToken.balanceOf(address(epochManager));

    assertEq(validatorBalanceAfter, quarterOfPayment);
    assertEq(groupBalanceAfter, halfOfPayment);
    assertEq(beneficiaryBalanceAfter, quarterOfPayment);
    assertEq(epochManagerBalanceAfter, epochManagerBalanceBefore - paymentAmount);
  }

  function test_emitsAValidatorEpochPaymentDistributedEvent() public {
    validators.setCommission(group, fiftyPercent);
    accounts.setPaymentDelegationFor(validator1, beneficiary, fiftyPercent);

    vm.expectEmit(true, true, true, true, address(epochManager));
    emit ValidatorEpochPaymentDistributed(
      validator1,
      quarterOfPayment,
      group,
      halfOfPayment,
      beneficiary,
      quarterOfPayment
    );
    epochManager.sendValidatorPayment(validator1);
  }

  function test_doesNothingIfNotAllocated() public {
    validators.setCommission(group, fiftyPercent);
    accounts.setPaymentDelegationFor(validator2, beneficiary, fiftyPercent);

    epochManager.sendValidatorPayment(validator2);

    uint256 validatorBalanceAfter = stableToken.balanceOf(validator1);
    uint256 groupBalanceAfter = stableToken.balanceOf(group);
    uint256 beneficiaryBalanceAfter = stableToken.balanceOf(beneficiary);
    uint256 epochManagerBalanceAfter = stableToken.balanceOf(address(epochManager));

    assertEq(validatorBalanceAfter, 0);
    assertEq(groupBalanceAfter, 0);
    assertEq(beneficiaryBalanceAfter, 0);
    assertEq(epochManagerBalanceAfter, epochManagerBalanceBefore);
  }

  function test_doesntAllowDoubleSending() public {
    epochManager.sendValidatorPayment(validator1);
    epochManager.sendValidatorPayment(validator1);

    uint256 validatorBalanceAfter = stableToken.balanceOf(validator1);
    uint256 epochManagerBalanceAfter = stableToken.balanceOf(address(epochManager));

    assertEq(validatorBalanceAfter, paymentAmount);
    assertEq(epochManagerBalanceAfter, epochManagerBalanceBefore - paymentAmount);
  }
}

<<<<<<< HEAD
=======
contract EpochManagerTest_finishNextEpochProcess is EpochManagerTest {
  address signer1 = actor("signer1");
  address signer2 = actor("signer2");

  address validator3 = actor("validator3");
  address validator4 = actor("validator4");

  address group2 = actor("group2");

  address[] elected;

  uint256 groupEpochRewards = 44e18;

  function setUp() public override {
    super.setUp();

    validators.setValidatorGroup(group);
    validators.setValidator(validator1);
    accounts.setValidatorSigner(validator1, signer1);
    validators.setValidator(validator2);
    accounts.setValidatorSigner(validator2, signer2);

    validators.setValidatorGroup(group2);
    validators.setValidator(validator3);
    validators.setValidator(validator4);

    address[] memory members = new address[](3);
    members[0] = validator1;
    members[1] = validator2;
    validators.setMembers(group, members);
    members[0] = validator3;
    members[1] = validator4;
    validators.setMembers(group2, members);

    vm.prank(epochManagerEnabler);
    initializeEpochManagerSystem();

    elected = epochManager.getElected();

    election.setGroupEpochRewardsBasedOnScore(group, groupEpochRewards);
  }

  function test_Reverts_WhenNotStarted() public {
    address[] memory groups = new address[](0);

    vm.expectRevert("Epoch process is not started");
    epochManager.finishNextEpochProcess(groups, groups, groups);
  }

  function test_Reverts_WhenGroupsDoNotMatch() public {
    address[] memory groups = new address[](0);
    epochManager.startNextEpochProcess();
    vm.expectRevert("number of groups does not match");
    epochManager.finishNextEpochProcess(groups, groups, groups);
  }

  function test_Reverts_WhenGroupsNotFromElected() public {
    address[] memory groups = new address[](1);
    groups[0] = group2;
    epochManager.startNextEpochProcess();
    vm.expectRevert("group not from current elected set");
    epochManager.finishNextEpochProcess(groups, groups, groups);
  }

  function test_TransfersToCommunityAndCarbonOffsetting() public {
    (
      address[] memory groups,
      address[] memory lessers,
      address[] memory greaters
    ) = getGroupsWithLessersAndGreaters();

    epochManager.startNextEpochProcess();
    epochManager.finishNextEpochProcess(groups, lessers, greaters);

    assertEq(celoToken.balanceOf(communityRewardFund), epochRewards.totalRewardsCommunity());
    assertEq(celoToken.balanceOf(carbonOffsettingPartner), epochRewards.totalRewardsCarbonFund());
  }

  function test_TransfersToValidatorGroup() public {
    (
      address[] memory groups,
      address[] memory lessers,
      address[] memory greaters
    ) = getGroupsWithLessersAndGreaters();

    epochManager.startNextEpochProcess();
    epochManager.finishNextEpochProcess(groups, lessers, greaters);

    assertEq(election.distributedEpochRewards(group), groupEpochRewards);
  }

  function test_SetsNewlyElectedCorrectly() public {
    (
      address[] memory groups,
      address[] memory lessers,
      address[] memory greaters
    ) = getGroupsWithLessersAndGreaters();

    epochManager.startNextEpochProcess();

    address[] memory newElected = new address[](2);
    newElected[0] = validator3;
    newElected[1] = validator4;
    election.setElectedValidators(newElected);

    epochManager.finishNextEpochProcess(groups, lessers, greaters);

    address[] memory afterElected = epochManager.getElected();

    for (uint256 i = 0; i < newElected.length; i++) {
      assertEq(newElected[i], afterElected[i]);
    }
  }
}

>>>>>>> 083aa858
contract EpochManagerTest_getEpochByNumber is EpochManagerTest {
  function _travelAndProcess_N_L2Epoch(uint256 n) public {
    for (uint256 i = 0; i < n; i++) {
      travelEpochL2(vm);
      epochManager.startNextEpochProcess();

<<<<<<< HEAD
      address[] memory groups = new address[](0);
      address[] memory lessers = new address[](0);
      address[] memory greaters = new address[](0);
=======
      (
        address[] memory groups,
        address[] memory lessers,
        address[] memory greaters
      ) = getGroupsWithLessersAndGreaters();

>>>>>>> 083aa858
      epochManager.finishNextEpochProcess(groups, lessers, greaters);
    }
  }

  function test_shouldReturnTheEpochInfoOfSpecifiedEpoch() public {
    uint256 numberOfEpochsToTravel = 9;

    initializeEpochManagerSystem();
    uint256 _startingEpochNumber = epochManager.getCurrentEpochNumber();

    (
      uint256 startingEpochFirstBlock,
      uint256 startingEpochLastBlock,
      uint256 startingEpochStartTimestamp,
<<<<<<< HEAD
      uint256 startingEpochRewardBlock,
      address[] memory startingElected,
      address[] memory startingElectedSigners
=======
      uint256 startingEpochRewardBlock
>>>>>>> 083aa858
    ) = epochManager.getCurrentEpoch();

    _travelAndProcess_N_L2Epoch(numberOfEpochsToTravel);

    (
      uint256 _firstBlock,
      uint256 _lastBlock,
      uint256 _startTimestamp,
<<<<<<< HEAD
      uint256 _rewardBlock,
      address[] memory _elected,
      address[] memory _electedSigners
=======
      uint256 _rewardBlock
>>>>>>> 083aa858
    ) = epochManager.getEpochByNumber(_startingEpochNumber + numberOfEpochsToTravel);

    assertEq(
      startingEpochFirstBlock + (L2_BLOCK_IN_EPOCH * (numberOfEpochsToTravel + 1)) + 1,
      _firstBlock
    );
    assertEq(_lastBlock, 0);
    assertEq(startingEpochStartTimestamp + (DAY * (numberOfEpochsToTravel + 1)), _startTimestamp);
    assertEq(_rewardBlock, 0);
<<<<<<< HEAD
    assertEq(_elected, startingElected);
    //TODO add asssertion
=======
>>>>>>> 083aa858
  }

  function test_ReturnsHistoricalEpochInfoAfter_N_Epochs() public {
    initializeEpochManagerSystem();
    uint256 _startingEpochNumber = epochManager.getCurrentEpochNumber();
    uint256 numberOfEpochsToTravel = 7;
    (
      uint256 _startingEpochFirstBlock,
      uint256 _startingLastBlock,
      uint256 _startingStartTimestamp,
<<<<<<< HEAD
      uint256 _startingRewardBlock,
      address[] memory _startingElected,
      address[] memory _startingElectedSigners
=======
      uint256 _startingRewardBlock
>>>>>>> 083aa858
    ) = epochManager.getCurrentEpoch();

    _travelAndProcess_N_L2Epoch(numberOfEpochsToTravel);

    (
      uint256 _initialFirstBlock,
      uint256 _initialLastBlock,
      uint256 _initialStartTimestamp,
<<<<<<< HEAD
      uint256 _initialRewardBlock,
      address[] memory _initialElected,
      address[] memory _initialElectedSigners
=======
      uint256 _initialRewardBlock
>>>>>>> 083aa858
    ) = epochManager.getEpochByNumber(_startingEpochNumber);

    assertEq(_initialFirstBlock, _startingEpochFirstBlock);
    assertEq(_initialLastBlock, _startingLastBlock + (L2_BLOCK_IN_EPOCH * 2) + firstEpochBlock);
    assertEq(_initialStartTimestamp, _startingStartTimestamp);
    assertEq(
      _initialRewardBlock,
      _startingRewardBlock + (L2_BLOCK_IN_EPOCH * 2) + firstEpochBlock + 1
    );
<<<<<<< HEAD
    assertEq(_initialElected, _startingElected);
=======
>>>>>>> 083aa858
  }

  function test_ReturnsZeroForFutureEpochs() public {
    initializeEpochManagerSystem();
<<<<<<< HEAD
    address[] memory _expectedElected = new address[](0);
=======

>>>>>>> 083aa858
    (
      uint256 _firstBlock,
      uint256 _lastBlock,
      uint256 _startTimestamp,
<<<<<<< HEAD
      uint256 _rewardBlock,
      address[] memory _elected,
      address[] memory _electedSigners
=======
      uint256 _rewardBlock
>>>>>>> 083aa858
    ) = epochManager.getEpochByNumber(500);

    assertEq(_firstBlock, 0);
    assertEq(_lastBlock, 0);
    assertEq(_startTimestamp, 0);
    assertEq(_rewardBlock, 0);
<<<<<<< HEAD
    assertEq(_elected, _expectedElected);
=======
>>>>>>> 083aa858
  }
}<|MERGE_RESOLUTION|>--- conflicted
+++ resolved
@@ -107,11 +107,8 @@
 
     deployCodeTo("MockRegistry.sol", abi.encode(false), REGISTRY_ADDRESS);
     deployCodeTo("ScoreManager.sol", abi.encode(false), scoreManagerAddress);
-<<<<<<< HEAD
     deployCodeTo("Accounts.sol", abi.encode(false), accountsAddress);
-=======
     deployCodeTo("MockValidators.sol", abi.encode(false), address(validators));
->>>>>>> 083aa858
 
     registry = IRegistry(REGISTRY_ADDRESS);
     scoreManager = ScoreManager(scoreManagerAddress);
@@ -127,12 +124,9 @@
     registry.setAddressFor(CeloUnreleasedTreasuryContract, address(celoUnreleasedTreasury));
     registry.setAddressFor(CeloTokenContract, address(celoToken));
     registry.setAddressFor(ReserveContract, reserveAddress);
-<<<<<<< HEAD
     registry.setAddressFor(AccountsContract, accountsAddress);
-=======
     registry.setAddressFor(ElectionContract, address(election));
     registry.setAddressFor(AccountsContract, address(accounts));
->>>>>>> 083aa858
 
     celoToken.setTotalSupply(CELO_SUPPLY_CAP);
     vm.deal(address(celoUnreleasedTreasury), L2_INITIAL_STASH_BALANCE);
@@ -172,8 +166,6 @@
     epochManager.initializeSystem(firstEpochNumber, firstEpochBlock, firstElected);
 
     travelEpochL2(vm);
-<<<<<<< HEAD
-=======
   }
 
   function getGroupsWithLessersAndGreaters()
@@ -190,7 +182,6 @@
     greaters[0] = address(0);
 
     return (groups, lessers, greaters);
->>>>>>> 083aa858
   }
 }
 
@@ -526,8 +517,6 @@
   }
 }
 
-<<<<<<< HEAD
-=======
 contract EpochManagerTest_finishNextEpochProcess is EpochManagerTest {
   address signer1 = actor("signer1");
   address signer2 = actor("signer2");
@@ -643,25 +632,18 @@
   }
 }
 
->>>>>>> 083aa858
 contract EpochManagerTest_getEpochByNumber is EpochManagerTest {
   function _travelAndProcess_N_L2Epoch(uint256 n) public {
     for (uint256 i = 0; i < n; i++) {
       travelEpochL2(vm);
       epochManager.startNextEpochProcess();
 
-<<<<<<< HEAD
-      address[] memory groups = new address[](0);
-      address[] memory lessers = new address[](0);
-      address[] memory greaters = new address[](0);
-=======
       (
         address[] memory groups,
         address[] memory lessers,
         address[] memory greaters
       ) = getGroupsWithLessersAndGreaters();
 
->>>>>>> 083aa858
       epochManager.finishNextEpochProcess(groups, lessers, greaters);
     }
   }
@@ -676,13 +658,9 @@
       uint256 startingEpochFirstBlock,
       uint256 startingEpochLastBlock,
       uint256 startingEpochStartTimestamp,
-<<<<<<< HEAD
       uint256 startingEpochRewardBlock,
       address[] memory startingElected,
       address[] memory startingElectedSigners
-=======
-      uint256 startingEpochRewardBlock
->>>>>>> 083aa858
     ) = epochManager.getCurrentEpoch();
 
     _travelAndProcess_N_L2Epoch(numberOfEpochsToTravel);
@@ -691,13 +669,9 @@
       uint256 _firstBlock,
       uint256 _lastBlock,
       uint256 _startTimestamp,
-<<<<<<< HEAD
       uint256 _rewardBlock,
       address[] memory _elected,
       address[] memory _electedSigners
-=======
-      uint256 _rewardBlock
->>>>>>> 083aa858
     ) = epochManager.getEpochByNumber(_startingEpochNumber + numberOfEpochsToTravel);
 
     assertEq(
@@ -707,11 +681,8 @@
     assertEq(_lastBlock, 0);
     assertEq(startingEpochStartTimestamp + (DAY * (numberOfEpochsToTravel + 1)), _startTimestamp);
     assertEq(_rewardBlock, 0);
-<<<<<<< HEAD
     assertEq(_elected, startingElected);
-    //TODO add asssertion
-=======
->>>>>>> 083aa858
+    //TODO(soloseng) add asssertion
   }
 
   function test_ReturnsHistoricalEpochInfoAfter_N_Epochs() public {
@@ -722,13 +693,9 @@
       uint256 _startingEpochFirstBlock,
       uint256 _startingLastBlock,
       uint256 _startingStartTimestamp,
-<<<<<<< HEAD
       uint256 _startingRewardBlock,
       address[] memory _startingElected,
       address[] memory _startingElectedSigners
-=======
-      uint256 _startingRewardBlock
->>>>>>> 083aa858
     ) = epochManager.getCurrentEpoch();
 
     _travelAndProcess_N_L2Epoch(numberOfEpochsToTravel);
@@ -737,13 +704,9 @@
       uint256 _initialFirstBlock,
       uint256 _initialLastBlock,
       uint256 _initialStartTimestamp,
-<<<<<<< HEAD
       uint256 _initialRewardBlock,
       address[] memory _initialElected,
       address[] memory _initialElectedSigners
-=======
-      uint256 _initialRewardBlock
->>>>>>> 083aa858
     ) = epochManager.getEpochByNumber(_startingEpochNumber);
 
     assertEq(_initialFirstBlock, _startingEpochFirstBlock);
@@ -753,39 +716,25 @@
       _initialRewardBlock,
       _startingRewardBlock + (L2_BLOCK_IN_EPOCH * 2) + firstEpochBlock + 1
     );
-<<<<<<< HEAD
     assertEq(_initialElected, _startingElected);
-=======
->>>>>>> 083aa858
   }
 
   function test_ReturnsZeroForFutureEpochs() public {
     initializeEpochManagerSystem();
-<<<<<<< HEAD
     address[] memory _expectedElected = new address[](0);
-=======
-
->>>>>>> 083aa858
     (
       uint256 _firstBlock,
       uint256 _lastBlock,
       uint256 _startTimestamp,
-<<<<<<< HEAD
       uint256 _rewardBlock,
       address[] memory _elected,
       address[] memory _electedSigners
-=======
-      uint256 _rewardBlock
->>>>>>> 083aa858
     ) = epochManager.getEpochByNumber(500);
 
     assertEq(_firstBlock, 0);
     assertEq(_lastBlock, 0);
     assertEq(_startTimestamp, 0);
     assertEq(_rewardBlock, 0);
-<<<<<<< HEAD
     assertEq(_elected, _expectedElected);
-=======
->>>>>>> 083aa858
   }
 }