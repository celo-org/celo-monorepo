// SPDX-License-Identifier: UNLICENSED
pragma solidity ^0.5.13;
pragma experimental ABIEncoderV2;

// Refactor this test, make it easy to generate
// will have to support more fees

import "celo-foundry/Test.sol";
import "@celo-contracts/common/FeeHandler.sol";
import { TestConstants } from "@test-sol/constants.sol";

import { Exchange } from "@mento-core/contracts/Exchange.sol";
import { StableToken } from "@mento-core/contracts/StableToken.sol";
import "@celo-contracts/common/FixidityLib.sol";
import "@celo-contracts/common/Freezer.sol";
import "@celo-contracts/common/GoldToken.sol";
import "@celo-contracts/common/FeeCurrencyWhitelist.sol";
import "@celo-contracts/common/MentoFeeHandlerSeller.sol";
import "@celo-contracts/common/UniswapFeeHandlerSeller.sol";
import "@celo-contracts/uniswap/test/MockUniswapV2Router02.sol";
import "@celo-contracts/uniswap/test/MockUniswapV2Factory.sol";
import "@celo-contracts/uniswap/test/MockERC20.sol";
import "@celo-contracts/stability/test/MockSortedOracles.sol";
import "@mento-core/test/mocks/MockReserve.sol";
import "@celo-contracts/common/ProxyFactory.sol";
import "@celo-contracts/governance/GovernanceApproverMultiSig.sol";

import { console } from "forge-std/console.sol";

contract FeeHandlerTest is Test, TestConstants {
  using FixidityLib for FixidityLib.Fraction;

  event BeneficiaryAdded(address beneficiary);
  event BeneficiaryFractionSet(address beneficiary, uint256 fraction);
  event BeneficiaryNameSet(address beneficiary, string name);

  FeeHandler feeHandler;
  IRegistry registry;
  GoldToken celoToken;
  MockSortedOracles mockSortedOracles;
  MockReserve mockReserve;

  Freezer freezer;
  MockERC20 tokenA;

  MockUniswapV2Router02 uniswapRouter;
  MockUniswapV2Router02 uniswapRouter2;
  MockUniswapV2Factory uniswapFactory;
  MockUniswapV2Factory uniswapFactory2;

  FeeCurrencyWhitelist feeCurrencyWhitelist;

  MentoFeeHandlerSeller mentoSeller;
  UniswapFeeHandlerSeller uniswapFeeHandlerSeller;

  Exchange exchangeUSD;
  Exchange exchangeEUR;
  StableToken stableToken;
  StableToken stableTokenEUR;

  address EXAMPLE_BENEFICIARY_ADDRESS = 0x2A486910DBC72cACcbb8d0e1439C96b03B2A4699;
  address OTHER_BENEFICIARY_ADDRESS = 0x2A486910dBc72CACCBB8D0E1439c96B03b2A4610;

  address owner = address(this);
  address user = actor("user");
  address celoUnreleasedTreasury = actor("CeloUnreleasedTreasury");

  uint256 celoAmountForRate = 1e24;
  uint256 stableAmountForRate = 2 * celoAmountForRate;
  uint256 spread;
  uint256 reserveFraction;
  uint256 maxSlippage;
  uint256 initialReserveBalance = 1e22;

  uint8 decimals = 18;
  uint256 updateFrequency = 60 * 60;
  uint256 minimumReports = 2;
  address op;

  event SoldAndBurnedToken(address token, uint256 value);
  event DailyLimitSet(address tokenAddress, uint256 newLimit);
  event DailyLimitHit(address token, uint256 burning);
  event MaxSlippageSet(address token, uint256 maxSlippage);
  event DailySellLimitUpdated(uint256 amount);
  event FeeBeneficiarySet(address newBeneficiary);
  event BurnFractionSet(uint256 fraction);
  event TokenAdded(address tokenAddress, address handlerAddress);
  event TokenRemoved(address tokenAddress);

  function setUp() public {
    vm.warp(YEAR); // foundry starts block.timestamp at 0, which leads to underflow errors in Uniswap contracts
    op = actor("op");

    spread = FixidityLib.newFixedFraction(3, 1000).unwrap();
    reserveFraction = FixidityLib.newFixedFraction(5, 100).unwrap();
    maxSlippage = FixidityLib.newFixedFraction(1, 100).unwrap();

    deployCodeTo("Registry.sol", abi.encode(false), REGISTRY_ADDRESS);

    celoToken = new GoldToken(true);
    mockReserve = new MockReserve();
    stableToken = new StableToken(true);
    stableTokenEUR = new StableToken(true);
    registry = IRegistry(REGISTRY_ADDRESS);
    feeHandler = new FeeHandler(true);
    freezer = new Freezer(true);
    feeCurrencyWhitelist = new FeeCurrencyWhitelist(true);
    mentoSeller = new MentoFeeHandlerSeller(true);
    uniswapFeeHandlerSeller = new UniswapFeeHandlerSeller(true);

    tokenA = new MockERC20();

    feeCurrencyWhitelist.initialize();
    registry.setAddressFor("FeeCurrencyWhitelist", address(feeCurrencyWhitelist));
    registry.setAddressFor("Freezer", address(freezer));
    registry.setAddressFor("GoldToken", address(celoToken));
    registry.setAddressFor("CeloToken", address(celoToken));
    registry.setAddressFor("Reserve", address(mockReserve));
    registry.setAddressFor("CeloUnreleasedTreasury", celoUnreleasedTreasury);

    mockReserve.setGoldToken(address(celoToken));
    mockReserve.addToken(address(stableToken));
    mockReserve.addToken(address(stableTokenEUR));

    address[] memory tokenAddresses;
    uint256[] memory newMininumReports;

    mentoSeller.initialize(address(registry), tokenAddresses, newMininumReports);
    celoToken.initialize(address(registry));
    stableToken.initialize(
      "Celo Dollar",
      "cUSD",
      decimals,
      address(registry),
      FIXED1,
      WEEK,
      new address[](0),
      new uint256[](0),
      "Exchange"
    );

    stableTokenEUR.initialize(
      "Celo Euro",
      "cEUR",
      decimals,
      address(registry),
      FIXED1,
      WEEK,
      new address[](0),
      new uint256[](0),
      "ExchangeEUR"
    );

    mockSortedOracles = new MockSortedOracles();
    registry.setAddressFor("SortedOracles", address(mockSortedOracles));

    mockSortedOracles.setMedianRate(address(stableToken), stableAmountForRate);
    mockSortedOracles.setMedianTimestampToNow(address(stableToken));
    mockSortedOracles.setNumRates(address(stableToken), 2);

    mockSortedOracles.setMedianRate(address(stableTokenEUR), stableAmountForRate);
    mockSortedOracles.setMedianTimestampToNow(address(stableTokenEUR));
    mockSortedOracles.setNumRates(address(stableTokenEUR), 2);

    fundReserve();

    exchangeUSD = new Exchange(true);
    exchangeUSD.initialize(
      address(registry),
      "StableToken",
      spread,
      reserveFraction,
      updateFrequency,
      minimumReports
    );

    exchangeEUR = new Exchange(true);
    exchangeEUR.initialize(
      address(registry),
      "StableTokenEUR",
      spread,
      reserveFraction,
      updateFrequency,
      minimumReports
    );

    registry.setAddressFor("StableToken", address(stableToken));
    registry.setAddressFor("Exchange", address(exchangeUSD));
    registry.setAddressFor("StableTokenEUR", address(stableTokenEUR));
    registry.setAddressFor("ExchangeEUR", address(exchangeEUR));

    exchangeUSD.activateStable();
    exchangeEUR.activateStable();

    feeHandler.initialize(
      REGISTRY_ADDRESS,
      EXAMPLE_BENEFICIARY_ADDRESS,
      0,
      new address[](0),
      new address[](0),
      new uint256[](0),
      new uint256[](0)
    );
  }

  function fundReserve() public {
    celoToken.transfer(address(mockReserve), initialReserveBalance);
  }
}

contract FeeHandlerTest_Initialize is FeeHandlerTest {
  function test_Reverts_WhenAlreadyInitialized() public {
    vm.expectRevert("contract already initialized");
    feeHandler.initialize(
      REGISTRY_ADDRESS,
      EXAMPLE_BENEFICIARY_ADDRESS,
      0,
      new address[](0),
      new address[](0),
      new uint256[](0),
      new uint256[](0)
    );
  }

  function test_registryAddressSet() public {
    assertEq(address(feeHandler.registry()), REGISTRY_ADDRESS);
  }

  function test_FeeBeneficiarySet() public {
    assertEq(feeHandler.carbonFeeBeneficiary(), EXAMPLE_BENEFICIARY_ADDRESS);
  }
}

contract FeeHandlerTest_SetCarbonFraction is FeeHandlerTest {
  event CarbonFractionSet(uint256 fraction);

  function test_Reverts_WhenCallerNotOwner() public {
    vm.prank(user);
    vm.expectRevert("Ownable: caller is not the owner");
    feeHandler.setCarbonFraction(100);
  }

  function test_Reverts_WhenFractionsGreaterThanOne() public {
    vm.expectRevert("New cargon fraction can't be greather than 1");
    feeHandler.setCarbonFraction(FixidityLib.newFixedFraction(3, 2).unwrap());
    // add another and then try to make carbon out of bounds
    feeHandler.addOtherBeneficiary(
      op,
      (20 * 1e24) / 100, // TODO use fixidity
      "OP revenue share"
    );
    vm.expectRevert("Total beneficiaries fraction must be less than 1");
    feeHandler.setCarbonFraction(FixidityLib.newFixedFraction(8, 10).unwrap());
  }

  function test_setsCarbonFraction() public {
    feeHandler.setCarbonFraction(FixidityLib.newFixedFraction(80, 100).unwrap());
    assertEq(
      feeHandler.getCarbonFraction(),
      FixidityLib.newFixedFraction(80, 100).unwrap(),
      "Burn fraction should be set"
    );
  }

  function test_ShouldEmitBurnFractionSet() public {
    vm.expectEmit(true, true, true, true);
    emit CarbonFractionSet(FixidityLib.newFixedFraction(80, 100).unwrap());
    feeHandler.setCarbonFraction(FixidityLib.newFixedFraction(80, 100).unwrap());
  }
}

// TODO change beneficiary allocation
contract FeeHandlerTest_changeOtherBeneficiaryAllocation is FeeHandlerTest {
  function setUp() public {
    super.setUp();
    feeHandler.addOtherBeneficiary(
      op,
      (20 * 1e24) / 100, // TODO use fixidity
      "OP revenue share"
    );
  }

  function test_changedSucsesfully() public {
    feeHandler.changeOtherBeneficiaryAllocation(op, (30 * 1e24) / 100);
    (uint256 fraction, string memory name, ) = feeHandler.getOtherBeneficiariesInfo(op);
    assertEq(fraction, (30 * 1e24) / 100);
  }

  function test_Reverts_WHenBeneficiaryNotExists() public {
    vm.expectRevert("Beneficiary not found");
    feeHandler.changeOtherBeneficiaryAllocation(actor("notExists"), (30 * 1e24) / 100);
  }

  function test_Emit() public {
    vm.expectEmit(true, true, true, true);
    emit BeneficiaryFractionSet(op, (30 * 1e24) / 100);
    feeHandler.changeOtherBeneficiaryAllocation(op, (30 * 1e24) / 100);
  }

  function test_Reverts_WhenCallerNotOwner() public {
    vm.prank(user);
    vm.expectRevert("Ownable: caller is not the owner");
    feeHandler.changeOtherBeneficiaryAllocation(op, (30 * 1e24) / 100);
  }
}

contract FeeHandlerTest_SetHandler is FeeHandlerTest {
  function test_Reverts_WhenCallerNotOwner() public {
    vm.prank(user);
    vm.expectRevert("Ownable: caller is not the owner");
    feeHandler.setHandler(address(stableToken), address(mentoSeller));
  }

  function test_SetsHandler() public {
    feeHandler.setHandler(address(stableToken), address(mentoSeller));
    assertEq(
      feeHandler.getTokenHandler(address(stableToken)),
      address(mentoSeller),
      "Handler should be set"
    );
  }
}

contract FeeHandlerTest_AddToken is FeeHandlerTest {
  function test_Reverts_WhenCallerNotOwner() public {
    vm.prank(user);
    vm.expectRevert("Ownable: caller is not the owner");
    feeHandler.addToken(address(stableToken), address(mentoSeller));
  }

  function test_AddsToken() public {
    feeHandler.addToken(address(stableToken), address(mentoSeller));
    address[] memory expectedActiveTokens = new address[](1);
    expectedActiveTokens[0] = address(stableToken);
    assertEq(feeHandler.getActiveTokens(), expectedActiveTokens);
    assertTrue(feeHandler.getTokenActive(address(stableToken)));
    assertEq(feeHandler.getTokenHandler(address(stableToken)), address(mentoSeller));
  }

  function test_ShouldEmitTokenAdded() public {
    vm.expectEmit(true, true, true, true);
    emit TokenAdded(address(stableToken), address(mentoSeller));
    feeHandler.addToken(address(stableToken), address(mentoSeller));
  }
}

contract FeeHandlerTest_RemoveToken is FeeHandlerTest {
  function test_Reverts_WhenCallerNotOwner() public {
    vm.prank(user);
    vm.expectRevert("Ownable: caller is not the owner");
    feeHandler.removeToken(address(stableToken));
  }

  function test_RemovesToken() public {
    feeHandler.addToken(address(stableToken), address(mentoSeller));
    feeHandler.removeToken(address(stableToken));
    assertFalse(feeHandler.getTokenActive(address(stableToken)));
    assertEq(feeHandler.getActiveTokens().length, 0);
    assertEq(feeHandler.getTokenHandler(address(stableToken)), address(0));
  }

  function test_Emits_TokenRemoved() public {
    feeHandler.addToken(address(stableToken), address(mentoSeller));
    vm.expectEmit(true, true, true, true);
    emit TokenRemoved(address(stableToken));
    feeHandler.removeToken(address(stableToken));
  }
}

contract FeeHandlerTest_DeactivateAndActivateToken is FeeHandlerTest {
  function test_Reverts_WhenActivateCallerNotOwner() public {
    vm.prank(user);
    vm.expectRevert("Ownable: caller is not the owner");
    feeHandler.deactivateToken(address(stableToken));
  }

  function test_Reverts_WhenDeactivateCallerNotOwner() public {
    vm.prank(user);
    vm.expectRevert("Ownable: caller is not the owner");
    feeHandler.activateToken(address(stableToken));
  }

  function test_DeactivateAndActivateToken() public {
    feeHandler.addToken(address(stableToken), address(mentoSeller));
    feeHandler.deactivateToken(address(stableToken));
    assertFalse(feeHandler.getTokenActive(address(stableToken)));
    assertEq(feeHandler.getActiveTokens().length, 0);

    feeHandler.activateToken(address(stableToken));
    assertTrue(feeHandler.getTokenActive(address(stableToken)));
    address[] memory expectedActiveTokens = new address[](1);
    expectedActiveTokens[0] = address(stableToken);
    assertEq(feeHandler.getActiveTokens(), expectedActiveTokens);
  }
}

contract FeeHandlerTest_SetFeeBeneficiary is FeeHandlerTest {
  function test_Reverts_WhenCallerNotOwner() public {
    vm.prank(user);
    vm.expectRevert("Ownable: caller is not the owner");
    feeHandler.setCarbonFeeBeneficiary(OTHER_BENEFICIARY_ADDRESS);
  }

  function test_ShouldEmitFeeBeneficiarySet() public {
    vm.expectEmit(true, true, true, true);
    emit FeeBeneficiarySet(OTHER_BENEFICIARY_ADDRESS);
    feeHandler.setCarbonFeeBeneficiary(OTHER_BENEFICIARY_ADDRESS);
  }

  function test_SetsAddressCorrectly() public {
    feeHandler.setCarbonFeeBeneficiary(OTHER_BENEFICIARY_ADDRESS);
    assertEq(feeHandler.carbonFeeBeneficiary(), OTHER_BENEFICIARY_ADDRESS);
  }
}

contract FeeHandlerTestAbstract is FeeHandlerTest {
  function addAndActivateToken(address token, address handler) public {
    feeHandler.addToken(token, handler);
  }

  function setCarbonFraction(uint256 numerator, uint256 denominator) internal {
    feeHandler.setCarbonFraction(FixidityLib.newFixedFraction(numerator, denominator).unwrap());
  }

  function fundFeeHandlerStable(
    uint256 stableAmount,
    address stableTokenAddress,
    address exchangeAddress
  ) internal {
    vm.prank(address(exchangeAddress));
    StableToken(stableTokenAddress).mint(address(feeHandler), stableAmount);
  }

  function setMaxSlippage(address stableTokenAddress, uint256 slippage) internal {
    feeHandler.setMaxSplippage(stableTokenAddress, slippage);
  }

  function fundFeeHandlerWithCelo() public {
    uint256 celoAmount = 1e18;
    celoToken.transfer(address(feeHandler), celoAmount);
  }
}

contract FeeHandlerTest_AddOtherBeneficiary is FeeHandlerTestAbstract {
  // TODO only owner
  function test_addsSucsesfully() public {
    feeHandler.addOtherBeneficiary(
      op,
      (20 * 1e24) / 100, // TODO use fixidity
      "OP revenue share"
    );

    assertEq(feeHandler.getOtherBeneficiariesAddresses().length, 1);
    (uint256 fraction, string memory name, ) = feeHandler.getOtherBeneficiariesInfo(op);
    assertEq(fraction, (20 * 1e24) / 100);
    assertEq(name, "OP revenue share");
  }

  function test_Reverts_WhenBurningFractionWouldBeZero() public {
    setCarbonFraction(20, 100);
    vm.expectRevert("Total beneficiaries fraction must be less than 1");
    feeHandler.addOtherBeneficiary(
      op,
      (80 * 1e24) / 100, // TODO use fixidity
      "OP revenue share"
    );
  }

  function test_Reverts_WhenaddingSameTokenTwice() public {
    feeHandler.addOtherBeneficiary(
      op,
      (80 * 1e24) / 100, // TODO use fixidity
      "OP revenue share"
    );
    vm.expectRevert("Beneficiary already exists");
    feeHandler.addOtherBeneficiary(
      op,
      (80 * 1e24) / 100, // TODO use fixidity
      "OP revenue share"
    );
  }

  function test_Reverts_WhenCallerNotOwner() public {
    vm.prank(user);
    vm.expectRevert("Ownable: caller is not the owner");
    feeHandler.addOtherBeneficiary(
      op,
      (80 * 1e24) / 100, // TODO use fixidity
      "OP revenue share"
    );
  }

  function test_Emmit() public {
    vm.expectEmit(true, true, true, true);
    emit BeneficiaryFractionSet(op, (80 * 1e24) / 100);
    vm.expectEmit(true, true, true, true);
    emit BeneficiaryNameSet(op, "OP revenue share");
    vm.expectEmit(true, true, true, true);
    emit BeneficiaryAdded(op);
    feeHandler.addOtherBeneficiary(
      op,
      (80 * 1e24) / 100, // TODO use fixidity
      "OP revenue share"
    );
  }
}

contract FeeHandlerTest_Distribute is FeeHandlerTestAbstract {
  function setUp() public {
    super.setUp();
    setCarbonFraction(20, 100);
    setMaxSlippage(address(stableToken), FIXED1);
  }

  function test_Reverts_WhenNotActive() public {
    vm.expectRevert("Token needs to be active");
    feeHandler.distribute(address(stableToken));
  }

  function test_Reverts_WhenFrozen() public {
    addAndActivateToken(address(stableToken), address(mentoSeller));
    freezer.freeze(address(feeHandler));
    vm.expectRevert("can't call when contract is frozen");
    feeHandler.distribute(address(stableToken));
  }

  function test_DoesntDistributeWhenToDistributeIsZero() public {
    fundFeeHandlerStable(1e18, address(stableToken), address(exchangeUSD));
    addAndActivateToken(address(stableToken), address(mentoSeller));
    // If we uncomment this the test should fail
    // feeHandler.sell(address(stableToken));
    vm.recordLogs();
    feeHandler.distribute(address(stableToken));
    Vm.Log[] memory entries = vm.getRecordedLogs();
    assertEq(entries.length, 0);
  }

  function test_DoesntDistributeWhenBalanceIsZero() public {
    addAndActivateToken(address(stableToken), address(mentoSeller));
    vm.recordLogs();
    feeHandler.distribute(address(stableToken));
    Vm.Log[] memory entries = vm.getRecordedLogs();
    assertEq(entries.length, 0);
  }

  function test_Distribute() public {
    fundFeeHandlerStable(1e18, address(stableToken), address(exchangeUSD));
    addAndActivateToken(address(stableToken), address(mentoSeller));
    feeHandler.sell(address(stableToken));

    feeHandler.distribute(address(stableToken));

    assertEq(stableToken.balanceOf(address(feeHandler)), 0);
    assertEq(stableToken.balanceOf(EXAMPLE_BENEFICIARY_ADDRESS), 2e17);
  }
}

contract FeeHandlerTest_Distribute_WhenOtherBeneficiaries is FeeHandlerTestAbstract {
  function setUp() public {
    super.setUp();
    setCarbonFraction(20, 100);
    setMaxSlippage(address(stableToken), FIXED1);
    fundFeeHandlerStable(1e18, address(stableToken), address(exchangeUSD));
    addAndActivateToken(address(stableToken), address(mentoSeller));

    feeHandler.addOtherBeneficiary(
      op,
      (20 * 1e24) / 100, // TODO use fixidity
      "OP revenue share"
    );
  }

  function test_DistributeOP() public {
    feeHandler.sell(address(stableToken));

    assertEq(stableToken.balanceOf(EXAMPLE_BENEFICIARY_ADDRESS), 0); // Make sure the balance is zero at the beginning
    feeHandler.distribute(address(stableToken));

    assertEq(stableToken.balanceOf(address(feeHandler)), 0);
    assertEq(stableToken.balanceOf(EXAMPLE_BENEFICIARY_ADDRESS), 2e17);
    assertEq(stableToken.balanceOf(op), 2e17);
  }

  function test_DistributeOP_WhenOneMoreBeneficiary() public {
    address otherBeneficiary = actor("otherBeneficiary");
    feeHandler.addOtherBeneficiary(
      otherBeneficiary,
      (30 * 1e24) / 100, // TODO use fixidity
      "otherBeneficiary "
    );

    feeHandler.sell(address(stableToken));
    assertEq(stableToken.balanceOf(EXAMPLE_BENEFICIARY_ADDRESS), 0); // Make sure the balance is zero at the beginning
    feeHandler.distribute(address(stableToken));

    assertEq(feeHandler.getTotalFractionOfOtherBeneficiariesAndCarbon(), 7e23);
    assertEq(feeHandler.getBurnFraction(), 3e23);

    assertApproxEqAbs(stableToken.balanceOf(address(feeHandler)), 0, 10);
    assertApproxEqAbs(stableToken.balanceOf(EXAMPLE_BENEFICIARY_ADDRESS), 2e17, 1);
    assertApproxEqAbs(stableToken.balanceOf(op), 2e17, 1);
    assertApproxEqAbs(stableToken.balanceOf(otherBeneficiary), 3e17, 1);
  }
}

// function test_HandleCelo_WhenThereAreMoreTwoOtherBeneficiaries() public {
//   feeHandler.addOtherBeneficiary(
//     op,
//     (20 * 1e24) / 100, // TODO use fixidity
//     (20 * 1e24) / 100,
//     "OP revenue share"
//   );
//   address otherBeneficiary = actor("otherBeneficiary");
//   feeHandler.addOtherBeneficiary(
//     otherBeneficiary ,
//     (30 * 1e24) / 100, // TODO use fixidity
//     (20 * 1e24) / 100,
//     "otherBeneficiary "
//   );

//   assertEq(feeHandler.getTotalFractionOfOtherBeneficiariesAndCarbon(), 7e23);
//   assertEq(feeHandler.getBurnFraction(), 3e23);

//   feeHandler.handle(address(celoToken));
//   assertEq(celoToken.getBurnedAmount(), 3e17);
//   assertApproxEqAbs(celoToken.balanceOf(EXAMPLE_BENEFICIARY_ADDRESS), 2e17, 1);
//   assertApproxEqAbs(celoToken.balanceOf(op), 2e17, 1);
//   assertApproxEqAbs(celoToken.balanceOf(otherBeneficiary), 3e17, 1);
// }

contract FeeHandlerTest_BurnCelo is FeeHandlerTestAbstract {
  function setUp() public {
    super.setUp();
    setCarbonFraction(20, 100);
    addAndActivateToken(address(stableToken), address(mentoSeller));
    fundFeeHandlerWithCelo();
  }

  function test_BurnsCorrectly() public {
    feeHandler.burnCelo();
    assertEq(celoToken.balanceOf(address(feeHandler)), 2e17);
    assertEq(celoToken.getBurnedAmount(), 8e17);
  }

  function test_DoesntBurnPendingDistribution() public {
    feeHandler.burnCelo();
    assertEq(celoToken.getBurnedAmount(), 8e17);
    // this is the amount pending distribution
    assertEq(celoToken.balanceOf(address(feeHandler)), 2e17);

    feeHandler.burnCelo();
    assertEq(celoToken.getBurnedAmount(), 8e17);
    // amount pending distribution should not be changed by second burn
    assertEq(celoToken.balanceOf(address(feeHandler)), 2e17);
  }

  function test_DistributesCorrectlyAfterBurn() public {
    feeHandler.burnCelo();
    assertEq(celoToken.balanceOf(address(feeHandler)), 2e17);

    feeHandler.distribute(address(celoToken));
    assertEq(celoToken.balanceOf(address(feeHandler)), 0);
    assertEq(celoToken.balanceOf(EXAMPLE_BENEFICIARY_ADDRESS), 2e17);
  }
}

contract FeeHandlerTest_SellMentoTokensAbstract is FeeHandlerTestAbstract {
  function setUp() public {
    super.setUp();
    setCarbonFraction(20, 100);
    setMaxSlippage(address(stableToken), FIXED1);
  }
}

contract FeeHandlerTest_SellMentoTokens_WhenTokenEnabled is FeeHandlerTest_SellMentoTokensAbstract {
  function setUp() public {
    super.setUp();
    addAndActivateToken(address(stableToken), address(mentoSeller));
  }

  function test_Reverts_WhenFrozen() public {
    freezer.freeze(address(feeHandler));
    vm.expectRevert("can't call when contract is frozen");
    feeHandler.sell(address(stableToken));
  }

  function test_WontSellWhenBalanceLow() public {
    fundFeeHandlerStable(feeHandler.MIN_BURN(), address(stableToken), address(exchangeUSD));
    uint256 balanceBefore = stableToken.balanceOf(address(feeHandler));
    feeHandler.sell(address(stableToken));
    assertEq(stableToken.balanceOf(address(feeHandler)), balanceBefore);
  }

  function test_ResetSellLimitDaily() public {
    fundFeeHandlerStable(3000, address(stableToken), address(exchangeUSD));

    feeHandler.setDailySellLimit(address(stableToken), 1000);
    feeHandler.sell(address(stableToken));
    assertEq(stableToken.balanceOf(address(feeHandler)), 2000);
    skip(DAY);
    feeHandler.sell(address(stableToken));
    assertEq(stableToken.balanceOf(address(feeHandler)), 1000);
  }

  function test_DoesntSellWhenBiggerThanLimit() public {
    fundFeeHandlerStable(3000, address(stableToken), address(exchangeUSD));
    feeHandler.setDailySellLimit(address(stableToken), 1000);
    feeHandler.sell(address(stableToken));
    assertEq(stableToken.balanceOf(address(feeHandler)), 2000);
    // selling again shouldn't do anything
    feeHandler.sell(address(stableToken));
    assertEq(stableToken.balanceOf(address(feeHandler)), 2000);
  }

  function test_Sell_WhenOtherTokenHitLimit() public {
    fundFeeHandlerStable(3000, address(stableToken), address(exchangeUSD));
    feeHandler.setDailySellLimit(address(stableToken), 1000);
    feeHandler.sell(address(stableToken));
    assertEq(stableToken.balanceOf(address(feeHandler)), 2000);
    // selling again shouldn't do anything
    feeHandler.sell(address(stableToken));
    assertEq(stableToken.balanceOf(address(feeHandler)), 2000);

    // check that the daily limit of one
    // doesn't influence the other
    uint256 celoAmount = 1e18;
    celoToken.approve(address(exchangeEUR), celoAmount);
    exchangeEUR.sell(celoAmount, 0, true);
    uint256 stableAmount = 3000;
    feeHandler.setMaxSplippage(address(stableTokenEUR), FIXED1);
    console.log("Balance of StableToken", stableTokenEUR.balanceOf(address(feeHandler)));
    stableTokenEUR.transfer(address(feeHandler), stableAmount);
    feeHandler.addToken(address(stableTokenEUR), address(mentoSeller));
    feeHandler.activateToken(address(stableTokenEUR));
    feeHandler.setDailySellLimit(address(stableTokenEUR), 1000);
    feeHandler.sell(address(stableTokenEUR));

    assertEq(stableTokenEUR.balanceOf(address(feeHandler)), 2000);
  }

  function test_SellsWithMento() public {
    fundFeeHandlerStable(1e18, address(stableToken), address(exchangeUSD));
    assertEq(feeHandler.getPastBurnForToken(address(stableToken)), 0);
    uint256 expectedCeloAmount = exchangeUSD.getBuyTokenAmount(8e17, false);
    feeHandler.sell(address(stableToken));
    assertEq(feeHandler.getPastBurnForToken(address(stableToken)), 8e17);
    assertEq(stableToken.balanceOf(address(feeHandler)), 2e17);
    assertEq(feeHandler.getTokenToDistribute(address(stableToken)), 2e17);
    assertEq(feeHandler.celoToBeBurned(), expectedCeloAmount);
  }

  function test_Reverts_WhenNotEnoughReports() public {
    fundFeeHandlerStable(1e18, address(stableToken), address(exchangeUSD));
    mentoSeller.setMinimumReports(address(stableToken), 3);
    vm.expectRevert("Number of reports for token not enough");
    feeHandler.sell(address(stableToken));
  }

  function test_DoesntSellBalanceToDistribute() public {
    fundFeeHandlerStable(1e18, address(stableToken), address(exchangeUSD));
    feeHandler.sell(address(stableToken));
    uint256 balanceBefore = stableToken.balanceOf(address(feeHandler));
    feeHandler.sell(address(stableToken));
    assertEq(stableToken.balanceOf(address(feeHandler)), balanceBefore);
  }
}

contract FeeHandlerTest_SellMentoTokens_WhenTokenNotEnabled is
  FeeHandlerTest_SellMentoTokensAbstract
{
  function test_() public {
    fundFeeHandlerStable(3000, address(stableToken), address(exchangeUSD));
    vm.expectRevert("Token needs to be active to sell");
    feeHandler.sell(address(stableToken));
  }
}

contract FeeHandlerTest_SellNonMentoTokens is FeeHandlerTestAbstract {
  uint256 deadline;

  function setUp() public {
    super.setUp();
    setCarbonFraction(20, 100);
    setMaxSlippage(address(stableToken), FIXED1);
    setMaxSlippage(address(tokenA), FixidityLib.newFixedFraction(99, 100).unwrap());
    addAndActivateToken(address(tokenA), address(uniswapFeeHandlerSeller));
    setUpUniswap();
    setUpOracles();
  }

  function setUpUniswap() public {
    uniswapFactory = new MockUniswapV2Factory(address(0));
    bytes32 initCodePairHash = uniswapFactory.INIT_CODE_PAIR_HASH();
    uniswapRouter = new MockUniswapV2Router02(
      address(uniswapFactory),
      address(0),
      initCodePairHash
    );

    uniswapFactory2 = new MockUniswapV2Factory(address(0));
    uniswapRouter2 = new MockUniswapV2Router02(
      address(uniswapFactory2),
      address(0),
      initCodePairHash
    );
    uniswapFeeHandlerSeller.initialize(address(registry), new address[](0), new uint256[](0));
    uniswapFeeHandlerSeller.setRouter(address(tokenA), address(uniswapRouter));
  }

  modifier setUpLiquidity(uint256 toMint, uint256 toTransfer) {
    deadline = block.timestamp + 100;
    tokenA.mint(address(feeHandler), toMint);
    tokenA.mint(user, toMint);
    celoToken.transfer(user, toMint);

    vm.startPrank(user);
    tokenA.approve(address(uniswapRouter), toTransfer);
    celoToken.approve(address(uniswapRouter), toTransfer);
    uniswapRouter.addLiquidity(
      address(tokenA),
      address(celoToken),
      toTransfer,
      toTransfer,
      toTransfer,
      toTransfer,
      user,
      deadline
    );
    vm.stopPrank();
    _;
  }

  function setUpOracles() public {
    uniswapFeeHandlerSeller.setMinimumReports(address(tokenA), 1);
    mockSortedOracles.setMedianRate(address(tokenA), celoAmountForRate);
    mockSortedOracles.setNumRates(address(tokenA), 2);
  }

  function test_Reverts_WhenNotEnoughReports() public setUpLiquidity(1e19, 5e18) {
    mockSortedOracles.setNumRates(address(tokenA), 0);
    vm.expectRevert("Number of reports for token not enough");
    feeHandler.sell(address(tokenA));
    assertEq(tokenA.balanceOf(address(feeHandler)), 1e19);
  }

  function test_SellWorksWithReports() public setUpLiquidity(1e19, 5e18) {
    feeHandler.sell(address(tokenA));
    assertEq(tokenA.balanceOf(address(feeHandler)), 2e18);
  }

  function test_Reverts_WhenOracleSlippageIsHigh() public setUpLiquidity(1e19, 5e18) {
    mockSortedOracles.setMedianRate(address(tokenA), 300 * celoAmountForRate);

    vm.expectRevert("UniswapV2Router: INSUFFICIENT_OUTPUT_AMOUNT");
    feeHandler.sell(address(tokenA));
  }

  function test_UniswapTrade() public setUpLiquidity(1e19, 5e18) {
    // Make sure our uniswap mock works
    uint256 balanceBeforeA = tokenA.balanceOf(user);
    uint256 balanceBeforeCelo = celoToken.balanceOf(user);

    vm.startPrank(user);
    tokenA.approve(address(uniswapRouter), 1e18);
    address[] memory tokenAddresses = new address[](2);
    tokenAddresses[0] = address(tokenA);
    tokenAddresses[1] = address(celoToken);
    uniswapRouter.swapExactTokensForTokens(1e18, 0, tokenAddresses, user, deadline);
    vm.stopPrank();

    // simple directional check
    assertGt(balanceBeforeA, tokenA.balanceOf(user));
    assertGt(celoToken.balanceOf(user), balanceBeforeCelo);
  }

  function test_SellsNonMentoTokens() public setUpLiquidity(1e19, 5e18) {
    assertEq(tokenA.balanceOf(address(feeHandler)), 1e19);
    feeHandler.sell(address(tokenA));
    assertEq(tokenA.balanceOf(address(feeHandler)), 2e18);
  }

  function test_Reverts_WhenSlippageIsTooHigh() public setUpLiquidity(1e19, 5e18) {
    feeHandler.setMaxSplippage(address(tokenA), maxSlippage);
    vm.expectRevert("UniswapV2Router: INSUFFICIENT_OUTPUT_AMOUNT");
    feeHandler.sell(address(tokenA));
    assertEq(tokenA.balanceOf(address(feeHandler)), 1e19);
  }

  function test_TriesToGetBestRateWithManyExchanges() public setUpLiquidity(2e19, 5e18) {
    // Setup second uniswap exchange
    uniswapFeeHandlerSeller.setRouter(address(tokenA), address(uniswapRouter2));
    uint256 toTransfer2 = 1e19; // this is higher than toTransfer1 (5e18) set in modifier
    vm.startPrank(user);
    tokenA.approve(address(uniswapRouter2), toTransfer2);
    celoToken.approve(address(uniswapRouter2), toTransfer2);
    uniswapRouter2.addLiquidity(
      address(tokenA),
      address(celoToken),
      toTransfer2,
      toTransfer2,
      toTransfer2,
      toTransfer2,
      user,
      deadline
    );
    vm.stopPrank();

    address[] memory tokenAddresses = new address[](2);
    tokenAddresses[0] = address(tokenA);
    tokenAddresses[1] = address(celoToken);

    uint256 quote1before = uniswapRouter.getAmountsOut(1e18, tokenAddresses)[1];
    uint256 quote2before = uniswapRouter2.getAmountsOut(1e18, tokenAddresses)[1];

    // safety check
    assertEq(tokenA.balanceOf(address(feeHandler)), 2e19);

    feeHandler.sell(address(tokenA));

    // Exchange should have occurred on uniswap2 because it has more liquidity.
    // After the exchange, uniswap2 has less Celo liquidity than it did before,
    // so the quote for tokenA (denominated in Celo) is lower.
    uint256 quote1after = uniswapRouter.getAmountsOut(1e18, tokenAddresses)[1];
    uint256 quote2after = uniswapRouter.getAmountsOut(1e18, tokenAddresses)[1];
    assertEq(quote1before, quote1after); // uniswap1 quote should be untouched, since liquidity hasn't changed
    assertGt(quote2before, quote2after); // uniswap2 quoute should be lower, since it now has more tokenA per Celo
    assertEq(tokenA.balanceOf(address(feeHandler)), 4e18); // check that it burned
  }
}

contract FeeHandlerTest_HandleCelo is FeeHandlerTestAbstract {
  function setUp() public {
    super.setUp();
    setCarbonFraction(20, 100);
    fundFeeHandlerWithCelo();
  }

  function test_HandleCelo() public {
    feeHandler.handle(address(celoToken));
    assertEq(celoToken.getBurnedAmount(), 8e17);
    assertEq(celoToken.balanceOf(EXAMPLE_BENEFICIARY_ADDRESS), 2e17);
  }

  function test_HandleCelo_WhenThereAreMoreBeneficiaries() public {
    feeHandler.addOtherBeneficiary(
      op,
      (20 * 1e24) / 100, // TODO use fixidity
      "OP revenue share"
    );

    feeHandler.handle(address(celoToken));
    assertEq(celoToken.getBurnedAmount(), 6e17);
    assertEq(celoToken.balanceOf(EXAMPLE_BENEFICIARY_ADDRESS), 2e17);
    assertEq(celoToken.balanceOf(op), 2e17);
  }

  function test_HandleCelo_WhenThereAreMoreTwoOtherBeneficiaries() public {
    feeHandler.addOtherBeneficiary(
      op,
      (20 * 1e24) / 100, // TODO use fixidity
      "OP revenue share"
    );
    address otherBeneficiary = actor("otherBeneficiary");
    feeHandler.addOtherBeneficiary(
      otherBeneficiary,
      (30 * 1e24) / 100, // TODO use fixidity
      "otherBeneficiary "
    );

    assertEq(feeHandler.getTotalFractionOfOtherBeneficiariesAndCarbon(), 7e23);
    assertEq(feeHandler.getBurnFraction(), 3e23);

    feeHandler.handle(address(celoToken));
    assertEq(celoToken.getBurnedAmount(), 3e17);
    assertApproxEqAbs(celoToken.balanceOf(EXAMPLE_BENEFICIARY_ADDRESS), 2e17, 1);
    assertApproxEqAbs(celoToken.balanceOf(op), 2e17, 1);
    assertApproxEqAbs(celoToken.balanceOf(otherBeneficiary), 3e17, 1);
  }
}

contract FeeHandlerTest_HandleMentoTokens is FeeHandlerTestAbstract {
  function setUp() public {
    super.setUp();
    setCarbonFraction(20, 100);
    setMaxSlippage(address(stableToken), FIXED1);
  }

  function test_Reverts_WhenTokenNotAdded() public {
    vm.expectRevert("Token needs to be active to sell");
    feeHandler.handle(address(stableToken));
  }

  function test_HandleStable() public {
    fundFeeHandlerStable(1e18, address(stableToken), address(exchangeUSD));
    addAndActivateToken(address(stableToken), address(mentoSeller));
    feeHandler.handle(address(stableToken));
    assertEq(feeHandler.getPastBurnForToken(address(stableToken)), 8e17);
    assertEq(stableToken.balanceOf(EXAMPLE_BENEFICIARY_ADDRESS), 2e17);
    // Number is not exactly 0.8/2 because of slippage in the Mento exchange
    assertEq(
      celoToken.balanceOf(address(0x000000000000000000000000000000000000dEaD)),
      398482170620712919
    );
    assertEq(stableToken.balanceOf(address(feeHandler)), 0);
  }
}

contract FeeHandlerTest_HandleAll is FeeHandlerTestAbstract {
  function setUp() public {
    super.setUp();
    setCarbonFraction(20, 100);
    setMaxSlippage(address(stableToken), FIXED1);
    setMaxSlippage(address(stableTokenEUR), FIXED1);
    feeHandler.addToken(address(stableToken), address(mentoSeller));
    feeHandler.addToken(address(stableTokenEUR), address(mentoSeller));
    fundFeeHandlerStable(1e18, address(stableToken), address(exchangeUSD));
    fundFeeHandlerStable(1e18, address(stableTokenEUR), address(exchangeEUR));
  }

  function test_BurnsWithMento() public {
    uint256 previousCeloBurn = celoToken.getBurnedAmount();
    assertEq(feeHandler.getPastBurnForToken(address(stableToken)), 0);
    assertEq(feeHandler.getPastBurnForToken(address(stableTokenEUR)), 0);

    feeHandler.handleAll();

    assertEq(feeHandler.getPastBurnForToken(address(stableToken)), 8e17);
    assertEq(feeHandler.getPastBurnForToken(address(stableTokenEUR)), 8e17);
    assertEq(stableToken.balanceOf(EXAMPLE_BENEFICIARY_ADDRESS), 2e17);
    assertEq(stableTokenEUR.balanceOf(EXAMPLE_BENEFICIARY_ADDRESS), 2e17);

    // everything should have been burned or distributed
    assertEq(feeHandler.getTokenToDistribute(address(stableToken)), 0);
    assertEq(feeHandler.getTokenToDistribute(address(stableTokenEUR)), 0);

    // celo burn is non zero
    assertTrue(celoToken.getBurnedAmount() > previousCeloBurn);
  }
}

contract FeeHandlerTest_Transfer is FeeHandlerTest {
  modifier mintToken(uint256 amount) {
    tokenA.mint(address(feeHandler), amount);
    _;
  }

  function test_Reverts_WhenCallerNotOwner() public mintToken(1e18) {
    vm.prank(user);
    vm.expectRevert("Ownable: caller is not the owner");
    feeHandler.transfer(address(tokenA), user, 1e18);
  }

  function test_CanTakeFundsOut() public mintToken(1e18) {
    feeHandler.transfer(address(tokenA), user, 1e18);
    assertEq(tokenA.balanceOf(user), 1e18);
  }
}

contract FeeHandlerTest_SetDailySellLimit is FeeHandlerTest {
  uint256 newCeloAmountForRate;

  function setUp() public {
    super.setUp();
    newCeloAmountForRate = celoAmountForRate * 2;
  }

  function test_Reverts_WhenCallerNotOwner() public {
    vm.expectRevert("Ownable: caller is not the owner");
    vm.prank(user);
    feeHandler.setDailySellLimit(address(stableToken), celoAmountForRate);
  }

  function test_SetsDailySellLimit() public {
    feeHandler.setDailySellLimit(address(stableToken), newCeloAmountForRate);
    assertEq(feeHandler.getTokenDailySellLimit(address(stableToken)), newCeloAmountForRate);
  }

  function test_Emits_DailyLimitSet() public {
    vm.expectEmit(true, true, true, true);
    emit DailyLimitSet(address(stableToken), newCeloAmountForRate);
    feeHandler.setDailySellLimit(address(stableToken), newCeloAmountForRate);
  }
}

contract FeeHandlerTest_SetMaxSlippage is FeeHandlerTest {
  uint256 newMaxSlipapge;

  function setUp() public {
    super.setUp();
    newMaxSlipapge = maxSlippage * 2;
  }

  function test_Reverts_WhenCallerNotOwner() public {
    vm.expectRevert("Ownable: caller is not the owner");
    vm.prank(user);
    feeHandler.setMaxSplippage(address(stableToken), maxSlippage);
  }

  function test_SetsMaxSlippage() public {
    feeHandler.setMaxSplippage(address(stableToken), newMaxSlipapge);
    assertEq(feeHandler.getTokenMaxSlippage(address(stableToken)), newMaxSlipapge);
  }

  function test_Emits_MaxSlippageSet() public {
    vm.expectEmit(true, true, true, true);
    emit MaxSlippageSet(address(stableToken), maxSlippage);
    feeHandler.setMaxSplippage(address(stableToken), maxSlippage);
  }
}

contract FeeHandlerTest_RemoveOtherBeneficiary is FeeHandlerTestAbstract {
  event BeneficiaryRemoved(address beneficiary);
  function setUp() public {
    super.setUp();
    feeHandler.addOtherBeneficiary(
      op,
      (20 * 1e24) / 100, // TODO use fixidity
      "OP revenue share"
    );
  }

  function test_removedSucsesfully() public {
    feeHandler.removeOtherBeneficiary(op);
    assertEq(feeHandler.getOtherBeneficiariesAddresses().length, 0);
    vm.expectRevert("Beneficiary not found");
    feeHandler.getOtherBeneficiariesInfo(op);

    setCarbonFraction(20, 100);
    assertEq(
      feeHandler.getTotalFractionOfOtherBeneficiariesAndCarbon(),
      0.2e24,
      "Allocation should only be carbon"
    );
  }

  function test_Emits_BeneficiaryRemoved() public {
    vm.expectEmit(true, true, true, true);
    emit BeneficiaryRemoved(op);
    feeHandler.removeOtherBeneficiary(op);
  }

  function test_Reverts_WhenCallerNotOwner() public {
    vm.expectRevert("Ownable: caller is not the owner");
    vm.prank(user);
    feeHandler.removeOtherBeneficiary(op);
  }
}

contract FeeHandlerTest_SetBeneficiaryFraction is FeeHandlerTestAbstract {
  function setUp() public {
    super.setUp();
    feeHandler.addOtherBeneficiary(
      op,
      (20 * 1e24) / 100, // TODO use fixidity
      "OP revenue share"
    );
  }

  function test_setFractionSucsesfully() public {
    feeHandler.setBeneficiaryFraction(op, (30 * 1e24) / 100);
    (uint256 fraction, string memory name, ) = feeHandler.getOtherBeneficiariesInfo(op);
    assertEq(fraction, (30 * 1e24) / 100);
  }

  function test_Reverts_WhenFractionWouldBeZero() public {
    vm.expectRevert("Total beneficiaries fraction must be less than 1");
    feeHandler.setBeneficiaryFraction(op, (80 * 1e24) / 100);
  }

  function test_Emits_BeneficiaryFractionSet() public {
    vm.expectEmit(true, true, true, true);
    emit BeneficiaryFractionSet(op, (30 * 1e24) / 100);
    feeHandler.setBeneficiaryFraction(op, (30 * 1e24) / 100);
  }

  function test_Reverts_WhenCallerNotOwner() public {
    vm.expectRevert("Ownable: caller is not the owner");
    vm.prank(user);
    feeHandler.setBeneficiaryFraction(op, (30 * 1e24) / 100);
  }
}

contract FeeHandlerTest_SetBeneficiaryName is FeeHandlerTestAbstract {
  function setUp() public {
    super.setUp();
    feeHandler.addOtherBeneficiary(
      op,
      (20 * 1e24) / 100, // TODO use fixidity
      "OP revenue share"
    );
  }

  function test_setNameSucsesfully() public {
    feeHandler.setBeneficiaryName(op, "OP revenue share updated");
    (uint256 fraction, string memory name, ) = feeHandler.getOtherBeneficiariesInfo(op);
    assertEq(name, "OP revenue share updated");
  }

  function test_Reverts_WhenBeneficiaryNotFound() public {
    vm.expectRevert("Beneficiary not found");
    feeHandler.setBeneficiaryName(actor("otherBeneficiary"), "OP revenue share updated");
  }

  function test_Emits_BeneficiaryNameSet() public {
    vm.expectEmit(true, true, true, true);
    emit BeneficiaryNameSet(op, "OP revenue share updated");
    feeHandler.setBeneficiaryName(op, "OP revenue share updated");
  }

  function test_Reverts_WhenCallerNotOwner() public {
    vm.expectRevert("Ownable: caller is not the owner");
    vm.prank(user);
    feeHandler.setBeneficiaryName(op, "OP revenue share updated");
  }
}

<<<<<<< HEAD
// TODO add sets setting the oracle and the setters
=======
// Mento doesn't need this sibce
// TODO add sets setting the oracle
>>>>>>> ed2c0087
<|MERGE_RESOLUTION|>--- conflicted
+++ resolved
@@ -1212,11 +1212,4 @@
     vm.prank(user);
     feeHandler.setBeneficiaryName(op, "OP revenue share updated");
   }
-}
-
-<<<<<<< HEAD
-// TODO add sets setting the oracle and the setters
-=======
-// Mento doesn't need this sibce
-// TODO add sets setting the oracle
->>>>>>> ed2c0087
+}