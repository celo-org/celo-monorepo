// SPDX-License-Identifier: UNLICENSED
pragma solidity >=0.8.7 <0.8.20;
pragma experimental ABIEncoderV2;

import "celo-foundry-8/Test.sol";
import "@celo-contracts/common/FixidityLib.sol";
import "@celo-contracts/common/interfaces/IRegistry.sol";
import "@celo-contracts-8/common/interfaces/ICeloToken.sol";
import "@celo-contracts/governance/interfaces/IGovernance.sol";
import "@celo-contracts-8/common/CeloDistributionSchedule.sol";
import "@celo-contracts-8/common/IsL2Check.sol";
import { TestConstants } from "@test-sol/constants.sol";

import "@test-sol/unit/governance/mock/MockGovernance.sol";

contract CeloDistributionScheduleTest is Test, TestConstants, IsL2Check {
  using FixidityLib for FixidityLib.Fraction;

  IRegistry registry;
  ICeloToken celoToken;
  MockGovernance governance;

  CeloDistributionSchedule celoDistributionSchedule;

  address owner = address(this);

  address celoTokenAddress = actor("celoTokenAddress");

  address celoDistributionOwner = actor("celoDistributionOwner");
  address communityRewardFund = actor("communityRewardFund");
  address carbonOffsettingPartner = actor("carbonOffsettingPartner");

  address newPartner = actor("newPartner");
  address randomAddress = actor("randomAddress");

  uint256 constant DAILY_DISTRIBUTION_AMOUNT = 6748256563599655349558; // 6,748 Celo
  uint256 constant L1_MINTED_CELO_SUPPLY = 692702432463315819704447326; // as of May 15 2024

  uint256 constant CELO_SUPPLY_CAP = 1000000000 ether; // 1 billion Celo
  uint256 constant GENESIS_CELO_SUPPLY = 600000000 ether; // 600 million Celo

  uint256 constant FIFTEEN_YEAR_LINEAR_REWARD = (CELO_SUPPLY_CAP - GENESIS_CELO_SUPPLY) / 2; // 200 million Celo

  uint256 constant FIFTEEN_YEAR_CELO_SUPPLY = GENESIS_CELO_SUPPLY + FIFTEEN_YEAR_LINEAR_REWARD; // 800 million Celo (includes GENESIS_CELO_SUPPLY)

  uint256 constant MAX_L2_DISTRIBUTION = FIFTEEN_YEAR_CELO_SUPPLY - L1_MINTED_CELO_SUPPLY; // 107.2 million Celo

  uint256 constant L2_INITIAL_STASH_BALANCE = FIFTEEN_YEAR_LINEAR_REWARD + MAX_L2_DISTRIBUTION; // leftover from L1 target supply plus the 2nd 15 year term.

  uint256 constant MAX_L2_COMMUNITY_DISTRIBUTION = MAX_L2_DISTRIBUTION / 4; // 26.8 million Celo
  uint256 constant MAX_L2_CARBON_FUND_DISTRIBUTION = MAX_L2_DISTRIBUTION / 1000; // 107,297 Celo

  uint256 constant L2_FIFTEEN_YEAR_CELO_SUPPLY =
    L1_MINTED_CELO_SUPPLY + MAX_L2_COMMUNITY_DISTRIBUTION + MAX_L2_CARBON_FUND_DISTRIBUTION;

  uint256 constant l2StartTime = 1715808537; // Arbitary later date (May 15 2024)
  uint256 constant communityRewardFraction = FIXED1 / 4; // 25%
  uint256 constant carbonOffsettingFraction = FIXED1 / 1000; // 0.1%
  uint256 constant newCommunityRewardFraction = FIXED1 / 2; // 50%
  uint256 constant newCarbonOffsettingFraction = FIXED1 / 500; // 0.2%

  event CommunityRewardFractionSet(uint256 fraction);
  event CarbonOffsettingFundSet(address indexed partner, uint256 fraction);

  function setUp() public virtual {
    setUpL1();

    // Setup L2 after minting L1 supply.
<<<<<<< HEAD
    deployCodeTo("Registry.sol", abi.encode(false), PROXY_ADMIN_ADDRESS);
    registry = IRegistry(PROXY_ADMIN_ADDRESS);

    registry.setAddressFor("CeloToken", address(celoToken));
    registry.setAddressFor("Governance", address(governance));

    celoToken.setRegistry(PROXY_ADMIN_ADDRESS);
=======

    deployCodeTo("Registry.sol", abi.encode(false), proxyAdminAddress);
>>>>>>> d464ce5d
  }

  function setUpL1() public {
    deployCodeTo("Registry.sol", abi.encode(false), REGISTRY_ADDRESS);
    registry = IRegistry(REGISTRY_ADDRESS);

    deployCodeTo("GoldToken.sol", abi.encode(false), celoTokenAddress);
    celoToken = ICeloToken(celoTokenAddress);
    celoToken.setRegistry(registryAddress);
    // Using a mock contract, as foundry does not allow for library linking when using deployCodeTo
    governance = new MockGovernance();

    registry.setAddressFor("CeloToken", address(celoToken));

    registry.setAddressFor("Governance", address(governance));

    vm.deal(address(0), CELO_SUPPLY_CAP);
    assertEq(celoToken.totalSupply(), 0, "starting total supply not zero.");
    // Mint L1 supply
    vm.prank(address(0));
    celoToken.mint(randomAddress, L1_MINTED_CELO_SUPPLY);
    assertEq(celoToken.totalSupply(), L1_MINTED_CELO_SUPPLY, "total supply incorrect.");
  }

  function newCeloDistibutionSchedule() internal returns (CeloDistributionSchedule) {
    vm.warp(block.timestamp + l2StartTime);
    vm.prank(celoDistributionOwner);
    celoDistributionSchedule = new CeloDistributionSchedule(true);
    registry.setAddressFor("CeloDistributionSchedule", address(celoDistributionSchedule));

    vm.deal(address(celoDistributionSchedule), L2_INITIAL_STASH_BALANCE);

    vm.prank(celoDistributionOwner);
    celoDistributionSchedule.initialize(REGISTRY_ADDRESS);

    vm.prank(celoDistributionOwner);

    celoDistributionSchedule.activate(
      l2StartTime,
      communityRewardFraction,
      carbonOffsettingPartner,
      carbonOffsettingFraction
    );
  }
}

contract CeloDistributionScheduleTest_initialize is CeloDistributionScheduleTest {
  function setUp() public override {
    super.setUp();
    vm.warp(block.timestamp + l2StartTime);

    vm.prank(celoDistributionOwner);
    celoDistributionSchedule = new CeloDistributionSchedule(true);
    registry.setAddressFor("CeloDistributionSchedule", address(celoDistributionSchedule));
    vm.prank(celoDistributionOwner);
    celoDistributionSchedule.initialize(REGISTRY_ADDRESS);
  }

  function test_ShouldSetAnOwnerToCeloDistributionScheduleInstance() public {
    assertEq(celoDistributionSchedule.owner(), celoDistributionOwner);
  }

  function test_ShouldSetRegistryAddressToCeloDistributionScheduleInstance() public {
<<<<<<< HEAD
    assertEq(address(celoDistributionSchedule.registry()), REGISTRY_ADDRESS);
=======
    assertEq(address(celoDistributionSchedule.registry()), l1RegistryAddress);
>>>>>>> d464ce5d
  }

  function test_ShouldNotSetBeneficiariesToCeloDistributionScheduleInstance() public {
    assertEq(celoDistributionSchedule.communityRewardFund(), address(0));
    assertEq(celoDistributionSchedule.carbonOffsettingPartner(), address(0));
  }

  function test_ShouldHaveZeroTotalDistributedByScheduleOnInit() public {
    assertEq(celoDistributionSchedule.totalDistributedBySchedule(), 0);
  }

  function test_ShouldNotSetTheL2StartTime() public {
    assertEq(celoDistributionSchedule.l2StartTime(), 0);
  }

  function test_Reverts_WhenRegistryIsTheNullAddress() public {
    celoDistributionSchedule = new CeloDistributionSchedule(true);
    registry.setAddressFor("CeloDistributionSchedule", address(celoDistributionSchedule));
    vm.expectRevert("Cannot register the null address");
    celoDistributionSchedule.initialize(address(0));
  }

  function test_Reverts_WhenReceivingNativeTokens() public {
    (bool success, ) = address(celoDistributionSchedule).call{ value: 1 ether }("");
    assertFalse(success);

    address payable payableAddress = payable((address(celoDistributionSchedule)));

    bool success2 = payableAddress.send(1 ether);
    assertFalse(success2);

    vm.expectRevert();
    payableAddress.transfer(1 ether);
  }
}

contract CeloDistributionScheduleTest_activate_L1 is CeloDistributionScheduleTest {
  function setUp() public override {
    super.setUpL1();

    celoDistributionSchedule = new CeloDistributionSchedule(true);
<<<<<<< HEAD
    celoDistributionSchedule.initialize(REGISTRY_ADDRESS);
=======
    registry.setAddressFor("CeloDistributionSchedule", address(celoDistributionSchedule));
    celoDistributionSchedule.initialize(registryAddress);
>>>>>>> d464ce5d
  }

  function test_Reverts_WhenCalledOnL1() public {
    vm.warp(block.timestamp + l2StartTime);
    vm.expectRevert("This method is not supported in L1.");
    celoDistributionSchedule.activate(
      l2StartTime,
      communityRewardFraction,
      carbonOffsettingPartner,
      carbonOffsettingFraction
    );
  }
}

contract CeloDistributionScheduleTest_activate is CeloDistributionScheduleTest {
  function test_ShouldHaveZeroTotalDistributedByScheduleOnInit() public {
    newCeloDistibutionSchedule();
    assertEq(celoDistributionSchedule.totalDistributedBySchedule(), 0);
  }

  function test_ShouldUpdateDependencies() public {
    newCeloDistibutionSchedule();
    assertEq(celoDistributionSchedule.l2StartTime(), l2StartTime);
    assertEq(celoDistributionSchedule.totalAllocatedAtL2Start(), L1_MINTED_CELO_SUPPLY);
    assertEq(celoDistributionSchedule.communityRewardFund(), address(governance));
    assertEq(celoDistributionSchedule.carbonOffsettingPartner(), carbonOffsettingPartner);
    assertEq(celoDistributionSchedule.getCarbonOffsettingFraction(), carbonOffsettingFraction);
    assertEq(celoDistributionSchedule.getCommunityRewardFraction(), communityRewardFraction);
  }

  function test_Reverts_WhenCommunityFractionIsZero() public {
    vm.warp(block.timestamp + l2StartTime);
    celoDistributionSchedule = new CeloDistributionSchedule(true);
<<<<<<< HEAD
    celoDistributionSchedule.initialize(REGISTRY_ADDRESS);
=======
    registry.setAddressFor("CeloDistributionSchedule", address(celoDistributionSchedule));
    celoDistributionSchedule.initialize(registryAddress);
>>>>>>> d464ce5d
    vm.deal(address(celoDistributionSchedule), L2_INITIAL_STASH_BALANCE);

    vm.expectRevert(
      "Value must be different from existing community reward fraction and less than 1."
    );
    celoDistributionSchedule.activate(
      l2StartTime,
      0,
      carbonOffsettingPartner,
      carbonOffsettingFraction
    );
  }

  function test_Reverts_WhenCarbonOffsettingPartnerIsNullAddress() public {
    vm.warp(block.timestamp + l2StartTime);
    celoDistributionSchedule = new CeloDistributionSchedule(true);
<<<<<<< HEAD
    celoDistributionSchedule.initialize(REGISTRY_ADDRESS);
=======
    registry.setAddressFor("CeloDistributionSchedule", address(celoDistributionSchedule));
    celoDistributionSchedule.initialize(registryAddress);
>>>>>>> d464ce5d
    vm.deal(address(celoDistributionSchedule), L2_INITIAL_STASH_BALANCE);

    vm.expectRevert("Partner cannot be the zero address.");
    celoDistributionSchedule.activate(
      l2StartTime,
      communityRewardFraction,
      address(0),
      carbonOffsettingFraction
    );
  }

  function test_Reverts_WhenRegistryNotUpdated() public {
    vm.warp(block.timestamp + l2StartTime);
    registry.setAddressFor("Governance", address(0));
    celoDistributionSchedule = new CeloDistributionSchedule(true);
    registry.setAddressFor("CeloDistributionSchedule", address(celoDistributionSchedule));
    vm.deal(address(celoDistributionSchedule), L2_INITIAL_STASH_BALANCE);
    celoDistributionSchedule.initialize(PROXY_ADMIN_ADDRESS);

    vm.expectRevert("identifier has no registry entry");
    celoDistributionSchedule.activate(
      l2StartTime,
      communityRewardFraction,
      carbonOffsettingPartner,
      carbonOffsettingFraction
    );
  }

  function test_Reverts_WhenCalledTwice() public {
    newCeloDistibutionSchedule();
    vm.expectRevert("Contract has already been activated.");

    vm.prank(celoDistributionOwner);

    celoDistributionSchedule.activate(
      l2StartTime,
      communityRewardFraction,
      carbonOffsettingPartner,
      carbonOffsettingFraction
    );
  }

  function test_Reverts_WhenTheContractDoesNotHaveBalance() public {
    vm.warp(block.timestamp + l2StartTime);
    vm.prank(celoDistributionOwner);
    celoDistributionSchedule = new CeloDistributionSchedule(true);
    registry.setAddressFor("CeloDistributionSchedule", address(celoDistributionSchedule));
    vm.deal(address(celoDistributionSchedule), L2_INITIAL_STASH_BALANCE);

    vm.prank(celoDistributionOwner);
    celoDistributionSchedule.initialize(REGISTRY_ADDRESS);

    vm.deal(address(celoDistributionSchedule), 0);

    vm.expectRevert("Contract does not have CELO balance.");
    vm.prank(celoDistributionOwner);
    celoDistributionSchedule.activate(
      l2StartTime,
      communityRewardFraction,
      carbonOffsettingPartner,
      carbonOffsettingFraction
    );
  }

  function test_Reverts_WhenCeloDistributionAddressNotSetInRegistry() public {
    vm.warp(block.timestamp + l2StartTime);
    vm.prank(celoDistributionOwner);
    celoDistributionSchedule = new CeloDistributionSchedule(true);

    vm.deal(address(celoDistributionSchedule), L2_INITIAL_STASH_BALANCE);

    vm.prank(celoDistributionOwner);
    celoDistributionSchedule.initialize(registryAddress);

    vm.expectRevert("identifier has no registry entry");

    vm.prank(celoDistributionOwner);

    celoDistributionSchedule.activate(
      l2StartTime,
      communityRewardFraction,
      carbonOffsettingPartner,
      carbonOffsettingFraction
    );
  }

  function test_Reverts_WhenCeloDistributionAddressIncorrectlySetInRegistry() public {
    vm.warp(block.timestamp + l2StartTime);
    vm.prank(celoDistributionOwner);
    celoDistributionSchedule = new CeloDistributionSchedule(true);
    registry.setAddressFor("CeloDistributionSchedule", randomAddress);
    vm.deal(address(celoDistributionSchedule), L2_INITIAL_STASH_BALANCE);

    vm.prank(celoDistributionOwner);
    celoDistributionSchedule.initialize(registryAddress);

    vm.expectRevert("CeloDistributionSchedule address is incorrectly set in Registry.");

    vm.prank(celoDistributionOwner);

    celoDistributionSchedule.activate(
      l2StartTime,
      communityRewardFraction,
      carbonOffsettingPartner,
      carbonOffsettingFraction
    );
  }
}

contract CeloDistributionScheduleTest_setCommunityRewardFraction is CeloDistributionScheduleTest {
  function setUp() public override {
    super.setUp();
    newCeloDistibutionSchedule();
  }
  function test_ShouldSetNewFraction() public {
    vm.prank(celoDistributionOwner);
    celoDistributionSchedule.setCommunityRewardFraction(newCommunityRewardFraction);
    assertEq(celoDistributionSchedule.getCommunityRewardFraction(), newCommunityRewardFraction);
  }
  function test_Emits_CommunityRewardFractionSetEvent() public {
    vm.expectEmit(true, true, true, true);
    emit CommunityRewardFractionSet(newCommunityRewardFraction);
    vm.prank(celoDistributionOwner);
    celoDistributionSchedule.setCommunityRewardFraction(newCommunityRewardFraction);
  }
  function test_Reverts_WhenCalledByOtherThanOwner() public {
    vm.expectRevert("Ownable: caller is not the owner");
    vm.prank(randomAddress);
    celoDistributionSchedule.setCommunityRewardFraction(newCommunityRewardFraction);
  }
  function test_Reverts_WhenFractionIsTheSame() public {
    vm.expectRevert(
      "Value must be different from existing community reward fraction and less than 1."
    );
    vm.prank(celoDistributionOwner);
    celoDistributionSchedule.setCommunityRewardFraction(communityRewardFraction);
  }
  function test_Reverts_WhenSumOfFractionsGtOne() public {
    vm.expectRevert("Sum of partner fractions must be less than or equal to 1.");
    vm.prank(celoDistributionOwner);
    celoDistributionSchedule.setCommunityRewardFraction((FIXED1 - 1));
  }
  function test_Reverts_WhenDependenciesNotSet() public {
    vm.prank(celoDistributionOwner);
    celoDistributionSchedule = new CeloDistributionSchedule(true);
    registry.setAddressFor("CeloDistributionSchedule", address(celoDistributionSchedule));
    vm.prank(celoDistributionOwner);
    celoDistributionSchedule.initialize(REGISTRY_ADDRESS);

    vm.expectRevert("Distribution schedule has not been activated.");
    vm.prank(celoDistributionOwner);
    celoDistributionSchedule.setCommunityRewardFraction(communityRewardFraction);
  }
  function test_Reverts_WhenFractionChangesAfter15Years() public {
    vm.warp(block.timestamp + (15 * YEAR + 4 * DAY));

    assertEq(
      celoDistributionSchedule.totalDistributedBySchedule(),
      0,
      "Incorrect distributableAmount"
    );

    vm.prank(randomAddress);
    celoDistributionSchedule.distributeAccordingToSchedule();

    vm.warp(block.timestamp + (15 * YEAR) + (4 * DAY));

    vm.expectRevert(
      "Can only update fraction once block reward calculation for years 15-30 has been implemented."
    );

    vm.prank(celoDistributionOwner);
    celoDistributionSchedule.setCommunityRewardFraction(((FIXED1 / 4) * 3));
  }
}

contract CeloDistributionScheduleTest_setCarbonOffsettingFund is CeloDistributionScheduleTest {
  function setUp() public override {
    super.setUp();
    newCeloDistibutionSchedule();
  }

  function test_ShouldSetNewPartner() public {
    vm.prank(celoDistributionOwner);
    celoDistributionSchedule.setCarbonOffsettingFund(newPartner, carbonOffsettingFraction);
    assertEq(celoDistributionSchedule.carbonOffsettingPartner(), newPartner);
  }
  function test_ShouldSetNewFraction() public {
    vm.prank(celoDistributionOwner);
    celoDistributionSchedule.setCarbonOffsettingFund(
      carbonOffsettingPartner,
      newCarbonOffsettingFraction
    );
    assertEq(celoDistributionSchedule.getCarbonOffsettingFraction(), newCarbonOffsettingFraction);
  }

  function test_Emits_CarbonOffsettingFundSetEvent() public {
    vm.expectEmit(true, true, true, true);
    emit CarbonOffsettingFundSet(newPartner, carbonOffsettingFraction);
    vm.prank(celoDistributionOwner);
    celoDistributionSchedule.setCarbonOffsettingFund(newPartner, carbonOffsettingFraction);
  }

  function test_Reverts_WhenCalledByOtherThanOwner() public {
    vm.expectRevert("Ownable: caller is not the owner");
    vm.prank(randomAddress);
    celoDistributionSchedule.setCarbonOffsettingFund(newPartner, carbonOffsettingFraction);
  }

  function test_Reverts_WhenPartnerAndFractionAreTheSame() public {
    vm.expectRevert("Partner and value must be different from existing carbon offsetting fund.");
    vm.prank(celoDistributionOwner);
    celoDistributionSchedule.setCarbonOffsettingFund(
      carbonOffsettingPartner,
      carbonOffsettingFraction
    );
  }

  function test_Reverts_WhenSumOfFractionsGtOne() public {
    vm.expectRevert("Sum of partner fractions must be less than or equal to 1.");
    vm.prank(celoDistributionOwner);
    celoDistributionSchedule.setCarbonOffsettingFund(carbonOffsettingPartner, (FIXED1 - 1));
  }

  function test_Reverts_WhenDependenciesNotSet() public {
    vm.prank(celoDistributionOwner);
    celoDistributionSchedule = new CeloDistributionSchedule(true);
    registry.setAddressFor("CeloDistributionSchedule", address(celoDistributionSchedule));
    vm.prank(celoDistributionOwner);
    celoDistributionSchedule.initialize(REGISTRY_ADDRESS);

    vm.expectRevert("Distribution schedule has not been activated.");
    vm.prank(celoDistributionOwner);
    celoDistributionSchedule.setCarbonOffsettingFund(
      carbonOffsettingPartner,
      carbonOffsettingFraction
    );
  }

  function test_Reverts_WhenFractionChangesAfter15Years() public {
    vm.warp(block.timestamp + (15 * YEAR + 4 * DAY));

    assertEq(
      celoDistributionSchedule.totalDistributedBySchedule(),
      0,
      "Incorrect distributableAmount"
    );

    vm.prank(randomAddress);
    celoDistributionSchedule.distributeAccordingToSchedule();

    vm.warp(block.timestamp + (15 * YEAR) + (4 * DAY));

    vm.expectRevert(
      "Can only update fraction once block reward calculation for years 15-30 has been implemented."
    );

    vm.prank(celoDistributionOwner);
    celoDistributionSchedule.setCarbonOffsettingFund(carbonOffsettingPartner, ((FIXED1 / 4) * 3));
  }
}

contract CeloDistributionScheduleTest_distributeAccordingToSchedule_L1 is
  CeloDistributionScheduleTest
{
  function setUp() public override {
    super.setUpL1();

    celoDistributionSchedule = new CeloDistributionSchedule(true);
<<<<<<< HEAD
    celoDistributionSchedule.initialize(REGISTRY_ADDRESS);
=======
    registry.setAddressFor("CeloDistributionSchedule", address(celoDistributionSchedule));
    celoDistributionSchedule.initialize(registryAddress);
>>>>>>> d464ce5d
  }

  function test_Reverts_WhenDistributingOnL1() public {
    vm.warp(block.timestamp + 3 * MONTH + 1 * DAY);

    vm.expectRevert("This method is not supported in L1.");
    vm.prank(randomAddress);
    celoDistributionSchedule.distributeAccordingToSchedule();
  }
}

contract CeloDistributionScheduleTest_distributeAccordingToSchedule is
  CeloDistributionScheduleTest
{
  function setUp() public override {
    super.setUp();

    newCeloDistibutionSchedule();
  }

  function test_Reverts_WhenDependenciesAreNotSet() public {
    celoDistributionSchedule = new CeloDistributionSchedule(true);
<<<<<<< HEAD

    celoDistributionSchedule.initialize(REGISTRY_ADDRESS);
=======
    registry.setAddressFor("CeloDistributionSchedule", address(celoDistributionSchedule));
    celoDistributionSchedule.initialize(registryAddress);
>>>>>>> d464ce5d

    vm.expectRevert("Distribution schedule has not been activated.");
    vm.prank(randomAddress);
    celoDistributionSchedule.distributeAccordingToSchedule();
  }

  function test_ShouldAllowDistributingAsSoon1SecondAfterSettingDependencies() public {
    uint256 communityFundBalanceBefore = celoToken.balanceOf(address(governance));
    vm.prank(randomAddress);
    celoDistributionSchedule.distributeAccordingToSchedule();
    uint256 communityFundBalanceAfter = celoToken.balanceOf(address(governance));
    assertGt(communityFundBalanceAfter, communityFundBalanceBefore);
  }

  function test_Reverts_WhenDistributableAmountIsZero() public {
    vm.prank(randomAddress);
    celoDistributionSchedule.distributeAccordingToSchedule();

    vm.expectRevert("Distributable amount must be greater than zero.");
    vm.prank(randomAddress);
    celoDistributionSchedule.distributeAccordingToSchedule();
  }

  function test_ShouldAllowToDistribute25Percent2years9MonthsPostL2Launch() public {
    vm.warp(block.timestamp + 2 * YEAR + 267 * DAY + 63868); // 25% time since L2

    uint256 expectedDistributedAmount = (L2_FIFTEEN_YEAR_CELO_SUPPLY - L1_MINTED_CELO_SUPPLY) / 4;

    vm.prank(randomAddress);
    celoDistributionSchedule.distributeAccordingToSchedule();

    assertApproxEqRel(
      celoDistributionSchedule.totalDistributedBySchedule(),
      expectedDistributedAmount,
      1e10
    );
  }

  function test_ShouldAllowToDistribute50Percent5AndHalfYearsPostL2Launch() public {
    vm.warp(block.timestamp + (5 * YEAR) + (170 * DAY) + 41338);

    uint256 expectedDistributedAmount = (L2_FIFTEEN_YEAR_CELO_SUPPLY - L1_MINTED_CELO_SUPPLY) / 2;
    vm.prank(randomAddress);
    celoDistributionSchedule.distributeAccordingToSchedule();

    assertApproxEqRel(
      celoDistributionSchedule.totalDistributedBySchedule(),
      expectedDistributedAmount,
      1e10
    );
  }

  function test_ShouldAllowToDistribute75Percent11YearsAnd3MonthsPostL2Launch() public {
    vm.warp(block.timestamp + 8 * YEAR + 73 * DAY + 18807);

    uint256 expectedDistributedAmount = ((L2_FIFTEEN_YEAR_CELO_SUPPLY - L1_MINTED_CELO_SUPPLY) /
      4) * 3;

    vm.prank(randomAddress);
    celoDistributionSchedule.distributeAccordingToSchedule();

    assertApproxEqRel(
      celoDistributionSchedule.totalDistributedBySchedule(),
      expectedDistributedAmount,
      1e10
    );
  }

  function test_ShouldAllowToDistribute100Percent11YearsPostL2Launch() public {
    uint256 communityFundBalanceBefore = celoToken.balanceOf(address(governance));
    uint256 carbonOffsettingPartnerBalanceBefore = celoToken.balanceOf(carbonOffsettingPartner);
    vm.warp(block.timestamp + (11 * YEAR));

    vm.prank(randomAddress);
    celoDistributionSchedule.distributeAccordingToSchedule();

    assertApproxEqRel(
      celoDistributionSchedule.totalDistributedBySchedule(),
      MAX_L2_COMMUNITY_DISTRIBUTION + MAX_L2_CARBON_FUND_DISTRIBUTION,
      1e10
    );

    uint256 communityFundBalanceAfter = celoToken.balanceOf(address(governance));
    uint256 carbonOffsettingPartnerBalanceAfter = celoToken.balanceOf(carbonOffsettingPartner);

    assertApproxEqRel(
      communityFundBalanceAfter - communityFundBalanceBefore,
      MAX_L2_COMMUNITY_DISTRIBUTION,
      1e10
    );

    assertApproxEqRel(
      carbonOffsettingPartnerBalanceAfter - carbonOffsettingPartnerBalanceBefore,
      MAX_L2_CARBON_FUND_DISTRIBUTION,
      1e10
    );
  }

  function test_ShouldDistributeUpToLinearSuppplyAfter15Years() public {
    vm.warp(block.timestamp + (15 * YEAR) + (4 * DAY));

    assertEq(
      celoDistributionSchedule.totalDistributedBySchedule(),
      0,
      "Incorrect distributableAmount"
    );

    vm.prank(randomAddress);
    celoDistributionSchedule.distributeAccordingToSchedule();

    assertApproxEqRel(
      celoDistributionSchedule.totalDistributedBySchedule(),
      MAX_L2_COMMUNITY_DISTRIBUTION + MAX_L2_CARBON_FUND_DISTRIBUTION,
      1e10
    );
  }

  function test_Reverts_WhenDistributingSecondTimeAfter15Years() public {
    vm.warp(block.timestamp + (15 * YEAR) + (1 * DAY));

    vm.prank(randomAddress);
    celoDistributionSchedule.distributeAccordingToSchedule();

    assertApproxEqRel(
      celoDistributionSchedule.totalDistributedBySchedule(),
      MAX_L2_COMMUNITY_DISTRIBUTION + MAX_L2_CARBON_FUND_DISTRIBUTION,
      1e10
    );

    vm.expectRevert("Block reward calculation for years 15-30 unimplemented");
    vm.prank(randomAddress);
    celoDistributionSchedule.distributeAccordingToSchedule();
  }

  function test_Reverts_WhenTheContractBalanceIsLowerExpected() public {
    vm.deal(address(celoDistributionSchedule), 0);
    vm.prank(address(celoDistributionSchedule));

    vm.expectRevert("Contract balance is insufficient.");
    celoDistributionSchedule.distributeAccordingToSchedule();
  }

  function test_ShouldTransferbalanceFromThisContract() public {
    uint256 initialStashBalance = celoToken.balanceOf(address(celoDistributionSchedule));

    vm.warp(block.timestamp + (15 * YEAR));

    celoDistributionSchedule.distributeAccordingToSchedule();

    uint256 finalStashBalance = celoToken.balanceOf(address(celoDistributionSchedule));

    assertLt(finalStashBalance, initialStashBalance);

    assertApproxEqRel(
      celoToken.balanceOf(address(celoDistributionSchedule)),
      L2_INITIAL_STASH_BALANCE - (MAX_L2_COMMUNITY_DISTRIBUTION + MAX_L2_CARBON_FUND_DISTRIBUTION),
      1e10
    );
  }
}

contract CeloDistributionScheduleTest_getDistributableAmount is CeloDistributionScheduleTest {
  function setUp() public override {
    super.setUp();

    newCeloDistibutionSchedule();
  }

  function test_ShouldReturnFullAmountAvailableForThisReleasePeriod() public {
    vm.warp(block.timestamp + 1 * DAY);
    assertApproxEqRel(
      celoDistributionSchedule.getDistributableAmount(),
      DAILY_DISTRIBUTION_AMOUNT,
      1e10
    );
  }

  function test_ShouldReturnOnlyAmountNotYetDistributed() public {
    vm.warp(block.timestamp + 1 * DAY);
    vm.prank(randomAddress);
    celoDistributionSchedule.distributeAccordingToSchedule();

    vm.warp(block.timestamp + 1 * DAY + 1);
    assertApproxEqRel(
      celoDistributionSchedule.getDistributableAmount(),
      DAILY_DISTRIBUTION_AMOUNT,
      1e10
    );
  }

  function test_ShouldReturnOnlyUpToMaxL2DistributionBeforeItIsDistributed() public {
    vm.warp(block.timestamp + 16 * YEAR);
    assertApproxEqRel(
      celoDistributionSchedule.getDistributableAmount(),
      MAX_L2_COMMUNITY_DISTRIBUTION + MAX_L2_CARBON_FUND_DISTRIBUTION,
      1e10
    );
  }

  function test_Reverts_When15YearsHavePassedAndAllLinearScheduleHaseBeenReleased() public {
    vm.warp(block.timestamp + 15 * YEAR);

    vm.prank(randomAddress);
    celoDistributionSchedule.distributeAccordingToSchedule();
    vm.expectRevert("Block reward calculation for years 15-30 unimplemented");
    celoDistributionSchedule.getDistributableAmount();
  }

  function test_Reverts_WhenDependenciesNotSet() public {
    celoDistributionSchedule = new CeloDistributionSchedule(true);
<<<<<<< HEAD

    celoDistributionSchedule.initialize(REGISTRY_ADDRESS);
=======
    registry.setAddressFor("CeloDistributionSchedule", address(celoDistributionSchedule));
    celoDistributionSchedule.initialize(registryAddress);
>>>>>>> d464ce5d

    vm.expectRevert("Distribution schedule has not been activated.");

    celoDistributionSchedule.getDistributableAmount();
  }
}<|MERGE_RESOLUTION|>--- conflicted
+++ resolved
@@ -66,7 +66,6 @@
     setUpL1();
 
     // Setup L2 after minting L1 supply.
-<<<<<<< HEAD
     deployCodeTo("Registry.sol", abi.encode(false), PROXY_ADMIN_ADDRESS);
     registry = IRegistry(PROXY_ADMIN_ADDRESS);
 
@@ -74,10 +73,7 @@
     registry.setAddressFor("Governance", address(governance));
 
     celoToken.setRegistry(PROXY_ADMIN_ADDRESS);
-=======
-
-    deployCodeTo("Registry.sol", abi.encode(false), proxyAdminAddress);
->>>>>>> d464ce5d
+    deployCodeTo("Registry.sol", abi.encode(false), PROXY_ADMIN_ADDRESS);
   }
 
   function setUpL1() public {
@@ -141,11 +137,7 @@
   }
 
   function test_ShouldSetRegistryAddressToCeloDistributionScheduleInstance() public {
-<<<<<<< HEAD
     assertEq(address(celoDistributionSchedule.registry()), REGISTRY_ADDRESS);
-=======
-    assertEq(address(celoDistributionSchedule.registry()), l1RegistryAddress);
->>>>>>> d464ce5d
   }
 
   function test_ShouldNotSetBeneficiariesToCeloDistributionScheduleInstance() public {
@@ -187,12 +179,8 @@
     super.setUpL1();
 
     celoDistributionSchedule = new CeloDistributionSchedule(true);
-<<<<<<< HEAD
-    celoDistributionSchedule.initialize(REGISTRY_ADDRESS);
-=======
-    registry.setAddressFor("CeloDistributionSchedule", address(celoDistributionSchedule));
-    celoDistributionSchedule.initialize(registryAddress);
->>>>>>> d464ce5d
+    registry.setAddressFor("CeloDistributionSchedule", address(celoDistributionSchedule));
+    celoDistributionSchedule.initialize(REGISTRY_ADDRESS);
   }
 
   function test_Reverts_WhenCalledOnL1() public {
@@ -226,12 +214,8 @@
   function test_Reverts_WhenCommunityFractionIsZero() public {
     vm.warp(block.timestamp + l2StartTime);
     celoDistributionSchedule = new CeloDistributionSchedule(true);
-<<<<<<< HEAD
-    celoDistributionSchedule.initialize(REGISTRY_ADDRESS);
-=======
-    registry.setAddressFor("CeloDistributionSchedule", address(celoDistributionSchedule));
-    celoDistributionSchedule.initialize(registryAddress);
->>>>>>> d464ce5d
+    registry.setAddressFor("CeloDistributionSchedule", address(celoDistributionSchedule));
+    celoDistributionSchedule.initialize(REGISTRY_ADDRESS);
     vm.deal(address(celoDistributionSchedule), L2_INITIAL_STASH_BALANCE);
 
     vm.expectRevert(
@@ -248,12 +232,8 @@
   function test_Reverts_WhenCarbonOffsettingPartnerIsNullAddress() public {
     vm.warp(block.timestamp + l2StartTime);
     celoDistributionSchedule = new CeloDistributionSchedule(true);
-<<<<<<< HEAD
-    celoDistributionSchedule.initialize(REGISTRY_ADDRESS);
-=======
-    registry.setAddressFor("CeloDistributionSchedule", address(celoDistributionSchedule));
-    celoDistributionSchedule.initialize(registryAddress);
->>>>>>> d464ce5d
+    registry.setAddressFor("CeloDistributionSchedule", address(celoDistributionSchedule));
+    celoDistributionSchedule.initialize(REGISTRY_ADDRESS);
     vm.deal(address(celoDistributionSchedule), L2_INITIAL_STASH_BALANCE);
 
     vm.expectRevert("Partner cannot be the zero address.");
@@ -523,12 +503,8 @@
     super.setUpL1();
 
     celoDistributionSchedule = new CeloDistributionSchedule(true);
-<<<<<<< HEAD
-    celoDistributionSchedule.initialize(REGISTRY_ADDRESS);
-=======
-    registry.setAddressFor("CeloDistributionSchedule", address(celoDistributionSchedule));
-    celoDistributionSchedule.initialize(registryAddress);
->>>>>>> d464ce5d
+    registry.setAddressFor("CeloDistributionSchedule", address(celoDistributionSchedule));
+    celoDistributionSchedule.initialize(REGISTRY_ADDRESS);
   }
 
   function test_Reverts_WhenDistributingOnL1() public {
@@ -551,13 +527,8 @@
 
   function test_Reverts_WhenDependenciesAreNotSet() public {
     celoDistributionSchedule = new CeloDistributionSchedule(true);
-<<<<<<< HEAD
-
-    celoDistributionSchedule.initialize(REGISTRY_ADDRESS);
-=======
-    registry.setAddressFor("CeloDistributionSchedule", address(celoDistributionSchedule));
-    celoDistributionSchedule.initialize(registryAddress);
->>>>>>> d464ce5d
+    registry.setAddressFor("CeloDistributionSchedule", address(celoDistributionSchedule));
+    celoDistributionSchedule.initialize(REGISTRY_ADDRESS);
 
     vm.expectRevert("Distribution schedule has not been activated.");
     vm.prank(randomAddress);
@@ -768,13 +739,8 @@
 
   function test_Reverts_WhenDependenciesNotSet() public {
     celoDistributionSchedule = new CeloDistributionSchedule(true);
-<<<<<<< HEAD
-
-    celoDistributionSchedule.initialize(REGISTRY_ADDRESS);
-=======
-    registry.setAddressFor("CeloDistributionSchedule", address(celoDistributionSchedule));
-    celoDistributionSchedule.initialize(registryAddress);
->>>>>>> d464ce5d
+    registry.setAddressFor("CeloDistributionSchedule", address(celoDistributionSchedule));
+    celoDistributionSchedule.initialize(REGISTRY_ADDRESS);
 
     vm.expectRevert("Distribution schedule has not been activated.");
 
