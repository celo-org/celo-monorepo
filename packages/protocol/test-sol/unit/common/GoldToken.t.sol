--- conflicted
+++ resolved
@@ -4,10 +4,6 @@
 import "@celo-contracts/common/GoldToken.sol";
 
 import { TestWithUtils } from "@test-sol/TestWithUtils.sol";
-<<<<<<< HEAD
-import "@test-sol/utils/WhenL2.sol";
-=======
->>>>>>> dc64bf21
 
 contract CeloTokenTest is TestWithUtils {
   GoldToken celoToken;
@@ -36,38 +32,6 @@
     receiver = actor("receiver");
     sender = actor("sender");
     randomAddress = actor("random");
-<<<<<<< HEAD
-
-    vm.prank(address(0));
-    celoToken.mint(receiver, ONE_CELOTOKEN); // Increase total supply.
-    vm.prank(address(0));
-    celoToken.mint(sender, ONE_CELOTOKEN);
-    vm.prank(address(0));
-    celoToken.mint(randomAddress, L1_MINTED_CELO_SUPPLY - (2 * ONE_CELOTOKEN)); // Increase total supply.
-
-    vm.deal(receiver, ONE_CELOTOKEN);
-    vm.deal(sender, ONE_CELOTOKEN);
-    vm.deal(randomAddress, L1_MINTED_CELO_SUPPLY - (2 * ONE_CELOTOKEN)); // Increases balance.
-
-    // This step is required, as `vm.prank` funds the address,
-    // and causes a safeMath overflow when getting the circulating supply.
-    vm.deal(address(0), 0);
-  }
-}
-
-contract CeloTokenTest_PreL2 is CeloTokenTest {
-  function setUp() public {
-    super.setUp();
-
-    vm.prank(address(0));
-    celoToken.mint(celoUnreleasedTreasuryAddress, L2_INITIAL_STASH_BALANCE);
-    vm.deal(celoUnreleasedTreasuryAddress, L2_INITIAL_STASH_BALANCE);
-
-    vm.deal(address(0), 0);
-  }
-}
-contract CeloTokenTest_L2 is CeloTokenTest_PreL2, WhenL2 {}
-=======
 
     vm.deal(receiver, ONE_CELOTOKEN);
     vm.deal(sender, ONE_CELOTOKEN);
@@ -80,7 +44,6 @@
     whenL2WithEpochManagerInitialization();
   }
 }
->>>>>>> dc64bf21
 
 contract CeloTokenTest_general is CeloTokenTest {
   function test_name() public {
@@ -128,11 +91,6 @@
   }
 }
 
-<<<<<<< HEAD
-contract CeloTokenTest_general_L2 is CeloTokenTest_L2, CeloTokenTest_general {}
-
-=======
->>>>>>> dc64bf21
 contract CeloTokenTest_transfer is CeloTokenTest {
   function setUp() public {
     super.setUp();
@@ -188,11 +146,6 @@
   }
 }
 
-<<<<<<< HEAD
-contract CeloTokenTest_transfer_L2 is CeloTokenTest_L2, CeloTokenTest_transfer {}
-
-=======
->>>>>>> dc64bf21
 contract CeloTokenTest_transferFrom is CeloTokenTest {
   function setUp() public {
     super.setUp();
@@ -238,11 +191,6 @@
   }
 }
 
-<<<<<<< HEAD
-contract CeloTokenTest_transferFrom_L2 is CeloTokenTest_L2, CeloTokenTest_transferFrom {}
-
-=======
->>>>>>> dc64bf21
 contract CeloTokenTest_burn is CeloTokenTest {
   uint256 startBurn;
   address burnAddress = address(0x000000000000000000000000000000000000dEaD);
@@ -270,95 +218,6 @@
   }
 }
 
-<<<<<<< HEAD
-contract CeloTokenTest_burn_L2 is CeloTokenTest_L2, CeloTokenTest_burn {}
-
-contract CeloTokenTest_mint is CeloTokenTest {
-  function test_Reverts_whenCalledByOtherThanVm() public {
-    vm.prank(celoTokenOwner);
-    vm.expectRevert("Only VM can call");
-    celoToken.mint(receiver, ONE_CELOTOKEN);
-
-    vm.prank(celoUnreleasedTreasuryAddress);
-    vm.expectRevert("Only VM can call");
-    celoToken.mint(receiver, ONE_CELOTOKEN);
-  }
-
-  function test_Should_increaseCeloTokenTotalSupplyWhencalledByVm() public {
-    uint256 celoTokenSupplyBefore = celoToken.totalSupply();
-    vm.prank(address(0));
-    celoToken.mint(receiver, ONE_CELOTOKEN);
-    uint256 celoTokenSupplyAfter = celoToken.totalSupply();
-    assertGt(celoTokenSupplyAfter, celoTokenSupplyBefore);
-  }
-
-  function test_Emits_TransferEvent() public {
-    vm.prank(address(0));
-    vm.expectEmit(true, true, true, true);
-    emit Transfer(address(0), receiver, ONE_CELOTOKEN);
-    celoToken.mint(receiver, ONE_CELOTOKEN);
-  }
-}
-
-contract CeloTokenTest_mint_L2 is CeloTokenTest_L2 {
-  function test_Reverts_whenL2() public {
-    vm.expectRevert("This method is no longer supported in L2.");
-    vm.prank(celoUnreleasedTreasuryAddress);
-    celoToken.mint(receiver, ONE_CELOTOKEN);
-    vm.expectRevert("This method is no longer supported in L2.");
-    vm.prank(address(0));
-    celoToken.mint(receiver, ONE_CELOTOKEN);
-  }
-}
-
-contract CeloTokenTest_increaseSupply is CeloTokenTest {
-  function test_ShouldIncreaseTotalSupply() public {
-    uint256 celoTokenSupplyBefore = celoToken.totalSupply();
-    vm.prank(address(0));
-    celoToken.increaseSupply(ONE_CELOTOKEN);
-    uint256 celoTokenSupplyAfter = celoToken.totalSupply();
-    assertGt(celoTokenSupplyAfter, celoTokenSupplyBefore);
-  }
-
-  function test_Reverts_WhenCalledByOtherThanVm() public {
-    vm.prank(celoTokenOwner);
-    vm.expectRevert("Only VM can call");
-    celoToken.increaseSupply(ONE_CELOTOKEN);
-  }
-}
-
-contract CeloTokenTest_increaseSupply_L2 is CeloTokenTest_L2 {
-  function test_Reverts_WhenL2() public {
-    vm.prank(celoTokenOwner);
-    vm.expectRevert("This method is no longer supported in L2.");
-    celoToken.increaseSupply(ONE_CELOTOKEN);
-  }
-}
-
-contract CeloTokenTest_circulatingSupply is CeloTokenTest {
-  function test_ShouldMatchCirculatingSupply_WhenNoBurn() public {
-    assertEq(celoToken.circulatingSupply(), celoToken.allocatedSupply());
-    assertEq(celoToken.circulatingSupply(), L1_MINTED_CELO_SUPPLY);
-  }
-
-  function test_ShouldDecreaseCirculatingSupply_WhenThereWasBurn() public {
-    vm.prank(randomAddress);
-    celoToken.burn(ONE_CELOTOKEN);
-    assertEq(celoToken.circulatingSupply(), L1_MINTED_CELO_SUPPLY - ONE_CELOTOKEN);
-    assertEq(celoToken.circulatingSupply(), celoToken.allocatedSupply() - ONE_CELOTOKEN);
-  }
-}
-
-contract CeloTokenTest_circulatingSupply_L2 is CeloTokenTest_L2, CeloTokenTest_circulatingSupply {
-  function test_ShouldBeLessThanTheTotalSupply() public {
-    assertLt(celoToken.circulatingSupply(), celoToken.totalSupply());
-  }
-}
-
-contract CeloTokenTest_AllocatedSupply is CeloTokenTest {
-  function test_ShouldReturnTotalSupply() public {
-    assertEq(celoToken.allocatedSupply(), L1_MINTED_CELO_SUPPLY);
-=======
 contract CeloTokenTest_circulatingSupply is CeloTokenTest {
   function test_ShouldBeLessThanTheTotalSupply() public {
     assertLt(celoToken.circulatingSupply(), celoToken.totalSupply());
@@ -383,36 +242,12 @@
 
   function test_ShouldReturnTotalSupplyWhenCeloUnreleasedTreasuryHasReleasedAllBalance() public {
     deal(celoUnreleasedTreasuryAddress, 0);
->>>>>>> dc64bf21
     assertEq(celoToken.allocatedSupply(), celoToken.totalSupply());
   }
 }
 
-<<<<<<< HEAD
-contract CeloTokenTest_AllocatedSupply_L2 is CeloTokenTest_L2 {
-  function test_ShouldReturnTotalSupplyMinusCeloUnreleasedTreasuryBalance() public {
-    assertEq(celoToken.allocatedSupply(), CELO_SUPPLY_CAP - L2_INITIAL_STASH_BALANCE);
-    assertEq(celoToken.allocatedSupply(), celoToken.totalSupply() - L2_INITIAL_STASH_BALANCE);
-  }
-
-  function test_ShouldReturnTotalSupplyWhenCeloUnreleasedTreasuryHasReleasedAllBalance() public {
-    deal(celoUnreleasedTreasuryAddress, 0);
-    assertEq(celoToken.allocatedSupply(), celoToken.totalSupply());
-  }
-}
-
-contract CeloTokenTest_TotalSupply is CeloTokenTest {
-  function test_ShouldReturnL1MintedSupply() public {
-    assertEq(celoToken.totalSupply(), L1_MINTED_CELO_SUPPLY);
-  }
-}
-
-contract CeloTokenTest_TotalSupply_L2 is CeloTokenTest_L2 {
-  function test_ShouldReturnSupplyCap_WhenL2() public {
-=======
 contract CeloTokenTest_TotalSupply is CeloTokenTest {
   function test_ShouldReturnSupplyCap() public {
->>>>>>> dc64bf21
     assertEq(celoToken.totalSupply(), CELO_SUPPLY_CAP);
   }
 }