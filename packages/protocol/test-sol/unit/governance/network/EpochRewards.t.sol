--- conflicted
+++ resolved
@@ -456,16 +456,7 @@
   }
 }
 
-<<<<<<< HEAD
 contract EpochRewardsTest_getRewardsMultiplier is EpochRewardsTest_L2 {
-=======
-contract EpochRewardsTest_getTargetTotalEpochPaymentsInGold_L2 is
-  EpochRewardsTest_L2,
-  EpochRewardsTest_getTargetTotalEpochPaymentsInGold
-{}
-
-contract EpochRewardsTest_getRewardsMultiplier_L2 is EpochRewardsTest, EpochRewardsTest_L2 {
->>>>>>> f18e2f08
   uint256 constant timeDelta = YEAR * 10;
   uint256 expectedTargetTotalSupply;
   uint256 expectedTargetRemainingSupply;
@@ -514,11 +505,7 @@
   }
 }
 
-<<<<<<< HEAD
 contract EpochRewardsTest_updateTargetVotingYield is EpochRewardsTest_L2 {
-=======
-contract EpochRewardsTest_updateTargetVotingYield_L2 is EpochRewardsTest, EpochRewardsTest_L2 {
->>>>>>> f18e2f08
   uint256 constant totalSupplyL1 = 6000000 ether;
   uint256 constant celoUnreleasedTreasuryBalance = SUPPLY_CAP - totalSupplyL1;
   uint256 constant reserveBalance = 1000000 ether;
@@ -770,12 +757,7 @@
   }
 }
 
-<<<<<<< HEAD
 contract EpochRewardsTest_WhenThereAreActiveVotesAStableTokenExchangeRateIsSetAndTheActualRemainingSupplyIs10pMoreThanTheTargetRemainingSupplyAfterRewards_calculateTargetEpochRewards is
-=======
-contract EpochRewardsTest_WhenThereAreActiveVotesAStableTokenExchangeRateIsSetAndTheActualRemainingSupplyIs10pMoreThanTheTargetRemainingSupplyAfterRewards_calculateTargetEpochRewards_L2 is
-  EpochRewardsTest,
->>>>>>> f18e2f08
   EpochRewardsTest_L2
 {
   uint256 constant numberValidators = 100;
@@ -852,144 +834,4 @@
     (, , , uint256 result) = epochRewards.calculateTargetEpochRewards();
     assertApproxEqRel(result, expected, 5e13);
   }
-<<<<<<< HEAD
-=======
-}
-
-contract EpochRewardsTest_isReserveLow is EpochRewardsTest {
-  uint256 constant stableBalance = 2397846127684712867321;
-
-  function setUp() public {
-    super.setUp();
-
-    uint256 totalSupply = 129762987346298761037469283746;
-    reserve = new Reserve(true);
-    registry.setAddressFor("Reserve", address(reserve));
-
-    initialAssetAllocationWeights = new uint256[](2);
-    initialAssetAllocationWeights[0] = FIXED1 / 2;
-    initialAssetAllocationWeights[1] = FIXED1 / 2;
-
-    initialAssetAllocationSymbols = new bytes32[](2);
-    initialAssetAllocationSymbols[0] = bytes32("cGLD");
-    initialAssetAllocationSymbols[1] = bytes32("empty");
-
-    reserve.initialize(
-      address(registry),
-      60,
-      FIXED1,
-      0,
-      0,
-      initialAssetAllocationSymbols,
-      initialAssetAllocationWeights,
-      0.005e24, // 0.005
-      2 * FIXED1
-    );
-    reserve.addToken(address(mockStableToken));
-    mockCeloToken.setTotalSupply(totalSupply);
-    mockStableToken.setTotalSupply(stableBalance);
-  }
-
-  // reserve ratio of 0.5'
-  function test_ShouldBeLowAtStart_WhenReserveRatioIs05() public {
-    uint256 celoBalance = ((stableBalance / exchangeRate) / 2) / 2;
-    vm.deal(address(reserve), celoBalance);
-    // no time travel
-    assertEq(epochRewards.isReserveLow(), true);
-  }
-
-  // reserve ratio of 1.5
-  function test_ShouldBeLowAt15Years_WhenReserveRatioIs05() public {
-    uint256 celoBalance = ((stableBalance / exchangeRate) / 2) / 2;
-    vm.deal(address(reserve), celoBalance);
-    uint256 timeDelta = YEAR * 15;
-    timeTravel(timeDelta);
-
-    assertEq(epochRewards.isReserveLow(), true);
-  }
-
-  function test_ShouldBeLowAt25Years_WhenReserveRatioIs05() public {
-    uint256 celoBalance = ((stableBalance / exchangeRate) / 2) / 2;
-    vm.deal(address(reserve), celoBalance);
-    uint256 timeDelta = YEAR * 25;
-    timeTravel(timeDelta);
-
-    assertEq(epochRewards.isReserveLow(), true);
-  }
-
-  function test_ShouldBeLowAtStar_WhenReserveRatioIs1point5() public {
-    uint256 celoBalance = ((3 * stableBalance) / exchangeRate) / 4;
-    vm.deal(address(reserve), celoBalance);
-    // no time travel
-    assertEq(epochRewards.isReserveLow(), true);
-  }
-
-  function test_ShouldBeLowAt12Years_WhenReserveRatioIs1point5() public {
-    uint256 celoBalance = ((3 * stableBalance) / exchangeRate) / 4;
-    vm.deal(address(reserve), celoBalance);
-    uint256 timeDelta = YEAR * 12;
-    timeTravel(timeDelta);
-    assertEq(epochRewards.isReserveLow(), true);
-  }
-
-  function test_ShouldNotBeLowAt15Years_WhenReserveRatioIs1point5() public {
-    uint256 celoBalance = ((3 * stableBalance) / exchangeRate) / 4;
-    vm.deal(address(reserve), celoBalance);
-    uint256 timeDelta = YEAR * 15;
-    timeTravel(timeDelta);
-    assertEq(epochRewards.isReserveLow(), false);
-  }
-
-  function test_ShouldNotBeLowAt25Years_WhenReserveRatioIs1point5() public {
-    uint256 celoBalance = ((3 * stableBalance) / exchangeRate) / 4;
-    vm.deal(address(reserve), celoBalance);
-    uint256 timeDelta = YEAR * 25;
-    timeTravel(timeDelta);
-    assertEq(epochRewards.isReserveLow(), false);
-  }
-
-  function test_ShouldBeLowAtStar_WhenReserveRatioIs2point5() public {
-    uint256 celoBalance = ((5 * stableBalance) / exchangeRate) / 4;
-    vm.deal(address(reserve), celoBalance);
-    // no time travel
-    assertEq(epochRewards.isReserveLow(), false);
-  }
-
-  function test_ShouldNotBeLowAt15Years_WhenReserveRatioIs2point5() public {
-    uint256 celoBalance = ((5 * stableBalance) / exchangeRate) / 4;
-    vm.deal(address(reserve), celoBalance);
-    uint256 timeDelta = YEAR * 15;
-    timeTravel(timeDelta);
-    assertEq(epochRewards.isReserveLow(), false);
-  }
-
-  function test_ShouldNotBeLowAt25Years_WhenReserveRatioIs2point5() public {
-    uint256 celoBalance = ((5 * stableBalance) / exchangeRate) / 4;
-    vm.deal(address(reserve), celoBalance);
-    uint256 timeDelta = YEAR * 25;
-    timeTravel(timeDelta);
-    assertEq(epochRewards.isReserveLow(), false);
-  }
-
-  // when the contract is frozen
-  function test_ShouldMakeUpdateTargetVotingyieldRevert_WhenTheContractIsFrozen() public {
-    freezer.freeze(address(epochRewards));
-    if (isL2()) {
-      vm.prank(address(epochManager));
-      vm.expectRevert("can't call when contract is frozen");
-      epochRewards.updateTargetVotingYield();
-    } else {
-      vm.prank(address(0));
-      vm.expectRevert("can't call when contract is frozen");
-      epochRewards.updateTargetVotingYield();
-    }
-  }
-}
-
-contract EpochRewardsTest_isReserveLow_L2 is EpochRewardsTest_L2 {
-  function test_ShouldRevert() public {
-    vm.expectRevert("This method is no longer supported in L2.");
-    epochRewards.isReserveLow();
-  }
->>>>>>> f18e2f08
 }