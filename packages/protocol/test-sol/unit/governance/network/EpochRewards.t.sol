// SPDX-License-Identifier: UNLICENSED
pragma solidity ^0.5.13;

import "@celo-contracts/common/Registry.sol";
import "@celo-contracts/common/Freezer.sol";

import "@celo-contracts/governance/test/MockElection.sol";
import { EpochRewardsMock } from "@celo-contracts/governance/test/EpochRewardsMock.sol";
import { Reserve } from "@lib/mento-core/contracts/Reserve.sol";

import { MockSortedOracles } from "@celo-contracts/stability/test/MockSortedOracles.sol";
import { MockStableToken } from "@celo-contracts/stability/test/MockStableToken.sol";
import { CeloTokenMock } from "@test-sol/unit/common/CeloTokenMock.sol";

import { TestWithUtils } from "@test-sol/TestWithUtils.sol";
<<<<<<< HEAD
import "@test-sol/utils/WhenL2.sol";
=======
>>>>>>> dc64bf21

contract EpochRewardsTest is TestWithUtils {
  uint256 constant targetVotingYieldParamsInitial = 0.00016e24; // 0.00016
  uint256 constant targetVotingYieldParamsMax = 0.0005e24; // 0.0005
  uint256 constant targetVotingYieldParamsAdjustmentFactor = 1127990000000000000; // 0.00000112799

  uint256 constant rewardsMultiplierMax = 2 * FIXED1; // 2
  uint256 constant rewardsMultiplierAdjustmentsUnderspend = 0.5e24; // 0.5
  uint256 constant rewardsMultiplierAdjustmentsOverspend = 5e24; // 5

  uint256 constant targetVotingGoldFraction = (2 * FIXED1) / uint256(3);
  uint256 constant targetValidatorEpochPayment = 1e13;
  uint256 constant communityRewardFraction = FIXED1 / 4;
  uint256 constant carbonOffsettingFraction = FIXED1 / 200;

  uint256 constant exchangeRate = 7;
  uint256 constant sortedOraclesDenominator = FIXED1;

  uint256 constant SUPPLY_CAP = 1e9 ether;
  bytes32[] initialAssetAllocationSymbols;
  uint256[] initialAssetAllocationWeights;

  // Mocked contracts
  EpochRewardsMock epochRewards;
  MockElection election;
  MockSortedOracles mockSortedOracles;
  MockStableToken mockStableToken;
  CeloTokenMock mockCeloToken;
  Reserve reserve;
  Freezer freezer;

  address celoUnreleasedTreasuryAddress;
  address caller = address(this);

  event TargetVotingGoldFractionSet(uint256 fraction);
  event CommunityRewardFractionSet(uint256 fraction);
  event TargetValidatorEpochPaymentSet(uint256 payment);
  event RewardsMultiplierParametersSet(
    uint256 max,
    uint256 underspendAdjustmentFactor,
    uint256 overspendAdjustmentFactor
  );
  event TargetVotingYieldParametersSet(uint256 max, uint256 adjustmentFactor);
  event TargetVotingYieldSet(uint256 target);

  function setUp() public {
    super.setUp();
<<<<<<< HEAD
=======
    preEpochRewardsSetup();

    epochRewards.initialize(
      address(registry),
      targetVotingYieldParamsInitial,
      targetVotingYieldParamsMax,
      targetVotingYieldParamsAdjustmentFactor,
      rewardsMultiplierMax,
      rewardsMultiplierAdjustmentsUnderspend,
      rewardsMultiplierAdjustmentsOverspend,
      targetVotingGoldFraction,
      targetValidatorEpochPayment,
      communityRewardFraction,
      address(0),
      carbonOffsettingFraction
    );
    whenL2WithEpochManagerInitialization();
  }
  function preEpochRewardsSetup() public {
>>>>>>> dc64bf21
    // Mocked contracts
    epochRewards = new EpochRewardsMock();
    election = new MockElection();
    mockSortedOracles = new MockSortedOracles();
    mockStableToken = new MockStableToken();

    mockCeloToken = new CeloTokenMock();
    mockCeloToken.setRegistry(REGISTRY_ADDRESS);
    mockCeloToken.setTotalSupply(L1_MINTED_CELO_SUPPLY);

    freezer = new Freezer(true);

    celoUnreleasedTreasuryAddress = actor("celoUnreleasedTreasury");
    deployCodeTo("CeloUnreleasedTreasury.sol", abi.encode(false), celoUnreleasedTreasuryAddress);
    registry.setAddressFor(CeloUnreleasedTreasuryContract, celoUnreleasedTreasuryAddress);

    vm.deal(celoUnreleasedTreasuryAddress, L2_INITIAL_STASH_BALANCE);
    registry.setAddressFor(ElectionContract, address(election));
    registry.setAddressFor(SortedOraclesContract, address(mockSortedOracles));
    registry.setAddressFor(StableTokenContract, address(mockStableToken));
    registry.setAddressFor(CeloTokenContract, address(mockCeloToken));
    registry.setAddressFor(FreezerContract, address(freezer));

    mockSortedOracles.setMedianRate(
      address(mockStableToken),
      sortedOraclesDenominator * exchangeRate
    );
  }

  function _setNumberOfElectedInCurrentSetBaseOnLayer(uint256 numberValidators) internal {
    epochManager.setNumberOfElectedInCurrentSet(numberValidators);
  }

  function _updateTargetVotingYieldBasedOnLayer() internal {
    vm.prank(address(epochManager));
    epochRewards.updateTargetVotingYield();
  }

  function getExpectedTargetTotalSupply(uint256 timeDelta) internal pure returns (uint256) {
    uint256 genesisSupply = 600000000 ether;
    uint256 linearRewards = 200000000 ether;
    return uint256(genesisSupply + (timeDelta * linearRewards) / (YEAR * 15));
  }
}

contract EpochRewardsTest_initialize is EpochRewardsTest {
  function setUp() public {
    super.setUp();
    preEpochRewardsSetup();
    epochRewards.initialize(
      address(registry),
      targetVotingYieldParamsInitial,
      targetVotingYieldParamsMax,
      targetVotingYieldParamsAdjustmentFactor,
      rewardsMultiplierMax,
      rewardsMultiplierAdjustmentsUnderspend,
      rewardsMultiplierAdjustmentsOverspend,
      targetVotingGoldFraction,
      targetValidatorEpochPayment,
      communityRewardFraction,
      address(0),
      carbonOffsettingFraction
    );
  }
<<<<<<< HEAD

  function _setNumberOfElectedInCurrentSetBaseOnLayer(uint256 numberValidators) internal {
    if (isL2()) {
      epochManager.setNumberOfElectedInCurrentSet(numberValidators);
    } else {
      epochRewards.setNumberValidatorsInCurrentSet(numberValidators);
    }
  }

  function _updateTargetVotingYieldBasedOnLayer() internal {
    if (isL2()) {
      vm.prank(address(epochManager));
      epochRewards.updateTargetVotingYield();
    } else {
      vm.prank(address(0));
      epochRewards.updateTargetVotingYield();
    }
  }

  function getExpectedTargetTotalSupply(uint256 timeDelta) internal pure returns (uint256) {
    uint256 genesisSupply = 600000000 ether;
    uint256 linearRewards = 200000000 ether;
    return uint256(genesisSupply + (timeDelta * linearRewards) / (YEAR * 15));
  }
}

contract EpochRewardsTest_L2 is WhenL2, EpochRewardsTest {}

contract EpochRewardsTest_initialize is EpochRewardsTest {
=======
>>>>>>> dc64bf21
  function test_ShouldHaveSetOwner() public {
    assertEq(epochRewards.owner(), caller);
  }

  function test_ShouldHaveSetTargetValidatorEpochPayment() public {
    assertEq(epochRewards.targetValidatorEpochPayment(), targetValidatorEpochPayment);
  }

  function test_ShouldHaveSetTargetRewardMultiplierParameter() public {
    uint256 target;
    uint256 max;
    uint256 adjustmentFactor;
    (target, max, adjustmentFactor) = epochRewards.getTargetVotingYieldParameters();

    assertEq(target, targetVotingYieldParamsInitial);
    assertEq(max, targetVotingYieldParamsMax);
    assertEq(adjustmentFactor, targetVotingYieldParamsAdjustmentFactor);
  }

  function test_ShouldHaveSetRewardsMultiplier() public {
    uint256 max;
    uint256 underspend;
    uint256 overspend;
    (max, underspend, overspend) = epochRewards.getRewardsMultiplierParameters();

    assertEq(max, rewardsMultiplierMax);
    assertEq(underspend, rewardsMultiplierAdjustmentsUnderspend);
    assertEq(overspend, rewardsMultiplierAdjustmentsOverspend);
  }

  function test_shouldNotBeCallableAgain() public {
    vm.expectRevert("contract already initialized");
    epochRewards.initialize(
      address(registry),
      targetVotingYieldParamsInitial,
      targetVotingYieldParamsMax,
      targetVotingYieldParamsAdjustmentFactor,
      rewardsMultiplierMax,
      rewardsMultiplierAdjustmentsUnderspend,
      rewardsMultiplierAdjustmentsOverspend,
      targetVotingGoldFraction,
      targetValidatorEpochPayment,
      communityRewardFraction,
      address(0),
      carbonOffsettingFraction
    );
  }
}

contract EpochRewardsTest_setTargetVotingGoldFraction is EpochRewardsTest {
  uint256 newFraction;

  function setUp() public {
    super.setUp();
    newFraction = targetVotingGoldFraction + 1;
  }

  function test_ShouldSetTargetVotingGoldFraction_WhenFractionIsDifferent_WhenCalledByOwner()
    public
  {
    epochRewards.setTargetVotingGoldFraction(newFraction);
    assertEq(epochRewards.getTargetVotingGoldFraction(), newFraction);
  }

  function test_Emits_TargetVotingGoldFractionSet_WhenFractionIsDifferent_WhenCalledByOwner()
    public
  {
    vm.expectEmit(true, true, true, true);
    emit TargetVotingGoldFractionSet(newFraction);
    epochRewards.setTargetVotingGoldFraction(newFraction);
  }

  function test_Reverts_WhenFractionIsDifferent_WhenCalledByNonOwner() public {
    vm.prank(msg.sender);
    vm.expectRevert("Ownable: caller is not the owner");
    epochRewards.setTargetVotingGoldFraction(newFraction);
  }

  function test_Reverts_WhenFractionIsSame_WhenCalledByOwner() public {
    vm.expectRevert("Target voting gold fraction unchanged");
    epochRewards.setTargetVotingGoldFraction(targetVotingGoldFraction);
  }
}

contract EpochRewardsTest_setTargetVotingGoldFraction_L2 is
  EpochRewardsTest_L2,
  EpochRewardsTest_setTargetVotingGoldFraction
{}

contract EpochRewardsTest_setCommunityRewardFraction is EpochRewardsTest {
  uint256 newFraction = communityRewardFraction + 1;

  function test_ShouldSetTargetVotingGoldFraction_WhenFractionIsDifferent_WhenCalledByOwner()
    public
  {
    epochRewards.setCommunityRewardFraction(newFraction);
    assertEq(epochRewards.getCommunityRewardFraction(), newFraction);
  }

  function test_Emits_CommunityRewardFractionSet_WhenFractionIsDifferent_WhenCalledByOwner()
    public
  {
    vm.expectEmit(true, true, true, true);
    emit CommunityRewardFractionSet(newFraction);
    epochRewards.setCommunityRewardFraction(newFraction);
  }

  function test_Reverts_WhenFractionIs1() public {
    vm.expectRevert(
      "Value must be different from existing community reward fraction and less than 1"
    );
    epochRewards.setCommunityRewardFraction(FIXED1);
  }

  function test_Reverts_WhenFractionIsDifferent_WhenCalledByNonOwner() public {
    vm.prank(msg.sender);
    vm.expectRevert("Ownable: caller is not the owner");
    epochRewards.setCommunityRewardFraction(newFraction);
  }

  function test_Reverts_WhenFractionIsDifferent_WhenCalledByOwner() public {
    vm.expectRevert(
      "Value must be different from existing community reward fraction and less than 1"
    );
    epochRewards.setCommunityRewardFraction(communityRewardFraction);
  }
}

contract EpochRewardsTest_setCommunityRewardFraction_L2 is
  EpochRewardsTest_L2,
  EpochRewardsTest_setCommunityRewardFraction
{}

contract EpochRewardsTest_setTargetValidatorEpochPayment is EpochRewardsTest {
  uint256 newPayment = targetValidatorEpochPayment + 1;

  function test_ShouldSetTargetVotingGoldFraction_WhenPaymentIsDifferent_WhenCalledByOwner()
    public
  {
    epochRewards.setTargetValidatorEpochPayment(newPayment);
    assertEq(epochRewards.targetValidatorEpochPayment(), newPayment);
  }

  function test_Emits_TargetValidatorEpochPaymentSet_WhenPaymentIsDifferent_WhenCalledByOwner()
    public
  {
    vm.expectEmit(true, true, true, true);
    emit TargetValidatorEpochPaymentSet(newPayment);
    epochRewards.setTargetValidatorEpochPayment(newPayment);
  }

  function test_Reverts_WhenPaymentIsDifferent_WhenCalledByNonOwner() public {
    vm.prank(msg.sender);
    vm.expectRevert("Ownable: caller is not the owner");
    epochRewards.setTargetValidatorEpochPayment(newPayment);
  }

  function test_Reverts_WhenFractionIsDifferent_WhenCalledByOwner() public {
    vm.expectRevert("Target validator epoch payment unchanged");
    epochRewards.setTargetValidatorEpochPayment(targetValidatorEpochPayment);
  }
}

contract EpochRewardsTest_setTargetValidatorEpochPayment_L2 is
  EpochRewardsTest_L2,
  EpochRewardsTest_setTargetValidatorEpochPayment
{}

contract EpochRewardsTest_setRewardsMultiplierParameters is EpochRewardsTest {
  uint256 newRewardsMultiplierAdjustmentsUnderspend = rewardsMultiplierAdjustmentsUnderspend + 1;

  function test_ShouldSetNewRewardsMultiplierAdjustmentsOverspend_WhenCalledByOwner() public {
    epochRewards.setRewardsMultiplierParameters(
      rewardsMultiplierMax,
      newRewardsMultiplierAdjustmentsUnderspend,
      rewardsMultiplierAdjustmentsOverspend
    );

    (uint256 max, uint256 underspend, uint256 overspend) = epochRewards
      .getRewardsMultiplierParameters();

    assertEq(max, rewardsMultiplierMax);
    assertEq(underspend, newRewardsMultiplierAdjustmentsUnderspend);
    assertEq(overspend, rewardsMultiplierAdjustmentsOverspend);
  }

  function test_Emits_RewardsMultiplierParametersSet_WhenCalledByOwner() public {
    vm.expectEmit(true, true, true, true);
    emit RewardsMultiplierParametersSet(
      rewardsMultiplierMax,
      newRewardsMultiplierAdjustmentsUnderspend,
      rewardsMultiplierAdjustmentsOverspend
    );
    epochRewards.setRewardsMultiplierParameters(
      rewardsMultiplierMax,
      newRewardsMultiplierAdjustmentsUnderspend,
      rewardsMultiplierAdjustmentsOverspend
    );
  }

  function test_Reverts_WhenCalledByOwner() public {
    vm.prank(msg.sender);
    vm.expectRevert("Ownable: caller is not the owner");
    epochRewards.setRewardsMultiplierParameters(
      rewardsMultiplierMax,
      newRewardsMultiplierAdjustmentsUnderspend,
      rewardsMultiplierAdjustmentsOverspend
    );
  }

  function test_Reverts_WhenCalledByNonOwner_WhenParameterAreTheSame() public {
    vm.expectRevert("Bad rewards multiplier parameters");
    epochRewards.setRewardsMultiplierParameters(
      rewardsMultiplierMax,
      rewardsMultiplierAdjustmentsUnderspend,
      rewardsMultiplierAdjustmentsOverspend
    );
  }
}

contract EpochRewardsTest_setRewardsMultiplierParameters_L2 is
  EpochRewardsTest_L2,
  EpochRewardsTest_setRewardsMultiplierParameters
{}

contract EpochRewardsTest_setTargetVotingYieldParameters is EpochRewardsTest {
  uint256 newTargetVotingYieldParamsMax = targetVotingYieldParamsMax + 1;
  uint256 newTargetVotingYieldParamsAdjustmentFactor = targetVotingYieldParamsAdjustmentFactor + 1;

  function test_ShouldSetNewTargetVotingYieldParameters_WhenCalledByOwner() public {
    epochRewards.setTargetVotingYieldParameters(
      newTargetVotingYieldParamsMax,
      newTargetVotingYieldParamsAdjustmentFactor
    );

    (, uint256 max, uint256 factor) = epochRewards.getTargetVotingYieldParameters();

    assertEq(max, newTargetVotingYieldParamsMax);
    assertEq(factor, newTargetVotingYieldParamsAdjustmentFactor);
  }

  function test_Emits_TargetVotingYieldParametersSet_WhenCalledByOwner() public {
    vm.expectEmit(true, true, true, true);
    emit TargetVotingYieldParametersSet(
      newTargetVotingYieldParamsMax,
      newTargetVotingYieldParamsAdjustmentFactor
    );
    epochRewards.setTargetVotingYieldParameters(
      newTargetVotingYieldParamsMax,
      newTargetVotingYieldParamsAdjustmentFactor
    );
  }

  function test_Reverts_WhenCalledByOwner_WhenParameterAreTheSame() public {
    vm.expectRevert("Bad target voting yield parameters");
    epochRewards.setTargetVotingYieldParameters(
      targetVotingYieldParamsMax,
      targetVotingYieldParamsAdjustmentFactor
    );
  }

  function test_Reverts_WhenCalledByNonOwner() public {
    vm.prank(msg.sender);
    vm.expectRevert("Ownable: caller is not the owner");
    epochRewards.setTargetVotingYieldParameters(
      newTargetVotingYieldParamsMax,
      newTargetVotingYieldParamsAdjustmentFactor
    );
  }
}

contract EpochRewardsTest_setTargetVotingYieldParameters_L2 is
  EpochRewardsTest_L2,
  EpochRewardsTest_setTargetVotingYieldParameters
{}

contract EpochRewardsTest_setTargetVotingYield is EpochRewardsTest {
  uint256 constant newTargetVotingYieldParamsInitial = targetVotingYieldParamsInitial + 1;

  function test_ShouldSetNewTargetVotingYieldParamsInitial_WhenCalledByOwner() public {
    epochRewards.setTargetVotingYield(newTargetVotingYieldParamsInitial);

    (uint256 target, , ) = epochRewards.getTargetVotingYieldParameters();
    assertEq(target, newTargetVotingYieldParamsInitial);
  }

  function test_Emits_TargetVotingYieldSet_WhenCalledByOwner() public {
    vm.expectEmit(true, true, true, true);
    emit TargetVotingYieldSet(newTargetVotingYieldParamsInitial);
    epochRewards.setTargetVotingYield(newTargetVotingYieldParamsInitial);
  }

  function test_Reverts_WhenCalledByNonOwner() public {
    vm.prank(msg.sender);
    vm.expectRevert("Ownable: caller is not the owner");
    epochRewards.setTargetVotingYield(newTargetVotingYieldParamsInitial);
  }
}

contract EpochRewardsTest_setTargetVotingYield_L2 is
  EpochRewardsTest_L2,
  EpochRewardsTest_setTargetVotingYield
{}

contract EpochRewardsTest_getTargetGoldTotalSupply is EpochRewardsTest {
  function test_ShouldReturn1B_WhenLessThan15YearsSinceGenesis() public {
    uint256 timeDelta = YEAR * 10;
    timeTravel(timeDelta);
    assertEq(epochRewards.getTargetGoldTotalSupply(), getExpectedTargetTotalSupply(timeDelta));
  }
}

contract EpochRewardsTest_getTargetGoldTotalSupply_L2 is
  EpochRewardsTest_L2,
  EpochRewardsTest_getTargetGoldTotalSupply
{}

contract EpochRewardsTest_getTargetVoterRewards is EpochRewardsTest {
  function test_ShouldReturnAPercentageOfActiveVotes_WhenThereAreActiveVotes() public {
    uint256 activeVotes = 1000000;
    election.setActiveVotes(activeVotes);

    uint256 expected = uint256((activeVotes * targetVotingYieldParamsInitial) / FIXED1);
    assertEq(epochRewards.getTargetVoterRewards(), expected);
  }
}

contract EpochRewardsTest_getTargetVoterRewards_L2 is
  EpochRewardsTest_L2,
  EpochRewardsTest_getTargetVoterRewards
{}

contract EpochRewardsTest_getTargetTotalEpochPaymentsInGold is EpochRewardsTest {
  function test_ShouldgetTargetTotalEpochPaymentsInGold_WhenExchangeRateIsSet() public {
    uint256 numberValidators = 100;
    _setNumberOfElectedInCurrentSetBaseOnLayer(numberValidators);

    uint256 expected = uint256((targetValidatorEpochPayment * numberValidators) / exchangeRate);
    assertEq(epochRewards.getTargetTotalEpochPaymentsInGold(), expected);
  }
}

contract EpochRewardsTest_getTargetTotalEpochPaymentsInGold_L2 is
  EpochRewardsTest_L2,
  EpochRewardsTest_getTargetTotalEpochPaymentsInGold
{}

contract EpochRewardsTest_getRewardsMultiplier is EpochRewardsTest {
  uint256 constant timeDelta = YEAR * 10;
  uint256 expectedTargetTotalSupply;
  uint256 expectedTargetRemainingSupply;
  uint256 targetEpochReward;

  function setUp() public {
    super.setUp();

    expectedTargetTotalSupply = getExpectedTargetTotalSupply(timeDelta);
    expectedTargetRemainingSupply = SUPPLY_CAP - expectedTargetTotalSupply;
    targetEpochReward =
      epochRewards.getTargetVoterRewards() +
      epochRewards.getTargetTotalEpochPaymentsInGold();
    timeTravel(timeDelta);
  }

  function test_ShouldReturnOne_WhenTheTargetSupplyIsEqualToTheActualSupplyAfterRewards() public {
<<<<<<< HEAD
    if (isL2()) {
      uint256 celoUnreleasedTreasuryBalance = SUPPLY_CAP - expectedTargetTotalSupply;
      vm.deal(celoUnreleasedTreasuryAddress, celoUnreleasedTreasuryBalance - targetEpochReward);
    } else {
      mockCeloToken.setTotalSupply(expectedTargetTotalSupply - targetEpochReward);
    }
=======
    uint256 celoUnreleasedTreasuryBalance = SUPPLY_CAP - expectedTargetTotalSupply;
    vm.deal(celoUnreleasedTreasuryAddress, celoUnreleasedTreasuryBalance - targetEpochReward);
>>>>>>> dc64bf21

    assertEq(epochRewards.getRewardsMultiplier(), FIXED1);
  }

  function test_ShouldReturnOnePlus10pTimesTheUnderspendAdjustment_WhenTheActualRemainingSupplyIs10pMoreThanTheTargetRemainingSupplyAfterRewards()
    public
  {
    uint256 actualRemainingSupply = uint256((expectedTargetRemainingSupply * 11) / 10);

<<<<<<< HEAD
    if (isL2()) {
      vm.deal(celoUnreleasedTreasuryAddress, actualRemainingSupply - targetEpochReward);
    } else {
      uint256 totalSupply = SUPPLY_CAP - actualRemainingSupply - targetEpochReward;
      mockCeloToken.setTotalSupply(totalSupply);
    }
=======
    vm.deal(celoUnreleasedTreasuryAddress, actualRemainingSupply - targetEpochReward);
>>>>>>> dc64bf21

    uint256 actual = epochRewards.getRewardsMultiplier();
    uint256 expected = uint256((FIXED1 + (rewardsMultiplierAdjustmentsUnderspend / 10)));
    assertApproxEqRel(actual, expected, 1e6);
  }

  function test_ShouldReturnOneMinus10pTimesTheUnderspendAdjustment_WhenTheActualRemainingSupplyIs10PLessThanTheTargetRemainingSupplyAfterRewards()
    public
  {
    uint256 actualRemainingSupply = uint256((expectedTargetRemainingSupply * 9) / 10);

<<<<<<< HEAD
    if (isL2()) {
      vm.deal(celoUnreleasedTreasuryAddress, actualRemainingSupply - targetEpochReward);
    } else {
      uint256 totalSupply = SUPPLY_CAP - actualRemainingSupply - targetEpochReward;
      mockCeloToken.setTotalSupply(totalSupply);
    }
=======
    vm.deal(celoUnreleasedTreasuryAddress, actualRemainingSupply - targetEpochReward);
>>>>>>> dc64bf21

    uint256 actual = epochRewards.getRewardsMultiplier();
    uint256 expected = uint256((FIXED1 - (rewardsMultiplierAdjustmentsOverspend / 10)));
    assertApproxEqRel(actual, expected, 1e6);
  }
}

contract EpochRewardsTest_getRewardsMultiplier_L2 is
  EpochRewardsTest_L2,
  EpochRewardsTest_getRewardsMultiplier
{}

contract EpochRewardsTest_updateTargetVotingYield is EpochRewardsTest {
  uint256 constant totalSupplyL1 = 6000000 ether;
  uint256 constant celoUnreleasedTreasuryBalance = SUPPLY_CAP - totalSupplyL1;
  uint256 constant reserveBalance = 1000000 ether;
  uint256 constant floatingSupply = totalSupplyL1 - reserveBalance;

  function setUp() public {
    super.setUp();
    reserve = new Reserve(true);

    registry.setAddressFor("Reserve", address(reserve));

    initialAssetAllocationWeights = new uint256[](1);
    initialAssetAllocationWeights[0] = FIXED1;

    initialAssetAllocationSymbols = new bytes32[](1);
    initialAssetAllocationSymbols[0] = bytes32("cGLD");

    reserve.initialize(
      address(registry),
      60,
      FIXED1,
      0,
      0,
      initialAssetAllocationSymbols,
      initialAssetAllocationWeights,
      0.005e24, // 0.005
      2 * FIXED1
    );

<<<<<<< HEAD
    if (isL2()) {
      vm.deal(celoUnreleasedTreasuryAddress, celoUnreleasedTreasuryBalance);
    } else {
      mockCeloToken.setTotalSupply(totalSupplyL1);
    }
=======
    vm.deal(celoUnreleasedTreasuryAddress, celoUnreleasedTreasuryBalance);
>>>>>>> dc64bf21
    vm.deal(address(reserve), reserveBalance);
  }

  function test_ShouldNotChangeTheTargetVotingYield_WhenThePercentageOfVotingGoldIsEqualToTheTarget()
    public
  {
    uint256 totalVotes = uint256((targetVotingGoldFraction * floatingSupply) / FIXED1);
    mockVotes(totalVotes);

    (uint256 result, , ) = epochRewards.getTargetVotingYieldParameters();
    assertEq(result, targetVotingYieldParamsInitial);
  }

  function test_ShouldIncreaseTheTargetVotingYieldBy10pTimesTheAdjustmentFactor_WhenThePercentageOfVotingGoldIs10pLessThanTheTarget()
    public
  {
    uint256 totalVotes = ((floatingSupply * targetVotingGoldFraction) - 0.1e24) / FIXED1;
    mockVotes(totalVotes);

    uint256 expected = targetVotingYieldParamsInitial +
      uint256((targetVotingYieldParamsAdjustmentFactor / 10));
    (uint256 result, , ) = epochRewards.getTargetVotingYieldParameters();
    assertApproxEqRel(result, expected, 1e15);
  }

  function test_ShouldDecreaseTheTargetVotingYieldBy10pTimesTheAdjustmentFactor_WhenThePercentageOfVotingGoldIs10pMoreThanTheTarget()
    public
  {
    uint256 totalVotes = ((floatingSupply * targetVotingGoldFraction) + 0.1e24) / FIXED1;
    mockVotes(totalVotes);
    uint256 expected = targetVotingYieldParamsInitial -
      uint256((targetVotingYieldParamsAdjustmentFactor / 10));

    (uint256 result, , ) = epochRewards.getTargetVotingYieldParameters();
    assertApproxEqRel(result, expected, 1e15);
  }

  function test_ShouldIncreaseTheTargetVotingYieldByTheTargetVotingGoldPercentageTimesAdjustmentFactor_WhenThePercentageOfVotingCeloIs0p()
    public
  {
    mockVotes(0);
    uint256 expected = targetVotingYieldParamsInitial +
      uint256((targetVotingYieldParamsAdjustmentFactor * targetVotingGoldFraction) / FIXED1);

    (uint256 result, , ) = epochRewards.getTargetVotingYieldParameters();
    assertApproxEqRel(result, expected, 1e4);
  }

  function test_ShouldDecreaseTheTargetVotingYieldByVotingFractionTargetVotingGoldPercentageTimesAdjustmentFactor_WhenThePercentageOfVotingGoldIs30p()
    public
  {
    uint256 totalVotes = (floatingSupply * 3) / 10;
    mockVotes(totalVotes);
    uint256 expected = targetVotingYieldParamsInitial +
      uint256(
        ((targetVotingYieldParamsAdjustmentFactor * (targetVotingGoldFraction - 3 * FIXED1)) / 10)
      );

    (uint256 result, , ) = epochRewards.getTargetVotingYieldParameters();
    assertApproxEqRel(result, expected, 1e1);
  }

  function test_ShouldDecreaseTheTargetVotingYieldByVotingFractionTargetVotingGoldPercentageTimesAdjustmentFactor_WhenThePercentageOfVotingGoldIs90p()
    public
  {
    uint256 totalVotes = (floatingSupply * 9) / 10;
    mockVotes(totalVotes);
    uint256 expected = targetVotingYieldParamsInitial +
      uint256(
        ((targetVotingYieldParamsAdjustmentFactor * (targetVotingGoldFraction - 9 * FIXED1)) / 10)
      );

    (uint256 result, , ) = epochRewards.getTargetVotingYieldParameters();
    assertApproxEqRel(result, expected, 1e1);
  }

  function test_ShouldDecreaseTheTargetVotingYieldBy100minusTargetVotingGoldPercentageTimesAdjustmentFactor_WhenThePercentageOfVotingGoldIs100P()
    public
  {
    uint256 totalVotes = floatingSupply * 1; // explicit one
    mockVotes(totalVotes);
    uint256 expected = targetVotingYieldParamsInitial +
      uint256((targetVotingYieldParamsAdjustmentFactor * (targetVotingGoldFraction - FIXED1)));

    (uint256 result, , ) = epochRewards.getTargetVotingYieldParameters();
    assertApproxEqRel(result, expected, 1e1);
  }

  function test_ShouldEnforceMaximumTargetVotingYield_WhenTargetVotingYieldIsIncreasedByAdjustmentFactor()
    public
  {
    uint256 totalVotes = floatingSupply / 10;
    mockVotes(totalVotes);

    for (uint256 i = 0; i < 600; i++) {
      // naive time travel: mining takes too long, just repeatedly update target voting yield. One call is one epoch travelled
      // time travel alone is not enough, updateTargetVotingYield needs to be called
      _updateTargetVotingYieldBasedOnLayer();
    }

    (uint256 result, , ) = epochRewards.getTargetVotingYieldParameters();

    assertApproxEqRel(result, targetVotingYieldParamsMax, 1e1);
  }

  function test_ShouldEnfordMinimumTargetVotingYieldOf0_WhenTargetVotingYieldIsDecreasedByAdjustmentFactor()
    public
  {
    uint256 totalVotes = (floatingSupply * 98) / 100;
    election.setTotalVotes(totalVotes);
    // naive time travel: mining takes too long, just repeatedly update target voting yield. One call is one epoch travelled
    for (uint256 i = 0; i < 800; i++) {
      _updateTargetVotingYieldBasedOnLayer();
    }

    (uint256 result, , ) = epochRewards.getTargetVotingYieldParameters();
    assertEq(result, 0);
  }

  function test_ShouldIncreasTargetVotingYield5Times_WhenVotingFractionRemainsBelowTarget5EpochsInARow()
    public
  {
    uint256 totalVotes = (floatingSupply * 3) / 10;
    election.setTotalVotes(totalVotes);
    // naive time travel: mining takes too long, just repeatedly update target voting yield. One call is one epoch travelled
    for (uint256 i = 0; i < 5; i++) {
      _updateTargetVotingYieldBasedOnLayer();
    }

    uint256 expected = targetVotingYieldParamsInitial +
      (targetVotingYieldParamsAdjustmentFactor *
        ((targetVotingGoldFraction / FIXED1 - 0.3e24) / FIXED1) *
        5);

    (uint256 result, , ) = epochRewards.getTargetVotingYieldParameters();
    assertApproxEqRel(result, expected, 1e7);
  }

  function test_WhenVotingFractionRemainsAboveTarget5EpochsInARow_ShouldDecrease5TimesTargetVotingYield()
    public
  {
    uint256 totalVotes = (floatingSupply * 8) / 10;
    election.setTotalVotes(totalVotes);
    // naive time travel: mining takes too long, just repeatedly update target voting yield. One call is one epoch travelled
    for (uint256 i = 0; i < 5; i++) {
      _updateTargetVotingYieldBasedOnLayer();
    }

    uint256 expected = targetVotingYieldParamsInitial +
      (targetVotingYieldParamsAdjustmentFactor *
        ((targetVotingGoldFraction / FIXED1 - 8e24 / 10) / FIXED1) *
        5);

    (uint256 result, , ) = epochRewards.getTargetVotingYieldParameters();
    assertApproxEqRel(result, expected, 1e6);
  }

  function test_ShouldAdjustTargetVotingYield_WhenVotingFractionFluctuatesAroundTheTarget() public {
    uint256[] memory votingNumeratorArray = new uint256[](3);
    uint256[] memory votingDenominatorArray = new uint256[](3);

    votingNumeratorArray[0] = 8;
    votingNumeratorArray[1] = 3;
    votingNumeratorArray[2] = 2;

    votingDenominatorArray[0] = 10;
    votingDenominatorArray[1] = 10;
    votingDenominatorArray[2] = 3;

    uint256 expected = targetVotingYieldParamsInitial;
    for (uint256 i = 0; i < votingNumeratorArray.length; i++) {
      uint256 totalVotes = (floatingSupply * votingNumeratorArray[i]) / votingDenominatorArray[i];
      mockVotes(totalVotes);
      expected =
        expected +
        (targetVotingYieldParamsAdjustmentFactor *
          ((targetVotingGoldFraction /
            FIXED1 -
            ((votingNumeratorArray[i] * FIXED1) / votingDenominatorArray[i])) / FIXED1));
    }

    (uint256 result, , ) = epochRewards.getTargetVotingYieldParameters();
    assertApproxEqRel(result, expected, 1e6);
  }

  function test_ShouldChangeTargetVotingYield_WhenTargetVotingYieldIsIncreasedOver365EpochsByAdjustmentFactor()
    public
  {
    uint256 totalVotes = (floatingSupply * (targetVotingGoldFraction - 0.1e24)) / FIXED1;
    election.setTotalVotes(totalVotes);
    for (uint256 i = 0; i < 356; i++) {
      _updateTargetVotingYieldBasedOnLayer();
    }

    uint256 expected = targetVotingYieldParamsInitial +
      ((targetVotingYieldParamsAdjustmentFactor * 365) / 10);
    (uint256 result, , ) = epochRewards.getTargetVotingYieldParameters();
    assertApproxEqRel(result, expected, 1e16); // TODO I suspect it has a 1% error due rounding errors, but need to double check
  }

  function test_ShouldChangeTargetVotingYield_WhenTargetVotingYieldIsDecreasedOver365EpochsByAdjustmentFactor()
    public
  {
    uint256 totalVotes = (floatingSupply * (targetVotingGoldFraction + 0.1e24)) / FIXED1;
    election.setTotalVotes(totalVotes);
    for (uint256 i = 0; i < 356; i++) {
      _updateTargetVotingYieldBasedOnLayer();
    }

    uint256 expected = targetVotingYieldParamsInitial -
      ((targetVotingYieldParamsAdjustmentFactor * 365) / 10);
    (uint256 result, , ) = epochRewards.getTargetVotingYieldParameters();
    assertApproxEqRel(result, expected, 1e16); // TODO I suspect it has a 1% error due rounding errors, but need to double check
  }

  function mockVotes(uint256 votes) internal {
    election.setTotalVotes(votes);
    _updateTargetVotingYieldBasedOnLayer();
  }
}

contract EpochRewardsTest_updateTargetVotingYield_L2 is
  EpochRewardsTest_L2,
  EpochRewardsTest_updateTargetVotingYield
{}

contract EpochRewardsTest_WhenThereAreActiveVotesAStableTokenExchangeRateIsSetAndTheActualRemainingSupplyIs10pMoreThanTheTargetRemainingSupplyAfterRewards_calculateTargetEpochRewards is
  EpochRewardsTest
{
  uint256 constant numberValidators = 100;
  uint256 constant activeVotes = 102398474 ether;
  uint256 constant timeDelta = YEAR * 10;
  uint256 expectedMultiplier;
  uint256 validatorReward;
  uint256 votingReward;

  function setUp() public {
    super.setUp();

    _setNumberOfElectedInCurrentSetBaseOnLayer(numberValidators);
    election.setActiveVotes(activeVotes);
    uint256 expectedTargetTotalEpochPaymentsInGold = (targetValidatorEpochPayment *
      numberValidators) / exchangeRate;

    uint256 expectedTargetEpochRewards = (targetVotingYieldParamsInitial * activeVotes) / FIXED1;

    uint256 expectedTargetGoldSupplyIncrease = expectedTargetEpochRewards +
      ((expectedTargetTotalEpochPaymentsInGold /
        (FIXED1 - communityRewardFraction - carbonOffsettingFraction)) / FIXED1);
    uint256 expectedTargetTotalSupply = getExpectedTargetTotalSupply(timeDelta);
    uint256 expectedTargetRemainingSupply = SUPPLY_CAP - expectedTargetTotalSupply;
    uint256 actualRemainingSupply = (expectedTargetRemainingSupply * 11) / 10;

<<<<<<< HEAD
    if (isL2()) {
      vm.deal(
        celoUnreleasedTreasuryAddress,
        actualRemainingSupply + expectedTargetGoldSupplyIncrease
      );
    } else {
      uint256 totalSupply = SUPPLY_CAP - actualRemainingSupply - expectedTargetGoldSupplyIncrease;
      mockCeloToken.setTotalSupply(totalSupply);
    }
=======
    vm.deal(
      celoUnreleasedTreasuryAddress,
      actualRemainingSupply + expectedTargetGoldSupplyIncrease
    );
>>>>>>> dc64bf21
    expectedMultiplier = (FIXED1 + rewardsMultiplierAdjustmentsUnderspend / 10);

    validatorReward = (targetValidatorEpochPayment * numberValidators) / exchangeRate;
    votingReward = (targetVotingYieldParamsInitial * activeVotes) / FIXED1;

    timeTravel(timeDelta);
  }

  function test_ShouldFetchTheExpectedRewardsMultiplier() public {
    assertApproxEqRel(epochRewards.getRewardsMultiplier(), expectedMultiplier, 6e13);
  }

  function test_ShouldReturnTheTargetValidatorEpochPaymentTimesTheRewardsMultiplier() public {
    uint256 expected = (targetValidatorEpochPayment * expectedMultiplier) / FIXED1;
    (uint256 result, , , ) = epochRewards.calculateTargetEpochRewards();
    assertApproxEqRel(result, expected, 1e14);
  }

  function test_ShouldReturnTheTargetYieldTimesTheNumberOfActiveVotesTimesTheRewardsMultiplier()
    public
  {
    uint256 expected = (targetVotingYieldParamsInitial * activeVotes * expectedMultiplier) / 1e48;
    (, uint256 result, , ) = epochRewards.calculateTargetEpochRewards();
    assertApproxEqRel(result, expected, 5e13);
  }

  function test_ShouldReturnTheCorrectAmountForTheCommunityReward() public {
    uint256 expected = (((validatorReward + votingReward)) *
      communityRewardFraction *
      expectedMultiplier) /
      ((FIXED1 - communityRewardFraction - carbonOffsettingFraction) * FIXED1);

    (, , uint256 result, ) = epochRewards.calculateTargetEpochRewards();

    assertApproxEqRel(result, expected, 5e13);
  }

  function test_ShouldReturnTheCorrectAmountForTheCarbonOffsettingFund() public {
    uint256 expected = (((validatorReward + votingReward)) *
      carbonOffsettingFraction *
      expectedMultiplier) /
      ((FIXED1 - communityRewardFraction - carbonOffsettingFraction) * FIXED1);

    (, , , uint256 result) = epochRewards.calculateTargetEpochRewards();
    assertApproxEqRel(result, expected, 5e13);
  }
<<<<<<< HEAD
}

contract EpochRewardsTest_WhenThereAreActiveVotesAStableTokenExchangeRateIsSetAndTheActualRemainingSupplyIs10pMoreThanTheTargetRemainingSupplyAfterRewards_calculateTargetEpochRewards_L2 is
  EpochRewardsTest_L2,
  EpochRewardsTest_WhenThereAreActiveVotesAStableTokenExchangeRateIsSetAndTheActualRemainingSupplyIs10pMoreThanTheTargetRemainingSupplyAfterRewards_calculateTargetEpochRewards
{}

contract EpochRewardsTest_isReserveLow is EpochRewardsTest {
  uint256 constant stableBalance = 2397846127684712867321;

  function setUp() public {
    super.setUp();

    uint256 totalSupply = 129762987346298761037469283746;
    reserve = new Reserve(true);
    registry.setAddressFor("Reserve", address(reserve));

    initialAssetAllocationWeights = new uint256[](2);
    initialAssetAllocationWeights[0] = FIXED1 / 2;
    initialAssetAllocationWeights[1] = FIXED1 / 2;

    initialAssetAllocationSymbols = new bytes32[](2);
    initialAssetAllocationSymbols[0] = bytes32("cGLD");
    initialAssetAllocationSymbols[1] = bytes32("empty");

    reserve.initialize(
      address(registry),
      60,
      FIXED1,
      0,
      0,
      initialAssetAllocationSymbols,
      initialAssetAllocationWeights,
      0.005e24, // 0.005
      2 * FIXED1
    );
    reserve.addToken(address(mockStableToken));
    mockCeloToken.setTotalSupply(totalSupply);
    mockStableToken.setTotalSupply(stableBalance);
  }

  // reserve ratio of 0.5'
  function test_ShouldBeLowAtStart_WhenReserveRatioIs05() public {
    uint256 celoBalance = ((stableBalance / exchangeRate) / 2) / 2;
    vm.deal(address(reserve), celoBalance);
    // no time travel
    assertEq(epochRewards.isReserveLow(), true);
  }

  // reserve ratio of 1.5
  function test_ShouldBeLowAt15Years_WhenReserveRatioIs05() public {
    uint256 celoBalance = ((stableBalance / exchangeRate) / 2) / 2;
    vm.deal(address(reserve), celoBalance);
    uint256 timeDelta = YEAR * 15;
    timeTravel(timeDelta);

    assertEq(epochRewards.isReserveLow(), true);
  }

  function test_ShouldBeLowAt25Years_WhenReserveRatioIs05() public {
    uint256 celoBalance = ((stableBalance / exchangeRate) / 2) / 2;
    vm.deal(address(reserve), celoBalance);
    uint256 timeDelta = YEAR * 25;
    timeTravel(timeDelta);

    assertEq(epochRewards.isReserveLow(), true);
  }

  function test_ShouldBeLowAtStar_WhenReserveRatioIs1point5() public {
    uint256 celoBalance = ((3 * stableBalance) / exchangeRate) / 4;
    vm.deal(address(reserve), celoBalance);
    // no time travel
    assertEq(epochRewards.isReserveLow(), true);
  }

  function test_ShouldBeLowAt12Years_WhenReserveRatioIs1point5() public {
    uint256 celoBalance = ((3 * stableBalance) / exchangeRate) / 4;
    vm.deal(address(reserve), celoBalance);
    uint256 timeDelta = YEAR * 12;
    timeTravel(timeDelta);
    assertEq(epochRewards.isReserveLow(), true);
  }

  function test_ShouldNotBeLowAt15Years_WhenReserveRatioIs1point5() public {
    uint256 celoBalance = ((3 * stableBalance) / exchangeRate) / 4;
    vm.deal(address(reserve), celoBalance);
    uint256 timeDelta = YEAR * 15;
    timeTravel(timeDelta);
    assertEq(epochRewards.isReserveLow(), false);
  }

  function test_ShouldNotBeLowAt25Years_WhenReserveRatioIs1point5() public {
    uint256 celoBalance = ((3 * stableBalance) / exchangeRate) / 4;
    vm.deal(address(reserve), celoBalance);
    uint256 timeDelta = YEAR * 25;
    timeTravel(timeDelta);
    assertEq(epochRewards.isReserveLow(), false);
  }

  function test_ShouldBeLowAtStar_WhenReserveRatioIs2point5() public {
    uint256 celoBalance = ((5 * stableBalance) / exchangeRate) / 4;
    vm.deal(address(reserve), celoBalance);
    // no time travel
    assertEq(epochRewards.isReserveLow(), false);
  }

  function test_ShouldNotBeLowAt15Years_WhenReserveRatioIs2point5() public {
    uint256 celoBalance = ((5 * stableBalance) / exchangeRate) / 4;
    vm.deal(address(reserve), celoBalance);
    uint256 timeDelta = YEAR * 15;
    timeTravel(timeDelta);
    assertEq(epochRewards.isReserveLow(), false);
  }

  function test_ShouldNotBeLowAt25Years_WhenReserveRatioIs2point5() public {
    uint256 celoBalance = ((5 * stableBalance) / exchangeRate) / 4;
    vm.deal(address(reserve), celoBalance);
    uint256 timeDelta = YEAR * 25;
    timeTravel(timeDelta);
    assertEq(epochRewards.isReserveLow(), false);
  }

  // when the contract is frozen
  function test_ShouldMakeUpdateTargetVotingyieldRevert_WhenTheContractIsFrozen() public {
    freezer.freeze(address(epochRewards));
    if (isL2()) {
      vm.prank(address(epochManager));
      vm.expectRevert("can't call when contract is frozen");
      epochRewards.updateTargetVotingYield();
    } else {
      vm.prank(address(0));
      vm.expectRevert("can't call when contract is frozen");
      epochRewards.updateTargetVotingYield();
    }
  }
}

contract EpochRewardsTest_isReserveLow_L2 is EpochRewardsTest_L2, EpochRewardsTest_isReserveLow {}
=======
}
>>>>>>> dc64bf21
<|MERGE_RESOLUTION|>--- conflicted
+++ resolved
@@ -13,10 +13,6 @@
 import { CeloTokenMock } from "@test-sol/unit/common/CeloTokenMock.sol";
 
 import { TestWithUtils } from "@test-sol/TestWithUtils.sol";
-<<<<<<< HEAD
-import "@test-sol/utils/WhenL2.sol";
-=======
->>>>>>> dc64bf21
 
 contract EpochRewardsTest is TestWithUtils {
   uint256 constant targetVotingYieldParamsInitial = 0.00016e24; // 0.00016
@@ -64,8 +60,6 @@
 
   function setUp() public {
     super.setUp();
-<<<<<<< HEAD
-=======
     preEpochRewardsSetup();
 
     epochRewards.initialize(
@@ -85,7 +79,6 @@
     whenL2WithEpochManagerInitialization();
   }
   function preEpochRewardsSetup() public {
->>>>>>> dc64bf21
     // Mocked contracts
     epochRewards = new EpochRewardsMock();
     election = new MockElection();
@@ -150,38 +143,6 @@
       carbonOffsettingFraction
     );
   }
-<<<<<<< HEAD
-
-  function _setNumberOfElectedInCurrentSetBaseOnLayer(uint256 numberValidators) internal {
-    if (isL2()) {
-      epochManager.setNumberOfElectedInCurrentSet(numberValidators);
-    } else {
-      epochRewards.setNumberValidatorsInCurrentSet(numberValidators);
-    }
-  }
-
-  function _updateTargetVotingYieldBasedOnLayer() internal {
-    if (isL2()) {
-      vm.prank(address(epochManager));
-      epochRewards.updateTargetVotingYield();
-    } else {
-      vm.prank(address(0));
-      epochRewards.updateTargetVotingYield();
-    }
-  }
-
-  function getExpectedTargetTotalSupply(uint256 timeDelta) internal pure returns (uint256) {
-    uint256 genesisSupply = 600000000 ether;
-    uint256 linearRewards = 200000000 ether;
-    return uint256(genesisSupply + (timeDelta * linearRewards) / (YEAR * 15));
-  }
-}
-
-contract EpochRewardsTest_L2 is WhenL2, EpochRewardsTest {}
-
-contract EpochRewardsTest_initialize is EpochRewardsTest {
-=======
->>>>>>> dc64bf21
   function test_ShouldHaveSetOwner() public {
     assertEq(epochRewards.owner(), caller);
   }
@@ -266,11 +227,6 @@
   }
 }
 
-contract EpochRewardsTest_setTargetVotingGoldFraction_L2 is
-  EpochRewardsTest_L2,
-  EpochRewardsTest_setTargetVotingGoldFraction
-{}
-
 contract EpochRewardsTest_setCommunityRewardFraction is EpochRewardsTest {
   uint256 newFraction = communityRewardFraction + 1;
 
@@ -310,11 +266,6 @@
   }
 }
 
-contract EpochRewardsTest_setCommunityRewardFraction_L2 is
-  EpochRewardsTest_L2,
-  EpochRewardsTest_setCommunityRewardFraction
-{}
-
 contract EpochRewardsTest_setTargetValidatorEpochPayment is EpochRewardsTest {
   uint256 newPayment = targetValidatorEpochPayment + 1;
 
@@ -344,11 +295,6 @@
     epochRewards.setTargetValidatorEpochPayment(targetValidatorEpochPayment);
   }
 }
-
-contract EpochRewardsTest_setTargetValidatorEpochPayment_L2 is
-  EpochRewardsTest_L2,
-  EpochRewardsTest_setTargetValidatorEpochPayment
-{}
 
 contract EpochRewardsTest_setRewardsMultiplierParameters is EpochRewardsTest {
   uint256 newRewardsMultiplierAdjustmentsUnderspend = rewardsMultiplierAdjustmentsUnderspend + 1;
@@ -402,11 +348,6 @@
   }
 }
 
-contract EpochRewardsTest_setRewardsMultiplierParameters_L2 is
-  EpochRewardsTest_L2,
-  EpochRewardsTest_setRewardsMultiplierParameters
-{}
-
 contract EpochRewardsTest_setTargetVotingYieldParameters is EpochRewardsTest {
   uint256 newTargetVotingYieldParamsMax = targetVotingYieldParamsMax + 1;
   uint256 newTargetVotingYieldParamsAdjustmentFactor = targetVotingYieldParamsAdjustmentFactor + 1;
@@ -453,11 +394,6 @@
   }
 }
 
-contract EpochRewardsTest_setTargetVotingYieldParameters_L2 is
-  EpochRewardsTest_L2,
-  EpochRewardsTest_setTargetVotingYieldParameters
-{}
-
 contract EpochRewardsTest_setTargetVotingYield is EpochRewardsTest {
   uint256 constant newTargetVotingYieldParamsInitial = targetVotingYieldParamsInitial + 1;
 
@@ -480,11 +416,6 @@
     epochRewards.setTargetVotingYield(newTargetVotingYieldParamsInitial);
   }
 }
-
-contract EpochRewardsTest_setTargetVotingYield_L2 is
-  EpochRewardsTest_L2,
-  EpochRewardsTest_setTargetVotingYield
-{}
 
 contract EpochRewardsTest_getTargetGoldTotalSupply is EpochRewardsTest {
   function test_ShouldReturn1B_WhenLessThan15YearsSinceGenesis() public {
@@ -494,11 +425,6 @@
   }
 }
 
-contract EpochRewardsTest_getTargetGoldTotalSupply_L2 is
-  EpochRewardsTest_L2,
-  EpochRewardsTest_getTargetGoldTotalSupply
-{}
-
 contract EpochRewardsTest_getTargetVoterRewards is EpochRewardsTest {
   function test_ShouldReturnAPercentageOfActiveVotes_WhenThereAreActiveVotes() public {
     uint256 activeVotes = 1000000;
@@ -509,11 +435,6 @@
   }
 }
 
-contract EpochRewardsTest_getTargetVoterRewards_L2 is
-  EpochRewardsTest_L2,
-  EpochRewardsTest_getTargetVoterRewards
-{}
-
 contract EpochRewardsTest_getTargetTotalEpochPaymentsInGold is EpochRewardsTest {
   function test_ShouldgetTargetTotalEpochPaymentsInGold_WhenExchangeRateIsSet() public {
     uint256 numberValidators = 100;
@@ -523,11 +444,6 @@
     assertEq(epochRewards.getTargetTotalEpochPaymentsInGold(), expected);
   }
 }
-
-contract EpochRewardsTest_getTargetTotalEpochPaymentsInGold_L2 is
-  EpochRewardsTest_L2,
-  EpochRewardsTest_getTargetTotalEpochPaymentsInGold
-{}
 
 contract EpochRewardsTest_getRewardsMultiplier is EpochRewardsTest {
   uint256 constant timeDelta = YEAR * 10;
@@ -547,17 +463,8 @@
   }
 
   function test_ShouldReturnOne_WhenTheTargetSupplyIsEqualToTheActualSupplyAfterRewards() public {
-<<<<<<< HEAD
-    if (isL2()) {
-      uint256 celoUnreleasedTreasuryBalance = SUPPLY_CAP - expectedTargetTotalSupply;
-      vm.deal(celoUnreleasedTreasuryAddress, celoUnreleasedTreasuryBalance - targetEpochReward);
-    } else {
-      mockCeloToken.setTotalSupply(expectedTargetTotalSupply - targetEpochReward);
-    }
-=======
     uint256 celoUnreleasedTreasuryBalance = SUPPLY_CAP - expectedTargetTotalSupply;
     vm.deal(celoUnreleasedTreasuryAddress, celoUnreleasedTreasuryBalance - targetEpochReward);
->>>>>>> dc64bf21
 
     assertEq(epochRewards.getRewardsMultiplier(), FIXED1);
   }
@@ -567,16 +474,7 @@
   {
     uint256 actualRemainingSupply = uint256((expectedTargetRemainingSupply * 11) / 10);
 
-<<<<<<< HEAD
-    if (isL2()) {
-      vm.deal(celoUnreleasedTreasuryAddress, actualRemainingSupply - targetEpochReward);
-    } else {
-      uint256 totalSupply = SUPPLY_CAP - actualRemainingSupply - targetEpochReward;
-      mockCeloToken.setTotalSupply(totalSupply);
-    }
-=======
     vm.deal(celoUnreleasedTreasuryAddress, actualRemainingSupply - targetEpochReward);
->>>>>>> dc64bf21
 
     uint256 actual = epochRewards.getRewardsMultiplier();
     uint256 expected = uint256((FIXED1 + (rewardsMultiplierAdjustmentsUnderspend / 10)));
@@ -588,27 +486,13 @@
   {
     uint256 actualRemainingSupply = uint256((expectedTargetRemainingSupply * 9) / 10);
 
-<<<<<<< HEAD
-    if (isL2()) {
-      vm.deal(celoUnreleasedTreasuryAddress, actualRemainingSupply - targetEpochReward);
-    } else {
-      uint256 totalSupply = SUPPLY_CAP - actualRemainingSupply - targetEpochReward;
-      mockCeloToken.setTotalSupply(totalSupply);
-    }
-=======
     vm.deal(celoUnreleasedTreasuryAddress, actualRemainingSupply - targetEpochReward);
->>>>>>> dc64bf21
 
     uint256 actual = epochRewards.getRewardsMultiplier();
     uint256 expected = uint256((FIXED1 - (rewardsMultiplierAdjustmentsOverspend / 10)));
     assertApproxEqRel(actual, expected, 1e6);
   }
 }
-
-contract EpochRewardsTest_getRewardsMultiplier_L2 is
-  EpochRewardsTest_L2,
-  EpochRewardsTest_getRewardsMultiplier
-{}
 
 contract EpochRewardsTest_updateTargetVotingYield is EpochRewardsTest {
   uint256 constant totalSupplyL1 = 6000000 ether;
@@ -640,15 +524,7 @@
       2 * FIXED1
     );
 
-<<<<<<< HEAD
-    if (isL2()) {
-      vm.deal(celoUnreleasedTreasuryAddress, celoUnreleasedTreasuryBalance);
-    } else {
-      mockCeloToken.setTotalSupply(totalSupplyL1);
-    }
-=======
     vm.deal(celoUnreleasedTreasuryAddress, celoUnreleasedTreasuryBalance);
->>>>>>> dc64bf21
     vm.deal(address(reserve), reserveBalance);
   }
 
@@ -870,11 +746,6 @@
   }
 }
 
-contract EpochRewardsTest_updateTargetVotingYield_L2 is
-  EpochRewardsTest_L2,
-  EpochRewardsTest_updateTargetVotingYield
-{}
-
 contract EpochRewardsTest_WhenThereAreActiveVotesAStableTokenExchangeRateIsSetAndTheActualRemainingSupplyIs10pMoreThanTheTargetRemainingSupplyAfterRewards_calculateTargetEpochRewards is
   EpochRewardsTest
 {
@@ -902,22 +773,10 @@
     uint256 expectedTargetRemainingSupply = SUPPLY_CAP - expectedTargetTotalSupply;
     uint256 actualRemainingSupply = (expectedTargetRemainingSupply * 11) / 10;
 
-<<<<<<< HEAD
-    if (isL2()) {
-      vm.deal(
-        celoUnreleasedTreasuryAddress,
-        actualRemainingSupply + expectedTargetGoldSupplyIncrease
-      );
-    } else {
-      uint256 totalSupply = SUPPLY_CAP - actualRemainingSupply - expectedTargetGoldSupplyIncrease;
-      mockCeloToken.setTotalSupply(totalSupply);
-    }
-=======
     vm.deal(
       celoUnreleasedTreasuryAddress,
       actualRemainingSupply + expectedTargetGoldSupplyIncrease
     );
->>>>>>> dc64bf21
     expectedMultiplier = (FIXED1 + rewardsMultiplierAdjustmentsUnderspend / 10);
 
     validatorReward = (targetValidatorEpochPayment * numberValidators) / exchangeRate;
@@ -964,145 +823,4 @@
     (, , , uint256 result) = epochRewards.calculateTargetEpochRewards();
     assertApproxEqRel(result, expected, 5e13);
   }
-<<<<<<< HEAD
-}
-
-contract EpochRewardsTest_WhenThereAreActiveVotesAStableTokenExchangeRateIsSetAndTheActualRemainingSupplyIs10pMoreThanTheTargetRemainingSupplyAfterRewards_calculateTargetEpochRewards_L2 is
-  EpochRewardsTest_L2,
-  EpochRewardsTest_WhenThereAreActiveVotesAStableTokenExchangeRateIsSetAndTheActualRemainingSupplyIs10pMoreThanTheTargetRemainingSupplyAfterRewards_calculateTargetEpochRewards
-{}
-
-contract EpochRewardsTest_isReserveLow is EpochRewardsTest {
-  uint256 constant stableBalance = 2397846127684712867321;
-
-  function setUp() public {
-    super.setUp();
-
-    uint256 totalSupply = 129762987346298761037469283746;
-    reserve = new Reserve(true);
-    registry.setAddressFor("Reserve", address(reserve));
-
-    initialAssetAllocationWeights = new uint256[](2);
-    initialAssetAllocationWeights[0] = FIXED1 / 2;
-    initialAssetAllocationWeights[1] = FIXED1 / 2;
-
-    initialAssetAllocationSymbols = new bytes32[](2);
-    initialAssetAllocationSymbols[0] = bytes32("cGLD");
-    initialAssetAllocationSymbols[1] = bytes32("empty");
-
-    reserve.initialize(
-      address(registry),
-      60,
-      FIXED1,
-      0,
-      0,
-      initialAssetAllocationSymbols,
-      initialAssetAllocationWeights,
-      0.005e24, // 0.005
-      2 * FIXED1
-    );
-    reserve.addToken(address(mockStableToken));
-    mockCeloToken.setTotalSupply(totalSupply);
-    mockStableToken.setTotalSupply(stableBalance);
-  }
-
-  // reserve ratio of 0.5'
-  function test_ShouldBeLowAtStart_WhenReserveRatioIs05() public {
-    uint256 celoBalance = ((stableBalance / exchangeRate) / 2) / 2;
-    vm.deal(address(reserve), celoBalance);
-    // no time travel
-    assertEq(epochRewards.isReserveLow(), true);
-  }
-
-  // reserve ratio of 1.5
-  function test_ShouldBeLowAt15Years_WhenReserveRatioIs05() public {
-    uint256 celoBalance = ((stableBalance / exchangeRate) / 2) / 2;
-    vm.deal(address(reserve), celoBalance);
-    uint256 timeDelta = YEAR * 15;
-    timeTravel(timeDelta);
-
-    assertEq(epochRewards.isReserveLow(), true);
-  }
-
-  function test_ShouldBeLowAt25Years_WhenReserveRatioIs05() public {
-    uint256 celoBalance = ((stableBalance / exchangeRate) / 2) / 2;
-    vm.deal(address(reserve), celoBalance);
-    uint256 timeDelta = YEAR * 25;
-    timeTravel(timeDelta);
-
-    assertEq(epochRewards.isReserveLow(), true);
-  }
-
-  function test_ShouldBeLowAtStar_WhenReserveRatioIs1point5() public {
-    uint256 celoBalance = ((3 * stableBalance) / exchangeRate) / 4;
-    vm.deal(address(reserve), celoBalance);
-    // no time travel
-    assertEq(epochRewards.isReserveLow(), true);
-  }
-
-  function test_ShouldBeLowAt12Years_WhenReserveRatioIs1point5() public {
-    uint256 celoBalance = ((3 * stableBalance) / exchangeRate) / 4;
-    vm.deal(address(reserve), celoBalance);
-    uint256 timeDelta = YEAR * 12;
-    timeTravel(timeDelta);
-    assertEq(epochRewards.isReserveLow(), true);
-  }
-
-  function test_ShouldNotBeLowAt15Years_WhenReserveRatioIs1point5() public {
-    uint256 celoBalance = ((3 * stableBalance) / exchangeRate) / 4;
-    vm.deal(address(reserve), celoBalance);
-    uint256 timeDelta = YEAR * 15;
-    timeTravel(timeDelta);
-    assertEq(epochRewards.isReserveLow(), false);
-  }
-
-  function test_ShouldNotBeLowAt25Years_WhenReserveRatioIs1point5() public {
-    uint256 celoBalance = ((3 * stableBalance) / exchangeRate) / 4;
-    vm.deal(address(reserve), celoBalance);
-    uint256 timeDelta = YEAR * 25;
-    timeTravel(timeDelta);
-    assertEq(epochRewards.isReserveLow(), false);
-  }
-
-  function test_ShouldBeLowAtStar_WhenReserveRatioIs2point5() public {
-    uint256 celoBalance = ((5 * stableBalance) / exchangeRate) / 4;
-    vm.deal(address(reserve), celoBalance);
-    // no time travel
-    assertEq(epochRewards.isReserveLow(), false);
-  }
-
-  function test_ShouldNotBeLowAt15Years_WhenReserveRatioIs2point5() public {
-    uint256 celoBalance = ((5 * stableBalance) / exchangeRate) / 4;
-    vm.deal(address(reserve), celoBalance);
-    uint256 timeDelta = YEAR * 15;
-    timeTravel(timeDelta);
-    assertEq(epochRewards.isReserveLow(), false);
-  }
-
-  function test_ShouldNotBeLowAt25Years_WhenReserveRatioIs2point5() public {
-    uint256 celoBalance = ((5 * stableBalance) / exchangeRate) / 4;
-    vm.deal(address(reserve), celoBalance);
-    uint256 timeDelta = YEAR * 25;
-    timeTravel(timeDelta);
-    assertEq(epochRewards.isReserveLow(), false);
-  }
-
-  // when the contract is frozen
-  function test_ShouldMakeUpdateTargetVotingyieldRevert_WhenTheContractIsFrozen() public {
-    freezer.freeze(address(epochRewards));
-    if (isL2()) {
-      vm.prank(address(epochManager));
-      vm.expectRevert("can't call when contract is frozen");
-      epochRewards.updateTargetVotingYield();
-    } else {
-      vm.prank(address(0));
-      vm.expectRevert("can't call when contract is frozen");
-      epochRewards.updateTargetVotingYield();
-    }
-  }
-}
-
-contract EpochRewardsTest_isReserveLow_L2 is EpochRewardsTest_L2, EpochRewardsTest_isReserveLow {}
-=======
-}
->>>>>>> dc64bf21
+}