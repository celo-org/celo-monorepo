// SPDX-License-Identifier: LGPL-3.0-only
pragma solidity >=0.8.7 <0.8.20;

import "celo-foundry-8/Test.sol";

import "@celo-contracts/common/interfaces/IRegistry.sol";
import "@celo-contracts/common/interfaces/IReserve.sol";
import "@celo-contracts-8/common/Freezer.sol";

import "@celo-contracts-8/governance/test/MockElection.sol";
import { EpochRewardsMock } from "@celo-contracts-8/governance/test/EpochRewardsMock.sol";
import { EpochRewards } from "@celo-contracts-8/governance/EpochRewards.sol";

import { MockSortedOracles } from "@celo-contracts/stability/test/MockSortedOracles.sol";
import { MockStableToken } from "@celo-contracts-8/stability/test/MockStableToken.sol";
import { GoldTokenMock } from "@test-sol/unit/common/GoldTokenMock.sol";

<<<<<<< HEAD
import { Constants } from "@test-sol/constants.sol";
import { Utils08 } from "@test-sol/utils08.sol";

contract EpochRewardsTest is Test, Constants, Utils08 {
=======
import { TestConstants } from "@test-sol/constants.sol";
import { Utils } from "@test-sol/utils.sol";

contract EpochRewardsTest is Test, TestConstants, Utils {
>>>>>>> e6dcb576
  uint256 constant targetVotingYieldParamsInitial = 0.00016e24; // 0.00016
  uint256 constant targetVotingYieldParamsMax = 0.0005e24; // 0.0005
  uint256 constant targetVotingYieldParamsAdjustmentFactor = 1127990000000000000; // 0.00000112799

  uint256 constant rewardsMultiplierMax = 2 * FIXED1; // 2
  uint256 constant rewardsMultiplierAdjustmentsUnderspend = 0.5e24; // 0.5
  uint256 constant rewardsMultiplierAdjustmentsOverspend = 5e24; // 5

  uint256 constant targetVotingGoldFraction = (2 * FIXED1) / uint256(3);
  uint256 constant targetValidatorEpochPayment = 1e13;
  uint256 constant communityRewardFraction = FIXED1 / 4;
  uint256 constant carbonOffsettingFraction = FIXED1 / 200;

  uint256 constant exchangeRate = 7;
  uint256 constant sortedOraclesDenominator = FIXED1;

  uint256 constant SUPPLY_CAP = 1e9 ether;
  bytes32[] initialAssetAllocationSymbols;
  uint256[] initialAssetAllocationWeights;

  // Mocked contracts
  EpochRewardsMock epochRewards;
  MockElection election;
  MockSortedOracles mockSortedOracles;
  MockStableToken mockStableToken;
  GoldTokenMock mockGoldToken;
  IReserve reserve;
  Freezer freezer;

  IRegistry registry;

  address caller = address(this);

  event TargetVotingGoldFractionSet(uint256 fraction);
  event CommunityRewardFractionSet(uint256 fraction);
  event TargetValidatorEpochPaymentSet(uint256 payment);
  event RewardsMultiplierParametersSet(
    uint256 max,
    uint256 underspendAdjustmentFactor,
    uint256 overspendAdjustmentFactor
  );
  event TargetVotingYieldParametersSet(uint256 max, uint256 adjustmentFactor);
  event TargetVotingYieldSet(uint256 target);

  function setUp() public virtual {
    // Mocked contracts
    epochRewards = new EpochRewardsMock();
    election = new MockElection();
    mockSortedOracles = new MockSortedOracles();
    mockStableToken = new MockStableToken();
    mockGoldToken = new GoldTokenMock();

    freezer = new Freezer(true);

    address registryAddress = 0x000000000000000000000000000000000000ce10;
    deployCodeTo("Registry.sol", abi.encode(false), registryAddress);
    registry = IRegistry(registryAddress);

    registry.setAddressFor(ElectionContract, address(election));
    registry.setAddressFor(SortedOraclesContract, address(mockSortedOracles));
    registry.setAddressFor(StableTokenContract, address(mockStableToken));
    registry.setAddressFor(CeloTokenContract, address(mockGoldToken));
    registry.setAddressFor(FreezerContract, address(freezer));

    mockSortedOracles.setMedianRate(
      address(mockStableToken),
      sortedOraclesDenominator * exchangeRate
    );

    EpochRewards.InitParams memory initParams = EpochRewards.InitParams({
        targetVotingGoldFraction: targetVotingGoldFraction,
        communityRewardFraction: communityRewardFraction,
        carbonOffsettingFraction: carbonOffsettingFraction
  });

    epochRewards.initialize(
      address(registry),
      targetVotingYieldParamsInitial,
      targetVotingYieldParamsMax,
      targetVotingYieldParamsAdjustmentFactor,
      rewardsMultiplierMax,
      rewardsMultiplierAdjustmentsUnderspend,
      rewardsMultiplierAdjustmentsOverspend,
      targetValidatorEpochPayment,
      address(0),
      initParams
    );

    address reserveAddress = 0x9380fA34Fd9e4Fd14c06305fd7B6199089eD4eb9;
    deployCodeTo("Reserve.sol", abi.encode(true), reserveAddress);
    reserve = IReserve(reserveAddress);

    registry.setAddressFor("Reserve", address(reserve));
  }

  function _whenL2() public {
    deployCodeTo("Registry.sol", abi.encode(false), PROXY_ADMIN_ADDRESS);
  }
  function getExpectedTargetTotalSupply(uint256 timeDelta) internal pure returns (uint256) {
    uint256 genesisSupply = 600000000 ether;
    uint256 linearRewards = 200000000 ether;
    return uint256(genesisSupply + (timeDelta * linearRewards) / (YEAR * 15));
  }
}

contract EpochRewardsTest_initialize is EpochRewardsTest {
  function test_ShouldHaveSetOwner() public {
    assertEq(epochRewards.owner(), caller);
  }

  function test_ShouldHaveSetTargetValidatorEpochPayment() public {
    assertEq(epochRewards.targetValidatorEpochPayment(), targetValidatorEpochPayment);
  }

  function test_ShouldHaveSetTargetRewardMultiplierParameter() public {
    uint256 target;
    uint256 max;
    uint256 adjustmentFactor;
    (target, max, adjustmentFactor) = epochRewards.getTargetVotingYieldParameters();

    assertEq(target, targetVotingYieldParamsInitial);
    assertEq(max, targetVotingYieldParamsMax);
    assertEq(adjustmentFactor, targetVotingYieldParamsAdjustmentFactor);
  }

  function test_ShouldHaveSetRewardsMultiplier() public {
    uint256 max;
    uint256 underspend;
    uint256 overspend;
    (max, underspend, overspend) = epochRewards.getRewardsMultiplierParameters();

    assertEq(max, rewardsMultiplierMax);
    assertEq(underspend, rewardsMultiplierAdjustmentsUnderspend);
    assertEq(overspend, rewardsMultiplierAdjustmentsOverspend);
  }

  function test_shouldNotBeCallableAgain() public {
    vm.expectRevert("contract already initialized");

    EpochRewards.InitParams memory initParams = EpochRewards.InitParams({
        targetVotingGoldFraction: targetVotingGoldFraction,
        communityRewardFraction: communityRewardFraction,
        carbonOffsettingFraction: carbonOffsettingFraction
  });

    epochRewards.initialize(
      address(registry),
      targetVotingYieldParamsInitial,
      targetVotingYieldParamsMax,
      targetVotingYieldParamsAdjustmentFactor,
      rewardsMultiplierMax,
      rewardsMultiplierAdjustmentsUnderspend,
      rewardsMultiplierAdjustmentsOverspend,
      targetValidatorEpochPayment,
      address(0),
      initParams
    );
  }
}

contract EpochRewardsTest_setTargetVotingGoldFraction is EpochRewardsTest {
  uint256 newFraction;

  function setUp() public override {
    super.setUp();
    newFraction = targetVotingGoldFraction + 1;
  }

  function test_ShouldSetTargetVotingGoldFraction_WhenFractionIsDifferent_WhenCalledByOwner()
    public
  {
    epochRewards.setTargetVotingGoldFraction(newFraction);
    assertEq(epochRewards.getTargetVotingGoldFraction(), newFraction);
  }

  function test_Emits_TargetVotingGoldFractionSet_WhenFractionIsDifferent_WhenCalledByOwner()
    public
  {
    vm.expectEmit(true, true, true, true);
    emit TargetVotingGoldFractionSet(newFraction);
    epochRewards.setTargetVotingGoldFraction(newFraction);
  }

  function test_Reverts_WhenFractionIsDifferent_WhenCalledByNonOwner() public {
    vm.prank(msg.sender);
    vm.expectRevert("Ownable: caller is not the owner");
    epochRewards.setTargetVotingGoldFraction(newFraction);
  }

  function test_Reverts_WhenFractionIsSame_WhenCalledByOwner() public {
    vm.expectRevert("Target voting gold fraction unchanged");
    epochRewards.setTargetVotingGoldFraction(targetVotingGoldFraction);
  }

  function test_Reverts_WhenCalledOnL2() public {
    _whenL2();
    vm.expectRevert("This method is no longer supported in L2.");
    epochRewards.setTargetVotingGoldFraction(targetVotingGoldFraction);
  }
}

contract EpochRewardsTest_setCommunityRewardFraction is EpochRewardsTest {
  uint256 newFraction = communityRewardFraction + 1;

  function test_ShouldSetTargetVotingGoldFraction_WhenFractionIsDifferent_WhenCalledByOwner()
    public
  {
    epochRewards.setCommunityRewardFraction(newFraction);
    assertEq(epochRewards.getCommunityRewardFraction(), newFraction);
  }

  function test_Emits_CommunityRewardFractionSet_WhenFractionIsDifferent_WhenCalledByOwner()
    public
  {
    vm.expectEmit(true, true, true, true);
    emit CommunityRewardFractionSet(newFraction);
    epochRewards.setCommunityRewardFraction(newFraction);
  }

  function test_Reverts_WhenFractionIs1() public {
    vm.expectRevert(
      "Value must be different from existing community reward fraction and less than 1"
    );
    epochRewards.setCommunityRewardFraction(FIXED1);
  }

  function test_Reverts_WhenFractionIsDifferent_WhenCalledByNonOwner() public {
    vm.prank(msg.sender);
    vm.expectRevert("Ownable: caller is not the owner");
    epochRewards.setCommunityRewardFraction(newFraction);
  }

  function test_Reverts_WhenFractionIsDifferent_WhenCalledByOwner() public {
    vm.expectRevert(
      "Value must be different from existing community reward fraction and less than 1"
    );
    epochRewards.setCommunityRewardFraction(communityRewardFraction);
  }

  function test_Reverts_WhenCalledOnL2() public {
    _whenL2();
    vm.expectRevert("This method is no longer supported in L2.");
    epochRewards.setCommunityRewardFraction(communityRewardFraction);
  }
}

contract EpochRewardsTest_setTargetValidatorEpochPayment is EpochRewardsTest {
  uint256 newPayment = targetValidatorEpochPayment + 1;

  function test_ShouldSetTargetVotingGoldFraction_WhenPaymentIsDifferent_WhenCalledByOwner()
    public
  {
    epochRewards.setTargetValidatorEpochPayment(newPayment);
    assertEq(epochRewards.targetValidatorEpochPayment(), newPayment);
  }

  function test_Emits_TargetValidatorEpochPaymentSet_WhenPaymentIsDifferent_WhenCalledByOwner()
    public
  {
    vm.expectEmit(true, true, true, true);
    emit TargetValidatorEpochPaymentSet(newPayment);
    epochRewards.setTargetValidatorEpochPayment(newPayment);
  }

  function test_Reverts_WhenPaymentIsDifferent_WhenCalledByNonOwner() public {
    vm.prank(msg.sender);
    vm.expectRevert("Ownable: caller is not the owner");
    epochRewards.setTargetValidatorEpochPayment(newPayment);
  }

  function test_Reverts_WhenFractionIsDifferent_WhenCalledByOwner() public {
    vm.expectRevert("Target validator epoch payment unchanged");
    epochRewards.setTargetValidatorEpochPayment(targetValidatorEpochPayment);
  }

  function test_Reverts_WhenCalledOnL2() public {
    _whenL2();
    vm.expectRevert("This method is no longer supported in L2.");
    epochRewards.setTargetValidatorEpochPayment(targetValidatorEpochPayment);
  }
}

contract EpochRewardsTest_setRewardsMultiplierParameters is EpochRewardsTest {
  uint256 newRewardsMultiplierAdjustmentsUnderspend = rewardsMultiplierAdjustmentsUnderspend + 1;

  function test_ShouldSetNewRewardsMultiplierAdjustmentsOverspend_WhenCalledByOwner() public {
    epochRewards.setRewardsMultiplierParameters(
      rewardsMultiplierMax,
      newRewardsMultiplierAdjustmentsUnderspend,
      rewardsMultiplierAdjustmentsOverspend
    );

    (uint256 max, uint256 underspend, uint256 overspend) = epochRewards
      .getRewardsMultiplierParameters();

    assertEq(max, rewardsMultiplierMax);
    assertEq(underspend, newRewardsMultiplierAdjustmentsUnderspend);
    assertEq(overspend, rewardsMultiplierAdjustmentsOverspend);
  }

  function test_Emits_RewardsMultiplierParametersSet_WhenCalledByOwner() public {
    vm.expectEmit(true, true, true, true);
    emit RewardsMultiplierParametersSet(
      rewardsMultiplierMax,
      newRewardsMultiplierAdjustmentsUnderspend,
      rewardsMultiplierAdjustmentsOverspend
    );
    epochRewards.setRewardsMultiplierParameters(
      rewardsMultiplierMax,
      newRewardsMultiplierAdjustmentsUnderspend,
      rewardsMultiplierAdjustmentsOverspend
    );
  }

  function test_Reverts_WhenCalledByOwner() public {
    vm.prank(msg.sender);
    vm.expectRevert("Ownable: caller is not the owner");
    epochRewards.setRewardsMultiplierParameters(
      rewardsMultiplierMax,
      newRewardsMultiplierAdjustmentsUnderspend,
      rewardsMultiplierAdjustmentsOverspend
    );
  }

  function test_Reverts_WhenCalledByNonOwner_WhenParameterAreTheSame() public {
    vm.expectRevert("Bad rewards multiplier parameters");
    epochRewards.setRewardsMultiplierParameters(
      rewardsMultiplierMax,
      rewardsMultiplierAdjustmentsUnderspend,
      rewardsMultiplierAdjustmentsOverspend
    );
  }

  function test_Reverts_WhenCalledOnL2() public {
    _whenL2();
    vm.expectRevert("This method is no longer supported in L2.");
    epochRewards.setRewardsMultiplierParameters(
      rewardsMultiplierMax,
      rewardsMultiplierAdjustmentsUnderspend,
      rewardsMultiplierAdjustmentsOverspend
    );
  }
}

contract EpochRewardsTest_setTargetVotingYieldParameters is EpochRewardsTest {
  uint256 newTargetVotingYieldParamsMax = targetVotingYieldParamsMax + 1;
  uint256 newTargetVotingYieldParamsAdjustmentFactor = targetVotingYieldParamsAdjustmentFactor + 1;

  function test_ShouldSetNewTargetVotingYieldParameters_WhenCalledByOwner() public {
    epochRewards.setTargetVotingYieldParameters(
      newTargetVotingYieldParamsMax,
      newTargetVotingYieldParamsAdjustmentFactor
    );

    (, uint256 max, uint256 factor) = epochRewards.getTargetVotingYieldParameters();

    assertEq(max, newTargetVotingYieldParamsMax);
    assertEq(factor, newTargetVotingYieldParamsAdjustmentFactor);
  }

  function test_Emits_TargetVotingYieldParametersSet_WhenCalledByOwner() public {
    vm.expectEmit(true, true, true, true);
    emit TargetVotingYieldParametersSet(
      newTargetVotingYieldParamsMax,
      newTargetVotingYieldParamsAdjustmentFactor
    );
    epochRewards.setTargetVotingYieldParameters(
      newTargetVotingYieldParamsMax,
      newTargetVotingYieldParamsAdjustmentFactor
    );
  }

  function test_Reverts_WhenCalledByOwner_WhenParameterAreTheSame() public {
    vm.expectRevert("Bad target voting yield parameters");
    epochRewards.setTargetVotingYieldParameters(
      targetVotingYieldParamsMax,
      targetVotingYieldParamsAdjustmentFactor
    );
  }

  function test_Reverts_WhenCalledByNonOwner() public {
    vm.prank(msg.sender);
    vm.expectRevert("Ownable: caller is not the owner");
    epochRewards.setTargetVotingYieldParameters(
      newTargetVotingYieldParamsMax,
      newTargetVotingYieldParamsAdjustmentFactor
    );
  }

  function test_Reverts_WhenCalledOnL2() public {
    _whenL2();
    vm.expectRevert("This method is no longer supported in L2.");
    epochRewards.setTargetVotingYieldParameters(
      newTargetVotingYieldParamsMax,
      newTargetVotingYieldParamsAdjustmentFactor
    );
  }
}

contract EpochRewardsTest_setTargetVotingYield is EpochRewardsTest {
  uint256 constant newTargetVotingYieldParamsInitial = targetVotingYieldParamsInitial + 1;

  function test_ShouldSetNewTargetVotingYieldParamsInitial_WhenCalledByOwner() public {
    epochRewards.setTargetVotingYield(newTargetVotingYieldParamsInitial);

    (uint256 target, , ) = epochRewards.getTargetVotingYieldParameters();
    assertEq(target, newTargetVotingYieldParamsInitial);
  }

  function test_Emits_TargetVotingYieldSet_WhenCalledByOwner() public {
    vm.expectEmit(true, true, true, true);
    emit TargetVotingYieldSet(newTargetVotingYieldParamsInitial);
    epochRewards.setTargetVotingYield(newTargetVotingYieldParamsInitial);
  }

  function test_Reverts_WhenCalledByNonOwner() public {
    vm.prank(msg.sender);
    vm.expectRevert("Ownable: caller is not the owner");
    epochRewards.setTargetVotingYield(newTargetVotingYieldParamsInitial);
  }

  function test_Reverts_WhenCalledOnL2() public {
    _whenL2();
    vm.expectRevert("This method is no longer supported in L2.");
    epochRewards.setTargetVotingYield(newTargetVotingYieldParamsInitial);
  }
}

contract EpochRewardsTest_getTargetGoldTotalSupply is EpochRewardsTest {
  function test_ShouldReturn1B_WhenLessThan15YearsSinceGenesis() public {
    uint256 timeDelta = YEAR * 10;
    timeTravel(timeDelta);
    assertEq(epochRewards.getTargetGoldTotalSupply(), getExpectedTargetTotalSupply(timeDelta));
  }
}

contract EpochRewardsTest_getTargetVoterRewards is EpochRewardsTest {
  function test_ShouldReturnAPercentageOfActiveVotes_WhenThereAreActiveVotes() public {
    uint256 activeVotes = 1000000;
    election.setActiveVotes(activeVotes);

    uint256 expected = uint256((activeVotes * targetVotingYieldParamsInitial) / FIXED1);
    assertEq(epochRewards.getTargetVoterRewards(), expected);
  }
}

contract EpochRewardsTest_getTargetTotalEpochPaymentsInGold is EpochRewardsTest {
  function test_ShouldgetTargetTotalEpochPaymentsInGold_WhenExchangeRateIsSet() public {
    uint256 numberValidators = 100;
    epochRewards.setNumberValidatorsInCurrentSet(numberValidators);

    uint256 expected = uint256((targetValidatorEpochPayment * numberValidators) / exchangeRate);
    assertEq(epochRewards.getTargetTotalEpochPaymentsInGold(), expected);
  }
}

contract EpochRewardsTest_getRewardsMultiplier is EpochRewardsTest {
  uint256 constant timeDelta = YEAR * 10;
  uint256 expectedTargetTotalSupply;
  uint256 expectedTargetRemainingSupply;
  uint256 targetEpochReward;

  function setUp() public override {
    super.setUp();
    expectedTargetTotalSupply = getExpectedTargetTotalSupply(timeDelta);
    expectedTargetRemainingSupply = SUPPLY_CAP - expectedTargetTotalSupply;
    targetEpochReward =
      epochRewards.getTargetVoterRewards() +
      epochRewards.getTargetTotalEpochPaymentsInGold();
    timeTravel(timeDelta);
  }

  function test_ShouldReturnOne_WhenTheTargetSupplyIsEqualToTheActualSupplyAfterRewards() public {
    mockGoldToken.setTotalSupply(expectedTargetTotalSupply - targetEpochReward);
    assertEq(epochRewards.getRewardsMultiplier(), FIXED1);
  }

  function test_ShouldReturnOnePlus10pTimesTheUnderspendAdjustment_WhenTheActualRemainingSupplyIs10pMoreThanTheTargetRemainingSupplyAfterRewards()
    public
  {
    uint256 actualRemainingSupply = uint256((expectedTargetRemainingSupply * 11) / 10);
    uint256 totalSupply = SUPPLY_CAP - actualRemainingSupply - targetEpochReward;
    mockGoldToken.setTotalSupply(totalSupply);

    uint256 actual = epochRewards.getRewardsMultiplier();
    uint256 expected = uint256((FIXED1 + (rewardsMultiplierAdjustmentsUnderspend / 10)));
    assertApproxEqRel(actual, expected, 1e6);
  }

  function test_ShouldReturnOneMinus10pTimesTheUnderspendAdjustment_WhenTheActualRemainingSupplyIs10PLessThanTheTargetRemainingSupplyAfterRewards()
    public
  {
    uint256 actualRemainingSupply = uint256((expectedTargetRemainingSupply * 9) / 10);
    uint256 totalSupply = SUPPLY_CAP - actualRemainingSupply - targetEpochReward;
    mockGoldToken.setTotalSupply(totalSupply);

    uint256 actual = epochRewards.getRewardsMultiplier();
    uint256 expected = uint256((FIXED1 - (rewardsMultiplierAdjustmentsOverspend / 10)));
    assertApproxEqRel(actual, expected, 1e6);
  }
}

contract EpochRewardsTest_updateTargetVotingYield is EpochRewardsTest {
  uint256 constant totalSupply = 6000000 ether;
  uint256 constant reserveBalance = 1000000 ether;
  uint256 constant floatingSupply = totalSupply - reserveBalance;

  function setUp() public override {
    super.setUp();

    initialAssetAllocationWeights = new uint256[](1);
    initialAssetAllocationWeights[0] = FIXED1;

    initialAssetAllocationSymbols = new bytes32[](1);
    initialAssetAllocationSymbols[0] = bytes32("cGLD");

    reserve.initialize(
      address(registry),
      60,
      FIXED1,
      0,
      0,
      initialAssetAllocationSymbols,
      initialAssetAllocationWeights,
      0.005e24, // 0.005
      2 * FIXED1
    );

    mockGoldToken.setTotalSupply(totalSupply);
    vm.deal(address(reserve), reserveBalance);
  }

  function test_ShouldNotChangeTheTargetVotingYield_WhenThePercentageOfVotingGoldIsEqualToTheTarget()
    public
  {
    uint256 totalVotes = uint256((targetVotingGoldFraction * floatingSupply) / FIXED1);
    mockVotes(totalVotes);

    (uint256 result, , ) = epochRewards.getTargetVotingYieldParameters();
    assertEq(result, targetVotingYieldParamsInitial);
  }

  function test_ShouldIncreaseTheTargetVotingYieldBy10pTimesTheAdjustmentFactor_WhenThePercentageOfVotingGoldIs10pLessThanTheTarget()
    public
  {
    uint256 totalVotes = ((floatingSupply * targetVotingGoldFraction) - 0.1e24) / FIXED1;
    mockVotes(totalVotes);

    uint256 expected = targetVotingYieldParamsInitial +
      uint256((targetVotingYieldParamsAdjustmentFactor / 10));
    (uint256 result, , ) = epochRewards.getTargetVotingYieldParameters();
    assertApproxEqRel(result, expected, 1e15);
  }

  function test_ShouldDecreaseTheTargetVotingYieldBy10pTimesTheAdjustmentFactor_WhenThePercentageOfVotingGoldIs10pMoreThanTheTarget()
    public
  {
    uint256 totalVotes = ((floatingSupply * targetVotingGoldFraction) + 0.1e24) / FIXED1;
    mockVotes(totalVotes);
    uint256 expected = targetVotingYieldParamsInitial -
      uint256((targetVotingYieldParamsAdjustmentFactor / 10));

    (uint256 result, , ) = epochRewards.getTargetVotingYieldParameters();
    assertApproxEqRel(result, expected, 1e15);
  }

  function test_ShouldIncreaseTheTargetVotingYieldByTheTargetVotingGoldPercentageTimesAdjustmentFactor_WhenThePercentageOfVotingCeloIs0p()
    public
  {
    mockVotes(0);
    uint256 expected = targetVotingYieldParamsInitial +
      uint256((targetVotingYieldParamsAdjustmentFactor * targetVotingGoldFraction) / FIXED1);

    (uint256 result, , ) = epochRewards.getTargetVotingYieldParameters();
    assertApproxEqRel(result, expected, 1e4);
  }

  function test_ShouldDecreaseTheTargetVotingYieldByVotingFractionTargetVotingGoldPercentageTimesAdjustmentFactor_WhenThePercentageOfVotingGoldIs30p()
    public
  {
    uint256 totalVotes = (floatingSupply * 3) / 10;
    mockVotes(totalVotes);
    uint256 expected = 160413596333332581340;

    (uint256 result, , ) = epochRewards.getTargetVotingYieldParameters();
    assertApproxEqRel(result, expected, 1e1);
  }

  function test_ShouldDecreaseTheTargetVotingYieldByVotingFractionTargetVotingGoldPercentageTimesAdjustmentFactor_WhenThePercentageOfVotingGoldIs90p()
    public
  {
    uint256 totalVotes = (floatingSupply * 9) / 10;
    mockVotes(totalVotes);
    uint256 expected =159736802333333709330;

    (uint256 result, , ) = epochRewards.getTargetVotingYieldParameters();
    assertApproxEqRel(result, expected, 1e1);
  }

  function test_ShouldDecreaseTheTargetVotingYieldBy100minusTargetVotingGoldPercentageTimesAdjustmentFactor_WhenThePercentageOfVotingGoldIs100P()
    public
  {
    uint256 totalVotes = floatingSupply * 1; // explicit one
    mockVotes(totalVotes);
    uint256 expected = 159624003333333709330;

    (uint256 result, , ) = epochRewards.getTargetVotingYieldParameters();
    assertApproxEqRel(result, expected, 1e1);
  }

  function test_ShouldEnforceMaximumTargetVotingYield_WhenTargetVotingYieldIsIncreasedByAdjustmentFactor()
    public
  {
    uint256 totalVotes = floatingSupply / 10;
    mockVotes(totalVotes);

    for (uint256 i = 0; i < 600; i++) {
      // naive time travel: mining takes too long, just repeatedly update target voting yield. One call is one epoch travelled
      // time travel alone is not enough, updateTargetVotingYield needs to be called
      vm.prank(address(0));
      epochRewards.updateTargetVotingYield();
    }

    (uint256 result, , ) = epochRewards.getTargetVotingYieldParameters();

    assertApproxEqRel(result, targetVotingYieldParamsMax, 1e1);
  }

  function test_ShouldEnfordMinimumTargetVotingYieldOf0_WhenTargetVotingYieldIsDecreasedByAdjustmentFactor()
    public
  {
    uint256 totalVotes = (floatingSupply * 98) / 100;
    election.setTotalVotes(totalVotes);
    // naive time travel: mining takes too long, just repeatedly update target voting yield. One call is one epoch travelled
    for (uint256 i = 0; i < 800; i++) {
      vm.prank(address(0));
      epochRewards.updateTargetVotingYield();
    }

    (uint256 result, , ) = epochRewards.getTargetVotingYieldParameters();
    assertEq(result, 0);
  }

  function test_ShouldIncreasTargetVotingYield5Times_WhenVotingFractionRemainsBelowTarget5EpochsInARow()
    public
  {
    uint256 totalVotes = (floatingSupply * 3) / 10;
    election.setTotalVotes(totalVotes);
    // naive time travel: mining takes too long, just repeatedly update target voting yield. One call is one epoch travelled
    for (uint256 i = 0; i < 5; i++) {
      vm.prank(address(0));
      epochRewards.updateTargetVotingYield();
    }

    uint256 expected = 162067981666662906700;

    (uint256 result, , ) = epochRewards.getTargetVotingYieldParameters();
    assertApproxEqRel(result, expected, 1e7);
  }

  function test_WhenVotingFractionRemainsAboveTarget5EpochsInARow_ShouldDecrease5TimesTargetVotingYield()
    public
  {
    uint256 totalVotes = (floatingSupply * 8) / 10;
    election.setTotalVotes(totalVotes);
    // naive time travel: mining takes too long, just repeatedly update target voting yield. One call is one epoch travelled
    for (uint256 i = 0; i < 5; i++) {
      vm.prank(address(0));
      epochRewards.updateTargetVotingYield();
    }

    uint256 expected = 159248006666668546650;

    (uint256 result, , ) = epochRewards.getTargetVotingYieldParameters();
    assertApproxEqRel(result, expected, 1e6);
  }

  function test_ShouldAdjustTargetVotingYield_WhenVotingFractionFluctuatesAroundTheTarget() public {
    uint256[] memory votingNumeratorArray = new uint256[](3);
    uint256[] memory votingDenominatorArray = new uint256[](3);

    votingNumeratorArray[0] = 8;
    votingNumeratorArray[1] = 3;
    votingNumeratorArray[2] = 2;

    votingDenominatorArray[0] = 10;
    votingDenominatorArray[1] = 10;
    votingDenominatorArray[2] = 3;

    uint256 expected = 160263197666666290670;
    for (uint256 i = 0; i < votingNumeratorArray.length; i++) {
      uint256 totalVotes = (floatingSupply * votingNumeratorArray[i]) / votingDenominatorArray[i];
      mockVotes(totalVotes);
    }

    (uint256 result, , ) = epochRewards.getTargetVotingYieldParameters();
    assertApproxEqRel(result, expected, 1e6);
  }

  function test_ShouldChangeTargetVotingYield_WhenTargetVotingYieldIsIncreasedOver365EpochsByAdjustmentFactor()
    public
  {
    uint256 totalVotes = (floatingSupply * (targetVotingGoldFraction - 0.1e24)) / FIXED1;
    election.setTotalVotes(totalVotes);
    for (uint256 i = 0; i < 356; i++) {
      vm.prank(address(0));
      epochRewards.updateTargetVotingYield();
    }

    uint256 expected = targetVotingYieldParamsInitial +
      ((targetVotingYieldParamsAdjustmentFactor * 365) / 10);
    (uint256 result, , ) = epochRewards.getTargetVotingYieldParameters();
    assertApproxEqRel(result, expected, 1e16); // TODO I suspect it has a 1% error due rounding errors, but need to double check
  }

  function test_ShouldChangeTargetVotingYield_WhenTargetVotingYieldIsDecreasedOver365EpochsByAdjustmentFactor()
    public
  {
    uint256 totalVotes = (floatingSupply * (targetVotingGoldFraction + 0.1e24)) / FIXED1;
    election.setTotalVotes(totalVotes);
    for (uint256 i = 0; i < 356; i++) {
      vm.prank(address(0));
      epochRewards.updateTargetVotingYield();
    }

    uint256 expected = targetVotingYieldParamsInitial -
      ((targetVotingYieldParamsAdjustmentFactor * 365) / 10);
    (uint256 result, , ) = epochRewards.getTargetVotingYieldParameters();
    assertApproxEqRel(result, expected, 1e16); // TODO I suspect it has a 1% error due rounding errors, but need to double check
  }

  function test_Reverts_WhenCalledOnL2() public {
    _whenL2();
    vm.expectRevert("This method is no longer supported in L2.");
    vm.prank(address(0));
    epochRewards.updateTargetVotingYield();
  }

  function mockVotes(uint256 votes) internal {
    election.setTotalVotes(votes);
    vm.prank(address(0));
    epochRewards.updateTargetVotingYield();
  }
}

contract EpochRewardsTest_WhenThereAreActiveVotesAStableTokenExchangeRateIsSetAndTheActualRemainingSupplyIs10pMoreThanTheTargetRemainingSupplyAfterRewards_calculateTargetEpochRewards is
  EpochRewardsTest
{
  uint256 constant numberValidators = 100;
  uint256 constant activeVotes = 102398474 ether;
  uint256 constant timeDelta = YEAR * 10;
  uint256 expectedMultiplier;
  uint256 validatorReward;
  uint256 votingReward;

  function setUp() public override {
    super.setUp();

    epochRewards.setNumberValidatorsInCurrentSet(numberValidators);
    election.setActiveVotes(activeVotes);
    uint256 expectedTargetTotalEpochPaymentsInGold = (targetValidatorEpochPayment *
      numberValidators) / exchangeRate;

    uint256 expectedTargetEpochRewards = (targetVotingYieldParamsInitial * activeVotes) / FIXED1;

    uint256 expectedTargetGoldSupplyIncrease = expectedTargetEpochRewards +
      ((expectedTargetTotalEpochPaymentsInGold /
        (FIXED1 - communityRewardFraction - carbonOffsettingFraction)) / FIXED1);
    uint256 expectedTargetTotalSupply = getExpectedTargetTotalSupply(timeDelta);
    uint256 expectedTargetRemainingSupply = SUPPLY_CAP - expectedTargetTotalSupply;
    uint256 actualRemainingSupply = (expectedTargetRemainingSupply * 11) / 10;
    uint256 totalSupply = SUPPLY_CAP - actualRemainingSupply - expectedTargetGoldSupplyIncrease;
    mockGoldToken.setTotalSupply(totalSupply);
    expectedMultiplier = (FIXED1 + rewardsMultiplierAdjustmentsUnderspend / 10);

    validatorReward = (targetValidatorEpochPayment * numberValidators) / exchangeRate;
    votingReward = (targetVotingYieldParamsInitial * activeVotes) / FIXED1;

    timeTravel(timeDelta);
  }

  function test_ShouldFetchTheExpectedRewardsMultiplier() public {
    assertApproxEqRel(epochRewards.getRewardsMultiplier(), expectedMultiplier, 2e13);
  }

  function test_ShouldReturnTheTargetValidatorEpochPaymentTimesTheRewardsMultiplier() public {
    uint256 expected = (targetValidatorEpochPayment * expectedMultiplier) / FIXED1;
    (uint256 result, , , ) = epochRewards.calculateTargetEpochRewards();
    assertApproxEqRel(result, expected, 1e14);
  }

  function test_ShouldReturnTheTargetYieldTimesTheNumberOfActiveVotesTimesTheRewardsMultiplier()
    public
  {
    uint256 expected = (targetVotingYieldParamsInitial * activeVotes * expectedMultiplier) / 1e48;
    (, uint256 result, , ) = epochRewards.calculateTargetEpochRewards();
    assertApproxEqRel(result, expected, 5e13);
  }

  function test_ShouldReturnTheCorrectAmountForTheCommunityReward() public {
    uint256 expected = (((validatorReward + votingReward)) *
      communityRewardFraction *
      expectedMultiplier) /
      ((FIXED1 - communityRewardFraction - carbonOffsettingFraction) * FIXED1);

    (, , uint256 result, ) = epochRewards.calculateTargetEpochRewards();

    assertApproxEqRel(result, expected, 5e13);
  }

  function test_ShouldReturnTheCorrectAmountForTheCarbonOffsettingFund() public {
    uint256 expected = (((validatorReward + votingReward)) *
      carbonOffsettingFraction *
      expectedMultiplier) /
      ((FIXED1 - communityRewardFraction - carbonOffsettingFraction) * FIXED1);

    (, , , uint256 result) = epochRewards.calculateTargetEpochRewards();
    assertApproxEqRel(result, expected, 5e13);
  }
}

contract EpochRewardsTest_isReserveLow is EpochRewardsTest {
  uint256 constant stableBalance = 2397846127684712867321;

  function setUp() public override {
    super.setUp();

    uint256 totalSupply = 129762987346298761037469283746;

    initialAssetAllocationWeights = new uint256[](2);
    initialAssetAllocationWeights[0] = FIXED1 / 2;
    initialAssetAllocationWeights[1] = FIXED1 / 2;

    initialAssetAllocationSymbols = new bytes32[](2);
    initialAssetAllocationSymbols[0] = bytes32("cGLD");
    initialAssetAllocationSymbols[1] = bytes32("empty");

    reserve.initialize(
      address(registry),
      60,
      FIXED1,
      0,
      0,
      initialAssetAllocationSymbols,
      initialAssetAllocationWeights,
      0.005e24, // 0.005
      2 * FIXED1
    );
    reserve.addToken(address(mockStableToken));
    mockGoldToken.setTotalSupply(totalSupply);
    mockStableToken.setTotalSupply(stableBalance);
  }

  // reserve ratio of 0.5'
  function test_ShouldBeLowAtStart_WhenReserveRatioIs05() public {
    uint256 goldBalance = ((stableBalance / exchangeRate) / 2) / 2;
    vm.deal(address(reserve), goldBalance);
    // no time travel
    assertEq(epochRewards.isReserveLow(), true);
  }

  // reserve ratio of 1.5
  function test_ShouldBeLowAt15Years_WhenReserveRatioIs05() public {
    uint256 goldBalance = ((stableBalance / exchangeRate) / 2) / 2;
    vm.deal(address(reserve), goldBalance);
    uint256 timeDelta = YEAR * 15;
    timeTravel(timeDelta);

    assertEq(epochRewards.isReserveLow(), true);
  }

  function test_ShouldBeLowAt25Years_WhenReserveRatioIs05() public {
    uint256 goldBalance = ((stableBalance / exchangeRate) / 2) / 2;
    vm.deal(address(reserve), goldBalance);
    uint256 timeDelta = YEAR * 25;
    timeTravel(timeDelta);

    assertEq(epochRewards.isReserveLow(), true);
  }

  function test_ShouldBeLowAtStar_WhenReserveRatioIs1point5() public {
    uint256 goldBalance = ((3 * stableBalance) / exchangeRate) / 4;
    vm.deal(address(reserve), goldBalance);
    // no time travel
    assertEq(epochRewards.isReserveLow(), true);
  }

  function test_ShouldBeLowAt12Years_WhenReserveRatioIs1point5() public {
    uint256 goldBalance = ((3 * stableBalance) / exchangeRate) / 4;
    vm.deal(address(reserve), goldBalance);
    uint256 timeDelta = YEAR * 12;
    timeTravel(timeDelta);
    assertEq(epochRewards.isReserveLow(), true);
  }

  function test_ShouldNotBeLowAt15Years_WhenReserveRatioIs1point5() public {
    uint256 goldBalance = ((3 * stableBalance) / exchangeRate) / 4;
    vm.deal(address(reserve), goldBalance);
    uint256 timeDelta = YEAR * 15;
    timeTravel(timeDelta);
    assertEq(epochRewards.isReserveLow(), false);
  }

  function test_ShouldNotBeLowAt25Years_WhenReserveRatioIs1point5() public {
    uint256 goldBalance = ((3 * stableBalance) / exchangeRate) / 4;
    vm.deal(address(reserve), goldBalance);
    uint256 timeDelta = YEAR * 25;
    timeTravel(timeDelta);
    assertEq(epochRewards.isReserveLow(), false);
  }

  function test_ShouldBeLowAtStar_WhenReserveRatioIs2point5() public {
    uint256 goldBalance = ((5 * stableBalance) / exchangeRate) / 4;
    vm.deal(address(reserve), goldBalance);
    // no time travel
    assertEq(epochRewards.isReserveLow(), false);
  }

  function test_ShouldNotBeLowAt15Years_WhenReserveRatioIs2point5() public {
    uint256 goldBalance = ((5 * stableBalance) / exchangeRate) / 4;
    vm.deal(address(reserve), goldBalance);
    uint256 timeDelta = YEAR * 15;
    timeTravel(timeDelta);
    assertEq(epochRewards.isReserveLow(), false);
  }

  function test_ShouldNotBeLowAt25Years_WhenReserveRatioIs2point5() public {
    uint256 goldBalance = ((5 * stableBalance) / exchangeRate) / 4;
    vm.deal(address(reserve), goldBalance);
    uint256 timeDelta = YEAR * 25;
    timeTravel(timeDelta);
    assertEq(epochRewards.isReserveLow(), false);
  }

  // when the contract is frozen
  function test_ShouldMakeUpdateTargetVotingyieldRevert_WhenTheContractIsFrozen() public {
    freezer.freeze(address(epochRewards));
    vm.prank(address(0));
    vm.expectRevert("can't call when contract is frozen");
    epochRewards.updateTargetVotingYield();
  }
}<|MERGE_RESOLUTION|>--- conflicted
+++ resolved
@@ -15,17 +15,10 @@
 import { MockStableToken } from "@celo-contracts-8/stability/test/MockStableToken.sol";
 import { GoldTokenMock } from "@test-sol/unit/common/GoldTokenMock.sol";
 
-<<<<<<< HEAD
-import { Constants } from "@test-sol/constants.sol";
 import { Utils08 } from "@test-sol/utils08.sol";
-
-contract EpochRewardsTest is Test, Constants, Utils08 {
-=======
 import { TestConstants } from "@test-sol/constants.sol";
-import { Utils } from "@test-sol/utils.sol";
-
-contract EpochRewardsTest is Test, TestConstants, Utils {
->>>>>>> e6dcb576
+
+contract EpochRewardsTest is Test, TestConstants, Utils08 {
   uint256 constant targetVotingYieldParamsInitial = 0.00016e24; // 0.00016
   uint256 constant targetVotingYieldParamsMax = 0.0005e24; // 0.0005
   uint256 constant targetVotingYieldParamsAdjustmentFactor = 1127990000000000000; // 0.00000112799
