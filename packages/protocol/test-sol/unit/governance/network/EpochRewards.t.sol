// SPDX-License-Identifier: UNLICENSED
pragma solidity ^0.5.13;

import "@celo-contracts/common/Registry.sol";
import "@celo-contracts/common/Freezer.sol";

import "@celo-contracts/governance/test/MockElection.sol";
import { EpochRewardsMock } from "@celo-contracts/governance/test/EpochRewardsMock.sol";
import { Reserve } from "@lib/mento-core/contracts/Reserve.sol";

import { MockSortedOracles } from "@celo-contracts/stability/test/MockSortedOracles.sol";
import { MockStableToken } from "@celo-contracts/stability/test/MockStableToken.sol";
import { CeloTokenMock } from "@test-sol/unit/common/CeloTokenMock.sol";

<<<<<<< HEAD
import { TestWithUtils } from "@test-sol/TestWithUtils.sol";

contract EpochRewardsTest is TestWithUtils {
=======
import { Utils } from "@test-sol/utils.sol";
import "@test-sol/utils/WhenL2.sol";

contract EpochRewardsTest is Utils {
>>>>>>> c71a4124
  uint256 constant targetVotingYieldParamsInitial = 0.00016e24; // 0.00016
  uint256 constant targetVotingYieldParamsMax = 0.0005e24; // 0.0005
  uint256 constant targetVotingYieldParamsAdjustmentFactor = 1127990000000000000; // 0.00000112799

  uint256 constant rewardsMultiplierMax = 2 * FIXED1; // 2
  uint256 constant rewardsMultiplierAdjustmentsUnderspend = 0.5e24; // 0.5
  uint256 constant rewardsMultiplierAdjustmentsOverspend = 5e24; // 5

  uint256 constant targetVotingGoldFraction = (2 * FIXED1) / uint256(3);
  uint256 constant targetValidatorEpochPayment = 1e13;
  uint256 constant communityRewardFraction = FIXED1 / 4;
  uint256 constant carbonOffsettingFraction = FIXED1 / 200;

  uint256 constant exchangeRate = 7;
  uint256 constant sortedOraclesDenominator = FIXED1;

  uint256 constant SUPPLY_CAP = 1e9 ether;
  bytes32[] initialAssetAllocationSymbols;
  uint256[] initialAssetAllocationWeights;

  // Mocked contracts
  EpochRewardsMock epochRewards;
  MockElection election;
  MockSortedOracles mockSortedOracles;
  MockStableToken mockStableToken;
  CeloTokenMock mockCeloToken;
  Reserve reserve;
  Freezer freezer;

  address celoUnreleasedTreasuryAddress;
  address caller = address(this);

  event TargetVotingGoldFractionSet(uint256 fraction);
  event CommunityRewardFractionSet(uint256 fraction);
  event TargetValidatorEpochPaymentSet(uint256 payment);
  event RewardsMultiplierParametersSet(
    uint256 max,
    uint256 underspendAdjustmentFactor,
    uint256 overspendAdjustmentFactor
  );
  event TargetVotingYieldParametersSet(uint256 max, uint256 adjustmentFactor);
  event TargetVotingYieldSet(uint256 target);

  function setUp() public {
    super.setUp();
    // Mocked contracts
    epochRewards = new EpochRewardsMock();
    election = new MockElection();
    mockSortedOracles = new MockSortedOracles();
    mockStableToken = new MockStableToken();

    mockCeloToken = new CeloTokenMock();
    mockCeloToken.setRegistry(REGISTRY_ADDRESS);
    mockCeloToken.setTotalSupply(L1_MINTED_CELO_SUPPLY);

    freezer = new Freezer(true);

    celoUnreleasedTreasuryAddress = actor("celoUnreleasedTreasury");
    deployCodeTo("CeloUnreleasedTreasury.sol", abi.encode(false), celoUnreleasedTreasuryAddress);
    registry.setAddressFor(CeloUnreleasedTreasuryContract, celoUnreleasedTreasuryAddress);

    vm.deal(celoUnreleasedTreasuryAddress, L2_INITIAL_STASH_BALANCE);
    registry.setAddressFor(ElectionContract, address(election));
    registry.setAddressFor(SortedOraclesContract, address(mockSortedOracles));
    registry.setAddressFor(StableTokenContract, address(mockStableToken));
    registry.setAddressFor(CeloTokenContract, address(mockCeloToken));
    registry.setAddressFor(FreezerContract, address(freezer));

    mockSortedOracles.setMedianRate(
      address(mockStableToken),
      sortedOraclesDenominator * exchangeRate
    );

    epochRewards.initialize(
      address(registry),
      targetVotingYieldParamsInitial,
      targetVotingYieldParamsMax,
      targetVotingYieldParamsAdjustmentFactor,
      rewardsMultiplierMax,
      rewardsMultiplierAdjustmentsUnderspend,
      rewardsMultiplierAdjustmentsOverspend,
      targetVotingGoldFraction,
      targetValidatorEpochPayment,
      communityRewardFraction,
      address(0),
      carbonOffsettingFraction
    );
  }

  function _setNumberOfElectedInCurrentSetBaseOnLayer(uint256 numberValidators) internal {
    if (isL2()) {
      epochManager.setNumberOfElectedInCurrentSet(numberValidators);
    } else {
      epochRewards.setNumberValidatorsInCurrentSet(numberValidators);
    }
  }

  function _updateTargetVotingYieldBasedOnLayer() internal {
    if (isL2()) {
      vm.prank(address(epochManager));
      epochRewards.updateTargetVotingYield();
    } else {
      vm.prank(address(0));
      epochRewards.updateTargetVotingYield();
    }
  }

  function getExpectedTargetTotalSupply(uint256 timeDelta) internal pure returns (uint256) {
    uint256 genesisSupply = 600000000 ether;
    uint256 linearRewards = 200000000 ether;
    return uint256(genesisSupply + (timeDelta * linearRewards) / (YEAR * 15));
  }
}

contract EpochRewardsTest_L2 is WhenL2, EpochRewardsTest {}

contract EpochRewardsTest_initialize is EpochRewardsTest {
  function test_ShouldHaveSetOwner() public {
    assertEq(epochRewards.owner(), caller);
  }

  function test_ShouldHaveSetTargetValidatorEpochPayment() public {
    assertEq(epochRewards.targetValidatorEpochPayment(), targetValidatorEpochPayment);
  }

  function test_ShouldHaveSetTargetRewardMultiplierParameter() public {
    uint256 target;
    uint256 max;
    uint256 adjustmentFactor;
    (target, max, adjustmentFactor) = epochRewards.getTargetVotingYieldParameters();

    assertEq(target, targetVotingYieldParamsInitial);
    assertEq(max, targetVotingYieldParamsMax);
    assertEq(adjustmentFactor, targetVotingYieldParamsAdjustmentFactor);
  }

  function test_ShouldHaveSetRewardsMultiplier() public {
    uint256 max;
    uint256 underspend;
    uint256 overspend;
    (max, underspend, overspend) = epochRewards.getRewardsMultiplierParameters();

    assertEq(max, rewardsMultiplierMax);
    assertEq(underspend, rewardsMultiplierAdjustmentsUnderspend);
    assertEq(overspend, rewardsMultiplierAdjustmentsOverspend);
  }

  function test_shouldNotBeCallableAgain() public {
    vm.expectRevert("contract already initialized");
    epochRewards.initialize(
      address(registry),
      targetVotingYieldParamsInitial,
      targetVotingYieldParamsMax,
      targetVotingYieldParamsAdjustmentFactor,
      rewardsMultiplierMax,
      rewardsMultiplierAdjustmentsUnderspend,
      rewardsMultiplierAdjustmentsOverspend,
      targetVotingGoldFraction,
      targetValidatorEpochPayment,
      communityRewardFraction,
      address(0),
      carbonOffsettingFraction
    );
  }
}

contract EpochRewardsTest_setTargetVotingGoldFraction is EpochRewardsTest {
  uint256 newFraction;

  function setUp() public {
    super.setUp();
    newFraction = targetVotingGoldFraction + 1;
  }

  function test_ShouldSetTargetVotingGoldFraction_WhenFractionIsDifferent_WhenCalledByOwner()
    public
  {
    epochRewards.setTargetVotingGoldFraction(newFraction);
    assertEq(epochRewards.getTargetVotingGoldFraction(), newFraction);
  }

  function test_Emits_TargetVotingGoldFractionSet_WhenFractionIsDifferent_WhenCalledByOwner()
    public
  {
    vm.expectEmit(true, true, true, true);
    emit TargetVotingGoldFractionSet(newFraction);
    epochRewards.setTargetVotingGoldFraction(newFraction);
  }

  function test_Reverts_WhenFractionIsDifferent_WhenCalledByNonOwner() public {
    vm.prank(msg.sender);
    vm.expectRevert("Ownable: caller is not the owner");
    epochRewards.setTargetVotingGoldFraction(newFraction);
  }

  function test_Reverts_WhenFractionIsSame_WhenCalledByOwner() public {
    vm.expectRevert("Target voting gold fraction unchanged");
    epochRewards.setTargetVotingGoldFraction(targetVotingGoldFraction);
  }
}

contract EpochRewardsTest_setTargetVotingGoldFraction_L2 is
  EpochRewardsTest_L2,
  EpochRewardsTest_setTargetVotingGoldFraction
{}

contract EpochRewardsTest_setCommunityRewardFraction is EpochRewardsTest {
  uint256 newFraction = communityRewardFraction + 1;

  function test_ShouldSetTargetVotingGoldFraction_WhenFractionIsDifferent_WhenCalledByOwner()
    public
  {
    epochRewards.setCommunityRewardFraction(newFraction);
    assertEq(epochRewards.getCommunityRewardFraction(), newFraction);
  }

  function test_Emits_CommunityRewardFractionSet_WhenFractionIsDifferent_WhenCalledByOwner()
    public
  {
    vm.expectEmit(true, true, true, true);
    emit CommunityRewardFractionSet(newFraction);
    epochRewards.setCommunityRewardFraction(newFraction);
  }

  function test_Reverts_WhenFractionIs1() public {
    vm.expectRevert(
      "Value must be different from existing community reward fraction and less than 1"
    );
    epochRewards.setCommunityRewardFraction(FIXED1);
  }

  function test_Reverts_WhenFractionIsDifferent_WhenCalledByNonOwner() public {
    vm.prank(msg.sender);
    vm.expectRevert("Ownable: caller is not the owner");
    epochRewards.setCommunityRewardFraction(newFraction);
  }

  function test_Reverts_WhenFractionIsDifferent_WhenCalledByOwner() public {
    vm.expectRevert(
      "Value must be different from existing community reward fraction and less than 1"
    );
    epochRewards.setCommunityRewardFraction(communityRewardFraction);
  }
}

contract EpochRewardsTest_setCommunityRewardFraction_L2 is
  EpochRewardsTest_L2,
  EpochRewardsTest_setCommunityRewardFraction
{}

contract EpochRewardsTest_setTargetValidatorEpochPayment is EpochRewardsTest {
  uint256 newPayment = targetValidatorEpochPayment + 1;

  function test_ShouldSetTargetVotingGoldFraction_WhenPaymentIsDifferent_WhenCalledByOwner()
    public
  {
    epochRewards.setTargetValidatorEpochPayment(newPayment);
    assertEq(epochRewards.targetValidatorEpochPayment(), newPayment);
  }

  function test_Emits_TargetValidatorEpochPaymentSet_WhenPaymentIsDifferent_WhenCalledByOwner()
    public
  {
    vm.expectEmit(true, true, true, true);
    emit TargetValidatorEpochPaymentSet(newPayment);
    epochRewards.setTargetValidatorEpochPayment(newPayment);
  }

  function test_Reverts_WhenPaymentIsDifferent_WhenCalledByNonOwner() public {
    vm.prank(msg.sender);
    vm.expectRevert("Ownable: caller is not the owner");
    epochRewards.setTargetValidatorEpochPayment(newPayment);
  }

  function test_Reverts_WhenFractionIsDifferent_WhenCalledByOwner() public {
    vm.expectRevert("Target validator epoch payment unchanged");
    epochRewards.setTargetValidatorEpochPayment(targetValidatorEpochPayment);
  }
}

contract EpochRewardsTest_setTargetValidatorEpochPayment_L2 is
  EpochRewardsTest_L2,
  EpochRewardsTest_setTargetValidatorEpochPayment
{}

contract EpochRewardsTest_setRewardsMultiplierParameters is EpochRewardsTest {
  uint256 newRewardsMultiplierAdjustmentsUnderspend = rewardsMultiplierAdjustmentsUnderspend + 1;

  function test_ShouldSetNewRewardsMultiplierAdjustmentsOverspend_WhenCalledByOwner() public {
    epochRewards.setRewardsMultiplierParameters(
      rewardsMultiplierMax,
      newRewardsMultiplierAdjustmentsUnderspend,
      rewardsMultiplierAdjustmentsOverspend
    );

    (uint256 max, uint256 underspend, uint256 overspend) = epochRewards
      .getRewardsMultiplierParameters();

    assertEq(max, rewardsMultiplierMax);
    assertEq(underspend, newRewardsMultiplierAdjustmentsUnderspend);
    assertEq(overspend, rewardsMultiplierAdjustmentsOverspend);
  }

  function test_Emits_RewardsMultiplierParametersSet_WhenCalledByOwner() public {
    vm.expectEmit(true, true, true, true);
    emit RewardsMultiplierParametersSet(
      rewardsMultiplierMax,
      newRewardsMultiplierAdjustmentsUnderspend,
      rewardsMultiplierAdjustmentsOverspend
    );
    epochRewards.setRewardsMultiplierParameters(
      rewardsMultiplierMax,
      newRewardsMultiplierAdjustmentsUnderspend,
      rewardsMultiplierAdjustmentsOverspend
    );
  }

  function test_Reverts_WhenCalledByOwner() public {
    vm.prank(msg.sender);
    vm.expectRevert("Ownable: caller is not the owner");
    epochRewards.setRewardsMultiplierParameters(
      rewardsMultiplierMax,
      newRewardsMultiplierAdjustmentsUnderspend,
      rewardsMultiplierAdjustmentsOverspend
    );
  }

  function test_Reverts_WhenCalledByNonOwner_WhenParameterAreTheSame() public {
    vm.expectRevert("Bad rewards multiplier parameters");
    epochRewards.setRewardsMultiplierParameters(
      rewardsMultiplierMax,
      rewardsMultiplierAdjustmentsUnderspend,
      rewardsMultiplierAdjustmentsOverspend
    );
  }
}

contract EpochRewardsTest_setRewardsMultiplierParameters_L2 is
  EpochRewardsTest_L2,
  EpochRewardsTest_setRewardsMultiplierParameters
{}

contract EpochRewardsTest_setTargetVotingYieldParameters is EpochRewardsTest {
  uint256 newTargetVotingYieldParamsMax = targetVotingYieldParamsMax + 1;
  uint256 newTargetVotingYieldParamsAdjustmentFactor = targetVotingYieldParamsAdjustmentFactor + 1;

  function test_ShouldSetNewTargetVotingYieldParameters_WhenCalledByOwner() public {
    epochRewards.setTargetVotingYieldParameters(
      newTargetVotingYieldParamsMax,
      newTargetVotingYieldParamsAdjustmentFactor
    );

    (, uint256 max, uint256 factor) = epochRewards.getTargetVotingYieldParameters();

    assertEq(max, newTargetVotingYieldParamsMax);
    assertEq(factor, newTargetVotingYieldParamsAdjustmentFactor);
  }

  function test_Emits_TargetVotingYieldParametersSet_WhenCalledByOwner() public {
    vm.expectEmit(true, true, true, true);
    emit TargetVotingYieldParametersSet(
      newTargetVotingYieldParamsMax,
      newTargetVotingYieldParamsAdjustmentFactor
    );
    epochRewards.setTargetVotingYieldParameters(
      newTargetVotingYieldParamsMax,
      newTargetVotingYieldParamsAdjustmentFactor
    );
  }

  function test_Reverts_WhenCalledByOwner_WhenParameterAreTheSame() public {
    vm.expectRevert("Bad target voting yield parameters");
    epochRewards.setTargetVotingYieldParameters(
      targetVotingYieldParamsMax,
      targetVotingYieldParamsAdjustmentFactor
    );
  }

  function test_Reverts_WhenCalledByNonOwner() public {
    vm.prank(msg.sender);
    vm.expectRevert("Ownable: caller is not the owner");
    epochRewards.setTargetVotingYieldParameters(
      newTargetVotingYieldParamsMax,
      newTargetVotingYieldParamsAdjustmentFactor
    );
  }
}

contract EpochRewardsTest_setTargetVotingYieldParameters_L2 is
  EpochRewardsTest_L2,
  EpochRewardsTest_setTargetVotingYieldParameters
{}

contract EpochRewardsTest_setTargetVotingYield is EpochRewardsTest {
  uint256 constant newTargetVotingYieldParamsInitial = targetVotingYieldParamsInitial + 1;

  function test_ShouldSetNewTargetVotingYieldParamsInitial_WhenCalledByOwner() public {
    epochRewards.setTargetVotingYield(newTargetVotingYieldParamsInitial);

    (uint256 target, , ) = epochRewards.getTargetVotingYieldParameters();
    assertEq(target, newTargetVotingYieldParamsInitial);
  }

  function test_Emits_TargetVotingYieldSet_WhenCalledByOwner() public {
    vm.expectEmit(true, true, true, true);
    emit TargetVotingYieldSet(newTargetVotingYieldParamsInitial);
    epochRewards.setTargetVotingYield(newTargetVotingYieldParamsInitial);
  }

  function test_Reverts_WhenCalledByNonOwner() public {
    vm.prank(msg.sender);
    vm.expectRevert("Ownable: caller is not the owner");
    epochRewards.setTargetVotingYield(newTargetVotingYieldParamsInitial);
  }
}

contract EpochRewardsTest_setTargetVotingYield_L2 is
  EpochRewardsTest_L2,
  EpochRewardsTest_setTargetVotingYield
{}

contract EpochRewardsTest_getTargetGoldTotalSupply is EpochRewardsTest {
  function test_ShouldReturn1B_WhenLessThan15YearsSinceGenesis() public {
    uint256 timeDelta = YEAR * 10;
    timeTravel(timeDelta);
    assertEq(epochRewards.getTargetGoldTotalSupply(), getExpectedTargetTotalSupply(timeDelta));
  }
}

contract EpochRewardsTest_getTargetGoldTotalSupply_L2 is
  EpochRewardsTest_L2,
  EpochRewardsTest_getTargetGoldTotalSupply
{}

contract EpochRewardsTest_getTargetVoterRewards is EpochRewardsTest {
  function test_ShouldReturnAPercentageOfActiveVotes_WhenThereAreActiveVotes() public {
    uint256 activeVotes = 1000000;
    election.setActiveVotes(activeVotes);

    uint256 expected = uint256((activeVotes * targetVotingYieldParamsInitial) / FIXED1);
    assertEq(epochRewards.getTargetVoterRewards(), expected);
  }
}

contract EpochRewardsTest_getTargetVoterRewards_L2 is
  EpochRewardsTest_L2,
  EpochRewardsTest_getTargetVoterRewards
{}

contract EpochRewardsTest_getTargetTotalEpochPaymentsInGold is EpochRewardsTest {
  function test_ShouldgetTargetTotalEpochPaymentsInGold_WhenExchangeRateIsSet() public {
    uint256 numberValidators = 100;
    _setNumberOfElectedInCurrentSetBaseOnLayer(numberValidators);

    uint256 expected = uint256((targetValidatorEpochPayment * numberValidators) / exchangeRate);
    assertEq(epochRewards.getTargetTotalEpochPaymentsInGold(), expected);
  }
}

contract EpochRewardsTest_getTargetTotalEpochPaymentsInGold_L2 is
  EpochRewardsTest_L2,
  EpochRewardsTest_getTargetTotalEpochPaymentsInGold
{}

contract EpochRewardsTest_getRewardsMultiplier is EpochRewardsTest {
  uint256 constant timeDelta = YEAR * 10;
  uint256 expectedTargetTotalSupply;
  uint256 expectedTargetRemainingSupply;
  uint256 targetEpochReward;

  function setUp() public {
    super.setUp();

    expectedTargetTotalSupply = getExpectedTargetTotalSupply(timeDelta);
    expectedTargetRemainingSupply = SUPPLY_CAP - expectedTargetTotalSupply;
    targetEpochReward =
      epochRewards.getTargetVoterRewards() +
      epochRewards.getTargetTotalEpochPaymentsInGold();
    timeTravel(timeDelta);
  }

  function test_ShouldReturnOne_WhenTheTargetSupplyIsEqualToTheActualSupplyAfterRewards() public {
    if (isL2()) {
      uint256 celoUnreleasedTreasuryBalance = SUPPLY_CAP - expectedTargetTotalSupply;
      vm.deal(celoUnreleasedTreasuryAddress, celoUnreleasedTreasuryBalance - targetEpochReward);
    } else {
      mockCeloToken.setTotalSupply(expectedTargetTotalSupply - targetEpochReward);
    }

    assertEq(epochRewards.getRewardsMultiplier(), FIXED1);
  }

  function test_ShouldReturnOnePlus10pTimesTheUnderspendAdjustment_WhenTheActualRemainingSupplyIs10pMoreThanTheTargetRemainingSupplyAfterRewards()
    public
  {
    uint256 actualRemainingSupply = uint256((expectedTargetRemainingSupply * 11) / 10);

    if (isL2()) {
      vm.deal(celoUnreleasedTreasuryAddress, actualRemainingSupply - targetEpochReward);
    } else {
      uint256 totalSupply = SUPPLY_CAP - actualRemainingSupply - targetEpochReward;
      mockCeloToken.setTotalSupply(totalSupply);
    }

    uint256 actual = epochRewards.getRewardsMultiplier();
    uint256 expected = uint256((FIXED1 + (rewardsMultiplierAdjustmentsUnderspend / 10)));
    assertApproxEqRel(actual, expected, 1e6);
  }

  function test_ShouldReturnOneMinus10pTimesTheUnderspendAdjustment_WhenTheActualRemainingSupplyIs10PLessThanTheTargetRemainingSupplyAfterRewards()
    public
  {
    uint256 actualRemainingSupply = uint256((expectedTargetRemainingSupply * 9) / 10);

    if (isL2()) {
      vm.deal(celoUnreleasedTreasuryAddress, actualRemainingSupply - targetEpochReward);
    } else {
      uint256 totalSupply = SUPPLY_CAP - actualRemainingSupply - targetEpochReward;
      mockCeloToken.setTotalSupply(totalSupply);
    }

    uint256 actual = epochRewards.getRewardsMultiplier();
    uint256 expected = uint256((FIXED1 - (rewardsMultiplierAdjustmentsOverspend / 10)));
    assertApproxEqRel(actual, expected, 1e6);
  }
}

contract EpochRewardsTest_getRewardsMultiplier_L2 is
  EpochRewardsTest_L2,
  EpochRewardsTest_getRewardsMultiplier
{}

contract EpochRewardsTest_updateTargetVotingYield is EpochRewardsTest {
  uint256 constant totalSupplyL1 = 6000000 ether;
  uint256 constant celoUnreleasedTreasuryBalance = SUPPLY_CAP - totalSupplyL1;
  uint256 constant reserveBalance = 1000000 ether;
  uint256 constant floatingSupply = totalSupplyL1 - reserveBalance;

  function setUp() public {
    super.setUp();
    reserve = new Reserve(true);

    registry.setAddressFor("Reserve", address(reserve));

    initialAssetAllocationWeights = new uint256[](1);
    initialAssetAllocationWeights[0] = FIXED1;

    initialAssetAllocationSymbols = new bytes32[](1);
    initialAssetAllocationSymbols[0] = bytes32("cGLD");

    reserve.initialize(
      address(registry),
      60,
      FIXED1,
      0,
      0,
      initialAssetAllocationSymbols,
      initialAssetAllocationWeights,
      0.005e24, // 0.005
      2 * FIXED1
    );

    if (isL2()) {
      vm.deal(celoUnreleasedTreasuryAddress, celoUnreleasedTreasuryBalance);
    } else {
      mockCeloToken.setTotalSupply(totalSupplyL1);
    }
    vm.deal(address(reserve), reserveBalance);
  }

  function test_ShouldNotChangeTheTargetVotingYield_WhenThePercentageOfVotingGoldIsEqualToTheTarget()
    public
  {
    uint256 totalVotes = uint256((targetVotingGoldFraction * floatingSupply) / FIXED1);
    mockVotes(totalVotes);

    (uint256 result, , ) = epochRewards.getTargetVotingYieldParameters();
    assertEq(result, targetVotingYieldParamsInitial);
  }

  function test_ShouldIncreaseTheTargetVotingYieldBy10pTimesTheAdjustmentFactor_WhenThePercentageOfVotingGoldIs10pLessThanTheTarget()
    public
  {
    uint256 totalVotes = ((floatingSupply * targetVotingGoldFraction) - 0.1e24) / FIXED1;
    mockVotes(totalVotes);

    uint256 expected = targetVotingYieldParamsInitial +
      uint256((targetVotingYieldParamsAdjustmentFactor / 10));
    (uint256 result, , ) = epochRewards.getTargetVotingYieldParameters();
    assertApproxEqRel(result, expected, 1e15);
  }

  function test_ShouldDecreaseTheTargetVotingYieldBy10pTimesTheAdjustmentFactor_WhenThePercentageOfVotingGoldIs10pMoreThanTheTarget()
    public
  {
    uint256 totalVotes = ((floatingSupply * targetVotingGoldFraction) + 0.1e24) / FIXED1;
    mockVotes(totalVotes);
    uint256 expected = targetVotingYieldParamsInitial -
      uint256((targetVotingYieldParamsAdjustmentFactor / 10));

    (uint256 result, , ) = epochRewards.getTargetVotingYieldParameters();
    assertApproxEqRel(result, expected, 1e15);
  }

  function test_ShouldIncreaseTheTargetVotingYieldByTheTargetVotingGoldPercentageTimesAdjustmentFactor_WhenThePercentageOfVotingCeloIs0p()
    public
  {
    mockVotes(0);
    uint256 expected = targetVotingYieldParamsInitial +
      uint256((targetVotingYieldParamsAdjustmentFactor * targetVotingGoldFraction) / FIXED1);

    (uint256 result, , ) = epochRewards.getTargetVotingYieldParameters();
    assertApproxEqRel(result, expected, 1e4);
  }

  function test_ShouldDecreaseTheTargetVotingYieldByVotingFractionTargetVotingGoldPercentageTimesAdjustmentFactor_WhenThePercentageOfVotingGoldIs30p()
    public
  {
    uint256 totalVotes = (floatingSupply * 3) / 10;
    mockVotes(totalVotes);
    uint256 expected = targetVotingYieldParamsInitial +
      uint256(
        ((targetVotingYieldParamsAdjustmentFactor * (targetVotingGoldFraction - 3 * FIXED1)) / 10)
      );

    (uint256 result, , ) = epochRewards.getTargetVotingYieldParameters();
    assertApproxEqRel(result, expected, 1e1);
  }

  function test_ShouldDecreaseTheTargetVotingYieldByVotingFractionTargetVotingGoldPercentageTimesAdjustmentFactor_WhenThePercentageOfVotingGoldIs90p()
    public
  {
    uint256 totalVotes = (floatingSupply * 9) / 10;
    mockVotes(totalVotes);
    uint256 expected = targetVotingYieldParamsInitial +
      uint256(
        ((targetVotingYieldParamsAdjustmentFactor * (targetVotingGoldFraction - 9 * FIXED1)) / 10)
      );

    (uint256 result, , ) = epochRewards.getTargetVotingYieldParameters();
    assertApproxEqRel(result, expected, 1e1);
  }

  function test_ShouldDecreaseTheTargetVotingYieldBy100minusTargetVotingGoldPercentageTimesAdjustmentFactor_WhenThePercentageOfVotingGoldIs100P()
    public
  {
    uint256 totalVotes = floatingSupply * 1; // explicit one
    mockVotes(totalVotes);
    uint256 expected = targetVotingYieldParamsInitial +
      uint256((targetVotingYieldParamsAdjustmentFactor * (targetVotingGoldFraction - FIXED1)));

    (uint256 result, , ) = epochRewards.getTargetVotingYieldParameters();
    assertApproxEqRel(result, expected, 1e1);
  }

  function test_ShouldEnforceMaximumTargetVotingYield_WhenTargetVotingYieldIsIncreasedByAdjustmentFactor()
    public
  {
    uint256 totalVotes = floatingSupply / 10;
    mockVotes(totalVotes);

    for (uint256 i = 0; i < 600; i++) {
      // naive time travel: mining takes too long, just repeatedly update target voting yield. One call is one epoch travelled
      // time travel alone is not enough, updateTargetVotingYield needs to be called
      _updateTargetVotingYieldBasedOnLayer();
    }

    (uint256 result, , ) = epochRewards.getTargetVotingYieldParameters();

    assertApproxEqRel(result, targetVotingYieldParamsMax, 1e1);
  }

  function test_ShouldEnfordMinimumTargetVotingYieldOf0_WhenTargetVotingYieldIsDecreasedByAdjustmentFactor()
    public
  {
    uint256 totalVotes = (floatingSupply * 98) / 100;
    election.setTotalVotes(totalVotes);
    // naive time travel: mining takes too long, just repeatedly update target voting yield. One call is one epoch travelled
    for (uint256 i = 0; i < 800; i++) {
      _updateTargetVotingYieldBasedOnLayer();
    }

    (uint256 result, , ) = epochRewards.getTargetVotingYieldParameters();
    assertEq(result, 0);
  }

  function test_ShouldIncreasTargetVotingYield5Times_WhenVotingFractionRemainsBelowTarget5EpochsInARow()
    public
  {
    uint256 totalVotes = (floatingSupply * 3) / 10;
    election.setTotalVotes(totalVotes);
    // naive time travel: mining takes too long, just repeatedly update target voting yield. One call is one epoch travelled
    for (uint256 i = 0; i < 5; i++) {
      _updateTargetVotingYieldBasedOnLayer();
    }

    uint256 expected = targetVotingYieldParamsInitial +
      (targetVotingYieldParamsAdjustmentFactor *
        ((targetVotingGoldFraction / FIXED1 - 0.3e24) / FIXED1) *
        5);

    (uint256 result, , ) = epochRewards.getTargetVotingYieldParameters();
    assertApproxEqRel(result, expected, 1e7);
  }

  function test_WhenVotingFractionRemainsAboveTarget5EpochsInARow_ShouldDecrease5TimesTargetVotingYield()
    public
  {
    uint256 totalVotes = (floatingSupply * 8) / 10;
    election.setTotalVotes(totalVotes);
    // naive time travel: mining takes too long, just repeatedly update target voting yield. One call is one epoch travelled
    for (uint256 i = 0; i < 5; i++) {
      _updateTargetVotingYieldBasedOnLayer();
    }

    uint256 expected = targetVotingYieldParamsInitial +
      (targetVotingYieldParamsAdjustmentFactor *
        ((targetVotingGoldFraction / FIXED1 - 8e24 / 10) / FIXED1) *
        5);

    (uint256 result, , ) = epochRewards.getTargetVotingYieldParameters();
    assertApproxEqRel(result, expected, 1e6);
  }

  function test_ShouldAdjustTargetVotingYield_WhenVotingFractionFluctuatesAroundTheTarget() public {
    uint256[] memory votingNumeratorArray = new uint256[](3);
    uint256[] memory votingDenominatorArray = new uint256[](3);

    votingNumeratorArray[0] = 8;
    votingNumeratorArray[1] = 3;
    votingNumeratorArray[2] = 2;

    votingDenominatorArray[0] = 10;
    votingDenominatorArray[1] = 10;
    votingDenominatorArray[2] = 3;

    uint256 expected = targetVotingYieldParamsInitial;
    for (uint256 i = 0; i < votingNumeratorArray.length; i++) {
      uint256 totalVotes = (floatingSupply * votingNumeratorArray[i]) / votingDenominatorArray[i];
      mockVotes(totalVotes);
      expected =
        expected +
        (targetVotingYieldParamsAdjustmentFactor *
          ((targetVotingGoldFraction /
            FIXED1 -
            ((votingNumeratorArray[i] * FIXED1) / votingDenominatorArray[i])) / FIXED1));
    }

    (uint256 result, , ) = epochRewards.getTargetVotingYieldParameters();
    assertApproxEqRel(result, expected, 1e6);
  }

  function test_ShouldChangeTargetVotingYield_WhenTargetVotingYieldIsIncreasedOver365EpochsByAdjustmentFactor()
    public
  {
    uint256 totalVotes = (floatingSupply * (targetVotingGoldFraction - 0.1e24)) / FIXED1;
    election.setTotalVotes(totalVotes);
    for (uint256 i = 0; i < 356; i++) {
      _updateTargetVotingYieldBasedOnLayer();
    }

    uint256 expected = targetVotingYieldParamsInitial +
      ((targetVotingYieldParamsAdjustmentFactor * 365) / 10);
    (uint256 result, , ) = epochRewards.getTargetVotingYieldParameters();
    assertApproxEqRel(result, expected, 1e16); // TODO I suspect it has a 1% error due rounding errors, but need to double check
  }

  function test_ShouldChangeTargetVotingYield_WhenTargetVotingYieldIsDecreasedOver365EpochsByAdjustmentFactor()
    public
  {
    uint256 totalVotes = (floatingSupply * (targetVotingGoldFraction + 0.1e24)) / FIXED1;
    election.setTotalVotes(totalVotes);
    for (uint256 i = 0; i < 356; i++) {
      _updateTargetVotingYieldBasedOnLayer();
    }

    uint256 expected = targetVotingYieldParamsInitial -
      ((targetVotingYieldParamsAdjustmentFactor * 365) / 10);
    (uint256 result, , ) = epochRewards.getTargetVotingYieldParameters();
    assertApproxEqRel(result, expected, 1e16); // TODO I suspect it has a 1% error due rounding errors, but need to double check
  }

  function mockVotes(uint256 votes) internal {
    election.setTotalVotes(votes);
    _updateTargetVotingYieldBasedOnLayer();
  }
}

contract EpochRewardsTest_updateTargetVotingYield_L2 is
  EpochRewardsTest_L2,
  EpochRewardsTest_updateTargetVotingYield
{}

contract EpochRewardsTest_WhenThereAreActiveVotesAStableTokenExchangeRateIsSetAndTheActualRemainingSupplyIs10pMoreThanTheTargetRemainingSupplyAfterRewards_calculateTargetEpochRewards is
  EpochRewardsTest
{
  uint256 constant numberValidators = 100;
  uint256 constant activeVotes = 102398474 ether;
  uint256 constant timeDelta = YEAR * 10;
  uint256 expectedMultiplier;
  uint256 validatorReward;
  uint256 votingReward;

  function setUp() public {
    super.setUp();

    _setNumberOfElectedInCurrentSetBaseOnLayer(numberValidators);
    election.setActiveVotes(activeVotes);
    uint256 expectedTargetTotalEpochPaymentsInGold = (targetValidatorEpochPayment *
      numberValidators) / exchangeRate;

    uint256 expectedTargetEpochRewards = (targetVotingYieldParamsInitial * activeVotes) / FIXED1;

    uint256 expectedTargetGoldSupplyIncrease = expectedTargetEpochRewards +
      ((expectedTargetTotalEpochPaymentsInGold /
        (FIXED1 - communityRewardFraction - carbonOffsettingFraction)) / FIXED1);
    uint256 expectedTargetTotalSupply = getExpectedTargetTotalSupply(timeDelta);
    uint256 expectedTargetRemainingSupply = SUPPLY_CAP - expectedTargetTotalSupply;
    uint256 actualRemainingSupply = (expectedTargetRemainingSupply * 11) / 10;

    if (isL2()) {
      vm.deal(
        celoUnreleasedTreasuryAddress,
        actualRemainingSupply + expectedTargetGoldSupplyIncrease
      );
    } else {
      uint256 totalSupply = SUPPLY_CAP - actualRemainingSupply - expectedTargetGoldSupplyIncrease;
      mockCeloToken.setTotalSupply(totalSupply);
    }
    expectedMultiplier = (FIXED1 + rewardsMultiplierAdjustmentsUnderspend / 10);

    validatorReward = (targetValidatorEpochPayment * numberValidators) / exchangeRate;
    votingReward = (targetVotingYieldParamsInitial * activeVotes) / FIXED1;

    timeTravel(timeDelta);
  }

  function test_ShouldFetchTheExpectedRewardsMultiplier() public {
    assertApproxEqRel(epochRewards.getRewardsMultiplier(), expectedMultiplier, 6e13);
  }

  function test_ShouldReturnTheTargetValidatorEpochPaymentTimesTheRewardsMultiplier() public {
    uint256 expected = (targetValidatorEpochPayment * expectedMultiplier) / FIXED1;
    (uint256 result, , , ) = epochRewards.calculateTargetEpochRewards();
    assertApproxEqRel(result, expected, 1e14);
  }

  function test_ShouldReturnTheTargetYieldTimesTheNumberOfActiveVotesTimesTheRewardsMultiplier()
    public
  {
    uint256 expected = (targetVotingYieldParamsInitial * activeVotes * expectedMultiplier) / 1e48;
    (, uint256 result, , ) = epochRewards.calculateTargetEpochRewards();
    assertApproxEqRel(result, expected, 5e13);
  }

  function test_ShouldReturnTheCorrectAmountForTheCommunityReward() public {
    uint256 expected = (((validatorReward + votingReward)) *
      communityRewardFraction *
      expectedMultiplier) /
      ((FIXED1 - communityRewardFraction - carbonOffsettingFraction) * FIXED1);

    (, , uint256 result, ) = epochRewards.calculateTargetEpochRewards();

    assertApproxEqRel(result, expected, 5e13);
  }

  function test_ShouldReturnTheCorrectAmountForTheCarbonOffsettingFund() public {
    uint256 expected = (((validatorReward + votingReward)) *
      carbonOffsettingFraction *
      expectedMultiplier) /
      ((FIXED1 - communityRewardFraction - carbonOffsettingFraction) * FIXED1);

    (, , , uint256 result) = epochRewards.calculateTargetEpochRewards();
    assertApproxEqRel(result, expected, 5e13);
  }
}

contract EpochRewardsTest_WhenThereAreActiveVotesAStableTokenExchangeRateIsSetAndTheActualRemainingSupplyIs10pMoreThanTheTargetRemainingSupplyAfterRewards_calculateTargetEpochRewards_L2 is
  EpochRewardsTest_L2,
  EpochRewardsTest_WhenThereAreActiveVotesAStableTokenExchangeRateIsSetAndTheActualRemainingSupplyIs10pMoreThanTheTargetRemainingSupplyAfterRewards_calculateTargetEpochRewards
{}

contract EpochRewardsTest_isReserveLow is EpochRewardsTest {
  uint256 constant stableBalance = 2397846127684712867321;

  function setUp() public {
    super.setUp();

    uint256 totalSupply = 129762987346298761037469283746;
    reserve = new Reserve(true);
    registry.setAddressFor("Reserve", address(reserve));

    initialAssetAllocationWeights = new uint256[](2);
    initialAssetAllocationWeights[0] = FIXED1 / 2;
    initialAssetAllocationWeights[1] = FIXED1 / 2;

    initialAssetAllocationSymbols = new bytes32[](2);
    initialAssetAllocationSymbols[0] = bytes32("cGLD");
    initialAssetAllocationSymbols[1] = bytes32("empty");

    reserve.initialize(
      address(registry),
      60,
      FIXED1,
      0,
      0,
      initialAssetAllocationSymbols,
      initialAssetAllocationWeights,
      0.005e24, // 0.005
      2 * FIXED1
    );
    reserve.addToken(address(mockStableToken));
    mockCeloToken.setTotalSupply(totalSupply);
    mockStableToken.setTotalSupply(stableBalance);
  }

  // reserve ratio of 0.5'
  function test_ShouldBeLowAtStart_WhenReserveRatioIs05() public {
    uint256 celoBalance = ((stableBalance / exchangeRate) / 2) / 2;
    vm.deal(address(reserve), celoBalance);
    // no time travel
    assertEq(epochRewards.isReserveLow(), true);
  }

  // reserve ratio of 1.5
  function test_ShouldBeLowAt15Years_WhenReserveRatioIs05() public {
    uint256 celoBalance = ((stableBalance / exchangeRate) / 2) / 2;
    vm.deal(address(reserve), celoBalance);
    uint256 timeDelta = YEAR * 15;
    timeTravel(timeDelta);

    assertEq(epochRewards.isReserveLow(), true);
  }

  function test_ShouldBeLowAt25Years_WhenReserveRatioIs05() public {
    uint256 celoBalance = ((stableBalance / exchangeRate) / 2) / 2;
    vm.deal(address(reserve), celoBalance);
    uint256 timeDelta = YEAR * 25;
    timeTravel(timeDelta);

    assertEq(epochRewards.isReserveLow(), true);
  }

  function test_ShouldBeLowAtStar_WhenReserveRatioIs1point5() public {
    uint256 celoBalance = ((3 * stableBalance) / exchangeRate) / 4;
    vm.deal(address(reserve), celoBalance);
    // no time travel
    assertEq(epochRewards.isReserveLow(), true);
  }

  function test_ShouldBeLowAt12Years_WhenReserveRatioIs1point5() public {
    uint256 celoBalance = ((3 * stableBalance) / exchangeRate) / 4;
    vm.deal(address(reserve), celoBalance);
    uint256 timeDelta = YEAR * 12;
    timeTravel(timeDelta);
    assertEq(epochRewards.isReserveLow(), true);
  }

  function test_ShouldNotBeLowAt15Years_WhenReserveRatioIs1point5() public {
    uint256 celoBalance = ((3 * stableBalance) / exchangeRate) / 4;
    vm.deal(address(reserve), celoBalance);
    uint256 timeDelta = YEAR * 15;
    timeTravel(timeDelta);
    assertEq(epochRewards.isReserveLow(), false);
  }

  function test_ShouldNotBeLowAt25Years_WhenReserveRatioIs1point5() public {
    uint256 celoBalance = ((3 * stableBalance) / exchangeRate) / 4;
    vm.deal(address(reserve), celoBalance);
    uint256 timeDelta = YEAR * 25;
    timeTravel(timeDelta);
    assertEq(epochRewards.isReserveLow(), false);
  }

  function test_ShouldBeLowAtStar_WhenReserveRatioIs2point5() public {
    uint256 celoBalance = ((5 * stableBalance) / exchangeRate) / 4;
    vm.deal(address(reserve), celoBalance);
    // no time travel
    assertEq(epochRewards.isReserveLow(), false);
  }

  function test_ShouldNotBeLowAt15Years_WhenReserveRatioIs2point5() public {
    uint256 celoBalance = ((5 * stableBalance) / exchangeRate) / 4;
    vm.deal(address(reserve), celoBalance);
    uint256 timeDelta = YEAR * 15;
    timeTravel(timeDelta);
    assertEq(epochRewards.isReserveLow(), false);
  }

  function test_ShouldNotBeLowAt25Years_WhenReserveRatioIs2point5() public {
    uint256 celoBalance = ((5 * stableBalance) / exchangeRate) / 4;
    vm.deal(address(reserve), celoBalance);
    uint256 timeDelta = YEAR * 25;
    timeTravel(timeDelta);
    assertEq(epochRewards.isReserveLow(), false);
  }

  // when the contract is frozen
  function test_ShouldMakeUpdateTargetVotingyieldRevert_WhenTheContractIsFrozen() public {
    freezer.freeze(address(epochRewards));
    if (isL2()) {
      vm.prank(address(epochManager));
      vm.expectRevert("can't call when contract is frozen");
      epochRewards.updateTargetVotingYield();
    } else {
      vm.prank(address(0));
      vm.expectRevert("can't call when contract is frozen");
      epochRewards.updateTargetVotingYield();
    }
  }
}

contract EpochRewardsTest_isReserveLow_L2 is EpochRewardsTest_L2, EpochRewardsTest_isReserveLow {}<|MERGE_RESOLUTION|>--- conflicted
+++ resolved
@@ -12,16 +12,9 @@
 import { MockStableToken } from "@celo-contracts/stability/test/MockStableToken.sol";
 import { CeloTokenMock } from "@test-sol/unit/common/CeloTokenMock.sol";
 
-<<<<<<< HEAD
 import { TestWithUtils } from "@test-sol/TestWithUtils.sol";
 
 contract EpochRewardsTest is TestWithUtils {
-=======
-import { Utils } from "@test-sol/utils.sol";
-import "@test-sol/utils/WhenL2.sol";
-
-contract EpochRewardsTest is Utils {
->>>>>>> c71a4124
   uint256 constant targetVotingYieldParamsInitial = 0.00016e24; // 0.00016
   uint256 constant targetVotingYieldParamsMax = 0.0005e24; // 0.0005
   uint256 constant targetVotingYieldParamsAdjustmentFactor = 1127990000000000000; // 0.00000112799
