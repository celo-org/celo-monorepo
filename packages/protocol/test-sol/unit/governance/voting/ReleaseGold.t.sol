--- conflicted
+++ resolved
@@ -1,4 +1,3 @@
-<<<<<<< HEAD
 // SPDX-License-Identifier: LGPL-3.0-only
 pragma solidity >=0.8.7 <0.8.20;
 
@@ -8,21 +7,6 @@
 import "@celo-contracts-8/identity/FederatedAttestations.sol";
 import "@celo-contracts-8/identity/test/MockAttestations.sol";
 import "@celo-contracts-8/identity/test/MockERC20Token.sol";
-=======
-// SPDX-License-Identifier: UNLICENSED
-pragma solidity ^0.5.13;
-pragma experimental ABIEncoderV2;
-
-import "celo-foundry/Test.sol";
-
-import { TestConstants } from "@test-sol/constants.sol";
-import { ECDSAHelper } from "@test-sol/utils/ECDSAHelper.sol";
-
-import "@celo-contracts/identity/Escrow.sol";
-import "@celo-contracts/identity/FederatedAttestations.sol";
-import "@celo-contracts/identity/test/MockAttestations.sol";
-import "@celo-contracts/identity/test/MockERC20Token.sol";
->>>>>>> e6dcb576
 import "@celo-contracts/common/FixidityLib.sol";
 
 import "@celo-contracts/common/interfaces/IRegistry.sol";
@@ -32,18 +16,13 @@
 import "@celo-contracts-8/governance/LockedGold.sol";
 import "@celo-contracts-8/governance/ReleaseGold.sol";
 import "./mocks/ReleaseGoldMockTunnel.sol";
-<<<<<<< HEAD
 import "@celo-contracts-8/stability/test/MockStableToken.sol";
 import "@celo-contracts-8/governance/test/MockElection.sol";
 import "@celo-contracts-8/governance/test/MockGovernance.sol";
 import "@celo-contracts-8/governance/test/MockValidators.sol";
 import "@test-sol/utils/ECDSAHelper.sol";
-=======
-import "@celo-contracts/stability/test/MockStableToken.sol";
-import "@celo-contracts/governance/test/MockElection.sol";
-import "@celo-contracts/governance/test/MockGovernance.sol";
-import "@celo-contracts/governance/test/MockValidators.sol";
->>>>>>> e6dcb576
+
+import { TestConstants } from "@test-sol/constants.sol";
 
 contract ReleaseGoldTest is Test, TestConstants, ECDSAHelper {
   using FixidityLib for FixidityLib.Fraction;
@@ -72,10 +51,6 @@
 
   uint256 constant TOTAL_AMOUNT = 1 ether * 10;
 
-  uint256 constant MINUTE = 60;
-  uint256 constant HOUR = 60 * 60;
-  uint256 constant DAY = 24 * HOUR;
-  uint256 constant MONTH = 30 * DAY;
   uint256 constant UNLOCKING_PERIOD = 3 * DAY;
 
   ReleaseGoldMockTunnel.InitParams initParams;
@@ -90,24 +65,7 @@
   event BeneficiarySet(address indexed beneficiary);
 
   function _whenL2() public {
-<<<<<<< HEAD
-    deployCodeTo("Registry.sol", abi.encode(false), proxyAdminAddress);
-    registry = IRegistry(proxyAdminAddress);
-    registry.setAddressFor("Accounts", address(accounts));
-    registry.setAddressFor("Election", address(election));
-    registry.setAddressFor("Freezer", address(freezer));
-    registry.setAddressFor("CeloToken", address(goldToken));
-    registry.setAddressFor("Governance", address(governance));
-    registry.setAddressFor("LockedGold", address(lockedGold));
-    registry.setAddressFor("Validators", address(validators));
-    registry.setAddressFor("StableToken", address(stableToken));
-
-    lockedGold.setRegistry(proxyAdminAddress);
-    goldToken.setRegistry(proxyAdminAddress);
-    accounts.setRegistry(proxyAdminAddress);
-=======
     deployCodeTo("Registry.sol", abi.encode(false), PROXY_ADMIN_ADDRESS);
->>>>>>> e6dcb576
   }
 
   function initializeReleaseGold(address releaseGoldAddress) public {
@@ -162,14 +120,8 @@
     (beneficiary, beneficiaryPrivateKey) = actorWithPK("beneficiary");
     walletAddress = beneficiary;
 
-<<<<<<< HEAD
-    address registryAddress = 0x000000000000000000000000000000000000ce10;
-    deployCodeTo("Registry.sol", abi.encode(false), registryAddress);
-    registry = IRegistry(registryAddress);
-=======
     deployCodeTo("Registry.sol", abi.encode(false), REGISTRY_ADDRESS);
-    registry = Registry(REGISTRY_ADDRESS);
->>>>>>> e6dcb576
+    registry = IRegistry(REGISTRY_ADDRESS);
 
     accounts = new Accounts(true);
     freezer = new Freezer(true);
@@ -2257,10 +2209,10 @@
   function setUp() public override {
     super.setUp();
     _whenL2();
-    initParams2.registryAddress = PROXY_ADMIN_ADDRESS;
-  }
-
-  function test_ShouldIndicateIsFundedIfDeploymentIsPrefunded() public {
+    initParams2.registryAddress = REGISTRY_ADDRESS;
+  }
+
+  function test_ShouldIndicateIsFundedIfDeploymentIsPrefundedL2() public {
     newReleaseGold(true, false);
     assertTrue(releaseGold.isFunded());
   }
