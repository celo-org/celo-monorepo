--- conflicted
+++ resolved
@@ -1126,14 +1126,1063 @@
     assertEq(accounts.getValidatorSigner(address(releaseGold)), authorized);
     assertEq(accounts.validatorSignerToAccount(authorized), address(releaseGold));
   }
-<<<<<<< HEAD
-}
-
-contract ReleaseGoldTest_AuthorizeWithPublicKeys_L2 is
+}
+
+contract ReleaseGoldTest_Revoke is ReleaseGoldTest {
+  function test_ShouldAllowReleaseOwnerToRevokeTheReleaseGOld() public {
+    newReleaseGold(true, false);
+    vm.expectEmit(true, true, true, true);
+    emit ReleaseScheduleRevoked(block.timestamp, releaseGold.getCurrentReleasedTotalAmount());
+    vm.prank(releaseOwner);
+    releaseGold.revoke();
+    assertEq(releaseGold.isRevoked(), true);
+    (, , , uint256 revokeTime) = releaseGold.revocationInfo();
+    assertEq(revokeTime, block.timestamp);
+  }
+
+  function test_ShouldRevertWhenNonReleaseOwnerAttemptsToRevokeTheReleaseGold() public {
+    newReleaseGold(true, false);
+    vm.expectRevert("Sender must be the registered releaseOwner address");
+    vm.prank(randomAddress);
+    releaseGold.revoke();
+  }
+
+  function test_ShouldRevertWhenReleaseGoldIsAlreadyRevoked() public {
+    newReleaseGold(true, false);
+    vm.prank(releaseOwner);
+    releaseGold.revoke();
+    vm.expectRevert("Release schedule instance must not already be revoked");
+    vm.prank(releaseOwner);
+    releaseGold.revoke();
+  }
+
+  function test_ShouldRevertIfReleaseGoldIsNonRevocable() public {
+    initParams.revocable = false;
+    initParams2._refundAddress = address(0);
+    newReleaseGold(true, false);
+    vm.expectRevert("Release schedule instance must be revocable");
+    vm.prank(releaseOwner);
+    releaseGold.revoke();
+  }
+}
+
+contract ReleaseGoldTest_Revoke_L2 is ReleaseGoldTest_L2, ReleaseGoldTest_Revoke {}
+
+contract ReleaseGoldTest_Expire is ReleaseGoldTest {
+  function setUp() public {
+    super.setUp();
+    newReleaseGold(true, false);
+  }
+
+  function test_ShouldRevert_WhenCalledBeforeExpirationTimeHasPassed() public {
+    vm.expectRevert("`EXPIRATION_TIME` must have passed after the end of releasing");
+    vm.prank(releaseOwner);
+    releaseGold.expire();
+  }
+
+  function test_ShouldRevertBeforeEXPIRATION_TIMEAfterReleaseScheduleEnd_WhenTheContractHasFinishedReleasing()
+    public
+  {
+    (, , uint256 numReleasePeriods, uint256 releasePeriod, ) = releaseGold.releaseSchedule();
+    vm.warp(block.timestamp + numReleasePeriods * releasePeriod + 5 * MINUTE);
+    vm.expectRevert("`EXPIRATION_TIME` must have passed after the end of releasing");
+    vm.prank(releaseOwner);
+    releaseGold.expire();
+  }
+
+  function test_ShouldRevert_WhenNotCalledByReleaseOwner_WhenEXPIRATION_TIMEHasPassedAfterReleaseScheduleCompletion()
+    public
+  {
+    (uint256 releaseStartTime, , uint256 numReleasePeriods, uint256 releasePeriod, ) = releaseGold
+      .releaseSchedule();
+    vm.warp(
+      releaseStartTime + numReleasePeriods * releasePeriod + releaseGold.EXPIRATION_TIME() + 1
+    );
+    vm.expectRevert("Sender must be the registered releaseOwner address");
+    vm.prank(randomAddress);
+    releaseGold.expire();
+  }
+
+  function test_ShouldSucceed_WhenCalledByReleaseOwner_WhenEXPIRATION_TIMEHasPassedAfterReleaseScheduleCompletion()
+    public
+  {
+    (uint256 releaseStartTime, , uint256 numReleasePeriods, uint256 releasePeriod, ) = releaseGold
+      .releaseSchedule();
+    vm.warp(
+      releaseStartTime + numReleasePeriods * releasePeriod + releaseGold.EXPIRATION_TIME() + 1
+    );
+    vm.prank(releaseOwner);
+    releaseGold.expire();
+
+    assertEq(releaseGold.isRevoked(), true);
+    (, , uint256 releasedBalanceAtRevoke, ) = releaseGold.revocationInfo();
+    assertEq(releasedBalanceAtRevoke, 0);
+  }
+
+  function test_ShouldAllowToRefundOfAllRemainingGold_WhenAnInstanceIsExpired_WhenBeneficiaryHasNotWithdrawnAnyBalanceYet_WhenEXPIRATION_TIMEHasPassedAfterReleaseScheduleCompletion()
+    public
+  {
+    (uint256 releaseStartTime, , uint256 numReleasePeriods, uint256 releasePeriod, ) = releaseGold
+      .releaseSchedule();
+    vm.warp(
+      releaseStartTime + numReleasePeriods * releasePeriod + releaseGold.EXPIRATION_TIME() + 1
+    );
+    vm.prank(releaseOwner);
+    releaseGold.expire();
+
+    uint256 balanceBefore = goldToken.balanceOf(initParams2._refundAddress);
+    vm.prank(releaseOwner);
+    releaseGold.refundAndFinalize();
+    uint256 balanceAfter = goldToken.balanceOf(initParams2._refundAddress);
+    assertEq(balanceAfter - balanceBefore, TOTAL_AMOUNT);
+  }
+
+  function test_ShouldRevokeTheContract_WhenAnInstanceIsExpired_WhenBeneficiaryHasNotWithdrawnAnyBalanceYet_WhenEXPIRATION_TIMEHasPassedAfterReleaseScheduleCompletionAndBeneficiaryHasWithdrawnSomeBalance()
+    public
+  {
+    (uint256 releaseStartTime, , uint256 numReleasePeriods, uint256 releasePeriod, ) = releaseGold
+      .releaseSchedule();
+    vm.warp(
+      releaseStartTime + numReleasePeriods * releasePeriod + releaseGold.EXPIRATION_TIME() + 1
+    );
+
+    vm.prank(releaseOwner);
+    releaseGold.expire();
+    assertEq(releaseGold.isRevoked(), true);
+  }
+
+  function test_SetTheReleasedBalanceAtRevocationToTotalWithdrawn_WhenAnInstanceIsExpired_WhenBeneficiaryHasNotWithdrawnAnyBalanceYet_WhenEXPIRATION_TIMEHasPassedAfterReleaseScheduleCompletionAndBeneficiaryHasWithdrawnSomeBalance()
+    public
+  {
+    (uint256 releaseStartTime, , uint256 numReleasePeriods, uint256 releasePeriod, ) = releaseGold
+      .releaseSchedule();
+    vm.warp(
+      releaseStartTime + numReleasePeriods * releasePeriod + releaseGold.EXPIRATION_TIME() + 1
+    );
+
+    vm.prank(releaseOwner);
+    releaseGold.expire();
+
+    (, , uint256 releasedBalanceAtRevoke, ) = releaseGold.revocationInfo();
+    assertEq(releasedBalanceAtRevoke, 0);
+  }
+
+  function test_ShouldAllowToRefundOfAllRemainingGold_WhenAnInstanceIsExpired_WhenBeneficiaryHasWithdrawnSomeBalance_WhenEXPIRATION_TIMEHasPassedAfterReleaseScheduleCompletionAndBeneficiaryHasWithdrawnSomeBalance()
+    public
+  {
+    (uint256 releaseStartTime, , uint256 numReleasePeriods, uint256 releasePeriod, ) = releaseGold
+      .releaseSchedule();
+    vm.warp(
+      releaseStartTime + numReleasePeriods * releasePeriod + releaseGold.EXPIRATION_TIME() + 1
+    );
+    vm.prank(beneficiary);
+    releaseGold.withdraw(TOTAL_AMOUNT / 2);
+    vm.prank(releaseOwner);
+    releaseGold.expire();
+
+    uint256 balanceBefore = goldToken.balanceOf(initParams2._refundAddress);
+    vm.prank(releaseOwner);
+    releaseGold.refundAndFinalize();
+    uint256 balanceAfter = goldToken.balanceOf(initParams2._refundAddress);
+    assertEq(balanceAfter - balanceBefore, TOTAL_AMOUNT / 2);
+  }
+
+  function test_ShouldRevertWhenContractIsNotExpirable() public {
+    vm.prank(beneficiary);
+    releaseGold.setCanExpire(false);
+
+    (uint256 releaseStartTime, , uint256 numReleasePeriods, uint256 releasePeriod, ) = releaseGold
+      .releaseSchedule();
+    vm.warp(
+      releaseStartTime + numReleasePeriods * releasePeriod + releaseGold.EXPIRATION_TIME() + 1
+    );
+
+    vm.expectRevert("Contract must be expirable");
+    vm.prank(releaseOwner);
+    releaseGold.expire();
+  }
+}
+
+contract ReleaseGoldTest_Expire_L2 is ReleaseGoldTest_L2, ReleaseGoldTest_Expire {}
+
+contract ReleaseGoldTest_RefundAndFinalize is ReleaseGoldTest {
+  function setUp() public {
+    super.setUp();
+    newReleaseGold(true, false);
+
+    // wait some time for some gold to release
+    vm.warp(block.timestamp + 7 * MONTH);
+  }
+
+  function test_ShouldBeCallableByReleaseOwnerAndWhenRevoked() public {
+    vm.prank(releaseOwner);
+    releaseGold.revoke();
+    vm.prank(releaseOwner);
+    releaseGold.refundAndFinalize();
+  }
+
+  function test_ShouldRevertWhenRevokeCalledByNonReleaseOwner() public {
+    vm.prank(releaseOwner);
+    releaseGold.revoke();
+    vm.expectRevert("Sender must be the releaseOwner and state must be revoked");
+    vm.prank(randomAddress);
+    releaseGold.refundAndFinalize();
+  }
+
+  function test_ShouldRevertWhenNonRevokedButCalledByReleaseOwner() public {
+    vm.expectRevert("Sender must be the releaseOwner and state must be revoked");
+    vm.prank(releaseOwner);
+    releaseGold.refundAndFinalize();
+  }
+
+  function test_ShouldTransferGoldProportionsToBothBeneficiaryAndRefundAddressWhenNoGoldLocked_WhenRevoked()
+    public
+  {
+    vm.prank(releaseOwner);
+    releaseGold.revoke();
+
+    uint256 refundAddressBalanceBefore = goldToken.balanceOf(initParams2._refundAddress);
+    uint256 beneficiaryBalanceBefore = goldToken.balanceOf(initParams._beneficiary);
+    (, , uint256 releasedBalanceAtRevoke, ) = releaseGold.revocationInfo();
+    uint256 beneficiaryRefundAmount = releasedBalanceAtRevoke - releaseGold.totalWithdrawn();
+    uint256 refundAddressRefundAmount = goldToken.balanceOf(address(releaseGold)) -
+      beneficiaryRefundAmount;
+    vm.prank(releaseOwner);
+    releaseGold.refundAndFinalize();
+    uint256 releaseGoldContractBalanceAfterFinalize = goldToken.balanceOf(address(goldToken));
+
+    uint256 refundAddressBalanceAfter = goldToken.balanceOf(initParams2._refundAddress);
+    uint256 beneficiaryBalanceAfter = goldToken.balanceOf(initParams._beneficiary);
+
+    assertEq(beneficiaryBalanceAfter - beneficiaryBalanceBefore, beneficiaryRefundAmount);
+    assertEq(refundAddressBalanceAfter - refundAddressBalanceBefore, refundAddressRefundAmount);
+
+    assertEq(releaseGoldContractBalanceAfterFinalize, 0);
+  }
+}
+
+contract ReleaseGoldTest_RefundAndFinalize_L2 is
   ReleaseGoldTest_L2,
-  ReleaseGoldTest_AuthorizeWithPublicKeys_setup
-{
-  function test_ShouldSetTheAuthorizedKeys_WhenUsingECDSAPublickKey() public {
+  ReleaseGoldTest_RefundAndFinalize
+{}
+
+contract ReleaseGoldTest_ExpireSelfDestructTest is ReleaseGoldTest {
+  function setUp() public {
+    super.setUp();
+    newReleaseGold(true, false);
+
+    vm.prank(releaseOwner);
+    releaseGold.revoke();
+    vm.prank(releaseOwner);
+    // selfdestruct can be tested only when called in setUp since destruction itself happens only after call is finished
+    releaseGold.refundAndFinalize();
+  }
+
+  // This test fails at the same call depth as expectRevert, since it fails due to the contract no
+  // longer existing. Same with other selfdestruct tests in this suite.
+  /// forge-config: default.allow_internal_expect_revert = true
+  function test_ShouldDestructReleaseGoldInstanceAfterFinalizingAndPreventCallingFurtherActions_WhenRevoked()
+    public
+  {
+    vm.expectRevert();
+    releaseGold.getRemainingUnlockedBalance();
+  }
+}
+
+/// forge-config: default.allow_internal_expect_revert = true
+contract ReleaseGoldTest_ExpireSelfDestructTest_L2 is
+  ReleaseGoldTest_L2,
+  ReleaseGoldTest_ExpireSelfDestructTest
+{}
+
+contract ReleaseGoldTest_LockGold is ReleaseGoldTest {
+  uint256 lockAmount;
+  function setUp() public {
+    super.setUp();
+    newReleaseGold(true, false);
+    lockAmount = initParams.amountReleasedPerPeriod * initParams.numReleasePeriods;
+  }
+
+  function test_ShouldAllowBeneficiaryToLockUpAnyUnlockedAmount() public {
+    vm.prank(beneficiary);
+    releaseGold.createAccount();
+    vm.prank(beneficiary);
+    releaseGold.lockGold(lockAmount);
+    assertEq(lockedGold.getNonvotingLockedGold(), lockAmount);
+    assertEq(lockedGold.getTotalLockedGold(), lockAmount);
+  }
+
+  function test_ShouldRevertIfReleaseGoldInstanceIsNotAccount() public {
+    vm.expectRevert("Must first register address with Account.createAccount");
+    vm.prank(beneficiary);
+    releaseGold.lockGold(lockAmount);
+  }
+
+  function test_ShouldRevertIfBeneficiaryTriesToLockUpMoreThanThereIsRemainingInTheContract()
+    public
+  {
+    vm.prank(beneficiary);
+    releaseGold.createAccount();
+    vm.prank(beneficiary);
+    vm.expectRevert();
+    releaseGold.lockGold(lockAmount + 1);
+  }
+
+  function test_ShouldRevertIfNonBeneficiaryTriesToLockUpAnyUnlockedAmount() public {
+    vm.prank(beneficiary);
+    releaseGold.createAccount();
+    vm.expectRevert("Sender must be the beneficiary and state must not be revoked");
+    vm.prank(randomAddress);
+    releaseGold.lockGold(lockAmount);
+  }
+}
+
+contract ReleaseGoldTest_LockGold_L2 is ReleaseGoldTest_L2, ReleaseGoldTest_LockGold {}
+
+contract ReleaseGoldTest_UnlockGold is ReleaseGoldTest {
+  uint256 lockAmount;
+  function setUp() public {
+    super.setUp();
+    newReleaseGold(true, false);
+    vm.prank(beneficiary);
+    releaseGold.createAccount();
+    lockAmount = initParams.amountReleasedPerPeriod * initParams.numReleasePeriods;
+  }
+
+  function test_ShouldAllowBeneficiaryToUnlockHisLockedGoldAndAddAPendingWithdrawal() public {
+    vm.prank(beneficiary);
+    releaseGold.lockGold(lockAmount);
+    vm.prank(beneficiary);
+    releaseGold.unlockGold(lockAmount);
+    (uint256[] memory values, uint256[] memory timestamps) = lockedGold.getPendingWithdrawals(
+      address(releaseGold)
+    );
+    assertEq(values.length, 1);
+    assertEq(timestamps.length, 1);
+
+    assertEq(values[0], lockAmount);
+    assertEq(timestamps[0], block.timestamp + UNLOCKING_PERIOD);
+
+    assertEq(lockedGold.getAccountTotalLockedGold(address(releaseGold)), 0);
+    assertEq(releaseGold.getRemainingLockedBalance(), lockAmount);
+    assertEq(lockedGold.getAccountNonvotingLockedGold(address(releaseGold)), 0);
+    assertEq(lockedGold.getNonvotingLockedGold(), 0);
+    assertEq(lockedGold.getTotalLockedGold(), 0);
+  }
+
+  function test_ShouldRevertIfNonBeneficiaryTriesToUnlockTheLockedAmount() public {
+    vm.prank(beneficiary);
+    releaseGold.lockGold(lockAmount);
+    vm.expectRevert("Must be called by releaseOwner when revoked or beneficiary before revocation");
+    vm.prank(randomAddress);
+    releaseGold.unlockGold(lockAmount);
+  }
+
+  function test_ShouldRevertIfBeneficiaryInVotingTriesToUnlockTheLockedAmount() public {
+    governance.setTotalVotes(address(releaseGold), lockAmount);
+    vm.prank(beneficiary);
+    releaseGold.lockGold(lockAmount);
+    vm.expectRevert("Not enough unlockable celo. Celo is locked in voting.");
+    vm.prank(beneficiary);
+    releaseGold.unlockGold(lockAmount);
+  }
+
+  function test_ShouldRevertIfBeneficiaryWithBalanceRequirementsTriesToUnlockTheLockedAmount()
+    public
+  {
+    governance.setVoting(address(releaseGold));
+    vm.prank(beneficiary);
+    releaseGold.lockGold(lockAmount);
+    validators.setAccountLockedGoldRequirement(address(releaseGold), 10);
+    vm.expectRevert(
+      "Either account doesn't have enough locked Celo or locked Celo is being used for voting."
+    );
+    vm.prank(beneficiary);
+    releaseGold.unlockGold(lockAmount);
+  }
+}
+
+contract ReleaseGoldTest_UnlockGold_L2 is ReleaseGoldTest_L2, ReleaseGoldTest_UnlockGold {}
+
+contract ReleaseGoldTest_WithdrawLockedGold is ReleaseGoldTest {
+  uint256 value = 1000;
+  uint256 index = 0;
+
+  function setUp() public {
+    super.setUp();
+    newReleaseGold(true, false);
+  }
+
+  function test_ShouldRemoveThePendingWithdrawal_WhenItIsAfterTheAvailabilityTime_WhenPendingWithdrawalExits()
+    public
+  {
+    vm.startPrank(beneficiary);
+    releaseGold.createAccount();
+    releaseGold.lockGold(value);
+    releaseGold.unlockGold(value);
+
+    vm.warp(block.timestamp + UNLOCKING_PERIOD + 1);
+    releaseGold.withdrawLockedGold(index);
+
+    (uint256[] memory values, uint256[] memory timestamps) = lockedGold.getPendingWithdrawals(
+      address(releaseGold)
+    );
+
+    assertEq(values.length, 0);
+    assertEq(timestamps.length, 0);
+    assertEq(releaseGold.getRemainingLockedBalance(), 0);
+
+    vm.stopPrank();
+  }
+
+  function test_ShouldRevert_WhenItIsBeforeTheAvailabilityTime_WhenPendingWithdrawalExits() public {
+    vm.startPrank(beneficiary);
+    releaseGold.createAccount();
+    releaseGold.lockGold(value);
+    releaseGold.unlockGold(value);
+
+    vm.warp(block.timestamp + UNLOCKING_PERIOD - 1);
+    vm.expectRevert("Pending withdrawal not available");
+    releaseGold.withdrawLockedGold(index);
+
+    vm.stopPrank();
+  }
+
+  function test_ShouldRevert_WhenCalledByNonBeneficiary_WhenItIsAfterTheAvailabilityTime_WhenPendingWithdrawalExits()
+    public
+  {
+    vm.startPrank(beneficiary);
+    releaseGold.createAccount();
+    releaseGold.lockGold(value);
+    releaseGold.unlockGold(value);
+    vm.stopPrank();
+
+    vm.warp(block.timestamp + UNLOCKING_PERIOD + 1);
+    vm.expectRevert("Must be called by releaseOwner when revoked or beneficiary before revocation");
+    vm.prank(randomAddress);
+    releaseGold.withdrawLockedGold(index);
+  }
+
+  function test_ShouldRevert_WhenPendingWithdrawalDoesNotExist() public {
+    vm.prank(beneficiary);
+    releaseGold.createAccount();
+
+    vm.warp(block.timestamp + UNLOCKING_PERIOD + 1);
+    vm.expectRevert("Bad pending withdrawal index");
+    vm.prank(beneficiary);
+    releaseGold.withdrawLockedGold(index);
+  }
+}
+
+contract ReleaseGoldTest_WithdrawLockedGold_L2 is
+  ReleaseGoldTest_L2,
+  ReleaseGoldTest_WithdrawLockedGold
+{}
+
+contract ReleaseGoldTest_RelockGold is ReleaseGoldTest {
+  uint256 pendingWithdrawalValue = 1000;
+  uint256 index = 0;
+
+  function setUp() public {
+    super.setUp();
+    newReleaseGold(true, false);
+    vm.startPrank(beneficiary);
+    releaseGold.createAccount();
+    releaseGold.lockGold(pendingWithdrawalValue);
+    releaseGold.unlockGold(pendingWithdrawalValue);
+    vm.stopPrank();
+  }
+
+  function test_ShouldIncreaseUpdateCorrectly_WhenRelockingValueEqualToValueOfThePendingWithdrawal_WhenPendingWithdrawalExits()
+    public
+  {
+    vm.prank(beneficiary);
+    releaseGold.relockGold(index, pendingWithdrawalValue);
+
+    assertEq(
+      lockedGold.getAccountNonvotingLockedGold(address(releaseGold)),
+      pendingWithdrawalValue
+    );
+    assertEq(lockedGold.getAccountTotalLockedGold(address(releaseGold)), pendingWithdrawalValue);
+    assertEq(lockedGold.getNonvotingLockedGold(), pendingWithdrawalValue);
+    assertEq(lockedGold.getTotalLockedGold(), pendingWithdrawalValue);
+
+    (uint256[] memory values, uint256[] memory timestamps) = lockedGold.getPendingWithdrawals(
+      address(releaseGold)
+    );
+    assertEq(values.length, 0);
+    assertEq(timestamps.length, 0);
+  }
+
+  function test_ShouldIncreaseAccountNonVotingLockedGoldCorrectly_WhenRelockingValueLessToValueOfThePendingWithdrawalAndWhenPendingWithdrawalExits()
+    public
+  {
+    vm.prank(beneficiary);
+    releaseGold.relockGold(index, pendingWithdrawalValue - 1);
+
+    assertEq(
+      lockedGold.getAccountNonvotingLockedGold(address(releaseGold)),
+      pendingWithdrawalValue - 1
+    );
+  }
+
+  function test_ShouldIncreaseTotalAccountLockedGoldCorrectly_WhenRelockingValueLessToValueOfThePendingWithdrawalAndWhenPendingWithdrawalExits()
+    public
+  {
+    vm.prank(beneficiary);
+    releaseGold.relockGold(index, pendingWithdrawalValue - 1);
+
+    assertEq(
+      lockedGold.getAccountTotalLockedGold(address(releaseGold)),
+      pendingWithdrawalValue - 1
+    );
+  }
+
+  function test_ShouldIncreaseTotalNonVotingLockedGoldCorrectly_WhenRelockingValueLessToValueOfThePendingWithdrawalAndWhenPendingWithdrawalExits()
+    public
+  {
+    vm.prank(beneficiary);
+    releaseGold.relockGold(index, pendingWithdrawalValue - 1);
+
+    assertEq(lockedGold.getNonvotingLockedGold(), pendingWithdrawalValue - 1);
+  }
+
+  function test_ShouldIncreaseTotalLockedGoldCorrectly_WhenRelockingValueLessToValueOfThePendingWithdrawalAndWhenPendingWithdrawalExits()
+    public
+  {
+    vm.prank(beneficiary);
+    releaseGold.relockGold(index, pendingWithdrawalValue - 1);
+
+    assertEq(lockedGold.getTotalLockedGold(), pendingWithdrawalValue - 1);
+  }
+
+  function test_ShouldUpdatePendingWithdrawalsCorrectly_WhenRelockingValueLessToValueOfThePendingWithdrawalAndWhenPendingWithdrawalExits()
+    public
+  {
+    vm.prank(beneficiary);
+    releaseGold.relockGold(index, pendingWithdrawalValue - 1);
+
+    (uint256[] memory values, uint256[] memory timestamps) = lockedGold.getPendingWithdrawals(
+      address(releaseGold)
+    );
+    assertEq(values.length, 1);
+    assertEq(timestamps.length, 1);
+    assertEq(values[0], 1);
+  }
+
+  function test_ShouldRevert_WhenRelockingValueLessToValueOfThePendingWithdrawal_WhenPendingWithdrawalExits()
+    public
+  {
+    vm.expectRevert("Requested value larger than pending value");
+    vm.prank(beneficiary);
+    releaseGold.relockGold(index, pendingWithdrawalValue + 1);
+  }
+
+  function test_ShouldRevertWhenPendingWithdrawalDoesNotExit() public {
+    vm.expectRevert("Bad pending withdrawal index");
+    vm.prank(beneficiary);
+    releaseGold.relockGold(1, pendingWithdrawalValue);
+  }
+}
+
+contract ReleaseGoldTest_RelockGold_L2 is ReleaseGoldTest_L2, ReleaseGoldTest_RelockGold {}
+
+contract ReleaseGoldTest_Withdraw is ReleaseGoldTest {
+  uint256 initialReleaseGoldAmount;
+
+  function setUp() public {
+    super.setUp();
+
+    initParams2.initialDistributionRatio = 0;
+    initialReleaseGoldAmount = initParams.amountReleasedPerPeriod * initParams.numReleasePeriods;
+    newReleaseGold(true, false);
+  }
+
+  function test_ShouldRevertBeforeTheReleaseCliffHasPassed() public {
+    vm.prank(releaseOwner);
+    releaseGold.setMaxDistribution(1000);
+    vm.warp(block.timestamp + 30 * MINUTE);
+    vm.expectRevert("Requested amount is greater than available released funds");
+    vm.prank(beneficiary);
+    releaseGold.withdraw(initialReleaseGoldAmount / 20);
+  }
+
+  function test_ShouldRevertWhenWithdrawableAmountIsZero() public {
+    vm.prank(releaseOwner);
+    releaseGold.setMaxDistribution(1000);
+    vm.warp(block.timestamp + 3 * MONTH + 1 * DAY);
+    vm.expectRevert("Requested withdrawal amount must be greater than zero");
+    vm.prank(beneficiary);
+    releaseGold.withdraw(0);
+  }
+
+  function test_ShouldRevertSinceBeneficiaryShouldNotBeABleToWithdrawAnythingWIthingTheFirstQuarter_WhenNotRevoked_WhenMaxDistributionIs100Percent()
+    public
+  {
+    vm.prank(releaseOwner);
+    releaseGold.setMaxDistribution(1000);
+
+    uint256 beneficiaryBalanceBefore = goldToken.balanceOf(initParams._beneficiary);
+    vm.warp(block.timestamp + 3 * 29 * DAY);
+    uint256 expectedWithdrawalAmount = releaseGold.getCurrentReleasedTotalAmount();
+
+    vm.expectRevert("Requested withdrawal amount must be greater than zero");
+    vm.prank(beneficiary);
+    releaseGold.withdraw(expectedWithdrawalAmount);
+
+    uint256 beneficiaryBalanceAfter = goldToken.balanceOf(initParams._beneficiary);
+    assertEq(beneficiaryBalanceAfter - beneficiaryBalanceBefore, 0);
+  }
+
+  function test_ShouldAllowBeneficiaryToWithdraw25PercentAFterTheFirstQuarter_WhenNotRevoked_WhenMaxDistributionIs100Percent()
+    public
+  {
+    vm.prank(releaseOwner);
+    releaseGold.setMaxDistribution(1000);
+
+    uint256 beneficiaryBalanceBefore = goldToken.balanceOf(initParams._beneficiary);
+    vm.warp(block.timestamp + 3 * MONTH + 1 * DAY);
+    uint256 expectedWithdrawalAmount = initialReleaseGoldAmount / 4;
+
+    vm.prank(beneficiary);
+    releaseGold.withdraw(expectedWithdrawalAmount);
+
+    assertEq(expectedWithdrawalAmount, releaseGold.totalWithdrawn(), "Incorrect withdrawalAmount");
+
+    uint256 beneficiaryBalanceAfter = goldToken.balanceOf(initParams._beneficiary);
+    assertEq(beneficiaryBalanceAfter - beneficiaryBalanceBefore, expectedWithdrawalAmount);
+  }
+
+  function test_ShouldAllowBeneficiaryToWithdraw50PercentAFterTheSecondQuarter_WhenNotRevoked_WhenMaxDistributionIs100Percent()
+    public
+  {
+    vm.prank(releaseOwner);
+    releaseGold.setMaxDistribution(1000);
+
+    uint256 beneficiaryBalanceBefore = goldToken.balanceOf(initParams._beneficiary);
+    vm.warp(block.timestamp + 6 * MONTH + 1 * DAY);
+    uint256 expectedWithdrawalAmount = initialReleaseGoldAmount / 2;
+
+    vm.prank(beneficiary);
+    releaseGold.withdraw(expectedWithdrawalAmount);
+
+    assertEq(expectedWithdrawalAmount, releaseGold.totalWithdrawn(), "Incorrect withdrawalAmount");
+
+    uint256 beneficiaryBalanceAfter = goldToken.balanceOf(initParams._beneficiary);
+    assertEq(beneficiaryBalanceAfter - beneficiaryBalanceBefore, expectedWithdrawalAmount);
+  }
+
+  function test_ShouldAllowBeneficiaryToWithdraw75PercentAFterTheThirdQuarter_WhenNotRevoked_WhenMaxDistributionIs100Percent()
+    public
+  {
+    vm.prank(releaseOwner);
+    releaseGold.setMaxDistribution(1000);
+
+    uint256 beneficiaryBalanceBefore = goldToken.balanceOf(initParams._beneficiary);
+    vm.warp(block.timestamp + 9 * MONTH + 1 * DAY);
+    uint256 expectedWithdrawalAmount = (initialReleaseGoldAmount / 4) * 3;
+
+    vm.prank(beneficiary);
+    releaseGold.withdraw(expectedWithdrawalAmount);
+
+    assertEq(expectedWithdrawalAmount, releaseGold.totalWithdrawn(), "Incorrect withdrawalAmount");
+
+    uint256 beneficiaryBalanceAfter = goldToken.balanceOf(initParams._beneficiary);
+    assertEq(beneficiaryBalanceAfter - beneficiaryBalanceBefore, expectedWithdrawalAmount);
+  }
+
+  function test_ShouldAllowBeneficiaryToWithdraw100PercentAFterTheFourthQuarter_WhenNotRevoked_WhenMaxDistributionIs100Percent()
+    public
+  {
+    vm.prank(releaseOwner);
+    releaseGold.setMaxDistribution(1000);
+
+    uint256 beneficiaryBalanceBefore = goldToken.balanceOf(initParams._beneficiary);
+    vm.warp(block.timestamp + 12 * MONTH + 1 * DAY);
+    uint256 expectedWithdrawalAmount = initialReleaseGoldAmount;
+
+    vm.prank(beneficiary);
+    releaseGold.withdraw(expectedWithdrawalAmount);
+
+    assertEq(expectedWithdrawalAmount, releaseGold.totalWithdrawn(), "Incorrect withdrawalAmount");
+
+    uint256 beneficiaryBalanceAfter = goldToken.balanceOf(initParams._beneficiary);
+    assertEq(beneficiaryBalanceAfter - beneficiaryBalanceBefore, expectedWithdrawalAmount);
+  }
+
+  function test_ShouldAllowDistributionOfInitialBalanceAndRewards_WhenTheGrantHasFullyReleased_WhenRewardsAreSimulated__WhenNotRevoked_WhenMaxDistributionIs100Percent()
+    public
+  {
+    vm.prank(releaseOwner);
+    releaseGold.setMaxDistribution(1000);
+
+    vm.prank(randomAddress);
+    goldToken.transfer(address(releaseGold), 1 ether / 2);
+    vm.warp(block.timestamp + 12 * MONTH + 1 * DAY);
+
+    uint256 expectedWIthdrawalAmount = TOTAL_AMOUNT + 1 ether / 2;
+    vm.prank(beneficiary);
+    releaseGold.withdraw(expectedWIthdrawalAmount);
+  }
+
+  function test_ShouldAllowDistributionOfHalfInitialBalanceAndHalfRewards_WhenTheGrantIsHalfwayReleased_WhenRewardsAreSimulated_WhenNotRevoked_WhenMaxDistributionIs100Percent()
+    public
+  {
+    vm.prank(releaseOwner);
+    releaseGold.setMaxDistribution(1000);
+
+    vm.prank(randomAddress);
+    goldToken.transfer(address(releaseGold), 1 ether / 2);
+    vm.warp(block.timestamp + 6 * MONTH + 1 * DAY);
+
+    uint256 expectedWIthdrawalAmount = (TOTAL_AMOUNT + 1 ether / 2) / 2;
+    vm.prank(beneficiary);
+    releaseGold.withdraw(expectedWIthdrawalAmount);
+  }
+
+  function test_ShouldRevertWhenRequestingMoreThanHalf_WhenTheGrantIsHalfwayReleased_WhenRewardsAreSimulated_WhenNotRevoked_WhenMaxDistributionIs100Percent()
+    public
+  {
+    vm.prank(releaseOwner);
+    releaseGold.setMaxDistribution(1000);
+
+    vm.prank(randomAddress);
+    goldToken.transfer(address(releaseGold), 1 ether / 2);
+    vm.warp(block.timestamp + 6 * MONTH + 1 * DAY);
+
+    uint256 expectedWIthdrawalAmount = (TOTAL_AMOUNT + 1 ether / 2) / 2 + 1;
+    vm.prank(beneficiary);
+    vm.expectRevert("Requested amount is greater than available released funds");
+    releaseGold.withdraw(expectedWIthdrawalAmount);
+  }
+
+  function test_ShouldRevertWhenWithdrawingMoreThan50Percent_WhenTheGrantHasFullyReleased_WhenRewardsAreSimulated__WhenNotRevoked_WhenMaxDistributionIs50Percent()
+    public
+  {
+    vm.prank(releaseOwner);
+    releaseGold.setMaxDistribution(500);
+
+    vm.prank(randomAddress);
+    // Simulate rewards of 0.5 Gold
+    // Have to send after setting max distribution
+    goldToken.transfer(address(releaseGold), 1 ether / 2);
+    vm.warp(block.timestamp + 12 * MONTH + 1 * DAY);
+
+    uint256 expectedWIthdrawalAmount = TOTAL_AMOUNT / 2;
+    vm.prank(beneficiary);
+    releaseGold.withdraw(expectedWIthdrawalAmount);
+
+    uint256 unexpectedWIthdrawalAmount = 1;
+    vm.prank(beneficiary);
+    vm.expectRevert("Requested amount exceeds current alloted maximum distribution");
+    releaseGold.withdraw(unexpectedWIthdrawalAmount);
+  }
+
+  function test_ShouldAllowTheBEneficiaryToWithdrawUpToTheReleasedBalanceAtRevoke_WhenMaxDistributionIs100Percent_WhenRevoked()
+    public
+  {
+    vm.prank(releaseOwner);
+    releaseGold.setMaxDistribution(1000);
+
+    uint256 beneficiaryBalanceBefore = goldToken.balanceOf(initParams._beneficiary);
+    vm.warp(block.timestamp + 6 * MONTH + 1 * DAY);
+    vm.prank(releaseOwner);
+    releaseGold.revoke();
+    (, , uint256 expectedWithdrawalAmount, ) = releaseGold.revocationInfo();
+    vm.prank(beneficiary);
+    releaseGold.withdraw(expectedWithdrawalAmount);
+    uint256 totalWithdrawn = releaseGold.totalWithdrawn();
+    uint256 beneficiaryBalanceAfter = goldToken.balanceOf(initParams._beneficiary);
+
+    assertEq(totalWithdrawn, expectedWithdrawalAmount);
+    assertEq(beneficiaryBalanceAfter - beneficiaryBalanceBefore, expectedWithdrawalAmount);
+  }
+
+  function test_ShouldRevertIfBeneficiaryAttemptsToWitdrawMOreThanReleasedBAlanceAtRevoke_WhenMaxDistributionIs100Percent_WhenRevoked()
+    public
+  {
+    vm.prank(releaseOwner);
+    releaseGold.setMaxDistribution(1000);
+
+    vm.warp(block.timestamp + 6 * MONTH + 1 * DAY);
+    vm.prank(releaseOwner);
+    releaseGold.revoke();
+
+    (, , uint256 expectedWithdrawalAmount, ) = releaseGold.revocationInfo();
+    vm.expectRevert("Requested amount is greater than available released funds");
+    vm.prank(beneficiary);
+    releaseGold.withdraw(expectedWithdrawalAmount + 1);
+  }
+
+  function test_ShouldAllowWithdrawalOf50Percent_WhenMaxDistributionIs50Percent_WhenMaxDistributionIsSetLower()
+    public
+  {
+    vm.prank(releaseOwner);
+    releaseGold.setMaxDistribution(500);
+
+    uint256 beneficiaryBalanceBefore = goldToken.balanceOf(initParams._beneficiary);
+    vm.warp(block.timestamp + 12 * MONTH + 1 * DAY);
+    uint256 expectedWithdrawalAmount = initialReleaseGoldAmount / 2;
+
+    vm.prank(beneficiary);
+    releaseGold.withdraw(expectedWithdrawalAmount);
+
+    assertEq(expectedWithdrawalAmount, releaseGold.totalWithdrawn(), "Incorrect withdrawalAmount");
+
+    uint256 beneficiaryBalanceAfter = goldToken.balanceOf(initParams._beneficiary);
+    assertEq(beneficiaryBalanceAfter - beneficiaryBalanceBefore, expectedWithdrawalAmount);
+  }
+
+  function test_ShouldRevertWhenWithdrawingMoreThan50Percent_WhenMaxDistributionIs50Percent_WhenMaxDistributionIsSetLower()
+    public
+  {
+    vm.prank(releaseOwner);
+    releaseGold.setMaxDistribution(500);
+
+    vm.warp(block.timestamp + 12 * MONTH + 1 * DAY);
+    uint256 expectedWithdrawalAmount = initialReleaseGoldAmount / 2 + 1;
+
+    vm.expectRevert("Requested amount exceeds current alloted maximum distribution");
+    vm.prank(beneficiary);
+    releaseGold.withdraw(expectedWithdrawalAmount);
+  }
+
+  function test_ShouldAllowWithdrawalOf100Percent_WhenMaxDistributionIs100Percent_WhenMaxDistributionIsSetLower()
+    public
+  {
+    vm.prank(releaseOwner);
+    releaseGold.setMaxDistribution(1000);
+
+    uint256 beneficiaryBalanceBefore = goldToken.balanceOf(initParams._beneficiary);
+    vm.warp(block.timestamp + 12 * MONTH + 1 * DAY);
+    uint256 expectedWithdrawalAmount = initialReleaseGoldAmount;
+
+    vm.prank(beneficiary);
+    releaseGold.withdraw(expectedWithdrawalAmount);
+
+    assertEq(expectedWithdrawalAmount, releaseGold.totalWithdrawn(), "Incorrect withdrawalAmount");
+
+    uint256 beneficiaryBalanceAfter = goldToken.balanceOf(initParams._beneficiary);
+    assertEq(beneficiaryBalanceAfter - beneficiaryBalanceBefore, expectedWithdrawalAmount);
+  }
+
+  function test_ShouldRevertOnWithdrawalOfAnyAmount_WhenLiquidityProvisionIsObservedAndSetFalse()
+    public
+  {
+    initParams2.subjectToLiquidityProvision = true;
+    newReleaseGold(true, false);
+    vm.warp(block.timestamp + 12 * MONTH + 1 * DAY);
+
+    vm.expectRevert("Requested withdrawal before liquidity provision is met");
+    vm.prank(beneficiary);
+    releaseGold.withdraw(initialReleaseGoldAmount);
+
+    vm.expectRevert("Requested withdrawal before liquidity provision is met");
+    vm.prank(beneficiary);
+    releaseGold.withdraw(initialReleaseGoldAmount / 2);
+  }
+}
+
+contract ReleaseGoldTest_Withdraw_L2 is ReleaseGoldTest_L2, ReleaseGoldTest_Withdraw {}
+
+contract ReleaseGoldTest_WithdrawSelfDestruct_WhenNotRevoked is ReleaseGoldTest {
+  uint256 initialReleaseGoldAmount;
+
+  function setUp() public {
+    super.setUp();
+
+    initParams2.initialDistributionRatio = 0;
+    initialReleaseGoldAmount = initParams.amountReleasedPerPeriod * initParams.numReleasePeriods;
+    newReleaseGold(true, false);
+
+    vm.prank(releaseOwner);
+    releaseGold.setMaxDistribution(1000);
+
+    vm.warp(block.timestamp + 12 * MONTH + 1 * DAY);
+    uint256 expectedWithdrawalAmount = initialReleaseGoldAmount;
+
+    vm.prank(beneficiary);
+    releaseGold.withdraw(expectedWithdrawalAmount);
+  }
+
+  /// forge-config: default.allow_internal_expect_revert = true
+  function test_ShouldSelfDestructIfBeneficiaryWithdrawsTheEntireAmount() public {
+    vm.expectRevert();
+    releaseGold.totalWithdrawn();
+  }
+}
+
+/// forge-config: default.allow_internal_expect_revert = true
+contract ReleaseGoldTest_WithdrawSelfDestruct_WhenNotRevoked_L2 is
+  ReleaseGoldTest_L2,
+  ReleaseGoldTest_WithdrawSelfDestruct_WhenNotRevoked
+{}
+
+contract ReleaseGoldTest_WithdrawSelfDestruct_WhenRevoked is ReleaseGoldTest {
+  uint256 initialReleaseGoldAmount;
+
+  function setUp() public {
+    super.setUp();
+
+    initParams2.initialDistributionRatio = 0;
+    initialReleaseGoldAmount = initParams.amountReleasedPerPeriod * initParams.numReleasePeriods;
+    newReleaseGold(true, false);
+
+    vm.prank(releaseOwner);
+    releaseGold.setMaxDistribution(1000);
+
+    vm.warp(block.timestamp + 12 * MONTH + 1 * DAY);
+    vm.prank(releaseOwner);
+    releaseGold.revoke();
+
+    (, , uint256 expectedWithdrawalAmount, ) = releaseGold.revocationInfo();
+    vm.prank(beneficiary);
+    releaseGold.withdraw(expectedWithdrawalAmount);
+  }
+
+  /// forge-config: default.allow_internal_expect_revert = true
+  function test_ShouldSelfDestructIfBeneficiaryWithdrawsTheEntireAmount() public {
+    vm.expectRevert();
+    releaseGold.totalWithdrawn();
+  }
+}
+
+/// forge-config: default.allow_internal_expect_revert = true
+contract ReleaseGoldTest_WithdrawSelfDestruct_WhenRevoked_L2 is
+  ReleaseGoldTest_L2,
+  ReleaseGoldTest_WithdrawSelfDestruct_WhenRevoked
+{}
+
+contract ReleaseGoldTest_GetCurrentReleasedTotalAmount is ReleaseGoldTest {
+  uint256 initialReleaseGoldAmount;
+
+  function setUp() public {
+    super.setUp();
+    newReleaseGold(true, false);
+    initialReleaseGoldAmount = initParams.amountReleasedPerPeriod * initParams.numReleasePeriods;
+  }
+
+  function test_ShouldReturnZeroIfBeforeCliffStartTime() public {
+    vm.warp(block.timestamp + 1);
+    assertEq(releaseGold.getCurrentReleasedTotalAmount(), 0);
+  }
+
+  function test_ShouldReturn25PercentOfReleasedAmountOfGoldRightAfterTheBeginningOfTheFirstQuarter()
+    public
+  {
+    vm.warp(block.timestamp + 3 * MONTH + 1 * DAY);
+    assertEq(releaseGold.getCurrentReleasedTotalAmount(), initialReleaseGoldAmount / 4);
+  }
+
+  function test_ShouldReturn50PercentOfReleasedAmountOfGoldRightAfterTheBeginningOfTheSecondQuarter()
+    public
+  {
+    vm.warp(block.timestamp + 6 * MONTH + 1 * DAY);
+    assertEq(releaseGold.getCurrentReleasedTotalAmount(), initialReleaseGoldAmount / 2);
+  }
+
+  function test_ShouldReturn75PercentOfReleasedAmountOfGoldRightAfterTheBeginningOfTheThirdQuarter()
+    public
+  {
+    vm.warp(block.timestamp + 9 * MONTH + 1 * DAY);
+    assertEq(releaseGold.getCurrentReleasedTotalAmount(), (initialReleaseGoldAmount / 4) * 3);
+  }
+
+  function test_ShouldReturn100PercentOfReleasedAmountOfGoldRightAfterTheBeginningOfTheFourthQuarter()
+    public
+  {
+    vm.warp(block.timestamp + 12 * MONTH + 1 * DAY);
+    assertEq(releaseGold.getCurrentReleasedTotalAmount(), initialReleaseGoldAmount);
+  }
+}
+
+contract ReleaseGoldTest_GetCurrentReleasedTotalAmount_L2 is
+  ReleaseGoldTest_L2,
+  ReleaseGoldTest_GetCurrentReleasedTotalAmount
+{}
+
+contract ReleaseGoldTest_GetWithdrawableAmount is ReleaseGoldTest {
+  uint256 initialReleaseGoldAmount;
+
+  function setUp() public {
+    super.setUp();
+    initParams2._canValidate = true;
+    initParams.revocable = false;
+    initParams2._refundAddress = address(0);
+    initParams2.initialDistributionRatio = 500;
+
+    newReleaseGold(true, false);
+    initialReleaseGoldAmount = initParams.amountReleasedPerPeriod * initParams.numReleasePeriods;
+  }
+
+  function test_ShouldReturnFullAmountAvailableForThisReleasePeriod() public {
+    vm.prank(releaseOwner);
+    releaseGold.setMaxDistribution(1000);
+
+    vm.warp(block.timestamp + 6 * MONTH + 1 * DAY);
+    assertEq(releaseGold.getWithdrawableAmount(), initialReleaseGoldAmount / 2);
+  }
+
+  function test_ShouldReturnOnlyAmountNotYetWithdrawn() public {
+    vm.prank(releaseOwner);
+    releaseGold.setMaxDistribution(1000);
+
+    vm.warp(block.timestamp + 6 * MONTH + 1 * DAY);
+    vm.prank(beneficiary);
+    releaseGold.withdraw(initialReleaseGoldAmount / 4);
+    assertEq(releaseGold.getWithdrawableAmount(), initialReleaseGoldAmount / 4);
+  }
+
+  function test_ShouldReturnOnlyUpToItsOwnBalanceWhenValidatorSignerAuthorizedWitoutKey() public {
+    vm.prank(releaseOwner);
+    releaseGold.setMaxDistribution(1000);
+
+    vm.prank(beneficiary);
+    releaseGold.createAccount();
+
+    vm.warp(block.timestamp + 6 * MONTH + 1 * DAY);
+
+    uint256 signerFund = 1 ether;
+    uint256 expectedWithdrawalAmount = (initialReleaseGoldAmount - signerFund) / 2;
+
+    (address authorized, uint256 authorizedPK) = actorWithPK("authorized");
+    (uint8 v, bytes32 r, bytes32 s) = getParsedSignatureOfAddress(
+      address(releaseGold),
+      authorizedPK
+    );
+
+    vm.prank(beneficiary);
+    releaseGold.authorizeValidatorSigner(address(uint160(authorized)), v, r, s);
+
+    assertEq(releaseGold.getWithdrawableAmount(), expectedWithdrawalAmount);
+  }
+
+  function test_ShouldReturnOnlyUpToItsOwnBalanceWhenValidatorSignerAuthorizedWithPublicKey()
+    public
+  {
+    vm.prank(releaseOwner);
+    releaseGold.setMaxDistribution(1000);
+
+    vm.prank(beneficiary);
+    releaseGold.createAccount();
+
+    vm.warp(block.timestamp + 6 * MONTH + 1 * DAY);
+
+    uint256 signerFund = 1 ether;
+    uint256 expectedWithdrawalAmount = (initialReleaseGoldAmount - signerFund) / 2;
+
+    (address authorized, uint256 authorizedPK) = actorWithPK("authorized");
+    (uint8 v, bytes32 r, bytes32 s) = getParsedSignatureOfAddress(
+      address(releaseGold),
+      authorizedPK
+    );
+    bytes memory ecdsaPublicKey = addressToPublicKey(
+      keccak256(abi.encodePacked("dummy_msg_data")),
+      v,
+      r,
+      s
+    );
+
     vm.prank(beneficiary);
     releaseGold.authorizeValidatorSignerWithPublicKey(
       address(uint160(authorized)),
@@ -1143,1117 +2192,6 @@
       ecdsaPublicKey
     );
 
-    assertEq(accounts.authorizedBy(authorized), address(releaseGold));
-    assertEq(accounts.getValidatorSigner(address(releaseGold)), authorized);
-    assertEq(accounts.validatorSignerToAccount(authorized), address(releaseGold));
-  }
-
-  function test_Reverts_WhenAuthorizeValidatorSignerWithKeys() public {
-    bytes32 newBlsPublicKeyPart1 = _randomBytes32();
-    bytes32 newBlsPublicKeyPart2 = _randomBytes32();
-    bytes32 newBlsPublicKeyPart3 = _randomBytes32();
-    bytes memory newBlsPublicKey = abi.encodePacked(
-      newBlsPublicKeyPart1,
-      newBlsPublicKeyPart2,
-      newBlsPublicKeyPart3
-    );
-    newBlsPublicKey = _truncateBytes(newBlsPublicKey, 96);
-
-    bytes32 newBlsPoPPart1 = _randomBytes32();
-    bytes32 newBlsPoPPart2 = _randomBytes32();
-    bytes memory newBlsPoP = abi.encodePacked(newBlsPoPPart1, newBlsPoPPart2);
-    newBlsPoP = _truncateBytes(newBlsPoP, 48);
-
-    vm.expectRevert("This method is no longer supported in L2.");
-
-    vm.prank(beneficiary);
-    releaseGold.authorizeValidatorSignerWithKeys(
-      address(uint160(authorized)),
-      v,
-      r,
-      s,
-      ecdsaPublicKey,
-      newBlsPublicKey,
-      newBlsPoP
-    );
-  }
-=======
->>>>>>> dc64bf21
-}
-
-contract ReleaseGoldTest_Revoke is ReleaseGoldTest {
-  function test_ShouldAllowReleaseOwnerToRevokeTheReleaseGOld() public {
-    newReleaseGold(true, false);
-    vm.expectEmit(true, true, true, true);
-    emit ReleaseScheduleRevoked(block.timestamp, releaseGold.getCurrentReleasedTotalAmount());
-    vm.prank(releaseOwner);
-    releaseGold.revoke();
-    assertEq(releaseGold.isRevoked(), true);
-    (, , , uint256 revokeTime) = releaseGold.revocationInfo();
-    assertEq(revokeTime, block.timestamp);
-  }
-
-  function test_ShouldRevertWhenNonReleaseOwnerAttemptsToRevokeTheReleaseGold() public {
-    newReleaseGold(true, false);
-    vm.expectRevert("Sender must be the registered releaseOwner address");
-    vm.prank(randomAddress);
-    releaseGold.revoke();
-  }
-
-  function test_ShouldRevertWhenReleaseGoldIsAlreadyRevoked() public {
-    newReleaseGold(true, false);
-    vm.prank(releaseOwner);
-    releaseGold.revoke();
-    vm.expectRevert("Release schedule instance must not already be revoked");
-    vm.prank(releaseOwner);
-    releaseGold.revoke();
-  }
-
-  function test_ShouldRevertIfReleaseGoldIsNonRevocable() public {
-    initParams.revocable = false;
-    initParams2._refundAddress = address(0);
-    newReleaseGold(true, false);
-    vm.expectRevert("Release schedule instance must be revocable");
-    vm.prank(releaseOwner);
-    releaseGold.revoke();
-  }
-}
-
-contract ReleaseGoldTest_Revoke_L2 is ReleaseGoldTest_L2, ReleaseGoldTest_Revoke {}
-
-contract ReleaseGoldTest_Expire is ReleaseGoldTest {
-  function setUp() public {
-    super.setUp();
-    newReleaseGold(true, false);
-  }
-
-  function test_ShouldRevert_WhenCalledBeforeExpirationTimeHasPassed() public {
-    vm.expectRevert("`EXPIRATION_TIME` must have passed after the end of releasing");
-    vm.prank(releaseOwner);
-    releaseGold.expire();
-  }
-
-  function test_ShouldRevertBeforeEXPIRATION_TIMEAfterReleaseScheduleEnd_WhenTheContractHasFinishedReleasing()
-    public
-  {
-    (, , uint256 numReleasePeriods, uint256 releasePeriod, ) = releaseGold.releaseSchedule();
-    vm.warp(block.timestamp + numReleasePeriods * releasePeriod + 5 * MINUTE);
-    vm.expectRevert("`EXPIRATION_TIME` must have passed after the end of releasing");
-    vm.prank(releaseOwner);
-    releaseGold.expire();
-  }
-
-  function test_ShouldRevert_WhenNotCalledByReleaseOwner_WhenEXPIRATION_TIMEHasPassedAfterReleaseScheduleCompletion()
-    public
-  {
-    (uint256 releaseStartTime, , uint256 numReleasePeriods, uint256 releasePeriod, ) = releaseGold
-      .releaseSchedule();
-    vm.warp(
-      releaseStartTime + numReleasePeriods * releasePeriod + releaseGold.EXPIRATION_TIME() + 1
-    );
-    vm.expectRevert("Sender must be the registered releaseOwner address");
-    vm.prank(randomAddress);
-    releaseGold.expire();
-  }
-
-  function test_ShouldSucceed_WhenCalledByReleaseOwner_WhenEXPIRATION_TIMEHasPassedAfterReleaseScheduleCompletion()
-    public
-  {
-    (uint256 releaseStartTime, , uint256 numReleasePeriods, uint256 releasePeriod, ) = releaseGold
-      .releaseSchedule();
-    vm.warp(
-      releaseStartTime + numReleasePeriods * releasePeriod + releaseGold.EXPIRATION_TIME() + 1
-    );
-    vm.prank(releaseOwner);
-    releaseGold.expire();
-
-    assertEq(releaseGold.isRevoked(), true);
-    (, , uint256 releasedBalanceAtRevoke, ) = releaseGold.revocationInfo();
-    assertEq(releasedBalanceAtRevoke, 0);
-  }
-
-  function test_ShouldAllowToRefundOfAllRemainingGold_WhenAnInstanceIsExpired_WhenBeneficiaryHasNotWithdrawnAnyBalanceYet_WhenEXPIRATION_TIMEHasPassedAfterReleaseScheduleCompletion()
-    public
-  {
-    (uint256 releaseStartTime, , uint256 numReleasePeriods, uint256 releasePeriod, ) = releaseGold
-      .releaseSchedule();
-    vm.warp(
-      releaseStartTime + numReleasePeriods * releasePeriod + releaseGold.EXPIRATION_TIME() + 1
-    );
-    vm.prank(releaseOwner);
-    releaseGold.expire();
-
-    uint256 balanceBefore = goldToken.balanceOf(initParams2._refundAddress);
-    vm.prank(releaseOwner);
-    releaseGold.refundAndFinalize();
-    uint256 balanceAfter = goldToken.balanceOf(initParams2._refundAddress);
-    assertEq(balanceAfter - balanceBefore, TOTAL_AMOUNT);
-  }
-
-  function test_ShouldRevokeTheContract_WhenAnInstanceIsExpired_WhenBeneficiaryHasNotWithdrawnAnyBalanceYet_WhenEXPIRATION_TIMEHasPassedAfterReleaseScheduleCompletionAndBeneficiaryHasWithdrawnSomeBalance()
-    public
-  {
-    (uint256 releaseStartTime, , uint256 numReleasePeriods, uint256 releasePeriod, ) = releaseGold
-      .releaseSchedule();
-    vm.warp(
-      releaseStartTime + numReleasePeriods * releasePeriod + releaseGold.EXPIRATION_TIME() + 1
-    );
-
-    vm.prank(releaseOwner);
-    releaseGold.expire();
-    assertEq(releaseGold.isRevoked(), true);
-  }
-
-  function test_SetTheReleasedBalanceAtRevocationToTotalWithdrawn_WhenAnInstanceIsExpired_WhenBeneficiaryHasNotWithdrawnAnyBalanceYet_WhenEXPIRATION_TIMEHasPassedAfterReleaseScheduleCompletionAndBeneficiaryHasWithdrawnSomeBalance()
-    public
-  {
-    (uint256 releaseStartTime, , uint256 numReleasePeriods, uint256 releasePeriod, ) = releaseGold
-      .releaseSchedule();
-    vm.warp(
-      releaseStartTime + numReleasePeriods * releasePeriod + releaseGold.EXPIRATION_TIME() + 1
-    );
-
-    vm.prank(releaseOwner);
-    releaseGold.expire();
-
-    (, , uint256 releasedBalanceAtRevoke, ) = releaseGold.revocationInfo();
-    assertEq(releasedBalanceAtRevoke, 0);
-  }
-
-  function test_ShouldAllowToRefundOfAllRemainingGold_WhenAnInstanceIsExpired_WhenBeneficiaryHasWithdrawnSomeBalance_WhenEXPIRATION_TIMEHasPassedAfterReleaseScheduleCompletionAndBeneficiaryHasWithdrawnSomeBalance()
-    public
-  {
-    (uint256 releaseStartTime, , uint256 numReleasePeriods, uint256 releasePeriod, ) = releaseGold
-      .releaseSchedule();
-    vm.warp(
-      releaseStartTime + numReleasePeriods * releasePeriod + releaseGold.EXPIRATION_TIME() + 1
-    );
-    vm.prank(beneficiary);
-    releaseGold.withdraw(TOTAL_AMOUNT / 2);
-    vm.prank(releaseOwner);
-    releaseGold.expire();
-
-    uint256 balanceBefore = goldToken.balanceOf(initParams2._refundAddress);
-    vm.prank(releaseOwner);
-    releaseGold.refundAndFinalize();
-    uint256 balanceAfter = goldToken.balanceOf(initParams2._refundAddress);
-    assertEq(balanceAfter - balanceBefore, TOTAL_AMOUNT / 2);
-  }
-
-  function test_ShouldRevertWhenContractIsNotExpirable() public {
-    vm.prank(beneficiary);
-    releaseGold.setCanExpire(false);
-
-    (uint256 releaseStartTime, , uint256 numReleasePeriods, uint256 releasePeriod, ) = releaseGold
-      .releaseSchedule();
-    vm.warp(
-      releaseStartTime + numReleasePeriods * releasePeriod + releaseGold.EXPIRATION_TIME() + 1
-    );
-
-    vm.expectRevert("Contract must be expirable");
-    vm.prank(releaseOwner);
-    releaseGold.expire();
-  }
-}
-
-contract ReleaseGoldTest_Expire_L2 is ReleaseGoldTest_L2, ReleaseGoldTest_Expire {}
-
-contract ReleaseGoldTest_RefundAndFinalize is ReleaseGoldTest {
-  function setUp() public {
-    super.setUp();
-    newReleaseGold(true, false);
-
-    // wait some time for some gold to release
-    vm.warp(block.timestamp + 7 * MONTH);
-  }
-
-  function test_ShouldBeCallableByReleaseOwnerAndWhenRevoked() public {
-    vm.prank(releaseOwner);
-    releaseGold.revoke();
-    vm.prank(releaseOwner);
-    releaseGold.refundAndFinalize();
-  }
-
-  function test_ShouldRevertWhenRevokeCalledByNonReleaseOwner() public {
-    vm.prank(releaseOwner);
-    releaseGold.revoke();
-    vm.expectRevert("Sender must be the releaseOwner and state must be revoked");
-    vm.prank(randomAddress);
-    releaseGold.refundAndFinalize();
-  }
-
-  function test_ShouldRevertWhenNonRevokedButCalledByReleaseOwner() public {
-    vm.expectRevert("Sender must be the releaseOwner and state must be revoked");
-    vm.prank(releaseOwner);
-    releaseGold.refundAndFinalize();
-  }
-
-  function test_ShouldTransferGoldProportionsToBothBeneficiaryAndRefundAddressWhenNoGoldLocked_WhenRevoked()
-    public
-  {
-    vm.prank(releaseOwner);
-    releaseGold.revoke();
-
-    uint256 refundAddressBalanceBefore = goldToken.balanceOf(initParams2._refundAddress);
-    uint256 beneficiaryBalanceBefore = goldToken.balanceOf(initParams._beneficiary);
-    (, , uint256 releasedBalanceAtRevoke, ) = releaseGold.revocationInfo();
-    uint256 beneficiaryRefundAmount = releasedBalanceAtRevoke - releaseGold.totalWithdrawn();
-    uint256 refundAddressRefundAmount = goldToken.balanceOf(address(releaseGold)) -
-      beneficiaryRefundAmount;
-    vm.prank(releaseOwner);
-    releaseGold.refundAndFinalize();
-    uint256 releaseGoldContractBalanceAfterFinalize = goldToken.balanceOf(address(goldToken));
-
-    uint256 refundAddressBalanceAfter = goldToken.balanceOf(initParams2._refundAddress);
-    uint256 beneficiaryBalanceAfter = goldToken.balanceOf(initParams._beneficiary);
-
-    assertEq(beneficiaryBalanceAfter - beneficiaryBalanceBefore, beneficiaryRefundAmount);
-    assertEq(refundAddressBalanceAfter - refundAddressBalanceBefore, refundAddressRefundAmount);
-
-    assertEq(releaseGoldContractBalanceAfterFinalize, 0);
-  }
-}
-
-contract ReleaseGoldTest_RefundAndFinalize_L2 is
-  ReleaseGoldTest_L2,
-  ReleaseGoldTest_RefundAndFinalize
-{}
-
-contract ReleaseGoldTest_ExpireSelfDestructTest is ReleaseGoldTest {
-  function setUp() public {
-    super.setUp();
-    newReleaseGold(true, false);
-
-    vm.prank(releaseOwner);
-    releaseGold.revoke();
-    vm.prank(releaseOwner);
-    // selfdestruct can be tested only when called in setUp since destruction itself happens only after call is finished
-    releaseGold.refundAndFinalize();
-  }
-
-  // This test fails at the same call depth as expectRevert, since it fails due to the contract no
-  // longer existing. Same with other selfdestruct tests in this suite.
-  /// forge-config: default.allow_internal_expect_revert = true
-  function test_ShouldDestructReleaseGoldInstanceAfterFinalizingAndPreventCallingFurtherActions_WhenRevoked()
-    public
-  {
-    vm.expectRevert();
-    releaseGold.getRemainingUnlockedBalance();
-  }
-}
-
-<<<<<<< HEAD
-=======
-/// forge-config: default.allow_internal_expect_revert = true
->>>>>>> dc64bf21
-contract ReleaseGoldTest_ExpireSelfDestructTest_L2 is
-  ReleaseGoldTest_L2,
-  ReleaseGoldTest_ExpireSelfDestructTest
-{}
-
-contract ReleaseGoldTest_LockGold is ReleaseGoldTest {
-  uint256 lockAmount;
-  function setUp() public {
-    super.setUp();
-    newReleaseGold(true, false);
-    lockAmount = initParams.amountReleasedPerPeriod * initParams.numReleasePeriods;
-  }
-
-  function test_ShouldAllowBeneficiaryToLockUpAnyUnlockedAmount() public {
-    vm.prank(beneficiary);
-    releaseGold.createAccount();
-    vm.prank(beneficiary);
-    releaseGold.lockGold(lockAmount);
-    assertEq(lockedGold.getNonvotingLockedGold(), lockAmount);
-    assertEq(lockedGold.getTotalLockedGold(), lockAmount);
-  }
-
-  function test_ShouldRevertIfReleaseGoldInstanceIsNotAccount() public {
-    vm.expectRevert("Must first register address with Account.createAccount");
-    vm.prank(beneficiary);
-    releaseGold.lockGold(lockAmount);
-  }
-
-  function test_ShouldRevertIfBeneficiaryTriesToLockUpMoreThanThereIsRemainingInTheContract()
-    public
-  {
-    vm.prank(beneficiary);
-    releaseGold.createAccount();
-    vm.prank(beneficiary);
-    vm.expectRevert();
-    releaseGold.lockGold(lockAmount + 1);
-  }
-
-  function test_ShouldRevertIfNonBeneficiaryTriesToLockUpAnyUnlockedAmount() public {
-    vm.prank(beneficiary);
-    releaseGold.createAccount();
-    vm.expectRevert("Sender must be the beneficiary and state must not be revoked");
-    vm.prank(randomAddress);
-    releaseGold.lockGold(lockAmount);
-  }
-}
-
-contract ReleaseGoldTest_LockGold_L2 is ReleaseGoldTest_L2, ReleaseGoldTest_LockGold {}
-
-contract ReleaseGoldTest_UnlockGold is ReleaseGoldTest {
-  uint256 lockAmount;
-  function setUp() public {
-    super.setUp();
-    newReleaseGold(true, false);
-    vm.prank(beneficiary);
-    releaseGold.createAccount();
-    lockAmount = initParams.amountReleasedPerPeriod * initParams.numReleasePeriods;
-  }
-
-  function test_ShouldAllowBeneficiaryToUnlockHisLockedGoldAndAddAPendingWithdrawal() public {
-    vm.prank(beneficiary);
-    releaseGold.lockGold(lockAmount);
-    vm.prank(beneficiary);
-    releaseGold.unlockGold(lockAmount);
-    (uint256[] memory values, uint256[] memory timestamps) = lockedGold.getPendingWithdrawals(
-      address(releaseGold)
-    );
-    assertEq(values.length, 1);
-    assertEq(timestamps.length, 1);
-
-    assertEq(values[0], lockAmount);
-    assertEq(timestamps[0], block.timestamp + UNLOCKING_PERIOD);
-
-    assertEq(lockedGold.getAccountTotalLockedGold(address(releaseGold)), 0);
-    assertEq(releaseGold.getRemainingLockedBalance(), lockAmount);
-    assertEq(lockedGold.getAccountNonvotingLockedGold(address(releaseGold)), 0);
-    assertEq(lockedGold.getNonvotingLockedGold(), 0);
-    assertEq(lockedGold.getTotalLockedGold(), 0);
-  }
-
-  function test_ShouldRevertIfNonBeneficiaryTriesToUnlockTheLockedAmount() public {
-    vm.prank(beneficiary);
-    releaseGold.lockGold(lockAmount);
-    vm.expectRevert("Must be called by releaseOwner when revoked or beneficiary before revocation");
-    vm.prank(randomAddress);
-    releaseGold.unlockGold(lockAmount);
-  }
-
-  function test_ShouldRevertIfBeneficiaryInVotingTriesToUnlockTheLockedAmount() public {
-    governance.setTotalVotes(address(releaseGold), lockAmount);
-    vm.prank(beneficiary);
-    releaseGold.lockGold(lockAmount);
-    vm.expectRevert("Not enough unlockable celo. Celo is locked in voting.");
-    vm.prank(beneficiary);
-    releaseGold.unlockGold(lockAmount);
-  }
-
-  function test_ShouldRevertIfBeneficiaryWithBalanceRequirementsTriesToUnlockTheLockedAmount()
-    public
-  {
-    governance.setVoting(address(releaseGold));
-    vm.prank(beneficiary);
-    releaseGold.lockGold(lockAmount);
-    validators.setAccountLockedGoldRequirement(address(releaseGold), 10);
-    vm.expectRevert(
-      "Either account doesn't have enough locked Celo or locked Celo is being used for voting."
-    );
-    vm.prank(beneficiary);
-    releaseGold.unlockGold(lockAmount);
-  }
-}
-
-contract ReleaseGoldTest_UnlockGold_L2 is ReleaseGoldTest_L2, ReleaseGoldTest_UnlockGold {}
-
-contract ReleaseGoldTest_WithdrawLockedGold is ReleaseGoldTest {
-  uint256 value = 1000;
-  uint256 index = 0;
-
-  function setUp() public {
-    super.setUp();
-    newReleaseGold(true, false);
-  }
-
-  function test_ShouldRemoveThePendingWithdrawal_WhenItIsAfterTheAvailabilityTime_WhenPendingWithdrawalExits()
-    public
-  {
-    vm.startPrank(beneficiary);
-    releaseGold.createAccount();
-    releaseGold.lockGold(value);
-    releaseGold.unlockGold(value);
-
-    vm.warp(block.timestamp + UNLOCKING_PERIOD + 1);
-    releaseGold.withdrawLockedGold(index);
-
-    (uint256[] memory values, uint256[] memory timestamps) = lockedGold.getPendingWithdrawals(
-      address(releaseGold)
-    );
-
-    assertEq(values.length, 0);
-    assertEq(timestamps.length, 0);
-    assertEq(releaseGold.getRemainingLockedBalance(), 0);
-
-    vm.stopPrank();
-  }
-
-  function test_ShouldRevert_WhenItIsBeforeTheAvailabilityTime_WhenPendingWithdrawalExits() public {
-    vm.startPrank(beneficiary);
-    releaseGold.createAccount();
-    releaseGold.lockGold(value);
-    releaseGold.unlockGold(value);
-
-    vm.warp(block.timestamp + UNLOCKING_PERIOD - 1);
-    vm.expectRevert("Pending withdrawal not available");
-    releaseGold.withdrawLockedGold(index);
-
-    vm.stopPrank();
-  }
-
-  function test_ShouldRevert_WhenCalledByNonBeneficiary_WhenItIsAfterTheAvailabilityTime_WhenPendingWithdrawalExits()
-    public
-  {
-    vm.startPrank(beneficiary);
-    releaseGold.createAccount();
-    releaseGold.lockGold(value);
-    releaseGold.unlockGold(value);
-    vm.stopPrank();
-
-    vm.warp(block.timestamp + UNLOCKING_PERIOD + 1);
-    vm.expectRevert("Must be called by releaseOwner when revoked or beneficiary before revocation");
-    vm.prank(randomAddress);
-    releaseGold.withdrawLockedGold(index);
-  }
-
-  function test_ShouldRevert_WhenPendingWithdrawalDoesNotExist() public {
-    vm.prank(beneficiary);
-    releaseGold.createAccount();
-
-    vm.warp(block.timestamp + UNLOCKING_PERIOD + 1);
-    vm.expectRevert("Bad pending withdrawal index");
-    vm.prank(beneficiary);
-    releaseGold.withdrawLockedGold(index);
-  }
-}
-
-contract ReleaseGoldTest_WithdrawLockedGold_L2 is
-  ReleaseGoldTest_L2,
-  ReleaseGoldTest_WithdrawLockedGold
-{}
-
-contract ReleaseGoldTest_RelockGold is ReleaseGoldTest {
-  uint256 pendingWithdrawalValue = 1000;
-  uint256 index = 0;
-
-  function setUp() public {
-    super.setUp();
-    newReleaseGold(true, false);
-    vm.startPrank(beneficiary);
-    releaseGold.createAccount();
-    releaseGold.lockGold(pendingWithdrawalValue);
-    releaseGold.unlockGold(pendingWithdrawalValue);
-    vm.stopPrank();
-  }
-
-  function test_ShouldIncreaseUpdateCorrectly_WhenRelockingValueEqualToValueOfThePendingWithdrawal_WhenPendingWithdrawalExits()
-    public
-  {
-    vm.prank(beneficiary);
-    releaseGold.relockGold(index, pendingWithdrawalValue);
-
-    assertEq(
-      lockedGold.getAccountNonvotingLockedGold(address(releaseGold)),
-      pendingWithdrawalValue
-    );
-    assertEq(lockedGold.getAccountTotalLockedGold(address(releaseGold)), pendingWithdrawalValue);
-    assertEq(lockedGold.getNonvotingLockedGold(), pendingWithdrawalValue);
-    assertEq(lockedGold.getTotalLockedGold(), pendingWithdrawalValue);
-
-    (uint256[] memory values, uint256[] memory timestamps) = lockedGold.getPendingWithdrawals(
-      address(releaseGold)
-    );
-    assertEq(values.length, 0);
-    assertEq(timestamps.length, 0);
-  }
-
-  function test_ShouldIncreaseAccountNonVotingLockedGoldCorrectly_WhenRelockingValueLessToValueOfThePendingWithdrawalAndWhenPendingWithdrawalExits()
-    public
-  {
-    vm.prank(beneficiary);
-    releaseGold.relockGold(index, pendingWithdrawalValue - 1);
-
-    assertEq(
-      lockedGold.getAccountNonvotingLockedGold(address(releaseGold)),
-      pendingWithdrawalValue - 1
-    );
-  }
-
-  function test_ShouldIncreaseTotalAccountLockedGoldCorrectly_WhenRelockingValueLessToValueOfThePendingWithdrawalAndWhenPendingWithdrawalExits()
-    public
-  {
-    vm.prank(beneficiary);
-    releaseGold.relockGold(index, pendingWithdrawalValue - 1);
-
-    assertEq(
-      lockedGold.getAccountTotalLockedGold(address(releaseGold)),
-      pendingWithdrawalValue - 1
-    );
-  }
-
-  function test_ShouldIncreaseTotalNonVotingLockedGoldCorrectly_WhenRelockingValueLessToValueOfThePendingWithdrawalAndWhenPendingWithdrawalExits()
-    public
-  {
-    vm.prank(beneficiary);
-    releaseGold.relockGold(index, pendingWithdrawalValue - 1);
-
-    assertEq(lockedGold.getNonvotingLockedGold(), pendingWithdrawalValue - 1);
-  }
-
-  function test_ShouldIncreaseTotalLockedGoldCorrectly_WhenRelockingValueLessToValueOfThePendingWithdrawalAndWhenPendingWithdrawalExits()
-    public
-  {
-    vm.prank(beneficiary);
-    releaseGold.relockGold(index, pendingWithdrawalValue - 1);
-
-    assertEq(lockedGold.getTotalLockedGold(), pendingWithdrawalValue - 1);
-  }
-
-  function test_ShouldUpdatePendingWithdrawalsCorrectly_WhenRelockingValueLessToValueOfThePendingWithdrawalAndWhenPendingWithdrawalExits()
-    public
-  {
-    vm.prank(beneficiary);
-    releaseGold.relockGold(index, pendingWithdrawalValue - 1);
-
-    (uint256[] memory values, uint256[] memory timestamps) = lockedGold.getPendingWithdrawals(
-      address(releaseGold)
-    );
-    assertEq(values.length, 1);
-    assertEq(timestamps.length, 1);
-    assertEq(values[0], 1);
-  }
-
-  function test_ShouldRevert_WhenRelockingValueLessToValueOfThePendingWithdrawal_WhenPendingWithdrawalExits()
-    public
-  {
-    vm.expectRevert("Requested value larger than pending value");
-    vm.prank(beneficiary);
-    releaseGold.relockGold(index, pendingWithdrawalValue + 1);
-  }
-
-  function test_ShouldRevertWhenPendingWithdrawalDoesNotExit() public {
-    vm.expectRevert("Bad pending withdrawal index");
-    vm.prank(beneficiary);
-    releaseGold.relockGold(1, pendingWithdrawalValue);
-  }
-}
-
-contract ReleaseGoldTest_RelockGold_L2 is ReleaseGoldTest_L2, ReleaseGoldTest_RelockGold {}
-
-contract ReleaseGoldTest_Withdraw is ReleaseGoldTest {
-  uint256 initialReleaseGoldAmount;
-
-  function setUp() public {
-    super.setUp();
-
-    initParams2.initialDistributionRatio = 0;
-    initialReleaseGoldAmount = initParams.amountReleasedPerPeriod * initParams.numReleasePeriods;
-    newReleaseGold(true, false);
-  }
-
-  function test_ShouldRevertBeforeTheReleaseCliffHasPassed() public {
-    vm.prank(releaseOwner);
-    releaseGold.setMaxDistribution(1000);
-    vm.warp(block.timestamp + 30 * MINUTE);
-    vm.expectRevert("Requested amount is greater than available released funds");
-    vm.prank(beneficiary);
-    releaseGold.withdraw(initialReleaseGoldAmount / 20);
-  }
-
-  function test_ShouldRevertWhenWithdrawableAmountIsZero() public {
-    vm.prank(releaseOwner);
-    releaseGold.setMaxDistribution(1000);
-    vm.warp(block.timestamp + 3 * MONTH + 1 * DAY);
-    vm.expectRevert("Requested withdrawal amount must be greater than zero");
-    vm.prank(beneficiary);
-    releaseGold.withdraw(0);
-  }
-
-  function test_ShouldRevertSinceBeneficiaryShouldNotBeABleToWithdrawAnythingWIthingTheFirstQuarter_WhenNotRevoked_WhenMaxDistributionIs100Percent()
-    public
-  {
-    vm.prank(releaseOwner);
-    releaseGold.setMaxDistribution(1000);
-
-    uint256 beneficiaryBalanceBefore = goldToken.balanceOf(initParams._beneficiary);
-    vm.warp(block.timestamp + 3 * 29 * DAY);
-    uint256 expectedWithdrawalAmount = releaseGold.getCurrentReleasedTotalAmount();
-
-    vm.expectRevert("Requested withdrawal amount must be greater than zero");
-    vm.prank(beneficiary);
-    releaseGold.withdraw(expectedWithdrawalAmount);
-
-    uint256 beneficiaryBalanceAfter = goldToken.balanceOf(initParams._beneficiary);
-    assertEq(beneficiaryBalanceAfter - beneficiaryBalanceBefore, 0);
-  }
-
-  function test_ShouldAllowBeneficiaryToWithdraw25PercentAFterTheFirstQuarter_WhenNotRevoked_WhenMaxDistributionIs100Percent()
-    public
-  {
-    vm.prank(releaseOwner);
-    releaseGold.setMaxDistribution(1000);
-
-    uint256 beneficiaryBalanceBefore = goldToken.balanceOf(initParams._beneficiary);
-    vm.warp(block.timestamp + 3 * MONTH + 1 * DAY);
-    uint256 expectedWithdrawalAmount = initialReleaseGoldAmount / 4;
-
-    vm.prank(beneficiary);
-    releaseGold.withdraw(expectedWithdrawalAmount);
-
-    assertEq(expectedWithdrawalAmount, releaseGold.totalWithdrawn(), "Incorrect withdrawalAmount");
-
-    uint256 beneficiaryBalanceAfter = goldToken.balanceOf(initParams._beneficiary);
-    assertEq(beneficiaryBalanceAfter - beneficiaryBalanceBefore, expectedWithdrawalAmount);
-  }
-
-  function test_ShouldAllowBeneficiaryToWithdraw50PercentAFterTheSecondQuarter_WhenNotRevoked_WhenMaxDistributionIs100Percent()
-    public
-  {
-    vm.prank(releaseOwner);
-    releaseGold.setMaxDistribution(1000);
-
-    uint256 beneficiaryBalanceBefore = goldToken.balanceOf(initParams._beneficiary);
-    vm.warp(block.timestamp + 6 * MONTH + 1 * DAY);
-    uint256 expectedWithdrawalAmount = initialReleaseGoldAmount / 2;
-
-    vm.prank(beneficiary);
-    releaseGold.withdraw(expectedWithdrawalAmount);
-
-    assertEq(expectedWithdrawalAmount, releaseGold.totalWithdrawn(), "Incorrect withdrawalAmount");
-
-    uint256 beneficiaryBalanceAfter = goldToken.balanceOf(initParams._beneficiary);
-    assertEq(beneficiaryBalanceAfter - beneficiaryBalanceBefore, expectedWithdrawalAmount);
-  }
-
-  function test_ShouldAllowBeneficiaryToWithdraw75PercentAFterTheThirdQuarter_WhenNotRevoked_WhenMaxDistributionIs100Percent()
-    public
-  {
-    vm.prank(releaseOwner);
-    releaseGold.setMaxDistribution(1000);
-
-    uint256 beneficiaryBalanceBefore = goldToken.balanceOf(initParams._beneficiary);
-    vm.warp(block.timestamp + 9 * MONTH + 1 * DAY);
-    uint256 expectedWithdrawalAmount = (initialReleaseGoldAmount / 4) * 3;
-
-    vm.prank(beneficiary);
-    releaseGold.withdraw(expectedWithdrawalAmount);
-
-    assertEq(expectedWithdrawalAmount, releaseGold.totalWithdrawn(), "Incorrect withdrawalAmount");
-
-    uint256 beneficiaryBalanceAfter = goldToken.balanceOf(initParams._beneficiary);
-    assertEq(beneficiaryBalanceAfter - beneficiaryBalanceBefore, expectedWithdrawalAmount);
-  }
-
-  function test_ShouldAllowBeneficiaryToWithdraw100PercentAFterTheFourthQuarter_WhenNotRevoked_WhenMaxDistributionIs100Percent()
-    public
-  {
-    vm.prank(releaseOwner);
-    releaseGold.setMaxDistribution(1000);
-
-    uint256 beneficiaryBalanceBefore = goldToken.balanceOf(initParams._beneficiary);
-    vm.warp(block.timestamp + 12 * MONTH + 1 * DAY);
-    uint256 expectedWithdrawalAmount = initialReleaseGoldAmount;
-
-    vm.prank(beneficiary);
-    releaseGold.withdraw(expectedWithdrawalAmount);
-
-    assertEq(expectedWithdrawalAmount, releaseGold.totalWithdrawn(), "Incorrect withdrawalAmount");
-
-    uint256 beneficiaryBalanceAfter = goldToken.balanceOf(initParams._beneficiary);
-    assertEq(beneficiaryBalanceAfter - beneficiaryBalanceBefore, expectedWithdrawalAmount);
-  }
-
-  function test_ShouldAllowDistributionOfInitialBalanceAndRewards_WhenTheGrantHasFullyReleased_WhenRewardsAreSimulated__WhenNotRevoked_WhenMaxDistributionIs100Percent()
-    public
-  {
-    vm.prank(releaseOwner);
-    releaseGold.setMaxDistribution(1000);
-
-    vm.prank(randomAddress);
-    goldToken.transfer(address(releaseGold), 1 ether / 2);
-    vm.warp(block.timestamp + 12 * MONTH + 1 * DAY);
-
-    uint256 expectedWIthdrawalAmount = TOTAL_AMOUNT + 1 ether / 2;
-    vm.prank(beneficiary);
-    releaseGold.withdraw(expectedWIthdrawalAmount);
-  }
-
-  function test_ShouldAllowDistributionOfHalfInitialBalanceAndHalfRewards_WhenTheGrantIsHalfwayReleased_WhenRewardsAreSimulated_WhenNotRevoked_WhenMaxDistributionIs100Percent()
-    public
-  {
-    vm.prank(releaseOwner);
-    releaseGold.setMaxDistribution(1000);
-
-    vm.prank(randomAddress);
-    goldToken.transfer(address(releaseGold), 1 ether / 2);
-    vm.warp(block.timestamp + 6 * MONTH + 1 * DAY);
-
-    uint256 expectedWIthdrawalAmount = (TOTAL_AMOUNT + 1 ether / 2) / 2;
-    vm.prank(beneficiary);
-    releaseGold.withdraw(expectedWIthdrawalAmount);
-  }
-
-  function test_ShouldRevertWhenRequestingMoreThanHalf_WhenTheGrantIsHalfwayReleased_WhenRewardsAreSimulated_WhenNotRevoked_WhenMaxDistributionIs100Percent()
-    public
-  {
-    vm.prank(releaseOwner);
-    releaseGold.setMaxDistribution(1000);
-
-    vm.prank(randomAddress);
-    goldToken.transfer(address(releaseGold), 1 ether / 2);
-    vm.warp(block.timestamp + 6 * MONTH + 1 * DAY);
-
-    uint256 expectedWIthdrawalAmount = (TOTAL_AMOUNT + 1 ether / 2) / 2 + 1;
-    vm.prank(beneficiary);
-    vm.expectRevert("Requested amount is greater than available released funds");
-    releaseGold.withdraw(expectedWIthdrawalAmount);
-  }
-
-  function test_ShouldRevertWhenWithdrawingMoreThan50Percent_WhenTheGrantHasFullyReleased_WhenRewardsAreSimulated__WhenNotRevoked_WhenMaxDistributionIs50Percent()
-    public
-  {
-    vm.prank(releaseOwner);
-    releaseGold.setMaxDistribution(500);
-
-    vm.prank(randomAddress);
-    // Simulate rewards of 0.5 Gold
-    // Have to send after setting max distribution
-    goldToken.transfer(address(releaseGold), 1 ether / 2);
-    vm.warp(block.timestamp + 12 * MONTH + 1 * DAY);
-
-    uint256 expectedWIthdrawalAmount = TOTAL_AMOUNT / 2;
-    vm.prank(beneficiary);
-    releaseGold.withdraw(expectedWIthdrawalAmount);
-
-    uint256 unexpectedWIthdrawalAmount = 1;
-    vm.prank(beneficiary);
-    vm.expectRevert("Requested amount exceeds current alloted maximum distribution");
-    releaseGold.withdraw(unexpectedWIthdrawalAmount);
-  }
-
-  function test_ShouldAllowTheBEneficiaryToWithdrawUpToTheReleasedBalanceAtRevoke_WhenMaxDistributionIs100Percent_WhenRevoked()
-    public
-  {
-    vm.prank(releaseOwner);
-    releaseGold.setMaxDistribution(1000);
-
-    uint256 beneficiaryBalanceBefore = goldToken.balanceOf(initParams._beneficiary);
-    vm.warp(block.timestamp + 6 * MONTH + 1 * DAY);
-    vm.prank(releaseOwner);
-    releaseGold.revoke();
-    (, , uint256 expectedWithdrawalAmount, ) = releaseGold.revocationInfo();
-    vm.prank(beneficiary);
-    releaseGold.withdraw(expectedWithdrawalAmount);
-    uint256 totalWithdrawn = releaseGold.totalWithdrawn();
-    uint256 beneficiaryBalanceAfter = goldToken.balanceOf(initParams._beneficiary);
-
-    assertEq(totalWithdrawn, expectedWithdrawalAmount);
-    assertEq(beneficiaryBalanceAfter - beneficiaryBalanceBefore, expectedWithdrawalAmount);
-  }
-
-  function test_ShouldRevertIfBeneficiaryAttemptsToWitdrawMOreThanReleasedBAlanceAtRevoke_WhenMaxDistributionIs100Percent_WhenRevoked()
-    public
-  {
-    vm.prank(releaseOwner);
-    releaseGold.setMaxDistribution(1000);
-
-    vm.warp(block.timestamp + 6 * MONTH + 1 * DAY);
-    vm.prank(releaseOwner);
-    releaseGold.revoke();
-
-    (, , uint256 expectedWithdrawalAmount, ) = releaseGold.revocationInfo();
-    vm.expectRevert("Requested amount is greater than available released funds");
-    vm.prank(beneficiary);
-    releaseGold.withdraw(expectedWithdrawalAmount + 1);
-  }
-
-  function test_ShouldAllowWithdrawalOf50Percent_WhenMaxDistributionIs50Percent_WhenMaxDistributionIsSetLower()
-    public
-  {
-    vm.prank(releaseOwner);
-    releaseGold.setMaxDistribution(500);
-
-    uint256 beneficiaryBalanceBefore = goldToken.balanceOf(initParams._beneficiary);
-    vm.warp(block.timestamp + 12 * MONTH + 1 * DAY);
-    uint256 expectedWithdrawalAmount = initialReleaseGoldAmount / 2;
-
-    vm.prank(beneficiary);
-    releaseGold.withdraw(expectedWithdrawalAmount);
-
-    assertEq(expectedWithdrawalAmount, releaseGold.totalWithdrawn(), "Incorrect withdrawalAmount");
-
-    uint256 beneficiaryBalanceAfter = goldToken.balanceOf(initParams._beneficiary);
-    assertEq(beneficiaryBalanceAfter - beneficiaryBalanceBefore, expectedWithdrawalAmount);
-  }
-
-  function test_ShouldRevertWhenWithdrawingMoreThan50Percent_WhenMaxDistributionIs50Percent_WhenMaxDistributionIsSetLower()
-    public
-  {
-    vm.prank(releaseOwner);
-    releaseGold.setMaxDistribution(500);
-
-    vm.warp(block.timestamp + 12 * MONTH + 1 * DAY);
-    uint256 expectedWithdrawalAmount = initialReleaseGoldAmount / 2 + 1;
-
-    vm.expectRevert("Requested amount exceeds current alloted maximum distribution");
-    vm.prank(beneficiary);
-    releaseGold.withdraw(expectedWithdrawalAmount);
-  }
-
-  function test_ShouldAllowWithdrawalOf100Percent_WhenMaxDistributionIs100Percent_WhenMaxDistributionIsSetLower()
-    public
-  {
-    vm.prank(releaseOwner);
-    releaseGold.setMaxDistribution(1000);
-
-    uint256 beneficiaryBalanceBefore = goldToken.balanceOf(initParams._beneficiary);
-    vm.warp(block.timestamp + 12 * MONTH + 1 * DAY);
-    uint256 expectedWithdrawalAmount = initialReleaseGoldAmount;
-
-    vm.prank(beneficiary);
-    releaseGold.withdraw(expectedWithdrawalAmount);
-
-    assertEq(expectedWithdrawalAmount, releaseGold.totalWithdrawn(), "Incorrect withdrawalAmount");
-
-    uint256 beneficiaryBalanceAfter = goldToken.balanceOf(initParams._beneficiary);
-    assertEq(beneficiaryBalanceAfter - beneficiaryBalanceBefore, expectedWithdrawalAmount);
-  }
-
-  function test_ShouldRevertOnWithdrawalOfAnyAmount_WhenLiquidityProvisionIsObservedAndSetFalse()
-    public
-  {
-    initParams2.subjectToLiquidityProvision = true;
-    newReleaseGold(true, false);
-    vm.warp(block.timestamp + 12 * MONTH + 1 * DAY);
-
-    vm.expectRevert("Requested withdrawal before liquidity provision is met");
-    vm.prank(beneficiary);
-    releaseGold.withdraw(initialReleaseGoldAmount);
-
-    vm.expectRevert("Requested withdrawal before liquidity provision is met");
-    vm.prank(beneficiary);
-    releaseGold.withdraw(initialReleaseGoldAmount / 2);
-  }
-}
-
-contract ReleaseGoldTest_Withdraw_L2 is ReleaseGoldTest_L2, ReleaseGoldTest_Withdraw {}
-
-contract ReleaseGoldTest_WithdrawSelfDestruct_WhenNotRevoked is ReleaseGoldTest {
-  uint256 initialReleaseGoldAmount;
-
-  function setUp() public {
-    super.setUp();
-
-    initParams2.initialDistributionRatio = 0;
-    initialReleaseGoldAmount = initParams.amountReleasedPerPeriod * initParams.numReleasePeriods;
-    newReleaseGold(true, false);
-
-    vm.prank(releaseOwner);
-    releaseGold.setMaxDistribution(1000);
-
-    vm.warp(block.timestamp + 12 * MONTH + 1 * DAY);
-    uint256 expectedWithdrawalAmount = initialReleaseGoldAmount;
-
-    vm.prank(beneficiary);
-    releaseGold.withdraw(expectedWithdrawalAmount);
-  }
-
-  /// forge-config: default.allow_internal_expect_revert = true
-  function test_ShouldSelfDestructIfBeneficiaryWithdrawsTheEntireAmount() public {
-    vm.expectRevert();
-    releaseGold.totalWithdrawn();
-  }
-}
-
-<<<<<<< HEAD
-=======
-/// forge-config: default.allow_internal_expect_revert = true
->>>>>>> dc64bf21
-contract ReleaseGoldTest_WithdrawSelfDestruct_WhenNotRevoked_L2 is
-  ReleaseGoldTest_L2,
-  ReleaseGoldTest_WithdrawSelfDestruct_WhenNotRevoked
-{}
-
-contract ReleaseGoldTest_WithdrawSelfDestruct_WhenRevoked is ReleaseGoldTest {
-  uint256 initialReleaseGoldAmount;
-
-  function setUp() public {
-    super.setUp();
-
-    initParams2.initialDistributionRatio = 0;
-    initialReleaseGoldAmount = initParams.amountReleasedPerPeriod * initParams.numReleasePeriods;
-    newReleaseGold(true, false);
-
-    vm.prank(releaseOwner);
-    releaseGold.setMaxDistribution(1000);
-
-    vm.warp(block.timestamp + 12 * MONTH + 1 * DAY);
-    vm.prank(releaseOwner);
-    releaseGold.revoke();
-
-    (, , uint256 expectedWithdrawalAmount, ) = releaseGold.revocationInfo();
-    vm.prank(beneficiary);
-    releaseGold.withdraw(expectedWithdrawalAmount);
-  }
-
-  /// forge-config: default.allow_internal_expect_revert = true
-  function test_ShouldSelfDestructIfBeneficiaryWithdrawsTheEntireAmount() public {
-    vm.expectRevert();
-    releaseGold.totalWithdrawn();
-  }
-}
-
-<<<<<<< HEAD
-=======
-/// forge-config: default.allow_internal_expect_revert = true
->>>>>>> dc64bf21
-contract ReleaseGoldTest_WithdrawSelfDestruct_WhenRevoked_L2 is
-  ReleaseGoldTest_L2,
-  ReleaseGoldTest_WithdrawSelfDestruct_WhenRevoked
-{}
-
-contract ReleaseGoldTest_GetCurrentReleasedTotalAmount is ReleaseGoldTest {
-  uint256 initialReleaseGoldAmount;
-
-  function setUp() public {
-    super.setUp();
-    newReleaseGold(true, false);
-    initialReleaseGoldAmount = initParams.amountReleasedPerPeriod * initParams.numReleasePeriods;
-  }
-
-  function test_ShouldReturnZeroIfBeforeCliffStartTime() public {
-    vm.warp(block.timestamp + 1);
-    assertEq(releaseGold.getCurrentReleasedTotalAmount(), 0);
-  }
-
-  function test_ShouldReturn25PercentOfReleasedAmountOfGoldRightAfterTheBeginningOfTheFirstQuarter()
-    public
-  {
-    vm.warp(block.timestamp + 3 * MONTH + 1 * DAY);
-    assertEq(releaseGold.getCurrentReleasedTotalAmount(), initialReleaseGoldAmount / 4);
-  }
-
-  function test_ShouldReturn50PercentOfReleasedAmountOfGoldRightAfterTheBeginningOfTheSecondQuarter()
-    public
-  {
-    vm.warp(block.timestamp + 6 * MONTH + 1 * DAY);
-    assertEq(releaseGold.getCurrentReleasedTotalAmount(), initialReleaseGoldAmount / 2);
-  }
-
-  function test_ShouldReturn75PercentOfReleasedAmountOfGoldRightAfterTheBeginningOfTheThirdQuarter()
-    public
-  {
-    vm.warp(block.timestamp + 9 * MONTH + 1 * DAY);
-    assertEq(releaseGold.getCurrentReleasedTotalAmount(), (initialReleaseGoldAmount / 4) * 3);
-  }
-
-  function test_ShouldReturn100PercentOfReleasedAmountOfGoldRightAfterTheBeginningOfTheFourthQuarter()
-    public
-  {
-    vm.warp(block.timestamp + 12 * MONTH + 1 * DAY);
-    assertEq(releaseGold.getCurrentReleasedTotalAmount(), initialReleaseGoldAmount);
-  }
-}
-
-contract ReleaseGoldTest_GetCurrentReleasedTotalAmount_L2 is
-  ReleaseGoldTest_L2,
-  ReleaseGoldTest_GetCurrentReleasedTotalAmount
-{}
-
-contract ReleaseGoldTest_GetWithdrawableAmount is ReleaseGoldTest {
-  uint256 initialReleaseGoldAmount;
-
-  function setUp() public {
-    super.setUp();
-    initParams2._canValidate = true;
-    initParams.revocable = false;
-    initParams2._refundAddress = address(0);
-    initParams2.initialDistributionRatio = 500;
-
-    newReleaseGold(true, false);
-    initialReleaseGoldAmount = initParams.amountReleasedPerPeriod * initParams.numReleasePeriods;
-  }
-
-  function test_ShouldReturnFullAmountAvailableForThisReleasePeriod() public {
-    vm.prank(releaseOwner);
-    releaseGold.setMaxDistribution(1000);
-
-    vm.warp(block.timestamp + 6 * MONTH + 1 * DAY);
-    assertEq(releaseGold.getWithdrawableAmount(), initialReleaseGoldAmount / 2);
-  }
-
-  function test_ShouldReturnOnlyAmountNotYetWithdrawn() public {
-    vm.prank(releaseOwner);
-    releaseGold.setMaxDistribution(1000);
-
-    vm.warp(block.timestamp + 6 * MONTH + 1 * DAY);
-    vm.prank(beneficiary);
-    releaseGold.withdraw(initialReleaseGoldAmount / 4);
-    assertEq(releaseGold.getWithdrawableAmount(), initialReleaseGoldAmount / 4);
-  }
-
-  function test_ShouldReturnOnlyUpToItsOwnBalanceWhenValidatorSignerAuthorizedWitoutKey() public {
-    vm.prank(releaseOwner);
-    releaseGold.setMaxDistribution(1000);
-
-    vm.prank(beneficiary);
-    releaseGold.createAccount();
-
-    vm.warp(block.timestamp + 6 * MONTH + 1 * DAY);
-
-    uint256 signerFund = 1 ether;
-    uint256 expectedWithdrawalAmount = (initialReleaseGoldAmount - signerFund) / 2;
-
-    (address authorized, uint256 authorizedPK) = actorWithPK("authorized");
-    (uint8 v, bytes32 r, bytes32 s) = getParsedSignatureOfAddress(
-      address(releaseGold),
-      authorizedPK
-    );
-
-    vm.prank(beneficiary);
-    releaseGold.authorizeValidatorSigner(address(uint160(authorized)), v, r, s);
-
-    assertEq(releaseGold.getWithdrawableAmount(), expectedWithdrawalAmount);
-  }
-
-  function test_ShouldReturnOnlyUpToItsOwnBalanceWhenValidatorSignerAuthorizedWithPublicKey()
-    public
-  {
-    vm.prank(releaseOwner);
-    releaseGold.setMaxDistribution(1000);
-
-    vm.prank(beneficiary);
-    releaseGold.createAccount();
-
-    vm.warp(block.timestamp + 6 * MONTH + 1 * DAY);
-
-    uint256 signerFund = 1 ether;
-    uint256 expectedWithdrawalAmount = (initialReleaseGoldAmount - signerFund) / 2;
-
-    (address authorized, uint256 authorizedPK) = actorWithPK("authorized");
-    (uint8 v, bytes32 r, bytes32 s) = getParsedSignatureOfAddress(
-      address(releaseGold),
-      authorizedPK
-    );
-    bytes memory ecdsaPublicKey = addressToPublicKey(
-      keccak256(abi.encodePacked("dummy_msg_data")),
-      v,
-      r,
-      s
-    );
-
-    vm.prank(beneficiary);
-    releaseGold.authorizeValidatorSignerWithPublicKey(
-      address(uint160(authorized)),
-      v,
-      r,
-      s,
-      ecdsaPublicKey
-    );
-
     assertEq(releaseGold.getWithdrawableAmount(), expectedWithdrawalAmount);
   }
 
