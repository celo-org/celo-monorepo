// SPDX-License-Identifier: UNLICENSED
pragma solidity ^0.5.13;
pragma experimental ABIEncoderV2;

import { TestWithUtils } from "@test-sol/TestWithUtils.sol";

import "@celo-contracts/common/FixidityLib.sol";
import "@celo-contracts/common/Registry.sol";
import "@celo-contracts/governance/Election.sol";
import "@celo-contracts/governance/test/MockLockedGold.sol";
import "@celo-contracts/governance/test/MockValidators.sol";
import "@celo-contracts/common/Accounts.sol";
import "@celo-contracts/common/linkedlists/AddressSortedLinkedList.sol";
import "@celo-contracts/identity/test/MockRandom.sol";
import "@celo-contracts/common/Freezer.sol";

import { TestBlocker } from "@test-sol/unit/common/Blockable.t.sol";

contract ElectionMock is Election(true) {
  function distributeEpochRewards(
    address group,
    uint256 value,
    address lesser,
    address greater
  ) external {
    return _distributeEpochRewards(group, value, lesser, greater);
  }
}

contract ElectionTest is TestWithUtils {
  using FixidityLib for FixidityLib.Fraction;

  Accounts accounts;
  ElectionMock election;
  Freezer freezer;
  MockLockedGold lockedGold;
  MockValidators validators;
  MockRandom random;

  address nonOwner = actor("nonOwner");
  address owner = address(this);
  uint256 electableValidatorsMin = 4;
  uint256 electableValidatorsMax = 6;
  uint256 maxNumGroupsVotedFor = 3;
  uint256 electabilityThreshold = FixidityLib.newFixedFraction(1, 100).unwrap();

  address account1 = actor("account1");
  address account2 = actor("account2");
  address account3 = actor("account3");
  address account4 = actor("account4");
  address account5 = actor("account5");
  address account6 = actor("account6");
  address account7 = actor("account7");
  address account8 = actor("account8");
  address account9 = actor("account9");
  address account10 = actor("account10");

  address[] accountsArray;

  TestBlocker blocker;

  event ElectableValidatorsSet(uint256 min, uint256 max);
  event MaxNumGroupsVotedForSet(uint256 maxNumGroupsVotedFor);
  event ElectabilityThresholdSet(uint256 electabilityThreshold);
  event AllowedToVoteOverMaxNumberOfGroups(address indexed account, bool flag);
  event ValidatorGroupMarkedEligible(address indexed group);
  event ValidatorGroupMarkedIneligible(address indexed group);
  event ValidatorGroupVoteCast(address indexed account, address indexed group, uint256 value);
  event ValidatorGroupVoteActivated(
    address indexed account,
    address indexed group,
    uint256 value,
    uint256 units
  );
  event ValidatorGroupPendingVoteRevoked(
    address indexed account,
    address indexed group,
    uint256 value
  );
  event ValidatorGroupActiveVoteRevoked(
    address indexed account,
    address indexed group,
    uint256 value,
    uint256 units
  );
  event EpochRewardsDistributedToVoters(address indexed group, uint256 value);

  function createAccount(address account) public {
    vm.prank(account);
    accounts.createAccount();
  }

  function setupGroupAndVote(
    address newGroup,
    address oldGroup,
    address[] memory members,
    bool vote
  ) public {
    validators.setMembers(newGroup, members);
    vm.prank(address(validators));
    election.markGroupEligible(newGroup, oldGroup, address(0));

    if (vote) {
      election.vote(newGroup, 1, oldGroup, address(0));
    }
  }

  function setUp() public {
    preElectionSetup();

    election.initialize(
      REGISTRY_ADDRESS,
      electableValidatorsMin,
      electableValidatorsMax,
      maxNumGroupsVotedFor,
      electabilityThreshold
    );

    blocker = new TestBlocker();
    election.setBlockedByContract(address(blocker));
    whenL2WithEpochManagerInitialization();
  }

  function preElectionSetup() public {
    ph.setEpochSize(DAY / 5);
    setupRegistry();
    setupEpochManager();

    accounts = new Accounts(true);

    accountsArray.push(account1);
    accountsArray.push(account2);
    accountsArray.push(account3);
    accountsArray.push(account4);
    accountsArray.push(account5);
    accountsArray.push(account6);
    accountsArray.push(account7);
    accountsArray.push(account8);
    accountsArray.push(account9);
    accountsArray.push(account10);

    for (uint256 i = 0; i < accountsArray.length; i++) {
      createAccount(accountsArray[i]);
    }

    createAccount(address(this));

    election = new ElectionMock();
    freezer = new Freezer(true);
    lockedGold = new MockLockedGold();
    validators = new MockValidators();
    random = new MockRandom();

    registry.setAddressFor("Accounts", address(accounts));
    registry.setAddressFor("Freezer", address(freezer));
    registry.setAddressFor("LockedGold", address(lockedGold));
    registry.setAddressFor("Validators", address(validators));
    registry.setAddressFor("Random", address(random));
  }
}

contract ElectionTest_Initialize is ElectionTest {
  function setUp() public {
    preElectionSetup();

    election.initialize(
      REGISTRY_ADDRESS,
      electableValidatorsMin,
      electableValidatorsMax,
      maxNumGroupsVotedFor,
      electabilityThreshold
    );

    blocker = new TestBlocker();
    election.setBlockedByContract(address(blocker));
  }

  function test_shouldHaveSetOwner() public {
    assertEq(election.owner(), owner);
  }

  function test_ShouldHaveSetElectableValidators() public {
    (uint256 min, uint256 max) = election.getElectableValidators();
    assertEq(min, electableValidatorsMin);
    assertEq(max, electableValidatorsMax);
  }

  function test_ShouldHaveSetMaxNumGroupsVotedFor() public {
    assertEq(election.maxNumGroupsVotedFor(), maxNumGroupsVotedFor);
  }

  function test_ShouldHaveSetElectabilityThreshold() public {
    assertEq(election.electabilityThreshold(), electabilityThreshold);
  }

  function test_shouldRevertWhenCalledAgain() public {
    vm.expectRevert("contract already initialized");
    election.initialize(
      REGISTRY_ADDRESS,
      electableValidatorsMin,
      electableValidatorsMax,
      maxNumGroupsVotedFor,
      electabilityThreshold
    );
  }
}

contract ElectionTest_SetElectabilityThreshold is ElectionTest {
  function test_shouldSetElectabilityThreshold() public {
    uint256 newElectabilityThreshold = FixidityLib.newFixedFraction(1, 200).unwrap();
    election.setElectabilityThreshold(newElectabilityThreshold);
    assertEq(election.electabilityThreshold(), newElectabilityThreshold);
  }

  function test_ShouldRevertWhenThresholdLargerThan100Percent() public {
    vm.expectRevert("Electability threshold must be lower than 100%");
    election.setElectabilityThreshold(FixidityLib.fixed1().unwrap() + 1);
  }
}

contract ElectionTest_SetElectableValidators is ElectionTest {
  function test_shouldSetElectableValidators() public {
    uint256 newElectableValidatorsMin = 2;
    uint256 newElectableValidatorsMax = 4;
    election.setElectableValidators(newElectableValidatorsMin, newElectableValidatorsMax);
    (uint256 min, uint256 max) = election.getElectableValidators();
    assertEq(min, newElectableValidatorsMin);
    assertEq(max, newElectableValidatorsMax);
  }

  function test_ShouldEmitTheElectableValidatorsSetEvent() public {
    uint256 newElectableValidatorsMin = 2;
    uint256 newElectableValidatorsMax = 4;
    vm.expectEmit(true, false, false, false);
    emit ElectableValidatorsSet(newElectableValidatorsMin, newElectableValidatorsMax);
    election.setElectableValidators(newElectableValidatorsMin, newElectableValidatorsMax);
  }

  function test_ShouldRevertWhenMinElectableValidatorsIsZero() public {
    vm.expectRevert("Minimum electable validators cannot be zero");
    election.setElectableValidators(0, electableValidatorsMax);
  }

  function test_ShouldRevertWhenTHeminIsGreaterThanMax() public {
    vm.expectRevert("Maximum electable validators cannot be smaller than minimum");
    election.setElectableValidators(electableValidatorsMax, electableValidatorsMin);
  }

  function test_ShouldRevertWhenValuesAreUnchanged() public {
    vm.expectRevert("Electable validators not changed");
    election.setElectableValidators(electableValidatorsMin, electableValidatorsMax);
  }

  function test_ShouldRevertWhenCalledByNonOwner() public {
    vm.expectRevert("Ownable: caller is not the owner");
    vm.prank(nonOwner);
    election.setElectableValidators(1, 2);
  }
}

contract ElectionTest_SetMaxNumGroupsVotedFor is ElectionTest {
  function test_shouldSetMaxNumGroupsVotedFor() public {
    uint256 newMaxNumGroupsVotedFor = 4;
    election.setMaxNumGroupsVotedFor(newMaxNumGroupsVotedFor);
    assertEq(election.maxNumGroupsVotedFor(), newMaxNumGroupsVotedFor);
  }

  function test_ShouldEmitMaxNumGroupsVotedForSetEvent() public {
    uint256 newMaxNumGroupsVotedFor = 4;
    vm.expectEmit(true, false, false, false);
    emit MaxNumGroupsVotedForSet(newMaxNumGroupsVotedFor);
    election.setMaxNumGroupsVotedFor(newMaxNumGroupsVotedFor);
  }

  function test_ShouldRevertWhenCalledByNonOwner() public {
    vm.expectRevert("Ownable: caller is not the owner");
    vm.prank(nonOwner);
    election.setMaxNumGroupsVotedFor(1);
  }

  function test_ShouldRevert_WhenMaxNumGroupsVotedForIsUnchanged() public {
    vm.expectRevert("Max groups voted for not changed");
    election.setMaxNumGroupsVotedFor(maxNumGroupsVotedFor);
  }
}

contract ElectionTest_SetAllowedToVoteOverMaxNumberOfGroups is ElectionTest {
  function test_shouldSetAllowedToVoteOverMaxNumberOfGroups() public {
    election.setAllowedToVoteOverMaxNumberOfGroups(true);
    assertEq(election.allowedToVoteOverMaxNumberOfGroups(address(this)), true);
  }

  function test_ShouldRevertWhenCalledByValidator() public {
    validators.setValidator(address(this));
    vm.expectRevert("Validators cannot vote for more than max number of groups");
    election.setAllowedToVoteOverMaxNumberOfGroups(true);
  }

  function test_ShouldRevertWhenCalledByValidatorGroup() public {
    validators.setValidatorGroup(address(this));
    vm.expectRevert("Validator groups cannot vote for more than max number of groups");
    election.setAllowedToVoteOverMaxNumberOfGroups(true);
  }

  function test_ShouldEmitAllowedToVoteOverMaxNumberOfGroupsEvent() public {
    vm.expectEmit(true, false, false, false);
    emit AllowedToVoteOverMaxNumberOfGroups(address(this), true);
    election.setAllowedToVoteOverMaxNumberOfGroups(true);
  }

  function test_ShouldSwitchAllowedToVoteOverMaxNumberOfGroupsOff_WhenTurnedOn() public {
    election.setAllowedToVoteOverMaxNumberOfGroups(true);
    assertEq(election.allowedToVoteOverMaxNumberOfGroups(address(this)), true);
    election.setAllowedToVoteOverMaxNumberOfGroups(false);
    assertEq(election.allowedToVoteOverMaxNumberOfGroups(address(this)), false);
  }

  function test_ShouldEmitAllowedToVoteOverMaxNumberOfGroupsEvent_WhenTurnedOn() public {
    election.setAllowedToVoteOverMaxNumberOfGroups(true);
    vm.expectEmit(true, false, false, false);
    emit AllowedToVoteOverMaxNumberOfGroups(address(this), false);
    election.setAllowedToVoteOverMaxNumberOfGroups(false);
  }
}

contract ElectionTest_MarkGroupEligible is ElectionTest {
  function setUp() public {
    super.setUp();

    registry.setAddressFor("Validators", address(address(this)));
  }

  function test_shouldMarkGroupEligible() public {
    address group = address(this);
    election.markGroupEligible(group, address(0), address(0));
    address[] memory eligibleGroups = election.getEligibleValidatorGroups();
    assertEq(eligibleGroups.length, 1);
    assertEq(eligibleGroups[0], group);
  }

  function test_ShouldEmitValidatorGroupMarkedEligibleEvent() public {
    address group = address(this);
    vm.expectEmit(true, false, false, false);
    emit ValidatorGroupMarkedEligible(group);
    election.markGroupEligible(group, address(0), address(0));
  }

  function test_ShouldRevertWhenAlreadyMarkedEligible() public {
    address group = address(this);
    election.markGroupEligible(group, address(0), address(0));
    vm.expectRevert("invalid key");
    election.markGroupEligible(group, address(0), address(0));
  }

  function test_ShouldRevertWhenCalledByNonValidator() public {
    vm.expectRevert("only registered contract");
    vm.prank(nonOwner);
    election.markGroupEligible(address(this), address(0), address(0));
  }
}

contract ElectionTest_MarkGroupInEligible is ElectionTest {
  function setUp() public {
    super.setUp();

    registry.setAddressFor("Validators", address(address(this)));
  }

  function test_shouldMarkGroupIneligible() public {
    address group = address(this);
    election.markGroupEligible(group, address(0), address(0));
    election.markGroupIneligible(group);
    address[] memory eligibleGroups = election.getEligibleValidatorGroups();
    assertEq(eligibleGroups.length, 0);
  }

  function test_ShouldEmitValidatorGroupMarkedIneligibleEvent() public {
    address group = address(this);
    election.markGroupEligible(group, address(0), address(0));
    vm.expectEmit(true, false, false, false);
    emit ValidatorGroupMarkedIneligible(group);
    election.markGroupIneligible(group);
  }

  function test_ShouldRevertWhenAlreadyMarkedIneligible() public {
    address group = address(this);
    vm.expectRevert("key not in list");
    election.markGroupIneligible(group);
  }

  function test_ShouldRevertWhenCalledByNonValidator() public {
    vm.expectRevert("only registered contract");
    vm.prank(nonOwner);
    election.markGroupIneligible(address(this));
  }
}

contract ElectionTest_Vote_WhenGroupEligible is ElectionTest {
  address voter = address(this);
  address group = account1;
  uint256 value = 1000;

  uint256 originallyNotVotedWithAmount = 1;
  uint256 voterFirstGroupVote = value - maxNumGroupsVotedFor - originallyNotVotedWithAmount;
  uint256 rewardValue = 1000000;

  function setUp() public {
    super.setUp();

    address[] memory members = new address[](1);
    members[0] = account9;
    validators.setMembers(group, members);

    vm.prank(address(validators));
    election.markGroupEligible(group, address(0), address(0));
  }

  function test_ShouldRevert_WhenTheVoterDoesNotHaveSufficientNonVotingBalance() public {
    lockedGold.incrementNonvotingAccountBalance(voter, value - 1);
    vm.expectRevert("SafeMath: subtraction overflow");
    election.vote(group, value, address(0), address(0));
  }

  function WhenVotedForMaxNumberOfGroups() public returns (address newGroup) {
    lockedGold.incrementNonvotingAccountBalance(voter, value);

    for (uint256 i = 0; i < maxNumGroupsVotedFor; i++) {
      address[] memory members = new address[](1);
      members[0] = accountsArray[9];
      newGroup = accountsArray[i + 2];
      setupGroupAndVote(newGroup, group, members, true);
    }
  }

  function test_ShouldRevert_WhenTheVoterCannotVoteForAnAdditionalGroup() public {
    address newGroup = WhenVotedForMaxNumberOfGroups();

    vm.expectRevert("Voted for too many groups");
    election.vote(group, value - maxNumGroupsVotedFor, newGroup, address(0));
  }

  function test_ShouldAllowToVoteForAnotherGroup_WhenTheVoterIsOverMaxNumberGroupsVotedForButCanVoteForAdditionalGroup()
    public
  {
    address newGroup = WhenVotedForMaxNumberOfGroups();
    election.setAllowedToVoteOverMaxNumberOfGroups(true);

    vm.expectEmit(true, true, true, true);
    emit ValidatorGroupVoteCast(voter, group, value - maxNumGroupsVotedFor);
    election.vote(group, value - maxNumGroupsVotedFor, newGroup, address(0));
    assertEq(election.getPendingVotesForGroupByAccount(group, voter), value - maxNumGroupsVotedFor);
  }

  function test_Reverts_WhenBlocked_WhenTheVoterIsOverMaxNumberGroupsVotedForButCanVoteForAdditionalGroup()
    public
  {
    address newGroup = WhenVotedForMaxNumberOfGroups();
    election.setAllowedToVoteOverMaxNumberOfGroups(true);
    blocker.mockSetBlocked(true);
    vm.expectRevert("Contract is blocked from performing this action");
    election.vote(group, value - maxNumGroupsVotedFor, newGroup, address(0));
  }

  function test_ShouldSetTotalVotesByAccount_WhenMaxNumberOfGroupsWasNotReached() public {
    WhenVotedForMaxNumberOfGroups();
    assertEq(election.getTotalVotesByAccount(voter), maxNumGroupsVotedFor);
  }

  function WhenVotedForMoreThanMaxNumberOfGroups() public returns (address newGroup) {
    newGroup = WhenVotedForMaxNumberOfGroups();
    election.setAllowedToVoteOverMaxNumberOfGroups(true);
    election.vote(group, voterFirstGroupVote, newGroup, address(0));
  }

  function test_ShouldRevert_WhenTurningOffSetAllowedToVoteOverMaxNUmberOfGroups_WhenOverMaximumNumberOfGroupsVoted()
    public
  {
    WhenVotedForMoreThanMaxNumberOfGroups();

    vm.expectRevert("Too many groups voted for!");
    election.setAllowedToVoteOverMaxNumberOfGroups(false);
  }

  function test_ShouldReturnOnlyLastVotedWith_WhenVotesWereNotManuallyCounted() public {
    WhenVotedForMoreThanMaxNumberOfGroups();
    assertEq(election.getTotalVotesByAccount(voter), voterFirstGroupVote);
  }

  function manuallyUpdateTotalVotesForAllGroups(address _voter) public {
    for (uint256 i = 0; i < maxNumGroupsVotedFor; i++) {
      election.updateTotalVotesByAccountForGroup(_voter, accountsArray[i + 2]);
    }
    election.updateTotalVotesByAccountForGroup(_voter, group);
  }

  function WhenTotalVotesWereManuallyCounted() public {
    WhenVotedForMoreThanMaxNumberOfGroups();
    manuallyUpdateTotalVotesForAllGroups(voter);
  }

  function test_ShouldReturnTotalVotesByAccount_WhenTotalVotesAreManuallyCounted() public {
    WhenTotalVotesWereManuallyCounted();
    assertEq(election.getTotalVotesByAccount(voter), value - originallyNotVotedWithAmount);
  }

  function test_ShouldReturnLoweredTotalNumberOfVotes_WhenVotesRevoked_WhenTotalVotesWereManuallyCounted()
    public
  {
    uint256 revokeDiff = 100;
    uint256 revokeValue = voterFirstGroupVote - revokeDiff;

    WhenTotalVotesWereManuallyCounted();
    election.revokePending(group, revokeValue, accountsArray[4], address(0), 3);
    assertEq(election.getTotalVotesByAccount(voter), maxNumGroupsVotedFor + revokeDiff);
  }

  function WhenVotesAreBeingActivated() public returns (address newGroup) {
    newGroup = WhenVotedForMoreThanMaxNumberOfGroups();

    travelNEpoch(1);
    election.activateForAccount(group, voter);
  }

  function test_ShouldIncrementTheAccountsActiveVotesForGroup_WhenVotesAreBeingActivated() public {
    WhenVotesAreBeingActivated();
    assertEq(election.getActiveVotesForGroupByAccount(group, voter), voterFirstGroupVote);
  }

  function test_ShouldReturnCorrectValueWhenManuallyCounted_WhenVotesAreBeingActivated() public {
    WhenVotesAreBeingActivated();
    manuallyUpdateTotalVotesForAllGroups(voter);

    assertEq(election.getTotalVotesByAccount(voter), value - originallyNotVotedWithAmount);
  }

  function WhenAwardsAreDistributed() public returns (address newGroup) {
    newGroup = WhenVotesAreBeingActivated();
    election.distributeEpochRewards(group, rewardValue, newGroup, address(0));
  }

  function test_ShouldRevokeActiveVotes_WhenAwardsAreDistributed() public {
    // (more then original votes without rewards)
    address newGroup = WhenAwardsAreDistributed();
    election.revokeActive(group, value, newGroup, address(0), 3);
    assertEq(
      election.getActiveVotesForGroupByAccount(group, voter),
      rewardValue - maxNumGroupsVotedFor - originallyNotVotedWithAmount
    );
  }

  function test_ShouldReturnCorrectValueWhenManuallyCounted_WhenMoreVotesThanActiveIsRevoked_WhenAwardsAreDistributed()
    public
  {
    address newGroup = WhenAwardsAreDistributed();
    election.revokeActive(group, value, newGroup, address(0), 3);
    manuallyUpdateTotalVotesForAllGroups(voter);

    assertEq(election.getTotalVotesByAccount(voter), rewardValue - originallyNotVotedWithAmount);
  }

  function test_ShouldReturnTotalVotesByAccount_WhenTotalVotesAreManuallyCountedOnReward_WhenAwardsAreDistributed()
    public
  {
    WhenAwardsAreDistributed();
    manuallyUpdateTotalVotesForAllGroups(voter);

    assertEq(
      election.getTotalVotesByAccount(voter),
      value + rewardValue - originallyNotVotedWithAmount
    );
  }

  function test_ShouldIncreaseTotalVotesCountOnceVoted_WhenTotalVotesAreManuallyCountedOnReward_WhenAwardsAreDistributed()
    public
  {
    address newGroup = WhenAwardsAreDistributed();
    manuallyUpdateTotalVotesForAllGroups(voter);

    election.vote(newGroup, originallyNotVotedWithAmount, account4, group);

    assertEq(election.getTotalVotes(), value + rewardValue);
  }

  function test_ShouldRevert_WhenTheGroupCannotReceiveVotes() public {
    lockedGold.setTotalLockedGold(value / 2 - 1);
    address[] memory members = new address[](1);
    members[0] = account9;
    validators.setMembers(group, members);
    validators.setNumRegisteredValidators(1);
    assertEq(election.getNumVotesReceivable(group), value - 2);

    vm.expectRevert("Group cannot receive votes");
    election.vote(group, value, address(0), address(0));
  }
}

contract ElectionTest_Vote_WhenGroupEligible_WhenGroupCanReceiveVotes is ElectionTest {
  address voter = address(this);
  address group = account1;
  uint256 value = 1000;

  uint256 originallyNotVotedWithAmount = 1;
  uint256 voterFirstGroupVote = value - maxNumGroupsVotedFor - originallyNotVotedWithAmount;
  uint256 rewardValue = 1000000;

  function setUp() public {
    super.setUp();

    address[] memory members = new address[](1);
    members[0] = account9;
    validators.setMembers(group, members);

    vm.prank(address(validators));
    election.markGroupEligible(group, address(0), address(0));

    lockedGold.setTotalLockedGold(value);
    validators.setNumRegisteredValidators(1);
  }

  function WhenTheVoterCanVoteForAnAdditionalGroup() public {
    lockedGold.incrementNonvotingAccountBalance(voter, value);
  }

  function WhenTheVoterHasNotAlreadyVotedForThisGroup() public {
    WhenTheVoterCanVoteForAnAdditionalGroup();
    election.vote(group, value, address(0), address(0));
  }

  function test_ShouldAddTheGroupToListOfGroupsTheAccountHasVotedFor_WhenTheVoterHasNotAlreadyVotedForThisGroup()
    public
  {
    WhenTheVoterHasNotAlreadyVotedForThisGroup();
    address[] memory groupsVotedFor = election.getGroupsVotedForByAccount(voter);
    assertEq(groupsVotedFor.length, 1);
    assertEq(groupsVotedFor[0], group);
  }

  function test_ShouldIncrementTheAccountsPendingVotesForTheGroup_WhenTheVoterHasNotAlreadyVotedForThisGroup()
    public
  {
    WhenTheVoterHasNotAlreadyVotedForThisGroup();
    assertEq(election.getPendingVotesForGroupByAccount(group, voter), value);
  }

  function test_ShouldIncrementTheAccountsTotalVotesForTheGroup_WhenTheVoterHasNotAlreadyVotedForThisGroup()
    public
  {
    WhenTheVoterHasNotAlreadyVotedForThisGroup();
    assertEq(election.getTotalVotesForGroupByAccount(group, voter), value);
  }

  function test_ShouldIncrementTheACcountsTotalVotes_WhenTheVoterHasNotAlreadyVotedForThisGroup()
    public
  {
    WhenTheVoterHasNotAlreadyVotedForThisGroup();
    assertEq(election.getTotalVotesByAccount(voter), value);
  }

  function test_ShouldIncrementTheTotalVotesForTheGroup_WhenTheVoterHasNotAlreadyVotedForThisGroup()
    public
  {
    WhenTheVoterHasNotAlreadyVotedForThisGroup();
    assertEq(election.getTotalVotesForGroup(group), value);
  }

  function test_ShouldIncrementTheTotalVotes_WhenTheVoterHasNotAlreadyVotedForThisGroup() public {
    WhenTheVoterHasNotAlreadyVotedForThisGroup();
    assertEq(election.getTotalVotes(), value);
  }

  function test_ShouldDecrementTheAccountsNonVotingLockedGoldBalance_WhenTheVoterHasNotAlreadyVotedForThisGroup()
    public
  {
    WhenTheVoterHasNotAlreadyVotedForThisGroup();
    assertEq(lockedGold.nonvotingAccountBalance(voter), 0);
  }

  function test_ShouldEmitTheValidatorGroupVoteCastEvent_WhenTheVoterHasNotAlreadyVotedForThisGroup()
    public
  {
    WhenTheVoterCanVoteForAnAdditionalGroup();
    vm.expectEmit(true, false, false, false);
    emit ValidatorGroupVoteCast(voter, group, value);
    election.vote(group, value, address(0), address(0));
  }

  function WhenTheVoterHasAlreadyVotedForThisGroup() public {
    WhenTheVoterHasNotAlreadyVotedForThisGroup();
    lockedGold.incrementNonvotingAccountBalance(voter, value);
    election.vote(group, value, address(0), address(0));
  }

  function test_ShouldNotChangeTheListOfGroupsTheAccountVotedFor_WhenTheVoterHasAlreadyVotedForThisGroup()
    public
  {
    WhenTheVoterHasAlreadyVotedForThisGroup();
    address[] memory groupsVotedFor = election.getGroupsVotedForByAccount(voter);
    assertEq(groupsVotedFor.length, 1);
    assertEq(groupsVotedFor[0], group);
  }

  function test_ShouldIncreaseAccountsPendingVotesForTheGroup_WhenTheVoterHasAlreadyVotedForThisGroup()
    public
  {
    WhenTheVoterHasAlreadyVotedForThisGroup();
    assertEq(election.getPendingVotesForGroupByAccount(group, voter), value * 2);
  }

  function test_ShouldIncrementAccountTotalVotesForTheGroup_WhenTheVoterHasAlreadyVotedForThisGroup()
    public
  {
    WhenTheVoterHasAlreadyVotedForThisGroup();
    assertEq(election.getTotalVotesForGroupByAccount(group, voter), value * 2);
  }

  function test_ShouldIncrementTheAccountsTotalVotes_WhenTheVoterHasAlreadyVotedForThisGroup()
    public
  {
    WhenTheVoterHasAlreadyVotedForThisGroup();
    assertEq(election.getTotalVotesByAccount(voter), value * 2);
  }

  function test_ShouldIncrementTotalVotesForTheGroup_WhenTheVoterHasAlreadyVotedForThisGroup()
    public
  {
    WhenTheVoterHasAlreadyVotedForThisGroup();
    assertEq(election.getTotalVotesForGroup(group), value * 2);
  }

  function test_ShouldIncrementTotalVotes_WhenTheVoterHasAlreadyVotedForThisGroup() public {
    WhenTheVoterHasAlreadyVotedForThisGroup();
    assertEq(election.getTotalVotes(), value * 2);
  }

  function test_ShouldDecrementAccountNonVotingBalance_WhenTheVoterHasAlreadyVotedForThisGroup()
    public
  {
    WhenTheVoterHasAlreadyVotedForThisGroup();
    assertEq(lockedGold.nonvotingAccountBalance(voter), 0);
  }

  function test_ShouldEmitValidatorGroupVoteCast_WhenTheVoterHasAlreadyVotedForThisGroup() public {
    WhenTheVoterHasNotAlreadyVotedForThisGroup();
    lockedGold.incrementNonvotingAccountBalance(voter, value);
    vm.expectEmit(true, true, false, false);
    emit ValidatorGroupVoteCast(voter, group, value);
    election.vote(group, value, address(0), address(0));
  }
}

contract ElectionTest_Vote_GroupNotEligible is ElectionTest {
  address voter = address(this);
  address group = account1;
  uint256 value = 1000;

  uint256 originallyNotVotedWithAmount = 1;
  uint256 voterFirstGroupVote = value - maxNumGroupsVotedFor - originallyNotVotedWithAmount;
  uint256 rewardValue = 1000000;

  function setUp() public {
    super.setUp();

    address[] memory members = new address[](1);
    members[0] = account9;
    validators.setMembers(group, members);
  }

  function test_ShouldRevert_WhenTheGroupIsNotEligible() public {
    vm.expectRevert("Group not eligible");
    election.vote(group, value, address(0), address(0));
  }
}

contract ElectionTest_Activate is ElectionTest {
  address voter = address(this);
  address group = account1;
  uint256 value = 1000;

  address voter2 = account2;
  uint256 value2 = 573;

  function setUp() public {
    super.setUp();

    address[] memory members = new address[](1);
    members[0] = account9;
    validators.setMembers(group, members);

    vm.prank(address(validators));
    election.markGroupEligible(group, address(0), address(0));

    lockedGold.setTotalLockedGold(value);
    validators.setMembers(group, members);
    validators.setNumRegisteredValidators(1);
    lockedGold.incrementNonvotingAccountBalance(voter, value);
  }

  function WhenVoterHasPendingVotes() public {
    election.vote(group, value, address(0), address(0));
  }

  function WhenEpochBoundaryHasPassed() public {
    WhenVoterHasPendingVotes();
    travelNEpoch(1);
    election.activate(group);
  }

  function test_ShouldDecrementTheAccountsPendingVotesForTheGroup_WhenEpochBoundaryHasPassed()
    public
  {
    WhenEpochBoundaryHasPassed();
    assertEq(election.getPendingVotesForGroupByAccount(group, voter), 0);
  }

  function test_ShouldIncrementTheAccountsActiveVotesForTheGroup_WhenEpochBoundaryHasPassed()
    public
  {
    WhenEpochBoundaryHasPassed();
    assertEq(election.getActiveVotesForGroupByAccount(group, voter), value);
  }

  function test_ShouldNotModifyTheAccountsTotalVotesForTheGroup_WhenEpochBoundaryHasPassed()
    public
  {
    WhenEpochBoundaryHasPassed();
    assertEq(election.getTotalVotesForGroupByAccount(group, voter), value);
  }

  function test_ShouldNotModifyTheAccountsTotalVotes_WhenEpochBoundaryHasPassed() public {
    WhenEpochBoundaryHasPassed();
    assertEq(election.getTotalVotesByAccount(voter), value);
  }

  function test_ShouldNotModifyTotalVotesForGroup_WhenEpochBoundaryHasPassed() public {
    WhenEpochBoundaryHasPassed();
    assertEq(election.getTotalVotesForGroup(group), value);
  }

  function test_ShouldNotModifyTotalVotes_WhenEpochBoundaryHasPassed() public {
    WhenEpochBoundaryHasPassed();
    assertEq(election.getTotalVotes(), value);
  }

  function test_ShouldEmitValidatorGroupVoteActivatedEvent_WhenEpochBoundaryHasPassed() public {
    WhenVoterHasPendingVotes();
    travelNEpoch(1);
    vm.expectEmit(true, true, true, false);
    emit ValidatorGroupVoteActivated(voter, group, value, value * 100000000000000000000);
    election.activate(group);
  }

  function test_Reverts_WhenBlocked() public {
    WhenVoterHasPendingVotes();
    travelNEpoch(1);

    blocker.mockSetBlocked(true);
    vm.expectRevert("Contract is blocked from performing this action");
    election.activate(group);
  }

  function WhenAnotherVoterActivatesVotes() public {
    WhenEpochBoundaryHasPassed();
    lockedGold.incrementNonvotingAccountBalance(voter2, value2);
    vm.prank(voter2);
    election.vote(group, value2, address(0), address(0));
    travelNEpoch(1);
    vm.prank(voter2);
    election.activate(group);
  }

  function test_ShouldNotModifyTheFirstAccountActiveVotesForTheGroup_WhenAnotherVoterActivatesVotes()
    public
  {
    WhenAnotherVoterActivatesVotes();
    assertEq(election.getActiveVotesForGroupByAccount(group, voter), value);
  }

  function test_ShouldNotModifyTheFirstAccountTotalVotesForTheGroup_WhenAnotherVoterActivatesVotes()
    public
  {
    WhenAnotherVoterActivatesVotes();
    assertEq(election.getTotalVotesForGroupByAccount(group, voter), value);
  }

  function test_ShouldNotModifyTheFirstAccountTotalVotes_WhenAnotherVoterActivatesVotes() public {
    WhenAnotherVoterActivatesVotes();
    assertEq(election.getTotalVotesByAccount(voter), value);
  }

  function test_ShouldDecrementTheSecondAccountsPendingVotesFOrTheGroup_WhenAnotherVoterActivatesVotes()
    public
  {
    WhenAnotherVoterActivatesVotes();
    assertEq(election.getPendingVotesForGroupByAccount(group, voter2), 0);
  }

  function test_ShouldIncrementTheSecondAccountActiveVotesForTheGroup_WhenAnotherVoterActivatesVotes()
    public
  {
    WhenAnotherVoterActivatesVotes();
    assertEq(election.getActiveVotesForGroupByAccount(group, voter2), value2);
  }

  function test_ShouldNotModifyTheSecondsAccountTotalVotesForTheGroup_WhenAnotherVoterActivatesVotes()
    public
  {
    WhenAnotherVoterActivatesVotes();
    assertEq(election.getTotalVotesForGroupByAccount(group, voter2), value2);
  }

  function test_ShouldNotMOdifyTheSecondAccountTotalVotes_WhenAnotherVoterActivatesVotes() public {
    WhenAnotherVoterActivatesVotes();
    assertEq(election.getTotalVotesByAccount(voter2), value2);
  }

  function test_ShouldNotModifyTotalVotesForGroup_WhenAnotherVoterActivatesVotes() public {
    WhenAnotherVoterActivatesVotes();
    assertEq(election.getTotalVotesForGroup(group), value + value2);
  }

  function test_ShouldNotModifyTotalVotes_WhenAnotherVoterActivatesVotes() public {
    WhenAnotherVoterActivatesVotes();
    assertEq(election.getTotalVotes(), value + value2);
  }

  function test_ShouldRevert_WhenAnEpochBoundaryHadNotPassedSinceThePendingVotesWereMade() public {
    WhenVoterHasPendingVotes();
    vm.expectRevert("Pending vote epoch not passed");
    election.activateForAccount(group, voter);
  }

  function test_ShouldRevert_WhenTheVoterDoesNotHavePendingVotes() public {
    vm.expectRevert("Vote value cannot be zero");
    election.activate(group);
  }
}

contract ElectionTest_ActivateForAccount is ElectionTest {
  address voter = address(this);
  address group = account1;
  uint256 value = 1000;

  address voter2 = account2;
  uint256 value2 = 573;

  function setUp() public {
    super.setUp();

    address[] memory members = new address[](1);
    members[0] = account9;
    validators.setMembers(group, members);

    vm.prank(address(validators));
    election.markGroupEligible(group, address(0), address(0));

    lockedGold.setTotalLockedGold(value);
    validators.setMembers(group, members);
    validators.setNumRegisteredValidators(1);
    lockedGold.incrementNonvotingAccountBalance(voter, value);
  }

  function WhenVoterHasPendingVotes() public {
    election.vote(group, value, address(0), address(0));
  }

  function WhenEpochBoundaryHasPassed() public {
    WhenVoterHasPendingVotes();
    travelNEpoch(1);
    election.activateForAccount(group, voter);
  }

  function test_ShouldDecrementTheAccountsPendingVotesForTheGroup_WhenEpochBoundaryHasPassed()
    public
  {
    WhenEpochBoundaryHasPassed();
    assertEq(election.getPendingVotesForGroupByAccount(group, voter), 0);
  }

  function test_ShouldIncrementTheAccountsActiveVotesForTheGroup_WhenEpochBoundaryHasPassed()
    public
  {
    WhenEpochBoundaryHasPassed();
    assertEq(election.getActiveVotesForGroupByAccount(group, voter), value);
  }

  function test_ShouldNotModifyTheAccountsTotalVotesForTheGroup_WhenEpochBoundaryHasPassed()
    public
  {
    WhenEpochBoundaryHasPassed();
    assertEq(election.getTotalVotesForGroupByAccount(group, voter), value);
  }

  function test_ShouldNotModifyTheAccountsTotalVotes_WhenEpochBoundaryHasPassed() public {
    WhenEpochBoundaryHasPassed();
    assertEq(election.getTotalVotesByAccount(voter), value);
  }

  function test_ShouldNotModifyTotalVotesForGroup_WhenEpochBoundaryHasPassed() public {
    WhenEpochBoundaryHasPassed();
    assertEq(election.getTotalVotesForGroup(group), value);
  }

  function test_ShouldNotModifyTotalVotes_WhenEpochBoundaryHasPassed() public {
    WhenEpochBoundaryHasPassed();
    assertEq(election.getTotalVotes(), value);
  }

  function test_ShouldEmitValidatorGroupVoteActivatedEvent_WhenEpochBoundaryHasPassed() public {
    WhenVoterHasPendingVotes();
    travelNEpoch(1);
    vm.expectEmit(true, true, true, false);
    emit ValidatorGroupVoteActivated(voter, group, value, value * 100000000000000000000);
    election.activate(group);
  }

  function WhenAnotherVoterActivatesVotes() public {
    WhenEpochBoundaryHasPassed();
    lockedGold.incrementNonvotingAccountBalance(voter2, value2);
    vm.prank(voter2);
    election.vote(group, value2, address(0), address(0));
    travelNEpoch(1);
    election.activateForAccount(group, voter2);
  }

  function test_ShouldNotModifyTheFirstAccountActiveVotesForTheGroup_WhenAnotherVoterActivatesVotes()
    public
  {
    WhenAnotherVoterActivatesVotes();
    assertEq(election.getActiveVotesForGroupByAccount(group, voter), value);
  }

  function test_ShouldNotModifyTheFirstAccountTotalVotesForTheGroup_WhenAnotherVoterActivatesVotes()
    public
  {
    WhenAnotherVoterActivatesVotes();
    assertEq(election.getTotalVotesForGroupByAccount(group, voter), value);
  }

  function test_ShouldNotModifyTheFirstAccountTotalVotes_WhenAnotherVoterActivatesVotes() public {
    WhenAnotherVoterActivatesVotes();
    assertEq(election.getTotalVotesByAccount(voter), value);
  }

  function test_ShouldDecrementTheSecondAccountsPendingVotesFOrTheGroup_WhenAnotherVoterActivatesVotes()
    public
  {
    WhenAnotherVoterActivatesVotes();
    assertEq(election.getPendingVotesForGroupByAccount(group, voter2), 0);
  }

  function test_ShouldIncrementTheSecondAccountActiveVotesForTheGroup_WhenAnotherVoterActivatesVotes()
    public
  {
    WhenAnotherVoterActivatesVotes();
    assertEq(election.getActiveVotesForGroupByAccount(group, voter2), value2);
  }

  function test_ShouldNotModifyTheSecondsAccountTotalVotesForTheGroup_WhenAnotherVoterActivatesVotes()
    public
  {
    WhenAnotherVoterActivatesVotes();
    assertEq(election.getTotalVotesForGroupByAccount(group, voter2), value2);
  }

  function test_ShouldNotMOdifyTheSecondAccountTotalVotes_WhenAnotherVoterActivatesVotes() public {
    WhenAnotherVoterActivatesVotes();
    assertEq(election.getTotalVotesByAccount(voter2), value2);
  }

  function test_ShouldNotModifyTotalVotesForGroup_WhenAnotherVoterActivatesVotes() public {
    WhenAnotherVoterActivatesVotes();
    assertEq(election.getTotalVotesForGroup(group), value + value2);
  }

  function test_ShouldNotModifyTotalVotes_WhenAnotherVoterActivatesVotes() public {
    WhenAnotherVoterActivatesVotes();
    assertEq(election.getTotalVotes(), value + value2);
  }

  function test_ShouldRevert_WhenEpochBoundaryHasNotPassedSinceThePendingVotesWereMade() public {
    WhenVoterHasPendingVotes();
    vm.expectRevert("Pending vote epoch not passed");
    election.activateForAccount(group, voter);
  }

  function test_ShouldRevert_WhenTheVoterDoesNotHavePendingVotes() public {
    vm.expectRevert("Vote value cannot be zero");
    election.activateForAccount(group, voter);
  }
}

contract ElectionTest_RevokePending is ElectionTest {
  address voter = address(this);
  address group = account1;
  uint256 value = 1000;

  uint256 index = 0;
  uint256 revokedValue = value - 1;
  uint256 remaining = value - revokedValue;

  function setUp() public {
    super.setUp();

    address[] memory members = new address[](1);
    members[0] = account9;
    validators.setMembers(group, members);

    vm.prank(address(validators));
    election.markGroupEligible(group, address(0), address(0));

    lockedGold.setTotalLockedGold(value);
    validators.setMembers(group, members);
    validators.setNumRegisteredValidators(1);
    lockedGold.incrementNonvotingAccountBalance(voter, value);
    election.vote(group, value, address(0), address(0));
  }

  function WhenValidatorGroupHasVotesButIsIneligible() public {
    registry.setAddressFor("Validators", address(this));
    election.markGroupIneligible(group);
    election.revokePending(group, revokedValue, address(0), address(0), index);
  }

  function test_ShouldDecrementTheAccountsPendingVotesForTheGroup_WhenValidatorGroupHasVotesButIsIneligible()
    public
  {
    WhenValidatorGroupHasVotesButIsIneligible();
    assertEq(election.getPendingVotesForGroupByAccount(group, voter), remaining);
  }

  function test_ShouldDecrementAccountsTotalVotesForTheGroup_WhenValidatorGroupHasVotesButIsIneligible()
    public
  {
    WhenValidatorGroupHasVotesButIsIneligible();
    assertEq(election.getTotalVotesForGroupByAccount(group, voter), remaining);
  }

  function test_ShouldDecrementTheAccountsTotalVotes_WhenValidatorGroupHasVotesButIsIneligible()
    public
  {
    WhenValidatorGroupHasVotesButIsIneligible();
    assertEq(election.getTotalVotesByAccount(voter), remaining);
  }

  function test_ShouldDecrementTotalVotesForTheGroup_WhenValidatorGroupHasVotesButIsIneligible()
    public
  {
    WhenValidatorGroupHasVotesButIsIneligible();
    assertEq(election.getTotalVotesForGroup(group), remaining);
  }

  function test_ShouldDecrementTotalVotes_WhenValidatorGroupHasVotesButIsIneligible() public {
    WhenValidatorGroupHasVotesButIsIneligible();
    assertEq(election.getTotalVotes(), remaining);
  }

  function test_ShouldIncrementTheAccountsNonvotingLockedGoldBalance_WhenValidatorGroupHasVotesButIsIneligible()
    public
  {
    WhenValidatorGroupHasVotesButIsIneligible();
    assertEq(lockedGold.nonvotingAccountBalance(voter), revokedValue);
  }

  function test_ShouldEmitValidatorGroupPendingVoteRevokedEvent_WhenValidatorGroupHasVotesButIsIneligible()
    public
  {
    registry.setAddressFor("Validators", address(this));
    election.markGroupIneligible(group);
    vm.expectEmit(true, true, true, false);
    emit ValidatorGroupPendingVoteRevoked(voter, group, revokedValue);
    election.revokePending(group, revokedValue, address(0), address(0), index);
  }

  function WhenRevokedValueIsLessThanPendingVotesButGroupIsEligible() public {
    election.revokePending(group, revokedValue, address(0), address(0), index);
  }

  function test_ShouldDecrementTheAccountsPendingVotesForTheGroup_WhenRevokedValueIsLessThanPendingVotesButGroupIsEligible()
    public
  {
    WhenRevokedValueIsLessThanPendingVotesButGroupIsEligible();
    assertEq(election.getPendingVotesForGroupByAccount(group, voter), remaining);
  }

  function test_ShouldDecrementAccountsTotalVotesForTheGroup_WhenRevokedValueIsLessThanPendingVotesButGroupIsEligible()
    public
  {
    WhenRevokedValueIsLessThanPendingVotesButGroupIsEligible();
    assertEq(election.getTotalVotesForGroupByAccount(group, voter), remaining);
  }

  function test_ShouldDecrementTheAccountsTotalVotes_WhenRevokedValueIsLessThanPendingVotesButGroupIsEligible()
    public
  {
    WhenRevokedValueIsLessThanPendingVotesButGroupIsEligible();
    assertEq(election.getTotalVotesByAccount(voter), remaining);
  }

  function test_ShouldDecrementTotalVotesForTheGroup_WhenRevokedValueIsLessThanPendingVotesButGroupIsEligible()
    public
  {
    WhenRevokedValueIsLessThanPendingVotesButGroupIsEligible();
    assertEq(election.getTotalVotesForGroup(group), remaining);
  }

  function test_ShouldDecrementTotalVotes_WhenRevokedValueIsLessThanPendingVotesButGroupIsEligible()
    public
  {
    WhenRevokedValueIsLessThanPendingVotesButGroupIsEligible();
    assertEq(election.getTotalVotes(), remaining);
  }

  function test_ShouldIncrementTheAccountsNonvotingLockedGoldBalance_WhenRevokedValueIsLessThanPendingVotesButGroupIsEligible()
    public
  {
    WhenRevokedValueIsLessThanPendingVotesButGroupIsEligible();
    assertEq(lockedGold.nonvotingAccountBalance(voter), revokedValue);
  }

  function test_ShouldEmitValidatorGroupPendingVoteRevokedEvent_WhenRevokedValueIsLessThanPendingVotesButGroupIsEligible()
    public
  {
    registry.setAddressFor("Validators", address(this));
    election.markGroupIneligible(group);
    vm.expectEmit(true, true, true, false);
    emit ValidatorGroupPendingVoteRevoked(voter, group, revokedValue);
    election.revokePending(group, revokedValue, address(0), address(0), index);
  }

  function test_ShouldRemoveTheGroup_WhenCorrectIndexProvided_WhenRevokedValueIsEqualToPendingVotes()
    public
  {
    election.revokePending(group, value, address(0), address(0), index);
    assertEq(election.getGroupsVotedForByAccount(voter).length, 0);
  }

  function test_ShouldRevert_WhenWrongIndexIsProvided() public {
    vm.expectRevert("Bad index");
    election.revokePending(group, value, address(0), address(0), index + 1);
  }

  function test_ShouldRevert_WhenRevokedValuesIsGreaterThanThePendingVotes() public {
    vm.expectRevert("Vote value larger than pending votes");
    election.revokePending(group, value + 1, address(0), address(0), index);
  }
}

contract ElectionTest_RevokeActive is ElectionTest {
  address voter0 = address(this);
  address voter1 = account1;
  address group = account2;
  uint256 voteValue0 = 1000;
  uint256 reward0 = 111;
  uint256 voteValue1 = 1000;

  uint256 index = 0;
  uint256 remaining = 1;
  uint256 revokedValue = voteValue0 + reward0 - remaining;

  function assertConsistentSums() public {
    uint256 activeTotal = election.getActiveVotesForGroupByAccount(group, voter0) +
      election.getActiveVotesForGroupByAccount(group, voter1);
    uint256 pendingTotal = election.getPendingVotesForGroupByAccount(group, voter0) +
      election.getPendingVotesForGroupByAccount(group, voter1);
    uint256 totalGroup = election.getTotalVotesForGroup(group);
    assertAlmostEqual(election.getActiveVotesForGroup(group), activeTotal, 1);
    assertAlmostEqual(totalGroup, activeTotal + pendingTotal, 1);
    assertEq(election.getTotalVotes(), totalGroup);
  }

  function setUp() public {
    super.setUp();

    address[] memory members = new address[](1);
    members[0] = account9;
    validators.setMembers(group, members);

    vm.prank(address(validators));
    election.markGroupEligible(group, address(0), address(0));

    lockedGold.setTotalLockedGold(voteValue0 + voteValue1);
    validators.setNumRegisteredValidators(1);
    lockedGold.incrementNonvotingAccountBalance(voter0, voteValue0);
    lockedGold.incrementNonvotingAccountBalance(voter1, voteValue1);

    // Gives 1000 units to voter 0
    election.vote(group, voteValue0, address(0), address(0));
    assertConsistentSums();
    travelNEpoch(1);
    election.activate(group);
    assertConsistentSums();

    // Makes those 1000 units represent 1111 votes.
    election.distributeEpochRewards(group, reward0, address(0), address(0));
    assertConsistentSums();

    // Gives 900 units to voter 1.
    vm.prank(voter1);
    election.vote(group, voteValue1, address(0), address(0));
    assertConsistentSums();
    travelNEpoch(1);
    vm.prank(voter1);
    election.activate(group);
    assertConsistentSums();
  }

  function WhenTheValidatorGroupHasVotesButIsIneligible() public {
    vm.prank(address(validators));
    election.markGroupIneligible(group);
    election.revokeActive(group, revokedValue, address(0), address(0), 0);
  }

  function test_ShouldBeConsistent_WhenTheValidatorGroupHasVotesButIsIneligible() public {
    WhenTheValidatorGroupHasVotesButIsIneligible();
    assertConsistentSums();
  }

  function test_ShouldDecrementTheAccountsActiveVotesForTheGroup_WhenTheValidatorGroupHasVotesButIsIneligible()
    public
  {
    WhenTheValidatorGroupHasVotesButIsIneligible();
    assertEq(election.getActiveVotesForGroupByAccount(group, voter0), remaining);
  }

  function test_ShouldDecrementTheAccountsTotalVotesForTheGroup_WhenTheValidatorGroupHasVotesButIsIneligible()
    public
  {
    WhenTheValidatorGroupHasVotesButIsIneligible();
    assertEq(election.getTotalVotesForGroupByAccount(group, voter0), remaining);
  }

  function test_ShouldDecrementTheAccountsTotalVotes_WhenTheValidatorGroupHasVotesButIsIneligible()
    public
  {
    WhenTheValidatorGroupHasVotesButIsIneligible();
    assertEq(election.getTotalVotesByAccount(voter0), remaining);
  }

  function test_ShouldDecrementTotalVotesForTheGroup_WhenTheValidatorGroupHasVotesButIsIneligible()
    public
  {
    WhenTheValidatorGroupHasVotesButIsIneligible();
    assertEq(
      election.getTotalVotesForGroup(group),
      voteValue0 + reward0 + voteValue1 - revokedValue
    );
  }

  function test_ShouldDecrementTotalVotes_WhenTheValidatorGroupHasVotesButIsIneligible() public {
    WhenTheValidatorGroupHasVotesButIsIneligible();
    assertEq(election.getTotalVotes(), voteValue0 + reward0 + voteValue1 - revokedValue);
  }

  function test_ShouldIncrementTheAccountsNonvotingLockedGoldBalance_WhenTheValidatorGroupHasVotesButIsIneligible()
    public
  {
    WhenTheValidatorGroupHasVotesButIsIneligible();
    assertEq(lockedGold.nonvotingAccountBalance(voter0), revokedValue);
  }

  function test_ShouldEmitValidatorGroupActiveVoteRevokedEvent_WhenTheValidatorGroupHasVotesButIsIneligible()
    public
  {
    vm.prank(address(validators));
    election.markGroupIneligible(group);
    vm.expectEmit(true, true, true, false);
    emit ValidatorGroupActiveVoteRevoked(
      voter0,
      group,
      revokedValue,
      revokedValue * 100000000000000000000
    );
    election.revokeActive(group, revokedValue, address(0), address(0), 0);
  }

  function test_Reverts_WhenBlocked() public {
    blocker.mockSetBlocked(true);
    vm.expectRevert("Contract is blocked from performing this action");
    election.revokeAllActive(group, address(0), address(0), 0);
  }

  function WhenRevokedValueIsLessThanTheActiveVotesButGroupIsEligible() public {
    election.revokeActive(group, revokedValue, address(0), address(0), 0);
  }

  function test_ShouldBeConsistent_WhenRevokedValueIsLessThanTheActiveVotesButGroupIsEligible()
    public
  {
    WhenRevokedValueIsLessThanTheActiveVotesButGroupIsEligible();
    assertConsistentSums();
  }

  function test_ShouldDecrementTheAccountsActiveVotesForTheGroup_WhenRevokedValueIsLessThanTheActiveVotesButGroupIsEligible()
    public
  {
    WhenRevokedValueIsLessThanTheActiveVotesButGroupIsEligible();
    assertEq(election.getActiveVotesForGroupByAccount(group, voter0), remaining);
  }

  function test_ShouldDecrementTheAccountsTotalVotesForTheGroup_WhenRevokedValueIsLessThanTheActiveVotesButGroupIsEligible()
    public
  {
    WhenRevokedValueIsLessThanTheActiveVotesButGroupIsEligible();
    assertEq(election.getTotalVotesForGroupByAccount(group, voter0), remaining);
  }

  function test_ShouldDecrementTheAccountsTotalVotes_WhenRevokedValueIsLessThanTheActiveVotesButGroupIsEligible()
    public
  {
    WhenRevokedValueIsLessThanTheActiveVotesButGroupIsEligible();
    assertEq(election.getTotalVotesByAccount(voter0), remaining);
  }

  function test_ShouldDecrementTotalVotesForTheGroup_WhenRevokedValueIsLessThanTheActiveVotesButGroupIsEligible()
    public
  {
    WhenRevokedValueIsLessThanTheActiveVotesButGroupIsEligible();
    assertEq(
      election.getTotalVotesForGroup(group),
      voteValue0 + reward0 + voteValue1 - revokedValue
    );
  }

  function test_ShouldDecrementTotalVotes_WhenRevokedValueIsLessThanTheActiveVotesButGroupIsEligible()
    public
  {
    WhenRevokedValueIsLessThanTheActiveVotesButGroupIsEligible();
    assertEq(election.getTotalVotes(), voteValue0 + reward0 + voteValue1 - revokedValue);
  }

  function test_ShouldIncrementTheAccountsNonvotingLockedGoldBalance_WhenRevokedValueIsLessThanTheActiveVotesButGroupIsEligible()
    public
  {
    WhenRevokedValueIsLessThanTheActiveVotesButGroupIsEligible();
    assertEq(lockedGold.nonvotingAccountBalance(voter0), revokedValue);
  }

  function test_ShouldEmitValidatorGroupActiveVoteRevokedEvent_WhenRevokedValueIsLessThanTheActiveVotesButGroupIsEligible()
    public
  {
    vm.prank(address(validators));
    election.markGroupIneligible(group);
    vm.expectEmit(true, true, true, false);
    emit ValidatorGroupActiveVoteRevoked(
      voter0,
      group,
      revokedValue,
      revokedValue * 100000000000000000000
    );
    election.revokeActive(group, revokedValue, address(0), address(0), 0);
  }

  function test_ShouldBeConsistent_WhenRevokeAllActive() public {
    election.revokeAllActive(group, address(0), address(0), 0);
    assertConsistentSums();
  }

  function test_ShouldDecrementAllOfTheAccountsActiveVotesForTheGroup_WhenRevokeAllActive() public {
    election.revokeAllActive(group, address(0), address(0), 0);
    assertEq(election.getActiveVotesForGroupByAccount(group, voter0), 0);
  }

  function WhenCorrectIndexIsProvided() public {
    election.revokeActive(group, voteValue0 + reward0, address(0), address(0), index);
  }

  function test_ShouldBeConsistent_WhenCorrectIndexIsProvided() public {
    WhenCorrectIndexIsProvided();
    assertConsistentSums();
  }

  function test_ShouldDecrementTheAccountsActiveVotesForTheGroup_WhenCorrectIndexIsProvided()
    public
  {
    WhenCorrectIndexIsProvided();
    assertEq(election.getActiveVotesForGroupByAccount(group, voter0), 0);
  }

  function test_ShouldDecrementTheAccountsTotalVotesForTheGroup_WhenCorrectIndexIsProvided()
    public
  {
    WhenCorrectIndexIsProvided();
    assertEq(election.getTotalVotesForGroupByAccount(group, voter0), 0);
  }

  function test_ShouldDecrementTheAccountsTotalVotes_WhenCorrectIndexIsProvided() public {
    WhenCorrectIndexIsProvided();
    assertEq(election.getTotalVotesByAccount(voter0), 0);
  }

  function test_ShouldDecrementTotalVotesForTheGroup_WhenCorrectIndexIsProvided() public {
    WhenCorrectIndexIsProvided();
    assertEq(election.getTotalVotesForGroup(group), voteValue1);
  }

  function test_ShouldDecrementTotalVotes_WhenCorrectIndexIsProvided() public {
    WhenCorrectIndexIsProvided();
    assertEq(election.getTotalVotes(), voteValue1);
  }

  function test_ShouldIncrementTheAccountsNonvotingLockedGoldBalance_WhenCorrectIndexIsProvided()
    public
  {
    WhenCorrectIndexIsProvided();
    assertEq(lockedGold.nonvotingAccountBalance(voter0), voteValue0 + reward0);
  }

  function test_ShouldRemoveTheGroupFromTheListOfGroupsTheAccountHasVotedFor_WhenCorrectIndexIsProvided()
    public
  {
    WhenCorrectIndexIsProvided();
    assertEq(election.getGroupsVotedForByAccount(voter0).length, 0);
  }

  function test_ShouldRevert_WhenWrongIndexIsProvided() public {
    vm.expectRevert("Bad index");
    election.revokeActive(group, voteValue0 + reward0, address(0), address(0), index + 1);
  }

  function test_ShouldRevert_WhenRevokedValueIsGreaterThanTheActiveVotes() public {
    vm.expectRevert("Vote value larger than active votes");
    election.revokeActive(group, voteValue0 + reward0 + 1, address(0), address(0), index);
  }
}

contract ElectionTest_ElectValidatorsAbstract is ElectionTest {
  struct MemberWithVotes {
    address member;
    uint256 votes;
  }

  address group1 = address(this);
  address group2 = account1;
  address group3 = account2;

  address validator1 = account3;
  address validator2 = account4;
  address validator3 = account5;
  address validator4 = account6;
  address validator5 = account7;
  address validator6 = account8;
  address validator7 = account9;

  address[] group1Members = new address[](4);
  address[] group2Members = new address[](2);
  address[] group3Members = new address[](1);

  bytes32 hash = 0xa5b9d60f32436310afebcfda832817a68921beb782fabf7915cc0460b443116a;

  // If voterN votes for groupN:
  //   group1 gets 20 votes per member
  //   group2 gets 25 votes per member
  //   group3 gets 30 votes per member
  // We cannot make any guarantee with respect to their ordering.
  address voter1 = address(this);
  address voter2 = account1;
  address voter3 = account2;

  uint256 voter1Weight = 80;
  uint256 voter2Weight = 50;
  uint256 voter3Weight = 30;

  uint256 totalLockedGold = voter1Weight + voter2Weight + voter3Weight;

  mapping(address => uint256) votesConsideredForElection;

  MemberWithVotes[] membersWithVotes;

  function setUp() public {
    super.setUp();

    group1Members[0] = validator1;
    group1Members[1] = validator2;
    group1Members[2] = validator3;
    group1Members[3] = validator4;

    group2Members[0] = validator5;
    group2Members[1] = validator6;

    group3Members[0] = validator7;
  }

  function setRandomness() public {
    random.addTestRandomness(block.number + 1, hash);
  }

  function WhenThereIsALargeNumberOfGroups() public {
    lockedGold.setTotalLockedGold(1e25);
    validators.setNumRegisteredValidators(400);
    lockedGold.incrementNonvotingAccountBalance(voter1, 1e25);
    election.setElectabilityThreshold(0);
    election.setElectableValidators(10, 100);

    election.setMaxNumGroupsVotedFor(200);

    address prev = address(0);
    uint256[] memory randomVotes = new uint256[](100);
    for (uint256 i = 0; i < 100; i++) {
      randomVotes[i] = uint256(keccak256(abi.encodePacked(i))) % 1e14;
    }
    randomVotes = sort(randomVotes);
    for (uint256 i = 0; i < 100; i++) {
      address group = actor(string(abi.encodePacked("group", i)));
      address[] memory members = new address[](4);
      for (uint256 j = 0; j < 4; j++) {
        members[j] = actor(string(abi.encodePacked("group", i, "member", j)));
        // If there are already n elected members in a group, the votes for the next member
        // are total votes of group divided by n+1
        votesConsideredForElection[members[j]] = randomVotes[i] / (j + 1);
        membersWithVotes.push(MemberWithVotes(members[j], votesConsideredForElection[members[j]]));
      }
      validators.setMembers(group, members);
      vm.prank(address(validators));
      election.markGroupEligible(group, address(0), prev);
      vm.prank(voter1);
      election.vote(group, randomVotes[i], prev, address(0));
      prev = group;
    }
  }

  function WhenThereAreSomeGroups() public {
    validators.setMembers(group1, group1Members);
    validators.setMembers(group2, group2Members);
    validators.setMembers(group3, group3Members);

    vm.startPrank(address(validators));
    election.markGroupEligible(group1, address(0), address(0));
    election.markGroupEligible(group2, address(0), group1);
    election.markGroupEligible(group3, address(0), group2);
    vm.stopPrank();

    lockedGold.incrementNonvotingAccountBalance(address(voter1), voter1Weight);
    lockedGold.incrementNonvotingAccountBalance(address(voter2), voter2Weight);
    lockedGold.incrementNonvotingAccountBalance(address(voter3), voter3Weight);

    lockedGold.setTotalLockedGold(totalLockedGold);
    validators.setNumRegisteredValidators(7);
  }

  // Helper function to sort an array of uint256
  function sort(uint256[] memory data) internal pure returns (uint256[] memory) {
    uint256 length = data.length;
    for (uint256 i = 0; i < length; i++) {
      for (uint256 j = i + 1; j < length; j++) {
        if (data[i] > data[j]) {
          uint256 temp = data[i];
          data[i] = data[j];
          data[j] = temp;
        }
      }
    }
    return data;
  }

  function sortMembersWithVotesDesc(
    MemberWithVotes[] memory data
  ) internal pure returns (MemberWithVotes[] memory) {
    uint256 length = data.length;
    for (uint256 i = 0; i < length; i++) {
      for (uint256 j = i + 1; j < length; j++) {
        if (data[i].votes < data[j].votes) {
          MemberWithVotes memory temp = data[i];
          data[i] = data[j];
          data[j] = temp;
        }
      }
    }
    return data;
  }
}

contract ElectionTest_ElectValidatorSigners is ElectionTest_ElectValidatorsAbstract {
  function test_ShouldElectCorrectValidators_WhenThereIsALargeNumberOfGroupsSig() public {
    WhenThereIsALargeNumberOfGroups();
    address[] memory elected = election.electValidatorSigners();

    MemberWithVotes[] memory sortedMembersWithVotes = sortMembersWithVotesDesc(membersWithVotes);

    MemberWithVotes[] memory electedUnsorted = new MemberWithVotes[](100);

    for (uint256 i = 0; i < 100; i++) {
      electedUnsorted[i] = MemberWithVotes(elected[i], votesConsideredForElection[elected[i]]);
    }

    MemberWithVotes[] memory electedSorted = sortMembersWithVotesDesc(electedUnsorted);

    for (uint256 i = 0; i < 100; i++) {
      assertEq(electedSorted[i].member, sortedMembersWithVotes[i].member);
      assertEq(electedSorted[i].votes, sortedMembersWithVotes[i].votes);
    }
  }

  function test_ShouldReturnThatGroupsMemberLIst_WhenASingleGroupHasMoreOrEqualToMinElectableValidatorsAsMembersAndReceivedVotes()
    public
  {
    WhenThereAreSomeGroups();
    vm.prank(voter1);
    election.vote(group1, voter1Weight, group2, address(0));
    setRandomness();
    arraysEqual(election.electValidatorSigners(), group1Members);
  }

  function test_ShouldReturnMaxElectableValidatorsElectedValidators_WhenGroupWithMoreThenMaxElectableValidatorsMembersReceivesVotes()
    public
  {
    WhenThereAreSomeGroups();
    vm.prank(voter1);
    election.vote(group1, voter1Weight, group2, address(0));
    vm.prank(voter2);
    election.vote(group2, voter2Weight, address(0), group1);
    vm.prank(voter3);
    election.vote(group3, voter3Weight, address(0), group2);

    setRandomness();
    address[] memory expected = new address[](6);
    expected[0] = validator1;
    expected[1] = validator2;
    expected[2] = validator3;
    expected[3] = validator5;
    expected[4] = validator6;
    expected[5] = validator7;
    arraysEqual(election.electValidatorSigners(), expected);
  }

  function test_ShouldElectOnlyNMembersFromThatGroup_WhenAGroupReceivesEnoughVotesForMoreThanNSeatsButOnlyHasNMembers()
    public
  {
    WhenThereAreSomeGroups();
    uint256 increment = 80;
    uint256 votes = 80;
    lockedGold.incrementNonvotingAccountBalance(address(voter3), increment);
    lockedGold.setTotalLockedGold(totalLockedGold + increment);
    vm.prank(voter3);
    election.vote(group3, votes, group2, address(0));
    vm.prank(voter1);
    election.vote(group1, voter1Weight, address(0), group3);
    vm.prank(voter2);
    election.vote(group2, voter2Weight, address(0), group1);
    setRandomness();

    address[] memory expected = new address[](6);
    expected[0] = validator1;
    expected[1] = validator2;
    expected[2] = validator3;
    expected[3] = validator5;
    expected[4] = validator6;
    expected[5] = validator7;
    arraysEqual(election.electValidatorSigners(), expected);
  }

  function test_ShouldNotElectAnyMembersFromThatGroup_WhenAGroupDoesNotReceiveElectabilityThresholdVotes()
    public
  {
    WhenThereAreSomeGroups();
    uint256 thresholdExcludingGroup3 = (voter3Weight + 1) / totalLockedGold;
    election.setElectabilityThreshold(thresholdExcludingGroup3);
    vm.prank(voter1);
    election.vote(group1, voter1Weight, group2, address(0));
    vm.prank(voter2);
    election.vote(group2, voter2Weight, address(0), group1);
    vm.prank(voter3);
    election.vote(group3, voter3Weight, address(0), group2);

    address[] memory expected = new address[](6);
    expected[0] = validator1;
    expected[1] = validator2;
    expected[2] = validator3;
    expected[3] = validator4;
    expected[4] = validator5;
    expected[5] = validator6;
    arraysEqual(election.electValidatorSigners(), expected);
  }

  function test_ShouldRevert_WhenThereAnoNotEnoughElectableValidators() public {
    WhenThereAreSomeGroups();
    vm.prank(voter2);
    election.vote(group2, voter2Weight, group1, address(0));
    vm.prank(voter3);
    election.vote(group3, voter3Weight, address(0), group2);
    setRandomness();
    vm.expectRevert("Not enough elected validators");
    election.electValidatorSigners();
  }
}

contract ElectionTest_ElectValidatorsAccounts is ElectionTest_ElectValidatorsAbstract {
  function test_ShouldElectCorrectValidators_WhenThereIsALargeNumberOfGroups() public {
    WhenThereIsALargeNumberOfGroups();
    address[] memory elected = election.electValidatorAccounts();
    MemberWithVotes[] memory sortedMembersWithVotes = sortMembersWithVotesDesc(membersWithVotes);
    MemberWithVotes[] memory electedUnsorted = new MemberWithVotes[](100);

    for (uint256 i = 0; i < 100; i++) {
      electedUnsorted[i] = MemberWithVotes(elected[i], votesConsideredForElection[elected[i]]);
    }
    MemberWithVotes[] memory electedSorted = sortMembersWithVotesDesc(electedUnsorted);

    for (uint256 i = 0; i < 100; i++) {
      assertEq(electedSorted[i].member, sortedMembersWithVotes[i].member);
      assertEq(electedSorted[i].votes, sortedMembersWithVotes[i].votes);
    }
  }

  function test_ShouldReturnThatGroupsMemberLIst_WhenASingleGroupHasMoreOrEqualToMinElectableValidatorsAsMembersAndReceivedVotes()
    public
  {
    WhenThereAreSomeGroups();
    vm.prank(voter1);
    election.vote(group1, voter1Weight, group2, address(0));
    setRandomness();
    arraysEqual(election.electValidatorAccounts(), group1Members);
  }

  function test_ShouldReturnMaxElectableValidatorsElectedValidators_WhenGroupWithMoreThenMaxElectableValidatorsMembersReceivesVotes()
    public
  {
    WhenThereAreSomeGroups();
    vm.prank(voter1);
    election.vote(group1, voter1Weight, group2, address(0));
    vm.prank(voter2);
    election.vote(group2, voter2Weight, address(0), group1);
    vm.prank(voter3);
    election.vote(group3, voter3Weight, address(0), group2);

    setRandomness();
    address[] memory expected = new address[](6);
    expected[0] = validator1;
    expected[1] = validator2;
    expected[2] = validator3;
    expected[3] = validator5;
    expected[4] = validator6;
    expected[5] = validator7;
    arraysEqual(election.electValidatorAccounts(), expected);
  }

  function test_ShouldElectOnlyNMembersFromThatGroup_WhenAGroupReceivesEnoughVotesForMoreThanNSeatsButOnlyHasNMembers()
    public
  {
    WhenThereAreSomeGroups();
    uint256 increment = 80;
    uint256 votes = 80;
    lockedGold.incrementNonvotingAccountBalance(address(voter3), increment);
    lockedGold.setTotalLockedGold(totalLockedGold + increment);
    vm.prank(voter3);
    election.vote(group3, votes, group2, address(0));
    vm.prank(voter1);
    election.vote(group1, voter1Weight, address(0), group3);
    vm.prank(voter2);
    election.vote(group2, voter2Weight, address(0), group1);
    setRandomness();

    address[] memory expected = new address[](6);
    expected[0] = validator1;
    expected[1] = validator2;
    expected[2] = validator3;
    expected[3] = validator5;
    expected[4] = validator6;
    expected[5] = validator7;
    arraysEqual(election.electValidatorAccounts(), expected);
  }

  function test_ShouldNotElectAnyMembersFromThatGroup_WhenAGroupDoesNotReceiveElectabilityThresholdVotes()
    public
  {
    WhenThereAreSomeGroups();
    uint256 thresholdExcludingGroup3 = (voter3Weight + 1) / totalLockedGold;
    election.setElectabilityThreshold(thresholdExcludingGroup3);
    vm.prank(voter1);
    election.vote(group1, voter1Weight, group2, address(0));
    vm.prank(voter2);
    election.vote(group2, voter2Weight, address(0), group1);
    vm.prank(voter3);
    election.vote(group3, voter3Weight, address(0), group2);

    address[] memory expected = new address[](6);
    expected[0] = validator1;
    expected[1] = validator2;
    expected[2] = validator3;
    expected[3] = validator4;
    expected[4] = validator5;
    expected[5] = validator6;
    arraysEqual(election.electValidatorAccounts(), expected);
  }

  function test_ShouldRevert_WhenThereAnoNotEnoughElectableValidators() public {
    WhenThereAreSomeGroups();
    vm.prank(voter2);
    election.vote(group2, voter2Weight, group1, address(0));
    vm.prank(voter3);
    election.vote(group3, voter3Weight, address(0), group2);
    setRandomness();
    vm.expectRevert("Not enough elected validators");
    election.electValidatorAccounts();
  }
}

<<<<<<< HEAD
contract ElectionTest_ElectValidatorsAccountsL2 is
  ElectionTest_ElectValidatorsAccounts,
  ElectionTest_L2
{}
=======
contract ElectionTest_GetCurrentValidatorSigners is ElectionTest_ElectValidatorsAbstract {
  function test_ShouldReturnValidatorSigners() public {
    WhenThereIsALargeNumberOfGroups();
    address[] memory elected = election.electValidatorAccounts();
    epochManager.setElectedAccounts(elected);
    epochManager.setElectedSigners(elected);
    epochManager.setNumberOfElectedInCurrentSet(epochManager.getElectedAccounts().length);
    address[] memory electedInCurrentSet = election.getCurrentValidatorSigners();

    assertEq(elected, electedInCurrentSet);
  }
}
>>>>>>> 107120d0

contract ElectionTest_DistributeEpochRewards is ElectionTest {
  address voter = address(this);
  address voter2 = account4;
  address group = account2;
  address group2 = account3;
  uint256 voteValue = 1000000;
  uint256 voteValue2 = 1000000;
  uint256 rewardValue = 1000000;
  uint256 rewardValue2 = 10000000;

  uint256 expectedGroupTotalActiveVotes = voteValue + voteValue2 / 2 + rewardValue;
  uint256 expectedVoterActiveVotesForGroup =
    FixidityLib.newFixedFraction(expectedGroupTotalActiveVotes * 2, 3).fromFixed();
  uint256 expectedVoter2ActiveVotesForGroup =
    FixidityLib.newFixedFraction(expectedGroupTotalActiveVotes, 3).fromFixed();
  uint256 expectedVoter2ActiveVotesForGroup2 = voteValue / 2 + rewardValue2;

  function setUp() public {
    super.setUp();

    vm.prank(address(validators));
    election.markGroupEligible(group, address(0), address(0));
    lockedGold.setTotalLockedGold(voteValue);

    address[] memory membersGroup = new address[](1);
    membersGroup[0] = account8;

    validators.setMembers(group, membersGroup);

    validators.setNumRegisteredValidators(1);
    lockedGold.incrementNonvotingAccountBalance(voter, voteValue);
    election.vote(group, voteValue, address(0), address(0));

    travelNEpoch(1);
    election.activate(group);
  }

  function test_ShouldIncrementTheAccountActiveVotesForGroup_WhenThereIsSingleGroupWithActiveVotes()
    public
  {
    election.distributeEpochRewards(group, rewardValue, address(0), address(0));
    assertEq(election.getActiveVotesForGroupByAccount(group, voter), voteValue + rewardValue);
  }

  function test_ShouldIncrementAccountTotalVotesForGroup_WhenThereIsSingleGroupWithActiveVotes()
    public
  {
    election.distributeEpochRewards(group, rewardValue, address(0), address(0));
    assertEq(election.getTotalVotesForGroupByAccount(group, voter), voteValue + rewardValue);
  }

  function test_ShouldIncrementAccountTotalVotes_WhenThereIsSingleGroupWithActiveVotes() public {
    election.distributeEpochRewards(group, rewardValue, address(0), address(0));
    assertEq(election.getTotalVotesByAccount(voter), voteValue + rewardValue);
  }

  function test_ShouldIncrementTotalVotesForGroup_WhenThereIsSingleGroupWithActiveVotes() public {
    election.distributeEpochRewards(group, rewardValue, address(0), address(0));
    assertEq(election.getTotalVotesForGroup(group), voteValue + rewardValue);
  }

  function test_ShouldIncrementTotalVotes_WhenThereIsSingleGroupWithActiveVotes() public {
    election.distributeEpochRewards(group, rewardValue, address(0), address(0));
    assertEq(election.getTotalVotes(), voteValue + rewardValue);
  }

  function WhenThereAreTwoGroupsWithActiveVotes() public {
    vm.prank(address(validators));
    election.markGroupEligible(group2, address(0), group);
    lockedGold.setTotalLockedGold(voteValue + voteValue2);

    validators.setNumRegisteredValidators(2);
    lockedGold.incrementNonvotingAccountBalance(voter2, voteValue2);

    vm.startPrank(voter2);
    // Split voter2's vote between the two groups.
    election.vote(group, voteValue2 / 2, group2, address(0));
    election.vote(group2, voteValue2 / 2, address(0), group);
    travelNEpoch(1);
    election.activate(group);
    election.activate(group2);
    vm.stopPrank();

    election.distributeEpochRewards(group, rewardValue, group2, address(0));
    election.distributeEpochRewards(group2, rewardValue2, group, address(0));
  }

  function test_ShouldIncrementTheAccountsActiveVotesForBothGroups_WhenThereAreTwoGroupsWithActiveVotes()
    public
  {
    WhenThereAreTwoGroupsWithActiveVotes();
    assertEq(
      election.getActiveVotesForGroupByAccount(group, voter),
      expectedVoterActiveVotesForGroup
    );
    assertEq(
      election.getActiveVotesForGroupByAccount(group, voter2),
      expectedVoter2ActiveVotesForGroup
    );
    assertEq(
      election.getActiveVotesForGroupByAccount(group2, voter2),
      expectedVoter2ActiveVotesForGroup2
    );
  }

  function test_ShouldIncrementTheAccountsTotalVOtesForBothGroups_WhenThereAreTwoGroupsWithActiveVotes()
    public
  {
    WhenThereAreTwoGroupsWithActiveVotes();
    assertEq(
      election.getTotalVotesForGroupByAccount(group, voter),
      expectedVoterActiveVotesForGroup
    );
    assertEq(
      election.getTotalVotesForGroupByAccount(group, voter2),
      expectedVoter2ActiveVotesForGroup
    );
    assertEq(
      election.getTotalVotesForGroupByAccount(group2, voter2),
      expectedVoter2ActiveVotesForGroup2
    );
  }

  function test_ShouldIncrementTheAccountsTotalVotes_WhenThereAreTwoGroupsWithActiveVotes() public {
    WhenThereAreTwoGroupsWithActiveVotes();
    assertEq(election.getTotalVotesByAccount(voter), expectedVoterActiveVotesForGroup);
    assertEq(
      election.getTotalVotesByAccount(voter2),
      expectedVoter2ActiveVotesForGroup + expectedVoter2ActiveVotesForGroup2
    );
  }

  function test_ShouldIncrementTotalVotesForBothGroups_WhenThereAreTwoGroupsWithActiveVotes()
    public
  {
    WhenThereAreTwoGroupsWithActiveVotes();
    assertEq(election.getTotalVotesForGroup(group), expectedGroupTotalActiveVotes);
    assertEq(election.getTotalVotesForGroup(group2), expectedVoter2ActiveVotesForGroup2);
  }

  function test_ShouldIncrementTotalVotes_WhenThereAreTwoGroupsWithActiveVotes() public {
    WhenThereAreTwoGroupsWithActiveVotes();
    assertEq(
      election.getTotalVotes(),
      expectedGroupTotalActiveVotes + expectedVoter2ActiveVotesForGroup2
    );
  }

  function test_ShouldUpdateTheORderingOFEligibleGroups_WhenThereAreTwoGroupsWithActiveVotes()
    public
  {
    WhenThereAreTwoGroupsWithActiveVotes();
    assertEq(election.getEligibleValidatorGroups().length, 2);
    assertEq(election.getEligibleValidatorGroups()[0], group2);
    assertEq(election.getEligibleValidatorGroups()[1], group);
  }
}

contract ElectionTest_ForceDecrementVotes is ElectionTest {
  address voter = address(this);
  address group = account2;
  address group2 = account7;
  uint256 value = 1000;
  uint256 value2 = 1500;
  uint256 index = 0;
  uint256 slashedValue = value;
  uint256 remaining = value - slashedValue;

  uint256 totalRemaining;
  uint256 group1Remaining;
  uint256 group2TotalRemaining;
  uint256 group2PendingRemaining;
  uint256 group2ActiveRemaining;

  uint256 group1RemainingActiveVotes;
  address[] initialOrdering;

  function WhenAccountHasVotedForOneGroup() public {
    address[] memory membersGroup = new address[](1);
    membersGroup[0] = account8;

    validators.setMembers(group, membersGroup);

    vm.prank(address(validators));
    election.markGroupEligible(group, address(0), address(0));
    lockedGold.setTotalLockedGold(value);
    validators.setNumRegisteredValidators(1);
    lockedGold.incrementNonvotingAccountBalance(voter, value);
    election.vote(group, value, address(0), address(0));

    registry.setAddressFor("LockedGold", account2);
  }

  function WhenAccountHasOnlyPendingVotes() public {
    WhenAccountHasVotedForOneGroup();
    address[] memory lessers = new address[](1);
    lessers[0] = address(0);
    address[] memory greaters = new address[](1);
    greaters[0] = address(0);
    uint256[] memory indices = new uint256[](1);
    indices[0] = index;

    vm.prank(account2);
    election.forceDecrementVotes(voter, slashedValue, lessers, greaters, indices);
  }

  function test_Reverts_WhenBlocked() public {
    WhenAccountHasVotedForOneGroup();
    address[] memory lessers = new address[](1);
    lessers[0] = address(0);
    address[] memory greaters = new address[](1);
    greaters[0] = address(0);
    uint256[] memory indices = new uint256[](1);
    indices[0] = index;

    blocker.mockSetBlocked(true);
    vm.prank(account2);
    vm.expectRevert("Contract is blocked from performing this action");
    election.forceDecrementVotes(voter, slashedValue, lessers, greaters, indices);
  }

  function test_ShouldDecrementPendingVotesToZero_WhenAccountHasOnlyPendingVotes() public {
    WhenAccountHasOnlyPendingVotes();
    assertEq(election.getPendingVotesForGroupByAccount(group, voter), remaining);
  }

  function test_ShouldDecrementTotalVotesToZero_WhenAccountHasOnlyPendingVotes() public {
    WhenAccountHasOnlyPendingVotes();
    assertEq(election.getTotalVotesForGroupByAccount(group, voter), remaining);
    assertEq(election.getTotalVotesByAccount(voter), remaining);
    assertEq(election.getTotalVotesForGroup(group), remaining);
    assertEq(election.getTotalVotes(), remaining);
  }

  function test_ShouldRemoveTheGroupFromTheVotersVotedSet_WhenAccountHasOnlyPendingVotes() public {
    WhenAccountHasOnlyPendingVotes();
    assertEq(election.getGroupsVotedForByAccount(voter).length, 0);
  }

  function WhenAccountHasOnlyActiveVotes() public {
    WhenAccountHasVotedForOneGroup();
    travelNEpoch(1);
    election.activate(group);
    vm.prank(account2);

    address[] memory lessers = new address[](1);
    lessers[0] = address(0);
    address[] memory greaters = new address[](1);
    greaters[0] = address(0);
    uint256[] memory indices = new uint256[](1);
    indices[0] = index;

    election.forceDecrementVotes(voter, slashedValue, lessers, greaters, indices);
  }

  function test_ShouldDecrementActiveVotesToZero_WhenAccountHasOnlyActiveVotes() public {
    WhenAccountHasOnlyActiveVotes();
    assertEq(election.getActiveVotesForGroupByAccount(group, voter), remaining);
  }

  function test_ShouldDecrementTotalVotesToZero_WhenAccountHasOnlyActiveVotes() public {
    WhenAccountHasOnlyActiveVotes();
    assertEq(election.getTotalVotesForGroupByAccount(group, voter), remaining);
    assertEq(election.getTotalVotesByAccount(voter), remaining);
    assertEq(election.getTotalVotesForGroup(group), remaining);
    assertEq(election.getTotalVotes(), remaining);
  }

  function test_ShouldRemoveTheGroupFromTheVotersVotedSet_WhenAccountHasOnlyActiveVotes() public {
    WhenAccountHasOnlyActiveVotes();
    assertEq(election.getGroupsVotedForByAccount(voter).length, 0);
  }

  function WhenAccountHasVotedForMoreThanOneGroupEqually() public {
    address[] memory membersGroup = new address[](1);
    membersGroup[0] = account8;
    validators.setMembers(group, membersGroup);

    address[] memory membersGroup2 = new address[](1);
    membersGroup2[0] = account9;
    validators.setMembers(group2, membersGroup2);

    vm.prank(address(validators));
    election.markGroupEligible(group, address(0), address(0));
    vm.prank(address(validators));
    election.markGroupEligible(group2, group, address(0));

    lockedGold.setTotalLockedGold(value);
    validators.setNumRegisteredValidators(2);
    lockedGold.incrementNonvotingAccountBalance(voter, value);
    election.vote(group, value / 2, group2, address(0));
    election.vote(group2, value / 2, address(0), group);
    registry.setAddressFor("LockedGold", account2);
  }

  function forceDecrementVotes2Groups(
    address lesser0,
    address lesser1,
    address greater0,
    address greater1
  ) public {
    address[] memory lessers = new address[](2);
    lessers[0] = lesser0;
    lessers[1] = lesser1;
    address[] memory greaters = new address[](2);
    greaters[0] = greater0;
    greaters[1] = greater1;
    uint256[] memory indices = new uint256[](2);
    indices[0] = 0;
    indices[1] = 1;

    vm.prank(account2);
    election.forceDecrementVotes(voter, slashedValue, lessers, greaters, indices);
  }

  function WhenAccountsOnlyHavePendingVotes() public {
    WhenAccountHasVotedForMoreThanOneGroupEqually();
    forceDecrementVotes2Groups(group2, address(0), address(0), group);
  }

  function test_ShouldDecrementBothGroupPendingVotesToZero_WhenAccountsOnlyHavePendingVotes_WhenAccountHasVotedForMoreThanOneGroupEqually()
    public
  {
    WhenAccountsOnlyHavePendingVotes();
    assertEq(election.getPendingVotesForGroupByAccount(group, voter), remaining);
    assertEq(election.getPendingVotesForGroupByAccount(group2, voter), remaining);
  }

  function test_ShouldDecrementBothGroupTotalVotesToZero_WhenAccountsOnlyHavePendingVotes_WhenAccountHasVotedForMoreThanOneGroupEqually()
    public
  {
    WhenAccountsOnlyHavePendingVotes();
    assertEq(election.getTotalVotesForGroupByAccount(group, voter), remaining);
    assertEq(election.getTotalVotesForGroupByAccount(group2, voter), remaining);
    assertEq(election.getTotalVotesByAccount(voter), remaining);
    assertEq(election.getTotalVotesForGroup(group), remaining);
    assertEq(election.getTotalVotesForGroup(group2), remaining);
    assertEq(election.getTotalVotes(), remaining);
  }

  function test_ShouldRemoveBothGroupsFromTheVotersVotedSet_WhenAccountsOnlyHavePendingVotes_WhenAccountHasVotedForMoreThanOneGroupEqually()
    public
  {
    WhenAccountsOnlyHavePendingVotes();
    assertEq(election.getGroupsVotedForByAccount(voter).length, 0);
  }

  function WhenAccountHasVotedForMoreThanOneGroupInequally() public {
    address[] memory membersGroup = new address[](1);
    membersGroup[0] = account8;
    validators.setMembers(group, membersGroup);

    address[] memory membersGroup2 = new address[](1);
    membersGroup2[0] = account9;
    validators.setMembers(group2, membersGroup2);

    vm.prank(address(validators));
    election.markGroupEligible(group, address(0), address(0));
    vm.prank(address(validators));
    election.markGroupEligible(group2, group, address(0));

    lockedGold.setTotalLockedGold(value + value2);
    validators.setNumRegisteredValidators(2);
    lockedGold.incrementNonvotingAccountBalance(voter, value + value2);
    election.vote(group2, value2 / 2, group, address(0));
    election.vote(group, value / 2, address(0), group2);
  }

  function WhenBothGroupsHaveBothPendingAndActiveVotes_WhenAccountHasVotedForMoreThanOneGroupInequally()
    public
  {
    WhenAccountHasVotedForMoreThanOneGroupInequally();
    travelNEpoch(1);
    election.activate(group);
    travelNEpoch(1);
    election.activate(group2);

    election.vote(group2, value2 / 2, group, address(0));
    election.vote(group, value / 2, address(0), group2);

    registry.setAddressFor("LockedGold", account2);

    slashedValue = value / 2 + 1;
    remaining = value - slashedValue;
  }

  function WhenBothGroupsHaveBothPendingAndActiveVotes_WhenAccountHasVotedForMoreThanOneGroupInequallyWithDecrement()
    public
  {
    WhenBothGroupsHaveBothPendingAndActiveVotes_WhenAccountHasVotedForMoreThanOneGroupInequally();
    forceDecrementVotes2Groups(address(0), address(0), group, group2);
  }

  function test_ShouldNotAffectGroup2_WhenWeSlash1MoreVoteThanGroup1PendingVoteTotal_WhenAccountHasVotedForMoreThanOneGroupInequally()
    public
  {
    WhenBothGroupsHaveBothPendingAndActiveVotes_WhenAccountHasVotedForMoreThanOneGroupInequallyWithDecrement();

    assertEq(election.getTotalVotesForGroupByAccount(group2, voter), value2);
    assertEq(election.getTotalVotesForGroup(group2), value2);
  }

  function test_ShouldReduceGroup1Votes_WhenWeSlash1MoreVoteThanGroup1PendingVoteTotal_WhenAccountHasVotedForMoreThanOneGroupInequally()
    public
  {
    WhenBothGroupsHaveBothPendingAndActiveVotes_WhenAccountHasVotedForMoreThanOneGroupInequallyWithDecrement();

    assertEq(election.getTotalVotesForGroupByAccount(group, voter), remaining);
    assertEq(election.getTotalVotesForGroup(group), remaining);
  }

  function test_ShouldReduceVoterTotalVotes_WhenWeSlash1MoreVoteThanGroup1PendingVoteTotal_WhenAccountHasVotedForMoreThanOneGroupInequally()
    public
  {
    WhenBothGroupsHaveBothPendingAndActiveVotes_WhenAccountHasVotedForMoreThanOneGroupInequallyWithDecrement();

    assertEq(election.getTotalVotesByAccount(voter), remaining + value2);
  }

  function test_ShouldReduceGroup1PendingVotesTo0_WhenWeSlash1MoreVoteThanGroup1PendingVoteTotal_WhenAccountHasVotedForMoreThanOneGroupInequally()
    public
  {
    WhenBothGroupsHaveBothPendingAndActiveVotes_WhenAccountHasVotedForMoreThanOneGroupInequallyWithDecrement();
    assertEq(election.getPendingVotesForGroupByAccount(group, voter), 0);
  }

  function test_ShouldReduceGroup1ActiveVotesBy1_WhenWeSlash1MoreVoteThanGroup1PendingVoteTotal_WhenAccountHasVotedForMoreThanOneGroupInequally()
    public
  {
    WhenBothGroupsHaveBothPendingAndActiveVotes_WhenAccountHasVotedForMoreThanOneGroupInequallyWithDecrement();
    assertEq(election.getActiveVotesForGroupByAccount(group, voter), remaining);
  }

  function WhenWeSlashAllOfGroup1VotesAndSomeOfGroup2__WhenWeSlash1MoreVoteThanGroup1PendingVoteTotal_WhenAccountHasVotedForMoreThanOneGroupInequally()
    public
  {
    WhenBothGroupsHaveBothPendingAndActiveVotes_WhenAccountHasVotedForMoreThanOneGroupInequally();

    slashedValue = value + 1;

    totalRemaining = value + value2 - slashedValue;
    group1Remaining = 0;
    group2TotalRemaining = value2 - 1;
    group2PendingRemaining = value2 / 2 - 1;
    group2ActiveRemaining = value2 / 2;

    forceDecrementVotes2Groups(group, address(0), address(0), group2);
  }

  function test_ShouldDecrementGroup1Votes_WhenWeSlashAllOfGroup1VotesAndSomeOfGroup2__WhenWeSlash1MoreVoteThanGroup1PendingVoteTotal_WhenAccountHasVotedForMoreThanOneGroupInequally()
    public
  {
    WhenWeSlashAllOfGroup1VotesAndSomeOfGroup2__WhenWeSlash1MoreVoteThanGroup1PendingVoteTotal_WhenAccountHasVotedForMoreThanOneGroupInequally();
    assertEq(election.getTotalVotesForGroupByAccount(group, voter), group1Remaining);
    assertEq(election.getTotalVotesForGroup(group), group1Remaining);
    assertEq(election.getPendingVotesForGroupByAccount(group, voter), group1Remaining);
    assertEq(election.getActiveVotesForGroupByAccount(group, voter), group1Remaining);
  }

  function test_ShouldDecrementGroup2Votes_WhenWeSlashAllOfGroup1VotesAndSomeOfGroup2__WhenWeSlash1MoreVoteThanGroup1PendingVoteTotal_WhenAccountHasVotedForMoreThanOneGroupInequally()
    public
  {
    WhenWeSlashAllOfGroup1VotesAndSomeOfGroup2__WhenWeSlash1MoreVoteThanGroup1PendingVoteTotal_WhenAccountHasVotedForMoreThanOneGroupInequally();
    assertEq(election.getTotalVotesForGroupByAccount(group2, voter), group2TotalRemaining);
    assertEq(election.getTotalVotesByAccount(voter), totalRemaining);
    assertEq(election.getPendingVotesForGroupByAccount(group2, voter), group2PendingRemaining);
    assertEq(election.getActiveVotesForGroupByAccount(group2, voter), group2ActiveRemaining);
  }

  function WhenSlashAffectsElectionOrder() public {
    WhenAccountHasVotedForMoreThanOneGroupInequally();

    slashedValue = value / 4 + 1;
    group1RemainingActiveVotes = value - slashedValue;

    election.vote(group, value / 2, group2, address(0));
    travelNEpoch(1);
    election.activate(group);
    travelNEpoch(1);
    election.activate(group2);

    (initialOrdering, ) = election.getTotalVotesForEligibleValidatorGroups();
    registry.setAddressFor("LockedGold", account2);

    forceDecrementVotes2Groups(group, address(0), address(0), group2);
  }

  function test_ShouldDecrementGroup1TotalVotesByOneQuarter_WhenSlashAffectsElectionOrder() public {
    WhenSlashAffectsElectionOrder();
    assertEq(election.getTotalVotesForGroupByAccount(group, voter), group1RemainingActiveVotes);
    assertEq(election.getTotalVotesForGroup(group), group1RemainingActiveVotes);
  }

  function test_ShouldChangeTheOrderingOfTheElection_WhenSlashAffectsElectionOrder() public {
    WhenSlashAffectsElectionOrder();
    (address[] memory newOrdering, ) = election.getTotalVotesForEligibleValidatorGroups();
    assertEq(newOrdering[0], initialOrdering[1]);
    assertEq(newOrdering[1], initialOrdering[0]);
  }

  function test_ShouldRevert_WhenCalledToSlashMoreValueThanGroupsHave_WhenCalledWithMalformedInputs()
    public
  {
    WhenAccountHasVotedForMoreThanOneGroupInequally();
    slashedValue = value + value2 + 1;
    address[] memory lessers = new address[](2);
    lessers[0] = group;
    lessers[1] = address(0);
    address[] memory greaters = new address[](2);
    greaters[0] = address(0);
    greaters[1] = group2;
    uint256[] memory indices = new uint256[](2);
    indices[0] = 0;
    indices[1] = 1;

    registry.setAddressFor("LockedGold", account2);
    vm.prank(account2);
    vm.expectRevert("Failure to decrement all votes.");
    election.forceDecrementVotes(voter, slashedValue, lessers, greaters, indices);
  }

  function test_ShouldRevert_WhenCalledToSlashWithIncorrectLessersGreaters_WhenCalledWithMalformedInputs()
    public
  {
    WhenAccountHasVotedForMoreThanOneGroupInequally();
    slashedValue = value;
    address[] memory lessers = new address[](2);
    lessers[0] = address(0);
    lessers[1] = address(0);
    address[] memory greaters = new address[](2);
    greaters[0] = address(0);
    greaters[1] = group2;
    uint256[] memory indices = new uint256[](2);
    indices[0] = 0;
    indices[1] = 1;

    registry.setAddressFor("LockedGold", account2);
    vm.prank(account2);
    vm.expectRevert("greater and lesser key zero");
    election.forceDecrementVotes(voter, slashedValue, lessers, greaters, indices);
  }

  function test_ShouldRevert_WhenCalledToSlashWithIncorrectIndices_WhenCalledWithMalformedInputs()
    public
  {
    WhenAccountHasVotedForMoreThanOneGroupInequally();
    slashedValue = value;
    address[] memory lessers = new address[](2);
    lessers[0] = address(0);
    lessers[1] = address(0);
    address[] memory greaters = new address[](2);
    greaters[0] = address(0);
    greaters[1] = group2;
    uint256[] memory indices = new uint256[](2);
    indices[0] = 0;
    indices[1] = 0;

    registry.setAddressFor("LockedGold", account2);
    vm.prank(account2);
    vm.expectRevert("Bad index");
    election.forceDecrementVotes(voter, slashedValue, lessers, greaters, indices);
  }

  function test_ShouldRevert_WhenCalledByAnyoneElseThanLockedGoldContract_WhenCalledWithMalformedInputs()
    public
  {
    WhenAccountHasVotedForMoreThanOneGroupInequally();
    slashedValue = value;
    address[] memory lessers = new address[](2);
    lessers[0] = address(0);
    lessers[1] = address(0);
    address[] memory greaters = new address[](2);
    greaters[0] = address(0);
    greaters[1] = group2;
    uint256[] memory indices = new uint256[](2);
    indices[0] = 0;
    indices[1] = 0;

    vm.expectRevert("only registered contract");
    election.forceDecrementVotes(voter, slashedValue, lessers, greaters, indices);
  }
}

contract ElectionTest_ConsistencyChecks is ElectionTest {
  struct AccountStruct {
    address account;
    uint256 active;
    uint256 pending;
    uint256 nonVoting;
  }

  enum VoteActionType {
    Vote,
    Activate,
    RevokePending,
    RevokeActive
  }

  address voter = address(this);
  address group = account2;
  uint256 rewardValue2 = 10000000;

  AccountStruct[] _accounts;

  function setUp() public {
    super.setUp();

    // 50M gives us 500M total locked gold
    uint256 voterStartBalance = 50000000 ether;
    address[] memory members = new address[](1);
    members[0] = account9;
    validators.setMembers(group, members);
    vm.prank(address(validators));
    election.markGroupEligible(group, address(0), address(0));
    lockedGold.setTotalLockedGold(voterStartBalance * accountsArray.length);
    validators.setNumRegisteredValidators(1);
    for (uint256 i = 0; i < accountsArray.length; i++) {
      lockedGold.incrementNonvotingAccountBalance(accountsArray[i], voterStartBalance);

      _accounts.push(
        AccountStruct(
          accountsArray[i],
          election.getActiveVotesForGroupByAccount(group, accountsArray[i]),
          election.getPendingVotesForGroupByAccount(group, accountsArray[i]),
          lockedGold.nonvotingAccountBalance(accountsArray[i])
        )
      );
    }
  }

  function checkVoterInvariants(AccountStruct memory account, uint256 delta) public {
    assertAlmostEqual(
      election.getPendingVotesForGroupByAccount(group, account.account),
      account.pending,
      delta
    );
    assertAlmostEqual(
      election.getActiveVotesForGroupByAccount(group, account.account),
      account.active,
      delta
    );
    assertAlmostEqual(
      election.getTotalVotesForGroupByAccount(group, account.account),
      account.active + account.pending,
      delta
    );
    assertAlmostEqual(
      lockedGold.nonvotingAccountBalance(account.account),
      account.nonVoting,
      delta
    );
  }

  function checkGroupInvariants(uint256 delta) public {
    uint256 pendingTotal;

    for (uint256 i = 0; i < _accounts.length; i++) {
      pendingTotal += _accounts[i].pending;
    }

    uint256 activateTotal;

    for (uint256 i = 0; i < _accounts.length; i++) {
      activateTotal += _accounts[i].active;
    }

    assertAlmostEqual(election.getPendingVotesForGroup(group), pendingTotal, delta);
    assertAlmostEqual(election.getActiveVotesForGroup(group), activateTotal, delta);
    assertAlmostEqual(election.getTotalVotesForGroup(group), pendingTotal + activateTotal, delta);

    assertAlmostEqual(election.getTotalVotes(), election.getTotalVotesForGroup(group), delta);
  }

  function revokeAllAndCheckInvariants(uint256 delta) public {
    for (uint256 i = 0; i < _accounts.length; i++) {
      AccountStruct storage account = _accounts[i];

      checkVoterInvariants(account, delta);

      uint256 active = election.getActiveVotesForGroupByAccount(group, account.account);
      if (active > 0) {
        vm.prank(account.account);
        election.revokeActive(group, active, address(0), address(0), 0);
        account.active = 0;
        account.nonVoting += active;
      }

      uint256 pending = account.pending;
      if (pending > 0) {
        vm.prank(account.account);
        election.revokePending(group, pending, address(0), address(0), 0);
        account.pending = 0;
        account.nonVoting += pending;
      }

      assertEq(election.getActiveVotesForGroupByAccount(group, account.account), 0);
      assertEq(election.getPendingVotesForGroupByAccount(group, account.account), 0);
      assertEq(lockedGold.nonvotingAccountBalance(account.account), account.nonVoting);
    }
  }

  function test_ActualAndExpectedShouldAlwaysMatchExactly_WhenNoEpochRewardsAreDistributed()
    public
  {
    for (uint256 i = 0; i < 10; i++) {
      for (uint256 j = 0; j < _accounts.length; j++) {
        makeRandomAction(_accounts[j], j);
        checkVoterInvariants(_accounts[j], 0);
        checkGroupInvariants(0);

        epochManager.setCurrentEpochNumber(i + 1);
      }
    }
    revokeAllAndCheckInvariants(0);
  }

  function distributeEpochRewards(uint256 salt) public {
    // 1% compounded 100x gives up to a 2.7x multiplier.
    uint256 reward = generatePRN(0, election.getTotalVotes() / 100, salt);
    uint256 activeTotal;

    for (uint256 i = 0; i < _accounts.length; i++) {
      activeTotal += _accounts[i].active;
    }

    if (reward > 0 && activeTotal > 0) {
      election.distributeEpochRewards(group, reward, address(0), address(0));

      for (uint256 i = 0; i < _accounts.length; i++) {
        AccountStruct storage account = _accounts[i];
        account.active = ((activeTotal + reward) * _accounts[i].active) / activeTotal;
      }
    }
  }

  function test_ActualAndExpectedShouldAlwaysMatchWithinSmallDelta_WhenEpochRewardsAreDistributed()
    public
  {
    for (uint256 i = 0; i < 30; i++) {
      for (uint256 j = 0; j < _accounts.length; j++) {
        makeRandomAction(_accounts[j], j);
        checkVoterInvariants(_accounts[j], 100);
        checkGroupInvariants(100);
      }

      distributeEpochRewards(i);

      epochManager.setCurrentEpochNumber(i + 1);

      for (uint256 j = 0; j < _accounts.length; j++) {
        checkVoterInvariants(_accounts[j], 100);
        checkGroupInvariants(100);
      }
    }
    revokeAllAndCheckInvariants(100);
  }

  function makeRandomAction(AccountStruct storage account, uint256 salt) internal {
    VoteActionType[] memory actions = new VoteActionType[](4);
    uint256 actionCount = 0;

    if (account.nonVoting > 0) {
      actions[actionCount++] = VoteActionType.Vote;
    }
    if (election.hasActivatablePendingVotes(account.account, group)) {
      // Assuming this is a view function
      actions[actionCount++] = VoteActionType.Activate;
    }
    if (account.pending > 0) {
      actions[actionCount++] = VoteActionType.RevokePending;
    }
    if (account.active > 0) {
      actions[actionCount++] = VoteActionType.RevokeActive;
    }

    VoteActionType action = actions[generatePRN(0, actionCount - 1, uint256(account.account))];
    uint256 value;

    vm.startPrank(account.account);
    if (action == VoteActionType.Vote) {
      value = generatePRN(0, account.nonVoting, uint256(account.account) + salt);
      election.vote(group, value, address(0), address(0));
      account.nonVoting -= value;
      account.pending += value;
    } else if (action == VoteActionType.Activate) {
      value = account.pending;
      election.activate(group);
      account.pending -= value;
      account.active += value;
    } else if (action == VoteActionType.RevokePending) {
      value = generatePRN(0, account.pending, uint256(account.account) + salt);
      election.revokePending(group, value, address(0), address(0), 0);
      account.pending -= value;
      account.nonVoting += value;
    } else if (action == VoteActionType.RevokeActive) {
      value = generatePRN(0, account.active, uint256(account.account) + salt);
      election.revokeActive(group, value, address(0), address(0), 0);
      account.active -= value;
      account.nonVoting += value;
    }
    vm.stopPrank();
  }
}

contract ElectionTest_HasActivatablePendingVotes is ElectionTest {
  address voter = address(this);
  address group = account1;
  uint256 value = 1000;

  function setUp() public {
    super.setUp();
    address[] memory members = new address[](1);
    members[0] = account9;
    validators.setMembers(group, members);

    vm.prank(address(validators));
    election.markGroupEligible(group, address(0), address(0));

    lockedGold.setTotalLockedGold(value);
    validators.setMembers(group, members);
    validators.setNumRegisteredValidators(1);

    lockedGold.incrementNonvotingAccountBalance(voter, value);
    election.vote(group, value, address(0), address(0));
    travelNEpoch(1);
  }

  function test_ReturnsTrue_WhenUserHasVoted() public {
    assertTrue(election.hasActivatablePendingVotes(voter, group));
  }
}<|MERGE_RESOLUTION|>--- conflicted
+++ resolved
@@ -1894,12 +1894,6 @@
   }
 }
 
-<<<<<<< HEAD
-contract ElectionTest_ElectValidatorsAccountsL2 is
-  ElectionTest_ElectValidatorsAccounts,
-  ElectionTest_L2
-{}
-=======
 contract ElectionTest_GetCurrentValidatorSigners is ElectionTest_ElectValidatorsAbstract {
   function test_ShouldReturnValidatorSigners() public {
     WhenThereIsALargeNumberOfGroups();
@@ -1912,7 +1906,6 @@
     assertEq(elected, electedInCurrentSet);
   }
 }
->>>>>>> 107120d0
 
 contract ElectionTest_DistributeEpochRewards is ElectionTest {
   address voter = address(this);
