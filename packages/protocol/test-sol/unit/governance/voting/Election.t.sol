// SPDX-License-Identifier: UNLICENSED
pragma solidity ^0.5.13;
pragma experimental ABIEncoderV2;

import { TestWithUtils } from "@test-sol/TestWithUtils.sol";

import "@celo-contracts/common/FixidityLib.sol";
import "@celo-contracts/common/Registry.sol";
import "@celo-contracts/governance/Election.sol";
import "@celo-contracts/governance/test/MockLockedGold.sol";
import "@celo-contracts/governance/test/MockValidators.sol";
import "@celo-contracts/common/Accounts.sol";
import "@celo-contracts/common/linkedlists/AddressSortedLinkedList.sol";
import "@celo-contracts/identity/test/MockRandom.sol";
import "@celo-contracts/common/Freezer.sol";
import "@test-sol/unit/common/mocks/MockEpochManager.sol";
import "@test-sol/utils/WhenL2.sol";

import { TestBlocker } from "@test-sol/unit/common/Blockable.t.sol";

contract ElectionMock is Election(true) {
  function distributeEpochRewards(
    address group,
    uint256 value,
    address lesser,
    address greater
  ) external {
    return _distributeEpochRewards(group, value, lesser, greater);
  }
}

contract ElectionTest is TestWithUtils {
  using FixidityLib for FixidityLib.Fraction;

  Accounts accounts;
  ElectionMock election;
  Freezer freezer;
  MockLockedGold lockedGold;
  MockValidators validators;
  MockRandom random;

  address nonOwner = actor("nonOwner");
  address owner = address(this);
  uint256 electableValidatorsMin = 4;
  uint256 electableValidatorsMax = 6;
  uint256 maxNumGroupsVotedFor = 3;
  uint256 electabilityThreshold = FixidityLib.newFixedFraction(1, 100).unwrap();

  address account1 = actor("account1");
  address account2 = actor("account2");
  address account3 = actor("account3");
  address account4 = actor("account4");
  address account5 = actor("account5");
  address account6 = actor("account6");
  address account7 = actor("account7");
  address account8 = actor("account8");
  address account9 = actor("account9");
  address account10 = actor("account10");

  address epochManagerAddress = actor("epochManagerAddress");

  address[] accountsArray;

  TestBlocker blocker;

  event ElectableValidatorsSet(uint256 min, uint256 max);
  event MaxNumGroupsVotedForSet(uint256 maxNumGroupsVotedFor);
  event ElectabilityThresholdSet(uint256 electabilityThreshold);
  event AllowedToVoteOverMaxNumberOfGroups(address indexed account, bool flag);
  event ValidatorGroupMarkedEligible(address indexed group);
  event ValidatorGroupMarkedIneligible(address indexed group);
  event ValidatorGroupVoteCast(address indexed account, address indexed group, uint256 value);
  event ValidatorGroupVoteActivated(
    address indexed account,
    address indexed group,
    uint256 value,
    uint256 units
  );
  event ValidatorGroupPendingVoteRevoked(
    address indexed account,
    address indexed group,
    uint256 value
  );
  event ValidatorGroupActiveVoteRevoked(
    address indexed account,
    address indexed group,
    uint256 value,
    uint256 units
  );
  event EpochRewardsDistributedToVoters(address indexed group, uint256 value);

  function createAccount(address account) public {
    vm.prank(account);
    accounts.createAccount();
  }

  function setupGroupAndVote(
    address newGroup,
    address oldGroup,
    address[] memory members,
    bool vote
  ) public {
    validators.setMembers(newGroup, members);
    vm.prank(address(validators));
    election.markGroupEligible(newGroup, oldGroup, address(0));

    if (vote) {
      election.vote(newGroup, 1, oldGroup, address(0));
    }
  }

  function setUp() public {
    ph.setEpochSize(DAY / 5);
    setupRegistry();
    setupEpochManager();

    accounts = new Accounts(true);

    accountsArray.push(account1);
    accountsArray.push(account2);
    accountsArray.push(account3);
    accountsArray.push(account4);
    accountsArray.push(account5);
    accountsArray.push(account6);
    accountsArray.push(account7);
    accountsArray.push(account8);
    accountsArray.push(account9);
    accountsArray.push(account10);

    for (uint256 i = 0; i < accountsArray.length; i++) {
      createAccount(accountsArray[i]);
    }

    createAccount(address(this));

    election = new ElectionMock();
    freezer = new Freezer(true);
    lockedGold = new MockLockedGold();
    validators = new MockValidators();
    random = new MockRandom();

    registry.setAddressFor("Accounts", address(accounts));
    registry.setAddressFor("Freezer", address(freezer));
    registry.setAddressFor("LockedGold", address(lockedGold));
    registry.setAddressFor("Validators", address(validators));
    registry.setAddressFor("Random", address(random));

    election.initialize(
      REGISTRY_ADDRESS,
      electableValidatorsMin,
      electableValidatorsMax,
      maxNumGroupsVotedFor,
      electabilityThreshold
    );

    blocker = new TestBlocker();
    election.setBlockedByContract(address(blocker));
  }
<<<<<<< HEAD

  function _whenL2WithEpoch() public {
    blockTravel(ph.epochSize() + 1);
    uint256 l1EpochNumber = election.getEpochNumber();

    address[] memory _elected = new address[](2);
    _elected[0] = actor("validator");
    _elected[1] = actor("otherValidator");

    deployCodeTo("Registry.sol", abi.encode(false), PROXY_ADMIN_ADDRESS);
    epochManager.initializeSystem(l1EpochNumber, block.number, _elected);
  }
=======
>>>>>>> 388a65ac
}

contract ElectionTest_L2 is ElectionTest, WhenL2 {}

contract ElectionTest_Initialize is ElectionTest {
  function test_shouldHaveSetOwner() public {
    assertEq(election.owner(), owner);
  }

  function test_ShouldHaveSetElectableValidators() public {
    (uint256 min, uint256 max) = election.getElectableValidators();
    assertEq(min, electableValidatorsMin);
    assertEq(max, electableValidatorsMax);
  }

  function test_ShouldHaveSetMaxNumGroupsVotedFor() public {
    assertEq(election.maxNumGroupsVotedFor(), maxNumGroupsVotedFor);
  }

  function test_ShouldHaveSetElectabilityThreshold() public {
    assertEq(election.electabilityThreshold(), electabilityThreshold);
  }

  function test_shouldRevertWhenCalledAgain() public {
    vm.expectRevert("contract already initialized");
    election.initialize(
      REGISTRY_ADDRESS,
      electableValidatorsMin,
      electableValidatorsMax,
      maxNumGroupsVotedFor,
      electabilityThreshold
    );
  }
}

contract ElectionTest_SetElectabilityThreshold is ElectionTest {
  function test_shouldSetElectabilityThreshold() public {
    uint256 newElectabilityThreshold = FixidityLib.newFixedFraction(1, 200).unwrap();
    election.setElectabilityThreshold(newElectabilityThreshold);
    assertEq(election.electabilityThreshold(), newElectabilityThreshold);
  }

  function test_ShouldRevertWhenThresholdLargerThan100Percent() public {
    vm.expectRevert("Electability threshold must be lower than 100%");
    election.setElectabilityThreshold(FixidityLib.fixed1().unwrap() + 1);
  }
}

contract ElectionTest_SetElectabilityThreshold_L2 is
  ElectionTest_SetElectabilityThreshold,
  ElectionTest_L2
{}

contract ElectionTest_SetElectableValidators is ElectionTest {
  function test_shouldSetElectableValidators() public {
    uint256 newElectableValidatorsMin = 2;
    uint256 newElectableValidatorsMax = 4;
    election.setElectableValidators(newElectableValidatorsMin, newElectableValidatorsMax);
    (uint256 min, uint256 max) = election.getElectableValidators();
    assertEq(min, newElectableValidatorsMin);
    assertEq(max, newElectableValidatorsMax);
  }

  function test_ShouldEmitTheElectableValidatorsSetEvent() public {
    uint256 newElectableValidatorsMin = 2;
    uint256 newElectableValidatorsMax = 4;
    vm.expectEmit(true, false, false, false);
    emit ElectableValidatorsSet(newElectableValidatorsMin, newElectableValidatorsMax);
    election.setElectableValidators(newElectableValidatorsMin, newElectableValidatorsMax);
  }

  function test_ShouldRevertWhenMinElectableValidatorsIsZero() public {
    vm.expectRevert("Minimum electable validators cannot be zero");
    election.setElectableValidators(0, electableValidatorsMax);
  }

  function test_ShouldRevertWhenTHeminIsGreaterThanMax() public {
    vm.expectRevert("Maximum electable validators cannot be smaller than minimum");
    election.setElectableValidators(electableValidatorsMax, electableValidatorsMin);
  }

  function test_ShouldRevertWhenValuesAreUnchanged() public {
    vm.expectRevert("Electable validators not changed");
    election.setElectableValidators(electableValidatorsMin, electableValidatorsMax);
  }

  function test_ShouldRevertWhenCalledByNonOwner() public {
    vm.expectRevert("Ownable: caller is not the owner");
    vm.prank(nonOwner);
    election.setElectableValidators(1, 2);
  }
}

contract ElectionTest_SetElectableValidators_L2 is
  ElectionTest_SetElectableValidators,
  ElectionTest_L2
{}

contract ElectionTest_SetMaxNumGroupsVotedFor is ElectionTest {
  function test_shouldSetMaxNumGroupsVotedFor() public {
    uint256 newMaxNumGroupsVotedFor = 4;
    election.setMaxNumGroupsVotedFor(newMaxNumGroupsVotedFor);
    assertEq(election.maxNumGroupsVotedFor(), newMaxNumGroupsVotedFor);
  }

  function test_ShouldEmitMaxNumGroupsVotedForSetEvent() public {
    uint256 newMaxNumGroupsVotedFor = 4;
    vm.expectEmit(true, false, false, false);
    emit MaxNumGroupsVotedForSet(newMaxNumGroupsVotedFor);
    election.setMaxNumGroupsVotedFor(newMaxNumGroupsVotedFor);
  }

  function test_ShouldRevertWhenCalledByNonOwner() public {
    vm.expectRevert("Ownable: caller is not the owner");
    vm.prank(nonOwner);
    election.setMaxNumGroupsVotedFor(1);
  }

  function test_ShouldRevert_WhenMaxNumGroupsVotedForIsUnchanged() public {
    vm.expectRevert("Max groups voted for not changed");
    election.setMaxNumGroupsVotedFor(maxNumGroupsVotedFor);
  }
}

contract ElectionTest_SetMaxNumGroupsVotedFor_L2 is
  ElectionTest_SetMaxNumGroupsVotedFor,
  ElectionTest_L2
{}

contract ElectionTest_SetAllowedToVoteOverMaxNumberOfGroups is ElectionTest {
  function test_shouldSetAllowedToVoteOverMaxNumberOfGroups() public {
    election.setAllowedToVoteOverMaxNumberOfGroups(true);
    assertEq(election.allowedToVoteOverMaxNumberOfGroups(address(this)), true);
  }

  function test_ShouldRevertWhenCalledByValidator() public {
    validators.setValidator(address(this));
    vm.expectRevert("Validators cannot vote for more than max number of groups");
    election.setAllowedToVoteOverMaxNumberOfGroups(true);
  }

  function test_ShouldRevertWhenCalledByValidatorGroup() public {
    validators.setValidatorGroup(address(this));
    vm.expectRevert("Validator groups cannot vote for more than max number of groups");
    election.setAllowedToVoteOverMaxNumberOfGroups(true);
  }

  function test_ShouldEmitAllowedToVoteOverMaxNumberOfGroupsEvent() public {
    vm.expectEmit(true, false, false, false);
    emit AllowedToVoteOverMaxNumberOfGroups(address(this), true);
    election.setAllowedToVoteOverMaxNumberOfGroups(true);
  }

  function test_ShouldSwitchAllowedToVoteOverMaxNumberOfGroupsOff_WhenTurnedOn() public {
    election.setAllowedToVoteOverMaxNumberOfGroups(true);
    assertEq(election.allowedToVoteOverMaxNumberOfGroups(address(this)), true);
    election.setAllowedToVoteOverMaxNumberOfGroups(false);
    assertEq(election.allowedToVoteOverMaxNumberOfGroups(address(this)), false);
  }

  function test_ShouldEmitAllowedToVoteOverMaxNumberOfGroupsEvent_WhenTurnedOn() public {
    election.setAllowedToVoteOverMaxNumberOfGroups(true);
    vm.expectEmit(true, false, false, false);
    emit AllowedToVoteOverMaxNumberOfGroups(address(this), false);
    election.setAllowedToVoteOverMaxNumberOfGroups(false);
  }
}

contract ElectionTest_SetAllowedToVoteOverMaxNumberOfGroups_L2 is
  ElectionTest_SetAllowedToVoteOverMaxNumberOfGroups,
  ElectionTest_L2
{}

contract ElectionTest_MarkGroupEligible is ElectionTest {
  function setUp() public {
    super.setUp();

    registry.setAddressFor("Validators", address(address(this)));
  }

  function test_shouldMarkGroupEligible() public {
    address group = address(this);
    election.markGroupEligible(group, address(0), address(0));
    address[] memory eligibleGroups = election.getEligibleValidatorGroups();
    assertEq(eligibleGroups.length, 1);
    assertEq(eligibleGroups[0], group);
  }

  function test_ShouldEmitValidatorGroupMarkedEligibleEvent() public {
    address group = address(this);
    vm.expectEmit(true, false, false, false);
    emit ValidatorGroupMarkedEligible(group);
    election.markGroupEligible(group, address(0), address(0));
  }

  function test_ShouldRevertWhenAlreadyMarkedEligible() public {
    address group = address(this);
    election.markGroupEligible(group, address(0), address(0));
    vm.expectRevert("invalid key");
    election.markGroupEligible(group, address(0), address(0));
  }

  function test_ShouldRevertWhenCalledByNonValidator() public {
    vm.expectRevert("only registered contract");
    vm.prank(nonOwner);
    election.markGroupEligible(address(this), address(0), address(0));
  }
}

contract ElectionTest_MarkGroupEligible_L2 is ElectionTest_MarkGroupEligible, ElectionTest_L2 {}

contract ElectionTest_MarkGroupInEligible is ElectionTest {
  function setUp() public {
    super.setUp();

    registry.setAddressFor("Validators", address(address(this)));
  }

  function test_shouldMarkGroupIneligible() public {
    address group = address(this);
    election.markGroupEligible(group, address(0), address(0));
    election.markGroupIneligible(group);
    address[] memory eligibleGroups = election.getEligibleValidatorGroups();
    assertEq(eligibleGroups.length, 0);
  }

  function test_ShouldEmitValidatorGroupMarkedIneligibleEvent() public {
    address group = address(this);
    election.markGroupEligible(group, address(0), address(0));
    vm.expectEmit(true, false, false, false);
    emit ValidatorGroupMarkedIneligible(group);
    election.markGroupIneligible(group);
  }

  function test_ShouldRevertWhenAlreadyMarkedIneligible() public {
    address group = address(this);
    vm.expectRevert("key not in list");
    election.markGroupIneligible(group);
  }

  function test_ShouldRevertWhenCalledByNonValidator() public {
    vm.expectRevert("only registered contract");
    vm.prank(nonOwner);
    election.markGroupIneligible(address(this));
  }
}

contract ElectionTest_MarkGroupInEligible_L2 is ElectionTest_MarkGroupInEligible, ElectionTest_L2 {}

contract ElectionTest_Vote_WhenGroupEligible is ElectionTest {
  address voter = address(this);
  address group = account1;
  uint256 value = 1000;

  uint256 originallyNotVotedWithAmount = 1;
  uint256 voterFirstGroupVote = value - maxNumGroupsVotedFor - originallyNotVotedWithAmount;
  uint256 rewardValue = 1000000;

  function setUp() public {
    super.setUp();

    address[] memory members = new address[](1);
    members[0] = account9;
    validators.setMembers(group, members);

    vm.prank(address(validators));
    election.markGroupEligible(group, address(0), address(0));
  }

  function test_ShouldRevert_WhenTheVoterDoesNotHaveSufficientNonVotingBalance() public {
    lockedGold.incrementNonvotingAccountBalance(voter, value - 1);
    vm.expectRevert("SafeMath: subtraction overflow");
    election.vote(group, value, address(0), address(0));
  }

  function WhenVotedForMaxNumberOfGroups() public returns (address newGroup) {
    lockedGold.incrementNonvotingAccountBalance(voter, value);

    for (uint256 i = 0; i < maxNumGroupsVotedFor; i++) {
      address[] memory members = new address[](1);
      members[0] = accountsArray[9];
      newGroup = accountsArray[i + 2];
      setupGroupAndVote(newGroup, group, members, true);
    }
  }

  function test_ShouldRevert_WhenTheVoterCannotVoteForAnAdditionalGroup() public {
    address newGroup = WhenVotedForMaxNumberOfGroups();

    vm.expectRevert("Voted for too many groups");
    election.vote(group, value - maxNumGroupsVotedFor, newGroup, address(0));
  }

  function test_ShouldAllowToVoteForAnotherGroup_WhenTheVoterIsOverMaxNumberGroupsVotedForButCanVoteForAdditionalGroup()
    public
  {
    address newGroup = WhenVotedForMaxNumberOfGroups();
    election.setAllowedToVoteOverMaxNumberOfGroups(true);

    vm.expectEmit(true, true, true, true);
    emit ValidatorGroupVoteCast(voter, group, value - maxNumGroupsVotedFor);
    election.vote(group, value - maxNumGroupsVotedFor, newGroup, address(0));
    assertEq(election.getPendingVotesForGroupByAccount(group, voter), value - maxNumGroupsVotedFor);
  }

  function test_Reverts_WhenBlocked_WhenTheVoterIsOverMaxNumberGroupsVotedForButCanVoteForAdditionalGroup()
    public
  {
    address newGroup = WhenVotedForMaxNumberOfGroups();
    election.setAllowedToVoteOverMaxNumberOfGroups(true);
    blocker.mockSetBlocked(true);
    vm.expectRevert("Contract is blocked from performing this action");
    election.vote(group, value - maxNumGroupsVotedFor, newGroup, address(0));
  }

  function test_ShouldSetTotalVotesByAccount_WhenMaxNumberOfGroupsWasNotReached() public {
    WhenVotedForMaxNumberOfGroups();
    assertEq(election.getTotalVotesByAccount(voter), maxNumGroupsVotedFor);
  }

  function WhenVotedForMoreThanMaxNumberOfGroups() public returns (address newGroup) {
    newGroup = WhenVotedForMaxNumberOfGroups();
    election.setAllowedToVoteOverMaxNumberOfGroups(true);
    election.vote(group, voterFirstGroupVote, newGroup, address(0));
  }

  function test_ShouldRevert_WhenTurningOffSetAllowedToVoteOverMaxNUmberOfGroups_WhenOverMaximumNumberOfGroupsVoted()
    public
  {
    WhenVotedForMoreThanMaxNumberOfGroups();

    vm.expectRevert("Too many groups voted for!");
    election.setAllowedToVoteOverMaxNumberOfGroups(false);
  }

  function test_ShouldReturnOnlyLastVotedWith_WhenVotesWereNotManuallyCounted() public {
    WhenVotedForMoreThanMaxNumberOfGroups();
    assertEq(election.getTotalVotesByAccount(voter), voterFirstGroupVote);
  }

  function manuallyUpdateTotalVotesForAllGroups(address _voter) public {
    for (uint256 i = 0; i < maxNumGroupsVotedFor; i++) {
      election.updateTotalVotesByAccountForGroup(_voter, accountsArray[i + 2]);
    }
    election.updateTotalVotesByAccountForGroup(_voter, group);
  }

  function WhenTotalVotesWereManuallyCounted() public {
    WhenVotedForMoreThanMaxNumberOfGroups();
    manuallyUpdateTotalVotesForAllGroups(voter);
  }

  function test_ShouldReturnTotalVotesByAccount_WhenTotalVotesAreManuallyCounted() public {
    WhenTotalVotesWereManuallyCounted();
    assertEq(election.getTotalVotesByAccount(voter), value - originallyNotVotedWithAmount);
  }

  function test_ShouldReturnLoweredTotalNumberOfVotes_WhenVotesRevoked_WhenTotalVotesWereManuallyCounted()
    public
  {
    uint256 revokeDiff = 100;
    uint256 revokeValue = voterFirstGroupVote - revokeDiff;

    WhenTotalVotesWereManuallyCounted();
    election.revokePending(group, revokeValue, accountsArray[4], address(0), 3);
    assertEq(election.getTotalVotesByAccount(voter), maxNumGroupsVotedFor + revokeDiff);
  }

  function WhenVotesAreBeingActivated() public returns (address newGroup) {
    newGroup = WhenVotedForMoreThanMaxNumberOfGroups();

    travelNEpoch(1);
    election.activateForAccount(group, voter);
  }

  function test_ShouldIncrementTheAccountsActiveVotesForGroup_WhenVotesAreBeingActivated() public {
    WhenVotesAreBeingActivated();
    assertEq(election.getActiveVotesForGroupByAccount(group, voter), voterFirstGroupVote);
  }

  function test_ShouldReturnCorrectValueWhenManuallyCounted_WhenVotesAreBeingActivated() public {
    WhenVotesAreBeingActivated();
    manuallyUpdateTotalVotesForAllGroups(voter);

    assertEq(election.getTotalVotesByAccount(voter), value - originallyNotVotedWithAmount);
  }

  function WhenAwardsAreDistributed() public returns (address newGroup) {
    newGroup = WhenVotesAreBeingActivated();
    election.distributeEpochRewards(group, rewardValue, newGroup, address(0));
  }

  function test_ShouldRevokeActiveVotes_WhenAwardsAreDistributed() public {
    // (more then original votes without rewards)
    address newGroup = WhenAwardsAreDistributed();
    election.revokeActive(group, value, newGroup, address(0), 3);
    assertEq(
      election.getActiveVotesForGroupByAccount(group, voter),
      rewardValue - maxNumGroupsVotedFor - originallyNotVotedWithAmount
    );
  }

  function test_ShouldReturnCorrectValueWhenManuallyCounted_WhenMoreVotesThanActiveIsRevoked_WhenAwardsAreDistributed()
    public
  {
    address newGroup = WhenAwardsAreDistributed();
    election.revokeActive(group, value, newGroup, address(0), 3);
    manuallyUpdateTotalVotesForAllGroups(voter);

    assertEq(election.getTotalVotesByAccount(voter), rewardValue - originallyNotVotedWithAmount);
  }

  function test_ShouldReturnTotalVotesByAccount_WhenTotalVotesAreManuallyCountedOnReward_WhenAwardsAreDistributed()
    public
  {
    WhenAwardsAreDistributed();
    manuallyUpdateTotalVotesForAllGroups(voter);

    assertEq(
      election.getTotalVotesByAccount(voter),
      value + rewardValue - originallyNotVotedWithAmount
    );
  }

  function test_ShouldIncreaseTotalVotesCountOnceVoted_WhenTotalVotesAreManuallyCountedOnReward_WhenAwardsAreDistributed()
    public
  {
    address newGroup = WhenAwardsAreDistributed();
    manuallyUpdateTotalVotesForAllGroups(voter);

    election.vote(newGroup, originallyNotVotedWithAmount, account4, group);

    assertEq(election.getTotalVotes(), value + rewardValue);
  }

  function test_ShouldRevert_WhenTheGroupCannotReceiveVotes() public {
    lockedGold.setTotalLockedGold(value / 2 - 1);
    address[] memory members = new address[](1);
    members[0] = account9;
    validators.setMembers(group, members);
    validators.setNumRegisteredValidators(1);
    assertEq(election.getNumVotesReceivable(group), value - 2);

    vm.expectRevert("Group cannot receive votes");
    election.vote(group, value, address(0), address(0));
  }
}

contract ElectionTest_Vote_WhenGroupEligible_L2 is
  ElectionTest_L2,
  ElectionTest_Vote_WhenGroupEligible
{}

contract ElectionTest_Vote_WhenGroupEligible_WhenGroupCanReceiveVotes is ElectionTest {
  address voter = address(this);
  address group = account1;
  uint256 value = 1000;

  uint256 originallyNotVotedWithAmount = 1;
  uint256 voterFirstGroupVote = value - maxNumGroupsVotedFor - originallyNotVotedWithAmount;
  uint256 rewardValue = 1000000;

  function setUp() public {
    super.setUp();

    address[] memory members = new address[](1);
    members[0] = account9;
    validators.setMembers(group, members);

    vm.prank(address(validators));
    election.markGroupEligible(group, address(0), address(0));

    lockedGold.setTotalLockedGold(value);
    validators.setNumRegisteredValidators(1);
  }

  function WhenTheVoterCanVoteForAnAdditionalGroup() public {
    lockedGold.incrementNonvotingAccountBalance(voter, value);
  }

  function WhenTheVoterHasNotAlreadyVotedForThisGroup() public {
    WhenTheVoterCanVoteForAnAdditionalGroup();
    election.vote(group, value, address(0), address(0));
  }

  function test_ShouldAddTheGroupToListOfGroupsTheAccountHasVotedFor_WhenTheVoterHasNotAlreadyVotedForThisGroup()
    public
  {
    WhenTheVoterHasNotAlreadyVotedForThisGroup();
    address[] memory groupsVotedFor = election.getGroupsVotedForByAccount(voter);
    assertEq(groupsVotedFor.length, 1);
    assertEq(groupsVotedFor[0], group);
  }

  function test_ShouldIncrementTheAccountsPendingVotesForTheGroup_WhenTheVoterHasNotAlreadyVotedForThisGroup()
    public
  {
    WhenTheVoterHasNotAlreadyVotedForThisGroup();
    assertEq(election.getPendingVotesForGroupByAccount(group, voter), value);
  }

  function test_ShouldIncrementTheAccountsTotalVotesForTheGroup_WhenTheVoterHasNotAlreadyVotedForThisGroup()
    public
  {
    WhenTheVoterHasNotAlreadyVotedForThisGroup();
    assertEq(election.getTotalVotesForGroupByAccount(group, voter), value);
  }

  function test_ShouldIncrementTheACcountsTotalVotes_WhenTheVoterHasNotAlreadyVotedForThisGroup()
    public
  {
    WhenTheVoterHasNotAlreadyVotedForThisGroup();
    assertEq(election.getTotalVotesByAccount(voter), value);
  }

  function test_ShouldIncrementTheTotalVotesForTheGroup_WhenTheVoterHasNotAlreadyVotedForThisGroup()
    public
  {
    WhenTheVoterHasNotAlreadyVotedForThisGroup();
    assertEq(election.getTotalVotesForGroup(group), value);
  }

  function test_ShouldIncrementTheTotalVotes_WhenTheVoterHasNotAlreadyVotedForThisGroup() public {
    WhenTheVoterHasNotAlreadyVotedForThisGroup();
    assertEq(election.getTotalVotes(), value);
  }

  function test_ShouldDecrementTheAccountsNonVotingLockedGoldBalance_WhenTheVoterHasNotAlreadyVotedForThisGroup()
    public
  {
    WhenTheVoterHasNotAlreadyVotedForThisGroup();
    assertEq(lockedGold.nonvotingAccountBalance(voter), 0);
  }

  function test_ShouldEmitTheValidatorGroupVoteCastEvent_WhenTheVoterHasNotAlreadyVotedForThisGroup()
    public
  {
    WhenTheVoterCanVoteForAnAdditionalGroup();
    vm.expectEmit(true, false, false, false);
    emit ValidatorGroupVoteCast(voter, group, value);
    election.vote(group, value, address(0), address(0));
  }

  function WhenTheVoterHasAlreadyVotedForThisGroup() public {
    WhenTheVoterHasNotAlreadyVotedForThisGroup();
    lockedGold.incrementNonvotingAccountBalance(voter, value);
    election.vote(group, value, address(0), address(0));
  }

  function test_ShouldNotChangeTheListOfGroupsTheAccountVotedFor_WhenTheVoterHasAlreadyVotedForThisGroup()
    public
  {
    WhenTheVoterHasAlreadyVotedForThisGroup();
    address[] memory groupsVotedFor = election.getGroupsVotedForByAccount(voter);
    assertEq(groupsVotedFor.length, 1);
    assertEq(groupsVotedFor[0], group);
  }

  function test_ShouldIncreaseAccountsPendingVotesForTheGroup_WhenTheVoterHasAlreadyVotedForThisGroup()
    public
  {
    WhenTheVoterHasAlreadyVotedForThisGroup();
    assertEq(election.getPendingVotesForGroupByAccount(group, voter), value * 2);
  }

  function test_ShouldIncrementAccountTotalVotesForTheGroup_WhenTheVoterHasAlreadyVotedForThisGroup()
    public
  {
    WhenTheVoterHasAlreadyVotedForThisGroup();
    assertEq(election.getTotalVotesForGroupByAccount(group, voter), value * 2);
  }

  function test_ShouldIncrementTheAccountsTotalVotes_WhenTheVoterHasAlreadyVotedForThisGroup()
    public
  {
    WhenTheVoterHasAlreadyVotedForThisGroup();
    assertEq(election.getTotalVotesByAccount(voter), value * 2);
  }

  function test_ShouldIncrementTotalVotesForTheGroup_WhenTheVoterHasAlreadyVotedForThisGroup()
    public
  {
    WhenTheVoterHasAlreadyVotedForThisGroup();
    assertEq(election.getTotalVotesForGroup(group), value * 2);
  }

  function test_ShouldIncrementTotalVotes_WhenTheVoterHasAlreadyVotedForThisGroup() public {
    WhenTheVoterHasAlreadyVotedForThisGroup();
    assertEq(election.getTotalVotes(), value * 2);
  }

  function test_ShouldDecrementAccountNonVotingBalance_WhenTheVoterHasAlreadyVotedForThisGroup()
    public
  {
    WhenTheVoterHasAlreadyVotedForThisGroup();
    assertEq(lockedGold.nonvotingAccountBalance(voter), 0);
  }

  function test_ShouldEmitValidatorGroupVoteCast_WhenTheVoterHasAlreadyVotedForThisGroup() public {
    WhenTheVoterHasNotAlreadyVotedForThisGroup();
    lockedGold.incrementNonvotingAccountBalance(voter, value);
    vm.expectEmit(true, true, false, false);
    emit ValidatorGroupVoteCast(voter, group, value);
    election.vote(group, value, address(0), address(0));
  }
}

contract ElectionTest_Vote_WhenGroupEligible_WhenGroupCanReceiveVotes_L2 is
  ElectionTest_Vote_WhenGroupEligible_WhenGroupCanReceiveVotes,
  ElectionTest_L2
{}

contract ElectionTest_Vote_GroupNotEligible is ElectionTest {
  address voter = address(this);
  address group = account1;
  uint256 value = 1000;

  uint256 originallyNotVotedWithAmount = 1;
  uint256 voterFirstGroupVote = value - maxNumGroupsVotedFor - originallyNotVotedWithAmount;
  uint256 rewardValue = 1000000;

  function setUp() public {
    super.setUp();

    address[] memory members = new address[](1);
    members[0] = account9;
    validators.setMembers(group, members);
  }

  function test_ShouldRevert_WhenTheGroupIsNotEligible() public {
    vm.expectRevert("Group not eligible");
    election.vote(group, value, address(0), address(0));
  }
}

contract ElectionTest_Vote_GroupNotEligible_L2 is
  ElectionTest_Vote_GroupNotEligible,
  ElectionTest_L2
{}

contract ElectionTest_Activate is ElectionTest {
  address voter = address(this);
  address group = account1;
  uint256 value = 1000;

  address voter2 = account2;
  uint256 value2 = 573;

  function setUp() public {
    super.setUp();

    address[] memory members = new address[](1);
    members[0] = account9;
    validators.setMembers(group, members);

    vm.prank(address(validators));
    election.markGroupEligible(group, address(0), address(0));

    lockedGold.setTotalLockedGold(value);
    validators.setMembers(group, members);
    validators.setNumRegisteredValidators(1);
    lockedGold.incrementNonvotingAccountBalance(voter, value);
  }

  function WhenVoterHasPendingVotes() public {
    election.vote(group, value, address(0), address(0));
  }

  function WhenEpochBoundaryHasPassed() public {
    WhenVoterHasPendingVotes();
    travelNEpoch(1);
    election.activate(group);
  }

  function test_ShouldDecrementTheAccountsPendingVotesForTheGroup_WhenEpochBoundaryHasPassed()
    public
  {
    WhenEpochBoundaryHasPassed();
    assertEq(election.getPendingVotesForGroupByAccount(group, voter), 0);
  }

  function test_ShouldIncrementTheAccountsActiveVotesForTheGroup_WhenEpochBoundaryHasPassed()
    public
  {
    WhenEpochBoundaryHasPassed();
    assertEq(election.getActiveVotesForGroupByAccount(group, voter), value);
  }

  function test_ShouldNotModifyTheAccountsTotalVotesForTheGroup_WhenEpochBoundaryHasPassed()
    public
  {
    WhenEpochBoundaryHasPassed();
    assertEq(election.getTotalVotesForGroupByAccount(group, voter), value);
  }

  function test_ShouldNotModifyTheAccountsTotalVotes_WhenEpochBoundaryHasPassed() public {
    WhenEpochBoundaryHasPassed();
    assertEq(election.getTotalVotesByAccount(voter), value);
  }

  function test_ShouldNotModifyTotalVotesForGroup_WhenEpochBoundaryHasPassed() public {
    WhenEpochBoundaryHasPassed();
    assertEq(election.getTotalVotesForGroup(group), value);
  }

  function test_ShouldNotModifyTotalVotes_WhenEpochBoundaryHasPassed() public {
    WhenEpochBoundaryHasPassed();
    assertEq(election.getTotalVotes(), value);
  }

  function test_ShouldEmitValidatorGroupVoteActivatedEvent_WhenEpochBoundaryHasPassed() public {
    WhenVoterHasPendingVotes();
    travelNEpoch(1);
    vm.expectEmit(true, true, true, false);
    emit ValidatorGroupVoteActivated(voter, group, value, value * 100000000000000000000);
    election.activate(group);
  }

  function test_Reverts_WhenBlocked() public {
    WhenVoterHasPendingVotes();
    travelNEpoch(1);

    blocker.mockSetBlocked(true);
    vm.expectRevert("Contract is blocked from performing this action");
    election.activate(group);
  }

  function WhenAnotherVoterActivatesVotes() public {
    WhenEpochBoundaryHasPassed();
    lockedGold.incrementNonvotingAccountBalance(voter2, value2);
    vm.prank(voter2);
    election.vote(group, value2, address(0), address(0));
    travelNEpoch(1);
    vm.prank(voter2);
    election.activate(group);
  }

  function test_ShouldNotModifyTheFirstAccountActiveVotesForTheGroup_WhenAnotherVoterActivatesVotes()
    public
  {
    WhenAnotherVoterActivatesVotes();
    assertEq(election.getActiveVotesForGroupByAccount(group, voter), value);
  }

  function test_ShouldNotModifyTheFirstAccountTotalVotesForTheGroup_WhenAnotherVoterActivatesVotes()
    public
  {
    WhenAnotherVoterActivatesVotes();
    assertEq(election.getTotalVotesForGroupByAccount(group, voter), value);
  }

  function test_ShouldNotModifyTheFirstAccountTotalVotes_WhenAnotherVoterActivatesVotes() public {
    WhenAnotherVoterActivatesVotes();
    assertEq(election.getTotalVotesByAccount(voter), value);
  }

  function test_ShouldDecrementTheSecondAccountsPendingVotesFOrTheGroup_WhenAnotherVoterActivatesVotes()
    public
  {
    WhenAnotherVoterActivatesVotes();
    assertEq(election.getPendingVotesForGroupByAccount(group, voter2), 0);
  }

  function test_ShouldIncrementTheSecondAccountActiveVotesForTheGroup_WhenAnotherVoterActivatesVotes()
    public
  {
    WhenAnotherVoterActivatesVotes();
    assertEq(election.getActiveVotesForGroupByAccount(group, voter2), value2);
  }

  function test_ShouldNotModifyTheSecondsAccountTotalVotesForTheGroup_WhenAnotherVoterActivatesVotes()
    public
  {
    WhenAnotherVoterActivatesVotes();
    assertEq(election.getTotalVotesForGroupByAccount(group, voter2), value2);
  }

  function test_ShouldNotMOdifyTheSecondAccountTotalVotes_WhenAnotherVoterActivatesVotes() public {
    WhenAnotherVoterActivatesVotes();
    assertEq(election.getTotalVotesByAccount(voter2), value2);
  }

  function test_ShouldNotModifyTotalVotesForGroup_WhenAnotherVoterActivatesVotes() public {
    WhenAnotherVoterActivatesVotes();
    assertEq(election.getTotalVotesForGroup(group), value + value2);
  }

  function test_ShouldNotModifyTotalVotes_WhenAnotherVoterActivatesVotes() public {
    WhenAnotherVoterActivatesVotes();
    assertEq(election.getTotalVotes(), value + value2);
  }

  function test_ShouldRevert_WhenAnEpochBoundaryHadNotPassedSinceThePendingVotesWereMade() public {
    WhenVoterHasPendingVotes();
    vm.expectRevert("Pending vote epoch not passed");
    election.activateForAccount(group, voter);
  }

  function test_ShouldRevert_WhenTheVoterDoesNotHavePendingVotes() public {
    vm.expectRevert("Vote value cannot be zero");
    election.activate(group);
  }
}

contract ElectionTest_Activate_L2 is ElectionTest_L2, ElectionTest_Activate {}

contract ElectionTest_ActivateForAccount is ElectionTest {
  address voter = address(this);
  address group = account1;
  uint256 value = 1000;

  address voter2 = account2;
  uint256 value2 = 573;

  function setUp() public {
    super.setUp();

    address[] memory members = new address[](1);
    members[0] = account9;
    validators.setMembers(group, members);

    vm.prank(address(validators));
    election.markGroupEligible(group, address(0), address(0));

    lockedGold.setTotalLockedGold(value);
    validators.setMembers(group, members);
    validators.setNumRegisteredValidators(1);
    lockedGold.incrementNonvotingAccountBalance(voter, value);
  }

  function WhenVoterHasPendingVotes() public {
    election.vote(group, value, address(0), address(0));
  }

  function WhenEpochBoundaryHasPassed() public {
    WhenVoterHasPendingVotes();
    travelNEpoch(1);
    election.activateForAccount(group, voter);
  }

  function test_ShouldDecrementTheAccountsPendingVotesForTheGroup_WhenEpochBoundaryHasPassed()
    public
  {
    WhenEpochBoundaryHasPassed();
    assertEq(election.getPendingVotesForGroupByAccount(group, voter), 0);
  }

  function test_ShouldIncrementTheAccountsActiveVotesForTheGroup_WhenEpochBoundaryHasPassed()
    public
  {
    WhenEpochBoundaryHasPassed();
    assertEq(election.getActiveVotesForGroupByAccount(group, voter), value);
  }

  function test_ShouldNotModifyTheAccountsTotalVotesForTheGroup_WhenEpochBoundaryHasPassed()
    public
  {
    WhenEpochBoundaryHasPassed();
    assertEq(election.getTotalVotesForGroupByAccount(group, voter), value);
  }

  function test_ShouldNotModifyTheAccountsTotalVotes_WhenEpochBoundaryHasPassed() public {
    WhenEpochBoundaryHasPassed();
    assertEq(election.getTotalVotesByAccount(voter), value);
  }

  function test_ShouldNotModifyTotalVotesForGroup_WhenEpochBoundaryHasPassed() public {
    WhenEpochBoundaryHasPassed();
    assertEq(election.getTotalVotesForGroup(group), value);
  }

  function test_ShouldNotModifyTotalVotes_WhenEpochBoundaryHasPassed() public {
    WhenEpochBoundaryHasPassed();
    assertEq(election.getTotalVotes(), value);
  }

  function test_ShouldEmitValidatorGroupVoteActivatedEvent_WhenEpochBoundaryHasPassed() public {
    WhenVoterHasPendingVotes();
    travelNEpoch(1);
    vm.expectEmit(true, true, true, false);
    emit ValidatorGroupVoteActivated(voter, group, value, value * 100000000000000000000);
    election.activate(group);
  }

  function WhenAnotherVoterActivatesVotes() public {
    WhenEpochBoundaryHasPassed();
    lockedGold.incrementNonvotingAccountBalance(voter2, value2);
    vm.prank(voter2);
    election.vote(group, value2, address(0), address(0));
    travelNEpoch(1);
    election.activateForAccount(group, voter2);
  }

  function test_ShouldNotModifyTheFirstAccountActiveVotesForTheGroup_WhenAnotherVoterActivatesVotes()
    public
  {
    WhenAnotherVoterActivatesVotes();
    assertEq(election.getActiveVotesForGroupByAccount(group, voter), value);
  }

  function test_ShouldNotModifyTheFirstAccountTotalVotesForTheGroup_WhenAnotherVoterActivatesVotes()
    public
  {
    WhenAnotherVoterActivatesVotes();
    assertEq(election.getTotalVotesForGroupByAccount(group, voter), value);
  }

  function test_ShouldNotModifyTheFirstAccountTotalVotes_WhenAnotherVoterActivatesVotes() public {
    WhenAnotherVoterActivatesVotes();
    assertEq(election.getTotalVotesByAccount(voter), value);
  }

  function test_ShouldDecrementTheSecondAccountsPendingVotesFOrTheGroup_WhenAnotherVoterActivatesVotes()
    public
  {
    WhenAnotherVoterActivatesVotes();
    assertEq(election.getPendingVotesForGroupByAccount(group, voter2), 0);
  }

  function test_ShouldIncrementTheSecondAccountActiveVotesForTheGroup_WhenAnotherVoterActivatesVotes()
    public
  {
    WhenAnotherVoterActivatesVotes();
    assertEq(election.getActiveVotesForGroupByAccount(group, voter2), value2);
  }

  function test_ShouldNotModifyTheSecondsAccountTotalVotesForTheGroup_WhenAnotherVoterActivatesVotes()
    public
  {
    WhenAnotherVoterActivatesVotes();
    assertEq(election.getTotalVotesForGroupByAccount(group, voter2), value2);
  }

  function test_ShouldNotMOdifyTheSecondAccountTotalVotes_WhenAnotherVoterActivatesVotes() public {
    WhenAnotherVoterActivatesVotes();
    assertEq(election.getTotalVotesByAccount(voter2), value2);
  }

  function test_ShouldNotModifyTotalVotesForGroup_WhenAnotherVoterActivatesVotes() public {
    WhenAnotherVoterActivatesVotes();
    assertEq(election.getTotalVotesForGroup(group), value + value2);
  }

  function test_ShouldNotModifyTotalVotes_WhenAnotherVoterActivatesVotes() public {
    WhenAnotherVoterActivatesVotes();
    assertEq(election.getTotalVotes(), value + value2);
  }

  function test_ShouldRevert_WhenEpochBoundaryHasNotPassedSinceThePendingVotesWereMade() public {
    WhenVoterHasPendingVotes();
    vm.expectRevert("Pending vote epoch not passed");
    election.activateForAccount(group, voter);
  }

  function test_ShouldRevert_WhenTheVoterDoesNotHavePendingVotes() public {
    vm.expectRevert("Vote value cannot be zero");
    election.activateForAccount(group, voter);
  }
}

contract ElectionTest_ActivateForAccount_L2 is ElectionTest_L2, ElectionTest_ActivateForAccount {}

contract ElectionTest_RevokePending is ElectionTest {
  address voter = address(this);
  address group = account1;
  uint256 value = 1000;

  uint256 index = 0;
  uint256 revokedValue = value - 1;
  uint256 remaining = value - revokedValue;

  function setUp() public {
    super.setUp();

    address[] memory members = new address[](1);
    members[0] = account9;
    validators.setMembers(group, members);

    vm.prank(address(validators));
    election.markGroupEligible(group, address(0), address(0));

    lockedGold.setTotalLockedGold(value);
    validators.setMembers(group, members);
    validators.setNumRegisteredValidators(1);
    lockedGold.incrementNonvotingAccountBalance(voter, value);
    election.vote(group, value, address(0), address(0));
  }

  function WhenValidatorGroupHasVotesButIsIneligible() public {
    registry.setAddressFor("Validators", address(this));
    election.markGroupIneligible(group);
    election.revokePending(group, revokedValue, address(0), address(0), index);
  }

  function test_ShouldDecrementTheAccountsPendingVotesForTheGroup_WhenValidatorGroupHasVotesButIsIneligible()
    public
  {
    WhenValidatorGroupHasVotesButIsIneligible();
    assertEq(election.getPendingVotesForGroupByAccount(group, voter), remaining);
  }

  function test_ShouldDecrementAccountsTotalVotesForTheGroup_WhenValidatorGroupHasVotesButIsIneligible()
    public
  {
    WhenValidatorGroupHasVotesButIsIneligible();
    assertEq(election.getTotalVotesForGroupByAccount(group, voter), remaining);
  }

  function test_ShouldDecrementTheAccountsTotalVotes_WhenValidatorGroupHasVotesButIsIneligible()
    public
  {
    WhenValidatorGroupHasVotesButIsIneligible();
    assertEq(election.getTotalVotesByAccount(voter), remaining);
  }

  function test_ShouldDecrementTotalVotesForTheGroup_WhenValidatorGroupHasVotesButIsIneligible()
    public
  {
    WhenValidatorGroupHasVotesButIsIneligible();
    assertEq(election.getTotalVotesForGroup(group), remaining);
  }

  function test_ShouldDecrementTotalVotes_WhenValidatorGroupHasVotesButIsIneligible() public {
    WhenValidatorGroupHasVotesButIsIneligible();
    assertEq(election.getTotalVotes(), remaining);
  }

  function test_ShouldIncrementTheAccountsNonvotingLockedGoldBalance_WhenValidatorGroupHasVotesButIsIneligible()
    public
  {
    WhenValidatorGroupHasVotesButIsIneligible();
    assertEq(lockedGold.nonvotingAccountBalance(voter), revokedValue);
  }

  function test_ShouldEmitValidatorGroupPendingVoteRevokedEvent_WhenValidatorGroupHasVotesButIsIneligible()
    public
  {
    registry.setAddressFor("Validators", address(this));
    election.markGroupIneligible(group);
    vm.expectEmit(true, true, true, false);
    emit ValidatorGroupPendingVoteRevoked(voter, group, revokedValue);
    election.revokePending(group, revokedValue, address(0), address(0), index);
  }

  function WhenRevokedValueIsLessThanPendingVotesButGroupIsEligible() public {
    election.revokePending(group, revokedValue, address(0), address(0), index);
  }

  function test_ShouldDecrementTheAccountsPendingVotesForTheGroup_WhenRevokedValueIsLessThanPendingVotesButGroupIsEligible()
    public
  {
    WhenRevokedValueIsLessThanPendingVotesButGroupIsEligible();
    assertEq(election.getPendingVotesForGroupByAccount(group, voter), remaining);
  }

  function test_ShouldDecrementAccountsTotalVotesForTheGroup_WhenRevokedValueIsLessThanPendingVotesButGroupIsEligible()
    public
  {
    WhenRevokedValueIsLessThanPendingVotesButGroupIsEligible();
    assertEq(election.getTotalVotesForGroupByAccount(group, voter), remaining);
  }

  function test_ShouldDecrementTheAccountsTotalVotes_WhenRevokedValueIsLessThanPendingVotesButGroupIsEligible()
    public
  {
    WhenRevokedValueIsLessThanPendingVotesButGroupIsEligible();
    assertEq(election.getTotalVotesByAccount(voter), remaining);
  }

  function test_ShouldDecrementTotalVotesForTheGroup_WhenRevokedValueIsLessThanPendingVotesButGroupIsEligible()
    public
  {
    WhenRevokedValueIsLessThanPendingVotesButGroupIsEligible();
    assertEq(election.getTotalVotesForGroup(group), remaining);
  }

  function test_ShouldDecrementTotalVotes_WhenRevokedValueIsLessThanPendingVotesButGroupIsEligible()
    public
  {
    WhenRevokedValueIsLessThanPendingVotesButGroupIsEligible();
    assertEq(election.getTotalVotes(), remaining);
  }

  function test_ShouldIncrementTheAccountsNonvotingLockedGoldBalance_WhenRevokedValueIsLessThanPendingVotesButGroupIsEligible()
    public
  {
    WhenRevokedValueIsLessThanPendingVotesButGroupIsEligible();
    assertEq(lockedGold.nonvotingAccountBalance(voter), revokedValue);
  }

  function test_ShouldEmitValidatorGroupPendingVoteRevokedEvent_WhenRevokedValueIsLessThanPendingVotesButGroupIsEligible()
    public
  {
    registry.setAddressFor("Validators", address(this));
    election.markGroupIneligible(group);
    vm.expectEmit(true, true, true, false);
    emit ValidatorGroupPendingVoteRevoked(voter, group, revokedValue);
    election.revokePending(group, revokedValue, address(0), address(0), index);
  }

  function test_ShouldRemoveTheGroup_WhenCorrectIndexProvided_WhenRevokedValueIsEqualToPendingVotes()
    public
  {
    election.revokePending(group, value, address(0), address(0), index);
    assertEq(election.getGroupsVotedForByAccount(voter).length, 0);
  }

  function test_ShouldRevert_WhenWrongIndexIsProvided() public {
    vm.expectRevert("Bad index");
    election.revokePending(group, value, address(0), address(0), index + 1);
  }

  function test_ShouldRevert_WhenRevokedValuesIsGreaterThanThePendingVotes() public {
    vm.expectRevert("Vote value larger than pending votes");
    election.revokePending(group, value + 1, address(0), address(0), index);
  }
}

contract ElectionTest_RevokePending_L2 is ElectionTest_RevokePending, ElectionTest_L2 {}

contract ElectionTest_RevokeActive is ElectionTest {
  address voter0 = address(this);
  address voter1 = account1;
  address group = account2;
  uint256 voteValue0 = 1000;
  uint256 reward0 = 111;
  uint256 voteValue1 = 1000;

  uint256 index = 0;
  uint256 remaining = 1;
  uint256 revokedValue = voteValue0 + reward0 - remaining;

  function assertConsistentSums() public {
    uint256 activeTotal = election.getActiveVotesForGroupByAccount(group, voter0) +
      election.getActiveVotesForGroupByAccount(group, voter1);
    uint256 pendingTotal = election.getPendingVotesForGroupByAccount(group, voter0) +
      election.getPendingVotesForGroupByAccount(group, voter1);
    uint256 totalGroup = election.getTotalVotesForGroup(group);
    assertAlmostEqual(election.getActiveVotesForGroup(group), activeTotal, 1);
    assertAlmostEqual(totalGroup, activeTotal + pendingTotal, 1);
    assertEq(election.getTotalVotes(), totalGroup);
  }

  function setUp() public {
    super.setUp();

    address[] memory members = new address[](1);
    members[0] = account9;
    validators.setMembers(group, members);

    vm.prank(address(validators));
    election.markGroupEligible(group, address(0), address(0));

    lockedGold.setTotalLockedGold(voteValue0 + voteValue1);
    validators.setNumRegisteredValidators(1);
    lockedGold.incrementNonvotingAccountBalance(voter0, voteValue0);
    lockedGold.incrementNonvotingAccountBalance(voter1, voteValue1);

    // Gives 1000 units to voter 0
    election.vote(group, voteValue0, address(0), address(0));
    assertConsistentSums();
    travelNEpoch(1);
    election.activate(group);
    assertConsistentSums();

    // Makes those 1000 units represent 1111 votes.
    election.distributeEpochRewards(group, reward0, address(0), address(0));
    assertConsistentSums();

    // Gives 900 units to voter 1.
    vm.prank(voter1);
    election.vote(group, voteValue1, address(0), address(0));
    assertConsistentSums();
    travelNEpoch(1);
    vm.prank(voter1);
    election.activate(group);
    assertConsistentSums();
  }

  function WhenTheValidatorGroupHasVotesButIsIneligible() public {
    vm.prank(address(validators));
    election.markGroupIneligible(group);
    election.revokeActive(group, revokedValue, address(0), address(0), 0);
  }

  function test_ShouldBeConsistent_WhenTheValidatorGroupHasVotesButIsIneligible() public {
    WhenTheValidatorGroupHasVotesButIsIneligible();
    assertConsistentSums();
  }

  function test_ShouldDecrementTheAccountsActiveVotesForTheGroup_WhenTheValidatorGroupHasVotesButIsIneligible()
    public
  {
    WhenTheValidatorGroupHasVotesButIsIneligible();
    assertEq(election.getActiveVotesForGroupByAccount(group, voter0), remaining);
  }

  function test_ShouldDecrementTheAccountsTotalVotesForTheGroup_WhenTheValidatorGroupHasVotesButIsIneligible()
    public
  {
    WhenTheValidatorGroupHasVotesButIsIneligible();
    assertEq(election.getTotalVotesForGroupByAccount(group, voter0), remaining);
  }

  function test_ShouldDecrementTheAccountsTotalVotes_WhenTheValidatorGroupHasVotesButIsIneligible()
    public
  {
    WhenTheValidatorGroupHasVotesButIsIneligible();
    assertEq(election.getTotalVotesByAccount(voter0), remaining);
  }

  function test_ShouldDecrementTotalVotesForTheGroup_WhenTheValidatorGroupHasVotesButIsIneligible()
    public
  {
    WhenTheValidatorGroupHasVotesButIsIneligible();
    assertEq(
      election.getTotalVotesForGroup(group),
      voteValue0 + reward0 + voteValue1 - revokedValue
    );
  }

  function test_ShouldDecrementTotalVotes_WhenTheValidatorGroupHasVotesButIsIneligible() public {
    WhenTheValidatorGroupHasVotesButIsIneligible();
    assertEq(election.getTotalVotes(), voteValue0 + reward0 + voteValue1 - revokedValue);
  }

  function test_ShouldIncrementTheAccountsNonvotingLockedGoldBalance_WhenTheValidatorGroupHasVotesButIsIneligible()
    public
  {
    WhenTheValidatorGroupHasVotesButIsIneligible();
    assertEq(lockedGold.nonvotingAccountBalance(voter0), revokedValue);
  }

  function test_ShouldEmitValidatorGroupActiveVoteRevokedEvent_WhenTheValidatorGroupHasVotesButIsIneligible()
    public
  {
    vm.prank(address(validators));
    election.markGroupIneligible(group);
    vm.expectEmit(true, true, true, false);
    emit ValidatorGroupActiveVoteRevoked(
      voter0,
      group,
      revokedValue,
      revokedValue * 100000000000000000000
    );
    election.revokeActive(group, revokedValue, address(0), address(0), 0);
  }

  function test_Reverts_WhenBlocked() public {
    blocker.mockSetBlocked(true);
    vm.expectRevert("Contract is blocked from performing this action");
    election.revokeAllActive(group, address(0), address(0), 0);
  }

  function WhenRevokedValueIsLessThanTheActiveVotesButGroupIsEligible() public {
    election.revokeActive(group, revokedValue, address(0), address(0), 0);
  }

  function test_ShouldBeConsistent_WhenRevokedValueIsLessThanTheActiveVotesButGroupIsEligible()
    public
  {
    WhenRevokedValueIsLessThanTheActiveVotesButGroupIsEligible();
    assertConsistentSums();
  }

  function test_ShouldDecrementTheAccountsActiveVotesForTheGroup_WhenRevokedValueIsLessThanTheActiveVotesButGroupIsEligible()
    public
  {
    WhenRevokedValueIsLessThanTheActiveVotesButGroupIsEligible();
    assertEq(election.getActiveVotesForGroupByAccount(group, voter0), remaining);
  }

  function test_ShouldDecrementTheAccountsTotalVotesForTheGroup_WhenRevokedValueIsLessThanTheActiveVotesButGroupIsEligible()
    public
  {
    WhenRevokedValueIsLessThanTheActiveVotesButGroupIsEligible();
    assertEq(election.getTotalVotesForGroupByAccount(group, voter0), remaining);
  }

  function test_ShouldDecrementTheAccountsTotalVotes_WhenRevokedValueIsLessThanTheActiveVotesButGroupIsEligible()
    public
  {
    WhenRevokedValueIsLessThanTheActiveVotesButGroupIsEligible();
    assertEq(election.getTotalVotesByAccount(voter0), remaining);
  }

  function test_ShouldDecrementTotalVotesForTheGroup_WhenRevokedValueIsLessThanTheActiveVotesButGroupIsEligible()
    public
  {
    WhenRevokedValueIsLessThanTheActiveVotesButGroupIsEligible();
    assertEq(
      election.getTotalVotesForGroup(group),
      voteValue0 + reward0 + voteValue1 - revokedValue
    );
  }

  function test_ShouldDecrementTotalVotes_WhenRevokedValueIsLessThanTheActiveVotesButGroupIsEligible()
    public
  {
    WhenRevokedValueIsLessThanTheActiveVotesButGroupIsEligible();
    assertEq(election.getTotalVotes(), voteValue0 + reward0 + voteValue1 - revokedValue);
  }

  function test_ShouldIncrementTheAccountsNonvotingLockedGoldBalance_WhenRevokedValueIsLessThanTheActiveVotesButGroupIsEligible()
    public
  {
    WhenRevokedValueIsLessThanTheActiveVotesButGroupIsEligible();
    assertEq(lockedGold.nonvotingAccountBalance(voter0), revokedValue);
  }

  function test_ShouldEmitValidatorGroupActiveVoteRevokedEvent_WhenRevokedValueIsLessThanTheActiveVotesButGroupIsEligible()
    public
  {
    vm.prank(address(validators));
    election.markGroupIneligible(group);
    vm.expectEmit(true, true, true, false);
    emit ValidatorGroupActiveVoteRevoked(
      voter0,
      group,
      revokedValue,
      revokedValue * 100000000000000000000
    );
    election.revokeActive(group, revokedValue, address(0), address(0), 0);
  }

  function test_ShouldBeConsistent_WhenRevokeAllActive() public {
    election.revokeAllActive(group, address(0), address(0), 0);
    assertConsistentSums();
  }

  function test_ShouldDecrementAllOfTheAccountsActiveVotesForTheGroup_WhenRevokeAllActive() public {
    election.revokeAllActive(group, address(0), address(0), 0);
    assertEq(election.getActiveVotesForGroupByAccount(group, voter0), 0);
  }

  function WhenCorrectIndexIsProvided() public {
    election.revokeActive(group, voteValue0 + reward0, address(0), address(0), index);
  }

  function test_ShouldBeConsistent_WhenCorrectIndexIsProvided() public {
    WhenCorrectIndexIsProvided();
    assertConsistentSums();
  }

  function test_ShouldDecrementTheAccountsActiveVotesForTheGroup_WhenCorrectIndexIsProvided()
    public
  {
    WhenCorrectIndexIsProvided();
    assertEq(election.getActiveVotesForGroupByAccount(group, voter0), 0);
  }

  function test_ShouldDecrementTheAccountsTotalVotesForTheGroup_WhenCorrectIndexIsProvided()
    public
  {
    WhenCorrectIndexIsProvided();
    assertEq(election.getTotalVotesForGroupByAccount(group, voter0), 0);
  }

  function test_ShouldDecrementTheAccountsTotalVotes_WhenCorrectIndexIsProvided() public {
    WhenCorrectIndexIsProvided();
    assertEq(election.getTotalVotesByAccount(voter0), 0);
  }

  function test_ShouldDecrementTotalVotesForTheGroup_WhenCorrectIndexIsProvided() public {
    WhenCorrectIndexIsProvided();
    assertEq(election.getTotalVotesForGroup(group), voteValue1);
  }

  function test_ShouldDecrementTotalVotes_WhenCorrectIndexIsProvided() public {
    WhenCorrectIndexIsProvided();
    assertEq(election.getTotalVotes(), voteValue1);
  }

  function test_ShouldIncrementTheAccountsNonvotingLockedGoldBalance_WhenCorrectIndexIsProvided()
    public
  {
    WhenCorrectIndexIsProvided();
    assertEq(lockedGold.nonvotingAccountBalance(voter0), voteValue0 + reward0);
  }

  function test_ShouldRemoveTheGroupFromTheListOfGroupsTheAccountHasVotedFor_WhenCorrectIndexIsProvided()
    public
  {
    WhenCorrectIndexIsProvided();
    assertEq(election.getGroupsVotedForByAccount(voter0).length, 0);
  }

  function test_ShouldRevert_WhenWrongIndexIsProvided() public {
    vm.expectRevert("Bad index");
    election.revokeActive(group, voteValue0 + reward0, address(0), address(0), index + 1);
  }

  function test_ShouldRevert_WhenRevokedValueIsGreaterThanTheActiveVotes() public {
    vm.expectRevert("Vote value larger than active votes");
    election.revokeActive(group, voteValue0 + reward0 + 1, address(0), address(0), index);
  }
}

contract ElectionTest_RevokeActive_L2 is ElectionTest_L2, ElectionTest_RevokeActive {}

contract ElectionTest_ElectValidatorsAbstract is ElectionTest {
  struct MemberWithVotes {
    address member;
    uint256 votes;
  }

  address group1 = address(this);
  address group2 = account1;
  address group3 = account2;

  address validator1 = account3;
  address validator2 = account4;
  address validator3 = account5;
  address validator4 = account6;
  address validator5 = account7;
  address validator6 = account8;
  address validator7 = account9;

  address[] group1Members = new address[](4);
  address[] group2Members = new address[](2);
  address[] group3Members = new address[](1);

  bytes32 hash = 0xa5b9d60f32436310afebcfda832817a68921beb782fabf7915cc0460b443116a;

  // If voterN votes for groupN:
  //   group1 gets 20 votes per member
  //   group2 gets 25 votes per member
  //   group3 gets 30 votes per member
  // We cannot make any guarantee with respect to their ordering.
  address voter1 = address(this);
  address voter2 = account1;
  address voter3 = account2;

  uint256 voter1Weight = 80;
  uint256 voter2Weight = 50;
  uint256 voter3Weight = 30;

  uint256 totalLockedGold = voter1Weight + voter2Weight + voter3Weight;

  mapping(address => uint256) votesConsideredForElection;

  MemberWithVotes[] membersWithVotes;

  function setUp() public {
    super.setUp();

    group1Members[0] = validator1;
    group1Members[1] = validator2;
    group1Members[2] = validator3;
    group1Members[3] = validator4;

    group2Members[0] = validator5;
    group2Members[1] = validator6;

    group3Members[0] = validator7;
  }

  function setRandomness() public {
    random.addTestRandomness(block.number + 1, hash);
  }

  function WhenThereIsALargeNumberOfGroups() public {
    lockedGold.setTotalLockedGold(1e25);
    validators.setNumRegisteredValidators(400);
    lockedGold.incrementNonvotingAccountBalance(voter1, 1e25);
    election.setElectabilityThreshold(0);
    election.setElectableValidators(10, 100);

    election.setMaxNumGroupsVotedFor(200);

    address prev = address(0);
    uint256[] memory randomVotes = new uint256[](100);
    for (uint256 i = 0; i < 100; i++) {
      randomVotes[i] = uint256(keccak256(abi.encodePacked(i))) % 1e14;
    }
    randomVotes = sort(randomVotes);
    for (uint256 i = 0; i < 100; i++) {
      address group = actor(string(abi.encodePacked("group", i)));
      address[] memory members = new address[](4);
      for (uint256 j = 0; j < 4; j++) {
        members[j] = actor(string(abi.encodePacked("group", i, "member", j)));
        // If there are already n elected members in a group, the votes for the next member
        // are total votes of group divided by n+1
        votesConsideredForElection[members[j]] = randomVotes[i] / (j + 1);
        membersWithVotes.push(MemberWithVotes(members[j], votesConsideredForElection[members[j]]));
      }
      validators.setMembers(group, members);
      vm.prank(address(validators));
      election.markGroupEligible(group, address(0), prev);
      vm.prank(voter1);
      election.vote(group, randomVotes[i], prev, address(0));
      prev = group;
    }
  }

  function WhenThereAreSomeGroups() public {
    validators.setMembers(group1, group1Members);
    validators.setMembers(group2, group2Members);
    validators.setMembers(group3, group3Members);

    vm.startPrank(address(validators));
    election.markGroupEligible(group1, address(0), address(0));
    election.markGroupEligible(group2, address(0), group1);
    election.markGroupEligible(group3, address(0), group2);
    vm.stopPrank();

    lockedGold.incrementNonvotingAccountBalance(address(voter1), voter1Weight);
    lockedGold.incrementNonvotingAccountBalance(address(voter2), voter2Weight);
    lockedGold.incrementNonvotingAccountBalance(address(voter3), voter3Weight);

    lockedGold.setTotalLockedGold(totalLockedGold);
    validators.setNumRegisteredValidators(7);
  }

  // Helper function to sort an array of uint256
  function sort(uint256[] memory data) internal pure returns (uint256[] memory) {
    uint256 length = data.length;
    for (uint256 i = 0; i < length; i++) {
      for (uint256 j = i + 1; j < length; j++) {
        if (data[i] > data[j]) {
          uint256 temp = data[i];
          data[i] = data[j];
          data[j] = temp;
        }
      }
    }
    return data;
  }

  function sortMembersWithVotesDesc(
    MemberWithVotes[] memory data
  ) internal pure returns (MemberWithVotes[] memory) {
    uint256 length = data.length;
    for (uint256 i = 0; i < length; i++) {
      for (uint256 j = i + 1; j < length; j++) {
        if (data[i].votes < data[j].votes) {
          MemberWithVotes memory temp = data[i];
          data[i] = data[j];
          data[j] = temp;
        }
      }
    }
    return data;
  }
}

contract ElectionTest_ElectValidatorSigners is ElectionTest_ElectValidatorsAbstract {
  function test_ShouldElectCorrectValidators_WhenThereIsALargeNumberOfGroupsSig() public {
    WhenThereIsALargeNumberOfGroups();
    address[] memory elected = election.electValidatorSigners();

    MemberWithVotes[] memory sortedMembersWithVotes = sortMembersWithVotesDesc(membersWithVotes);

    MemberWithVotes[] memory electedUnsorted = new MemberWithVotes[](100);

    for (uint256 i = 0; i < 100; i++) {
      electedUnsorted[i] = MemberWithVotes(elected[i], votesConsideredForElection[elected[i]]);
    }

    MemberWithVotes[] memory electedSorted = sortMembersWithVotesDesc(electedUnsorted);

    for (uint256 i = 0; i < 100; i++) {
      assertEq(electedSorted[i].member, sortedMembersWithVotes[i].member);
      assertEq(electedSorted[i].votes, sortedMembersWithVotes[i].votes);
    }
  }

  function test_ShouldReturnThatGroupsMemberLIst_WhenASingleGroupHasMoreOrEqualToMinElectableValidatorsAsMembersAndReceivedVotes()
    public
  {
    WhenThereAreSomeGroups();
    vm.prank(voter1);
    election.vote(group1, voter1Weight, group2, address(0));
    setRandomness();
    arraysEqual(election.electValidatorSigners(), group1Members);
  }

  function test_ShouldReturnMaxElectableValidatorsElectedValidators_WhenGroupWithMoreThenMaxElectableValidatorsMembersReceivesVotes()
    public
  {
    WhenThereAreSomeGroups();
    vm.prank(voter1);
    election.vote(group1, voter1Weight, group2, address(0));
    vm.prank(voter2);
    election.vote(group2, voter2Weight, address(0), group1);
    vm.prank(voter3);
    election.vote(group3, voter3Weight, address(0), group2);

    setRandomness();
    address[] memory expected = new address[](6);
    expected[0] = validator1;
    expected[1] = validator2;
    expected[2] = validator3;
    expected[3] = validator5;
    expected[4] = validator6;
    expected[5] = validator7;
    arraysEqual(election.electValidatorSigners(), expected);
  }

  function test_ShouldElectOnlyNMembersFromThatGroup_WhenAGroupReceivesEnoughVotesForMoreThanNSeatsButOnlyHasNMembers()
    public
  {
    WhenThereAreSomeGroups();
    uint256 increment = 80;
    uint256 votes = 80;
    lockedGold.incrementNonvotingAccountBalance(address(voter3), increment);
    lockedGold.setTotalLockedGold(totalLockedGold + increment);
    vm.prank(voter3);
    election.vote(group3, votes, group2, address(0));
    vm.prank(voter1);
    election.vote(group1, voter1Weight, address(0), group3);
    vm.prank(voter2);
    election.vote(group2, voter2Weight, address(0), group1);
    setRandomness();

    address[] memory expected = new address[](6);
    expected[0] = validator1;
    expected[1] = validator2;
    expected[2] = validator3;
    expected[3] = validator5;
    expected[4] = validator6;
    expected[5] = validator7;
    arraysEqual(election.electValidatorSigners(), expected);
  }

  function test_ShouldNotElectAnyMembersFromThatGroup_WhenAGroupDoesNotReceiveElectabilityThresholdVotes()
    public
  {
    WhenThereAreSomeGroups();
    uint256 thresholdExcludingGroup3 = (voter3Weight + 1) / totalLockedGold;
    election.setElectabilityThreshold(thresholdExcludingGroup3);
    vm.prank(voter1);
    election.vote(group1, voter1Weight, group2, address(0));
    vm.prank(voter2);
    election.vote(group2, voter2Weight, address(0), group1);
    vm.prank(voter3);
    election.vote(group3, voter3Weight, address(0), group2);

    address[] memory expected = new address[](6);
    expected[0] = validator1;
    expected[1] = validator2;
    expected[2] = validator3;
    expected[3] = validator4;
    expected[4] = validator5;
    expected[5] = validator6;
    arraysEqual(election.electValidatorSigners(), expected);
  }

  function test_ShouldRevert_WhenThereAnoNotEnoughElectableValidators() public {
    WhenThereAreSomeGroups();
    vm.prank(voter2);
    election.vote(group2, voter2Weight, group1, address(0));
    vm.prank(voter3);
    election.vote(group3, voter3Weight, address(0), group2);
    setRandomness();
    vm.expectRevert("Not enough elected validators");
    election.electValidatorSigners();
  }
}

contract ElectionTest_ElectValidatorSignersL2 is
  ElectionTest_ElectValidatorSigners,
  ElectionTest_L2
{}

contract ElectionTest_ElectValidatorsAccounts is ElectionTest_ElectValidatorsAbstract {
  function test_ShouldElectCorrectValidators_WhenThereIsALargeNumberOfGroups() public {
    WhenThereIsALargeNumberOfGroups();
    address[] memory elected = election.electValidatorAccounts();
    MemberWithVotes[] memory sortedMembersWithVotes = sortMembersWithVotesDesc(membersWithVotes);
    MemberWithVotes[] memory electedUnsorted = new MemberWithVotes[](100);

    for (uint256 i = 0; i < 100; i++) {
      electedUnsorted[i] = MemberWithVotes(elected[i], votesConsideredForElection[elected[i]]);
    }
    MemberWithVotes[] memory electedSorted = sortMembersWithVotesDesc(electedUnsorted);

    for (uint256 i = 0; i < 100; i++) {
      assertEq(electedSorted[i].member, sortedMembersWithVotes[i].member);
      assertEq(electedSorted[i].votes, sortedMembersWithVotes[i].votes);
    }
  }

  function test_ShouldReturnThatGroupsMemberLIst_WhenASingleGroupHasMoreOrEqualToMinElectableValidatorsAsMembersAndReceivedVotes()
    public
  {
    WhenThereAreSomeGroups();
    vm.prank(voter1);
    election.vote(group1, voter1Weight, group2, address(0));
    setRandomness();
    arraysEqual(election.electValidatorAccounts(), group1Members);
  }

  function test_ShouldReturnMaxElectableValidatorsElectedValidators_WhenGroupWithMoreThenMaxElectableValidatorsMembersReceivesVotes()
    public
  {
    WhenThereAreSomeGroups();
    vm.prank(voter1);
    election.vote(group1, voter1Weight, group2, address(0));
    vm.prank(voter2);
    election.vote(group2, voter2Weight, address(0), group1);
    vm.prank(voter3);
    election.vote(group3, voter3Weight, address(0), group2);

    setRandomness();
    address[] memory expected = new address[](6);
    expected[0] = validator1;
    expected[1] = validator2;
    expected[2] = validator3;
    expected[3] = validator5;
    expected[4] = validator6;
    expected[5] = validator7;
    arraysEqual(election.electValidatorAccounts(), expected);
  }

  function test_ShouldElectOnlyNMembersFromThatGroup_WhenAGroupReceivesEnoughVotesForMoreThanNSeatsButOnlyHasNMembers()
    public
  {
    WhenThereAreSomeGroups();
    uint256 increment = 80;
    uint256 votes = 80;
    lockedGold.incrementNonvotingAccountBalance(address(voter3), increment);
    lockedGold.setTotalLockedGold(totalLockedGold + increment);
    vm.prank(voter3);
    election.vote(group3, votes, group2, address(0));
    vm.prank(voter1);
    election.vote(group1, voter1Weight, address(0), group3);
    vm.prank(voter2);
    election.vote(group2, voter2Weight, address(0), group1);
    setRandomness();

    address[] memory expected = new address[](6);
    expected[0] = validator1;
    expected[1] = validator2;
    expected[2] = validator3;
    expected[3] = validator5;
    expected[4] = validator6;
    expected[5] = validator7;
    arraysEqual(election.electValidatorAccounts(), expected);
  }

  function test_ShouldNotElectAnyMembersFromThatGroup_WhenAGroupDoesNotReceiveElectabilityThresholdVotes()
    public
  {
    WhenThereAreSomeGroups();
    uint256 thresholdExcludingGroup3 = (voter3Weight + 1) / totalLockedGold;
    election.setElectabilityThreshold(thresholdExcludingGroup3);
    vm.prank(voter1);
    election.vote(group1, voter1Weight, group2, address(0));
    vm.prank(voter2);
    election.vote(group2, voter2Weight, address(0), group1);
    vm.prank(voter3);
    election.vote(group3, voter3Weight, address(0), group2);

    address[] memory expected = new address[](6);
    expected[0] = validator1;
    expected[1] = validator2;
    expected[2] = validator3;
    expected[3] = validator4;
    expected[4] = validator5;
    expected[5] = validator6;
    arraysEqual(election.electValidatorAccounts(), expected);
  }

  function test_ShouldRevert_WhenThereAnoNotEnoughElectableValidators() public {
    WhenThereAreSomeGroups();
    vm.prank(voter2);
    election.vote(group2, voter2Weight, group1, address(0));
    vm.prank(voter3);
    election.vote(group3, voter3Weight, address(0), group2);
    setRandomness();
    vm.expectRevert("Not enough elected validators");
    election.electValidatorAccounts();
  }
}

contract ElectionTest_ElectValidatorsAccountsL2 is
  ElectionTest_ElectValidatorsAccounts,
  ElectionTest_L2
{}

contract ElectionTest_GetGroupEpochRewards is ElectionTest {
  address voter = address(this);
  address group1 = account2;
  address group2 = account3;
  uint256 voteValue1 = 2000000000;
  uint256 voteValue2 = 1000000000;
  uint256 totalRewardValue = 3000000000;

  uint256 expectedGroup1EpochRewards =
    FixidityLib
      .newFixedFraction(voteValue1, voteValue1 + voteValue2)
      .multiply(FixidityLib.newFixed(totalRewardValue))
      .fromFixed();

  function setUp() public {
    super.setUp();

    vm.prank(address(validators));
    election.markGroupEligible(group1, address(0), address(0));
    vm.prank(address(validators));
    election.markGroupEligible(group2, address(0), group1);
    registry.setAddressFor("Validators", address(validators));
    lockedGold.setTotalLockedGold(voteValue1 + voteValue2);

    address[] memory membersGroup1 = new address[](1);
    membersGroup1[0] = account8;

    validators.setMembers(group1, membersGroup1);

    address[] memory membersGroup2 = new address[](1);
    membersGroup2[0] = account9;
    validators.setMembers(group2, membersGroup2);
    validators.setNumRegisteredValidators(2);
    lockedGold.incrementNonvotingAccountBalance(voter, voteValue1 + voteValue2);
    election.vote(group1, voteValue1, group2, address(0));
    election.vote(group2, voteValue2, address(0), group1);
  }

  function WhenOneGroupHasActiveVotes() public {
    travelNEpoch(1);
    election.activate(group1);
  }

  function test_ShouldReturnTheTotalRewardValue_WhenGroupUptimeIs100Percent_WhenOneGroupHasActiveVotes()
    public
  {
    WhenOneGroupHasActiveVotes();

    uint256[] memory uptimes = new uint256[](1);
    uptimes[0] = FIXED1;
    assertEq(election.getGroupEpochRewards(group1, totalRewardValue, uptimes), totalRewardValue);
  }

  function test_ShouldReturnPartOfTheTotalRewardValue_WhenWhenGroupUptimeIsLessThan100Percent_WhenOneGroupHasActiveVotes()
    public
  {
    WhenOneGroupHasActiveVotes();

    uint256[] memory uptimes = new uint256[](1);
    uptimes[0] = FIXED1 / 2;
    assertEq(
      election.getGroupEpochRewards(group1, totalRewardValue, uptimes),
      totalRewardValue / 2
    );
  }

  function test_ShouldReturnZero_WhenTheGroupDoesNotMeetTheLockedGoldRequirements_WhenOneGroupHasActiveVotes()
    public
  {
    WhenOneGroupHasActiveVotes();

    validators.setDoesNotMeetAccountLockedGoldRequirements(group1);
    uint256[] memory uptimes = new uint256[](1);
    uptimes[0] = FIXED1;
    assertEq(election.getGroupEpochRewards(group1, totalRewardValue, uptimes), 0);
  }

  function WhenTwoGroupsHaveActiveVotes() public {
    travelNEpoch(1);
    election.activate(group1);
    election.activate(group2);
  }

  function test_ShouldReturn0_WhenOneGroupDoesNotMeetLockedGoldRequirements_WhenTwoGroupsHaveActiveVotes()
    public
  {
    WhenTwoGroupsHaveActiveVotes();

    validators.setDoesNotMeetAccountLockedGoldRequirements(group2);
    uint256[] memory uptimes = new uint256[](1);
    uptimes[0] = FIXED1;
    assertEq(election.getGroupEpochRewards(group2, totalRewardValue, uptimes), 0);
  }

  function test_ShouldReturnProportionalRewardValueForOtherGroup_WhenOneGroupDoesNotMeetLockedGoldRequirements_WhenTwoGroupsHaveActiveVotes()
    public
  {
    WhenTwoGroupsHaveActiveVotes();

    validators.setDoesNotMeetAccountLockedGoldRequirements(group2);
    uint256[] memory uptimes = new uint256[](1);
    uptimes[0] = FIXED1;

    assertEq(
      election.getGroupEpochRewards(group1, totalRewardValue, uptimes),
      expectedGroup1EpochRewards
    );
  }

  function test_ShouldReturn0_WhenTheGroupMeetsLockedGoldRequirements_WhenThenGroupDoesNotHaveActiveVotes()
    public
  {
    uint256[] memory uptimes = new uint256[](1);
    uptimes[0] = FIXED1;
    assertEq(election.getGroupEpochRewards(group1, totalRewardValue, uptimes), 0);
  }

  function test_Reverts_WhenL2() public {
    _whenL2();
    uint256[] memory uptimes = new uint256[](1);
    uptimes[0] = FIXED1;
    vm.expectRevert("This method is no longer supported in L2.");
    election.getGroupEpochRewards(group1, totalRewardValue, uptimes);
  }
}

contract ElectionTest_DistributeEpochRewards is ElectionTest {
  address voter = address(this);
  address voter2 = account4;
  address group = account2;
  address group2 = account3;
  uint256 voteValue = 1000000;
  uint256 voteValue2 = 1000000;
  uint256 rewardValue = 1000000;
  uint256 rewardValue2 = 10000000;

  uint256 expectedGroupTotalActiveVotes = voteValue + voteValue2 / 2 + rewardValue;
  uint256 expectedVoterActiveVotesForGroup =
    FixidityLib.newFixedFraction(expectedGroupTotalActiveVotes * 2, 3).fromFixed();
  uint256 expectedVoter2ActiveVotesForGroup =
    FixidityLib.newFixedFraction(expectedGroupTotalActiveVotes, 3).fromFixed();
  uint256 expectedVoter2ActiveVotesForGroup2 = voteValue / 2 + rewardValue2;

  function setUp() public {
    super.setUp();

    vm.prank(address(validators));
    election.markGroupEligible(group, address(0), address(0));
    lockedGold.setTotalLockedGold(voteValue);

    address[] memory membersGroup = new address[](1);
    membersGroup[0] = account8;

    validators.setMembers(group, membersGroup);

    validators.setNumRegisteredValidators(1);
    lockedGold.incrementNonvotingAccountBalance(voter, voteValue);
    election.vote(group, voteValue, address(0), address(0));

    travelNEpoch(1);
    election.activate(group);
  }

  function test_ShouldIncrementTheAccountActiveVotesForGroup_WhenThereIsSingleGroupWithActiveVotes()
    public
  {
    election.distributeEpochRewards(group, rewardValue, address(0), address(0));
    assertEq(election.getActiveVotesForGroupByAccount(group, voter), voteValue + rewardValue);
  }

  function test_ShouldIncrementAccountTotalVotesForGroup_WhenThereIsSingleGroupWithActiveVotes()
    public
  {
    election.distributeEpochRewards(group, rewardValue, address(0), address(0));
    assertEq(election.getTotalVotesForGroupByAccount(group, voter), voteValue + rewardValue);
  }

  function test_ShouldIncrementAccountTotalVotes_WhenThereIsSingleGroupWithActiveVotes() public {
    election.distributeEpochRewards(group, rewardValue, address(0), address(0));
    assertEq(election.getTotalVotesByAccount(voter), voteValue + rewardValue);
  }

  function test_ShouldIncrementTotalVotesForGroup_WhenThereIsSingleGroupWithActiveVotes() public {
    election.distributeEpochRewards(group, rewardValue, address(0), address(0));
    assertEq(election.getTotalVotesForGroup(group), voteValue + rewardValue);
  }

  function test_ShouldIncrementTotalVotes_WhenThereIsSingleGroupWithActiveVotes() public {
    election.distributeEpochRewards(group, rewardValue, address(0), address(0));
    assertEq(election.getTotalVotes(), voteValue + rewardValue);
  }

  function WhenThereAreTwoGroupsWithActiveVotes() public {
    vm.prank(address(validators));
    election.markGroupEligible(group2, address(0), group);
    lockedGold.setTotalLockedGold(voteValue + voteValue2);

    validators.setNumRegisteredValidators(2);
    lockedGold.incrementNonvotingAccountBalance(voter2, voteValue2);

    vm.startPrank(voter2);
    // Split voter2's vote between the two groups.
    election.vote(group, voteValue2 / 2, group2, address(0));
    election.vote(group2, voteValue2 / 2, address(0), group);
    travelNEpoch(1);
    election.activate(group);
    election.activate(group2);
    vm.stopPrank();

    election.distributeEpochRewards(group, rewardValue, group2, address(0));
    election.distributeEpochRewards(group2, rewardValue2, group, address(0));
  }

  function test_ShouldIncrementTheAccountsActiveVotesForBothGroups_WhenThereAreTwoGroupsWithActiveVotes()
    public
  {
    WhenThereAreTwoGroupsWithActiveVotes();
    assertEq(
      election.getActiveVotesForGroupByAccount(group, voter),
      expectedVoterActiveVotesForGroup
    );
    assertEq(
      election.getActiveVotesForGroupByAccount(group, voter2),
      expectedVoter2ActiveVotesForGroup
    );
    assertEq(
      election.getActiveVotesForGroupByAccount(group2, voter2),
      expectedVoter2ActiveVotesForGroup2
    );
  }

  function test_ShouldIncrementTheAccountsTotalVOtesForBothGroups_WhenThereAreTwoGroupsWithActiveVotes()
    public
  {
    WhenThereAreTwoGroupsWithActiveVotes();
    assertEq(
      election.getTotalVotesForGroupByAccount(group, voter),
      expectedVoterActiveVotesForGroup
    );
    assertEq(
      election.getTotalVotesForGroupByAccount(group, voter2),
      expectedVoter2ActiveVotesForGroup
    );
    assertEq(
      election.getTotalVotesForGroupByAccount(group2, voter2),
      expectedVoter2ActiveVotesForGroup2
    );
  }

  function test_ShouldIncrementTheAccountsTotalVotes_WhenThereAreTwoGroupsWithActiveVotes() public {
    WhenThereAreTwoGroupsWithActiveVotes();
    assertEq(election.getTotalVotesByAccount(voter), expectedVoterActiveVotesForGroup);
    assertEq(
      election.getTotalVotesByAccount(voter2),
      expectedVoter2ActiveVotesForGroup + expectedVoter2ActiveVotesForGroup2
    );
  }

  function test_ShouldIncrementTotalVotesForBothGroups_WhenThereAreTwoGroupsWithActiveVotes()
    public
  {
    WhenThereAreTwoGroupsWithActiveVotes();
    assertEq(election.getTotalVotesForGroup(group), expectedGroupTotalActiveVotes);
    assertEq(election.getTotalVotesForGroup(group2), expectedVoter2ActiveVotesForGroup2);
  }

  function test_ShouldIncrementTotalVotes_WhenThereAreTwoGroupsWithActiveVotes() public {
    WhenThereAreTwoGroupsWithActiveVotes();
    assertEq(
      election.getTotalVotes(),
      expectedGroupTotalActiveVotes + expectedVoter2ActiveVotesForGroup2
    );
  }

  function test_ShouldUpdateTheORderingOFEligibleGroups_WhenThereAreTwoGroupsWithActiveVotes()
    public
  {
    WhenThereAreTwoGroupsWithActiveVotes();
    assertEq(election.getEligibleValidatorGroups().length, 2);
    assertEq(election.getEligibleValidatorGroups()[0], group2);
    assertEq(election.getEligibleValidatorGroups()[1], group);
  }
}

contract ElectionTest_DistributeEpochRewards_L2 is
  ElectionTest_L2,
  ElectionTest_DistributeEpochRewards
{}

contract ElectionTest_ForceDecrementVotes is ElectionTest {
  address voter = address(this);
  address group = account2;
  address group2 = account7;
  uint256 value = 1000;
  uint256 value2 = 1500;
  uint256 index = 0;
  uint256 slashedValue = value;
  uint256 remaining = value - slashedValue;

  uint256 totalRemaining;
  uint256 group1Remaining;
  uint256 group2TotalRemaining;
  uint256 group2PendingRemaining;
  uint256 group2ActiveRemaining;

  uint256 group1RemainingActiveVotes;
  address[] initialOrdering;

  function WhenAccountHasVotedForOneGroup() public {
    address[] memory membersGroup = new address[](1);
    membersGroup[0] = account8;

    validators.setMembers(group, membersGroup);

    vm.prank(address(validators));
    election.markGroupEligible(group, address(0), address(0));
    lockedGold.setTotalLockedGold(value);
    validators.setNumRegisteredValidators(1);
    lockedGold.incrementNonvotingAccountBalance(voter, value);
    election.vote(group, value, address(0), address(0));

    registry.setAddressFor("LockedGold", account2);
  }

  function WhenAccountHasOnlyPendingVotes() public {
    WhenAccountHasVotedForOneGroup();
    address[] memory lessers = new address[](1);
    lessers[0] = address(0);
    address[] memory greaters = new address[](1);
    greaters[0] = address(0);
    uint256[] memory indices = new uint256[](1);
    indices[0] = index;

    vm.prank(account2);
    election.forceDecrementVotes(voter, slashedValue, lessers, greaters, indices);
  }

  function test_Reverts_WhenBlocked() public {
    WhenAccountHasVotedForOneGroup();
    address[] memory lessers = new address[](1);
    lessers[0] = address(0);
    address[] memory greaters = new address[](1);
    greaters[0] = address(0);
    uint256[] memory indices = new uint256[](1);
    indices[0] = index;

    blocker.mockSetBlocked(true);
    vm.prank(account2);
    vm.expectRevert("Contract is blocked from performing this action");
    election.forceDecrementVotes(voter, slashedValue, lessers, greaters, indices);
  }

  function test_ShouldDecrementPendingVotesToZero_WhenAccountHasOnlyPendingVotes() public {
    WhenAccountHasOnlyPendingVotes();
    assertEq(election.getPendingVotesForGroupByAccount(group, voter), remaining);
  }

  function test_ShouldDecrementTotalVotesToZero_WhenAccountHasOnlyPendingVotes() public {
    WhenAccountHasOnlyPendingVotes();
    assertEq(election.getTotalVotesForGroupByAccount(group, voter), remaining);
    assertEq(election.getTotalVotesByAccount(voter), remaining);
    assertEq(election.getTotalVotesForGroup(group), remaining);
    assertEq(election.getTotalVotes(), remaining);
  }

  function test_ShouldRemoveTheGroupFromTheVotersVotedSet_WhenAccountHasOnlyPendingVotes() public {
    WhenAccountHasOnlyPendingVotes();
    assertEq(election.getGroupsVotedForByAccount(voter).length, 0);
  }

  function WhenAccountHasOnlyActiveVotes() public {
    WhenAccountHasVotedForOneGroup();
    travelNEpoch(1);
    election.activate(group);
    vm.prank(account2);

    address[] memory lessers = new address[](1);
    lessers[0] = address(0);
    address[] memory greaters = new address[](1);
    greaters[0] = address(0);
    uint256[] memory indices = new uint256[](1);
    indices[0] = index;

    election.forceDecrementVotes(voter, slashedValue, lessers, greaters, indices);
  }

  function test_ShouldDecrementActiveVotesToZero_WhenAccountHasOnlyActiveVotes() public {
    WhenAccountHasOnlyActiveVotes();
    assertEq(election.getActiveVotesForGroupByAccount(group, voter), remaining);
  }

  function test_ShouldDecrementTotalVotesToZero_WhenAccountHasOnlyActiveVotes() public {
    WhenAccountHasOnlyActiveVotes();
    assertEq(election.getTotalVotesForGroupByAccount(group, voter), remaining);
    assertEq(election.getTotalVotesByAccount(voter), remaining);
    assertEq(election.getTotalVotesForGroup(group), remaining);
    assertEq(election.getTotalVotes(), remaining);
  }

  function test_ShouldRemoveTheGroupFromTheVotersVotedSet_WhenAccountHasOnlyActiveVotes() public {
    WhenAccountHasOnlyActiveVotes();
    assertEq(election.getGroupsVotedForByAccount(voter).length, 0);
  }

  function WhenAccountHasVotedForMoreThanOneGroupEqually() public {
    address[] memory membersGroup = new address[](1);
    membersGroup[0] = account8;
    validators.setMembers(group, membersGroup);

    address[] memory membersGroup2 = new address[](1);
    membersGroup2[0] = account9;
    validators.setMembers(group2, membersGroup2);

    vm.prank(address(validators));
    election.markGroupEligible(group, address(0), address(0));
    vm.prank(address(validators));
    election.markGroupEligible(group2, group, address(0));

    lockedGold.setTotalLockedGold(value);
    validators.setNumRegisteredValidators(2);
    lockedGold.incrementNonvotingAccountBalance(voter, value);
    election.vote(group, value / 2, group2, address(0));
    election.vote(group2, value / 2, address(0), group);
    registry.setAddressFor("LockedGold", account2);
  }

  function forceDecrementVotes2Groups(
    address lesser0,
    address lesser1,
    address greater0,
    address greater1
  ) public {
    address[] memory lessers = new address[](2);
    lessers[0] = lesser0;
    lessers[1] = lesser1;
    address[] memory greaters = new address[](2);
    greaters[0] = greater0;
    greaters[1] = greater1;
    uint256[] memory indices = new uint256[](2);
    indices[0] = 0;
    indices[1] = 1;

    vm.prank(account2);
    election.forceDecrementVotes(voter, slashedValue, lessers, greaters, indices);
  }

  function WhenAccountsOnlyHavePendingVotes() public {
    WhenAccountHasVotedForMoreThanOneGroupEqually();
    forceDecrementVotes2Groups(group2, address(0), address(0), group);
  }

  function test_ShouldDecrementBothGroupPendingVotesToZero_WhenAccountsOnlyHavePendingVotes_WhenAccountHasVotedForMoreThanOneGroupEqually()
    public
  {
    WhenAccountsOnlyHavePendingVotes();
    assertEq(election.getPendingVotesForGroupByAccount(group, voter), remaining);
    assertEq(election.getPendingVotesForGroupByAccount(group2, voter), remaining);
  }

  function test_ShouldDecrementBothGroupTotalVotesToZero_WhenAccountsOnlyHavePendingVotes_WhenAccountHasVotedForMoreThanOneGroupEqually()
    public
  {
    WhenAccountsOnlyHavePendingVotes();
    assertEq(election.getTotalVotesForGroupByAccount(group, voter), remaining);
    assertEq(election.getTotalVotesForGroupByAccount(group2, voter), remaining);
    assertEq(election.getTotalVotesByAccount(voter), remaining);
    assertEq(election.getTotalVotesForGroup(group), remaining);
    assertEq(election.getTotalVotesForGroup(group2), remaining);
    assertEq(election.getTotalVotes(), remaining);
  }

  function test_ShouldRemoveBothGroupsFromTheVotersVotedSet_WhenAccountsOnlyHavePendingVotes_WhenAccountHasVotedForMoreThanOneGroupEqually()
    public
  {
    WhenAccountsOnlyHavePendingVotes();
    assertEq(election.getGroupsVotedForByAccount(voter).length, 0);
  }

  function WhenAccountHasVotedForMoreThanOneGroupInequally() public {
    address[] memory membersGroup = new address[](1);
    membersGroup[0] = account8;
    validators.setMembers(group, membersGroup);

    address[] memory membersGroup2 = new address[](1);
    membersGroup2[0] = account9;
    validators.setMembers(group2, membersGroup2);

    vm.prank(address(validators));
    election.markGroupEligible(group, address(0), address(0));
    vm.prank(address(validators));
    election.markGroupEligible(group2, group, address(0));

    lockedGold.setTotalLockedGold(value + value2);
    validators.setNumRegisteredValidators(2);
    lockedGold.incrementNonvotingAccountBalance(voter, value + value2);
    election.vote(group2, value2 / 2, group, address(0));
    election.vote(group, value / 2, address(0), group2);
  }

  function WhenBothGroupsHaveBothPendingAndActiveVotes_WhenAccountHasVotedForMoreThanOneGroupInequally()
    public
  {
    WhenAccountHasVotedForMoreThanOneGroupInequally();
    travelNEpoch(1);
    election.activate(group);
    travelNEpoch(1);
    election.activate(group2);

    election.vote(group2, value2 / 2, group, address(0));
    election.vote(group, value / 2, address(0), group2);

    registry.setAddressFor("LockedGold", account2);

    slashedValue = value / 2 + 1;
    remaining = value - slashedValue;
  }

  function WhenBothGroupsHaveBothPendingAndActiveVotes_WhenAccountHasVotedForMoreThanOneGroupInequallyWithDecrement()
    public
  {
    WhenBothGroupsHaveBothPendingAndActiveVotes_WhenAccountHasVotedForMoreThanOneGroupInequally();
    forceDecrementVotes2Groups(address(0), address(0), group, group2);
  }

  function test_ShouldNotAffectGroup2_WhenWeSlash1MoreVoteThanGroup1PendingVoteTotal_WhenAccountHasVotedForMoreThanOneGroupInequally()
    public
  {
    WhenBothGroupsHaveBothPendingAndActiveVotes_WhenAccountHasVotedForMoreThanOneGroupInequallyWithDecrement();

    assertEq(election.getTotalVotesForGroupByAccount(group2, voter), value2);
    assertEq(election.getTotalVotesForGroup(group2), value2);
  }

  function test_ShouldReduceGroup1Votes_WhenWeSlash1MoreVoteThanGroup1PendingVoteTotal_WhenAccountHasVotedForMoreThanOneGroupInequally()
    public
  {
    WhenBothGroupsHaveBothPendingAndActiveVotes_WhenAccountHasVotedForMoreThanOneGroupInequallyWithDecrement();

    assertEq(election.getTotalVotesForGroupByAccount(group, voter), remaining);
    assertEq(election.getTotalVotesForGroup(group), remaining);
  }

  function test_ShouldReduceVoterTotalVotes_WhenWeSlash1MoreVoteThanGroup1PendingVoteTotal_WhenAccountHasVotedForMoreThanOneGroupInequally()
    public
  {
    WhenBothGroupsHaveBothPendingAndActiveVotes_WhenAccountHasVotedForMoreThanOneGroupInequallyWithDecrement();

    assertEq(election.getTotalVotesByAccount(voter), remaining + value2);
  }

  function test_ShouldReduceGroup1PendingVotesTo0_WhenWeSlash1MoreVoteThanGroup1PendingVoteTotal_WhenAccountHasVotedForMoreThanOneGroupInequally()
    public
  {
    WhenBothGroupsHaveBothPendingAndActiveVotes_WhenAccountHasVotedForMoreThanOneGroupInequallyWithDecrement();
    assertEq(election.getPendingVotesForGroupByAccount(group, voter), 0);
  }

  function test_ShouldReduceGroup1ActiveVotesBy1_WhenWeSlash1MoreVoteThanGroup1PendingVoteTotal_WhenAccountHasVotedForMoreThanOneGroupInequally()
    public
  {
    WhenBothGroupsHaveBothPendingAndActiveVotes_WhenAccountHasVotedForMoreThanOneGroupInequallyWithDecrement();
    assertEq(election.getActiveVotesForGroupByAccount(group, voter), remaining);
  }

  function WhenWeSlashAllOfGroup1VotesAndSomeOfGroup2__WhenWeSlash1MoreVoteThanGroup1PendingVoteTotal_WhenAccountHasVotedForMoreThanOneGroupInequally()
    public
  {
    WhenBothGroupsHaveBothPendingAndActiveVotes_WhenAccountHasVotedForMoreThanOneGroupInequally();

    slashedValue = value + 1;

    totalRemaining = value + value2 - slashedValue;
    group1Remaining = 0;
    group2TotalRemaining = value2 - 1;
    group2PendingRemaining = value2 / 2 - 1;
    group2ActiveRemaining = value2 / 2;

    forceDecrementVotes2Groups(group, address(0), address(0), group2);
  }

  function test_ShouldDecrementGroup1Votes_WhenWeSlashAllOfGroup1VotesAndSomeOfGroup2__WhenWeSlash1MoreVoteThanGroup1PendingVoteTotal_WhenAccountHasVotedForMoreThanOneGroupInequally()
    public
  {
    WhenWeSlashAllOfGroup1VotesAndSomeOfGroup2__WhenWeSlash1MoreVoteThanGroup1PendingVoteTotal_WhenAccountHasVotedForMoreThanOneGroupInequally();
    assertEq(election.getTotalVotesForGroupByAccount(group, voter), group1Remaining);
    assertEq(election.getTotalVotesForGroup(group), group1Remaining);
    assertEq(election.getPendingVotesForGroupByAccount(group, voter), group1Remaining);
    assertEq(election.getActiveVotesForGroupByAccount(group, voter), group1Remaining);
  }

  function test_ShouldDecrementGroup2Votes_WhenWeSlashAllOfGroup1VotesAndSomeOfGroup2__WhenWeSlash1MoreVoteThanGroup1PendingVoteTotal_WhenAccountHasVotedForMoreThanOneGroupInequally()
    public
  {
    WhenWeSlashAllOfGroup1VotesAndSomeOfGroup2__WhenWeSlash1MoreVoteThanGroup1PendingVoteTotal_WhenAccountHasVotedForMoreThanOneGroupInequally();
    assertEq(election.getTotalVotesForGroupByAccount(group2, voter), group2TotalRemaining);
    assertEq(election.getTotalVotesByAccount(voter), totalRemaining);
    assertEq(election.getPendingVotesForGroupByAccount(group2, voter), group2PendingRemaining);
    assertEq(election.getActiveVotesForGroupByAccount(group2, voter), group2ActiveRemaining);
  }

  function WhenSlashAffectsElectionOrder() public {
    WhenAccountHasVotedForMoreThanOneGroupInequally();

    slashedValue = value / 4 + 1;
    group1RemainingActiveVotes = value - slashedValue;

    election.vote(group, value / 2, group2, address(0));
    travelNEpoch(1);
    election.activate(group);
    travelNEpoch(1);
    election.activate(group2);

    (initialOrdering, ) = election.getTotalVotesForEligibleValidatorGroups();
    registry.setAddressFor("LockedGold", account2);

    forceDecrementVotes2Groups(group, address(0), address(0), group2);
  }

  function test_ShouldDecrementGroup1TotalVotesByOneQuarter_WhenSlashAffectsElectionOrder() public {
    WhenSlashAffectsElectionOrder();
    assertEq(election.getTotalVotesForGroupByAccount(group, voter), group1RemainingActiveVotes);
    assertEq(election.getTotalVotesForGroup(group), group1RemainingActiveVotes);
  }

  function test_ShouldChangeTheOrderingOfTheElection_WhenSlashAffectsElectionOrder() public {
    WhenSlashAffectsElectionOrder();
    (address[] memory newOrdering, ) = election.getTotalVotesForEligibleValidatorGroups();
    assertEq(newOrdering[0], initialOrdering[1]);
    assertEq(newOrdering[1], initialOrdering[0]);
  }

  function test_ShouldRevert_WhenCalledToSlashMoreValueThanGroupsHave_WhenCalledWithMalformedInputs()
    public
  {
    WhenAccountHasVotedForMoreThanOneGroupInequally();
    slashedValue = value + value2 + 1;
    address[] memory lessers = new address[](2);
    lessers[0] = group;
    lessers[1] = address(0);
    address[] memory greaters = new address[](2);
    greaters[0] = address(0);
    greaters[1] = group2;
    uint256[] memory indices = new uint256[](2);
    indices[0] = 0;
    indices[1] = 1;

    registry.setAddressFor("LockedGold", account2);
    vm.prank(account2);
    vm.expectRevert("Failure to decrement all votes.");
    election.forceDecrementVotes(voter, slashedValue, lessers, greaters, indices);
  }

  function test_ShouldRevert_WhenCalledToSlashWithIncorrectLessersGreaters_WhenCalledWithMalformedInputs()
    public
  {
    WhenAccountHasVotedForMoreThanOneGroupInequally();
    slashedValue = value;
    address[] memory lessers = new address[](2);
    lessers[0] = address(0);
    lessers[1] = address(0);
    address[] memory greaters = new address[](2);
    greaters[0] = address(0);
    greaters[1] = group2;
    uint256[] memory indices = new uint256[](2);
    indices[0] = 0;
    indices[1] = 1;

    registry.setAddressFor("LockedGold", account2);
    vm.prank(account2);
    vm.expectRevert("greater and lesser key zero");
    election.forceDecrementVotes(voter, slashedValue, lessers, greaters, indices);
  }

  function test_ShouldRevert_WhenCalledToSlashWithIncorrectIndices_WhenCalledWithMalformedInputs()
    public
  {
    WhenAccountHasVotedForMoreThanOneGroupInequally();
    slashedValue = value;
    address[] memory lessers = new address[](2);
    lessers[0] = address(0);
    lessers[1] = address(0);
    address[] memory greaters = new address[](2);
    greaters[0] = address(0);
    greaters[1] = group2;
    uint256[] memory indices = new uint256[](2);
    indices[0] = 0;
    indices[1] = 0;

    registry.setAddressFor("LockedGold", account2);
    vm.prank(account2);
    vm.expectRevert("Bad index");
    election.forceDecrementVotes(voter, slashedValue, lessers, greaters, indices);
  }

  function test_ShouldRevert_WhenCalledByAnyoneElseThanLockedGoldContract_WhenCalledWithMalformedInputs()
    public
  {
    WhenAccountHasVotedForMoreThanOneGroupInequally();
    slashedValue = value;
    address[] memory lessers = new address[](2);
    lessers[0] = address(0);
    lessers[1] = address(0);
    address[] memory greaters = new address[](2);
    greaters[0] = address(0);
    greaters[1] = group2;
    uint256[] memory indices = new uint256[](2);
    indices[0] = 0;
    indices[1] = 0;

    vm.expectRevert("only registered contract");
    election.forceDecrementVotes(voter, slashedValue, lessers, greaters, indices);
  }
}

contract ElectionTest_ForceDecrementVotes_L2 is ElectionTest_L2, ElectionTest_ForceDecrementVotes {}

contract ElectionTest_ConsistencyChecks is ElectionTest {
  struct AccountStruct {
    address account;
    uint256 active;
    uint256 pending;
    uint256 nonVoting;
  }

  enum VoteActionType {
    Vote,
    Activate,
    RevokePending,
    RevokeActive
  }

  address voter = address(this);
  address group = account2;
  uint256 rewardValue2 = 10000000;

  AccountStruct[] _accounts;

  function setUp() public {
    super.setUp();

    // 50M gives us 500M total locked gold
    uint256 voterStartBalance = 50000000 ether;
    address[] memory members = new address[](1);
    members[0] = account9;
    validators.setMembers(group, members);
    vm.prank(address(validators));
    election.markGroupEligible(group, address(0), address(0));
    lockedGold.setTotalLockedGold(voterStartBalance * accountsArray.length);
    validators.setNumRegisteredValidators(1);
    for (uint256 i = 0; i < accountsArray.length; i++) {
      lockedGold.incrementNonvotingAccountBalance(accountsArray[i], voterStartBalance);

      _accounts.push(
        AccountStruct(
          accountsArray[i],
          election.getActiveVotesForGroupByAccount(group, accountsArray[i]),
          election.getPendingVotesForGroupByAccount(group, accountsArray[i]),
          lockedGold.nonvotingAccountBalance(accountsArray[i])
        )
      );
    }
  }

  function checkVoterInvariants(AccountStruct memory account, uint256 delta) public {
    assertAlmostEqual(
      election.getPendingVotesForGroupByAccount(group, account.account),
      account.pending,
      delta
    );
    assertAlmostEqual(
      election.getActiveVotesForGroupByAccount(group, account.account),
      account.active,
      delta
    );
    assertAlmostEqual(
      election.getTotalVotesForGroupByAccount(group, account.account),
      account.active + account.pending,
      delta
    );
    assertAlmostEqual(
      lockedGold.nonvotingAccountBalance(account.account),
      account.nonVoting,
      delta
    );
  }

  function checkGroupInvariants(uint256 delta) public {
    uint256 pendingTotal;

    for (uint256 i = 0; i < _accounts.length; i++) {
      pendingTotal += _accounts[i].pending;
    }

    uint256 activateTotal;

    for (uint256 i = 0; i < _accounts.length; i++) {
      activateTotal += _accounts[i].active;
    }

    assertAlmostEqual(election.getPendingVotesForGroup(group), pendingTotal, delta);
    assertAlmostEqual(election.getActiveVotesForGroup(group), activateTotal, delta);
    assertAlmostEqual(election.getTotalVotesForGroup(group), pendingTotal + activateTotal, delta);

    assertAlmostEqual(election.getTotalVotes(), election.getTotalVotesForGroup(group), delta);
  }

  function revokeAllAndCheckInvariants(uint256 delta) public {
    for (uint256 i = 0; i < _accounts.length; i++) {
      AccountStruct storage account = _accounts[i];

      checkVoterInvariants(account, delta);

      uint256 active = election.getActiveVotesForGroupByAccount(group, account.account);
      if (active > 0) {
        vm.prank(account.account);
        election.revokeActive(group, active, address(0), address(0), 0);
        account.active = 0;
        account.nonVoting += active;
      }

      uint256 pending = account.pending;
      if (pending > 0) {
        vm.prank(account.account);
        election.revokePending(group, pending, address(0), address(0), 0);
        account.pending = 0;
        account.nonVoting += pending;
      }

      assertEq(election.getActiveVotesForGroupByAccount(group, account.account), 0);
      assertEq(election.getPendingVotesForGroupByAccount(group, account.account), 0);
      assertEq(lockedGold.nonvotingAccountBalance(account.account), account.nonVoting);
    }
  }

  function test_ActualAndExpectedShouldAlwaysMatchExactly_WhenNoEpochRewardsAreDistributed()
    public
  {
    for (uint256 i = 0; i < 10; i++) {
      for (uint256 j = 0; j < _accounts.length; j++) {
        makeRandomAction(_accounts[j], j);
        checkVoterInvariants(_accounts[j], 0);
        checkGroupInvariants(0);

        if (isL2()) {
          epochManager.setCurrentEpochNumber(i + 1);
        } else {
          vm.roll((i + 1) * ph.epochSize() + (i + 1));
        }
      }
    }
    revokeAllAndCheckInvariants(0);
  }

  function distributeEpochRewards(uint256 salt) public {
    // 1% compounded 100x gives up to a 2.7x multiplier.
    uint256 reward = generatePRN(0, election.getTotalVotes() / 100, salt);
    uint256 activeTotal;

    for (uint256 i = 0; i < _accounts.length; i++) {
      activeTotal += _accounts[i].active;
    }

    if (reward > 0 && activeTotal > 0) {
      election.distributeEpochRewards(group, reward, address(0), address(0));

      for (uint256 i = 0; i < _accounts.length; i++) {
        AccountStruct storage account = _accounts[i];
        account.active = ((activeTotal + reward) * _accounts[i].active) / activeTotal;
      }
    }
  }

  function test_ActualAndExpectedShouldAlwaysMatchWithinSmallDelta_WhenEpochRewardsAreDistributed()
    public
  {
    for (uint256 i = 0; i < 30; i++) {
      for (uint256 j = 0; j < _accounts.length; j++) {
        makeRandomAction(_accounts[j], j);
        checkVoterInvariants(_accounts[j], 100);
        checkGroupInvariants(100);
      }

      distributeEpochRewards(i);
      if (isL2()) {
        epochManager.setCurrentEpochNumber(i + 1);
      } else {
        vm.roll((i + 1) * ph.epochSize() + (i + 1));
      }

      for (uint256 j = 0; j < _accounts.length; j++) {
        checkVoterInvariants(_accounts[j], 100);
        checkGroupInvariants(100);
      }
    }
    revokeAllAndCheckInvariants(100);
  }

  function makeRandomAction(AccountStruct storage account, uint256 salt) internal {
    VoteActionType[] memory actions = new VoteActionType[](4);
    uint256 actionCount = 0;

    if (account.nonVoting > 0) {
      actions[actionCount++] = VoteActionType.Vote;
    }
    if (election.hasActivatablePendingVotes(account.account, group)) {
      // Assuming this is a view function
      actions[actionCount++] = VoteActionType.Activate;
    }
    if (account.pending > 0) {
      actions[actionCount++] = VoteActionType.RevokePending;
    }
    if (account.active > 0) {
      actions[actionCount++] = VoteActionType.RevokeActive;
    }

    VoteActionType action = actions[generatePRN(0, actionCount - 1, uint256(account.account))];
    uint256 value;

    vm.startPrank(account.account);
    if (action == VoteActionType.Vote) {
      value = generatePRN(0, account.nonVoting, uint256(account.account) + salt);
      election.vote(group, value, address(0), address(0));
      account.nonVoting -= value;
      account.pending += value;
    } else if (action == VoteActionType.Activate) {
      value = account.pending;
      election.activate(group);
      account.pending -= value;
      account.active += value;
    } else if (action == VoteActionType.RevokePending) {
      value = generatePRN(0, account.pending, uint256(account.account) + salt);
      election.revokePending(group, value, address(0), address(0), 0);
      account.pending -= value;
      account.nonVoting += value;
    } else if (action == VoteActionType.RevokeActive) {
      value = generatePRN(0, account.active, uint256(account.account) + salt);
      election.revokeActive(group, value, address(0), address(0), 0);
      account.active -= value;
      account.nonVoting += value;
    }
    vm.stopPrank();
  }
}

contract ElectionTest_ConsistencyChecks_L2 is ElectionTest_L2, ElectionTest_ConsistencyChecks {}

contract ElectionTest_HasActivatablePendingVotes is ElectionTest {
  address voter = address(this);
  address group = account1;
  uint256 value = 1000;

  function setUp() public {
    super.setUp();
    address[] memory members = new address[](1);
    members[0] = account9;
    validators.setMembers(group, members);

    vm.prank(address(validators));
    election.markGroupEligible(group, address(0), address(0));

    lockedGold.setTotalLockedGold(value);
    validators.setMembers(group, members);
    validators.setNumRegisteredValidators(1);

    lockedGold.incrementNonvotingAccountBalance(voter, value);
    election.vote(group, value, address(0), address(0));
    travelNEpoch(1);
  }

  function test_ReturnsTrue_WhenUserHasVoted() public {
    assertTrue(election.hasActivatablePendingVotes(voter, group));
  }
}

contract ElectionTest_HasActivatablePendingVotes_L2 is
  ElectionTest_L2,
  ElectionTest_HasActivatablePendingVotes
{}<|MERGE_RESOLUTION|>--- conflicted
+++ resolved
@@ -156,21 +156,6 @@
     blocker = new TestBlocker();
     election.setBlockedByContract(address(blocker));
   }
-<<<<<<< HEAD
-
-  function _whenL2WithEpoch() public {
-    blockTravel(ph.epochSize() + 1);
-    uint256 l1EpochNumber = election.getEpochNumber();
-
-    address[] memory _elected = new address[](2);
-    _elected[0] = actor("validator");
-    _elected[1] = actor("otherValidator");
-
-    deployCodeTo("Registry.sol", abi.encode(false), PROXY_ADMIN_ADDRESS);
-    epochManager.initializeSystem(l1EpochNumber, block.number, _elected);
-  }
-=======
->>>>>>> 388a65ac
 }
 
 contract ElectionTest_L2 is ElectionTest, WhenL2 {}
