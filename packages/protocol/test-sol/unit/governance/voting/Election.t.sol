// SPDX-License-Identifier: UNLICENSED
pragma solidity ^0.5.13;
pragma experimental ABIEncoderV2;

import "celo-foundry/Test.sol";
import { Utils } from "@test-sol/utils.sol";

import "@celo-contracts/common/FixidityLib.sol";
import "@celo-contracts/common/Registry.sol";
import "@celo-contracts/governance/Election.sol";
import "@celo-contracts/governance/test/MockLockedGold.sol";
import "@celo-contracts/governance/test/MockValidators.sol";
import "@celo-contracts/common/Accounts.sol";
import "@celo-contracts/common/linkedlists/AddressSortedLinkedList.sol";
import "@celo-contracts/identity/test/MockRandom.sol";
import "@celo-contracts/common/Freezer.sol";
import "@test-sol/unit/common/mocks/MockEpochManager.sol";
import "@test-sol/utils/WhenL2.sol";

import { TestBlocker } from "@test-sol/unit/common/Blockable.t.sol";

contract ElectionMock is Election(true) {
  function distributeEpochRewards(
    address group,
    uint256 value,
    address lesser,
    address greater
  ) external {
    return _distributeEpochRewards(group, value, lesser, greater);
  }
}

contract ElectionTest is Utils {
  using FixidityLib for FixidityLib.Fraction;

  Accounts accounts;
  ElectionMock election;
  Freezer freezer;
  MockLockedGold lockedGold;
  MockValidators validators;
  MockRandom random;

  address nonOwner = actor("nonOwner");
  address owner = address(this);
  uint256 electableValidatorsMin = 4;
  uint256 electableValidatorsMax = 6;
  uint256 maxNumGroupsVotedFor = 3;
  uint256 electabilityThreshold = FixidityLib.newFixedFraction(1, 100).unwrap();

  address account1 = actor("account1");
  address account2 = actor("account2");
  address account3 = actor("account3");
  address account4 = actor("account4");
  address account5 = actor("account5");
  address account6 = actor("account6");
  address account7 = actor("account7");
  address account8 = actor("account8");
  address account9 = actor("account9");
  address account10 = actor("account10");

  address epochManagerAddress = actor("epochManagerAddress");

  address[] accountsArray;

  TestBlocker blocker;

  event ElectableValidatorsSet(uint256 min, uint256 max);
  event MaxNumGroupsVotedForSet(uint256 maxNumGroupsVotedFor);
  event ElectabilityThresholdSet(uint256 electabilityThreshold);
  event AllowedToVoteOverMaxNumberOfGroups(address indexed account, bool flag);
  event ValidatorGroupMarkedEligible(address indexed group);
  event ValidatorGroupMarkedIneligible(address indexed group);
  event ValidatorGroupVoteCast(address indexed account, address indexed group, uint256 value);
  event ValidatorGroupVoteActivated(
    address indexed account,
    address indexed group,
    uint256 value,
    uint256 units
  );
  event ValidatorGroupPendingVoteRevoked(
    address indexed account,
    address indexed group,
    uint256 value
  );
  event ValidatorGroupActiveVoteRevoked(
    address indexed account,
    address indexed group,
    uint256 value,
    uint256 units
  );
  event EpochRewardsDistributedToVoters(address indexed group, uint256 value);

  function createAccount(address account) public {
    vm.prank(account);
    accounts.createAccount();
  }

  function setupGroupAndVote(
    address newGroup,
    address oldGroup,
    address[] memory members,
    bool vote
  ) public {
    validators.setMembers(newGroup, members);
    vm.prank(address(validators));
    election.markGroupEligible(newGroup, oldGroup, address(0));

    if (vote) {
      election.vote(newGroup, 1, oldGroup, address(0));
    }
  }

  function setUp() public {
    ph.setEpochSize(DAY / 5);
    setupRegistry();
    setupEpochManager();

    accounts = new Accounts(true);

    accountsArray.push(account1);
    accountsArray.push(account2);
    accountsArray.push(account3);
    accountsArray.push(account4);
    accountsArray.push(account5);
    accountsArray.push(account6);
    accountsArray.push(account7);
    accountsArray.push(account8);
    accountsArray.push(account9);
    accountsArray.push(account10);

    for (uint256 i = 0; i < accountsArray.length; i++) {
      createAccount(accountsArray[i]);
    }

    createAccount(address(this));

    election = new ElectionMock();
    freezer = new Freezer(true);
    lockedGold = new MockLockedGold();
    validators = new MockValidators();
    random = new MockRandom();

    registry.setAddressFor("Accounts", address(accounts));
    registry.setAddressFor("Freezer", address(freezer));
    registry.setAddressFor("LockedGold", address(lockedGold));
    registry.setAddressFor("Validators", address(validators));
    registry.setAddressFor("Random", address(random));

    election.initialize(
      REGISTRY_ADDRESS,
      electableValidatorsMin,
      electableValidatorsMax,
      maxNumGroupsVotedFor,
      electabilityThreshold
    );

    blocker = new TestBlocker();
    election.setBlockedByContract(address(blocker));
  }

<<<<<<< HEAD
  function _whenL2WithEpoch() public {
    blockTravel(ph.epochSize() + 1);
    uint256 l1EpochNumber = election.getEpochNumber();

    address[] memory _elected = new address[](2);
    _elected[0] = actor("validator");
    _elected[1] = actor("otherValidator");

    deployCodeTo("Registry.sol", abi.encode(false), PROXY_ADMIN_ADDRESS);
    epochManager.initializeSystem(l1EpochNumber, block.number, _elected);
=======
  function travelNEpoch(uint256 n) public {
    if (isL2()) {
      epochManager.setCurrentEpochNumber(epochManager.getCurrentEpochNumber() + n);
    } else {
      blockTravel((n * ph.epochSize()) + 1);
    }
>>>>>>> 44c70c90
  }
}

contract ElectionTest_L2 is ElectionTest, WhenL2 {}

contract ElectionTest_Initialize is ElectionTest {
  function test_shouldHaveSetOwner() public {
    assertEq(election.owner(), owner);
  }

  function test_ShouldHaveSetElectableValidators() public {
    (uint256 min, uint256 max) = election.getElectableValidators();
    assertEq(min, electableValidatorsMin);
    assertEq(max, electableValidatorsMax);
  }

  function test_ShouldHaveSetMaxNumGroupsVotedFor() public {
    assertEq(election.maxNumGroupsVotedFor(), maxNumGroupsVotedFor);
  }

  function test_ShouldHaveSetElectabilityThreshold() public {
    assertEq(election.electabilityThreshold(), electabilityThreshold);
  }

  function test_shouldRevertWhenCalledAgain() public {
    vm.expectRevert("contract already initialized");
    election.initialize(
      REGISTRY_ADDRESS,
      electableValidatorsMin,
      electableValidatorsMax,
      maxNumGroupsVotedFor,
      electabilityThreshold
    );
  }
}

contract ElectionTest_SetElectabilityThreshold is ElectionTest {
  function test_shouldSetElectabilityThreshold() public {
    uint256 newElectabilityThreshold = FixidityLib.newFixedFraction(1, 200).unwrap();
    election.setElectabilityThreshold(newElectabilityThreshold);
    assertEq(election.electabilityThreshold(), newElectabilityThreshold);
  }

  function test_ShouldRevertWhenThresholdLargerThan100Percent() public {
    vm.expectRevert("Electability threshold must be lower than 100%");
    election.setElectabilityThreshold(FixidityLib.fixed1().unwrap() + 1);
  }
}

contract ElectionTest_SetElectabilityThreshold_L2 is
<<<<<<< HEAD
  TransitionToL2After,
  ElectionTest_SetElectabilityThreshold
=======
  ElectionTest_SetElectabilityThreshold,
  ElectionTest_L2
>>>>>>> 44c70c90
{}

contract ElectionTest_SetElectableValidators is ElectionTest {
  function test_shouldSetElectableValidators() public {
    uint256 newElectableValidatorsMin = 2;
    uint256 newElectableValidatorsMax = 4;
    election.setElectableValidators(newElectableValidatorsMin, newElectableValidatorsMax);
    (uint256 min, uint256 max) = election.getElectableValidators();
    assertEq(min, newElectableValidatorsMin);
    assertEq(max, newElectableValidatorsMax);
  }

  function test_ShouldEmitTheElectableValidatorsSetEvent() public {
    uint256 newElectableValidatorsMin = 2;
    uint256 newElectableValidatorsMax = 4;
    vm.expectEmit(true, false, false, false);
    emit ElectableValidatorsSet(newElectableValidatorsMin, newElectableValidatorsMax);
    election.setElectableValidators(newElectableValidatorsMin, newElectableValidatorsMax);
  }

  function test_ShouldRevertWhenMinElectableValidatorsIsZero() public {
    vm.expectRevert("Minimum electable validators cannot be zero");
    election.setElectableValidators(0, electableValidatorsMax);
  }

  function test_ShouldRevertWhenTHeminIsGreaterThanMax() public {
    vm.expectRevert("Maximum electable validators cannot be smaller than minimum");
    election.setElectableValidators(electableValidatorsMax, electableValidatorsMin);
  }

  function test_ShouldRevertWhenValuesAreUnchanged() public {
    vm.expectRevert("Electable validators not changed");
    election.setElectableValidators(electableValidatorsMin, electableValidatorsMax);
  }

  function test_ShouldRevertWhenCalledByNonOwner() public {
    vm.expectRevert("Ownable: caller is not the owner");
    vm.prank(nonOwner);
    election.setElectableValidators(1, 2);
  }
}

contract ElectionTest_SetElectableValidators_L2 is
<<<<<<< HEAD
  TransitionToL2After,
  ElectionTest_SetElectableValidators
=======
  ElectionTest_SetElectableValidators,
  ElectionTest_L2
>>>>>>> 44c70c90
{}

contract ElectionTest_SetMaxNumGroupsVotedFor is ElectionTest {
  function test_shouldSetMaxNumGroupsVotedFor() public {
    uint256 newMaxNumGroupsVotedFor = 4;
    election.setMaxNumGroupsVotedFor(newMaxNumGroupsVotedFor);
    assertEq(election.maxNumGroupsVotedFor(), newMaxNumGroupsVotedFor);
  }

  function test_ShouldEmitMaxNumGroupsVotedForSetEvent() public {
    uint256 newMaxNumGroupsVotedFor = 4;
    vm.expectEmit(true, false, false, false);
    emit MaxNumGroupsVotedForSet(newMaxNumGroupsVotedFor);
    election.setMaxNumGroupsVotedFor(newMaxNumGroupsVotedFor);
  }

  function test_ShouldRevertWhenCalledByNonOwner() public {
    vm.expectRevert("Ownable: caller is not the owner");
    vm.prank(nonOwner);
    election.setMaxNumGroupsVotedFor(1);
  }

  function test_ShouldRevert_WhenMaxNumGroupsVotedForIsUnchanged() public {
    vm.expectRevert("Max groups voted for not changed");
    election.setMaxNumGroupsVotedFor(maxNumGroupsVotedFor);
  }
}

contract ElectionTest_SetMaxNumGroupsVotedFor_L2 is
<<<<<<< HEAD
  TransitionToL2After,
  ElectionTest_SetMaxNumGroupsVotedFor
=======
  ElectionTest_SetMaxNumGroupsVotedFor,
  ElectionTest_L2
>>>>>>> 44c70c90
{}

contract ElectionTest_SetAllowedToVoteOverMaxNumberOfGroups is ElectionTest {
  function test_shouldSetAllowedToVoteOverMaxNumberOfGroups() public {
    election.setAllowedToVoteOverMaxNumberOfGroups(true);
    assertEq(election.allowedToVoteOverMaxNumberOfGroups(address(this)), true);
  }

  function test_ShouldRevertWhenCalledByValidator() public {
    validators.setValidator(address(this));
    vm.expectRevert("Validators cannot vote for more than max number of groups");
    election.setAllowedToVoteOverMaxNumberOfGroups(true);
  }

  function test_ShouldRevertWhenCalledByValidatorGroup() public {
    validators.setValidatorGroup(address(this));
    vm.expectRevert("Validator groups cannot vote for more than max number of groups");
    election.setAllowedToVoteOverMaxNumberOfGroups(true);
  }

  function test_ShouldEmitAllowedToVoteOverMaxNumberOfGroupsEvent() public {
    vm.expectEmit(true, false, false, false);
    emit AllowedToVoteOverMaxNumberOfGroups(address(this), true);
    election.setAllowedToVoteOverMaxNumberOfGroups(true);
  }

  function test_ShouldSwitchAllowedToVoteOverMaxNumberOfGroupsOff_WhenTurnedOn() public {
    election.setAllowedToVoteOverMaxNumberOfGroups(true);
    assertEq(election.allowedToVoteOverMaxNumberOfGroups(address(this)), true);
    election.setAllowedToVoteOverMaxNumberOfGroups(false);
    assertEq(election.allowedToVoteOverMaxNumberOfGroups(address(this)), false);
  }

  function test_ShouldEmitAllowedToVoteOverMaxNumberOfGroupsEvent_WhenTurnedOn() public {
    election.setAllowedToVoteOverMaxNumberOfGroups(true);
    vm.expectEmit(true, false, false, false);
    emit AllowedToVoteOverMaxNumberOfGroups(address(this), false);
    election.setAllowedToVoteOverMaxNumberOfGroups(false);
  }
}

contract ElectionTest_SetAllowedToVoteOverMaxNumberOfGroups_L2 is
<<<<<<< HEAD
  TransitionToL2After,
  ElectionTest_SetAllowedToVoteOverMaxNumberOfGroups
=======
  ElectionTest_SetAllowedToVoteOverMaxNumberOfGroups,
  ElectionTest_L2
>>>>>>> 44c70c90
{}

contract ElectionTest_MarkGroupEligible is ElectionTest {
  function setUp() public {
    super.setUp();

    registry.setAddressFor("Validators", address(address(this)));
  }

  function test_shouldMarkGroupEligible() public {
    address group = address(this);
    election.markGroupEligible(group, address(0), address(0));
    address[] memory eligibleGroups = election.getEligibleValidatorGroups();
    assertEq(eligibleGroups.length, 1);
    assertEq(eligibleGroups[0], group);
  }

  function test_ShouldEmitValidatorGroupMarkedEligibleEvent() public {
    address group = address(this);
    vm.expectEmit(true, false, false, false);
    emit ValidatorGroupMarkedEligible(group);
    election.markGroupEligible(group, address(0), address(0));
  }

  function test_ShouldRevertWhenAlreadyMarkedEligible() public {
    address group = address(this);
    election.markGroupEligible(group, address(0), address(0));
    vm.expectRevert("invalid key");
    election.markGroupEligible(group, address(0), address(0));
  }

  function test_ShouldRevertWhenCalledByNonValidator() public {
    vm.expectRevert("only registered contract");
    vm.prank(nonOwner);
    election.markGroupEligible(address(this), address(0), address(0));
  }
}

<<<<<<< HEAD
contract ElectionTest_MarkGroupEligible_L2 is TransitionToL2After, ElectionTest_MarkGroupEligible {}
=======
contract ElectionTest_MarkGroupEligible_L2 is ElectionTest_MarkGroupEligible, ElectionTest_L2 {}
>>>>>>> 44c70c90

contract ElectionTest_MarkGroupInEligible is ElectionTest {
  function setUp() public {
    super.setUp();

    registry.setAddressFor("Validators", address(address(this)));
  }

  function test_shouldMarkGroupIneligible() public {
    address group = address(this);
    election.markGroupEligible(group, address(0), address(0));
    election.markGroupIneligible(group);
    address[] memory eligibleGroups = election.getEligibleValidatorGroups();
    assertEq(eligibleGroups.length, 0);
  }

  function test_ShouldEmitValidatorGroupMarkedIneligibleEvent() public {
    address group = address(this);
    election.markGroupEligible(group, address(0), address(0));
    vm.expectEmit(true, false, false, false);
    emit ValidatorGroupMarkedIneligible(group);
    election.markGroupIneligible(group);
  }

  function test_ShouldRevertWhenAlreadyMarkedIneligible() public {
    address group = address(this);
    vm.expectRevert("key not in list");
    election.markGroupIneligible(group);
  }

  function test_ShouldRevertWhenCalledByNonValidator() public {
    vm.expectRevert("only registered contract");
    vm.prank(nonOwner);
    election.markGroupIneligible(address(this));
  }
}

<<<<<<< HEAD
contract ElectionTest_MarkGroupInEligible_L2 is
  TransitionToL2After,
  ElectionTest_MarkGroupInEligible
{}
=======
contract ElectionTest_MarkGroupInEligible_L2 is ElectionTest_MarkGroupInEligible, ElectionTest_L2 {}
>>>>>>> 44c70c90

contract ElectionTest_Vote_WhenGroupEligible is ElectionTest {
  address voter = address(this);
  address group = account1;
  uint256 value = 1000;

  uint256 originallyNotVotedWithAmount = 1;
  uint256 voterFirstGroupVote = value - maxNumGroupsVotedFor - originallyNotVotedWithAmount;
  uint256 rewardValue = 1000000;

  function setUp() public {
    super.setUp();

    address[] memory members = new address[](1);
    members[0] = account9;
    validators.setMembers(group, members);

    vm.prank(address(validators));
    election.markGroupEligible(group, address(0), address(0));
  }

  function test_ShouldRevert_WhenTheVoterDoesNotHaveSufficientNonVotingBalance() public {
    lockedGold.incrementNonvotingAccountBalance(voter, value - 1);
    vm.expectRevert("SafeMath: subtraction overflow");
    election.vote(group, value, address(0), address(0));
  }

  function WhenVotedForMaxNumberOfGroups() public returns (address newGroup) {
    lockedGold.incrementNonvotingAccountBalance(voter, value);

    for (uint256 i = 0; i < maxNumGroupsVotedFor; i++) {
      address[] memory members = new address[](1);
      members[0] = accountsArray[9];
      newGroup = accountsArray[i + 2];
      setupGroupAndVote(newGroup, group, members, true);
    }
  }

  function test_ShouldRevert_WhenTheVoterCannotVoteForAnAdditionalGroup() public {
    address newGroup = WhenVotedForMaxNumberOfGroups();

    vm.expectRevert("Voted for too many groups");
    election.vote(group, value - maxNumGroupsVotedFor, newGroup, address(0));
  }

  function test_ShouldAllowToVoteForAnotherGroup_WhenTheVoterIsOverMaxNumberGroupsVotedForButCanVoteForAdditionalGroup()
    public
  {
    address newGroup = WhenVotedForMaxNumberOfGroups();
    election.setAllowedToVoteOverMaxNumberOfGroups(true);

    vm.expectEmit(true, true, true, true);
    emit ValidatorGroupVoteCast(voter, group, value - maxNumGroupsVotedFor);
    election.vote(group, value - maxNumGroupsVotedFor, newGroup, address(0));
    assertEq(election.getPendingVotesForGroupByAccount(group, voter), value - maxNumGroupsVotedFor);
  }

  function test_Reverts_WhenBlocked_WhenTheVoterIsOverMaxNumberGroupsVotedForButCanVoteForAdditionalGroup()
    public
  {
    address newGroup = WhenVotedForMaxNumberOfGroups();
    election.setAllowedToVoteOverMaxNumberOfGroups(true);
    blocker.mockSetBlocked(true);
    vm.expectRevert("Contract is blocked from performing this action");
    election.vote(group, value - maxNumGroupsVotedFor, newGroup, address(0));
  }

  function test_ShouldSetTotalVotesByAccount_WhenMaxNumberOfGroupsWasNotReached() public {
    WhenVotedForMaxNumberOfGroups();
    assertEq(election.getTotalVotesByAccount(voter), maxNumGroupsVotedFor);
  }

  function WhenVotedForMoreThanMaxNumberOfGroups() public returns (address newGroup) {
    newGroup = WhenVotedForMaxNumberOfGroups();
    election.setAllowedToVoteOverMaxNumberOfGroups(true);
    election.vote(group, voterFirstGroupVote, newGroup, address(0));
  }

  function test_ShouldRevert_WhenTurningOffSetAllowedToVoteOverMaxNUmberOfGroups_WhenOverMaximumNumberOfGroupsVoted()
    public
  {
    WhenVotedForMoreThanMaxNumberOfGroups();

    vm.expectRevert("Too many groups voted for!");
    election.setAllowedToVoteOverMaxNumberOfGroups(false);
  }

  function test_ShouldReturnOnlyLastVotedWith_WhenVotesWereNotManuallyCounted() public {
    WhenVotedForMoreThanMaxNumberOfGroups();
    assertEq(election.getTotalVotesByAccount(voter), voterFirstGroupVote);
  }

  function manuallyUpdateTotalVotesForAllGroups(address _voter) public {
    for (uint256 i = 0; i < maxNumGroupsVotedFor; i++) {
      election.updateTotalVotesByAccountForGroup(_voter, accountsArray[i + 2]);
    }
    election.updateTotalVotesByAccountForGroup(_voter, group);
  }

  function WhenTotalVotesWereManuallyCounted() public {
    WhenVotedForMoreThanMaxNumberOfGroups();
    manuallyUpdateTotalVotesForAllGroups(voter);
  }

  function test_ShouldReturnTotalVotesByAccount_WhenTotalVotesAreManuallyCounted() public {
    WhenTotalVotesWereManuallyCounted();
    assertEq(election.getTotalVotesByAccount(voter), value - originallyNotVotedWithAmount);
  }

  function test_ShouldReturnLoweredTotalNumberOfVotes_WhenVotesRevoked_WhenTotalVotesWereManuallyCounted()
    public
  {
    uint256 revokeDiff = 100;
    uint256 revokeValue = voterFirstGroupVote - revokeDiff;

    WhenTotalVotesWereManuallyCounted();
    election.revokePending(group, revokeValue, accountsArray[4], address(0), 3);
    assertEq(election.getTotalVotesByAccount(voter), maxNumGroupsVotedFor + revokeDiff);
  }

  function WhenVotesAreBeingActivated() public returns (address newGroup) {
    newGroup = WhenVotedForMoreThanMaxNumberOfGroups();

    travelNEpoch(1);
    election.activateForAccount(group, voter);
  }

  function test_ShouldIncrementTheAccountsActiveVotesForGroup_WhenVotesAreBeingActivated() public {
    WhenVotesAreBeingActivated();
    assertEq(election.getActiveVotesForGroupByAccount(group, voter), voterFirstGroupVote);
  }

  function test_ShouldReturnCorrectValueWhenManuallyCounted_WhenVotesAreBeingActivated() public {
    WhenVotesAreBeingActivated();
    manuallyUpdateTotalVotesForAllGroups(voter);

    assertEq(election.getTotalVotesByAccount(voter), value - originallyNotVotedWithAmount);
  }

  function WhenAwardsAreDistributed() public returns (address newGroup) {
    newGroup = WhenVotesAreBeingActivated();
    election.distributeEpochRewards(group, rewardValue, newGroup, address(0));
  }

  function test_ShouldRevokeActiveVotes_WhenAwardsAreDistributed() public {
    // (more then original votes without rewards)
    address newGroup = WhenAwardsAreDistributed();
    election.revokeActive(group, value, newGroup, address(0), 3);
    assertEq(
      election.getActiveVotesForGroupByAccount(group, voter),
      rewardValue - maxNumGroupsVotedFor - originallyNotVotedWithAmount
    );
  }

  function test_ShouldReturnCorrectValueWhenManuallyCounted_WhenMoreVotesThanActiveIsRevoked_WhenAwardsAreDistributed()
    public
  {
    address newGroup = WhenAwardsAreDistributed();
    election.revokeActive(group, value, newGroup, address(0), 3);
    manuallyUpdateTotalVotesForAllGroups(voter);

    assertEq(election.getTotalVotesByAccount(voter), rewardValue - originallyNotVotedWithAmount);
  }

  function test_ShouldReturnTotalVotesByAccount_WhenTotalVotesAreManuallyCountedOnReward_WhenAwardsAreDistributed()
    public
  {
    WhenAwardsAreDistributed();
    manuallyUpdateTotalVotesForAllGroups(voter);

    assertEq(
      election.getTotalVotesByAccount(voter),
      value + rewardValue - originallyNotVotedWithAmount
    );
  }

  function test_ShouldIncreaseTotalVotesCountOnceVoted_WhenTotalVotesAreManuallyCountedOnReward_WhenAwardsAreDistributed()
    public
  {
    address newGroup = WhenAwardsAreDistributed();
    manuallyUpdateTotalVotesForAllGroups(voter);

    election.vote(newGroup, originallyNotVotedWithAmount, account4, group);

    assertEq(election.getTotalVotes(), value + rewardValue);
  }

  function test_ShouldRevert_WhenTheGroupCannotReceiveVotes() public {
    lockedGold.setTotalLockedGold(value / 2 - 1);
    address[] memory members = new address[](1);
    members[0] = account9;
    validators.setMembers(group, members);
    validators.setNumRegisteredValidators(1);
    assertEq(election.getNumVotesReceivable(group), value - 2);

    vm.expectRevert("Group cannot receive votes");
    election.vote(group, value, address(0), address(0));
  }
}

contract ElectionTest_Vote_WhenGroupEligible_L2 is
  ElectionTest_L2,
  ElectionTest_Vote_WhenGroupEligible
{}

contract ElectionTest_Vote_WhenGroupEligible_WhenGroupCanReceiveVotes is ElectionTest {
  address voter = address(this);
  address group = account1;
  uint256 value = 1000;

  uint256 originallyNotVotedWithAmount = 1;
  uint256 voterFirstGroupVote = value - maxNumGroupsVotedFor - originallyNotVotedWithAmount;
  uint256 rewardValue = 1000000;

  function setUp() public {
    super.setUp();

    address[] memory members = new address[](1);
    members[0] = account9;
    validators.setMembers(group, members);

    vm.prank(address(validators));
    election.markGroupEligible(group, address(0), address(0));

    lockedGold.setTotalLockedGold(value);
    validators.setNumRegisteredValidators(1);
  }

  function WhenTheVoterCanVoteForAnAdditionalGroup() public {
    lockedGold.incrementNonvotingAccountBalance(voter, value);
  }

  function WhenTheVoterHasNotAlreadyVotedForThisGroup() public {
    WhenTheVoterCanVoteForAnAdditionalGroup();
    election.vote(group, value, address(0), address(0));
  }

  function test_ShouldAddTheGroupToListOfGroupsTheAccountHasVotedFor_WhenTheVoterHasNotAlreadyVotedForThisGroup()
    public
  {
    WhenTheVoterHasNotAlreadyVotedForThisGroup();
    address[] memory groupsVotedFor = election.getGroupsVotedForByAccount(voter);
    assertEq(groupsVotedFor.length, 1);
    assertEq(groupsVotedFor[0], group);
  }

  function test_ShouldIncrementTheAccountsPendingVotesForTheGroup_WhenTheVoterHasNotAlreadyVotedForThisGroup()
    public
  {
    WhenTheVoterHasNotAlreadyVotedForThisGroup();
    assertEq(election.getPendingVotesForGroupByAccount(group, voter), value);
  }

  function test_ShouldIncrementTheAccountsTotalVotesForTheGroup_WhenTheVoterHasNotAlreadyVotedForThisGroup()
    public
  {
    WhenTheVoterHasNotAlreadyVotedForThisGroup();
    assertEq(election.getTotalVotesForGroupByAccount(group, voter), value);
  }

  function test_ShouldIncrementTheACcountsTotalVotes_WhenTheVoterHasNotAlreadyVotedForThisGroup()
    public
  {
    WhenTheVoterHasNotAlreadyVotedForThisGroup();
    assertEq(election.getTotalVotesByAccount(voter), value);
  }

  function test_ShouldIncrementTheTotalVotesForTheGroup_WhenTheVoterHasNotAlreadyVotedForThisGroup()
    public
  {
    WhenTheVoterHasNotAlreadyVotedForThisGroup();
    assertEq(election.getTotalVotesForGroup(group), value);
  }

  function test_ShouldIncrementTheTotalVotes_WhenTheVoterHasNotAlreadyVotedForThisGroup() public {
    WhenTheVoterHasNotAlreadyVotedForThisGroup();
    assertEq(election.getTotalVotes(), value);
  }

  function test_ShouldDecrementTheAccountsNonVotingLockedGoldBalance_WhenTheVoterHasNotAlreadyVotedForThisGroup()
    public
  {
    WhenTheVoterHasNotAlreadyVotedForThisGroup();
    assertEq(lockedGold.nonvotingAccountBalance(voter), 0);
  }

  function test_ShouldEmitTheValidatorGroupVoteCastEvent_WhenTheVoterHasNotAlreadyVotedForThisGroup()
    public
  {
    WhenTheVoterCanVoteForAnAdditionalGroup();
    vm.expectEmit(true, false, false, false);
    emit ValidatorGroupVoteCast(voter, group, value);
    election.vote(group, value, address(0), address(0));
  }

  function WhenTheVoterHasAlreadyVotedForThisGroup() public {
    WhenTheVoterHasNotAlreadyVotedForThisGroup();
    lockedGold.incrementNonvotingAccountBalance(voter, value);
    election.vote(group, value, address(0), address(0));
  }

  function test_ShouldNotChangeTheListOfGroupsTheAccountVotedFor_WhenTheVoterHasAlreadyVotedForThisGroup()
    public
  {
    WhenTheVoterHasAlreadyVotedForThisGroup();
    address[] memory groupsVotedFor = election.getGroupsVotedForByAccount(voter);
    assertEq(groupsVotedFor.length, 1);
    assertEq(groupsVotedFor[0], group);
  }

  function test_ShouldIncreaseAccountsPendingVotesForTheGroup_WhenTheVoterHasAlreadyVotedForThisGroup()
    public
  {
    WhenTheVoterHasAlreadyVotedForThisGroup();
    assertEq(election.getPendingVotesForGroupByAccount(group, voter), value * 2);
  }

  function test_ShouldIncrementAccountTotalVotesForTheGroup_WhenTheVoterHasAlreadyVotedForThisGroup()
    public
  {
    WhenTheVoterHasAlreadyVotedForThisGroup();
    assertEq(election.getTotalVotesForGroupByAccount(group, voter), value * 2);
  }

  function test_ShouldIncrementTheAccountsTotalVotes_WhenTheVoterHasAlreadyVotedForThisGroup()
    public
  {
    WhenTheVoterHasAlreadyVotedForThisGroup();
    assertEq(election.getTotalVotesByAccount(voter), value * 2);
  }

  function test_ShouldIncrementTotalVotesForTheGroup_WhenTheVoterHasAlreadyVotedForThisGroup()
    public
  {
    WhenTheVoterHasAlreadyVotedForThisGroup();
    assertEq(election.getTotalVotesForGroup(group), value * 2);
  }

  function test_ShouldIncrementTotalVotes_WhenTheVoterHasAlreadyVotedForThisGroup() public {
    WhenTheVoterHasAlreadyVotedForThisGroup();
    assertEq(election.getTotalVotes(), value * 2);
  }

  function test_ShouldDecrementAccountNonVotingBalance_WhenTheVoterHasAlreadyVotedForThisGroup()
    public
  {
    WhenTheVoterHasAlreadyVotedForThisGroup();
    assertEq(lockedGold.nonvotingAccountBalance(voter), 0);
  }

  function test_ShouldEmitValidatorGroupVoteCast_WhenTheVoterHasAlreadyVotedForThisGroup() public {
    WhenTheVoterHasNotAlreadyVotedForThisGroup();
    lockedGold.incrementNonvotingAccountBalance(voter, value);
    vm.expectEmit(true, true, false, false);
    emit ValidatorGroupVoteCast(voter, group, value);
    election.vote(group, value, address(0), address(0));
  }
}

contract ElectionTest_Vote_WhenGroupEligible_WhenGroupCanReceiveVotes_L2 is
<<<<<<< HEAD
  TransitionToL2After,
  ElectionTest_Vote_WhenGroupEligible_WhenGroupCanReceiveVotes
=======
  ElectionTest_Vote_WhenGroupEligible_WhenGroupCanReceiveVotes,
  ElectionTest_L2
>>>>>>> 44c70c90
{}

contract ElectionTest_Vote_GroupNotEligible is ElectionTest {
  address voter = address(this);
  address group = account1;
  uint256 value = 1000;

  uint256 originallyNotVotedWithAmount = 1;
  uint256 voterFirstGroupVote = value - maxNumGroupsVotedFor - originallyNotVotedWithAmount;
  uint256 rewardValue = 1000000;

  function setUp() public {
    super.setUp();

    address[] memory members = new address[](1);
    members[0] = account9;
    validators.setMembers(group, members);
  }

  function test_ShouldRevert_WhenTheGroupIsNotEligible() public {
    vm.expectRevert("Group not eligible");
    election.vote(group, value, address(0), address(0));
  }
}

contract ElectionTest_Vote_GroupNotEligible_L2 is
<<<<<<< HEAD
  TransitionToL2After,
  ElectionTest_Vote_GroupNotEligible
=======
  ElectionTest_Vote_GroupNotEligible,
  ElectionTest_L2
>>>>>>> 44c70c90
{}

contract ElectionTest_Activate is ElectionTest {
  address voter = address(this);
  address group = account1;
  uint256 value = 1000;

  address voter2 = account2;
  uint256 value2 = 573;

  function setUp() public {
    super.setUp();

    address[] memory members = new address[](1);
    members[0] = account9;
    validators.setMembers(group, members);

    vm.prank(address(validators));
    election.markGroupEligible(group, address(0), address(0));

    lockedGold.setTotalLockedGold(value);
    validators.setMembers(group, members);
    validators.setNumRegisteredValidators(1);
    lockedGold.incrementNonvotingAccountBalance(voter, value);
  }

  function WhenVoterHasPendingVotes() public {
    election.vote(group, value, address(0), address(0));
  }

  function WhenEpochBoundaryHasPassed() public {
    WhenVoterHasPendingVotes();
    travelNEpoch(1);
    election.activate(group);
  }

  function test_ShouldDecrementTheAccountsPendingVotesForTheGroup_WhenEpochBoundaryHasPassed()
    public
  {
    WhenEpochBoundaryHasPassed();
    assertEq(election.getPendingVotesForGroupByAccount(group, voter), 0);
  }

  function test_ShouldIncrementTheAccountsActiveVotesForTheGroup_WhenEpochBoundaryHasPassed()
    public
  {
    WhenEpochBoundaryHasPassed();
    assertEq(election.getActiveVotesForGroupByAccount(group, voter), value);
  }

  function test_ShouldNotModifyTheAccountsTotalVotesForTheGroup_WhenEpochBoundaryHasPassed()
    public
  {
    WhenEpochBoundaryHasPassed();
    assertEq(election.getTotalVotesForGroupByAccount(group, voter), value);
  }

  function test_ShouldNotModifyTheAccountsTotalVotes_WhenEpochBoundaryHasPassed() public {
    WhenEpochBoundaryHasPassed();
    assertEq(election.getTotalVotesByAccount(voter), value);
  }

  function test_ShouldNotModifyTotalVotesForGroup_WhenEpochBoundaryHasPassed() public {
    WhenEpochBoundaryHasPassed();
    assertEq(election.getTotalVotesForGroup(group), value);
  }

  function test_ShouldNotModifyTotalVotes_WhenEpochBoundaryHasPassed() public {
    WhenEpochBoundaryHasPassed();
    assertEq(election.getTotalVotes(), value);
  }

  function test_ShouldEmitValidatorGroupVoteActivatedEvent_WhenEpochBoundaryHasPassed() public {
    WhenVoterHasPendingVotes();
    travelNEpoch(1);
    vm.expectEmit(true, true, true, false);
    emit ValidatorGroupVoteActivated(voter, group, value, value * 100000000000000000000);
    election.activate(group);
  }

  function test_Reverts_WhenBlocked() public {
    WhenVoterHasPendingVotes();
    travelNEpoch(1);

    blocker.mockSetBlocked(true);
    vm.expectRevert("Contract is blocked from performing this action");
    election.activate(group);
  }

  function WhenAnotherVoterActivatesVotes() public {
    WhenEpochBoundaryHasPassed();
    lockedGold.incrementNonvotingAccountBalance(voter2, value2);
    vm.prank(voter2);
    election.vote(group, value2, address(0), address(0));
    travelNEpoch(1);
    vm.prank(voter2);
    election.activate(group);
  }

  function test_ShouldNotModifyTheFirstAccountActiveVotesForTheGroup_WhenAnotherVoterActivatesVotes()
    public
  {
    WhenAnotherVoterActivatesVotes();
    assertEq(election.getActiveVotesForGroupByAccount(group, voter), value);
  }

  function test_ShouldNotModifyTheFirstAccountTotalVotesForTheGroup_WhenAnotherVoterActivatesVotes()
    public
  {
    WhenAnotherVoterActivatesVotes();
    assertEq(election.getTotalVotesForGroupByAccount(group, voter), value);
  }

  function test_ShouldNotModifyTheFirstAccountTotalVotes_WhenAnotherVoterActivatesVotes() public {
    WhenAnotherVoterActivatesVotes();
    assertEq(election.getTotalVotesByAccount(voter), value);
  }

  function test_ShouldDecrementTheSecondAccountsPendingVotesFOrTheGroup_WhenAnotherVoterActivatesVotes()
    public
  {
    WhenAnotherVoterActivatesVotes();
    assertEq(election.getPendingVotesForGroupByAccount(group, voter2), 0);
  }

  function test_ShouldIncrementTheSecondAccountActiveVotesForTheGroup_WhenAnotherVoterActivatesVotes()
    public
  {
    WhenAnotherVoterActivatesVotes();
    assertEq(election.getActiveVotesForGroupByAccount(group, voter2), value2);
  }

  function test_ShouldNotModifyTheSecondsAccountTotalVotesForTheGroup_WhenAnotherVoterActivatesVotes()
    public
  {
    WhenAnotherVoterActivatesVotes();
    assertEq(election.getTotalVotesForGroupByAccount(group, voter2), value2);
  }

  function test_ShouldNotMOdifyTheSecondAccountTotalVotes_WhenAnotherVoterActivatesVotes() public {
    WhenAnotherVoterActivatesVotes();
    assertEq(election.getTotalVotesByAccount(voter2), value2);
  }

  function test_ShouldNotModifyTotalVotesForGroup_WhenAnotherVoterActivatesVotes() public {
    WhenAnotherVoterActivatesVotes();
    assertEq(election.getTotalVotesForGroup(group), value + value2);
  }

  function test_ShouldNotModifyTotalVotes_WhenAnotherVoterActivatesVotes() public {
    WhenAnotherVoterActivatesVotes();
    assertEq(election.getTotalVotes(), value + value2);
  }

  function test_ShouldRevert_WhenAnEpochBoundaryHadNotPassedSinceThePendingVotesWereMade() public {
    WhenVoterHasPendingVotes();
    vm.expectRevert("Pending vote epoch not passed");
    election.activateForAccount(group, voter);
  }

  function test_ShouldRevert_WhenTheVoterDoesNotHavePendingVotes() public {
    vm.expectRevert("Vote value cannot be zero");
    election.activate(group);
  }
}

contract ElectionTest_Activate_L2 is ElectionTest_L2, ElectionTest_Activate {}

contract ElectionTest_ActivateForAccount is ElectionTest {
  address voter = address(this);
  address group = account1;
  uint256 value = 1000;

  address voter2 = account2;
  uint256 value2 = 573;

  function setUp() public {
    super.setUp();

    address[] memory members = new address[](1);
    members[0] = account9;
    validators.setMembers(group, members);

    vm.prank(address(validators));
    election.markGroupEligible(group, address(0), address(0));

    lockedGold.setTotalLockedGold(value);
    validators.setMembers(group, members);
    validators.setNumRegisteredValidators(1);
    lockedGold.incrementNonvotingAccountBalance(voter, value);
  }

  function WhenVoterHasPendingVotes() public {
    election.vote(group, value, address(0), address(0));
  }

  function WhenEpochBoundaryHasPassed() public {
    WhenVoterHasPendingVotes();
    travelNEpoch(1);
    election.activateForAccount(group, voter);
  }

  function test_ShouldDecrementTheAccountsPendingVotesForTheGroup_WhenEpochBoundaryHasPassed()
    public
  {
    WhenEpochBoundaryHasPassed();
    assertEq(election.getPendingVotesForGroupByAccount(group, voter), 0);
  }

  function test_ShouldIncrementTheAccountsActiveVotesForTheGroup_WhenEpochBoundaryHasPassed()
    public
  {
    WhenEpochBoundaryHasPassed();
    assertEq(election.getActiveVotesForGroupByAccount(group, voter), value);
  }

  function test_ShouldNotModifyTheAccountsTotalVotesForTheGroup_WhenEpochBoundaryHasPassed()
    public
  {
    WhenEpochBoundaryHasPassed();
    assertEq(election.getTotalVotesForGroupByAccount(group, voter), value);
  }

  function test_ShouldNotModifyTheAccountsTotalVotes_WhenEpochBoundaryHasPassed() public {
    WhenEpochBoundaryHasPassed();
    assertEq(election.getTotalVotesByAccount(voter), value);
  }

  function test_ShouldNotModifyTotalVotesForGroup_WhenEpochBoundaryHasPassed() public {
    WhenEpochBoundaryHasPassed();
    assertEq(election.getTotalVotesForGroup(group), value);
  }

  function test_ShouldNotModifyTotalVotes_WhenEpochBoundaryHasPassed() public {
    WhenEpochBoundaryHasPassed();
    assertEq(election.getTotalVotes(), value);
  }

  function test_ShouldEmitValidatorGroupVoteActivatedEvent_WhenEpochBoundaryHasPassed() public {
    WhenVoterHasPendingVotes();
    travelNEpoch(1);
    vm.expectEmit(true, true, true, false);
    emit ValidatorGroupVoteActivated(voter, group, value, value * 100000000000000000000);
    election.activate(group);
  }

  function WhenAnotherVoterActivatesVotes() public {
    WhenEpochBoundaryHasPassed();
    lockedGold.incrementNonvotingAccountBalance(voter2, value2);
    vm.prank(voter2);
    election.vote(group, value2, address(0), address(0));
    travelNEpoch(1);
    election.activateForAccount(group, voter2);
  }

  function test_ShouldNotModifyTheFirstAccountActiveVotesForTheGroup_WhenAnotherVoterActivatesVotes()
    public
  {
    WhenAnotherVoterActivatesVotes();
    assertEq(election.getActiveVotesForGroupByAccount(group, voter), value);
  }

  function test_ShouldNotModifyTheFirstAccountTotalVotesForTheGroup_WhenAnotherVoterActivatesVotes()
    public
  {
    WhenAnotherVoterActivatesVotes();
    assertEq(election.getTotalVotesForGroupByAccount(group, voter), value);
  }

  function test_ShouldNotModifyTheFirstAccountTotalVotes_WhenAnotherVoterActivatesVotes() public {
    WhenAnotherVoterActivatesVotes();
    assertEq(election.getTotalVotesByAccount(voter), value);
  }

  function test_ShouldDecrementTheSecondAccountsPendingVotesFOrTheGroup_WhenAnotherVoterActivatesVotes()
    public
  {
    WhenAnotherVoterActivatesVotes();
    assertEq(election.getPendingVotesForGroupByAccount(group, voter2), 0);
  }

  function test_ShouldIncrementTheSecondAccountActiveVotesForTheGroup_WhenAnotherVoterActivatesVotes()
    public
  {
    WhenAnotherVoterActivatesVotes();
    assertEq(election.getActiveVotesForGroupByAccount(group, voter2), value2);
  }

  function test_ShouldNotModifyTheSecondsAccountTotalVotesForTheGroup_WhenAnotherVoterActivatesVotes()
    public
  {
    WhenAnotherVoterActivatesVotes();
    assertEq(election.getTotalVotesForGroupByAccount(group, voter2), value2);
  }

  function test_ShouldNotMOdifyTheSecondAccountTotalVotes_WhenAnotherVoterActivatesVotes() public {
    WhenAnotherVoterActivatesVotes();
    assertEq(election.getTotalVotesByAccount(voter2), value2);
  }

  function test_ShouldNotModifyTotalVotesForGroup_WhenAnotherVoterActivatesVotes() public {
    WhenAnotherVoterActivatesVotes();
    assertEq(election.getTotalVotesForGroup(group), value + value2);
  }

  function test_ShouldNotModifyTotalVotes_WhenAnotherVoterActivatesVotes() public {
    WhenAnotherVoterActivatesVotes();
    assertEq(election.getTotalVotes(), value + value2);
  }

  function test_ShouldRevert_WhenEpochBoundaryHasNotPassedSinceThePendingVotesWereMade() public {
    WhenVoterHasPendingVotes();
    vm.expectRevert("Pending vote epoch not passed");
    election.activateForAccount(group, voter);
  }

  function test_ShouldRevert_WhenTheVoterDoesNotHavePendingVotes() public {
    vm.expectRevert("Vote value cannot be zero");
    election.activateForAccount(group, voter);
  }
}

contract ElectionTest_ActivateForAccount_L2 is ElectionTest_L2, ElectionTest_ActivateForAccount {}

contract ElectionTest_RevokePending is ElectionTest {
  address voter = address(this);
  address group = account1;
  uint256 value = 1000;

  uint256 index = 0;
  uint256 revokedValue = value - 1;
  uint256 remaining = value - revokedValue;

  function setUp() public {
    super.setUp();

    address[] memory members = new address[](1);
    members[0] = account9;
    validators.setMembers(group, members);

    vm.prank(address(validators));
    election.markGroupEligible(group, address(0), address(0));

    lockedGold.setTotalLockedGold(value);
    validators.setMembers(group, members);
    validators.setNumRegisteredValidators(1);
    lockedGold.incrementNonvotingAccountBalance(voter, value);
    election.vote(group, value, address(0), address(0));
  }

  function WhenValidatorGroupHasVotesButIsIneligible() public {
    registry.setAddressFor("Validators", address(this));
    election.markGroupIneligible(group);
    election.revokePending(group, revokedValue, address(0), address(0), index);
  }

  function test_ShouldDecrementTheAccountsPendingVotesForTheGroup_WhenValidatorGroupHasVotesButIsIneligible()
    public
  {
    WhenValidatorGroupHasVotesButIsIneligible();
    assertEq(election.getPendingVotesForGroupByAccount(group, voter), remaining);
  }

  function test_ShouldDecrementAccountsTotalVotesForTheGroup_WhenValidatorGroupHasVotesButIsIneligible()
    public
  {
    WhenValidatorGroupHasVotesButIsIneligible();
    assertEq(election.getTotalVotesForGroupByAccount(group, voter), remaining);
  }

  function test_ShouldDecrementTheAccountsTotalVotes_WhenValidatorGroupHasVotesButIsIneligible()
    public
  {
    WhenValidatorGroupHasVotesButIsIneligible();
    assertEq(election.getTotalVotesByAccount(voter), remaining);
  }

  function test_ShouldDecrementTotalVotesForTheGroup_WhenValidatorGroupHasVotesButIsIneligible()
    public
  {
    WhenValidatorGroupHasVotesButIsIneligible();
    assertEq(election.getTotalVotesForGroup(group), remaining);
  }

  function test_ShouldDecrementTotalVotes_WhenValidatorGroupHasVotesButIsIneligible() public {
    WhenValidatorGroupHasVotesButIsIneligible();
    assertEq(election.getTotalVotes(), remaining);
  }

  function test_ShouldIncrementTheAccountsNonvotingLockedGoldBalance_WhenValidatorGroupHasVotesButIsIneligible()
    public
  {
    WhenValidatorGroupHasVotesButIsIneligible();
    assertEq(lockedGold.nonvotingAccountBalance(voter), revokedValue);
  }

  function test_ShouldEmitValidatorGroupPendingVoteRevokedEvent_WhenValidatorGroupHasVotesButIsIneligible()
    public
  {
    registry.setAddressFor("Validators", address(this));
    election.markGroupIneligible(group);
    vm.expectEmit(true, true, true, false);
    emit ValidatorGroupPendingVoteRevoked(voter, group, revokedValue);
    election.revokePending(group, revokedValue, address(0), address(0), index);
  }

  function WhenRevokedValueIsLessThanPendingVotesButGroupIsEligible() public {
    election.revokePending(group, revokedValue, address(0), address(0), index);
  }

  function test_ShouldDecrementTheAccountsPendingVotesForTheGroup_WhenRevokedValueIsLessThanPendingVotesButGroupIsEligible()
    public
  {
    WhenRevokedValueIsLessThanPendingVotesButGroupIsEligible();
    assertEq(election.getPendingVotesForGroupByAccount(group, voter), remaining);
  }

  function test_ShouldDecrementAccountsTotalVotesForTheGroup_WhenRevokedValueIsLessThanPendingVotesButGroupIsEligible()
    public
  {
    WhenRevokedValueIsLessThanPendingVotesButGroupIsEligible();
    assertEq(election.getTotalVotesForGroupByAccount(group, voter), remaining);
  }

  function test_ShouldDecrementTheAccountsTotalVotes_WhenRevokedValueIsLessThanPendingVotesButGroupIsEligible()
    public
  {
    WhenRevokedValueIsLessThanPendingVotesButGroupIsEligible();
    assertEq(election.getTotalVotesByAccount(voter), remaining);
  }

  function test_ShouldDecrementTotalVotesForTheGroup_WhenRevokedValueIsLessThanPendingVotesButGroupIsEligible()
    public
  {
    WhenRevokedValueIsLessThanPendingVotesButGroupIsEligible();
    assertEq(election.getTotalVotesForGroup(group), remaining);
  }

  function test_ShouldDecrementTotalVotes_WhenRevokedValueIsLessThanPendingVotesButGroupIsEligible()
    public
  {
    WhenRevokedValueIsLessThanPendingVotesButGroupIsEligible();
    assertEq(election.getTotalVotes(), remaining);
  }

  function test_ShouldIncrementTheAccountsNonvotingLockedGoldBalance_WhenRevokedValueIsLessThanPendingVotesButGroupIsEligible()
    public
  {
    WhenRevokedValueIsLessThanPendingVotesButGroupIsEligible();
    assertEq(lockedGold.nonvotingAccountBalance(voter), revokedValue);
  }

  function test_ShouldEmitValidatorGroupPendingVoteRevokedEvent_WhenRevokedValueIsLessThanPendingVotesButGroupIsEligible()
    public
  {
    registry.setAddressFor("Validators", address(this));
    election.markGroupIneligible(group);
    vm.expectEmit(true, true, true, false);
    emit ValidatorGroupPendingVoteRevoked(voter, group, revokedValue);
    election.revokePending(group, revokedValue, address(0), address(0), index);
  }

  function test_ShouldRemoveTheGroup_WhenCorrectIndexProvided_WhenRevokedValueIsEqualToPendingVotes()
    public
  {
    election.revokePending(group, value, address(0), address(0), index);
    assertEq(election.getGroupsVotedForByAccount(voter).length, 0);
  }

  function test_ShouldRevert_WhenWrongIndexIsProvided() public {
    vm.expectRevert("Bad index");
    election.revokePending(group, value, address(0), address(0), index + 1);
  }

  function test_ShouldRevert_WhenRevokedValuesIsGreaterThanThePendingVotes() public {
    vm.expectRevert("Vote value larger than pending votes");
    election.revokePending(group, value + 1, address(0), address(0), index);
  }
}

<<<<<<< HEAD
contract ElectionTest_RevokePending_L2 is TransitionToL2After, ElectionTest_RevokePending {}
=======
contract ElectionTest_RevokePending_L2 is ElectionTest_RevokePending, ElectionTest_L2 {}
>>>>>>> 44c70c90

contract ElectionTest_RevokeActive is ElectionTest {
  address voter0 = address(this);
  address voter1 = account1;
  address group = account2;
  uint256 voteValue0 = 1000;
  uint256 reward0 = 111;
  uint256 voteValue1 = 1000;

  uint256 index = 0;
  uint256 remaining = 1;
  uint256 revokedValue = voteValue0 + reward0 - remaining;

  function assertConsistentSums() public {
    uint256 activeTotal = election.getActiveVotesForGroupByAccount(group, voter0) +
      election.getActiveVotesForGroupByAccount(group, voter1);
    uint256 pendingTotal = election.getPendingVotesForGroupByAccount(group, voter0) +
      election.getPendingVotesForGroupByAccount(group, voter1);
    uint256 totalGroup = election.getTotalVotesForGroup(group);
    assertAlmostEqual(election.getActiveVotesForGroup(group), activeTotal, 1);
    assertAlmostEqual(totalGroup, activeTotal + pendingTotal, 1);
    assertEq(election.getTotalVotes(), totalGroup);
  }

  function setUp() public {
    super.setUp();

    address[] memory members = new address[](1);
    members[0] = account9;
    validators.setMembers(group, members);

    vm.prank(address(validators));
    election.markGroupEligible(group, address(0), address(0));

    lockedGold.setTotalLockedGold(voteValue0 + voteValue1);
    validators.setNumRegisteredValidators(1);
    lockedGold.incrementNonvotingAccountBalance(voter0, voteValue0);
    lockedGold.incrementNonvotingAccountBalance(voter1, voteValue1);

    // Gives 1000 units to voter 0
    election.vote(group, voteValue0, address(0), address(0));
    assertConsistentSums();
    travelNEpoch(1);
    election.activate(group);
    assertConsistentSums();

    // Makes those 1000 units represent 1111 votes.
    election.distributeEpochRewards(group, reward0, address(0), address(0));
    assertConsistentSums();

    // Gives 900 units to voter 1.
    vm.prank(voter1);
    election.vote(group, voteValue1, address(0), address(0));
    assertConsistentSums();
    travelNEpoch(1);
    vm.prank(voter1);
    election.activate(group);
    assertConsistentSums();
  }

  function WhenTheValidatorGroupHasVotesButIsIneligible() public {
    vm.prank(address(validators));
    election.markGroupIneligible(group);
    election.revokeActive(group, revokedValue, address(0), address(0), 0);
  }

  function test_ShouldBeConsistent_WhenTheValidatorGroupHasVotesButIsIneligible() public {
    WhenTheValidatorGroupHasVotesButIsIneligible();
    assertConsistentSums();
  }

  function test_ShouldDecrementTheAccountsActiveVotesForTheGroup_WhenTheValidatorGroupHasVotesButIsIneligible()
    public
  {
    WhenTheValidatorGroupHasVotesButIsIneligible();
    assertEq(election.getActiveVotesForGroupByAccount(group, voter0), remaining);
  }

  function test_ShouldDecrementTheAccountsTotalVotesForTheGroup_WhenTheValidatorGroupHasVotesButIsIneligible()
    public
  {
    WhenTheValidatorGroupHasVotesButIsIneligible();
    assertEq(election.getTotalVotesForGroupByAccount(group, voter0), remaining);
  }

  function test_ShouldDecrementTheAccountsTotalVotes_WhenTheValidatorGroupHasVotesButIsIneligible()
    public
  {
    WhenTheValidatorGroupHasVotesButIsIneligible();
    assertEq(election.getTotalVotesByAccount(voter0), remaining);
  }

  function test_ShouldDecrementTotalVotesForTheGroup_WhenTheValidatorGroupHasVotesButIsIneligible()
    public
  {
    WhenTheValidatorGroupHasVotesButIsIneligible();
    assertEq(
      election.getTotalVotesForGroup(group),
      voteValue0 + reward0 + voteValue1 - revokedValue
    );
  }

  function test_ShouldDecrementTotalVotes_WhenTheValidatorGroupHasVotesButIsIneligible() public {
    WhenTheValidatorGroupHasVotesButIsIneligible();
    assertEq(election.getTotalVotes(), voteValue0 + reward0 + voteValue1 - revokedValue);
  }

  function test_ShouldIncrementTheAccountsNonvotingLockedGoldBalance_WhenTheValidatorGroupHasVotesButIsIneligible()
    public
  {
    WhenTheValidatorGroupHasVotesButIsIneligible();
    assertEq(lockedGold.nonvotingAccountBalance(voter0), revokedValue);
  }

  function test_ShouldEmitValidatorGroupActiveVoteRevokedEvent_WhenTheValidatorGroupHasVotesButIsIneligible()
    public
  {
    vm.prank(address(validators));
    election.markGroupIneligible(group);
    vm.expectEmit(true, true, true, false);
    emit ValidatorGroupActiveVoteRevoked(
      voter0,
      group,
      revokedValue,
      revokedValue * 100000000000000000000
    );
    election.revokeActive(group, revokedValue, address(0), address(0), 0);
  }

  function test_Reverts_WhenBlocked() public {
    blocker.mockSetBlocked(true);
    vm.expectRevert("Contract is blocked from performing this action");
    election.revokeAllActive(group, address(0), address(0), 0);
  }

  function WhenRevokedValueIsLessThanTheActiveVotesButGroupIsEligible() public {
    election.revokeActive(group, revokedValue, address(0), address(0), 0);
  }

  function test_ShouldBeConsistent_WhenRevokedValueIsLessThanTheActiveVotesButGroupIsEligible()
    public
  {
    WhenRevokedValueIsLessThanTheActiveVotesButGroupIsEligible();
    assertConsistentSums();
  }

  function test_ShouldDecrementTheAccountsActiveVotesForTheGroup_WhenRevokedValueIsLessThanTheActiveVotesButGroupIsEligible()
    public
  {
    WhenRevokedValueIsLessThanTheActiveVotesButGroupIsEligible();
    assertEq(election.getActiveVotesForGroupByAccount(group, voter0), remaining);
  }

  function test_ShouldDecrementTheAccountsTotalVotesForTheGroup_WhenRevokedValueIsLessThanTheActiveVotesButGroupIsEligible()
    public
  {
    WhenRevokedValueIsLessThanTheActiveVotesButGroupIsEligible();
    assertEq(election.getTotalVotesForGroupByAccount(group, voter0), remaining);
  }

  function test_ShouldDecrementTheAccountsTotalVotes_WhenRevokedValueIsLessThanTheActiveVotesButGroupIsEligible()
    public
  {
    WhenRevokedValueIsLessThanTheActiveVotesButGroupIsEligible();
    assertEq(election.getTotalVotesByAccount(voter0), remaining);
  }

  function test_ShouldDecrementTotalVotesForTheGroup_WhenRevokedValueIsLessThanTheActiveVotesButGroupIsEligible()
    public
  {
    WhenRevokedValueIsLessThanTheActiveVotesButGroupIsEligible();
    assertEq(
      election.getTotalVotesForGroup(group),
      voteValue0 + reward0 + voteValue1 - revokedValue
    );
  }

  function test_ShouldDecrementTotalVotes_WhenRevokedValueIsLessThanTheActiveVotesButGroupIsEligible()
    public
  {
    WhenRevokedValueIsLessThanTheActiveVotesButGroupIsEligible();
    assertEq(election.getTotalVotes(), voteValue0 + reward0 + voteValue1 - revokedValue);
  }

  function test_ShouldIncrementTheAccountsNonvotingLockedGoldBalance_WhenRevokedValueIsLessThanTheActiveVotesButGroupIsEligible()
    public
  {
    WhenRevokedValueIsLessThanTheActiveVotesButGroupIsEligible();
    assertEq(lockedGold.nonvotingAccountBalance(voter0), revokedValue);
  }

  function test_ShouldEmitValidatorGroupActiveVoteRevokedEvent_WhenRevokedValueIsLessThanTheActiveVotesButGroupIsEligible()
    public
  {
    vm.prank(address(validators));
    election.markGroupIneligible(group);
    vm.expectEmit(true, true, true, false);
    emit ValidatorGroupActiveVoteRevoked(
      voter0,
      group,
      revokedValue,
      revokedValue * 100000000000000000000
    );
    election.revokeActive(group, revokedValue, address(0), address(0), 0);
  }

  function test_ShouldBeConsistent_WhenRevokeAllActive() public {
    election.revokeAllActive(group, address(0), address(0), 0);
    assertConsistentSums();
  }

  function test_ShouldDecrementAllOfTheAccountsActiveVotesForTheGroup_WhenRevokeAllActive() public {
    election.revokeAllActive(group, address(0), address(0), 0);
    assertEq(election.getActiveVotesForGroupByAccount(group, voter0), 0);
  }

  function WhenCorrectIndexIsProvided() public {
    election.revokeActive(group, voteValue0 + reward0, address(0), address(0), index);
  }

  function test_ShouldBeConsistent_WhenCorrectIndexIsProvided() public {
    WhenCorrectIndexIsProvided();
    assertConsistentSums();
  }

  function test_ShouldDecrementTheAccountsActiveVotesForTheGroup_WhenCorrectIndexIsProvided()
    public
  {
    WhenCorrectIndexIsProvided();
    assertEq(election.getActiveVotesForGroupByAccount(group, voter0), 0);
  }

  function test_ShouldDecrementTheAccountsTotalVotesForTheGroup_WhenCorrectIndexIsProvided()
    public
  {
    WhenCorrectIndexIsProvided();
    assertEq(election.getTotalVotesForGroupByAccount(group, voter0), 0);
  }

  function test_ShouldDecrementTheAccountsTotalVotes_WhenCorrectIndexIsProvided() public {
    WhenCorrectIndexIsProvided();
    assertEq(election.getTotalVotesByAccount(voter0), 0);
  }

  function test_ShouldDecrementTotalVotesForTheGroup_WhenCorrectIndexIsProvided() public {
    WhenCorrectIndexIsProvided();
    assertEq(election.getTotalVotesForGroup(group), voteValue1);
  }

  function test_ShouldDecrementTotalVotes_WhenCorrectIndexIsProvided() public {
    WhenCorrectIndexIsProvided();
    assertEq(election.getTotalVotes(), voteValue1);
  }

  function test_ShouldIncrementTheAccountsNonvotingLockedGoldBalance_WhenCorrectIndexIsProvided()
    public
  {
    WhenCorrectIndexIsProvided();
    assertEq(lockedGold.nonvotingAccountBalance(voter0), voteValue0 + reward0);
  }

  function test_ShouldRemoveTheGroupFromTheListOfGroupsTheAccountHasVotedFor_WhenCorrectIndexIsProvided()
    public
  {
    WhenCorrectIndexIsProvided();
    assertEq(election.getGroupsVotedForByAccount(voter0).length, 0);
  }

  function test_ShouldRevert_WhenWrongIndexIsProvided() public {
    vm.expectRevert("Bad index");
    election.revokeActive(group, voteValue0 + reward0, address(0), address(0), index + 1);
  }

  function test_ShouldRevert_WhenRevokedValueIsGreaterThanTheActiveVotes() public {
    vm.expectRevert("Vote value larger than active votes");
    election.revokeActive(group, voteValue0 + reward0 + 1, address(0), address(0), index);
  }
}

contract ElectionTest_RevokeActive_L2 is ElectionTest_L2, ElectionTest_RevokeActive {}

contract ElectionTest_ElectValidatorsAbstract is ElectionTest {
  struct MemberWithVotes {
    address member;
    uint256 votes;
  }

  address group1 = address(this);
  address group2 = account1;
  address group3 = account2;

  address validator1 = account3;
  address validator2 = account4;
  address validator3 = account5;
  address validator4 = account6;
  address validator5 = account7;
  address validator6 = account8;
  address validator7 = account9;

  address[] group1Members = new address[](4);
  address[] group2Members = new address[](2);
  address[] group3Members = new address[](1);

  bytes32 hash = 0xa5b9d60f32436310afebcfda832817a68921beb782fabf7915cc0460b443116a;

  // If voterN votes for groupN:
  //   group1 gets 20 votes per member
  //   group2 gets 25 votes per member
  //   group3 gets 30 votes per member
  // We cannot make any guarantee with respect to their ordering.
  address voter1 = address(this);
  address voter2 = account1;
  address voter3 = account2;

  uint256 voter1Weight = 80;
  uint256 voter2Weight = 50;
  uint256 voter3Weight = 30;

  uint256 totalLockedGold = voter1Weight + voter2Weight + voter3Weight;

  mapping(address => uint256) votesConsideredForElection;

  MemberWithVotes[] membersWithVotes;

  function setUp() public {
    super.setUp();

    group1Members[0] = validator1;
    group1Members[1] = validator2;
    group1Members[2] = validator3;
    group1Members[3] = validator4;

    group2Members[0] = validator5;
    group2Members[1] = validator6;

    group3Members[0] = validator7;
  }

  function setRandomness() public {
    random.addTestRandomness(block.number + 1, hash);
  }

  function WhenThereIsALargeNumberOfGroups() public {
    lockedGold.setTotalLockedGold(1e25);
    validators.setNumRegisteredValidators(400);
    lockedGold.incrementNonvotingAccountBalance(voter1, 1e25);
    election.setElectabilityThreshold(0);
    election.setElectableValidators(10, 100);

    election.setMaxNumGroupsVotedFor(200);

    address prev = address(0);
    uint256[] memory randomVotes = new uint256[](100);
    for (uint256 i = 0; i < 100; i++) {
      randomVotes[i] = uint256(keccak256(abi.encodePacked(i))) % 1e14;
    }
    randomVotes = sort(randomVotes);
    for (uint256 i = 0; i < 100; i++) {
      address group = actor(string(abi.encodePacked("group", i)));
      address[] memory members = new address[](4);
      for (uint256 j = 0; j < 4; j++) {
        members[j] = actor(string(abi.encodePacked("group", i, "member", j)));
        // If there are already n elected members in a group, the votes for the next member
        // are total votes of group divided by n+1
        votesConsideredForElection[members[j]] = randomVotes[i] / (j + 1);
        membersWithVotes.push(MemberWithVotes(members[j], votesConsideredForElection[members[j]]));
      }
      validators.setMembers(group, members);
      vm.prank(address(validators));
      election.markGroupEligible(group, address(0), prev);
      vm.prank(voter1);
      election.vote(group, randomVotes[i], prev, address(0));
      prev = group;
    }
  }

  function WhenThereAreSomeGroups() public {
    validators.setMembers(group1, group1Members);
    validators.setMembers(group2, group2Members);
    validators.setMembers(group3, group3Members);

    vm.startPrank(address(validators));
    election.markGroupEligible(group1, address(0), address(0));
    election.markGroupEligible(group2, address(0), group1);
    election.markGroupEligible(group3, address(0), group2);
    vm.stopPrank();

    lockedGold.incrementNonvotingAccountBalance(address(voter1), voter1Weight);
    lockedGold.incrementNonvotingAccountBalance(address(voter2), voter2Weight);
    lockedGold.incrementNonvotingAccountBalance(address(voter3), voter3Weight);

    lockedGold.setTotalLockedGold(totalLockedGold);
    validators.setNumRegisteredValidators(7);
  }

  // Helper function to sort an array of uint256
  function sort(uint256[] memory data) internal pure returns (uint256[] memory) {
    uint256 length = data.length;
    for (uint256 i = 0; i < length; i++) {
      for (uint256 j = i + 1; j < length; j++) {
        if (data[i] > data[j]) {
          uint256 temp = data[i];
          data[i] = data[j];
          data[j] = temp;
        }
      }
    }
    return data;
  }

  function sortMembersWithVotesDesc(
    MemberWithVotes[] memory data
  ) internal pure returns (MemberWithVotes[] memory) {
    uint256 length = data.length;
    for (uint256 i = 0; i < length; i++) {
      for (uint256 j = i + 1; j < length; j++) {
        if (data[i].votes < data[j].votes) {
          MemberWithVotes memory temp = data[i];
          data[i] = data[j];
          data[j] = temp;
        }
      }
    }
    return data;
  }
}

contract ElectionTest_ElectValidatorSigners is ElectionTest_ElectValidatorsAbstract {
  function test_ShouldElectCorrectValidators_WhenThereIsALargeNumberOfGroupsSig() public {
    WhenThereIsALargeNumberOfGroups();
    address[] memory elected = election.electValidatorSigners();

    MemberWithVotes[] memory sortedMembersWithVotes = sortMembersWithVotesDesc(membersWithVotes);

    MemberWithVotes[] memory electedUnsorted = new MemberWithVotes[](100);

    for (uint256 i = 0; i < 100; i++) {
      electedUnsorted[i] = MemberWithVotes(elected[i], votesConsideredForElection[elected[i]]);
    }

    MemberWithVotes[] memory electedSorted = sortMembersWithVotesDesc(electedUnsorted);

    for (uint256 i = 0; i < 100; i++) {
      assertEq(electedSorted[i].member, sortedMembersWithVotes[i].member);
      assertEq(electedSorted[i].votes, sortedMembersWithVotes[i].votes);
    }
  }

  function test_ShouldReturnThatGroupsMemberLIst_WhenASingleGroupHasMoreOrEqualToMinElectableValidatorsAsMembersAndReceivedVotes()
    public
  {
    WhenThereAreSomeGroups();
    vm.prank(voter1);
    election.vote(group1, voter1Weight, group2, address(0));
    setRandomness();
    arraysEqual(election.electValidatorSigners(), group1Members);
  }

  function test_ShouldReturnMaxElectableValidatorsElectedValidators_WhenGroupWithMoreThenMaxElectableValidatorsMembersReceivesVotes()
    public
  {
    WhenThereAreSomeGroups();
    vm.prank(voter1);
    election.vote(group1, voter1Weight, group2, address(0));
    vm.prank(voter2);
    election.vote(group2, voter2Weight, address(0), group1);
    vm.prank(voter3);
    election.vote(group3, voter3Weight, address(0), group2);

    setRandomness();
    address[] memory expected = new address[](6);
    expected[0] = validator1;
    expected[1] = validator2;
    expected[2] = validator3;
    expected[3] = validator5;
    expected[4] = validator6;
    expected[5] = validator7;
    arraysEqual(election.electValidatorSigners(), expected);
  }

  function test_ShouldElectOnlyNMembersFromThatGroup_WhenAGroupReceivesEnoughVotesForMoreThanNSeatsButOnlyHasNMembers()
    public
  {
    WhenThereAreSomeGroups();
    uint256 increment = 80;
    uint256 votes = 80;
    lockedGold.incrementNonvotingAccountBalance(address(voter3), increment);
    lockedGold.setTotalLockedGold(totalLockedGold + increment);
    vm.prank(voter3);
    election.vote(group3, votes, group2, address(0));
    vm.prank(voter1);
    election.vote(group1, voter1Weight, address(0), group3);
    vm.prank(voter2);
    election.vote(group2, voter2Weight, address(0), group1);
    setRandomness();

    address[] memory expected = new address[](6);
    expected[0] = validator1;
    expected[1] = validator2;
    expected[2] = validator3;
    expected[3] = validator5;
    expected[4] = validator6;
    expected[5] = validator7;
    arraysEqual(election.electValidatorSigners(), expected);
  }

  function test_ShouldNotElectAnyMembersFromThatGroup_WhenAGroupDoesNotReceiveElectabilityThresholdVotes()
    public
  {
    WhenThereAreSomeGroups();
    uint256 thresholdExcludingGroup3 = (voter3Weight + 1) / totalLockedGold;
    election.setElectabilityThreshold(thresholdExcludingGroup3);
    vm.prank(voter1);
    election.vote(group1, voter1Weight, group2, address(0));
    vm.prank(voter2);
    election.vote(group2, voter2Weight, address(0), group1);
    vm.prank(voter3);
    election.vote(group3, voter3Weight, address(0), group2);

    address[] memory expected = new address[](6);
    expected[0] = validator1;
    expected[1] = validator2;
    expected[2] = validator3;
    expected[3] = validator4;
    expected[4] = validator5;
    expected[5] = validator6;
    arraysEqual(election.electValidatorSigners(), expected);
  }

  function test_ShouldRevert_WhenThereAnoNotEnoughElectableValidators() public {
    WhenThereAreSomeGroups();
    vm.prank(voter2);
    election.vote(group2, voter2Weight, group1, address(0));
    vm.prank(voter3);
    election.vote(group3, voter3Weight, address(0), group2);
    setRandomness();
    vm.expectRevert("Not enough elected validators");
    election.electValidatorSigners();
  }
}

contract ElectionTest_ElectValidatorSignersL2 is
<<<<<<< HEAD
  TransitionToL2After,
  ElectionTest_ElectValidatorSigners
=======
  ElectionTest_ElectValidatorSigners,
  ElectionTest_L2
>>>>>>> 44c70c90
{}

contract ElectionTest_ElectValidatorsAccounts is ElectionTest_ElectValidatorsAbstract {
  function test_ShouldElectCorrectValidators_WhenThereIsALargeNumberOfGroups() public {
    WhenThereIsALargeNumberOfGroups();
    address[] memory elected = election.electValidatorAccounts();
    MemberWithVotes[] memory sortedMembersWithVotes = sortMembersWithVotesDesc(membersWithVotes);
    MemberWithVotes[] memory electedUnsorted = new MemberWithVotes[](100);

    for (uint256 i = 0; i < 100; i++) {
      electedUnsorted[i] = MemberWithVotes(elected[i], votesConsideredForElection[elected[i]]);
    }
    MemberWithVotes[] memory electedSorted = sortMembersWithVotesDesc(electedUnsorted);

    for (uint256 i = 0; i < 100; i++) {
      assertEq(electedSorted[i].member, sortedMembersWithVotes[i].member);
      assertEq(electedSorted[i].votes, sortedMembersWithVotes[i].votes);
    }
  }

  function test_ShouldReturnThatGroupsMemberLIst_WhenASingleGroupHasMoreOrEqualToMinElectableValidatorsAsMembersAndReceivedVotes()
    public
  {
    WhenThereAreSomeGroups();
    vm.prank(voter1);
    election.vote(group1, voter1Weight, group2, address(0));
    setRandomness();
    arraysEqual(election.electValidatorAccounts(), group1Members);
  }

  function test_ShouldReturnMaxElectableValidatorsElectedValidators_WhenGroupWithMoreThenMaxElectableValidatorsMembersReceivesVotes()
    public
  {
    WhenThereAreSomeGroups();
    vm.prank(voter1);
    election.vote(group1, voter1Weight, group2, address(0));
    vm.prank(voter2);
    election.vote(group2, voter2Weight, address(0), group1);
    vm.prank(voter3);
    election.vote(group3, voter3Weight, address(0), group2);

    setRandomness();
    address[] memory expected = new address[](6);
    expected[0] = validator1;
    expected[1] = validator2;
    expected[2] = validator3;
    expected[3] = validator5;
    expected[4] = validator6;
    expected[5] = validator7;
    arraysEqual(election.electValidatorAccounts(), expected);
  }

  function test_ShouldElectOnlyNMembersFromThatGroup_WhenAGroupReceivesEnoughVotesForMoreThanNSeatsButOnlyHasNMembers()
    public
  {
    WhenThereAreSomeGroups();
    uint256 increment = 80;
    uint256 votes = 80;
    lockedGold.incrementNonvotingAccountBalance(address(voter3), increment);
    lockedGold.setTotalLockedGold(totalLockedGold + increment);
    vm.prank(voter3);
    election.vote(group3, votes, group2, address(0));
    vm.prank(voter1);
    election.vote(group1, voter1Weight, address(0), group3);
    vm.prank(voter2);
    election.vote(group2, voter2Weight, address(0), group1);
    setRandomness();

    address[] memory expected = new address[](6);
    expected[0] = validator1;
    expected[1] = validator2;
    expected[2] = validator3;
    expected[3] = validator5;
    expected[4] = validator6;
    expected[5] = validator7;
    arraysEqual(election.electValidatorAccounts(), expected);
  }

  function test_ShouldNotElectAnyMembersFromThatGroup_WhenAGroupDoesNotReceiveElectabilityThresholdVotes()
    public
  {
    WhenThereAreSomeGroups();
    uint256 thresholdExcludingGroup3 = (voter3Weight + 1) / totalLockedGold;
    election.setElectabilityThreshold(thresholdExcludingGroup3);
    vm.prank(voter1);
    election.vote(group1, voter1Weight, group2, address(0));
    vm.prank(voter2);
    election.vote(group2, voter2Weight, address(0), group1);
    vm.prank(voter3);
    election.vote(group3, voter3Weight, address(0), group2);

    address[] memory expected = new address[](6);
    expected[0] = validator1;
    expected[1] = validator2;
    expected[2] = validator3;
    expected[3] = validator4;
    expected[4] = validator5;
    expected[5] = validator6;
    arraysEqual(election.electValidatorAccounts(), expected);
  }

  function test_ShouldRevert_WhenThereAnoNotEnoughElectableValidators() public {
    WhenThereAreSomeGroups();
    vm.prank(voter2);
    election.vote(group2, voter2Weight, group1, address(0));
    vm.prank(voter3);
    election.vote(group3, voter3Weight, address(0), group2);
    setRandomness();
    vm.expectRevert("Not enough elected validators");
    election.electValidatorAccounts();
  }
}

contract ElectionTest_ElectValidatorsAccountsL2 is
<<<<<<< HEAD
  TransitionToL2After,
  ElectionTest_ElectValidatorsAccounts
=======
  ElectionTest_ElectValidatorsAccounts,
  ElectionTest_L2
>>>>>>> 44c70c90
{}

contract ElectionTest_GetGroupEpochRewards is ElectionTest {
  address voter = address(this);
  address group1 = account2;
  address group2 = account3;
  uint256 voteValue1 = 2000000000;
  uint256 voteValue2 = 1000000000;
  uint256 totalRewardValue = 3000000000;

  uint256 expectedGroup1EpochRewards =
    FixidityLib
      .newFixedFraction(voteValue1, voteValue1 + voteValue2)
      .multiply(FixidityLib.newFixed(totalRewardValue))
      .fromFixed();

  function setUp() public {
    super.setUp();

    vm.prank(address(validators));
    election.markGroupEligible(group1, address(0), address(0));
    vm.prank(address(validators));
    election.markGroupEligible(group2, address(0), group1);
    registry.setAddressFor("Validators", address(validators));
    lockedGold.setTotalLockedGold(voteValue1 + voteValue2);

    address[] memory membersGroup1 = new address[](1);
    membersGroup1[0] = account8;

    validators.setMembers(group1, membersGroup1);

    address[] memory membersGroup2 = new address[](1);
    membersGroup2[0] = account9;
    validators.setMembers(group2, membersGroup2);
    validators.setNumRegisteredValidators(2);
    lockedGold.incrementNonvotingAccountBalance(voter, voteValue1 + voteValue2);
    election.vote(group1, voteValue1, group2, address(0));
    election.vote(group2, voteValue2, address(0), group1);
  }

  function WhenOneGroupHasActiveVotes() public {
    travelNEpoch(1);
    election.activate(group1);
  }

  function test_ShouldReturnTheTotalRewardValue_WhenGroupUptimeIs100Percent_WhenOneGroupHasActiveVotes()
    public
  {
    WhenOneGroupHasActiveVotes();

    uint256[] memory uptimes = new uint256[](1);
    uptimes[0] = FIXED1;
    assertEq(election.getGroupEpochRewards(group1, totalRewardValue, uptimes), totalRewardValue);
  }

  function test_ShouldReturnPartOfTheTotalRewardValue_WhenWhenGroupUptimeIsLessThan100Percent_WhenOneGroupHasActiveVotes()
    public
  {
    WhenOneGroupHasActiveVotes();

    uint256[] memory uptimes = new uint256[](1);
    uptimes[0] = FIXED1 / 2;
    assertEq(
      election.getGroupEpochRewards(group1, totalRewardValue, uptimes),
      totalRewardValue / 2
    );
  }

  function test_ShouldReturnZero_WhenTheGroupDoesNotMeetTheLockedGoldRequirements_WhenOneGroupHasActiveVotes()
    public
  {
    WhenOneGroupHasActiveVotes();

    validators.setDoesNotMeetAccountLockedGoldRequirements(group1);
    uint256[] memory uptimes = new uint256[](1);
    uptimes[0] = FIXED1;
    assertEq(election.getGroupEpochRewards(group1, totalRewardValue, uptimes), 0);
  }

  function WhenTwoGroupsHaveActiveVotes() public {
    travelNEpoch(1);
    election.activate(group1);
    election.activate(group2);
  }

  function test_ShouldReturn0_WhenOneGroupDoesNotMeetLockedGoldRequirements_WhenTwoGroupsHaveActiveVotes()
    public
  {
    WhenTwoGroupsHaveActiveVotes();

    validators.setDoesNotMeetAccountLockedGoldRequirements(group2);
    uint256[] memory uptimes = new uint256[](1);
    uptimes[0] = FIXED1;
    assertEq(election.getGroupEpochRewards(group2, totalRewardValue, uptimes), 0);
  }

  function test_ShouldReturnProportionalRewardValueForOtherGroup_WhenOneGroupDoesNotMeetLockedGoldRequirements_WhenTwoGroupsHaveActiveVotes()
    public
  {
    WhenTwoGroupsHaveActiveVotes();

    validators.setDoesNotMeetAccountLockedGoldRequirements(group2);
    uint256[] memory uptimes = new uint256[](1);
    uptimes[0] = FIXED1;

    assertEq(
      election.getGroupEpochRewards(group1, totalRewardValue, uptimes),
      expectedGroup1EpochRewards
    );
  }

  function test_ShouldReturn0_WhenTheGroupMeetsLockedGoldRequirements_WhenThenGroupDoesNotHaveActiveVotes()
    public
  {
    uint256[] memory uptimes = new uint256[](1);
    uptimes[0] = FIXED1;
    assertEq(election.getGroupEpochRewards(group1, totalRewardValue, uptimes), 0);
  }

  function test_Reverts_WhenL2() public {
    _whenL2();
    uint256[] memory uptimes = new uint256[](1);
    uptimes[0] = FIXED1;
    vm.expectRevert("This method is no longer supported in L2.");
    election.getGroupEpochRewards(group1, totalRewardValue, uptimes);
  }
}

contract ElectionTest_DistributeEpochRewards is ElectionTest {
  address voter = address(this);
  address voter2 = account4;
  address group = account2;
  address group2 = account3;
  uint256 voteValue = 1000000;
  uint256 voteValue2 = 1000000;
  uint256 rewardValue = 1000000;
  uint256 rewardValue2 = 10000000;

  uint256 expectedGroupTotalActiveVotes = voteValue + voteValue2 / 2 + rewardValue;
  uint256 expectedVoterActiveVotesForGroup =
    FixidityLib.newFixedFraction(expectedGroupTotalActiveVotes * 2, 3).fromFixed();
  uint256 expectedVoter2ActiveVotesForGroup =
    FixidityLib.newFixedFraction(expectedGroupTotalActiveVotes, 3).fromFixed();
  uint256 expectedVoter2ActiveVotesForGroup2 = voteValue / 2 + rewardValue2;

  function setUp() public {
    super.setUp();

    vm.prank(address(validators));
    election.markGroupEligible(group, address(0), address(0));
    lockedGold.setTotalLockedGold(voteValue);

    address[] memory membersGroup = new address[](1);
    membersGroup[0] = account8;

    validators.setMembers(group, membersGroup);

    validators.setNumRegisteredValidators(1);
    lockedGold.incrementNonvotingAccountBalance(voter, voteValue);
    election.vote(group, voteValue, address(0), address(0));

    travelNEpoch(1);
    election.activate(group);
  }

  function test_ShouldIncrementTheAccountActiveVotesForGroup_WhenThereIsSingleGroupWithActiveVotes()
    public
  {
    election.distributeEpochRewards(group, rewardValue, address(0), address(0));
    assertEq(election.getActiveVotesForGroupByAccount(group, voter), voteValue + rewardValue);
  }

  function test_ShouldIncrementAccountTotalVotesForGroup_WhenThereIsSingleGroupWithActiveVotes()
    public
  {
    election.distributeEpochRewards(group, rewardValue, address(0), address(0));
    assertEq(election.getTotalVotesForGroupByAccount(group, voter), voteValue + rewardValue);
  }

  function test_ShouldIncrementAccountTotalVotes_WhenThereIsSingleGroupWithActiveVotes() public {
    election.distributeEpochRewards(group, rewardValue, address(0), address(0));
    assertEq(election.getTotalVotesByAccount(voter), voteValue + rewardValue);
  }

  function test_ShouldIncrementTotalVotesForGroup_WhenThereIsSingleGroupWithActiveVotes() public {
    election.distributeEpochRewards(group, rewardValue, address(0), address(0));
    assertEq(election.getTotalVotesForGroup(group), voteValue + rewardValue);
  }

  function test_ShouldIncrementTotalVotes_WhenThereIsSingleGroupWithActiveVotes() public {
    election.distributeEpochRewards(group, rewardValue, address(0), address(0));
    assertEq(election.getTotalVotes(), voteValue + rewardValue);
  }

  function WhenThereAreTwoGroupsWithActiveVotes() public {
    vm.prank(address(validators));
    election.markGroupEligible(group2, address(0), group);
    lockedGold.setTotalLockedGold(voteValue + voteValue2);

    validators.setNumRegisteredValidators(2);
    lockedGold.incrementNonvotingAccountBalance(voter2, voteValue2);

    vm.startPrank(voter2);
    // Split voter2's vote between the two groups.
    election.vote(group, voteValue2 / 2, group2, address(0));
    election.vote(group2, voteValue2 / 2, address(0), group);
    travelNEpoch(1);
    election.activate(group);
    election.activate(group2);
    vm.stopPrank();

    election.distributeEpochRewards(group, rewardValue, group2, address(0));
    election.distributeEpochRewards(group2, rewardValue2, group, address(0));
  }

  function test_ShouldIncrementTheAccountsActiveVotesForBothGroups_WhenThereAreTwoGroupsWithActiveVotes()
    public
  {
    WhenThereAreTwoGroupsWithActiveVotes();
    assertEq(
      election.getActiveVotesForGroupByAccount(group, voter),
      expectedVoterActiveVotesForGroup
    );
    assertEq(
      election.getActiveVotesForGroupByAccount(group, voter2),
      expectedVoter2ActiveVotesForGroup
    );
    assertEq(
      election.getActiveVotesForGroupByAccount(group2, voter2),
      expectedVoter2ActiveVotesForGroup2
    );
  }

  function test_ShouldIncrementTheAccountsTotalVOtesForBothGroups_WhenThereAreTwoGroupsWithActiveVotes()
    public
  {
    WhenThereAreTwoGroupsWithActiveVotes();
    assertEq(
      election.getTotalVotesForGroupByAccount(group, voter),
      expectedVoterActiveVotesForGroup
    );
    assertEq(
      election.getTotalVotesForGroupByAccount(group, voter2),
      expectedVoter2ActiveVotesForGroup
    );
    assertEq(
      election.getTotalVotesForGroupByAccount(group2, voter2),
      expectedVoter2ActiveVotesForGroup2
    );
  }

  function test_ShouldIncrementTheAccountsTotalVotes_WhenThereAreTwoGroupsWithActiveVotes() public {
    WhenThereAreTwoGroupsWithActiveVotes();
    assertEq(election.getTotalVotesByAccount(voter), expectedVoterActiveVotesForGroup);
    assertEq(
      election.getTotalVotesByAccount(voter2),
      expectedVoter2ActiveVotesForGroup + expectedVoter2ActiveVotesForGroup2
    );
  }

  function test_ShouldIncrementTotalVotesForBothGroups_WhenThereAreTwoGroupsWithActiveVotes()
    public
  {
    WhenThereAreTwoGroupsWithActiveVotes();
    assertEq(election.getTotalVotesForGroup(group), expectedGroupTotalActiveVotes);
    assertEq(election.getTotalVotesForGroup(group2), expectedVoter2ActiveVotesForGroup2);
  }

  function test_ShouldIncrementTotalVotes_WhenThereAreTwoGroupsWithActiveVotes() public {
    WhenThereAreTwoGroupsWithActiveVotes();
    assertEq(
      election.getTotalVotes(),
      expectedGroupTotalActiveVotes + expectedVoter2ActiveVotesForGroup2
    );
  }

  function test_ShouldUpdateTheORderingOFEligibleGroups_WhenThereAreTwoGroupsWithActiveVotes()
    public
  {
    WhenThereAreTwoGroupsWithActiveVotes();
    assertEq(election.getEligibleValidatorGroups().length, 2);
    assertEq(election.getEligibleValidatorGroups()[0], group2);
    assertEq(election.getEligibleValidatorGroups()[1], group);
  }
}

contract ElectionTest_DistributeEpochRewards_L2 is
  ElectionTest_L2,
  ElectionTest_DistributeEpochRewards
{}

contract ElectionTest_ForceDecrementVotes is ElectionTest {
  address voter = address(this);
  address group = account2;
  address group2 = account7;
  uint256 value = 1000;
  uint256 value2 = 1500;
  uint256 index = 0;
  uint256 slashedValue = value;
  uint256 remaining = value - slashedValue;

  uint256 totalRemaining;
  uint256 group1Remaining;
  uint256 group2TotalRemaining;
  uint256 group2PendingRemaining;
  uint256 group2ActiveRemaining;

  uint256 group1RemainingActiveVotes;
  address[] initialOrdering;

  function WhenAccountHasVotedForOneGroup() public {
    address[] memory membersGroup = new address[](1);
    membersGroup[0] = account8;

    validators.setMembers(group, membersGroup);

    vm.prank(address(validators));
    election.markGroupEligible(group, address(0), address(0));
    lockedGold.setTotalLockedGold(value);
    validators.setNumRegisteredValidators(1);
    lockedGold.incrementNonvotingAccountBalance(voter, value);
    election.vote(group, value, address(0), address(0));

    registry.setAddressFor("LockedGold", account2);
  }

  function WhenAccountHasOnlyPendingVotes() public {
    WhenAccountHasVotedForOneGroup();
    address[] memory lessers = new address[](1);
    lessers[0] = address(0);
    address[] memory greaters = new address[](1);
    greaters[0] = address(0);
    uint256[] memory indices = new uint256[](1);
    indices[0] = index;

    vm.prank(account2);
    election.forceDecrementVotes(voter, slashedValue, lessers, greaters, indices);
  }

  function test_Reverts_WhenBlocked() public {
    WhenAccountHasVotedForOneGroup();
    address[] memory lessers = new address[](1);
    lessers[0] = address(0);
    address[] memory greaters = new address[](1);
    greaters[0] = address(0);
    uint256[] memory indices = new uint256[](1);
    indices[0] = index;

    blocker.mockSetBlocked(true);
    vm.prank(account2);
    vm.expectRevert("Contract is blocked from performing this action");
    election.forceDecrementVotes(voter, slashedValue, lessers, greaters, indices);
  }

  function test_ShouldDecrementPendingVotesToZero_WhenAccountHasOnlyPendingVotes() public {
    WhenAccountHasOnlyPendingVotes();
    assertEq(election.getPendingVotesForGroupByAccount(group, voter), remaining);
  }

  function test_ShouldDecrementTotalVotesToZero_WhenAccountHasOnlyPendingVotes() public {
    WhenAccountHasOnlyPendingVotes();
    assertEq(election.getTotalVotesForGroupByAccount(group, voter), remaining);
    assertEq(election.getTotalVotesByAccount(voter), remaining);
    assertEq(election.getTotalVotesForGroup(group), remaining);
    assertEq(election.getTotalVotes(), remaining);
  }

  function test_ShouldRemoveTheGroupFromTheVotersVotedSet_WhenAccountHasOnlyPendingVotes() public {
    WhenAccountHasOnlyPendingVotes();
    assertEq(election.getGroupsVotedForByAccount(voter).length, 0);
  }

  function WhenAccountHasOnlyActiveVotes() public {
    WhenAccountHasVotedForOneGroup();
    travelNEpoch(1);
    election.activate(group);
    vm.prank(account2);

    address[] memory lessers = new address[](1);
    lessers[0] = address(0);
    address[] memory greaters = new address[](1);
    greaters[0] = address(0);
    uint256[] memory indices = new uint256[](1);
    indices[0] = index;

    election.forceDecrementVotes(voter, slashedValue, lessers, greaters, indices);
  }

  function test_ShouldDecrementActiveVotesToZero_WhenAccountHasOnlyActiveVotes() public {
    WhenAccountHasOnlyActiveVotes();
    assertEq(election.getActiveVotesForGroupByAccount(group, voter), remaining);
  }

  function test_ShouldDecrementTotalVotesToZero_WhenAccountHasOnlyActiveVotes() public {
    WhenAccountHasOnlyActiveVotes();
    assertEq(election.getTotalVotesForGroupByAccount(group, voter), remaining);
    assertEq(election.getTotalVotesByAccount(voter), remaining);
    assertEq(election.getTotalVotesForGroup(group), remaining);
    assertEq(election.getTotalVotes(), remaining);
  }

  function test_ShouldRemoveTheGroupFromTheVotersVotedSet_WhenAccountHasOnlyActiveVotes() public {
    WhenAccountHasOnlyActiveVotes();
    assertEq(election.getGroupsVotedForByAccount(voter).length, 0);
  }

  function WhenAccountHasVotedForMoreThanOneGroupEqually() public {
    address[] memory membersGroup = new address[](1);
    membersGroup[0] = account8;
    validators.setMembers(group, membersGroup);

    address[] memory membersGroup2 = new address[](1);
    membersGroup2[0] = account9;
    validators.setMembers(group2, membersGroup2);

    vm.prank(address(validators));
    election.markGroupEligible(group, address(0), address(0));
    vm.prank(address(validators));
    election.markGroupEligible(group2, group, address(0));

    lockedGold.setTotalLockedGold(value);
    validators.setNumRegisteredValidators(2);
    lockedGold.incrementNonvotingAccountBalance(voter, value);
    election.vote(group, value / 2, group2, address(0));
    election.vote(group2, value / 2, address(0), group);
    registry.setAddressFor("LockedGold", account2);
  }

  function forceDecrementVotes2Groups(
    address lesser0,
    address lesser1,
    address greater0,
    address greater1
  ) public {
    address[] memory lessers = new address[](2);
    lessers[0] = lesser0;
    lessers[1] = lesser1;
    address[] memory greaters = new address[](2);
    greaters[0] = greater0;
    greaters[1] = greater1;
    uint256[] memory indices = new uint256[](2);
    indices[0] = 0;
    indices[1] = 1;

    vm.prank(account2);
    election.forceDecrementVotes(voter, slashedValue, lessers, greaters, indices);
  }

  function WhenAccountsOnlyHavePendingVotes() public {
    WhenAccountHasVotedForMoreThanOneGroupEqually();
    forceDecrementVotes2Groups(group2, address(0), address(0), group);
  }

  function test_ShouldDecrementBothGroupPendingVotesToZero_WhenAccountsOnlyHavePendingVotes_WhenAccountHasVotedForMoreThanOneGroupEqually()
    public
  {
    WhenAccountsOnlyHavePendingVotes();
    assertEq(election.getPendingVotesForGroupByAccount(group, voter), remaining);
    assertEq(election.getPendingVotesForGroupByAccount(group2, voter), remaining);
  }

  function test_ShouldDecrementBothGroupTotalVotesToZero_WhenAccountsOnlyHavePendingVotes_WhenAccountHasVotedForMoreThanOneGroupEqually()
    public
  {
    WhenAccountsOnlyHavePendingVotes();
    assertEq(election.getTotalVotesForGroupByAccount(group, voter), remaining);
    assertEq(election.getTotalVotesForGroupByAccount(group2, voter), remaining);
    assertEq(election.getTotalVotesByAccount(voter), remaining);
    assertEq(election.getTotalVotesForGroup(group), remaining);
    assertEq(election.getTotalVotesForGroup(group2), remaining);
    assertEq(election.getTotalVotes(), remaining);
  }

  function test_ShouldRemoveBothGroupsFromTheVotersVotedSet_WhenAccountsOnlyHavePendingVotes_WhenAccountHasVotedForMoreThanOneGroupEqually()
    public
  {
    WhenAccountsOnlyHavePendingVotes();
    assertEq(election.getGroupsVotedForByAccount(voter).length, 0);
  }

  function WhenAccountHasVotedForMoreThanOneGroupInequally() public {
    address[] memory membersGroup = new address[](1);
    membersGroup[0] = account8;
    validators.setMembers(group, membersGroup);

    address[] memory membersGroup2 = new address[](1);
    membersGroup2[0] = account9;
    validators.setMembers(group2, membersGroup2);

    vm.prank(address(validators));
    election.markGroupEligible(group, address(0), address(0));
    vm.prank(address(validators));
    election.markGroupEligible(group2, group, address(0));

    lockedGold.setTotalLockedGold(value + value2);
    validators.setNumRegisteredValidators(2);
    lockedGold.incrementNonvotingAccountBalance(voter, value + value2);
    election.vote(group2, value2 / 2, group, address(0));
    election.vote(group, value / 2, address(0), group2);
  }

  function WhenBothGroupsHaveBothPendingAndActiveVotes_WhenAccountHasVotedForMoreThanOneGroupInequally()
    public
  {
    WhenAccountHasVotedForMoreThanOneGroupInequally();
    travelNEpoch(1);
    election.activate(group);
    travelNEpoch(1);
    election.activate(group2);

    election.vote(group2, value2 / 2, group, address(0));
    election.vote(group, value / 2, address(0), group2);

    registry.setAddressFor("LockedGold", account2);

    slashedValue = value / 2 + 1;
    remaining = value - slashedValue;
  }

  function WhenBothGroupsHaveBothPendingAndActiveVotes_WhenAccountHasVotedForMoreThanOneGroupInequallyWithDecrement()
    public
  {
    WhenBothGroupsHaveBothPendingAndActiveVotes_WhenAccountHasVotedForMoreThanOneGroupInequally();
    forceDecrementVotes2Groups(address(0), address(0), group, group2);
  }

  function test_ShouldNotAffectGroup2_WhenWeSlash1MoreVoteThanGroup1PendingVoteTotal_WhenAccountHasVotedForMoreThanOneGroupInequally()
    public
  {
    WhenBothGroupsHaveBothPendingAndActiveVotes_WhenAccountHasVotedForMoreThanOneGroupInequallyWithDecrement();

    assertEq(election.getTotalVotesForGroupByAccount(group2, voter), value2);
    assertEq(election.getTotalVotesForGroup(group2), value2);
  }

  function test_ShouldReduceGroup1Votes_WhenWeSlash1MoreVoteThanGroup1PendingVoteTotal_WhenAccountHasVotedForMoreThanOneGroupInequally()
    public
  {
    WhenBothGroupsHaveBothPendingAndActiveVotes_WhenAccountHasVotedForMoreThanOneGroupInequallyWithDecrement();

    assertEq(election.getTotalVotesForGroupByAccount(group, voter), remaining);
    assertEq(election.getTotalVotesForGroup(group), remaining);
  }

  function test_ShouldReduceVoterTotalVotes_WhenWeSlash1MoreVoteThanGroup1PendingVoteTotal_WhenAccountHasVotedForMoreThanOneGroupInequally()
    public
  {
    WhenBothGroupsHaveBothPendingAndActiveVotes_WhenAccountHasVotedForMoreThanOneGroupInequallyWithDecrement();

    assertEq(election.getTotalVotesByAccount(voter), remaining + value2);
  }

  function test_ShouldReduceGroup1PendingVotesTo0_WhenWeSlash1MoreVoteThanGroup1PendingVoteTotal_WhenAccountHasVotedForMoreThanOneGroupInequally()
    public
  {
    WhenBothGroupsHaveBothPendingAndActiveVotes_WhenAccountHasVotedForMoreThanOneGroupInequallyWithDecrement();
    assertEq(election.getPendingVotesForGroupByAccount(group, voter), 0);
  }

  function test_ShouldReduceGroup1ActiveVotesBy1_WhenWeSlash1MoreVoteThanGroup1PendingVoteTotal_WhenAccountHasVotedForMoreThanOneGroupInequally()
    public
  {
    WhenBothGroupsHaveBothPendingAndActiveVotes_WhenAccountHasVotedForMoreThanOneGroupInequallyWithDecrement();
    assertEq(election.getActiveVotesForGroupByAccount(group, voter), remaining);
  }

  function WhenWeSlashAllOfGroup1VotesAndSomeOfGroup2__WhenWeSlash1MoreVoteThanGroup1PendingVoteTotal_WhenAccountHasVotedForMoreThanOneGroupInequally()
    public
  {
    WhenBothGroupsHaveBothPendingAndActiveVotes_WhenAccountHasVotedForMoreThanOneGroupInequally();

    slashedValue = value + 1;

    totalRemaining = value + value2 - slashedValue;
    group1Remaining = 0;
    group2TotalRemaining = value2 - 1;
    group2PendingRemaining = value2 / 2 - 1;
    group2ActiveRemaining = value2 / 2;

    forceDecrementVotes2Groups(group, address(0), address(0), group2);
  }

  function test_ShouldDecrementGroup1Votes_WhenWeSlashAllOfGroup1VotesAndSomeOfGroup2__WhenWeSlash1MoreVoteThanGroup1PendingVoteTotal_WhenAccountHasVotedForMoreThanOneGroupInequally()
    public
  {
    WhenWeSlashAllOfGroup1VotesAndSomeOfGroup2__WhenWeSlash1MoreVoteThanGroup1PendingVoteTotal_WhenAccountHasVotedForMoreThanOneGroupInequally();
    assertEq(election.getTotalVotesForGroupByAccount(group, voter), group1Remaining);
    assertEq(election.getTotalVotesForGroup(group), group1Remaining);
    assertEq(election.getPendingVotesForGroupByAccount(group, voter), group1Remaining);
    assertEq(election.getActiveVotesForGroupByAccount(group, voter), group1Remaining);
  }

  function test_ShouldDecrementGroup2Votes_WhenWeSlashAllOfGroup1VotesAndSomeOfGroup2__WhenWeSlash1MoreVoteThanGroup1PendingVoteTotal_WhenAccountHasVotedForMoreThanOneGroupInequally()
    public
  {
    WhenWeSlashAllOfGroup1VotesAndSomeOfGroup2__WhenWeSlash1MoreVoteThanGroup1PendingVoteTotal_WhenAccountHasVotedForMoreThanOneGroupInequally();
    assertEq(election.getTotalVotesForGroupByAccount(group2, voter), group2TotalRemaining);
    assertEq(election.getTotalVotesByAccount(voter), totalRemaining);
    assertEq(election.getPendingVotesForGroupByAccount(group2, voter), group2PendingRemaining);
    assertEq(election.getActiveVotesForGroupByAccount(group2, voter), group2ActiveRemaining);
  }

  function WhenSlashAffectsElectionOrder() public {
    WhenAccountHasVotedForMoreThanOneGroupInequally();

    slashedValue = value / 4 + 1;
    group1RemainingActiveVotes = value - slashedValue;

    election.vote(group, value / 2, group2, address(0));
    travelNEpoch(1);
    election.activate(group);
    travelNEpoch(1);
    election.activate(group2);

    (initialOrdering, ) = election.getTotalVotesForEligibleValidatorGroups();
    registry.setAddressFor("LockedGold", account2);

    forceDecrementVotes2Groups(group, address(0), address(0), group2);
  }

  function test_ShouldDecrementGroup1TotalVotesByOneQuarter_WhenSlashAffectsElectionOrder() public {
    WhenSlashAffectsElectionOrder();
    assertEq(election.getTotalVotesForGroupByAccount(group, voter), group1RemainingActiveVotes);
    assertEq(election.getTotalVotesForGroup(group), group1RemainingActiveVotes);
  }

  function test_ShouldChangeTheOrderingOfTheElection_WhenSlashAffectsElectionOrder() public {
    WhenSlashAffectsElectionOrder();
    (address[] memory newOrdering, ) = election.getTotalVotesForEligibleValidatorGroups();
    assertEq(newOrdering[0], initialOrdering[1]);
    assertEq(newOrdering[1], initialOrdering[0]);
  }

  function test_ShouldRevert_WhenCalledToSlashMoreValueThanGroupsHave_WhenCalledWithMalformedInputs()
    public
  {
    WhenAccountHasVotedForMoreThanOneGroupInequally();
    slashedValue = value + value2 + 1;
    address[] memory lessers = new address[](2);
    lessers[0] = group;
    lessers[1] = address(0);
    address[] memory greaters = new address[](2);
    greaters[0] = address(0);
    greaters[1] = group2;
    uint256[] memory indices = new uint256[](2);
    indices[0] = 0;
    indices[1] = 1;

    registry.setAddressFor("LockedGold", account2);
    vm.prank(account2);
    vm.expectRevert("Failure to decrement all votes.");
    election.forceDecrementVotes(voter, slashedValue, lessers, greaters, indices);
  }

  function test_ShouldRevert_WhenCalledToSlashWithIncorrectLessersGreaters_WhenCalledWithMalformedInputs()
    public
  {
    WhenAccountHasVotedForMoreThanOneGroupInequally();
    slashedValue = value;
    address[] memory lessers = new address[](2);
    lessers[0] = address(0);
    lessers[1] = address(0);
    address[] memory greaters = new address[](2);
    greaters[0] = address(0);
    greaters[1] = group2;
    uint256[] memory indices = new uint256[](2);
    indices[0] = 0;
    indices[1] = 1;

    registry.setAddressFor("LockedGold", account2);
    vm.prank(account2);
    vm.expectRevert("greater and lesser key zero");
    election.forceDecrementVotes(voter, slashedValue, lessers, greaters, indices);
  }

  function test_ShouldRevert_WhenCalledToSlashWithIncorrectIndices_WhenCalledWithMalformedInputs()
    public
  {
    WhenAccountHasVotedForMoreThanOneGroupInequally();
    slashedValue = value;
    address[] memory lessers = new address[](2);
    lessers[0] = address(0);
    lessers[1] = address(0);
    address[] memory greaters = new address[](2);
    greaters[0] = address(0);
    greaters[1] = group2;
    uint256[] memory indices = new uint256[](2);
    indices[0] = 0;
    indices[1] = 0;

    registry.setAddressFor("LockedGold", account2);
    vm.prank(account2);
    vm.expectRevert("Bad index");
    election.forceDecrementVotes(voter, slashedValue, lessers, greaters, indices);
  }

  function test_ShouldRevert_WhenCalledByAnyoneElseThanLockedGoldContract_WhenCalledWithMalformedInputs()
    public
  {
    WhenAccountHasVotedForMoreThanOneGroupInequally();
    slashedValue = value;
    address[] memory lessers = new address[](2);
    lessers[0] = address(0);
    lessers[1] = address(0);
    address[] memory greaters = new address[](2);
    greaters[0] = address(0);
    greaters[1] = group2;
    uint256[] memory indices = new uint256[](2);
    indices[0] = 0;
    indices[1] = 0;

    vm.expectRevert("only registered contract");
    election.forceDecrementVotes(voter, slashedValue, lessers, greaters, indices);
  }
}

contract ElectionTest_ForceDecrementVotes_L2 is ElectionTest_L2, ElectionTest_ForceDecrementVotes {}

contract ElectionTest_ConsistencyChecks is ElectionTest {
  struct AccountStruct {
    address account;
    uint256 active;
    uint256 pending;
    uint256 nonVoting;
  }

  enum VoteActionType {
    Vote,
    Activate,
    RevokePending,
    RevokeActive
  }

  address voter = address(this);
  address group = account2;
  uint256 rewardValue2 = 10000000;

  AccountStruct[] _accounts;

  function setUp() public {
    super.setUp();

    // 50M gives us 500M total locked gold
    uint256 voterStartBalance = 50000000 ether;
    address[] memory members = new address[](1);
    members[0] = account9;
    validators.setMembers(group, members);
    vm.prank(address(validators));
    election.markGroupEligible(group, address(0), address(0));
    lockedGold.setTotalLockedGold(voterStartBalance * accountsArray.length);
    validators.setNumRegisteredValidators(1);
    for (uint256 i = 0; i < accountsArray.length; i++) {
      lockedGold.incrementNonvotingAccountBalance(accountsArray[i], voterStartBalance);

      _accounts.push(
        AccountStruct(
          accountsArray[i],
          election.getActiveVotesForGroupByAccount(group, accountsArray[i]),
          election.getPendingVotesForGroupByAccount(group, accountsArray[i]),
          lockedGold.nonvotingAccountBalance(accountsArray[i])
        )
      );
    }
  }

  function checkVoterInvariants(AccountStruct memory account, uint256 delta) public {
    assertAlmostEqual(
      election.getPendingVotesForGroupByAccount(group, account.account),
      account.pending,
      delta
    );
    assertAlmostEqual(
      election.getActiveVotesForGroupByAccount(group, account.account),
      account.active,
      delta
    );
    assertAlmostEqual(
      election.getTotalVotesForGroupByAccount(group, account.account),
      account.active + account.pending,
      delta
    );
    assertAlmostEqual(
      lockedGold.nonvotingAccountBalance(account.account),
      account.nonVoting,
      delta
    );
  }

  function checkGroupInvariants(uint256 delta) public {
    uint256 pendingTotal;

    for (uint256 i = 0; i < _accounts.length; i++) {
      pendingTotal += _accounts[i].pending;
    }

    uint256 activateTotal;

    for (uint256 i = 0; i < _accounts.length; i++) {
      activateTotal += _accounts[i].active;
    }

    assertAlmostEqual(election.getPendingVotesForGroup(group), pendingTotal, delta);
    assertAlmostEqual(election.getActiveVotesForGroup(group), activateTotal, delta);
    assertAlmostEqual(election.getTotalVotesForGroup(group), pendingTotal + activateTotal, delta);

    assertAlmostEqual(election.getTotalVotes(), election.getTotalVotesForGroup(group), delta);
  }

  function revokeAllAndCheckInvariants(uint256 delta) public {
    for (uint256 i = 0; i < _accounts.length; i++) {
      AccountStruct storage account = _accounts[i];

      checkVoterInvariants(account, delta);

      uint256 active = election.getActiveVotesForGroupByAccount(group, account.account);
      if (active > 0) {
        vm.prank(account.account);
        election.revokeActive(group, active, address(0), address(0), 0);
        account.active = 0;
        account.nonVoting += active;
      }

      uint256 pending = account.pending;
      if (pending > 0) {
        vm.prank(account.account);
        election.revokePending(group, pending, address(0), address(0), 0);
        account.pending = 0;
        account.nonVoting += pending;
      }

      assertEq(election.getActiveVotesForGroupByAccount(group, account.account), 0);
      assertEq(election.getPendingVotesForGroupByAccount(group, account.account), 0);
      assertEq(lockedGold.nonvotingAccountBalance(account.account), account.nonVoting);
    }
  }

  function test_ActualAndExpectedShouldAlwaysMatchExactly_WhenNoEpochRewardsAreDistributed()
    public
  {
    for (uint256 i = 0; i < 10; i++) {
      for (uint256 j = 0; j < _accounts.length; j++) {
        makeRandomAction(_accounts[j], j);
        checkVoterInvariants(_accounts[j], 0);
        checkGroupInvariants(0);

        if (isL2()) {
          epochManager.setCurrentEpochNumber(i + 1);
        } else {
          vm.roll((i + 1) * ph.epochSize() + (i + 1));
        }
      }
    }
    revokeAllAndCheckInvariants(0);
  }

  function distributeEpochRewards(uint256 salt) public {
    // 1% compounded 100x gives up to a 2.7x multiplier.
    uint256 reward = generatePRN(0, election.getTotalVotes() / 100, salt);
    uint256 activeTotal;

    for (uint256 i = 0; i < _accounts.length; i++) {
      activeTotal += _accounts[i].active;
    }

    if (reward > 0 && activeTotal > 0) {
      election.distributeEpochRewards(group, reward, address(0), address(0));

      for (uint256 i = 0; i < _accounts.length; i++) {
        AccountStruct storage account = _accounts[i];
        account.active = ((activeTotal + reward) * _accounts[i].active) / activeTotal;
      }
    }
  }

  function test_ActualAndExpectedShouldAlwaysMatchWithinSmallDelta_WhenEpochRewardsAreDistributed()
    public
  {
    for (uint256 i = 0; i < 30; i++) {
      for (uint256 j = 0; j < _accounts.length; j++) {
        makeRandomAction(_accounts[j], j);
        checkVoterInvariants(_accounts[j], 100);
        checkGroupInvariants(100);
      }

      distributeEpochRewards(i);
      if (isL2()) {
        epochManager.setCurrentEpochNumber(i + 1);
      } else {
        vm.roll((i + 1) * ph.epochSize() + (i + 1));
      }

      for (uint256 j = 0; j < _accounts.length; j++) {
        checkVoterInvariants(_accounts[j], 100);
        checkGroupInvariants(100);
      }
    }
    revokeAllAndCheckInvariants(100);
  }

  function makeRandomAction(AccountStruct storage account, uint256 salt) internal {
    VoteActionType[] memory actions = new VoteActionType[](4);
    uint256 actionCount = 0;

    if (account.nonVoting > 0) {
      actions[actionCount++] = VoteActionType.Vote;
    }
    if (election.hasActivatablePendingVotes(account.account, group)) {
      // Assuming this is a view function
      actions[actionCount++] = VoteActionType.Activate;
    }
    if (account.pending > 0) {
      actions[actionCount++] = VoteActionType.RevokePending;
    }
    if (account.active > 0) {
      actions[actionCount++] = VoteActionType.RevokeActive;
    }

    VoteActionType action = actions[generatePRN(0, actionCount - 1, uint256(account.account))];
    uint256 value;

    vm.startPrank(account.account);
    if (action == VoteActionType.Vote) {
      value = generatePRN(0, account.nonVoting, uint256(account.account) + salt);
      election.vote(group, value, address(0), address(0));
      account.nonVoting -= value;
      account.pending += value;
    } else if (action == VoteActionType.Activate) {
      value = account.pending;
      election.activate(group);
      account.pending -= value;
      account.active += value;
    } else if (action == VoteActionType.RevokePending) {
      value = generatePRN(0, account.pending, uint256(account.account) + salt);
      election.revokePending(group, value, address(0), address(0), 0);
      account.pending -= value;
      account.nonVoting += value;
    } else if (action == VoteActionType.RevokeActive) {
      value = generatePRN(0, account.active, uint256(account.account) + salt);
      election.revokeActive(group, value, address(0), address(0), 0);
      account.active -= value;
      account.nonVoting += value;
    }
    vm.stopPrank();
  }
}

contract ElectionTest_ConsistencyChecks_L2 is ElectionTest_L2, ElectionTest_ConsistencyChecks {}

contract ElectionTest_HasActivatablePendingVotes is ElectionTest {
  address voter = address(this);
  address group = account1;
  uint256 value = 1000;

  function setUp() public {
    super.setUp();
    address[] memory members = new address[](1);
    members[0] = account9;
    validators.setMembers(group, members);

    vm.prank(address(validators));
    election.markGroupEligible(group, address(0), address(0));

    lockedGold.setTotalLockedGold(value);
    validators.setMembers(group, members);
    validators.setNumRegisteredValidators(1);

    lockedGold.incrementNonvotingAccountBalance(voter, value);
    election.vote(group, value, address(0), address(0));
    travelNEpoch(1);
  }

  function test_ReturnsTrue_WhenUserHasVoted() public {
    assertTrue(election.hasActivatablePendingVotes(voter, group));
  }
}

contract ElectionTest_HasActivatablePendingVotes_L2 is
  ElectionTest_L2,
  ElectionTest_HasActivatablePendingVotes
{}<|MERGE_RESOLUTION|>--- conflicted
+++ resolved
@@ -158,26 +158,13 @@
     election.setBlockedByContract(address(blocker));
   }
 
-<<<<<<< HEAD
-  function _whenL2WithEpoch() public {
-    blockTravel(ph.epochSize() + 1);
-    uint256 l1EpochNumber = election.getEpochNumber();
-
-    address[] memory _elected = new address[](2);
-    _elected[0] = actor("validator");
-    _elected[1] = actor("otherValidator");
-
-    deployCodeTo("Registry.sol", abi.encode(false), PROXY_ADMIN_ADDRESS);
-    epochManager.initializeSystem(l1EpochNumber, block.number, _elected);
-=======
-  function travelNEpoch(uint256 n) public {
-    if (isL2()) {
-      epochManager.setCurrentEpochNumber(epochManager.getCurrentEpochNumber() + n);
-    } else {
-      blockTravel((n * ph.epochSize()) + 1);
-    }
->>>>>>> 44c70c90
-  }
+  // function travelNEpoch(uint256 n) public {
+  //   if (isL2()) {
+  //     epochManager.setCurrentEpochNumber(epochManager.getCurrentEpochNumber() + n);
+  //   } else {
+  //     blockTravel((n * ph.epochSize()) + 1);
+  //   }
+  // }
 }
 
 contract ElectionTest_L2 is ElectionTest, WhenL2 {}
@@ -227,13 +214,8 @@
 }
 
 contract ElectionTest_SetElectabilityThreshold_L2 is
-<<<<<<< HEAD
-  TransitionToL2After,
-  ElectionTest_SetElectabilityThreshold
-=======
   ElectionTest_SetElectabilityThreshold,
   ElectionTest_L2
->>>>>>> 44c70c90
 {}
 
 contract ElectionTest_SetElectableValidators is ElectionTest {
@@ -277,13 +259,8 @@
 }
 
 contract ElectionTest_SetElectableValidators_L2 is
-<<<<<<< HEAD
-  TransitionToL2After,
-  ElectionTest_SetElectableValidators
-=======
   ElectionTest_SetElectableValidators,
   ElectionTest_L2
->>>>>>> 44c70c90
 {}
 
 contract ElectionTest_SetMaxNumGroupsVotedFor is ElectionTest {
@@ -313,13 +290,8 @@
 }
 
 contract ElectionTest_SetMaxNumGroupsVotedFor_L2 is
-<<<<<<< HEAD
-  TransitionToL2After,
-  ElectionTest_SetMaxNumGroupsVotedFor
-=======
   ElectionTest_SetMaxNumGroupsVotedFor,
   ElectionTest_L2
->>>>>>> 44c70c90
 {}
 
 contract ElectionTest_SetAllowedToVoteOverMaxNumberOfGroups is ElectionTest {
@@ -362,13 +334,8 @@
 }
 
 contract ElectionTest_SetAllowedToVoteOverMaxNumberOfGroups_L2 is
-<<<<<<< HEAD
-  TransitionToL2After,
-  ElectionTest_SetAllowedToVoteOverMaxNumberOfGroups
-=======
   ElectionTest_SetAllowedToVoteOverMaxNumberOfGroups,
   ElectionTest_L2
->>>>>>> 44c70c90
 {}
 
 contract ElectionTest_MarkGroupEligible is ElectionTest {
@@ -407,11 +374,7 @@
   }
 }
 
-<<<<<<< HEAD
-contract ElectionTest_MarkGroupEligible_L2 is TransitionToL2After, ElectionTest_MarkGroupEligible {}
-=======
 contract ElectionTest_MarkGroupEligible_L2 is ElectionTest_MarkGroupEligible, ElectionTest_L2 {}
->>>>>>> 44c70c90
 
 contract ElectionTest_MarkGroupInEligible is ElectionTest {
   function setUp() public {
@@ -449,14 +412,7 @@
   }
 }
 
-<<<<<<< HEAD
-contract ElectionTest_MarkGroupInEligible_L2 is
-  TransitionToL2After,
-  ElectionTest_MarkGroupInEligible
-{}
-=======
 contract ElectionTest_MarkGroupInEligible_L2 is ElectionTest_MarkGroupInEligible, ElectionTest_L2 {}
->>>>>>> 44c70c90
 
 contract ElectionTest_Vote_WhenGroupEligible is ElectionTest {
   address voter = address(this);
@@ -817,13 +773,8 @@
 }
 
 contract ElectionTest_Vote_WhenGroupEligible_WhenGroupCanReceiveVotes_L2 is
-<<<<<<< HEAD
-  TransitionToL2After,
-  ElectionTest_Vote_WhenGroupEligible_WhenGroupCanReceiveVotes
-=======
   ElectionTest_Vote_WhenGroupEligible_WhenGroupCanReceiveVotes,
   ElectionTest_L2
->>>>>>> 44c70c90
 {}
 
 contract ElectionTest_Vote_GroupNotEligible is ElectionTest {
@@ -850,13 +801,8 @@
 }
 
 contract ElectionTest_Vote_GroupNotEligible_L2 is
-<<<<<<< HEAD
-  TransitionToL2After,
-  ElectionTest_Vote_GroupNotEligible
-=======
   ElectionTest_Vote_GroupNotEligible,
   ElectionTest_L2
->>>>>>> 44c70c90
 {}
 
 contract ElectionTest_Activate is ElectionTest {
@@ -1337,11 +1283,7 @@
   }
 }
 
-<<<<<<< HEAD
-contract ElectionTest_RevokePending_L2 is TransitionToL2After, ElectionTest_RevokePending {}
-=======
 contract ElectionTest_RevokePending_L2 is ElectionTest_RevokePending, ElectionTest_L2 {}
->>>>>>> 44c70c90
 
 contract ElectionTest_RevokeActive is ElectionTest {
   address voter0 = address(this);
@@ -1884,13 +1826,8 @@
 }
 
 contract ElectionTest_ElectValidatorSignersL2 is
-<<<<<<< HEAD
-  TransitionToL2After,
-  ElectionTest_ElectValidatorSigners
-=======
   ElectionTest_ElectValidatorSigners,
   ElectionTest_L2
->>>>>>> 44c70c90
 {}
 
 contract ElectionTest_ElectValidatorsAccounts is ElectionTest_ElectValidatorsAbstract {
@@ -2005,13 +1942,8 @@
 }
 
 contract ElectionTest_ElectValidatorsAccountsL2 is
-<<<<<<< HEAD
-  TransitionToL2After,
-  ElectionTest_ElectValidatorsAccounts
-=======
   ElectionTest_ElectValidatorsAccounts,
   ElectionTest_L2
->>>>>>> 44c70c90
 {}
 
 contract ElectionTest_GetGroupEpochRewards is ElectionTest {
