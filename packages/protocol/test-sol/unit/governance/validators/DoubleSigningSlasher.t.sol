// SPDX-License-Identifier: LGPL-3.0-only
pragma solidity >=0.8.7 <0.8.20;

<<<<<<< HEAD
import {TestWithoutPrecompiles} from "celo-foundry-8/TestWithoutPrecompiles.sol";
=======
import "celo-foundry/Test.sol";
import { TestConstants } from "@test-sol/constants.sol";

>>>>>>> e6dcb576
import "@celo-contracts/common/FixidityLib.sol";
import "@celo-contracts/common/interfaces/IRegistry.sol";
import "@celo-contracts-8/common/Accounts.sol";
import "@celo-contracts-8/governance/test/MockValidators.sol";
import "@celo-contracts-8/governance/test/MockLockedGold.sol";
import "@celo-contracts-8/governance/DoubleSigningSlasher.sol";
import "@celo-contracts-8/governance/test/MockUsingPrecompiles.sol";

contract DoubleSigningSlasherTest is DoubleSigningSlasher(true), MockUsingPrecompiles, TestWithoutPrecompiles {
  struct SlashParams {
    address signer;
    uint256 index;
    bytes headerA;
    bytes headerB;
    uint256 groupMembershipHistoryIndex;
    address[] validatorElectionLessers;
    address[] validatorElectionGreaters;
    uint256[] validatorElectionIndices;
    address[] groupElectionLessers;
    address[] groupElectionGreaters;
    uint256[] groupElectionIndices;
  }

  function mockSlash(SlashParams calldata slashParams, address _validator) external {
    ph.mockReturn(
      ph.GET_VALIDATOR(),
      abi.encodePacked(slashParams.index, getBlockNumberFromHeader(slashParams.headerA)),
      abi.encode(_validator)
    );

    slash(
      slashParams.signer,
      slashParams.index,
      slashParams.headerA,
      slashParams.headerB,
      slashParams.groupMembershipHistoryIndex,
      slashParams.validatorElectionLessers,
      slashParams.validatorElectionGreaters,
      slashParams.validatorElectionIndices,
      slashParams.groupElectionLessers,
      slashParams.groupElectionGreaters,
      slashParams.groupElectionIndices
    );
  }

  
   // Override the conflicting function
  function getVerifiedSealBitmapFromHeader(bytes memory header) 
      public 
      view 
      override(UsingPrecompiles, MockUsingPrecompiles) 
      returns (bytes32) 
  {
      return MockUsingPrecompiles.getVerifiedSealBitmapFromHeader(header);
  }

   function numberValidatorsInSet(uint256 blockNumber) 
        public 
        view 
        override(UsingPrecompiles, MockUsingPrecompiles) 
        returns (uint256) 
    {
        // Choose which base contract's implementation to use
        return MockUsingPrecompiles.numberValidatorsInSet(blockNumber);
        // or return UsingPrecompiles.numberValidatorsInSet(blockNumber);
    }

      // Override the conflicting function
    function getBlockNumberFromHeader(bytes memory header) 
        public 
        view 
        override(UsingPrecompiles, MockUsingPrecompiles) 
        returns (uint256) 
    {
        // Choose which base contract's implementation to use
        return MockUsingPrecompiles.getBlockNumberFromHeader(header);
        // or return UsingPrecompiles.getBlockNumberFromHeader(header);
    }

     function getParentSealBitmap(uint256 blockNumber) 
        public 
        view 
        override(UsingPrecompiles, MockUsingPrecompiles) 
        returns (bytes32) 
    {
        // Choose which base contract's implementation to use
        return MockUsingPrecompiles.getParentSealBitmap(blockNumber);
        // or return UsingPrecompiles.getParentSealBitmap(blockNumber);
    }

    function hashHeader(bytes memory header) 
        public 
        view 
        override(UsingPrecompiles, MockUsingPrecompiles) 
        returns (bytes32) 
    {
        // Choose which base contract's implementation to use
        return MockUsingPrecompiles.hashHeader(header);
        // or return UsingPrecompiles.hashHeader(header);
    }

}

<<<<<<< HEAD
contract DoubleSigningSlasherBaseTest is TestWithoutPrecompiles {
=======
contract DoubleSigningSlasherBaseTest is Test, TestConstants {
>>>>>>> e6dcb576
  using FixidityLib for FixidityLib.Fraction;

  SlashingIncentives public expectedSlashingIncentives;

  IRegistry registry;
  Accounts accounts;
  MockValidators validators;
  MockLockedGold lockedGold;
  DoubleSigningSlasherTest slasher;

  address nonOwner;

  address validator;
  address group;

  address otherValidator;
  address otherGroup;

  uint256 public slashingPenalty = 10000;
  uint256 public slashingReward = 100;

  uint256 nonOwnerPK;
  uint256 validatorPK;
  uint256 groupPK;

  uint256 otherValidatorPK;
  uint256 otherGroupPK;

  address caller2;
  uint256 caller2PK;

  struct SlashingIncentives {
    // Value of LockedGold to slash from the account.
    uint256 penalty;
    // Value of LockedGold to send to the observer.
    uint256 reward;
  }

  DoubleSigningSlasherTest.SlashParams params;

  event SlashingIncentivesSet(uint256 penalty, uint256 reward);
  event DoubleSigningSlashPerformed(address indexed validator, uint256 indexed blockNumber);

  function setUp() public virtual {
    ph.setEpochSize(100);
    (nonOwner, nonOwnerPK) = actorWithPK("nonOwner");
    (validator, validatorPK) = actorWithPK("validator");
    (group, groupPK) = actorWithPK("group");
    (otherValidator, otherValidatorPK) = actorWithPK("otherValidator");
    (otherGroup, groupPK) = actorWithPK("otherGroup");
    (caller2, caller2PK) = actorWithPK("caller2");

    deployCodeTo("Registry.sol", abi.encode(false), REGISTRY_ADDRESS);

    accounts = new Accounts(true);
    validators = new MockValidators();
    lockedGold = new MockLockedGold();
    slasher = new DoubleSigningSlasherTest();

<<<<<<< HEAD
    registry = IRegistry(registryAddress);
=======
    registry = Registry(REGISTRY_ADDRESS);
>>>>>>> e6dcb576

    accounts.createAccount();

    vm.prank(nonOwner);
    accounts.createAccount();

    vm.prank(validator);
    accounts.createAccount();

    vm.prank(otherValidator);
    accounts.createAccount();

    vm.prank(group);
    accounts.createAccount();

    vm.prank(otherGroup);
    accounts.createAccount();

    accounts.initialize(REGISTRY_ADDRESS);

    registry.setAddressFor("LockedGold", address(lockedGold));
    registry.setAddressFor("Validators", address(validators));
    registry.setAddressFor("Accounts", address(accounts));

    vm.prank(validator);
    validators.affiliate(group);

    vm.prank(otherValidator);
    validators.affiliate(otherGroup);

    expectedSlashingIncentives.penalty = slashingPenalty;
    expectedSlashingIncentives.reward = slashingReward;

    slasher.initialize(REGISTRY_ADDRESS, slashingPenalty, slashingReward);

    lockedGold.setAccountTotalLockedGold(address(this), 50000);
    lockedGold.setAccountTotalLockedGold(nonOwner, 50000);
    lockedGold.setAccountTotalLockedGold(validator, 50000);
    lockedGold.setAccountTotalLockedGold(otherValidator, 50000);
    lockedGold.setAccountTotalLockedGold(group, 50000);
    lockedGold.setAccountTotalLockedGold(otherGroup, 50000);
  }

  function _whenL2() public {
    deployCodeTo("Registry.sol", abi.encode(false), PROXY_ADMIN_ADDRESS);
  }
}

contract DoubleSigningSlasherInitialize is DoubleSigningSlasherBaseTest {
  function test_ShouldHaveSetOwner() public {
    assertEq(slasher.owner(), address(this));
  }

  function test_ShouldHaveSetSlashingIncentives() public {
    (uint256 actualPenalty, uint256 actualReward) = slasher.slashingIncentives();
    assertEq(actualPenalty, slashingPenalty);
    assertEq(actualReward, slashingReward);
  }

  function test_RevertWhen_CalledTwice() public {
    vm.expectRevert("contract already initialized");
    slasher.initialize(REGISTRY_ADDRESS, slashingPenalty, slashingReward);
  }
}

contract DoubleSigningSlasherSetSlashingIncentives is DoubleSigningSlasherBaseTest {
  function test_RevertWhen_CalledByNonOwner() public {
    vm.prank(nonOwner);
    vm.expectRevert("Ownable: caller is not the owner");
    slasher.setSlashingIncentives(123, 67);
  }

  function test_RevertWhen_RewardGreaterThanPenalty() public {
    vm.expectRevert("Penalty has to be larger than reward");
    slasher.setSlashingIncentives(123, 678);
  }

  function test_ShouldSetSlashingIncentives() public {
    uint256 newPenalty = 123;
    uint256 newReward = 67;
    slasher.setSlashingIncentives(newPenalty, newReward);

    (uint256 actualPenalty, uint256 actualReward) = slasher.slashingIncentives();
    assertEq(actualPenalty, newPenalty);
    assertEq(actualReward, newReward);
  }

  function test_Emits_SlashingIncentivesSetEvent() public {
    uint256 newPenalty = 123;
    uint256 newReward = 67;
    vm.expectEmit(true, true, true, true);
    emit SlashingIncentivesSet(newPenalty, newReward);
    slasher.setSlashingIncentives(newPenalty, newReward);
  }

  function test_ShouldRevert_WhenInL2() public {
    uint256 newPenalty = 123;
    uint256 newReward = 67;

    _whenL2();
    vm.expectRevert("This method is no longer supported in L2.");
    slasher.setSlashingIncentives(newPenalty, newReward);
  }
}

contract DoubleSigningSlasherSlash is DoubleSigningSlasherBaseTest {
  uint256 epoch;
  uint256 blockNumber = 17290; // blocks in epoch + 10
  uint256 validatorIndex = 5;
  uint256 otherValidatorIndex = 6;
  bytes headerA = "0x121212";
  bytes headerB = "0x131313";
  bytes headerC = "0x111314";

  bytes32 bitmap = 0x000000000000000000000000000000000000000000000000000000000000003f;

  address[] validatorElectionLessers = new address[](0);
  address[] validatorElectionGreaters = new address[](0);
  uint256[] validatorElectionIndices = new uint256[](0);
  address[] groupElectionLessers = new address[](0);
  address[] groupElectionGreaters = new address[](0);
  uint256[] groupElectionIndices = new uint256[](0);

  function setUp() public override {
    super.setUp();

    slasher.setBlockNumber(headerA, blockNumber);
    slasher.setBlockNumber(headerB, blockNumber + 1);
    slasher.setBlockNumber(headerC, blockNumber);

    epoch = slasher.getEpochNumberOfBlock(blockNumber);

    slasher.setEpochSigner(epoch, validatorIndex, address(validator));
    slasher.setEpochSigner(epoch, otherValidatorIndex, address(otherValidator));

    slasher.setNumberValidators(7);
    slasher.setVerifiedSealBitmap(headerA, bitmap);
    slasher.setVerifiedSealBitmap(headerB, bitmap);
    slasher.setVerifiedSealBitmap(headerC, bitmap);
  }

  function test_RevertIf_BlockNumbersDoNotMatch() public {
    params = DoubleSigningSlasherTest.SlashParams({
      signer: validator,
      index: validatorIndex,
      headerA: headerA,
      headerB: headerB,
      groupMembershipHistoryIndex: 0,
      validatorElectionLessers: validatorElectionLessers,
      validatorElectionGreaters: validatorElectionGreaters,
      validatorElectionIndices: validatorElectionIndices,
      groupElectionLessers: groupElectionLessers,
      groupElectionGreaters: groupElectionGreaters,
      groupElectionIndices: groupElectionIndices
    });
    vm.expectRevert("Block headers are from different height");
    slasher.mockSlash(params, validator);
  }

  function test_RevertIf_NotSignedAtIndex() public {
    params = DoubleSigningSlasherTest.SlashParams({
      signer: otherValidator,
      index: otherValidatorIndex,
      headerA: headerA,
      headerB: headerC,
      groupMembershipHistoryIndex: 0,
      validatorElectionLessers: validatorElectionLessers,
      validatorElectionGreaters: validatorElectionGreaters,
      validatorElectionIndices: validatorElectionIndices,
      groupElectionLessers: groupElectionLessers,
      groupElectionGreaters: groupElectionGreaters,
      groupElectionIndices: groupElectionIndices
    });

    vm.expectRevert("Didn't sign first block");

    slasher.mockSlash(params, otherValidator);
  }

  function test_RevertIf_EpochSignerIsWrong() public {
    params = DoubleSigningSlasherTest.SlashParams({
      signer: otherValidator,
      index: validatorIndex,
      headerA: headerA,
      headerB: headerC,
      groupMembershipHistoryIndex: 0,
      validatorElectionLessers: validatorElectionLessers,
      validatorElectionGreaters: validatorElectionGreaters,
      validatorElectionIndices: validatorElectionIndices,
      groupElectionLessers: groupElectionLessers,
      groupElectionGreaters: groupElectionGreaters,
      groupElectionIndices: groupElectionIndices
    });

    vm.expectRevert("Wasn't a signer with given index");
    slasher.mockSlash(params, validator);
  }

  function test_RevertIf_NotEnoughSigners() public {
    slasher.setNumberValidators(100);

    params = DoubleSigningSlasherTest.SlashParams({
      signer: validator,
      index: validatorIndex,
      headerA: headerA,
      headerB: headerC,
      groupMembershipHistoryIndex: 0,
      validatorElectionLessers: validatorElectionLessers,
      validatorElectionGreaters: validatorElectionGreaters,
      validatorElectionIndices: validatorElectionIndices,
      groupElectionLessers: groupElectionLessers,
      groupElectionGreaters: groupElectionGreaters,
      groupElectionIndices: groupElectionIndices
    });

    vm.expectRevert("Not enough signers in the first block");
    slasher.mockSlash(params, validator);
  }

  function test_Emits_DoubleSigningSlashPerformedEvent() public {
    params = DoubleSigningSlasherTest.SlashParams({
      signer: validator,
      index: validatorIndex,
      headerA: headerA,
      headerB: headerC,
      groupMembershipHistoryIndex: 0,
      validatorElectionLessers: validatorElectionLessers,
      validatorElectionGreaters: validatorElectionGreaters,
      validatorElectionIndices: validatorElectionIndices,
      groupElectionLessers: groupElectionLessers,
      groupElectionGreaters: groupElectionGreaters,
      groupElectionIndices: groupElectionIndices
    });
    vm.expectEmit(true, true, true, true);
    emit DoubleSigningSlashPerformed(validator, blockNumber);
    slasher.mockSlash(params, validator);
  }

  function test_ShouldDecrementCELO() public {
    params = DoubleSigningSlasherTest.SlashParams({
      signer: validator,
      index: validatorIndex,
      headerA: headerA,
      headerB: headerC,
      groupMembershipHistoryIndex: 0,
      validatorElectionLessers: validatorElectionLessers,
      validatorElectionGreaters: validatorElectionGreaters,
      validatorElectionIndices: validatorElectionIndices,
      groupElectionLessers: groupElectionLessers,
      groupElectionGreaters: groupElectionGreaters,
      groupElectionIndices: groupElectionIndices
    });

    slasher.mockSlash(params, validator);

    assertEq(lockedGold.accountTotalLockedGold(validator), 40000);
  }

  function test_ShouldAlsoSlashGroup() public {
    params = DoubleSigningSlasherTest.SlashParams({
      signer: validator,
      index: validatorIndex,
      headerA: headerA,
      headerB: headerC,
      groupMembershipHistoryIndex: 0,
      validatorElectionLessers: validatorElectionLessers,
      validatorElectionGreaters: validatorElectionGreaters,
      validatorElectionIndices: validatorElectionIndices,
      groupElectionLessers: groupElectionLessers,
      groupElectionGreaters: groupElectionGreaters,
      groupElectionIndices: groupElectionIndices
    });

    slasher.mockSlash(params, validator);
    assertEq(lockedGold.accountTotalLockedGold(group), 40000);
  }

  function test_RevertWhen_SlashedTwice() public {
    params = DoubleSigningSlasherTest.SlashParams({
      signer: validator,
      index: validatorIndex,
      headerA: headerA,
      headerB: headerC,
      groupMembershipHistoryIndex: 0,
      validatorElectionLessers: validatorElectionLessers,
      validatorElectionGreaters: validatorElectionGreaters,
      validatorElectionIndices: validatorElectionIndices,
      groupElectionLessers: groupElectionLessers,
      groupElectionGreaters: groupElectionGreaters,
      groupElectionIndices: groupElectionIndices
    });
    slasher.mockSlash(params, validator);
    vm.expectRevert("Already slashed");
    slasher.mockSlash(params, validator);
  }

  function test_Reverts_WhenL2() public {
    _whenL2();
    params = DoubleSigningSlasherTest.SlashParams({
      signer: validator,
      index: validatorIndex,
      headerA: headerA,
      headerB: headerC,
      groupMembershipHistoryIndex: 0,
      validatorElectionLessers: validatorElectionLessers,
      validatorElectionGreaters: validatorElectionGreaters,
      validatorElectionIndices: validatorElectionIndices,
      groupElectionLessers: groupElectionLessers,
      groupElectionGreaters: groupElectionGreaters,
      groupElectionIndices: groupElectionIndices
    });
    vm.expectRevert("This method is no longer supported in L2.");
    slasher.mockSlash(params, validator);
  }
}<|MERGE_RESOLUTION|>--- conflicted
+++ resolved
@@ -1,13 +1,8 @@
 // SPDX-License-Identifier: LGPL-3.0-only
 pragma solidity >=0.8.7 <0.8.20;
 
-<<<<<<< HEAD
 import {TestWithoutPrecompiles} from "celo-foundry-8/TestWithoutPrecompiles.sol";
-=======
-import "celo-foundry/Test.sol";
 import { TestConstants } from "@test-sol/constants.sol";
-
->>>>>>> e6dcb576
 import "@celo-contracts/common/FixidityLib.sol";
 import "@celo-contracts/common/interfaces/IRegistry.sol";
 import "@celo-contracts-8/common/Accounts.sol";
@@ -111,11 +106,7 @@
 
 }
 
-<<<<<<< HEAD
-contract DoubleSigningSlasherBaseTest is TestWithoutPrecompiles {
-=======
-contract DoubleSigningSlasherBaseTest is Test, TestConstants {
->>>>>>> e6dcb576
+contract DoubleSigningSlasherBaseTest is TestWithoutPrecompiles, TestConstants {
   using FixidityLib for FixidityLib.Fraction;
 
   SlashingIncentives public expectedSlashingIncentives;
@@ -175,11 +166,7 @@
     lockedGold = new MockLockedGold();
     slasher = new DoubleSigningSlasherTest();
 
-<<<<<<< HEAD
-    registry = IRegistry(registryAddress);
-=======
-    registry = Registry(REGISTRY_ADDRESS);
->>>>>>> e6dcb576
+    registry = IRegistry(REGISTRY_ADDRESS);
 
     accounts.createAccount();
 
