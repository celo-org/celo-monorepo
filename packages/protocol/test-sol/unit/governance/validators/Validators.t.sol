// SPDX-License-Identifier: UNLICENSED
pragma solidity ^0.5.13;
pragma experimental ABIEncoderV2;

// This test file is in 0.5 although the contract is in 0.8

import "forge-std/console.sol";
import "celo-foundry/Test.sol";
import "openzeppelin-solidity/contracts/ownership/Ownable.sol";

import "openzeppelin-solidity/contracts/math/SafeMath.sol";
import "@celo-contracts/common/FixidityLib.sol";
import "@celo-contracts/common/Registry.sol";
import "@celo-contracts/common/Accounts.sol";
import "@celo-contracts-8/common/interfaces/IPrecompiles.sol";

import "@celo-contracts/governance/Election.sol";
import "@celo-contracts/governance/LockedGold.sol";
import "@celo-contracts/governance/interfaces/IValidators.sol";

import "@celo-contracts/stability/test/MockStableToken.sol";
import "@celo-contracts/governance/test/MockElection.sol";
import "@celo-contracts/governance/test/MockLockedGold.sol";
import "@test-sol/unit/governance/validators/mocks/ValidatorsMockTunnel.sol";

import "@test-sol/unit/common/mocks/MockEpochManager.sol";
import "@test-sol/constants.sol";
import "@test-sol/utils/ECDSAHelper.sol";
import { Utils } from "@test-sol/utils.sol";
import { Test as ForgeTest } from "forge-std/Test.sol";

contract ValidatorsTest is Test, TestConstants, Utils, ECDSAHelper {
  using FixidityLib for FixidityLib.Fraction;
  using SafeMath for uint256;

  struct ValidatorLockedGoldRequirements {
    uint256 value;
    uint256 duration;
  }

  struct GroupLockedGoldRequirements {
    uint256 value;
    uint256 duration;
  }

  struct ValidatorScoreParameters {
    uint256 exponent;
    FixidityLib.Fraction adjustmentSpeed;
  }

  Accounts accounts;
  MockStableToken stableToken;
  MockElection election;
  ValidatorsMockTunnel public validatorsMockTunnel;
  IValidators public validators;
  MockLockedGold lockedGold;

  address owner;
  address nonValidator;
  address validator;
  uint256 validatorPk;
  address signer;
  uint256 signerPk;
  address nonOwner;
  address paymentDelegatee;

  address otherValidator;
  uint256 otherValidatorPk;
  address group;
  uint256 validatorRegistrationEpochNumber;

  uint256 groupLength = 8;

  bytes public constant blsPublicKey =
    abi.encodePacked(
      bytes32(0x0101010101010101010101010101010101010101010101010101010101010101),
      bytes32(0x0202020202020202020202020202020202020202020202020202020202020202),
      bytes32(0x0303030303030303030303030303030303030303030303030303030303030303)
    );
  bytes public constant blsPop =
    abi.encodePacked(
      bytes16(0x04040404040404040404040404040404),
      bytes16(0x05050505050505050505050505050505),
      bytes16(0x06060606060606060606060606060606)
    );

  FixidityLib.Fraction public commission = FixidityLib.newFixedFraction(1, 100);

  ValidatorLockedGoldRequirements public originalValidatorLockedGoldRequirements;
  GroupLockedGoldRequirements public originalGroupLockedGoldRequirements;
  ValidatorScoreParameters public originalValidatorScoreParameters;

  uint256 public slashingMultiplierResetPeriod = 30 * DAY;
  uint256 public membershipHistoryLength = 5;
  uint256 public maxGroupSize = 5;
  uint256 public commissionUpdateDelay = 3;
  uint256 public downtimeGracePeriod = 0;

  ValidatorsMockTunnel.InitParams public initParams;
  ValidatorsMockTunnel.InitParams2 public initParams2;

  event AccountSlashed(
    address indexed slashed,
    uint256 penalty,
    address indexed reporter,
    uint256 reward
  );
  event MaxGroupSizeSet(uint256 size);
  event CommissionUpdateDelaySet(uint256 delay);
  event ValidatorScoreParametersSet(uint256 exponent, uint256 adjustmentSpeed);
  event GroupLockedGoldRequirementsSet(uint256 value, uint256 duration);
  event ValidatorLockedGoldRequirementsSet(uint256 value, uint256 duration);
  event MembershipHistoryLengthSet(uint256 length);
  event ValidatorRegistered(address indexed validator);
  event ValidatorDeregistered(address indexed validator);
  event ValidatorAffiliated(address indexed validator, address indexed group);
  event ValidatorDeaffiliated(address indexed validator, address indexed group);
  event ValidatorEcdsaPublicKeyUpdated(address indexed validator, bytes ecdsaPublicKey);
  event ValidatorBlsPublicKeyUpdated(address indexed validator, bytes blsPublicKey);
  event ValidatorScoreUpdated(address indexed validator, uint256 score, uint256 epochScore);
  event ValidatorGroupRegistered(address indexed group, uint256 commission);
  event ValidatorGroupDeregistered(address indexed group);
  event ValidatorGroupMemberAdded(address indexed group, address indexed validator);
  event ValidatorGroupMemberRemoved(address indexed group, address indexed validator);
  event ValidatorGroupMemberReordered(address indexed group, address indexed validator);
  event ValidatorGroupCommissionUpdateQueued(
    address indexed group,
    uint256 commission,
    uint256 activationBlock
  );
  event ValidatorGroupCommissionUpdated(address indexed group, uint256 commission);
  event ValidatorEpochPaymentDistributed(
    address indexed validator,
    uint256 validatorPayment,
    address indexed group,
    uint256 groupPayment
  );

  event SendValidatorPaymentCalled(address validator);

  function setUp() public {
    owner = address(this);
    group = actor("group");
    nonValidator = actor("nonValidator");
    nonOwner = actor("nonOwner");
    paymentDelegatee = actor("paymentDelegatee");

    (validator, validatorPk) = actorWithPK("validator");
    (signer, signerPk) = actorWithPK("signer");
    (otherValidator, otherValidatorPk) = actorWithPK("otherValidator");

    originalValidatorLockedGoldRequirements = ValidatorLockedGoldRequirements({
      value: 1000,
      duration: 60 * DAY
    });

    originalGroupLockedGoldRequirements = GroupLockedGoldRequirements({
      value: 1000,
      duration: 100 * DAY
    });

    originalValidatorScoreParameters = ValidatorScoreParameters({
      exponent: 5,
      adjustmentSpeed: FixidityLib.newFixedFraction(5, 20)
    });

    setupRegistry();
    setupEpochManager();
    accounts = new Accounts(true);
    accounts.initialize(REGISTRY_ADDRESS);

    lockedGold = new MockLockedGold();
    election = new MockElection();
    address validatorsAddress = actor("Validators");

    deployCodeTo("ValidatorsMock.sol", validatorsAddress);
    validators = IValidators(validatorsAddress);
    validatorsMockTunnel = new ValidatorsMockTunnel(address(validators));

    stableToken = new MockStableToken();

    registry.setAddressFor(AccountsContract, address(accounts));
    registry.setAddressFor(ElectionContract, address(election));
    registry.setAddressFor(LockedGoldContract, address(lockedGold));
    registry.setAddressFor(ValidatorsContract, address(validators));
    registry.setAddressFor(StableTokenContract, address(stableToken));
    registry.setAddressFor(EpochManagerContract, address(epochManager));

    initParams = ValidatorsMockTunnel.InitParams({
      registryAddress: REGISTRY_ADDRESS,
      groupRequirementValue: originalGroupLockedGoldRequirements.value,
      groupRequirementDuration: originalGroupLockedGoldRequirements.duration,
      validatorRequirementValue: originalValidatorLockedGoldRequirements.value,
      validatorRequirementDuration: originalValidatorLockedGoldRequirements.duration,
      validatorScoreExponent: originalValidatorScoreParameters.exponent,
      validatorScoreAdjustmentSpeed: originalValidatorScoreParameters.adjustmentSpeed.unwrap()
    });
    initParams2 = ValidatorsMockTunnel.InitParams2({
      _membershipHistoryLength: membershipHistoryLength,
      _slashingMultiplierResetPeriod: slashingMultiplierResetPeriod,
      _maxGroupSize: maxGroupSize,
      _commissionUpdateDelay: commissionUpdateDelay,
      _downtimeGracePeriod: downtimeGracePeriod
    });

    validatorsMockTunnel.MockInitialize(owner, initParams, initParams2);

    vm.prank(validator);
    accounts.createAccount();

    vm.prank(otherValidator);
    accounts.createAccount();

    vm.prank(group);
    accounts.createAccount();

    vm.prank(nonValidator);
    accounts.createAccount();
  }

  function _whenL2WithEpoch() public {
    uint256 l1EpochNumber = IPrecompiles(address(validators)).getEpochNumber();
    deployCodeTo("Registry.sol", abi.encode(false), PROXY_ADMIN_ADDRESS);

    address[] memory _elected = new address[](2);
    _elected[0] = validator;
    _elected[1] = otherValidator;
    epochManager.initializeSystem(l1EpochNumber, block.number, _elected);
  }

  function _getEpochNumberBasedOnLayer() internal returns (uint256) {
    if (isL2()) {
      return epochManager.getCurrentEpochNumber();
    } else {
      return IPrecompiles(address(validators)).getEpochNumber();
    }
  }

  function _registerValidatorGroupWithMembers(address _group, uint256 _numMembers) public {
    _registerValidatorGroupHelper(_group, _numMembers);

    for (uint256 i = 0; i < _numMembers; i++) {
      if (i == 0) {
        _registerValidatorHelper(validator, validatorPk);

        vm.prank(validator);
        validators.affiliate(group);

        vm.prank(group);
        validators.addFirstMember(validator, address(0), address(0));
      } else {
        uint256 _validator1Pk = i;
        address _validator1 = vm.addr(_validator1Pk);

        vm.prank(_validator1);
        accounts.createAccount();
        _registerValidatorHelper(_validator1, _validator1Pk);
        vm.prank(_validator1);
        validators.affiliate(group);

        vm.prank(group);
        validators.addMember(_validator1);
      }
    }
  }

  function _registerValidatorGroupWithMembersHavingSigners(
    address _group,
    uint256 _numMembers
  ) public {
    _registerValidatorGroupHelper(_group, _numMembers);

    for (uint256 i = 0; i < _numMembers; i++) {
      if (i == 0) {
        _registerValidatorWithSignerHelper(validator, signer, signerPk);

        vm.prank(validator);
        validators.affiliate(_group);

        vm.prank(_group);
        validators.addFirstMember(validator, address(0), address(0));
      } else {
        uint256 _validator1Pk = i;
        address _validator1 = vm.addr(_validator1Pk);
        uint256 _signer1Pk = i + _numMembers;
        address _signer1 = vm.addr(_signer1Pk);

        vm.prank(_validator1);
        accounts.createAccount();
        _registerValidatorWithSignerHelper(_validator1, _signer1, _signer1Pk);
        vm.prank(_validator1);
        validators.affiliate(_group);

        vm.prank(_group);
        validators.addMember(_validator1);
      }
    }
  }

  function getParsedSignatureOfAddress(
    address _address,
    uint256 privateKey
  ) public pure returns (uint8, bytes32, bytes32) {
    bytes32 addressHash = keccak256(abi.encodePacked(_address));
    bytes32 prefixedHash = ECDSA.toEthSignedMessageHash(addressHash);
    return vm.sign(privateKey, prefixedHash);
  }

  function _generateEcdsaPubKeyWithSigner(
    address _validator,
    uint256 _signerPk
  ) internal returns (bytes memory ecdsaPubKey, uint8 v, bytes32 r, bytes32 s) {
    (v, r, s) = getParsedSignatureOfAddress(_validator, _signerPk);

    bytes32 addressHash = keccak256(abi.encodePacked(_validator));

    ecdsaPubKey = addressToPublicKey(addressHash, v, r, s);
  }

  function _registerValidatorWithSignerHelper(
    address _validator,
    address _signer,
    uint256 _signerPk
  ) internal returns (bytes memory) {
    lockedGold.setAccountTotalLockedGold(_validator, originalValidatorLockedGoldRequirements.value);

    (bytes memory _ecdsaPubKey, uint8 v, bytes32 r, bytes32 s) = _generateEcdsaPubKeyWithSigner(
      _validator,
      _signerPk
    );

    vm.prank(_validator);
    accounts.authorizeValidatorSigner(_signer, v, r, s);

    if (isL2()) {
      vm.prank(_validator);
      validators.registerValidatorNoBls(_ecdsaPubKey);
    } else {
      ph.mockSuccess(ph.PROOF_OF_POSSESSION(), abi.encodePacked(_validator, blsPublicKey, blsPop));

      vm.prank(_validator);
      validators.registerValidator(_ecdsaPubKey, blsPublicKey, blsPop);
    }

    validatorRegistrationEpochNumber = _getEpochNumberBasedOnLayer();
    return _ecdsaPubKey;
  }

  function _registerValidatorWithSignerHelper_noBls() internal returns (bytes memory) {
    lockedGold.setAccountTotalLockedGold(validator, originalValidatorLockedGoldRequirements.value);

    (bytes memory _ecdsaPubKey, uint8 v, bytes32 r, bytes32 s) = _generateEcdsaPubKeyWithSigner(
      validator,
      signerPk
    );

    vm.prank(validator);
    accounts.authorizeValidatorSigner(signer, v, r, s);

    vm.prank(validator);
    validators.registerValidatorNoBls(_ecdsaPubKey);
    validatorRegistrationEpochNumber = epochManager.getCurrentEpochNumber();
    return _ecdsaPubKey;
  }

  function _generateEcdsaPubKey(
    address _account,
    uint256 _accountPk
  ) internal returns (bytes memory ecdsaPubKey) {
    (uint8 v, bytes32 r, bytes32 s) = getParsedSignatureOfAddress(_account, _accountPk);
    bytes32 addressHash = keccak256(abi.encodePacked(_account));

    ecdsaPubKey = addressToPublicKey(addressHash, v, r, s);
  }

  function _registerValidatorHelper(
    address _validator,
    uint256 _validatorPk
  ) internal returns (bytes memory) {
    if (!accounts.isAccount(_validator)) {
      vm.prank(_validator);
      accounts.createAccount();
    }

    lockedGold.setAccountTotalLockedGold(_validator, originalValidatorLockedGoldRequirements.value);
    bytes memory _ecdsaPubKey = _generateEcdsaPubKey(_validator, _validatorPk);

    if (isL2()) {
      vm.prank(_validator);
      validators.registerValidatorNoBls(_ecdsaPubKey);
    } else {
      ph.mockSuccess(ph.PROOF_OF_POSSESSION(), abi.encodePacked(_validator, blsPublicKey, blsPop));

      vm.prank(_validator);
      validators.registerValidator(_ecdsaPubKey, blsPublicKey, blsPop);
    }

    validatorRegistrationEpochNumber = _getEpochNumberBasedOnLayer();
    return _ecdsaPubKey;
  }

  function _registerValidatorGroupHelper(address _group, uint256 numMembers) internal {
    if (!accounts.isAccount(_group)) {
      vm.prank(_group);
      accounts.createAccount();
    }

    lockedGold.setAccountTotalLockedGold(
      _group,
      originalGroupLockedGoldRequirements.value.mul(numMembers)
    );

    vm.prank(_group);
    validators.registerValidatorGroup(commission.unwrap());
  }

  function _removeMemberAndTimeTravel(
    address _group,
    address _validator,
    uint256 _duration
  ) internal {
    vm.prank(_group);
    validators.removeMember(_validator);
    timeTravel(_duration);
  }

  function _calculateScore(uint256 _uptime, uint256 _gracePeriod) internal view returns (uint256) {
    return
      _safeExponent(
        _max1(_uptime.add(_gracePeriod)),
        FixidityLib.wrap(originalValidatorScoreParameters.exponent)
      );
  }

  function _max1(uint256 num) internal pure returns (FixidityLib.Fraction memory) {
    return num > FixidityLib.fixed1().unwrap() ? FixidityLib.fixed1() : FixidityLib.wrap(num);
  }

  function _safeExponent(
    FixidityLib.Fraction memory base,
    FixidityLib.Fraction memory exponent
  ) internal pure returns (uint256) {
    if (FixidityLib.equals(base, FixidityLib.newFixed(0))) return 0;
    if (FixidityLib.equals(exponent, FixidityLib.newFixed(0))) return FixidityLib.fixed1().unwrap();

    FixidityLib.Fraction memory result = FixidityLib.fixed1();

    for (uint256 i = 0; i < exponent.unwrap(); i++) {
      if (FixidityLib.multiply(result, base).value < 1) revert("SafeExponent: Overflow");

      result = FixidityLib.multiply(result, base);
    }

    return result.unwrap();
  }
}

contract TransitionToL2AfterL1 is ValidatorsTest {
  function setUp() public {
    super.setUp();
    _whenL2WithEpoch();
  }
}

contract ValidatorsTest_Initialize is ValidatorsTest {
  function test_ShouldhaveSetTheOwner() public {
    assertEq(Ownable(address(validators)).owner(), owner, "Incorrect Owner.");
  }

  function test_Reverts_WhenCalledMoreThanOnce() public {
    vm.expectRevert();
    validatorsMockTunnel.MockInitialize(owner, initParams, initParams2);
  }

  function test_shouldHaveSetGroupLockedGoldRequirements() public {
    (uint256 value, uint256 duration) = validators.getGroupLockedGoldRequirements();
    assertEq(
      value,
      originalGroupLockedGoldRequirements.value,
      "Wrong groupLockedGoldRequirements value."
    );
    assertEq(
      duration,
      originalGroupLockedGoldRequirements.duration,
      "Wrong groupLockedGoldRequirements duration."
    );
  }

  function test_shouldHaveSetValidatorLockedGoldRequirements() public {
    (uint256 value, uint256 duration) = validators.getValidatorLockedGoldRequirements();
    assertEq(
      value,
      originalValidatorLockedGoldRequirements.value,
      "Wrong validatorLockedGoldRequirements value."
    );
    assertEq(
      duration,
      originalValidatorLockedGoldRequirements.duration,
      "Wrong validatorLockedGoldRequirements duration."
    );
  }

  function test_shouldHaveSetValidatorScoreParameters() public {
    (uint256 exponent, uint256 adjustmentSpeed) = validators.getValidatorScoreParameters();
    assertEq(
      exponent,
      originalValidatorScoreParameters.exponent,
      "Wrong validatorScoreParameters exponent."
    );
    assertEq(
      adjustmentSpeed,
      originalValidatorScoreParameters.adjustmentSpeed.unwrap(),
      "Wrong validatorScoreParameters adjustmentSpeed."
    );
  }

  function test_shouldHaveSetMembershipHistory() public {
    uint256 actual = validators.getMembershipHistoryLength();
    assertEq(actual, membershipHistoryLength, "Wrong membershipHistoryLength.");
  }

  function test_shouldHaveSetMaxGroupSize() public {
    uint256 actual = validators.maxGroupSize();
    assertEq(actual, maxGroupSize, "Wrong maxGroupSize.");
  }

  function test_shouldHaveSetCommissionUpdateDelay() public {
    uint256 actual = validators.getCommissionUpdateDelay();
    assertEq(actual, commissionUpdateDelay, "Wrong commissionUpdateDelay.");
  }

  function test_ShouldsetCommissionUpdateDelay_WhenL2() public {
    _whenL2WithEpoch();
    validators.setCommissionUpdateDelay(5);

    uint256 actual = validators.getCommissionUpdateDelay();
    assertEq(actual, 5, "Wrong commissionUpdateDelay.");
  }

  function test_shouldHaveSetDowntimeGracePeriod() public {
    uint256 actual = validators.downtimeGracePeriod();
    assertEq(actual, downtimeGracePeriod, "Wrong downtimeGracePeriod.");
  }

  function test_Reverts_SetDowntimeGracePeriod_WhenL2() public {
    _whenL2WithEpoch();
    vm.expectRevert("This method is no longer supported in L2.");
    validators.setDowntimeGracePeriod(downtimeGracePeriod);
  }
}

contract ValidatorsTest_SetMembershipHistoryLength is ValidatorsTest {
  uint256 newLength = membershipHistoryLength + 1;

  function test_Reverts_WhenLengthIsSame() public {
    vm.expectRevert("Membership history length not changed");
    validators.setMembershipHistoryLength(membershipHistoryLength);
  }

  function test_shouldSetTheMembershipHistoryLength() public {
    validators.setMembershipHistoryLength(newLength);
    assertEq(validators.getMembershipHistoryLength(), newLength);
  }

  function test_Emits_MembershipHistoryLengthSet() public {
    vm.expectEmit(true, true, true, true);
    emit MembershipHistoryLengthSet(newLength);
    validators.setMembershipHistoryLength(newLength);
  }

  function test_Emits_MembershipHistoryLengthSet_WhenL2() public {
    _whenL2WithEpoch();
    vm.expectEmit(true, true, true, true);
    emit MembershipHistoryLengthSet(newLength);
    validators.setMembershipHistoryLength(newLength);
  }

  function test_Reverts_WhenCalledByNonOwner() public {
    vm.prank(nonOwner);
    vm.expectRevert("Ownable: caller is not the owner");
    validators.setMembershipHistoryLength(newLength);
  }
}

contract ValidatorsTest_SetMembershipHistoryLength_L2 is
  TransitionToL2AfterL1,
  ValidatorsTest_SetMembershipHistoryLength
{}

contract ValidatorsTest_SetMaxGroupSize is ValidatorsTest {
  uint256 newSize = maxGroupSize + 1;

  event MaxGroupSizeSet(uint256 size);

  function test_Emits_MaxGroupSizeSet_WhenL2() public {
    _whenL2WithEpoch();
    vm.expectEmit(true, true, true, true);
    emit MaxGroupSizeSet(newSize);
    validators.setMaxGroupSize(newSize);
  }

  function test_Emits_MaxGroupSizeSet() public {
    vm.expectEmit(true, true, true, true);
    emit MaxGroupSizeSet(newSize);
    validators.setMaxGroupSize(newSize);
  }

  function test_Revert_WhenCalledByNonOwner() public {
    vm.prank(nonOwner);
    vm.expectRevert("Ownable: caller is not the owner");
    validators.setMaxGroupSize(newSize);
  }

  function test_Reverts_WhenSizeIsSame() public {
    vm.expectRevert("Max group size not changed");
    validators.setMaxGroupSize(maxGroupSize);
  }
}

contract ValidatorsTest_SetMaxGroupSize_L2 is
  TransitionToL2AfterL1,
  ValidatorsTest_SetMaxGroupSize
{}

contract ValidatorsTest_SetGroupLockedGoldRequirements is ValidatorsTest {
  GroupLockedGoldRequirements private newRequirements =
    GroupLockedGoldRequirements({
      value: originalGroupLockedGoldRequirements.value + 1,
      duration: originalGroupLockedGoldRequirements.duration + 1
    });

  function test_ShouldHaveSetGroupLockedGoldRequirements() public {
    validators.setGroupLockedGoldRequirements(newRequirements.value, newRequirements.duration);
    (uint256 _value, uint256 _duration) = validators.getGroupLockedGoldRequirements();
    assertEq(_value, newRequirements.value);
    assertEq(_duration, newRequirements.duration);
  }

  function test_Emits_GroupLockedGoldRequirementsSet() public {
    vm.expectEmit(true, true, true, true);
    emit GroupLockedGoldRequirementsSet(newRequirements.value, newRequirements.duration);
    validators.setGroupLockedGoldRequirements(newRequirements.value, newRequirements.duration);
  }

  function test_Reverts_WhenCalledByNonOwner() public {
    vm.prank(nonOwner);
    vm.expectRevert("Ownable: caller is not the owner");
    validators.setGroupLockedGoldRequirements(newRequirements.value, newRequirements.duration);
  }

  function test_Reverts_WhenRequirementsAreUnchanged() public {
    vm.expectRevert("Group requirements not changed");
    validators.setGroupLockedGoldRequirements(
      originalGroupLockedGoldRequirements.value,
      originalGroupLockedGoldRequirements.duration
    );
  }
}

contract ValidatorsTest_SetGroupLockedGoldRequirements_L2 is
  TransitionToL2AfterL1,
  ValidatorsTest_SetGroupLockedGoldRequirements
{}

contract ValidatorsTest_SetValidatorLockedGoldRequirements is ValidatorsTest {
  ValidatorLockedGoldRequirements private newRequirements =
    ValidatorLockedGoldRequirements({
      value: originalValidatorLockedGoldRequirements.value + 1,
      duration: originalValidatorLockedGoldRequirements.duration + 1
    });

  function test_ShouldHaveSetValidatorLockedGoldRequirements() public {
    validators.setValidatorLockedGoldRequirements(newRequirements.value, newRequirements.duration);
    (uint256 _value, uint256 _duration) = validators.getValidatorLockedGoldRequirements();
    assertEq(_value, newRequirements.value);
    assertEq(_duration, newRequirements.duration);
  }

  function test_Emits_ValidatorLockedGoldRequirementsSet() public {
    vm.expectEmit(true, true, true, true);
    emit ValidatorLockedGoldRequirementsSet(newRequirements.value, newRequirements.duration);
    validators.setValidatorLockedGoldRequirements(newRequirements.value, newRequirements.duration);
  }

  function test_Reverts_WhenCalledByNonOwner() public {
    vm.prank(nonOwner);
    vm.expectRevert("Ownable: caller is not the owner");
    validators.setValidatorLockedGoldRequirements(newRequirements.value, newRequirements.duration);
  }

  function test_Reverts_WhenRequirementsAreUnchanged() public {
    vm.expectRevert("Validator requirements not changed");
    validators.setValidatorLockedGoldRequirements(
      originalValidatorLockedGoldRequirements.value,
      originalValidatorLockedGoldRequirements.duration
    );
  }
}

contract ValidatorsTest_SetValidatorLockedGoldRequirements_L2 is
  TransitionToL2AfterL1,
  ValidatorsTest_SetValidatorLockedGoldRequirements
{}

contract ValidatorsTest_SetValidatorScoreParameters is ValidatorsTest {
  ValidatorScoreParameters newParams =
    ValidatorScoreParameters({
      exponent: originalValidatorScoreParameters.exponent + 1,
      adjustmentSpeed: FixidityLib.newFixedFraction(6, 20)
    });

  event ValidatorScoreParametersSet(uint256 exponent, uint256 adjustmentSpeed);

  function test_ShouldSetExponentAndAdjustmentSpeed() public {
    validators.setValidatorScoreParameters(newParams.exponent, newParams.adjustmentSpeed.unwrap());
    (uint256 _exponent, uint256 _adjustmentSpeed) = validators.getValidatorScoreParameters();
    assertEq(_exponent, newParams.exponent, "Incorrect Exponent");
    assertEq(_adjustmentSpeed, newParams.adjustmentSpeed.unwrap(), "Incorrect AdjustmentSpeed");
  }

  function test_Reverts_SetExponentAndAdjustmentSpeed_WhenL2() public {
    _whenL2WithEpoch();
    vm.expectRevert("This method is no longer supported in L2.");
    validators.setValidatorScoreParameters(newParams.exponent, newParams.adjustmentSpeed.unwrap());
  }

  function test_Emits_ValidatorScoreParametersSet() public {
    vm.expectEmit(true, true, true, true);
    emit ValidatorScoreParametersSet(newParams.exponent, newParams.adjustmentSpeed.unwrap());
    validators.setValidatorScoreParameters(newParams.exponent, newParams.adjustmentSpeed.unwrap());
  }

  function test_Reverts_WhenCalledByNonOwner() public {
    vm.prank(nonOwner);
    vm.expectRevert("Ownable: caller is not the owner");
    validators.setValidatorScoreParameters(newParams.exponent, newParams.adjustmentSpeed.unwrap());
  }

  function test_Reverts_WhenLockupsAreUnchanged() public {
    vm.expectRevert("Adjustment speed and exponent not changed");
    validators.setValidatorScoreParameters(
      originalValidatorScoreParameters.exponent,
      originalValidatorScoreParameters.adjustmentSpeed.unwrap()
    );
  }
}

contract ValidatorsTest_RegisterValidator is ValidatorsTest {
  function setUp() public {
    super.setUp();

    lockedGold.setAccountTotalLockedGold(validator, originalValidatorLockedGoldRequirements.value);
  }

  function test_Reverts_WhenVoteOverMaxNumberOfGroupsSetToTrue() public {
    vm.prank(validator);
    election.setAllowedToVoteOverMaxNumberOfGroups(validator, true);

    (uint8 v, bytes32 r, bytes32 s) = getParsedSignatureOfAddress(validator, signerPk);

    vm.prank(validator);
    accounts.authorizeValidatorSigner(signer, v, r, s);
    bytes memory pubKey = addressToPublicKey("random msg", v, r, s);

    vm.expectRevert("Cannot vote for more than max number of groups");
    vm.prank(validator);
    validators.registerValidator(pubKey, blsPublicKey, blsPop);
  }

  function test_Reverts_WhenDelagatingCELO() public {
    lockedGold.setAccountTotalDelegatedAmountInPercents(validator, 10);
    (uint8 v, bytes32 r, bytes32 s) = getParsedSignatureOfAddress(validator, signerPk);
    vm.prank(validator);
    accounts.authorizeValidatorSigner(signer, v, r, s);
    bytes memory pubKey = addressToPublicKey("random msg", v, r, s);

    vm.expectRevert("Cannot delegate governance power");
    vm.prank(validator);
    validators.registerValidator(pubKey, blsPublicKey, blsPop);
  }

  function test_ShouldMarkAccountAsValidator_WhenAccountHasAuthorizedValidatorSigner() public {
    _registerValidatorWithSignerHelper(validator, signer, signerPk);

    assertTrue(validators.isValidator(validator));
  }

  function test_Reverts_WhenInL2() public {
    lockedGold.setAccountTotalLockedGold(validator, originalValidatorLockedGoldRequirements.value);

    (bytes memory _ecdsaPubKey, uint8 v, bytes32 r, bytes32 s) = _generateEcdsaPubKeyWithSigner(
      validator,
      signerPk
    );

    ph.mockSuccess(ph.PROOF_OF_POSSESSION(), abi.encodePacked(validator, blsPublicKey, blsPop));

    vm.prank(validator);
    accounts.authorizeValidatorSigner(signer, v, r, s);

    _whenL2WithEpoch();

    vm.prank(validator);
    vm.expectRevert("This method is no longer supported in L2.");
    validators.registerValidator(_ecdsaPubKey, blsPublicKey, blsPop);
  }

  function test_ShouldAddAccountToValidatorList_WhenAccountHasAuthorizedValidatorSigner() public {
    address[] memory ExpectedRegisteredValidators = new address[](1);
    ExpectedRegisteredValidators[0] = validator;
    _registerValidatorWithSignerHelper(validator, signer, signerPk);
    assertEq(validators.getRegisteredValidators().length, ExpectedRegisteredValidators.length);
    assertEq(validators.getRegisteredValidators()[0], ExpectedRegisteredValidators[0]);
  }

  function test_ShouldSetValidatorEcdsaPublicKey_WhenAccountHasAuthorizedValidatorSigner() public {
    bytes memory _registeredEcdsaPubKey = _registerValidatorWithSignerHelper(
      validator,
      signer,
      signerPk
    );
    (bytes memory actualEcdsaPubKey, , , , ) = validators.getValidator(validator);

    assertEq(actualEcdsaPubKey, _registeredEcdsaPubKey);
  }

  function test_ShouldSetValidatorBlsPublicKey_WhenAccountHasAuthorizedValidatorSigner() public {
    _registerValidatorWithSignerHelper(validator, signer, signerPk);
    (, bytes memory actualBlsPubKey, , , ) = validators.getValidator(validator);

    assertEq(actualBlsPubKey, blsPublicKey);
  }

  function test_ShouldSetValidatorSigner_WhenAccountHasAuthorizedValidatorSigner() public {
    _registerValidatorWithSignerHelper(validator, signer, signerPk);
    (, , , , address ActualSigner) = validators.getValidator(validator);

    assertEq(ActualSigner, signer);
  }

  function test_ShouldSetLockGoldRequirements_WhenAccountHasAuthorizedValidatorSigner() public {
    _registerValidatorWithSignerHelper(validator, signer, signerPk);
    uint256 _lockedGoldReq = validators.getAccountLockedGoldRequirement(validator);

    assertEq(_lockedGoldReq, originalValidatorLockedGoldRequirements.value);
  }

  function test_ShouldSetValidatorMembershipHistory_WhenAccountHasAuthorizedValidatorSigner()
    public
  {
    _registerValidatorWithSignerHelper(validator, signer, signerPk);
    (uint256[] memory _epoch, address[] memory _membershipGroups, , ) = validators
      .getMembershipHistory(validator);

    uint256[] memory validatorRegistrationEpochNumberList = new uint256[](1);
    validatorRegistrationEpochNumberList[0] = validatorRegistrationEpochNumber;
    address[] memory expectedMembershipGroups = new address[](1);
    expectedMembershipGroups[0] = address(0);

    assertEq(_epoch, validatorRegistrationEpochNumberList);
    assertEq(_membershipGroups, expectedMembershipGroups);
  }

  function test_Emits_ValidatorBlsPublicKeyUpdatedEvent() public {
    (bytes memory _ecdsaPubKey, uint8 v, bytes32 r, bytes32 s) = _generateEcdsaPubKeyWithSigner(
      validator,
      signerPk
    );

    vm.prank(validator);
    accounts.authorizeValidatorSigner(signer, v, r, s);

    ph.mockSuccess(ph.PROOF_OF_POSSESSION(), abi.encodePacked(validator, blsPublicKey, blsPop));

    vm.expectEmit(true, true, true, true);
    emit ValidatorBlsPublicKeyUpdated(validator, blsPublicKey);

    vm.prank(validator);
    validators.registerValidator(_ecdsaPubKey, blsPublicKey, blsPop);
  }

  function test_Emits_ValidatorRegisteredEvent() public {
    (bytes memory _ecdsaPubKey, uint8 v, bytes32 r, bytes32 s) = _generateEcdsaPubKeyWithSigner(
      validator,
      signerPk
    );

    vm.prank(validator);
    accounts.authorizeValidatorSigner(signer, v, r, s);

    ph.mockSuccess(ph.PROOF_OF_POSSESSION(), abi.encodePacked(validator, blsPublicKey, blsPop));

    vm.expectEmit(true, true, true, true);
    emit ValidatorRegistered(validator);

    vm.prank(validator);
    validators.registerValidator(_ecdsaPubKey, blsPublicKey, blsPop);
  }

  function test_Reverts_WhenAccountAlreadyRegisteredAsValidator() public {
    bytes memory _registeredEcdsaPubKey = _registerValidatorWithSignerHelper(
      validator,
      signer,
      signerPk
    );
    vm.expectRevert("Already registered");
    vm.prank(validator);
    validators.registerValidator(_registeredEcdsaPubKey, blsPublicKey, blsPop);
  }

  function test_Reverts_WhenAccountAlreadyRegisteredAsValidatorGroup() public {
    _registerValidatorGroupHelper(validator, 1);
    vm.expectRevert("Already registered");
    vm.prank(validator);
    validators.registerValidator(
      abi.encodePacked(bytes32(0x0101010101010101010101010101010101010101010101010101010101010101)),
      blsPublicKey,
      blsPop
    );
  }

  function test_Reverts_WhenAccountDoesNotMeetLockedGoldRequirements() public {
    lockedGold.setAccountTotalLockedGold(
      validator,
      originalValidatorLockedGoldRequirements.value.sub(11)
    );
    vm.expectRevert("Deposit too small");
    vm.prank(validator);
    validators.registerValidator(
      abi.encodePacked(bytes32(0x0101010101010101010101010101010101010101010101010101010101010101)),
      blsPublicKey,
      blsPop
    );
  }
}

contract ValidatorsTest_RegisterValidator_NoBls is ValidatorsTest {
  function setUp() public {
    super.setUp();

    lockedGold.setAccountTotalLockedGold(validator, originalValidatorLockedGoldRequirements.value);
  }

  function test_Reverts_WhenVoteOverMaxNumberOfGroupsSetToTrue() public {
    _whenL2WithEpoch();
    vm.prank(validator);
    election.setAllowedToVoteOverMaxNumberOfGroups(validator, true);

    (uint8 v, bytes32 r, bytes32 s) = getParsedSignatureOfAddress(validator, signerPk);

    vm.prank(validator);
    accounts.authorizeValidatorSigner(signer, v, r, s);
    bytes memory pubKey = addressToPublicKey("random msg", v, r, s);

    vm.expectRevert("Cannot vote for more than max number of groups");
    vm.prank(validator);
    validators.registerValidatorNoBls(pubKey);
  }

  function test_Reverts_WhenDelagatingCELO() public {
    _whenL2WithEpoch();
    lockedGold.setAccountTotalDelegatedAmountInPercents(validator, 10);
    (uint8 v, bytes32 r, bytes32 s) = getParsedSignatureOfAddress(validator, signerPk);
    vm.prank(validator);
    accounts.authorizeValidatorSigner(signer, v, r, s);
    bytes memory pubKey = addressToPublicKey("random msg", v, r, s);

    vm.expectRevert("Cannot delegate governance power");
    vm.prank(validator);
    validators.registerValidatorNoBls(pubKey);
  }

  function test_ShouldMarkAccountAsValidator_WhenAccountHasAuthorizedValidatorSigner() public {
    _whenL2WithEpoch();
    _registerValidatorWithSignerHelper_noBls();

    assertTrue(validators.isValidator(validator));
  }

  function test_ShouldRevert_WhenInL1() public {
    lockedGold.setAccountTotalLockedGold(validator, originalValidatorLockedGoldRequirements.value);

    (bytes memory _ecdsaPubKey, uint8 v, bytes32 r, bytes32 s) = _generateEcdsaPubKeyWithSigner(
      validator,
      signerPk
    );

    ph.mockSuccess(ph.PROOF_OF_POSSESSION(), abi.encodePacked(validator, blsPublicKey, blsPop));

    vm.prank(validator);
    accounts.authorizeValidatorSigner(signer, v, r, s);

    vm.expectRevert("This method is not supported in L1.");
    vm.prank(validator);
    validators.registerValidatorNoBls(_ecdsaPubKey);
    validatorRegistrationEpochNumber = _getEpochNumberBasedOnLayer();
  }

  function test_ShouldAddAccountToValidatorList_WhenAccountHasAuthorizedValidatorSigner() public {
    _whenL2WithEpoch();
    address[] memory ExpectedRegisteredValidators = new address[](1);
    ExpectedRegisteredValidators[0] = validator;
    _registerValidatorWithSignerHelper_noBls();
    assertEq(validators.getRegisteredValidators().length, ExpectedRegisteredValidators.length);
    assertEq(validators.getRegisteredValidators()[0], ExpectedRegisteredValidators[0]);
  }

  function test_ShouldSetValidatorEcdsaPublicKey_WhenAccountHasAuthorizedValidatorSigner() public {
    _whenL2WithEpoch();
    bytes memory _registeredEcdsaPubKey = _registerValidatorWithSignerHelper_noBls();
    (bytes memory actualEcdsaPubKey, , , , ) = validators.getValidator(validator);

    assertEq(actualEcdsaPubKey, _registeredEcdsaPubKey);
  }

  function test_ShouldNotSetValidatorBlsPublicKey_WhenAccountHasAuthorizedValidatorSigner() public {
    _whenL2WithEpoch();
    _registerValidatorWithSignerHelper_noBls();
    (, bytes memory actualBlsPubKey, , , ) = validators.getValidator(validator);

    assertEq(actualBlsPubKey, "");
  }

  function test_ShouldSetValidatorSigner_WhenAccountHasAuthorizedValidatorSigner() public {
    _whenL2WithEpoch();
    _registerValidatorWithSignerHelper_noBls();
    (, , , , address ActualSigner) = validators.getValidator(validator);

    assertEq(ActualSigner, signer);
  }

  function test_ShouldSetLockGoldRequirements_WhenAccountHasAuthorizedValidatorSigner() public {
    _whenL2WithEpoch();
    _registerValidatorWithSignerHelper_noBls();
    uint256 _lockedGoldReq = validators.getAccountLockedGoldRequirement(validator);

    assertEq(_lockedGoldReq, originalValidatorLockedGoldRequirements.value);
  }

  function test_ShouldSetValidatorMembershipHistory_WhenAccountHasAuthorizedValidatorSigner()
    public
  {
    _whenL2WithEpoch();
    _registerValidatorWithSignerHelper_noBls();
    (uint256[] memory _epoch, address[] memory _membershipGroups, , ) = validators
      .getMembershipHistory(validator);

    uint256[] memory validatorRegistrationEpochNumberList = new uint256[](1);
    validatorRegistrationEpochNumberList[0] = validatorRegistrationEpochNumber;
    address[] memory expectedMembershipGroups = new address[](1);
    expectedMembershipGroups[0] = address(0);

    assertEq(_epoch, validatorRegistrationEpochNumberList);
    assertEq(_membershipGroups, expectedMembershipGroups);
  }

  function testFail_DoesNotEmit_ValidatorBlsPublicKeyUpdatedEvent() public {
    _whenL2WithEpoch();
    (bytes memory _ecdsaPubKey, uint8 v, bytes32 r, bytes32 s) = _generateEcdsaPubKeyWithSigner(
      validator,
      signerPk
    );

    vm.prank(validator);
    accounts.authorizeValidatorSigner(signer, v, r, s);

    vm.expectEmit(true, true, true, true);
    emit ValidatorBlsPublicKeyUpdated(validator, blsPublicKey);

    vm.prank(validator);
    validators.registerValidatorNoBls(_ecdsaPubKey);
  }

  function test_Emits_ValidatorRegisteredEvent() public {
    _whenL2WithEpoch();
    (bytes memory _ecdsaPubKey, uint8 v, bytes32 r, bytes32 s) = _generateEcdsaPubKeyWithSigner(
      validator,
      signerPk
    );

    vm.prank(validator);
    accounts.authorizeValidatorSigner(signer, v, r, s);

    vm.expectEmit(true, true, true, true);
    emit ValidatorRegistered(validator);

    vm.prank(validator);
    validators.registerValidatorNoBls(_ecdsaPubKey);
  }

  function test_Reverts_WhenAccountAlreadyRegisteredAsValidator() public {
    _whenL2WithEpoch();
    bytes memory _registeredEcdsaPubKey = _registerValidatorWithSignerHelper_noBls();
    vm.prank(validator);
    vm.expectRevert("Already registered");
    validators.registerValidatorNoBls(_registeredEcdsaPubKey);
  }

  function test_Reverts_WhenAccountAlreadyRegisteredAsValidatorGroup() public {
    _whenL2WithEpoch();
    _registerValidatorGroupHelper(validator, 1);
    vm.prank(validator);
    vm.expectRevert("Already registered");
    validators.registerValidatorNoBls(
      abi.encodePacked(bytes32(0x0101010101010101010101010101010101010101010101010101010101010101))
    );
  }

  function test_Reverts_WhenAccountDoesNotMeetLockedGoldRequirements() public {
    _whenL2WithEpoch();
    lockedGold.setAccountTotalLockedGold(
      validator,
      originalValidatorLockedGoldRequirements.value.sub(11)
    );
    vm.expectRevert("Deposit too small");
    vm.prank(validator);
    validators.registerValidatorNoBls(
      abi.encodePacked(bytes32(0x0101010101010101010101010101010101010101010101010101010101010101))
    );
  }
}

contract ValidatorsTest_DeregisterValidator_WhenAccountHasNeverBeenMemberOfValidatorGroup is
  ValidatorsTest
{
  uint256 public constant INDEX = 0;

  function setUp() public {
    super.setUp();

    _registerValidatorHelper(validator, validatorPk);

    timeTravel(originalValidatorLockedGoldRequirements.duration);
  }

  function test_ShouldMarkAccountAsNotValidator_WhenAccountHasNeverBeenMemberOfValidatorGroup()
    public
  {
    assertTrue(validators.isValidator(validator));

    _deregisterValidator(validator);

    assertFalse(validators.isValidator(validator));
  }

  function test_ShouldRemoveAccountFromValidatorList_WhenAccountHasNeverBeenMemberOfValidatorGroup()
    public
  {
    address[] memory ExpectedRegisteredValidators = new address[](0);

    assertTrue(validators.isValidator(validator));
    _deregisterValidator(validator);
    assertEq(validators.getRegisteredValidators().length, ExpectedRegisteredValidators.length);
  }

  function test_ShouldResetAccountBalanceRequirements_WhenAccountHasNeverBeenMemberOfValidatorGroup()
    public
  {
    assertTrue(validators.isValidator(validator));
    _deregisterValidator(validator);
    assertEq(validators.getAccountLockedGoldRequirement(validator), 0);
  }

  function test_Emits_ValidatorDeregisteredEvent_WhenAccountHasNeverBeenMemberOfValidatorGroup()
    public
  {
    vm.expectEmit(true, true, true, true);
    emit ValidatorDeregistered(validator);
    _deregisterValidator(validator);
  }

  function test_Reverts_WhenAccountNotRegisteredValidator() public {
    vm.expectRevert("Not a validator");
    vm.prank(nonValidator);
    validators.deregisterValidator(INDEX);
  }

  function test_Reverts_WhenWrongIndexProvided() public {
    timeTravel(originalValidatorLockedGoldRequirements.duration);
    vm.expectRevert("deleteElement: index out of range");
    vm.prank(validator);
    validators.deregisterValidator(INDEX + 1);
  }

  function _deregisterValidator(address _validator) internal {
    vm.prank(_validator);
    validators.deregisterValidator(INDEX);
  }
}

contract ValidatorsTest_DeregisterValidator_WhenAccountHasNeverBeenMemberOfValidatorGroup_L2 is
  TransitionToL2AfterL1,
  ValidatorsTest_DeregisterValidator_WhenAccountHasNeverBeenMemberOfValidatorGroup
{}

contract ValidatorsTest_DeregisterValidator_WhenAccountHasBeenMemberOfValidatorGroup is
  ValidatorsTest
{
  uint256 public constant INDEX = 0;

  function setUp() public {
    super.setUp();

    _registerValidatorHelper(validator, validatorPk);

    _registerValidatorGroupHelper(group, 1);

    vm.prank(validator);
    validators.affiliate(group);

    vm.prank(group);
    validators.addFirstMember(validator, address(0), address(0));
  }

  function test_ShouldMarkAccountAsNotValidator_WhenValidatorNoLongerMemberOfValidatorGroup()
    public
  {
    _removeMemberAndTimeTravel(
      group,
      validator,
      originalValidatorLockedGoldRequirements.duration.add(1)
    );
    assertTrue(validators.isValidator(validator));
    _deregisterValidator(validator);
    assertFalse(validators.isValidator(validator));
  }

  function test_ShouldRemoveAccountFromValidatorList_WhenValidatorNoLongerMemberOfValidatorGroup()
    public
  {
    address[] memory ExpectedRegisteredValidators = new address[](0);

    _removeMemberAndTimeTravel(
      group,
      validator,
      originalValidatorLockedGoldRequirements.duration.add(1)
    );
    assertTrue(validators.isValidator(validator));
    _deregisterValidator(validator);
    assertEq(validators.getRegisteredValidators().length, ExpectedRegisteredValidators.length);
  }

  function test_ShouldResetAccountBalanceRequirements_WhenValidatorNoLongerMemberOfValidatorGroup()
    public
  {
    _removeMemberAndTimeTravel(
      group,
      validator,
      originalValidatorLockedGoldRequirements.duration.add(1)
    );
    _deregisterValidator(validator);
    assertEq(validators.getAccountLockedGoldRequirement(validator), 0);
  }

  function test_Emits_ValidatorDeregisteredEvent_WhenValidatorNoLongerMemberOfValidatorGroup()
    public
  {
    _removeMemberAndTimeTravel(
      group,
      validator,
      originalValidatorLockedGoldRequirements.duration.add(1)
    );
    vm.expectEmit(true, true, true, true);
    emit ValidatorDeregistered(validator);
    _deregisterValidator(validator);
  }

  function test_Reverts_WhenItHasBeenLessThanValidatorLockedGoldRequirementsDurationSinceValidatorWasRemovedromGroup()
    public
  {
    _removeMemberAndTimeTravel(
      group,
      validator,
      originalValidatorLockedGoldRequirements.duration.sub(1)
    );
    vm.expectRevert("Not yet requirement end time");
    _deregisterValidator(validator);
  }

  function test_Rverts_WhenValidatorStillMemberOfValidatorGroup() public {
    vm.expectRevert("Has been group member recently");
    _deregisterValidator(validator);
  }

  function _deregisterValidator(address _validator) internal {
    vm.prank(_validator);
    validators.deregisterValidator(INDEX);
  }
}

contract ValidatorsTest_DeregisterValidator_WhenAccountHasBeenMemberOfValidatorGroup_L2 is
  TransitionToL2AfterL1,
  ValidatorsTest_DeregisterValidator_WhenAccountHasBeenMemberOfValidatorGroup
{}

contract ValidatorsTest_Affiliate_WhenGroupAndValidatorMeetLockedGoldRequirements is
  ValidatorsTest
{
  address nonRegisteredGroup;

  function setUp() public {
    super.setUp();
    nonRegisteredGroup = actor("nonRegisteredGroup");

    _registerValidatorHelper(validator, validatorPk);
    _registerValidatorGroupHelper(group, 1);
  }

  function test_ShouldSetAffiliate_WhenAffiliatingWithRegisteredValidatorGroup() public {
    vm.prank(validator);
    validators.affiliate(group);

    (, , address affiliation, , ) = validators.getValidator(validator);

    assertEq(affiliation, group);
  }

  function test_Emits_ValidatorAffiliatedEvent() public {
    vm.expectEmit(true, true, true, true);
    emit ValidatorAffiliated(validator, group);
    vm.prank(validator);
    validators.affiliate(group);
  }

  function test_Reverts_WhenGroupDoesNotMeetLockedGoldrequirements() public {
    lockedGold.setAccountTotalLockedGold(group, originalGroupLockedGoldRequirements.value.sub(11));

    vm.expectRevert("Group doesn't meet requirements");

    vm.prank(validator);
    validators.affiliate(group);
  }

  function test_Reverts_WhenValidatorDoesNotMeetLockedGoldrequirements() public {
    lockedGold.setAccountTotalLockedGold(
      validator,
      originalValidatorLockedGoldRequirements.value.sub(11)
    );

    vm.expectRevert("Validator doesn't meet requirements");

    vm.prank(validator);
    validators.affiliate(group);
  }

  function test_Reverts_WhenAffiliatingWithNonRegisteredValidatorGroup() public {
    vm.expectRevert("Not a validator group");
    vm.prank(validator);
    validators.affiliate(nonRegisteredGroup);
  }

  function test_Reverts_WhenAccountNotRegisteredValidator() public {
    vm.expectRevert("Not a validator");
    vm.prank(nonValidator);
    validators.affiliate(group);
  }
}

contract ValidatorsTest_Affiliate_WhenGroupAndValidatorMeetLockedGoldRequirements_L2 is
  TransitionToL2AfterL1,
  ValidatorsTest_Affiliate_WhenGroupAndValidatorMeetLockedGoldRequirements
{}

contract ValidatorsTest_Affiliate_WhenValidatorIsAlreadyAffiliatedWithValidatorGroup is
  ValidatorsTest
{
  address otherGroup;

  uint256 validatorAffiliationEpochNumber;
  uint256 validatorAdditionEpochNumber;

  function setUp() public {
    super.setUp();

    otherGroup = actor("otherGroup");
    vm.prank(otherGroup);
    accounts.createAccount();

    _registerValidatorHelper(validator, validatorPk);

    _registerValidatorGroupHelper(group, 1);
    _registerValidatorGroupHelper(otherGroup, 1);

    vm.prank(validator);
    validators.affiliate(group);
  }

  function test_ShouldSetAffiliate_WhenValidatorNotMemberOfThatValidatorGroup() public {
    vm.prank(validator);
    validators.affiliate(otherGroup);
    (, , address affiliation, , ) = validators.getValidator(validator);
    assertEq(affiliation, otherGroup);
  }

  function test_Emits_ValidatorDeaffiliatedEvent_WhenValidatorNotMemberOfThatValidatorGroup()
    public
  {
    vm.expectEmit(true, true, true, true);
    emit ValidatorDeaffiliated(validator, group);
    vm.prank(validator);
    validators.affiliate(otherGroup);
  }

  function test_Emits_ValidatorAffiliatedEvent_WhenValidatorNotMemberOfThatValidatorGroup() public {
    vm.expectEmit(true, true, true, true);
    emit ValidatorAffiliated(validator, otherGroup);
    vm.prank(validator);
    validators.affiliate(otherGroup);
  }

  function test_ShouldRemoveValidatorFromGroupMembershipList_WhenValidatorIsMemberOfThatValidatorGroup()
    public
  {
    address[] memory expectedMembersList = new address[](0);
    vm.prank(group);
    validators.addFirstMember(validator, address(0), address(0));
    vm.prank(validator);
    validators.affiliate(otherGroup);

    (address[] memory members, , , , , , ) = validators.getValidatorGroup(group);
    assertEq(members, expectedMembersList);
  }

  function test_ShouldUpdateValidatorsMembershipHistory_WhenValidatorIsMemberOfThatValidatorGroup()
    public
  {
    vm.prank(group);
    validators.addFirstMember(validator, address(0), address(0));

    validatorAdditionEpochNumber = _getEpochNumberBasedOnLayer();
    timeTravel(10);

    vm.prank(validator);
    validators.affiliate(otherGroup);
    validatorAffiliationEpochNumber = _getEpochNumberBasedOnLayer();

    (
      uint256[] memory epochs,
      address[] memory groups,
      uint256 lastRemovedFromGroupTimestamp,

    ) = validators.getMembershipHistory(validator);

    uint256 expectedEntries = 1;

    if (
      validatorAdditionEpochNumber != validatorRegistrationEpochNumber ||
      validatorAdditionEpochNumber != validatorAffiliationEpochNumber
    ) {
      expectedEntries = 2;
    }

    assertEq(epochs.length, expectedEntries);
    assertEq(epochs[expectedEntries - 1], validatorAffiliationEpochNumber);
    assertEq(groups.length, expectedEntries);
    assertEq(groups[expectedEntries - 1], address(0));
    assertEq(lastRemovedFromGroupTimestamp, uint256(block.timestamp));
  }

  function test_Emits_ValidatorGroupMemberRemovedEvent_WhenValidatorIsMemberOfThatValidatorGroup()
    public
  {
    vm.prank(group);
    validators.addFirstMember(validator, address(0), address(0));

    vm.expectEmit(true, true, true, true);
    emit ValidatorGroupMemberRemoved(group, validator);
    vm.prank(validator);
    validators.affiliate(otherGroup);
  }

  function test_ShouldMarkGroupIneligibleForElection() public {
    vm.prank(group);
    validators.addFirstMember(validator, address(0), address(0));
    vm.prank(validator);
    validators.affiliate(otherGroup);

    assertTrue(election.isIneligible(group));
  }

  function test_ShouldNotTryToSendValidatorPayment_WhenL1() public {
    vm.prank(validator);
    validators.affiliate(group);
    Vm.Log[] memory entries = vm.getRecordedLogs();
    assertEq(entries.length, 0);
  }

  function test_ShouldSendValidatorPayment_WhenL2() public {
    _whenL2WithEpoch();
    vm.expectEmit(true, true, true, true);
    emit SendValidatorPaymentCalled(validator);
    vm.prank(validator);
    validators.affiliate(group);
  }
}

contract ValidatorsTest_Affiliate_WhenValidatorIsAlreadyAffiliatedWithValidatorGroup_L2 is
  TransitionToL2AfterL1,
  ValidatorsTest_Affiliate_WhenValidatorIsAlreadyAffiliatedWithValidatorGroup
{}

contract ValidatorsTest_Deaffiliate is ValidatorsTest {
  uint256 additionEpoch;
  uint256 deaffiliationEpoch;

  function setUp() public {
    super.setUp();

    _registerValidatorHelper(validator, validatorPk);

    _registerValidatorGroupHelper(group, 1);
    vm.prank(validator);
    validators.affiliate(group);
    (, , address _affiliation, , ) = validators.getValidator(validator);

    require(_affiliation == group, "Affiliation failed.");
  }

  function test_ShouldClearAffiliate() public {
    vm.prank(validator);
    validators.deaffiliate();
    (, , address _affiliation, , ) = validators.getValidator(validator);

    assertEq(_affiliation, address(0));
  }

  function test_Emits_ValidatorDeaffiliatedEvent() public {
    vm.expectEmit(true, true, true, true);
    emit ValidatorDeaffiliated(validator, group);
    vm.prank(validator);
    validators.deaffiliate();
  }

  function test_Reverts_WhenAccountNotRegisteredValidator() public {
    vm.expectRevert("Not a validator");
    vm.prank(nonValidator);
    validators.deaffiliate();
  }

  function test_Reverts_WhenValidatorNotAffiliatedWithValidatorGroup() public {
    vm.prank(validator);
    validators.deaffiliate();
    vm.expectRevert("deaffiliate: not affiliated");

    vm.prank(validator);
    validators.deaffiliate();
  }

  function test_ShouldRemoveValidatorFromGroupMembershipList_WhenValidatorIsMemberOfAffiliatedGroup()
    public
  {
    address[] memory expectedMembersList = new address[](0);

    vm.prank(group);
    validators.addFirstMember(validator, address(0), address(0));
    additionEpoch = _getEpochNumberBasedOnLayer();

    vm.prank(validator);
    validators.deaffiliate();
    deaffiliationEpoch = _getEpochNumberBasedOnLayer();

    (address[] memory members, , , , , , ) = validators.getValidatorGroup(group);
    assertEq(members, expectedMembersList);
  }

  function test_ShouldUpdateMembershipHisoryOfMember_WhenValidatorIsMemberOfAffiliatedGroup()
    public
  {
    vm.prank(group);
    validators.addFirstMember(validator, address(0), address(0));

    additionEpoch = _getEpochNumberBasedOnLayer();

    timeTravel(10);

    vm.prank(validator);
    validators.deaffiliate();
    deaffiliationEpoch = _getEpochNumberBasedOnLayer();

    (
      uint256[] memory epochs,
      address[] memory groups,
      uint256 lastRemovedFromGroupTimestamp,

    ) = validators.getMembershipHistory(validator);

    uint256 expectedEntries = 1;

    if (additionEpoch != validatorRegistrationEpochNumber || additionEpoch != deaffiliationEpoch) {
      expectedEntries = 2;
    }

    assertEq(epochs.length, expectedEntries);
    assertEq(epochs[expectedEntries - 1], deaffiliationEpoch);
    assertEq(groups.length, expectedEntries);
    assertEq(groups[expectedEntries - 1], address(0));
    assertEq(lastRemovedFromGroupTimestamp, uint256(block.timestamp));
  }

  function test_Emits_ValidatorGroupMemberRemovedEvent_WhenValidatorIsMemberOfAffiliatedGroup()
    public
  {
    vm.prank(group);
    validators.addFirstMember(validator, address(0), address(0));

    additionEpoch = _getEpochNumberBasedOnLayer();

    timeTravel(10);

    vm.expectEmit(true, true, true, true);
    emit ValidatorGroupMemberRemoved(group, validator);

    vm.prank(validator);
    validators.deaffiliate();
  }

  function test_ShouldMarkGroupAsIneligibleForElecion_WhenValidatorIsTheOnlyMemberOfGroup() public {
    vm.prank(group);
    validators.addFirstMember(validator, address(0), address(0));

    vm.prank(validator);
    validators.deaffiliate();
    assertTrue(election.isIneligible(group));
  }

  function test_ShouldNotTryToSendValidatorPayment_WhenL1() public {
    vm.prank(validator);
    validators.affiliate(group);
    Vm.Log[] memory entries = vm.getRecordedLogs();
    assertEq(entries.length, 0);
  }

  function test_ShouldSendValidatorPayment_WhenL2() public {
    _whenL2WithEpoch();
    vm.expectEmit(true, true, true, true);
    emit SendValidatorPaymentCalled(validator);
    vm.prank(validator);
    validators.deaffiliate();
  }
}

contract ValidatorsTest_Deaffiliate_L2 is TransitionToL2AfterL1, ValidatorsTest_Deaffiliate {}

contract ValidatorsTest_UpdateEcdsaPublicKey is ValidatorsTest {
  bytes validatorEcdsaPubKey;

  function setUp() public {
    super.setUp();

    vm.prank(address(accounts));
    accounts.createAccount();

    validatorEcdsaPubKey = _registerValidatorHelper(validator, validatorPk);
  }

  function test_ShouldSetValidatorEcdsaPubKey_WhenCalledByRegisteredAccountsContract() public {
    (bytes memory _newEcdsaPubKey, , , ) = _generateEcdsaPubKeyWithSigner(
      address(accounts),
      signerPk
    );
    vm.prank(address(accounts));
    validators.updateEcdsaPublicKey(validator, signer, _newEcdsaPubKey);
    (bytes memory actualEcdsaPubKey, , , , ) = validators.getValidator(validator);
    assertEq(actualEcdsaPubKey, _newEcdsaPubKey);
  }

  function test_ShouldSetValidatorEcdsaPubKey_WhenCalledByRegisteredAccountsContract_WhenL2()
    public
  {
    _whenL2WithEpoch();
    (bytes memory _newEcdsaPubKey, , , ) = _generateEcdsaPubKeyWithSigner(
      address(accounts),
      signerPk
    );
    vm.prank(address(accounts));
    validators.updateEcdsaPublicKey(validator, signer, _newEcdsaPubKey);

    (bytes memory actualEcdsaPubKey, , , , ) = validators.getValidator(validator);

    assertEq(actualEcdsaPubKey, _newEcdsaPubKey);
  }

  function test_Emits_ValidatorEcdsaPublicKeyUpdatedEvent_WhenCalledByRegisteredAccountsContract()
    public
  {
    (bytes memory _newEcdsaPubKey, , , ) = _generateEcdsaPubKeyWithSigner(
      address(accounts),
      signerPk
    );

    vm.expectEmit(true, true, true, true);
    emit ValidatorEcdsaPublicKeyUpdated(validator, _newEcdsaPubKey);

    vm.prank(address(accounts));
    validators.updateEcdsaPublicKey(validator, signer, _newEcdsaPubKey);
  }

  function test_Reverts_WhenPublicKeyDoesNotMatchSigner_WhenCalledByRegisteredAccountsContract()
    public
  {
    (bytes memory _newEcdsaPubKey, , , ) = _generateEcdsaPubKeyWithSigner(
      address(accounts),
      otherValidatorPk
    );

    vm.expectRevert("ECDSA key does not match signer");
    vm.prank(address(accounts));
    validators.updateEcdsaPublicKey(validator, signer, _newEcdsaPubKey);
  }

  function test_Reverts_WhenNotCalledByRegisteredAccountsContract() public {
    (bytes memory _newEcdsaPubKey, , , ) = _generateEcdsaPubKeyWithSigner(validator, signerPk);

    vm.expectRevert("only registered contract");
    vm.prank(validator);
    validators.updateEcdsaPublicKey(validator, signer, _newEcdsaPubKey);
  }
}

contract ValidatorsTest_UpdateEcdsaPublicKey_L2 is
  TransitionToL2AfterL1,
  ValidatorsTest_UpdateEcdsaPublicKey
{}

contract ValidatorsTest_UpdatePublicKeys is ValidatorsTest {
  bytes validatorEcdsaPubKey;

  bytes public constant newBlsPublicKey =
    abi.encodePacked(
      bytes32(0x0101010101010101010101010101010101010101010101010101010101010102),
      bytes32(0x0202020202020202020202020202020202020202020202020202020202020203),
      bytes32(0x0303030303030303030303030303030303030303030303030303030303030304)
    );
  bytes public constant newBlsPop =
    abi.encodePacked(
      bytes16(0x04040404040404040404040404040405),
      bytes16(0x05050505050505050505050505050506),
      bytes16(0x06060606060606060606060606060607)
    );

  function setUp() public {
    super.setUp();

    vm.prank(address(accounts));
    accounts.createAccount();

    validatorEcdsaPubKey = _registerValidatorHelper(validator, validatorPk);
  }

  function test_ShouldSetValidatorNewBlsPubKeyAndEcdsaPubKey_WhenCalledByRegisteredAccountsContract()
    public
  {
    (bytes memory _newEcdsaPubKey, , , ) = _generateEcdsaPubKeyWithSigner(
      address(accounts),
      signerPk
    );

    ph.mockSuccess(
      ph.PROOF_OF_POSSESSION(),
      abi.encodePacked(validator, newBlsPublicKey, newBlsPop)
    );

    vm.prank(address(accounts));
    validators.updatePublicKeys(validator, signer, _newEcdsaPubKey, newBlsPublicKey, newBlsPop);

    (bytes memory actualEcdsaPubKey, bytes memory actualBlsPublicKey, , , ) = validators
      .getValidator(validator);

    assertEq(actualEcdsaPubKey, _newEcdsaPubKey);
    assertEq(actualBlsPublicKey, newBlsPublicKey);
  }

  function test_Reverts_SetValidatorNewBlsPubKeyAndEcdsaPubKey_WhenCalledByRegisteredAccountsContract_WhenL2()
    public
  {
    _whenL2WithEpoch();
    (bytes memory _newEcdsaPubKey, , , ) = _generateEcdsaPubKeyWithSigner(
      address(accounts),
      signerPk
    );

    ph.mockSuccess(
      ph.PROOF_OF_POSSESSION(),
      abi.encodePacked(validator, newBlsPublicKey, newBlsPop)
    );

    vm.prank(address(accounts));
    vm.expectRevert("This method is no longer supported in L2.");
    validators.updatePublicKeys(validator, signer, _newEcdsaPubKey, newBlsPublicKey, newBlsPop);
  }

  function test_Emits_ValidatorEcdsaPublicKeyUpdatedAndValidatorBlsPublicKeyUpdatedEvent_WhenCalledByRegisteredAccountsContract()
    public
  {
    (bytes memory _newEcdsaPubKey, , , ) = _generateEcdsaPubKeyWithSigner(
      address(accounts),
      signerPk
    );

    ph.mockSuccess(
      ph.PROOF_OF_POSSESSION(),
      abi.encodePacked(validator, newBlsPublicKey, newBlsPop)
    );

    vm.expectEmit(true, true, true, true);
    emit ValidatorEcdsaPublicKeyUpdated(validator, _newEcdsaPubKey);

    vm.expectEmit(true, true, true, true);
    emit ValidatorBlsPublicKeyUpdated(validator, newBlsPublicKey);

    vm.prank(address(accounts));
    validators.updatePublicKeys(validator, signer, _newEcdsaPubKey, newBlsPublicKey, newBlsPop);
  }

  function test_Reverts_WhenPublicKeyDoesNotMatchSigner_WhenCalledByRegisteredAccountsContract()
    public
  {
    (bytes memory _newEcdsaPubKey, , , ) = _generateEcdsaPubKeyWithSigner(
      address(accounts),
      otherValidatorPk
    );

    ph.mockSuccess(
      ph.PROOF_OF_POSSESSION(),
      abi.encodePacked(validator, newBlsPublicKey, newBlsPop)
    );

    vm.expectRevert("ECDSA key does not match signer");
    vm.prank(address(accounts));
    validators.updatePublicKeys(validator, signer, _newEcdsaPubKey, newBlsPublicKey, newBlsPop);
  }

  function test_Reverts_WhenPublicKeyMatchesSigner_WhenNotCalledByRegisteredAccountsContract()
    public
  {
    (bytes memory _newEcdsaPubKey, , , ) = _generateEcdsaPubKeyWithSigner(validator, signerPk);

    vm.expectRevert("only registered contract");
    vm.prank(validator);
    validators.updatePublicKeys(validator, signer, _newEcdsaPubKey, newBlsPublicKey, newBlsPop);
  }

  function test_Reverts_WhenL2() public {
    _whenL2WithEpoch();
    (bytes memory _newEcdsaPubKey, , , ) = _generateEcdsaPubKeyWithSigner(
      address(accounts),
      signerPk
    );

    vm.expectRevert("This method is no longer supported in L2.");
    vm.prank(address(accounts));
    validators.updatePublicKeys(validator, signer, _newEcdsaPubKey, newBlsPublicKey, newBlsPop);
  }
}

contract ValidatorsTest_UpdateBlsPublicKey is ValidatorsTest {
  bytes validatorEcdsaPubKey;

  bytes public constant newBlsPublicKey =
    abi.encodePacked(
      bytes32(0x0101010101010101010101010101010101010101010101010101010101010102),
      bytes32(0x0202020202020202020202020202020202020202020202020202020202020203),
      bytes32(0x0303030303030303030303030303030303030303030303030303030303030304)
    );

  bytes public constant newBlsPop =
    abi.encodePacked(
      bytes16(0x04040404040404040404040404040405),
      bytes16(0x05050505050505050505050505050506),
      bytes16(0x06060606060606060606060606060607)
    );

  bytes public constant wrongBlsPublicKey =
    abi.encodePacked(
      bytes32(0x0101010101010101010101010101010101010101010101010101010101010102),
      bytes32(0x0202020202020202020202020202020202020202020202020202020202020203),
      bytes16(0x06060606060606060606060606060607)
    );

  bytes public constant wrongBlsPop =
    abi.encodePacked(
      bytes32(0x0101010101010101010101010101010101010101010101010101010101010102),
      bytes16(0x05050505050505050505050505050506),
      bytes16(0x06060606060606060606060606060607)
    );

  function setUp() public {
    super.setUp();

    validatorEcdsaPubKey = _registerValidatorHelper(validator, validatorPk);
  }

  function test_ShouldSetNewValidatorBlsPubKey() public {
    ph.mockSuccess(
      ph.PROOF_OF_POSSESSION(),
      abi.encodePacked(validator, newBlsPublicKey, newBlsPop)
    );

    vm.prank(validator);
    validators.updateBlsPublicKey(newBlsPublicKey, newBlsPop);

    (, bytes memory actualBlsPublicKey, , , ) = validators.getValidator(validator);

    assertEq(actualBlsPublicKey, newBlsPublicKey);
  }

  function test_Reverts_SetNewValidatorBlsPubKey_WhenL2() public {
    _whenL2WithEpoch();
    ph.mockSuccess(
      ph.PROOF_OF_POSSESSION(),
      abi.encodePacked(validator, newBlsPublicKey, newBlsPop)
    );

    vm.prank(validator);
    vm.expectRevert("This method is no longer supported in L2.");
    validators.updateBlsPublicKey(newBlsPublicKey, newBlsPop);
  }

  function test_Emits_ValidatorValidatorBlsPublicKeyUpdatedEvent() public {
    ph.mockSuccess(
      ph.PROOF_OF_POSSESSION(),
      abi.encodePacked(validator, newBlsPublicKey, newBlsPop)
    );

    vm.expectEmit(true, true, true, true);
    emit ValidatorBlsPublicKeyUpdated(validator, newBlsPublicKey);

    vm.prank(validator);
    validators.updateBlsPublicKey(newBlsPublicKey, newBlsPop);
  }

  function test_Reverts_WhenPublicKeyIsNot96Bytes() public {
    ph.mockSuccess(
      ph.PROOF_OF_POSSESSION(),
      abi.encodePacked(validator, wrongBlsPublicKey, newBlsPop)
    );

    vm.expectRevert("Wrong BLS public key length");
    vm.prank(validator);
    validators.updateBlsPublicKey(wrongBlsPublicKey, newBlsPop);
  }

  function test_Reverts_WhenProofOfPossessionIsNot48Bytes() public {
    ph.mockSuccess(
      ph.PROOF_OF_POSSESSION(),
      abi.encodePacked(validator, newBlsPublicKey, wrongBlsPop)
    );

    vm.expectRevert("Wrong BLS PoP length");
    vm.prank(validator);
    validators.updateBlsPublicKey(newBlsPublicKey, wrongBlsPop);
  }

  function test_Reverts_WhenL2() public {
    _whenL2WithEpoch();

    vm.expectRevert("This method is no longer supported in L2.");

    vm.prank(validator);
    validators.updateBlsPublicKey(newBlsPublicKey, newBlsPop);
  }
}

contract ValidatorsTest_RegisterValidatorGroup is ValidatorsTest {
  function setUp() public {
    super.setUp();
  }

  function test_Reverts_WhenVoteOverMaxNumberGroupsSetTrue() public {
    vm.prank(group);
    election.setAllowedToVoteOverMaxNumberOfGroups(group, true);
    lockedGold.setAccountTotalLockedGold(group, originalGroupLockedGoldRequirements.value);
    vm.expectRevert("Cannot vote for more than max number of groups");
    vm.prank(group);
    validators.registerValidatorGroup(commission.unwrap());
  }

  function test_Reverts_WhenDelegatingCELO() public {
    lockedGold.setAccountTotalDelegatedAmountInPercents(group, 10);
    lockedGold.setAccountTotalLockedGold(group, originalGroupLockedGoldRequirements.value);
    vm.expectRevert("Cannot delegate governance power");
    vm.prank(group);
    validators.registerValidatorGroup(commission.unwrap());
  }

  function test_ShouldMarkAccountAsValidatorGroup() public {
    _registerValidatorGroupHelper(group, 1);
    assertTrue(validators.isValidatorGroup(group));
  }

  function test_WhenInL2_ShouldMarkAccountAsValidatorGroup() public {
    _whenL2WithEpoch();
    _registerValidatorGroupHelper(group, 1);
    assertTrue(validators.isValidatorGroup(group));
  }

  function test_ShouldAddAccountToListOfValidatorGroup() public {
    address[] memory ExpectedRegisteredValidatorGroups = new address[](1);
    ExpectedRegisteredValidatorGroups[0] = group;
    _registerValidatorGroupHelper(group, 1);
    validators.getRegisteredValidatorGroups();
    assertEq(
      validators.getRegisteredValidatorGroups().length,
      ExpectedRegisteredValidatorGroups.length
    );
    assertEq(validators.getRegisteredValidatorGroups()[0], ExpectedRegisteredValidatorGroups[0]);
  }

  function test_ShoulSetValidatorGroupCommission() public {
    _registerValidatorGroupHelper(group, 1);
    (, uint256 _commission, , , , , ) = validators.getValidatorGroup(group);

    assertEq(_commission, commission.unwrap());
  }

  function test_ShouldSetAccountLockedGoldRequirements() public {
    _registerValidatorGroupHelper(group, 1);
    assertEq(
      validators.getAccountLockedGoldRequirement(group),
      originalGroupLockedGoldRequirements.value
    );
  }

  function test_Emits_ValidatorGroupRegisteredEvent() public {
    lockedGold.setAccountTotalLockedGold(group, originalGroupLockedGoldRequirements.value);

    vm.expectEmit(true, true, true, true);
    emit ValidatorGroupRegistered(group, commission.unwrap());
    vm.prank(group);
    validators.registerValidatorGroup(commission.unwrap());
  }

  function test_Reverts_WhenAccountDoesNotMeetLockedGoldRequirements() public {
    lockedGold.setAccountTotalLockedGold(group, originalGroupLockedGoldRequirements.value.sub(11));
    vm.expectRevert("Not enough locked gold");
    vm.prank(group);
    validators.registerValidatorGroup(commission.unwrap());
  }

  function test_Reverts_WhenTheAccountIsAlreadyRegisteredValidator() public {
    _registerValidatorHelper(validator, validatorPk);

    lockedGold.setAccountTotalLockedGold(
      validator,
      originalGroupLockedGoldRequirements.value.sub(11)
    );
    vm.expectRevert("Already registered as validator");
    vm.prank(validator);
    validators.registerValidatorGroup(commission.unwrap());
  }

  function test_Reverts_WhenTheAccountIsAlreadyRegisteredValidatorGroup() public {
    _registerValidatorGroupHelper(group, 1);

    lockedGold.setAccountTotalLockedGold(group, originalGroupLockedGoldRequirements.value.sub(11));
    vm.expectRevert("Already registered as group");
    vm.prank(group);
    validators.registerValidatorGroup(commission.unwrap());
  }
}

contract ValidatorsTest_RegisterValidatorGroup_L2 is
  TransitionToL2AfterL1,
  ValidatorsTest_RegisterValidatorGroup
{}

contract ValidatorsTest_DeregisterValidatorGroup_WhenGroupHasNeverHadMembers is ValidatorsTest {
  uint256 public constant INDEX = 0;

  function setUp() public {
    super.setUp();

    _registerValidatorGroupHelper(group, 1);
  }

  function test_AccountShouldNoLongerBeValidatorGroup_WhenGroupNeverHadMembers() public {
    vm.prank(group);
    validators.deregisterValidatorGroup(INDEX);
    assertFalse(validators.isValidatorGroup(group));
  }

  function test_ShouldRemoveAccountFromListOfValidatorGroups() public {
    address[] memory ExpectedRegisteredValidatorGroups = new address[](0);

    vm.prank(group);
    validators.deregisterValidatorGroup(INDEX);
    assertEq(validators.getRegisteredValidatorGroups(), ExpectedRegisteredValidatorGroups);
  }

  function test_ShouldResetAccountBalanceRequirements() public {
    vm.prank(group);
    validators.deregisterValidatorGroup(INDEX);

    assertEq(validators.getAccountLockedGoldRequirement(group), 0);
  }

  function test_Emits_ValidatorGroupDeregisteredEvent() public {
    vm.expectEmit(true, true, true, true);
    emit ValidatorGroupDeregistered(group);

    vm.prank(group);
    validators.deregisterValidatorGroup(INDEX);
  }

  function test_Reverts_WhenWrongIndexProvided() public {
    vm.expectRevert("deleteElement: index out of range");
    vm.prank(group);
    validators.deregisterValidatorGroup(INDEX.add(1));
  }

  function test_Reverts_WhenAccountDoesNotHaveRegisteredValidatorGroup() public {
    vm.expectRevert("Not a validator group");

    vm.prank(nonValidator);
    validators.deregisterValidatorGroup(INDEX);
  }
}

contract ValidatorsTest_DeregisterValidatorGroup_WhenGroupHasNeverHadMembers_L2 is
  TransitionToL2AfterL1,
  ValidatorsTest_DeregisterValidatorGroup_WhenGroupHasNeverHadMembers
{}

contract ValidatorsTest_DeregisterValidatorGroup_WhenGroupHasHadMembers is ValidatorsTest {
  uint256 public constant INDEX = 0;

  function setUp() public {
    super.setUp();

    _registerValidatorGroupHelper(group, 1);
    _registerValidatorHelper(validator, validatorPk);

    vm.prank(validator);
    validators.affiliate(group);

    vm.prank(group);
    validators.addFirstMember(validator, address(0), address(0));
  }

  function test_ShouldMarkAccountAsNotValidatorGroup_WhenItHasBeenMoreThanGrouplockedGoldRequirementDuration()
    public
  {
    _removeMemberAndTimeTravel(
      group,
      validator,
      originalGroupLockedGoldRequirements.duration.add(1)
    );

    vm.prank(group);
    validators.deregisterValidatorGroup(INDEX);

    assertFalse(validators.isValidatorGroup(group));
  }

  function test_ShouldRemoveAccountFromValidatorGroupList_WhenItHasBeenMoreThanGrouplockedGoldRequirementDuration()
    public
  {
    address[] memory ExpectedRegisteredValidatorGroups = new address[](0);

    _removeMemberAndTimeTravel(
      group,
      validator,
      originalGroupLockedGoldRequirements.duration.add(1)
    );
    vm.prank(group);
    validators.deregisterValidatorGroup(INDEX);
    assertEq(validators.getRegisteredValidatorGroups(), ExpectedRegisteredValidatorGroups);
  }

  function test_ShouldResetAccountBalanceRequirements_WhenItHasBeenMoreThanGrouplockedGoldRequirementDuration()
    public
  {
    _removeMemberAndTimeTravel(
      group,
      validator,
      originalGroupLockedGoldRequirements.duration.add(1)
    );

    vm.prank(group);
    validators.deregisterValidatorGroup(INDEX);
    assertEq(validators.getAccountLockedGoldRequirement(group), 0);
  }

  function test_Emits_ValidatorGroupDeregistered_WhenItHasBeenMoreThanGrouplockedGoldRequirementDuration()
    public
  {
    _removeMemberAndTimeTravel(
      group,
      validator,
      originalGroupLockedGoldRequirements.duration.add(1)
    );

    vm.expectEmit(true, true, true, true);
    emit ValidatorGroupDeregistered(group);
    vm.prank(group);
    validators.deregisterValidatorGroup(INDEX);
  }

  function test_Reverts_WhenItHasBeenLessThanGroupLockedGoldRequirementsDuration() public {
    _removeMemberAndTimeTravel(
      group,
      validator,
      originalGroupLockedGoldRequirements.duration.sub(1)
    );

    vm.expectRevert("Hasn't been empty for long enough");
    vm.prank(group);
    validators.deregisterValidatorGroup(INDEX);
  }

  function test_Reverts_WhenGroupStillHasMembers() public {
    vm.expectRevert("Validator group not empty");
    vm.prank(group);
    validators.deregisterValidatorGroup(INDEX);
  }
}

contract ValidatorsTest_DeregisterValidatorGroup_WhenGroupHasHadMembers_L2 is
  TransitionToL2AfterL1,
  ValidatorsTest_DeregisterValidatorGroup_WhenGroupHasHadMembers
{}

contract ValidatorsTest_AddMember is ValidatorsTest {
  uint256 _registrationEpoch;
  uint256 _additionEpoch;

  uint256[] expectedSizeHistory;

  function setUp() public {
    super.setUp();

    _registerValidatorGroupHelper(group, 1);

    _registerValidatorHelper(validator, validatorPk);
    _registrationEpoch = _getEpochNumberBasedOnLayer();

    vm.prank(validator);
    validators.affiliate(group);

    timeTravel(10);
  }

  function test_ShouldAddMemberToTheList() public {
    address[] memory expectedMembersList = new address[](1);
    expectedMembersList[0] = validator;

    vm.prank(group);
    validators.addFirstMember(validator, address(0), address(0));
    _additionEpoch = _getEpochNumberBasedOnLayer();

    (address[] memory members, , , , , , ) = validators.getValidatorGroup(group);

    assertEq(members, expectedMembersList);
  }

  function test_ShouldAddMemberToTheList_WhenL2() public {
    address[] memory expectedMembersList = new address[](1);
    expectedMembersList[0] = validator;
    _whenL2WithEpoch();
    vm.prank(group);
    validators.addFirstMember(validator, address(0), address(0));

    (address[] memory members, , , , , , ) = validators.getValidatorGroup(group);

    assertEq(members, expectedMembersList);
  }

  function test_ShouldUpdateGroupSizeHistory() public {
    vm.prank(group);
    validators.addFirstMember(validator, address(0), address(0));
    _additionEpoch = _getEpochNumberBasedOnLayer();

    (, , , , uint256[] memory _sizeHistory, , ) = validators.getValidatorGroup(group);

    assertEq(_sizeHistory.length, 1);
    assertEq(_sizeHistory[0], uint256(block.timestamp));
  }

  function test_ShouldUpdateMembershipHistoryOfMember() public {
    vm.prank(group);
    validators.addFirstMember(validator, address(0), address(0));
    _additionEpoch = _getEpochNumberBasedOnLayer();

    uint256 expectedEntries = 1;

    if (_additionEpoch != _registrationEpoch) {
      expectedEntries = 2;
    }

    (uint256[] memory _epochs, address[] memory _membershipGroups, , ) = validators
      .getMembershipHistory(validator);

    assertEq(_epochs.length, expectedEntries);
    assertEq(_epochs[expectedEntries.sub(1)], _additionEpoch);
    assertEq(_membershipGroups.length, expectedEntries);
    assertEq(_membershipGroups[expectedEntries.sub(1)], group);
  }

  function test_ShouldMarkGroupAsEligible() public {
    vm.prank(group);
    validators.addFirstMember(validator, address(0), address(0));
    _additionEpoch = _getEpochNumberBasedOnLayer();
    assertTrue(election.isEligible(group));
  }

  function test_Emits_ValidatorGroupMemberAddedEvent() public {
    vm.expectEmit(true, true, true, true);
    emit ValidatorGroupMemberAdded(group, validator);

    vm.prank(group);
    validators.addFirstMember(validator, address(0), address(0));
  }

  function test_Reverts_WhenGroupHasNoRoomToAddMembers() public {
    vm.prank(group);
    validators.addFirstMember(validator, address(0), address(0));

    validators.setMaxGroupSize(1);
    _registerValidatorHelper(otherValidator, otherValidatorPk);

    vm.prank(otherValidator);
    validators.affiliate(group);

    vm.expectRevert("group would exceed maximum size");
    vm.prank(group);
    validators.addMember(otherValidator);
  }

  function test_ShouldUpdateGroupsSizeHistoryAndBalanceRequirements_WhenAddingManyValidatorsAffiliatedWithGroup()
    public
  {
    vm.prank(group);
    validators.addFirstMember(validator, address(0), address(0));
    (, , , , expectedSizeHistory, , ) = validators.getValidatorGroup(group);

    assertEq(expectedSizeHistory.length, 1);

    for (uint256 i = 2; i < maxGroupSize.add(1); i++) {
      uint256 _numMembers = i;
      uint256 _validator1Pk = i;
      address _validator1 = vm.addr(_validator1Pk);

      vm.prank(_validator1);
      accounts.createAccount();

      _registerValidatorHelper(_validator1, _validator1Pk);

      vm.prank(_validator1);
      validators.affiliate(group);
      lockedGold.setAccountTotalLockedGold(
        group,
        originalGroupLockedGoldRequirements.value.mul(_numMembers)
      );

      vm.prank(group);
      validators.addMember(_validator1);

      expectedSizeHistory.push(uint256(block.timestamp));

      (, , , , uint256[] memory _actualSizeHistory, , ) = validators.getValidatorGroup(group);

      assertEq(expectedSizeHistory, _actualSizeHistory);
      assertEq(expectedSizeHistory.length, _actualSizeHistory.length);

      uint256 requirement = validators.getAccountLockedGoldRequirement(group);

      assertEq(requirement, originalGroupLockedGoldRequirements.value.mul(_numMembers));
    }
  }

  function test_Reverts_WhenValidatorDoesNotMeetLockedGoldRequirements() public {
    lockedGold.setAccountTotalLockedGold(
      validator,
      originalValidatorLockedGoldRequirements.value.sub(11)
    );
    vm.expectRevert("Validator requirements not met");
    vm.prank(group);
    validators.addFirstMember(validator, address(0), address(0));
  }

  function test_Reverts_WhenGroupDoesNotHaveMember_WhenGroupDoesNotMeetLockedGoldRequirements()
    public
  {
    lockedGold.setAccountTotalLockedGold(group, originalGroupLockedGoldRequirements.value.sub(11));
    vm.expectRevert("Group requirements not met");
    vm.prank(group);
    validators.addFirstMember(validator, address(0), address(0));
  }

  function test_Reverts_WhenGroupAlreadyHasMember_WhenGroupDosNotMeetLockedGoldRequirements()
    public
  {
    lockedGold.setAccountTotalLockedGold(
      group,
      originalGroupLockedGoldRequirements.value.mul(2).sub(11)
    );
    vm.prank(group);
    validators.addFirstMember(validator, address(0), address(0));

    _registerValidatorHelper(otherValidator, otherValidatorPk);

    vm.prank(otherValidator);
    validators.affiliate(group);

    vm.expectRevert("Group requirements not met");
    vm.prank(group);
    validators.addMember(otherValidator);
  }

  function test_Reverts_WhenAddingValidatorNotAffiliatedWithGroup() public {
    _registerValidatorHelper(otherValidator, otherValidatorPk);

    vm.expectRevert("Not affiliated to group");

    vm.prank(group);
    validators.addFirstMember(otherValidator, address(0), address(0));
  }

  function test_Reverts_WhenTheAccountDoesNotHaveARegisteredValidatorGroup() public {
    vm.expectRevert("Not validator and group");
    vm.prank(group);
    validators.addFirstMember(otherValidator, address(0), address(0));
  }

  function test_Reverts_WhenValidatorIsAlreadyMemberOfTheGroup() public {
    vm.expectRevert("Validator group empty");
    vm.prank(group);
    validators.addMember(validator);
  }
}

contract ValidatorsTest_AddMember_L2 is TransitionToL2AfterL1, ValidatorsTest_AddMember {}

contract ValidatorsTest_RemoveMember is ValidatorsTest {
  uint256 _registrationEpoch;
  uint256 _additionEpoch;

  function setUp() public {
    super.setUp();
    _registerValidatorGroupWithMembers(group, 1);
  }

  function test_ShouldRemoveMemberFromListOfMembers() public {
    address[] memory expectedMembersList = new address[](0);

    vm.prank(group);
    validators.removeMember(validator);

    (address[] memory members, , , , , , ) = validators.getValidatorGroup(group);

    assertEq(members, expectedMembersList);
    assertEq(members.length, expectedMembersList.length);
  }

  function test_ShouldUpdateMemberMembershipHistory() public {
    vm.prank(group);
    validators.removeMember(validator);
    uint256 _expectedEpoch = _getEpochNumberBasedOnLayer();
    (
      uint256[] memory _epochs,
      address[] memory _membershipGroups,
      uint256 _historyLastRemovedTimestamp,

    ) = validators.getMembershipHistory(validator);

    assertEq(_epochs.length, 1);
    assertEq(_membershipGroups.length, 1);

    assertEq(_epochs[0], _expectedEpoch);

    assertEq(_membershipGroups[0], address(0));
    assertEq(_historyLastRemovedTimestamp, uint256(block.timestamp));
  }

  function test_ShouldUpdateGroupSizeHistory() public {
    vm.prank(group);
    validators.removeMember(validator);

    (, , , , uint256[] memory _sizeHistory, , ) = validators.getValidatorGroup(group);

    assertEq(_sizeHistory.length, 2);
    assertEq(_sizeHistory[1], uint256(block.timestamp));
  }

  function test_Emits_ValidatorGroupMemberRemovedEvent() public {
    vm.expectEmit(true, true, true, true);
    emit ValidatorGroupMemberRemoved(group, validator);

    vm.prank(group);
    validators.removeMember(validator);
  }

  function test_ShouldMarkGroupIneligible_WhenValidatorIsOnlyMemberOfTheGroup() public {
    vm.prank(group);
    validators.removeMember(validator);

    assertTrue(election.isIneligible(group));
  }

  function test_Reverts_WhenAccountIsNotRegisteredValidatorGroup() public {
    vm.expectRevert("is not group and validator");
    vm.prank(nonValidator);
    validators.removeMember(validator);
  }

  function test_Reverts_WhenMemberNotRegisteredValidatorGroup() public {
    vm.expectRevert("is not group and validator");
    vm.prank(group);
    validators.removeMember(nonValidator);
  }

  function test_Reverts_WhenValidatorNotMemberOfValidatorGroup() public {
    vm.prank(validator);
    validators.deaffiliate();

    vm.expectRevert("Not affiliated to group");
    vm.prank(group);
    validators.removeMember(validator);
  }
}

contract ValidatorsTest_RemoveMember_L2 is TransitionToL2AfterL1, ValidatorsTest_RemoveMember {}

contract ValidatorsTest_ReorderMember is ValidatorsTest {
  function setUp() public {
    super.setUp();
    _registerValidatorGroupWithMembers(group, 2);
  }

  function test_ShouldReorderGroupMemberList() public {
    address[] memory expectedMembersList = new address[](2);
    expectedMembersList[0] = vm.addr(1);
    expectedMembersList[1] = validator;

    vm.prank(group);
    validators.reorderMember(vm.addr(1), validator, address(0));
    (address[] memory members, , , , , , ) = validators.getValidatorGroup(group);

    assertEq(expectedMembersList, members);
    assertEq(expectedMembersList.length, members.length);
  }

  function test_Emits_ValidatorGroupMemberReorderedEvent() public {
    vm.expectEmit(true, true, true, true);
    emit ValidatorGroupMemberReordered(group, vm.addr(1));

    vm.prank(group);
    validators.reorderMember(vm.addr(1), validator, address(0));
  }

  function test_Reverts_WhenAccountIsNotRegisteredValidatorGroup() public {
    vm.expectRevert("Not a group");
    vm.prank(vm.addr(1));
    validators.reorderMember(vm.addr(1), validator, address(0));
  }

  function test_Reverts_WhenMemberNotRegisteredValidator() public {
    vm.expectRevert("Not a validator");
    vm.prank(group);
    validators.reorderMember(nonValidator, validator, address(0));
  }

  function test_Reverts_WhenValidatorNotMemberOfValidatorGroup() public {
    vm.prank(vm.addr(1));
    validators.deaffiliate();

    vm.expectRevert("Not a member of the group");
    vm.prank(group);
    validators.reorderMember(vm.addr(1), validator, address(0));
  }
}
<<<<<<< HEAD
=======
contract ValidatorsTest_ReorderMember_L2 is ValidatorsTest {
  function setUp() public {
    super.setUp();
    _registerValidatorGroupWithMembers(group, 2);
    _whenL2WithEpoch();
  }

  function test_ShouldReorderGroupMemberList() public {
    address[] memory expectedMembersList = new address[](2);
    expectedMembersList[0] = vm.addr(1);
    expectedMembersList[1] = validator;

    vm.prank(group);
    validators.reorderMember(vm.addr(1), validator, address(0));
    (address[] memory members, , , , , , ) = validators.getValidatorGroup(group);

    assertEq(expectedMembersList, members);
    assertEq(expectedMembersList.length, members.length);
  }

  function test_Emits_ValidatorGroupMemberReorderedEvent() public {
    vm.expectEmit(true, true, true, true);
    emit ValidatorGroupMemberReordered(group, vm.addr(1));

    vm.prank(group);
    validators.reorderMember(vm.addr(1), validator, address(0));
  }
>>>>>>> 80952d68

contract ValidatorsTest_ReorderMember_L2 is TransitionToL2AfterL1, ValidatorsTest_ReorderMember {}

contract ValidatorsTest_SetNextCommissionUpdate is ValidatorsTest {
  uint256 newCommission = commission.unwrap().add(1);

  function setUp() public {
    super.setUp();
    _registerValidatorGroupHelper(group, 1);
  }

  function test_ShouldNotSetValidatorGroupCommision() public {
    vm.prank(group);
    validators.setNextCommissionUpdate(newCommission);

    (, uint256 _commission, , , , , ) = validators.getValidatorGroup(group);

    assertEq(_commission, commission.unwrap());
  }

  function test_ShouldSetValidatorGroupNextCommission() public {
    vm.prank(group);
    validators.setNextCommissionUpdate(newCommission);
    (, , uint256 _nextCommission, , , , ) = validators.getValidatorGroup(group);

    assertEq(_nextCommission, newCommission);
  }

  function test_Emits_ValidatorGroupCommissionUpdateQueuedEvent() public {
    vm.expectEmit(true, true, true, true);
    emit ValidatorGroupCommissionUpdateQueued(
      group,
      newCommission,
      commissionUpdateDelay.add(uint256(block.number))
    );
    vm.prank(group);
    validators.setNextCommissionUpdate(newCommission);
  }

  function test_Reverts_WhenCommissionIsUnchanged() public {
    vm.expectRevert("Commission must be different");

    vm.prank(group);
    validators.setNextCommissionUpdate(commission.unwrap());
  }

  function test_Reverts_WhenCommissionGreaterThan1() public {
    vm.expectRevert("Commission can't be greater than 100%");

    vm.prank(group);
    validators.setNextCommissionUpdate(FixidityLib.fixed1().unwrap().add(1));
  }
}

contract ValidatorsTest_SetNextCommissionUpdate_L2 is
  TransitionToL2AfterL1,
  ValidatorsTest_SetNextCommissionUpdate
{}

contract ValidatorsTest_UpdateCommission is ValidatorsTest {
  uint256 newCommission = commission.unwrap().add(1);

  function setUp() public {
    super.setUp();

    _registerValidatorGroupHelper(group, 2);

    _registerValidatorHelper(validator, validatorPk);
    _registerValidatorHelper(otherValidator, otherValidatorPk);

    vm.prank(validator);
    validators.affiliate(group);
    (, , address _affiliation1, , ) = validators.getValidator(validator);

    vm.prank(otherValidator);
    validators.affiliate(group);
    (, , address _affiliation2, , ) = validators.getValidator(otherValidator);

    require(_affiliation1 == group, "Affiliation failed.");
    require(_affiliation2 == group, "Affiliation failed.");
  }

  function test_ShouldSetValidatorGroupCommission() public {
    vm.prank(group);
    validators.setNextCommissionUpdate(newCommission);

    blockTravel(commissionUpdateDelay);

    vm.prank(group);
    validators.updateCommission();

    (, uint256 _commission, , , , , ) = validators.getValidatorGroup(group);

    assertEq(_commission, newCommission);
  }

  function test_Emits_ValidatorGroupCommissionUpdated() public {
    vm.prank(group);
    validators.setNextCommissionUpdate(newCommission);

    blockTravel(commissionUpdateDelay);

    vm.expectEmit(true, true, true, true);
    emit ValidatorGroupCommissionUpdated(group, newCommission);

    vm.prank(group);
    validators.updateCommission();
  }

  function test_Reverts_WhenActivationBlockHasNotPassed() public {
    vm.prank(group);
    validators.setNextCommissionUpdate(newCommission);

    vm.expectRevert("Can't apply commission update yet");
    vm.prank(group);
    validators.updateCommission();
  }

  function test_Reverts_WhennoCommissionHasBeenQueued() public {
    vm.expectRevert("No commission update queued");

    vm.prank(group);
    validators.updateCommission();
  }

  function test_Reverts_WhenApplyingAlreadyAppliedCommission() public {
    vm.prank(group);
    validators.setNextCommissionUpdate(newCommission);
    blockTravel(commissionUpdateDelay);

    vm.prank(group);
    validators.updateCommission();

    vm.expectRevert("No commission update queued");

    vm.prank(group);
    validators.updateCommission();
  }

  function test_ShouldNotTryTodSendMultipleValidatorPayments_WhenL1() public {
    vm.prank(validator);
    validators.affiliate(group);
    Vm.Log[] memory entries = vm.getRecordedLogs();
    assertEq(entries.length, 0);
  }

  function test_ShouldSendMultipleValidatorPayments_WhenL2() public {
    vm.prank(group);
    validators.addFirstMember(validator, address(0), address(0));
    vm.prank(group);
    validators.addMember(otherValidator);
    vm.prank(group);
    validators.setNextCommissionUpdate(newCommission);
    blockTravel(commissionUpdateDelay);

    _whenL2WithEpoch();
    vm.expectEmit(true, true, true, true);
    emit SendValidatorPaymentCalled(validator);
    vm.expectEmit(true, true, true, true);
    emit SendValidatorPaymentCalled(otherValidator);
    vm.prank(group);
    validators.updateCommission();
  }
}

contract ValidatorsTest_UpdateCommission_L2 is
  TransitionToL2AfterL1,
  ValidatorsTest_UpdateCommission
{}

contract ValidatorsTest_CalculateEpochScore is ValidatorsTest {
  function setUp() public {
    super.setUp();

    _registerValidatorGroupHelper(group, 1);
  }

  function test_ShouldCalculateScoreCorrectly_WhenUptimeInInterval0AND1() public {
    FixidityLib.Fraction memory uptime = FixidityLib.newFixedFraction(99, 100);
    FixidityLib.Fraction memory gracePeriod = FixidityLib.newFixedFraction(
      validators.downtimeGracePeriod(),
      1
    );

    uint256 _expectedScore0 = _calculateScore(uptime.unwrap(), gracePeriod.unwrap());

    ph.mockReturn(
      ph.FRACTION_MUL(),
      abi.encodePacked(
        FixidityLib.fixed1().unwrap(),
        FixidityLib.fixed1().unwrap(),
        uptime.unwrap(),
        FixidityLib.fixed1().unwrap(),
        originalValidatorScoreParameters.exponent,
        uint256(18)
      ),
      abi.encodePacked(uint256(950990049900000000000000), FixidityLib.fixed1().unwrap())
    );
    uint256 _score0 = validators.calculateEpochScore(uptime.unwrap());

    uint256 _expectedScore1 = _calculateScore(0, gracePeriod.unwrap());
    uint256 _expectedScore2 = 1;

    ph.mockReturn(
      ph.FRACTION_MUL(),
      abi.encodePacked(
        FixidityLib.fixed1().unwrap(),
        FixidityLib.fixed1().unwrap(),
        uint256(0),
        FixidityLib.fixed1().unwrap(),
        originalValidatorScoreParameters.exponent,
        uint256(18)
      ),
      abi.encodePacked(uint256(0), FixidityLib.fixed1().unwrap())
    );

    uint256 _score1 = validators.calculateEpochScore(0);

    ph.mockReturn(
      ph.FRACTION_MUL(),
      abi.encodePacked(
        FixidityLib.fixed1().unwrap(),
        FixidityLib.fixed1().unwrap(),
        FixidityLib.fixed1().unwrap(),
        FixidityLib.fixed1().unwrap(),
        originalValidatorScoreParameters.exponent,
        uint256(18)
      ),
      abi.encodePacked(uint256(1), FixidityLib.fixed1().unwrap())
    );

    uint256 _score2 = validators.calculateEpochScore(FixidityLib.fixed1().unwrap());

    assertEq(_score0, _expectedScore0);
    assertEq(_score1, _expectedScore1);
    assertEq(_score2, _expectedScore2);
  }

  function test_Reverts_WhenUptimeGreaterThan1() public {
    FixidityLib.Fraction memory uptime = FixidityLib.add(
      FixidityLib.fixed1(),
      FixidityLib.newFixedFraction(1, 10)
    );

    ph.mockRevert(
      ph.FRACTION_MUL(),
      abi.encodePacked(
        FixidityLib.fixed1().unwrap(),
        FixidityLib.fixed1().unwrap(),
        uptime.unwrap(),
        FixidityLib.fixed1().unwrap(),
        originalValidatorScoreParameters.exponent,
        uint256(18)
      )
    );

    vm.expectRevert("Uptime cannot be larger than one");
    validators.calculateEpochScore(uptime.unwrap());
  }

  function test_Reverts_WhenL2() public {
    _whenL2WithEpoch();

    vm.expectRevert("This method is no longer supported in L2.");
    validators.calculateEpochScore(1);
  }
}

contract ValidatorsTest_CalculateGroupEpochScore is ValidatorsTest {
  function setUp() public {
    super.setUp();

    _registerValidatorGroupHelper(group, 1);
  }

  function _computeGroupUptimeCalculation(
    FixidityLib.Fraction[] memory _uptimes
  ) public returns (uint256[] memory, uint256) {
    FixidityLib.Fraction memory gracePeriod = FixidityLib.newFixedFraction(
      validators.downtimeGracePeriod(),
      1
    );
    uint256 expectedScore;
    uint256[] memory unwrapedUptimes = new uint256[](_uptimes.length);

    uint256 sum = 0;
    for (uint256 i = 0; i < _uptimes.length; i++) {
      uint256 _currentscore = _calculateScore(_uptimes[i].unwrap(), gracePeriod.unwrap());

      sum = sum.add(_calculateScore(_uptimes[i].unwrap(), gracePeriod.unwrap()));

      ph.mockReturn(
        ph.FRACTION_MUL(),
        abi.encodePacked(
          FixidityLib.fixed1().unwrap(),
          FixidityLib.fixed1().unwrap(),
          _uptimes[i].unwrap(),
          FixidityLib.fixed1().unwrap(),
          originalValidatorScoreParameters.exponent,
          uint256(18)
        ),
        abi.encodePacked(_currentscore, FixidityLib.fixed1().unwrap())
      );
      unwrapedUptimes[i] = _uptimes[i].unwrap();
    }

    expectedScore = sum.div(_uptimes.length);

    return (unwrapedUptimes, expectedScore);
  }

  function test_ShouldCalculateGroupScoreCorrectly_WhenThereIs1ValidatorGroup() public {
    FixidityLib.Fraction[] memory uptimes = new FixidityLib.Fraction[](1);
    uptimes[0] = FixidityLib.newFixedFraction(969, 1000);

    (uint256[] memory unwrapedUptimes, uint256 expectedScore) = _computeGroupUptimeCalculation(
      uptimes
    );
    uint256 _actualScore = validators.calculateGroupEpochScore(unwrapedUptimes);
    assertEq(_actualScore, expectedScore);
  }

  function test_ShouldCalculateGroupScoreCorrectly_WhenThereAre3ValidatorGroup() public {
    FixidityLib.Fraction[] memory uptimes = new FixidityLib.Fraction[](3);
    uptimes[0] = FixidityLib.newFixedFraction(969, 1000);
    uptimes[1] = FixidityLib.newFixedFraction(485, 1000);
    uptimes[2] = FixidityLib.newFixedFraction(456, 1000);

    (uint256[] memory unwrapedUptimes, uint256 expectedScore) = _computeGroupUptimeCalculation(
      uptimes
    );
    uint256 _actualScore = validators.calculateGroupEpochScore(unwrapedUptimes);
    assertEq(_actualScore, expectedScore);
  }

  function test_ShouldCalculateGroupScoreCorrectly_WhenThereAre5ValidatorGroup() public {
    FixidityLib.Fraction[] memory uptimes = new FixidityLib.Fraction[](5);
    uptimes[0] = FixidityLib.newFixedFraction(969, 1000);
    uptimes[1] = FixidityLib.newFixedFraction(485, 1000);
    uptimes[2] = FixidityLib.newFixedFraction(456, 1000);
    uptimes[3] = FixidityLib.newFixedFraction(744, 1000);
    uptimes[4] = FixidityLib.newFixedFraction(257, 1000);

    (uint256[] memory unwrapedUptimes, uint256 expectedScore) = _computeGroupUptimeCalculation(
      uptimes
    );
    uint256 _actualScore = validators.calculateGroupEpochScore(unwrapedUptimes);
    assertEq(_actualScore, expectedScore);
  }

  function test_ShouldCalculateGroupScoreCorrectly_WhenOnlyZerosAreProvided() public {
    FixidityLib.Fraction[] memory uptimes = new FixidityLib.Fraction[](5);
    uptimes[0] = FixidityLib.newFixed(0);
    uptimes[1] = FixidityLib.newFixed(0);
    uptimes[2] = FixidityLib.newFixed(0);
    uptimes[3] = FixidityLib.newFixed(0);
    uptimes[4] = FixidityLib.newFixed(0);

    (uint256[] memory unwrapedUptimes, uint256 expectedScore) = _computeGroupUptimeCalculation(
      uptimes
    );
    uint256 _actualScore = validators.calculateGroupEpochScore(unwrapedUptimes);
    assertEq(_actualScore, expectedScore);
  }

  function test_ShouldCalculateGroupScoreCorrectly_WhenThereAreZerosInUptimes() public {
    FixidityLib.Fraction[] memory uptimes = new FixidityLib.Fraction[](3);
    uptimes[0] = FixidityLib.newFixedFraction(75, 100);
    uptimes[1] = FixidityLib.newFixed(0);
    uptimes[2] = FixidityLib.newFixedFraction(95, 100);

    (uint256[] memory unwrapedUptimes, uint256 expectedScore) = _computeGroupUptimeCalculation(
      uptimes
    );
    uint256 _actualScore = validators.calculateGroupEpochScore(unwrapedUptimes);
    assertEq(_actualScore, expectedScore);
  }

  function test_Reverts_WhenMoreUptimesThanMaxGroupSize() public {
    FixidityLib.Fraction[] memory uptimes = new FixidityLib.Fraction[](6);
    uptimes[0] = FixidityLib.newFixedFraction(9, 10);
    uptimes[1] = FixidityLib.newFixedFraction(9, 10);
    uptimes[2] = FixidityLib.newFixedFraction(9, 10);
    uptimes[3] = FixidityLib.newFixedFraction(9, 10);
    uptimes[4] = FixidityLib.newFixedFraction(9, 10);
    uptimes[5] = FixidityLib.newFixedFraction(9, 10);

    (uint256[] memory unwrapedUptimes, ) = _computeGroupUptimeCalculation(uptimes);
    vm.expectRevert("Uptime array larger than maximum group size");
    validators.calculateGroupEpochScore(unwrapedUptimes);
  }

  function test_Reverts_WhenNoUptimesProvided() public {
    uint256[] memory uptimes = new uint256[](0);

    vm.expectRevert("Uptime array empty");
    validators.calculateGroupEpochScore(uptimes);
  }

  function test_Reverts_WhenUptimesGreaterThan1() public {
    FixidityLib.Fraction[] memory uptimes = new FixidityLib.Fraction[](5);
    uptimes[0] = FixidityLib.newFixedFraction(9, 10);
    uptimes[1] = FixidityLib.newFixedFraction(9, 10);
    uptimes[2] = FixidityLib.add(FixidityLib.fixed1(), FixidityLib.newFixedFraction(1, 10));
    uptimes[3] = FixidityLib.newFixedFraction(9, 10);
    uptimes[4] = FixidityLib.newFixedFraction(9, 10);

    (uint256[] memory unwrapedUptimes, ) = _computeGroupUptimeCalculation(uptimes);
    vm.expectRevert("Uptime cannot be larger than one");
    validators.calculateGroupEpochScore(unwrapedUptimes);
  }

  function test_Reverts_WhenL2() public {
    _whenL2WithEpoch();
    FixidityLib.Fraction[] memory uptimes = new FixidityLib.Fraction[](5);
    uptimes[0] = FixidityLib.newFixedFraction(9, 10);
    uptimes[1] = FixidityLib.newFixedFraction(9, 10);
    uptimes[3] = FixidityLib.newFixedFraction(9, 10);
    uptimes[4] = FixidityLib.newFixedFraction(9, 10);

    (uint256[] memory unwrapedUptimes, ) = _computeGroupUptimeCalculation(uptimes);
    vm.expectRevert("This method is no longer supported in L2.");
    validators.calculateGroupEpochScore(unwrapedUptimes);
  }
}

contract ValidatorsTest_UpdateValidatorScoreFromSigner is ValidatorsTest {
  FixidityLib.Fraction public gracePeriod;
  FixidityLib.Fraction public uptime;
  uint256 public _epochScore;

  function setUp() public {
    super.setUp();

    _registerValidatorHelper(validator, validatorPk);
    gracePeriod = FixidityLib.newFixedFraction(validators.downtimeGracePeriod(), 1);

    uptime = FixidityLib.newFixedFraction(99, 100);

    _epochScore = _calculateScore(uptime.unwrap(), gracePeriod.unwrap());

    ph.mockReturn(
      ph.FRACTION_MUL(),
      abi.encodePacked(
        FixidityLib.fixed1().unwrap(),
        FixidityLib.fixed1().unwrap(),
        uptime.unwrap(),
        FixidityLib.fixed1().unwrap(),
        originalValidatorScoreParameters.exponent,
        uint256(18)
      ),
      abi.encodePacked(_epochScore, FixidityLib.fixed1().unwrap())
    );
  }

  function test_ShouldUpdateValidatorScore_WhenUptimeInRange0And1() public {
    uint256 _expectedScore = FixidityLib
      .multiply(
        originalValidatorScoreParameters.adjustmentSpeed,
        FixidityLib.newFixedFraction(_epochScore, FixidityLib.fixed1().unwrap())
      )
      .unwrap();

    vm.prank(address(0));
    validators.updateValidatorScoreFromSigner(validator, uptime.unwrap());

    (, , , uint256 _actualScore, ) = validators.getValidator(validator);

    assertEq(_actualScore, _expectedScore);
  }

  function test_ShouldUpdateValidatorScore_WhenValidatorHasNonZeroScore() public {
    vm.prank(address(0));
    validators.updateValidatorScoreFromSigner(validator, uptime.unwrap());

    uint256 _expectedScore = FixidityLib
      .multiply(
        originalValidatorScoreParameters.adjustmentSpeed,
        FixidityLib.newFixedFraction(_epochScore, FixidityLib.fixed1().unwrap())
      )
      .unwrap();

    _expectedScore = FixidityLib
      .add(
        FixidityLib.multiply(
          FixidityLib.subtract(
            FixidityLib.fixed1(),
            originalValidatorScoreParameters.adjustmentSpeed
          ),
          FixidityLib.newFixedFraction(_expectedScore, FixidityLib.fixed1().unwrap())
        ),
        FixidityLib.newFixedFraction(_expectedScore, FixidityLib.fixed1().unwrap())
      )
      .unwrap();

    vm.prank(address(0));
    validators.updateValidatorScoreFromSigner(validator, uptime.unwrap());
    (, , , uint256 _actualScore, ) = validators.getValidator(validator);

    assertEq(_actualScore, _expectedScore);
  }

  function test_Reverts_WhenUptimeGreaterThan1() public {
    uptime = FixidityLib.add(FixidityLib.fixed1(), FixidityLib.newFixedFraction(1, 10));
    vm.prank(address(0));
    vm.expectRevert("Uptime cannot be larger than one");
    validators.updateValidatorScoreFromSigner(validator, uptime.unwrap());
  }

  function test_Reverts_WhenL2() public {
    _whenL2WithEpoch();
    vm.expectRevert("This method is no longer supported in L2.");

    vm.prank(address(0));
    validators.updateValidatorScoreFromSigner(validator, uptime.unwrap());
  }
}

contract ValidatorsTest_UpdateMembershipHistory is ValidatorsTest {
  address[] public expectedMembershipHistoryGroups;
  uint256[] public expectedMembershipHistoryEpochs;

  address[] public actualMembershipHistoryGroups;
  uint256[] public actualMembershipHistoryEpochs;

  function setUp() public {
    super.setUp();
    _registerValidatorHelper(validator, validatorPk);

    _registerValidatorGroupHelper(group, 1);
    for (uint256 i = 1; i < groupLength; i++) {
      _registerValidatorGroupHelper(vm.addr(i), 1);
    }
  }

  function test_ShouldOverwritePreviousEntry_WhenChangingGroupsInSameEpoch() public {
    uint256 numTest = 10;

    expectedMembershipHistoryGroups.push(address(0));
    expectedMembershipHistoryEpochs.push(validatorRegistrationEpochNumber);

    for (uint256 i = 0; i < numTest; i++) {
      travelNEpoch(1);
      uint256 epochNumber = _getEpochNumberBasedOnLayer();

      vm.prank(validator);
      validators.affiliate(group);
      vm.prank(group);
      validators.addFirstMember(validator, address(0), address(0));

      (actualMembershipHistoryEpochs, actualMembershipHistoryGroups, , ) = validators
        .getMembershipHistory(validator);

      expectedMembershipHistoryGroups.push(group);

      expectedMembershipHistoryEpochs.push(epochNumber);

      if (expectedMembershipHistoryGroups.length > membershipHistoryLength) {
        for (uint256 j = 0; j < expectedMembershipHistoryGroups.length - 1; j++) {
          expectedMembershipHistoryGroups[j] = expectedMembershipHistoryGroups[j + 1];
          expectedMembershipHistoryEpochs[j] = expectedMembershipHistoryEpochs[j + 1];
        }

        expectedMembershipHistoryGroups.pop();
        expectedMembershipHistoryEpochs.pop();
      }

      assertEq(actualMembershipHistoryEpochs, expectedMembershipHistoryEpochs);
      assertEq(actualMembershipHistoryGroups, expectedMembershipHistoryGroups);

      vm.prank(validator);
      validators.affiliate(vm.addr(1));

      vm.prank(vm.addr(1));
      validators.addFirstMember(validator, address(0), address(0));

      (actualMembershipHistoryEpochs, actualMembershipHistoryGroups, , ) = validators
        .getMembershipHistory(validator);
      expectedMembershipHistoryGroups[expectedMembershipHistoryGroups.length - 1] = vm.addr(1);

      assertEq(actualMembershipHistoryEpochs, expectedMembershipHistoryEpochs);
      assertEq(actualMembershipHistoryGroups, expectedMembershipHistoryGroups);
    }
  }

  function test_ShouldAlwaysStoreMostRecentMemberships_WhenChangingGroupsMoreThanMembershipHistoryLength()
    public
  {
    expectedMembershipHistoryGroups.push(address(0));
    expectedMembershipHistoryEpochs.push(validatorRegistrationEpochNumber);

    for (uint256 i = 0; i < membershipHistoryLength.add(1); i++) {
      travelNEpoch(1);
      uint256 epochNumber = _getEpochNumberBasedOnLayer();
      vm.prank(validator);
      validators.affiliate(vm.addr(i + 1));
      vm.prank(vm.addr(i + 1));
      validators.addFirstMember(validator, address(0), address(0));

      expectedMembershipHistoryGroups.push(vm.addr(i + 1));

      expectedMembershipHistoryEpochs.push(epochNumber);

      if (expectedMembershipHistoryGroups.length > membershipHistoryLength) {
        for (uint256 j = 0; j < expectedMembershipHistoryGroups.length - 1; j++) {
          expectedMembershipHistoryGroups[j] = expectedMembershipHistoryGroups[j + 1];
          expectedMembershipHistoryEpochs[j] = expectedMembershipHistoryEpochs[j + 1];
        }

        expectedMembershipHistoryGroups.pop();
        expectedMembershipHistoryEpochs.pop();
      }

      (actualMembershipHistoryEpochs, actualMembershipHistoryGroups, , ) = validators
        .getMembershipHistory(validator);

      assertEq(actualMembershipHistoryEpochs, expectedMembershipHistoryEpochs);
      assertEq(actualMembershipHistoryGroups, expectedMembershipHistoryGroups);
    }
  }
}

contract ValidatorsTest_UpdateMembershipHistory_L2 is
  TransitionToL2AfterL1,
  ValidatorsTest_UpdateMembershipHistory
{}

contract ValidatorsTest_GetMembershipInLastEpoch is ValidatorsTest {
  function setUp() public {
    super.setUp();

    _registerValidatorHelper(validator, validatorPk);

    _registerValidatorGroupHelper(group, 1);
    for (uint256 i = 1; i < groupLength; i++) {
      _registerValidatorGroupHelper(vm.addr(i), 1);
    }
  }

  function test_ShouldAlwaysReturnCorrectMembershipForLastEpoch_WhenChangingMoreTimesThanMembershipHistoryLength()
    public
  {
    for (uint256 i = 0; i < membershipHistoryLength.add(1); i++) {
      travelNEpoch(1);

      vm.prank(validator);
      validators.affiliate(vm.addr(i + 1));
      vm.prank(vm.addr(i + 1));
      validators.addFirstMember(validator, address(0), address(0));

      if (i == 0) {
        assertEq(validators.getMembershipInLastEpoch(validator), address(0));
      } else {
        assertEq(validators.getMembershipInLastEpoch(validator), vm.addr(i));
      }
    }
  }

  function test_MaintainsMembershipAfterL2Transition() public {
    if (isL2()) {} else {
      address lastValidatorGroup;
      address nextValidatorGroup;
      for (uint256 i = 0; i < membershipHistoryLength.add(1); i++) {
        blockTravel(ph.epochSize());

        vm.prank(validator);
        validators.affiliate(vm.addr(i + 1));
        vm.prank(vm.addr(i + 1));
        validators.addFirstMember(validator, address(0), address(0));

        if (i == 0) {
          assertEq(validators.getMembershipInLastEpoch(validator), address(0));
        } else {
          lastValidatorGroup = vm.addr(i);
          nextValidatorGroup = vm.addr(i + 1);
          assertEq(validators.getMembershipInLastEpoch(validator), vm.addr(i));
        }
      }

<<<<<<< HEAD
      _whenL2WithEpoch();
      assertEq(validators.getMembershipInLastEpoch(validator), lastValidatorGroup);
      epochManager.setCurrentEpochNumber(epochManager.getCurrentEpochNumber() + 1);
      assertEq(validators.getMembershipInLastEpoch(validator), nextValidatorGroup);
    }
=======
    _whenL2WithEpoch();
    assertEq(validators.getMembershipInLastEpoch(validator), lastValidatorGroup);
    epochManager.setCurrentEpochNumber(epochManager.getCurrentEpochNumber() + 1);
    assertEq(validators.getMembershipInLastEpoch(validator), nextValidatorGroup);
>>>>>>> 80952d68
  }
}

contract ValidatorsTest_GetMembershipInLastEpoch_L2 is
  TransitionToL2AfterL1,
  ValidatorsTest_GetMembershipInLastEpoch
{}

contract ValidatorsTest_GetTopGroupValidators is ValidatorsTest {
  function setUp() public {
    super.setUp();

    _registerValidatorGroupWithMembersHavingSigners(group, 5);
  }

  function test_ShouldReturnTheSigner() public {
    address[] memory _validatorSigner = validators.getTopGroupValidators(group, 3);
    assertEq(_validatorSigner[0], accounts.getValidatorSigner(validator));
    assertEq(_validatorSigner[1], accounts.getValidatorSigner(vm.addr(1)));
    assertFalse(_validatorSigner[0] == validator);
  }

  function test_ShouldReturnTheSigner_WhenL2() public {
    _whenL2WithEpoch();
    test_ShouldReturnTheSigner();
  }
}

contract ValidatorsTest_GetTopGroupValidators_L2 is
  TransitionToL2AfterL1,
  ValidatorsTest_GetTopGroupValidators
{}

contract ValidatorsTest_GetTopGroupValidatorsAccounts is ValidatorsTest {
  function setUp() public {
    super.setUp();

    _registerValidatorGroupWithMembersHavingSigners(group, 5);
  }

<<<<<<< HEAD
=======
  function test_ShouldReturnTheAccount_WhenL2() public {
    _whenL2WithEpoch();
    address[] memory validatorAccount = validators.getTopGroupValidatorsAccounts(group, 3);
    assertEq(validatorAccount[0], validator);
    assertEq(validatorAccount[1], vm.addr(1));
    assertFalse(validatorAccount[0] == accounts.getValidatorSigner(validator));
  }

>>>>>>> 80952d68
  function test_ShouldReturnTheAccount() public {
    address[] memory validatorAccount = validators.getTopGroupValidatorsAccounts(group, 3);
    assertEq(validatorAccount[0], validator);
    assertEq(validatorAccount[1], vm.addr(1));
    assertFalse(validatorAccount[0] == accounts.getValidatorSigner(validator));
  }
}

contract ValidatorsTest_GetEpochSize is ValidatorsTest {
  function test_ShouldReturn17280() public {
    assertEq(IPrecompiles(address(validators)).getEpochSize(), 17280);
  }
}

contract ValidatorsTest_GetAccountLockedGoldRequirement is ValidatorsTest {
  uint256 public numMembers = 5;
  uint256[] public actualRequirements;
  uint256[] removalTimestamps;

  function setUp() public {
    super.setUp();

    _registerValidatorGroupHelper(group, 1);

    for (uint256 i = 1; i < numMembers + 1; i++) {
      _registerValidatorHelper(vm.addr(i), i);
      vm.prank(vm.addr(i));
      validators.affiliate(group);

      lockedGold.setAccountTotalLockedGold(group, originalGroupLockedGoldRequirements.value.mul(i));

      if (i == 1) {
        vm.prank(group);
        validators.addFirstMember(vm.addr(i), address(0), address(0));
      } else {
        vm.prank(group);
        validators.addMember(vm.addr(i));
      }

      actualRequirements.push(validators.getAccountLockedGoldRequirement(group));
    }
  }

  function test_ShouldIncreaseRequirementsWithEachAddedMember() public {
    for (uint256 i = 0; i < numMembers; i++) {
      assertEq(actualRequirements[i], originalGroupLockedGoldRequirements.value.mul(i.add(1)));
    }
  }

  function test_ShouldDecreaseRequirementDuration1SecondAfterRemoval_WhenRemovingMembers() public {
    for (uint256 i = 1; i < numMembers + 1; i++) {
      vm.prank(group);
      validators.removeMember(vm.addr(i));
      removalTimestamps.push(uint256(block.timestamp));
      timeTravel(47);
    }

    for (uint256 i = 0; i < numMembers; i++) {
      assertEq(
        validators.getAccountLockedGoldRequirement(group),
        originalGroupLockedGoldRequirements.value.mul(numMembers.sub(i))
      );

      uint256 removalTimestamp = removalTimestamps[i];
      uint256 requirementExpiry = originalGroupLockedGoldRequirements.duration.add(
        removalTimestamp
      );

      uint256 currentTimestamp = uint256(block.timestamp);

      timeTravel(requirementExpiry.sub(currentTimestamp).add(1));
    }
  }
}

contract ValidatorsTest_GetAccountLockedGoldRequirement_L2 is
  TransitionToL2AfterL1,
  ValidatorsTest_GetAccountLockedGoldRequirement
{}

contract ValidatorsTest_DistributeEpochPaymentsFromSigner is ValidatorsTest {
  uint256 public numMembers = 5;
  uint256 public maxPayment = 20122394876;
  uint256 public expectedTotalPayment;
  uint256 public expectedGroupPayment;
  uint256 public expectedDelegatedPayment;
  uint256 public expectedValidatorPayment;
  uint256 public halfExpectedTotalPayment;
  uint256 public halfExpectedGroupPayment;
  uint256 public halfExpectedValidatorPayment;
  uint256 public halfExpectedDelegatedPayment;

  uint256[] public actualRequirements;
  uint256[] public removalTimestamps;

  FixidityLib.Fraction public expectedScore;
  FixidityLib.Fraction public gracePeriod;
  FixidityLib.Fraction public uptime;
  FixidityLib.Fraction public delegatedFraction;

  function setUp() public {
    super.setUp();

    delegatedFraction = FixidityLib.newFixedFraction(10, 100);
    _registerValidatorGroupWithMembers(group, 1);
    blockTravel(ph.epochSize());

    lockedGold.addSlasherTest(paymentDelegatee);

    vm.prank(validator);
    accounts.setPaymentDelegation(paymentDelegatee, delegatedFraction.unwrap());

    uptime = FixidityLib.newFixedFraction(99, 100);

    expectedScore = FixidityLib.multiply(
      originalValidatorScoreParameters.adjustmentSpeed,
      FixidityLib.newFixed(_calculateScore(uptime.unwrap(), validators.downtimeGracePeriod()))
    );

    expectedTotalPayment = FixidityLib.fromFixed(
      FixidityLib.multiply(
        expectedScore,
        FixidityLib.newFixedFraction(maxPayment, FixidityLib.fixed1().unwrap())
      )
    );

    expectedGroupPayment = FixidityLib.fromFixed(
      FixidityLib.multiply(commission, FixidityLib.newFixed(expectedTotalPayment))
    );

    uint256 remainingPayment = expectedTotalPayment.sub(expectedGroupPayment);

    expectedDelegatedPayment = FixidityLib.fromFixed(
      FixidityLib.multiply(FixidityLib.newFixed(remainingPayment), delegatedFraction)
    );

    expectedValidatorPayment = remainingPayment.sub(expectedDelegatedPayment);

    halfExpectedTotalPayment = FixidityLib
      .fromFixed(
        FixidityLib.multiply(
          expectedScore,
          FixidityLib.newFixedFraction(maxPayment, FixidityLib.fixed1().unwrap())
        )
      )
      .div(2);

    halfExpectedGroupPayment = FixidityLib.fromFixed(
      FixidityLib.multiply(commission, FixidityLib.newFixed(halfExpectedTotalPayment))
    );

    remainingPayment = halfExpectedTotalPayment.sub(halfExpectedGroupPayment);

    halfExpectedDelegatedPayment = FixidityLib.fromFixed(
      FixidityLib.multiply(FixidityLib.newFixed(remainingPayment), delegatedFraction)
    );

    halfExpectedValidatorPayment = remainingPayment.sub(halfExpectedDelegatedPayment);

    ph.mockReturn(
      ph.FRACTION_MUL(),
      abi.encodePacked(
        FixidityLib.fixed1().unwrap(),
        FixidityLib.fixed1().unwrap(),
        uptime.unwrap(),
        FixidityLib.fixed1().unwrap(),
        originalValidatorScoreParameters.exponent,
        uint256(18)
      ),
      abi.encodePacked(
        _calculateScore(uptime.unwrap(), validators.downtimeGracePeriod()),
        FixidityLib.fixed1().unwrap()
      )
    );

    vm.prank(address(0));
    validators.updateValidatorScoreFromSigner(validator, uptime.unwrap());
  }

<<<<<<< HEAD
  function test_Reverts_WhenL2() public {
=======
  function test_Reverts_WhenValidatorAndGroupMeetBalanceRequirements_WhenL2() public {
>>>>>>> 80952d68
    _whenL2WithEpoch();
    vm.prank(address(0));
    vm.expectRevert("This method is no longer supported in L2.");
    validators.distributeEpochPaymentsFromSigner(validator, maxPayment);
  }

  function test_ShouldPayValidator_WhenValidatorAndGroupMeetBalanceRequirements() public {
    vm.prank(address(0));
    validators.distributeEpochPaymentsFromSigner(validator, maxPayment);
    assertEq(stableToken.balanceOf(validator), expectedValidatorPayment);
  }

  function test_ShouldPayGroup_WhenValidatorAndGroupMeetBalanceRequirements() public {
    vm.prank(address(0));
    validators.distributeEpochPaymentsFromSigner(validator, maxPayment);
    assertEq(stableToken.balanceOf(group), expectedGroupPayment);
  }

  function test_ShouldPayDelegatee_WhenValidatorAndGroupMeetBalanceRequirements() public {
    vm.prank(address(0));
    validators.distributeEpochPaymentsFromSigner(validator, maxPayment);
    assertEq(stableToken.balanceOf(paymentDelegatee), expectedDelegatedPayment);
  }

  function test_ShouldReturnTheExpectedTotalPayment_WhenValidatorAndGroupMeetBalanceRequirements()
    public
  {
    // validators.distributeEpochPaymentsFromSigner(validator, maxPayment);
    vm.prank(address(0));
    assertEq(
      validators.distributeEpochPaymentsFromSigner(validator, maxPayment),
      expectedTotalPayment
    );
  }

  function test_ShouldPayValidator_WhenValidatorAndGroupMeetBalanceRequirementsAndNoPaymentDelegated()
    public
  {
    expectedDelegatedPayment = 0;
    expectedValidatorPayment = expectedTotalPayment.sub(expectedGroupPayment);

    vm.prank(validator);
    accounts.deletePaymentDelegation();

    vm.prank(address(0));
    validators.distributeEpochPaymentsFromSigner(validator, maxPayment);
    assertEq(stableToken.balanceOf(validator), expectedValidatorPayment);
  }

  function test_ShouldPayGroup_WhenValidatorAndGroupMeetBalanceRequirementsAndNoPaymentDelegated()
    public
  {
    expectedDelegatedPayment = 0;
    expectedValidatorPayment = expectedTotalPayment.sub(expectedGroupPayment);

    vm.prank(validator);
    accounts.deletePaymentDelegation();

    // validators.distributeEpochPaymentsFromSigner(validator, maxPayment);
    vm.prank(address(0));
    assertEq(
      validators.distributeEpochPaymentsFromSigner(validator, maxPayment),
      expectedTotalPayment
    );
  }

  function test_ShouldReturnTheExpectedTotalPayment_WhenValidatorAndGroupMeetBalanceRequirementsAndNoPaymentDelegated()
    public
  {
    expectedDelegatedPayment = 0;
    expectedValidatorPayment = expectedTotalPayment.sub(expectedGroupPayment);

    vm.prank(validator);
    accounts.deletePaymentDelegation();

    vm.prank(address(0));
    validators.distributeEpochPaymentsFromSigner(validator, maxPayment);
    assertEq(stableToken.balanceOf(group), expectedGroupPayment);
  }

  function test_shouldPayValidatorOnlyHalf_WhenSlashingMultiplierIsHalved() public {
    vm.prank(paymentDelegatee);
    validators.halveSlashingMultiplier(group);
    vm.prank(address(0));
    validators.distributeEpochPaymentsFromSigner(validator, maxPayment);

    assertEq(stableToken.balanceOf(validator), halfExpectedValidatorPayment);
  }

  function test_shouldPayGroupOnlyHalf_WhenSlashingMultiplierIsHalved() public {
    vm.prank(paymentDelegatee);
    validators.halveSlashingMultiplier(group);
    vm.prank(address(0));
    validators.distributeEpochPaymentsFromSigner(validator, maxPayment);

    assertEq(stableToken.balanceOf(group), halfExpectedGroupPayment);
  }

  function test_shouldPayDelegateeOnlyHalf_WhenSlashingMultiplierIsHalved() public {
    vm.prank(paymentDelegatee);
    validators.halveSlashingMultiplier(group);
    vm.prank(address(0));
    validators.distributeEpochPaymentsFromSigner(validator, maxPayment);

    assertEq(stableToken.balanceOf(paymentDelegatee), halfExpectedDelegatedPayment);
  }

  function test_shouldReturnHalfExpectedTotalPayment_WhenSlashingMultiplierIsHalved() public {
    vm.prank(paymentDelegatee);
    validators.halveSlashingMultiplier(group);

    vm.prank(address(0));
    assertEq(
      validators.distributeEpochPaymentsFromSigner(validator, maxPayment),
      halfExpectedTotalPayment
    );
  }

  function test_ShouldNotPayValidator_WhenValidatorDoesNotMeetBalanceRequirement() public {
    lockedGold.setAccountTotalLockedGold(
      validator,
      originalValidatorLockedGoldRequirements.value.sub(11)
    );

    vm.prank(address(0));
    validators.distributeEpochPaymentsFromSigner(validator, maxPayment);
    assertEq(stableToken.balanceOf(validator), 0);
  }

  function test_ShouldNotPayGroup_WhenValidatorDoesNotMeetBalanceRequirement() public {
    lockedGold.setAccountTotalLockedGold(
      validator,
      originalValidatorLockedGoldRequirements.value.sub(11)
    );

    vm.prank(address(0));
    validators.distributeEpochPaymentsFromSigner(validator, maxPayment);
    assertEq(stableToken.balanceOf(group), 0);
  }

  function test_ShouldNotPayDelegatee_WhenValidatorDoesNotMeetBalanceRequirement() public {
    lockedGold.setAccountTotalLockedGold(
      validator,
      originalValidatorLockedGoldRequirements.value.sub(11)
    );

    vm.prank(address(0));
    validators.distributeEpochPaymentsFromSigner(validator, maxPayment);
    assertEq(stableToken.balanceOf(paymentDelegatee), 0);
  }

  function test_ShouldReturnZero_WhenValidatorDoesNotMeetBalanceRequirement() public {
    lockedGold.setAccountTotalLockedGold(
      validator,
      originalValidatorLockedGoldRequirements.value.sub(11)
    );

    vm.prank(address(0));
    assertEq(validators.distributeEpochPaymentsFromSigner(validator, maxPayment), 0);
  }

  function test_ShouldNotPayValidator_WhenGroupDoesNotMeetBalanceRequirement() public {
    lockedGold.setAccountTotalLockedGold(
      validator,
      originalGroupLockedGoldRequirements.value.sub(11)
    );

    vm.prank(address(0));
    validators.distributeEpochPaymentsFromSigner(validator, maxPayment);
    assertEq(stableToken.balanceOf(validator), 0);
  }

  function test_ShouldNotPayGroup_WhenGroupDoesNotMeetBalanceRequirement() public {
    lockedGold.setAccountTotalLockedGold(
      validator,
      originalGroupLockedGoldRequirements.value.sub(11)
    );

    vm.prank(address(0));
    validators.distributeEpochPaymentsFromSigner(validator, maxPayment);
    assertEq(stableToken.balanceOf(group), 0);
  }

  function test_ShouldNotPayDelegatee_WhenGroupDoesNotMeetBalanceRequirement() public {
    lockedGold.setAccountTotalLockedGold(
      validator,
      originalGroupLockedGoldRequirements.value.sub(11)
    );

    vm.prank(address(0));
    validators.distributeEpochPaymentsFromSigner(validator, maxPayment);
    assertEq(stableToken.balanceOf(paymentDelegatee), 0);
  }

  function test_ShouldReturnZero_WhenGroupDoesNotMeetBalanceRequirement() public {
    lockedGold.setAccountTotalLockedGold(
      validator,
      originalGroupLockedGoldRequirements.value.sub(11)
    );

    vm.prank(address(0));
    assertEq(validators.distributeEpochPaymentsFromSigner(validator, maxPayment), 0);
  }
}

contract ValidatorsTest_MintStableToEpochManager is ValidatorsTest {
  function test_Reverts_WhenL1() public {
    vm.expectRevert("This method is not supported in L1.");
    validators.mintStableToEpochManager(5);
  }

  function test_Reverts_WhenCalledByOtherThanEpochManager() public {
    _whenL2WithEpoch();
    vm.expectRevert("only registered contract");
    validators.mintStableToEpochManager(5);
  }

  function test_WhenMintAmountIsZero() public {
    _whenL2WithEpoch();
    vm.prank(address(epochManager));
    validators.mintStableToEpochManager(0);
  }

  function test_ShouldMintStableToEpochManager() public {
    _whenL2WithEpoch();
    vm.prank(address(epochManager));
    validators.mintStableToEpochManager(5);
    assertEq(stableToken.balanceOf(address(epochManager)), 5);
  }
}

contract ValidatorsTest_ForceDeaffiliateIfValidator is ValidatorsTest {
  function setUp() public {
    super.setUp();

    _registerValidatorHelper(validator, validatorPk);
    _registerValidatorGroupHelper(group, 1);

    vm.prank(validator);
    validators.affiliate(group);

    lockedGold.addSlasherTest(paymentDelegatee);
  }

  function test_ShouldSucceed_WhenSenderIsWhitelistedSlashingAddress() public {
    vm.prank(paymentDelegatee);
    validators.forceDeaffiliateIfValidator(validator);
    (, , address affiliation, , ) = validators.getValidator(validator);
    assertEq(affiliation, address(0));
  }

  function test_Reverts_WhenSenderNotApprovedAddress() public {
    vm.expectRevert("Only registered slasher can call");
    validators.forceDeaffiliateIfValidator(validator);
  }

  function test_ShouldNotTryToSendValidatorPayment_WhenL1() public {
    vm.prank(validator);
    validators.affiliate(group);
    Vm.Log[] memory entries = vm.getRecordedLogs();
    assertEq(entries.length, 0);
  }

  function test_ShouldSendValidatorPayment_WhenL2() public {
    _whenL2WithEpoch();
    test_ShouldNotTryToSendValidatorPayment_WhenL1();
  }

  function test_ShouldSucceed_WhenSenderIsWhitelistedSlashingAddress_L2() public {
    _whenL2WithEpoch();
    test_ShouldSucceed_WhenSenderIsWhitelistedSlashingAddress();
  }
}

contract ValidatorsTest_GroupMembershipInEpoch is ValidatorsTest {
  struct EpochInfo {
    uint256 epochNumber;
    address groupy;
  }

  uint256 totalEpochs = 24;
  uint256 gapSize = 3;
  uint256 contractIndex;

  EpochInfo[] public epochInfoList;

  function setUp() public {
    super.setUp();

    _registerValidatorHelper(validator, validatorPk);
    contractIndex = 1;
    for (uint256 i = 1; i < groupLength; i++) {
      _registerValidatorGroupHelper(vm.addr(i), 1);
    }

    // Start at 1 since we can't start with deaffiliate
    for (uint256 i = 1; i < totalEpochs; i++) {
      blockTravel(ph.epochSize());

      uint256 epochNumber = _getEpochNumberBasedOnLayer();

      if (i % gapSize == 0) {
        address _group = (i % gapSize.mul(gapSize)) != 0
          ? vm.addr(i.div(gapSize) % groupLength)
          : address(0);

        contractIndex += 1;

        epochInfoList.push(EpochInfo(epochNumber, _group));

        if (i % (gapSize.mul(gapSize)) != 0) {
          vm.prank(validator);
          validators.affiliate(_group);

          vm.prank(_group);
          validators.addFirstMember(validator, address(0), address(0));
        } else {
          vm.prank(validator);
          validators.deaffiliate();
        }
      }
    }
  }

  function test_ShouldCorrectlyGetGroupAddressForExactEpochNumbers() public {
    for (uint256 i = 0; i < epochInfoList.length; i++) {
      address _group = epochInfoList[i].groupy;

      if (epochInfoList.length.sub(i) <= membershipHistoryLength) {
        assertEq(
          validators.groupMembershipInEpoch(
            validator,
            epochInfoList[i].epochNumber,
            uint256(1).add(i)
          ),
          _group
        );
      } else {
        vm.expectRevert("index out of bounds");
        validators.groupMembershipInEpoch(
          validator,
          epochInfoList[i].epochNumber,
          uint256(1).add(i)
        );
      }
    }
  }

  function test_ShouldCorrectlyGetGroupAddressForExactEpochNumbers_WhenL2() public {
    _whenL2WithEpoch();
    for (uint256 i = 0; i < epochInfoList.length; i++) {
      address _group = epochInfoList[i].groupy;

      if (epochInfoList.length.sub(i) <= membershipHistoryLength) {
        assertEq(
          validators.groupMembershipInEpoch(
            validator,
            epochInfoList[i].epochNumber,
            uint256(1).add(i)
          ),
          _group
        );
      } else {
        vm.expectRevert("index out of bounds");
        validators.groupMembershipInEpoch(
          validator,
          epochInfoList[i].epochNumber,
          uint256(1).add(i)
        );
      }
    }
  }

  function test_Reverts_WhenEpochNumberAtGivenIndexIsGreaterThanProvidedEpochNumber() public {
    vm.expectRevert("index out of bounds");
    validators.groupMembershipInEpoch(
      validator,
      epochInfoList[epochInfoList.length.sub(2)].epochNumber,
      contractIndex
    );
  }

  function test_Reverts_WhenEpochNumberFitsIntoDifferentIndexBucket() public {
    vm.expectRevert("provided index does not match provided epochNumber at index in history.");
    validators.groupMembershipInEpoch(
      validator,
      epochInfoList[epochInfoList.length.sub(1)].epochNumber,
      contractIndex.sub(2)
    );
  }

  function test_Reverts_WhenProvidedEpochNumberGreaterThanCurrentEpochNumber() public {
    uint256 _epochNumber = _getEpochNumberBasedOnLayer();
    vm.expectRevert("Epoch cannot be larger than current");
    validators.groupMembershipInEpoch(validator, _epochNumber.add(1), contractIndex);
  }

  function test_Reverts_WhenProvidedIndexGreaterThanIndexOnChain() public {
    uint256 _epochNumber = _getEpochNumberBasedOnLayer();
    vm.expectRevert("index out of bounds");
    validators.groupMembershipInEpoch(validator, _epochNumber, contractIndex.add(1));
  }

  function test_Reverts_WhenProvidedIndexIsLessThanTailIndexOnChain() public {
    vm.expectRevert("provided index does not match provided epochNumber at index in history.");
    validators.groupMembershipInEpoch(
      validator,
      epochInfoList[epochInfoList.length.sub(membershipHistoryLength).sub(1)].epochNumber,
      contractIndex.sub(membershipHistoryLength)
    );
  }
}

contract ValidatorsTest_HalveSlashingMultiplier is ValidatorsTest {
  function setUp() public {
    super.setUp();

    _registerValidatorGroupHelper(group, 1);
    lockedGold.addSlasherTest(paymentDelegatee);
  }

  function test_ShouldHalveslashingMultiplier() public {
    FixidityLib.Fraction memory expectedMultiplier = FixidityLib.fixed1();
    for (uint256 i = 0; i < 10; i++) {
      vm.prank(paymentDelegatee);
      validators.halveSlashingMultiplier(group);

      expectedMultiplier = FixidityLib.divide(expectedMultiplier, FixidityLib.newFixed(2));
      (, , , , , uint256 actualMultiplier, ) = validators.getValidatorGroup(group);

      assertEq(actualMultiplier, expectedMultiplier.unwrap());
    }
  }

  function test_ShouldHalveslashingMultiplier_WhenL2() public {
    _whenL2WithEpoch();
    test_ShouldHalveslashingMultiplier();
  }

  function test_ShouldUpdateLastSlashedTimestamp() public {
    (, , , , , , uint256 initialLastSlashed) = validators.getValidatorGroup(group);

    vm.prank(paymentDelegatee);
    validators.halveSlashingMultiplier(group);
    (, , , , , , uint256 updatedLastSlashed) = validators.getValidatorGroup(group);

    assertGt(updatedLastSlashed, initialLastSlashed);
  }

  function test_Reverts_WhenCalledByNonSlasher() public {
    vm.expectRevert("Only registered slasher can call");
    validators.halveSlashingMultiplier(group);
  }
}

contract ValidatorsTest_ResetSlashingMultiplier is ValidatorsTest {
  function setUp() public {
    super.setUp();

    _registerValidatorHelper(validator, validatorPk);
    _registerValidatorGroupHelper(group, 1);

    vm.prank(validator);
    validators.affiliate(group);

    lockedGold.addSlasherTest(paymentDelegatee);

    vm.prank(paymentDelegatee);
    validators.halveSlashingMultiplier(group);
    (, , , , , uint256 initialMultiplier, ) = validators.getValidatorGroup(group);

    require(
      initialMultiplier == FixidityLib.newFixedFraction(5, 10).unwrap(),
      "initialMultiplier is incorrect"
    );
  }

  function test_ShouldReturnToDefault_WhenSlashingMultiplierIsResetAfterResetPeriod() public {
    timeTravel(slashingMultiplierResetPeriod);

    vm.prank(group);
    validators.resetSlashingMultiplier();
    (, , , , , uint256 actualMultiplier, ) = validators.getValidatorGroup(group);
    assertEq(actualMultiplier, FixidityLib.fixed1().unwrap());
  }

  function test_ShouldReturnToDefault_WhenSlashingMultiplierIsResetAfterResetPeriod_WhenL2()
    public
  {
    _whenL2WithEpoch();
    timeTravel(slashingMultiplierResetPeriod);

    vm.prank(group);
    validators.resetSlashingMultiplier();
    (, , , , , uint256 actualMultiplier, ) = validators.getValidatorGroup(group);
    assertEq(actualMultiplier, FixidityLib.fixed1().unwrap());
  }

  function test_Reverts_WhenSlashingMultiplierIsResetBeforeResetPeriod() public {
    vm.expectRevert("`resetSlashingMultiplier` called before resetPeriod expired");
    vm.prank(group);
    validators.resetSlashingMultiplier();
  }

  function test_ShouldReadProperly_WhenSlashingResetPeriosIsUpdated() public {
    uint256 newResetPeriod = 10 * DAY;
    validators.setSlashingMultiplierResetPeriod(newResetPeriod);
    timeTravel(newResetPeriod);
    vm.prank(group);
    validators.resetSlashingMultiplier();
    (, , , , , uint256 actualMultiplier, ) = validators.getValidatorGroup(group);
    assertEq(actualMultiplier, FixidityLib.fixed1().unwrap());
  }

  function test_ShouldReadProperly_WhenSlashingResetPeriosIsUpdated_WhenL2() public {
    _whenL2WithEpoch();
    test_ShouldReadProperly_WhenSlashingResetPeriosIsUpdated();
  }
}<|MERGE_RESOLUTION|>--- conflicted
+++ resolved
@@ -2569,36 +2569,6 @@
     validators.reorderMember(vm.addr(1), validator, address(0));
   }
 }
-<<<<<<< HEAD
-=======
-contract ValidatorsTest_ReorderMember_L2 is ValidatorsTest {
-  function setUp() public {
-    super.setUp();
-    _registerValidatorGroupWithMembers(group, 2);
-    _whenL2WithEpoch();
-  }
-
-  function test_ShouldReorderGroupMemberList() public {
-    address[] memory expectedMembersList = new address[](2);
-    expectedMembersList[0] = vm.addr(1);
-    expectedMembersList[1] = validator;
-
-    vm.prank(group);
-    validators.reorderMember(vm.addr(1), validator, address(0));
-    (address[] memory members, , , , , , ) = validators.getValidatorGroup(group);
-
-    assertEq(expectedMembersList, members);
-    assertEq(expectedMembersList.length, members.length);
-  }
-
-  function test_Emits_ValidatorGroupMemberReorderedEvent() public {
-    vm.expectEmit(true, true, true, true);
-    emit ValidatorGroupMemberReordered(group, vm.addr(1));
-
-    vm.prank(group);
-    validators.reorderMember(vm.addr(1), validator, address(0));
-  }
->>>>>>> 80952d68
 
 contract ValidatorsTest_ReorderMember_L2 is TransitionToL2AfterL1, ValidatorsTest_ReorderMember {}
 
@@ -3278,18 +3248,11 @@
         }
       }
 
-<<<<<<< HEAD
       _whenL2WithEpoch();
       assertEq(validators.getMembershipInLastEpoch(validator), lastValidatorGroup);
       epochManager.setCurrentEpochNumber(epochManager.getCurrentEpochNumber() + 1);
       assertEq(validators.getMembershipInLastEpoch(validator), nextValidatorGroup);
     }
-=======
-    _whenL2WithEpoch();
-    assertEq(validators.getMembershipInLastEpoch(validator), lastValidatorGroup);
-    epochManager.setCurrentEpochNumber(epochManager.getCurrentEpochNumber() + 1);
-    assertEq(validators.getMembershipInLastEpoch(validator), nextValidatorGroup);
->>>>>>> 80952d68
   }
 }
 
@@ -3330,8 +3293,6 @@
     _registerValidatorGroupWithMembersHavingSigners(group, 5);
   }
 
-<<<<<<< HEAD
-=======
   function test_ShouldReturnTheAccount_WhenL2() public {
     _whenL2WithEpoch();
     address[] memory validatorAccount = validators.getTopGroupValidatorsAccounts(group, 3);
@@ -3340,7 +3301,6 @@
     assertFalse(validatorAccount[0] == accounts.getValidatorSigner(validator));
   }
 
->>>>>>> 80952d68
   function test_ShouldReturnTheAccount() public {
     address[] memory validatorAccount = validators.getTopGroupValidatorsAccounts(group, 3);
     assertEq(validatorAccount[0], validator);
@@ -3520,11 +3480,7 @@
     validators.updateValidatorScoreFromSigner(validator, uptime.unwrap());
   }
 
-<<<<<<< HEAD
   function test_Reverts_WhenL2() public {
-=======
-  function test_Reverts_WhenValidatorAndGroupMeetBalanceRequirements_WhenL2() public {
->>>>>>> 80952d68
     _whenL2WithEpoch();
     vm.prank(address(0));
     vm.expectRevert("This method is no longer supported in L2.");
