// SPDX-License-Identifier: UNLICENSED
pragma solidity ^0.5.13;
pragma experimental ABIEncoderV2;

// This test file is in 0.5 although the contract is in 0.8

import "forge-std/console.sol";
import "celo-foundry/Test.sol";
import "openzeppelin-solidity/contracts/ownership/Ownable.sol";

import "openzeppelin-solidity/contracts/math/SafeMath.sol";
import "@celo-contracts/common/FixidityLib.sol";
import "@celo-contracts/common/Registry.sol";
import "@celo-contracts/common/Accounts.sol";
import "@celo-contracts-8/common/interfaces/IPrecompiles.sol";

import "@celo-contracts/governance/Election.sol";
import "@celo-contracts/governance/LockedGold.sol";
import "@celo-contracts/governance/interfaces/IValidators.sol";

import "@celo-contracts/stability/test/MockStableToken.sol";
import "@celo-contracts/governance/test/MockElection.sol";
import "@celo-contracts/governance/test/MockLockedGold.sol";
import "@test-sol/unit/governance/validators/mocks/ValidatorsMockTunnel.sol";

import "@celo-contracts-8/common/test/MockEpochManager.sol";
import "@test-sol/constants.sol";
import "@test-sol/utils/ECDSAHelper.sol";
import { Utils } from "@test-sol/utils.sol";
import { Test as ForgeTest } from "forge-std/Test.sol";

contract ValidatorsTest is Test, TestConstants, Utils, ECDSAHelper {
  using FixidityLib for FixidityLib.Fraction;
  using SafeMath for uint256;

  struct ValidatorLockedGoldRequirements {
    uint256 value;
    uint256 duration;
  }

  struct GroupLockedGoldRequirements {
    uint256 value;
    uint256 duration;
  }

  struct ValidatorScoreParameters {
    uint256 exponent;
    FixidityLib.Fraction adjustmentSpeed;
  }

  Registry registry;
  Accounts accounts;
  MockStableToken stableToken;
  MockElection election;
  ValidatorsMockTunnel public validatorsMockTunnel;
  IValidators public validators;
  MockLockedGold lockedGold;
  MockEpochManager epochManager;

  address owner;
  address nonValidator;
  address validator;
  uint256 validatorPk;
  address signer;
  uint256 signerPk;
  address nonOwner;
  address paymentDelegatee;

  address otherValidator;
  uint256 otherValidatorPk;
  address group;
  uint256 validatorRegistrationEpochNumber;

  uint256 groupLength = 8;

  bytes public constant blsPublicKey =
    abi.encodePacked(
      bytes32(0x0101010101010101010101010101010101010101010101010101010101010101),
      bytes32(0x0202020202020202020202020202020202020202020202020202020202020202),
      bytes32(0x0303030303030303030303030303030303030303030303030303030303030303)
    );
  bytes public constant blsPop =
    abi.encodePacked(
      bytes16(0x04040404040404040404040404040404),
      bytes16(0x05050505050505050505050505050505),
      bytes16(0x06060606060606060606060606060606)
    );

  FixidityLib.Fraction public commission = FixidityLib.newFixedFraction(1, 100);

  ValidatorLockedGoldRequirements public originalValidatorLockedGoldRequirements;
  GroupLockedGoldRequirements public originalGroupLockedGoldRequirements;
  ValidatorScoreParameters public originalValidatorScoreParameters;

  uint256 public slashingMultiplierResetPeriod = 30 * DAY;
  uint256 public membershipHistoryLength = 5;
  uint256 public maxGroupSize = 5;
  uint256 public commissionUpdateDelay = 3;
  uint256 public downtimeGracePeriod = 0;

  ValidatorsMockTunnel.InitParams public initParams;
  ValidatorsMockTunnel.InitParams2 public initParams2;

  event AccountSlashed(
    address indexed slashed,
    uint256 penalty,
    address indexed reporter,
    uint256 reward
  );
  event MaxGroupSizeSet(uint256 size);
  event CommissionUpdateDelaySet(uint256 delay);
  event ValidatorScoreParametersSet(uint256 exponent, uint256 adjustmentSpeed);
  event GroupLockedGoldRequirementsSet(uint256 value, uint256 duration);
  event ValidatorLockedGoldRequirementsSet(uint256 value, uint256 duration);
  event MembershipHistoryLengthSet(uint256 length);
  event ValidatorRegistered(address indexed validator);
  event ValidatorDeregistered(address indexed validator);
  event ValidatorAffiliated(address indexed validator, address indexed group);
  event ValidatorDeaffiliated(address indexed validator, address indexed group);
  event ValidatorEcdsaPublicKeyUpdated(address indexed validator, bytes ecdsaPublicKey);
  event ValidatorBlsPublicKeyUpdated(address indexed validator, bytes blsPublicKey);
  event ValidatorScoreUpdated(address indexed validator, uint256 score, uint256 epochScore);
  event ValidatorGroupRegistered(address indexed group, uint256 commission);
  event ValidatorGroupDeregistered(address indexed group);
  event ValidatorGroupMemberAdded(address indexed group, address indexed validator);
  event ValidatorGroupMemberRemoved(address indexed group, address indexed validator);
  event ValidatorGroupMemberReordered(address indexed group, address indexed validator);
  event ValidatorGroupCommissionUpdateQueued(
    address indexed group,
    uint256 commission,
    uint256 activationBlock
  );
  event ValidatorGroupCommissionUpdated(address indexed group, uint256 commission);
  event ValidatorEpochPaymentDistributed(
    address indexed validator,
    uint256 validatorPayment,
    address indexed group,
    uint256 groupPayment
  );

  event SendValidatorPaymentCalled(address validator);

  function setUp() public {
    owner = address(this);
    group = actor("group");
    nonValidator = actor("nonValidator");
    nonOwner = actor("nonOwner");
    paymentDelegatee = actor("paymentDelegatee");

    (validator, validatorPk) = actorWithPK("validator");
    (signer, signerPk) = actorWithPK("signer");
    (otherValidator, otherValidatorPk) = actorWithPK("otherValidator");

    originalValidatorLockedGoldRequirements = ValidatorLockedGoldRequirements({
      value: 1000,
      duration: 60 * DAY
    });

    originalGroupLockedGoldRequirements = GroupLockedGoldRequirements({
      value: 1000,
      duration: 100 * DAY
    });

    originalValidatorScoreParameters = ValidatorScoreParameters({
      exponent: 5,
      adjustmentSpeed: FixidityLib.newFixedFraction(5, 20)
    });

    deployCodeTo("Registry.sol", abi.encode(false), REGISTRY_ADDRESS);
    registry = Registry(REGISTRY_ADDRESS);

    accounts = new Accounts(true);
    accounts.initialize(REGISTRY_ADDRESS);

    lockedGold = new MockLockedGold();
    election = new MockElection();
    address validatorsAddress = actor("Validators");
    address validatorsMockFactoryAddress = actor("validatorsMockFactory");

    deployCodeTo("ValidatorsMock.sol", validatorsAddress);
    validators = IValidators(validatorsAddress);
    validatorsMockTunnel = new ValidatorsMockTunnel(address(validators));

    stableToken = new MockStableToken();
    epochManager = new MockEpochManager();

    registry.setAddressFor(AccountsContract, address(accounts));
    registry.setAddressFor(ElectionContract, address(election));
    registry.setAddressFor(LockedGoldContract, address(lockedGold));
    registry.setAddressFor(ValidatorsContract, address(validators));
    registry.setAddressFor(StableTokenContract, address(stableToken));
    registry.setAddressFor(EpochManagerContract, address(epochManager));

    initParams = ValidatorsMockTunnel.InitParams({
      registryAddress: REGISTRY_ADDRESS,
      groupRequirementValue: originalGroupLockedGoldRequirements.value,
      groupRequirementDuration: originalGroupLockedGoldRequirements.duration,
      validatorRequirementValue: originalValidatorLockedGoldRequirements.value,
      validatorRequirementDuration: originalValidatorLockedGoldRequirements.duration,
      validatorScoreExponent: originalValidatorScoreParameters.exponent,
      validatorScoreAdjustmentSpeed: originalValidatorScoreParameters.adjustmentSpeed.unwrap()
    });
    initParams2 = ValidatorsMockTunnel.InitParams2({
      _membershipHistoryLength: membershipHistoryLength,
      _slashingMultiplierResetPeriod: slashingMultiplierResetPeriod,
      _maxGroupSize: maxGroupSize,
      _commissionUpdateDelay: commissionUpdateDelay,
      _downtimeGracePeriod: downtimeGracePeriod
    });

    validatorsMockTunnel.MockInitialize(owner, initParams, initParams2);

    vm.prank(validator);
    accounts.createAccount();

    vm.prank(otherValidator);
    accounts.createAccount();

    vm.prank(group);
    accounts.createAccount();

    vm.prank(nonValidator);
    accounts.createAccount();
  }

  function _whenL2() public {
    uint256 l1EpochNumber = IPrecompiles(address(validators)).getEpochNumber();
    deployCodeTo("Registry.sol", abi.encode(false), PROXY_ADMIN_ADDRESS);

    address[] memory _elected = new address[](2);
    _elected[0] = validator;
    _elected[1] = otherValidator;
    epochManager.initializeSystem(l1EpochNumber, block.number, _elected);
  }

  function _registerValidatorGroupWithMembers(address _group, uint256 _numMembers) public {
    _registerValidatorGroupHelper(_group, _numMembers);

    for (uint256 i = 0; i < _numMembers; i++) {
      if (i == 0) {
        _registerValidatorHelper(validator, validatorPk);

        vm.prank(validator);
        validators.affiliate(group);

        vm.prank(group);
        validators.addFirstMember(validator, address(0), address(0));
      } else {
        uint256 _validator1Pk = i;
        address _validator1 = vm.addr(_validator1Pk);

        vm.prank(_validator1);
        accounts.createAccount();
        _registerValidatorHelper(_validator1, _validator1Pk);
        vm.prank(_validator1);
        validators.affiliate(group);

        vm.prank(group);
        validators.addMember(_validator1);
      }
    }
  }

  function _registerValidatorGroupWithMembersHavingSigners(
    address _group,
    uint256 _numMembers
  ) public {
    _registerValidatorGroupHelper(_group, _numMembers);

    for (uint256 i = 0; i < _numMembers; i++) {
      if (i == 0) {
        _registerValidatorWithSignerHelper(validator, signer, signerPk);

        vm.prank(validator);
        validators.affiliate(_group);

        vm.prank(_group);
        validators.addFirstMember(validator, address(0), address(0));
      } else {
        uint256 _validator1Pk = i;
        address _validator1 = vm.addr(_validator1Pk);
        uint256 _signer1Pk = i + _numMembers;
        address _signer1 = vm.addr(_signer1Pk);

        vm.prank(_validator1);
        accounts.createAccount();
        _registerValidatorWithSignerHelper(_validator1, _signer1, _signer1Pk);
        vm.prank(_validator1);
        validators.affiliate(_group);

        vm.prank(_group);
        validators.addMember(_validator1);
      }
    }
  }

  function getParsedSignatureOfAddress(
    address _address,
    uint256 privateKey
  ) public pure returns (uint8, bytes32, bytes32) {
    bytes32 addressHash = keccak256(abi.encodePacked(_address));
    bytes32 prefixedHash = ECDSA.toEthSignedMessageHash(addressHash);
    return vm.sign(privateKey, prefixedHash);
  }

  function _generateEcdsaPubKeyWithSigner(
    address _validator,
    uint256 _signerPk
  ) internal returns (bytes memory ecdsaPubKey, uint8 v, bytes32 r, bytes32 s) {
    (v, r, s) = getParsedSignatureOfAddress(_validator, _signerPk);

    bytes32 addressHash = keccak256(abi.encodePacked(_validator));

    ecdsaPubKey = addressToPublicKey(addressHash, v, r, s);
  }

  function _registerValidatorWithSignerHelper(
    address _validator,
    address _signer,
    uint256 _signerPk
  ) internal returns (bytes memory) {
    lockedGold.setAccountTotalLockedGold(_validator, originalValidatorLockedGoldRequirements.value);

    (bytes memory _ecdsaPubKey, uint8 v, bytes32 r, bytes32 s) = _generateEcdsaPubKeyWithSigner(
      _validator,
      _signerPk
    );

    ph.mockSuccess(ph.PROOF_OF_POSSESSION(), abi.encodePacked(_validator, blsPublicKey, blsPop));

    vm.prank(_validator);
    accounts.authorizeValidatorSigner(_signer, v, r, s);

    vm.prank(_validator);
    validators.registerValidator(_ecdsaPubKey, blsPublicKey, blsPop);
    validatorRegistrationEpochNumber = IPrecompiles(address(validators)).getEpochNumber();
    return _ecdsaPubKey;
  }

  function _registerValidatorWithSignerHelper_noBls() internal returns (bytes memory) {
    lockedGold.setAccountTotalLockedGold(validator, originalValidatorLockedGoldRequirements.value);

    (bytes memory _ecdsaPubKey, uint8 v, bytes32 r, bytes32 s) = _generateEcdsaPubKeyWithSigner(
      validator,
      signerPk
    );

    vm.prank(validator);
    accounts.authorizeValidatorSigner(signer, v, r, s);

    vm.prank(validator);
    validators.registerValidatorNoBls(_ecdsaPubKey);
    validatorRegistrationEpochNumber = epochManager.getCurrentEpochNumber();
    return _ecdsaPubKey;
  }

  function _generateEcdsaPubKey(
    address _account,
    uint256 _accountPk
  ) internal returns (bytes memory ecdsaPubKey) {
    (uint8 v, bytes32 r, bytes32 s) = getParsedSignatureOfAddress(_account, _accountPk);
    bytes32 addressHash = keccak256(abi.encodePacked(_account));

    ecdsaPubKey = addressToPublicKey(addressHash, v, r, s);
  }

  function _registerValidatorHelper(
    address _validator,
    uint256 _validatorPk
  ) internal returns (bytes memory) {
    if (!accounts.isAccount(_validator)) {
      vm.prank(_validator);
      accounts.createAccount();
    }

    lockedGold.setAccountTotalLockedGold(_validator, originalValidatorLockedGoldRequirements.value);
    bytes memory _ecdsaPubKey = _generateEcdsaPubKey(_validator, _validatorPk);

    ph.mockSuccess(ph.PROOF_OF_POSSESSION(), abi.encodePacked(_validator, blsPublicKey, blsPop));

    vm.prank(_validator);
    validators.registerValidator(_ecdsaPubKey, blsPublicKey, blsPop);
    validatorRegistrationEpochNumber = IPrecompiles(address(validators)).getEpochNumber();
    return _ecdsaPubKey;
  }

  function _registerValidatorGroupHelper(address _group, uint256 numMembers) internal {
    if (!accounts.isAccount(_group)) {
      vm.prank(_group);
      accounts.createAccount();
    }

    lockedGold.setAccountTotalLockedGold(
      _group,
      originalGroupLockedGoldRequirements.value.mul(numMembers)
    );

    vm.prank(_group);
    validators.registerValidatorGroup(commission.unwrap());
  }

  function _removeMemberAndTimeTravel(
    address _group,
    address _validator,
    uint256 _duration
  ) internal {
    vm.prank(_group);
    validators.removeMember(_validator);
    timeTravel(_duration);
  }

  function _calculateScore(uint256 _uptime, uint256 _gracePeriod) internal view returns (uint256) {
    return
      _safeExponent(
        _max1(_uptime.add(_gracePeriod)),
        FixidityLib.wrap(originalValidatorScoreParameters.exponent)
      );
  }

  function _max1(uint256 num) internal pure returns (FixidityLib.Fraction memory) {
    return num > FixidityLib.fixed1().unwrap() ? FixidityLib.fixed1() : FixidityLib.wrap(num);
  }

  function _safeExponent(
    FixidityLib.Fraction memory base,
    FixidityLib.Fraction memory exponent
  ) internal pure returns (uint256) {
    if (FixidityLib.equals(base, FixidityLib.newFixed(0))) return 0;
    if (FixidityLib.equals(exponent, FixidityLib.newFixed(0))) return FixidityLib.fixed1().unwrap();

    FixidityLib.Fraction memory result = FixidityLib.fixed1();

    for (uint256 i = 0; i < exponent.unwrap(); i++) {
      if (FixidityLib.multiply(result, base).value < 1) revert("SafeExponent: Overflow");

      result = FixidityLib.multiply(result, base);
    }
    return result.unwrap();
  }
}

contract ValidatorsTest_Initialize is ValidatorsTest {
  function test_ShouldhaveSetTheOwner() public {
    assertEq(Ownable(address(validators)).owner(), owner, "Incorrect Owner.");
  }

  function test_Reverts_WhenCalledMoreThanOnce() public {
    vm.expectRevert();
    validatorsMockTunnel.MockInitialize(owner, initParams, initParams2);
  }

  function test_shouldHaveSetGroupLockedGoldRequirements() public {
    (uint256 value, uint256 duration) = validators.getGroupLockedGoldRequirements();
    assertEq(
      value,
      originalGroupLockedGoldRequirements.value,
      "Wrong groupLockedGoldRequirements value."
    );
    assertEq(
      duration,
      originalGroupLockedGoldRequirements.duration,
      "Wrong groupLockedGoldRequirements duration."
    );
  }

  function test_shouldHaveSetValidatorLockedGoldRequirements() public {
    (uint256 value, uint256 duration) = validators.getValidatorLockedGoldRequirements();
    assertEq(
      value,
      originalValidatorLockedGoldRequirements.value,
      "Wrong validatorLockedGoldRequirements value."
    );
    assertEq(
      duration,
      originalValidatorLockedGoldRequirements.duration,
      "Wrong validatorLockedGoldRequirements duration."
    );
  }

  function test_shouldHaveSetValidatorScoreParameters() public {
    (uint256 exponent, uint256 adjustmentSpeed) = validators.getValidatorScoreParameters();
    assertEq(
      exponent,
      originalValidatorScoreParameters.exponent,
      "Wrong validatorScoreParameters exponent."
    );
    assertEq(
      adjustmentSpeed,
      originalValidatorScoreParameters.adjustmentSpeed.unwrap(),
      "Wrong validatorScoreParameters adjustmentSpeed."
    );
  }

  function test_shouldHaveSetMembershipHistory() public {
    uint256 actual = validators.getMembershipHistoryLength();
    assertEq(actual, membershipHistoryLength, "Wrong membershipHistoryLength.");
  }

  function test_shouldHaveSetMaxGroupSize() public {
    uint256 actual = validators.maxGroupSize();
    assertEq(actual, maxGroupSize, "Wrong maxGroupSize.");
  }

  function test_shouldHaveSetCommissionUpdateDelay() public {
    uint256 actual = validators.getCommissionUpdateDelay();
    assertEq(actual, commissionUpdateDelay, "Wrong commissionUpdateDelay.");
  }

  function test_ShouldsetCommissionUpdateDelay_WhenL2() public {
    _whenL2();
    validators.setCommissionUpdateDelay(5);

    uint256 actual = validators.getCommissionUpdateDelay();
    assertEq(actual, 5, "Wrong commissionUpdateDelay.");
  }

  function test_shouldHaveSetDowntimeGracePeriod() public {
    uint256 actual = validators.downtimeGracePeriod();
    assertEq(actual, downtimeGracePeriod, "Wrong downtimeGracePeriod.");
  }

  function test_Reverts_SetDowntimeGracePeriod_WhenL2() public {
    _whenL2();
    vm.expectRevert("This method is no longer supported in L2.");
    validators.setDowntimeGracePeriod(downtimeGracePeriod);
  }
}

contract ValidatorsTest_SetMembershipHistoryLength is ValidatorsTest {
  uint256 newLength = membershipHistoryLength + 1;

  function test_Reverts_WhenLengthIsSame() public {
    vm.expectRevert("Membership history length not changed");
    validators.setMembershipHistoryLength(membershipHistoryLength);
  }

  function test_shouldSetTheMembershipHistoryLength() public {
    validators.setMembershipHistoryLength(newLength);
    assertEq(validators.getMembershipHistoryLength(), newLength);
  }

  function test_Emits_MembershipHistoryLengthSet() public {
    vm.expectEmit(true, true, true, true);
    emit MembershipHistoryLengthSet(newLength);
    validators.setMembershipHistoryLength(newLength);
  }

  function test_Emits_MembershipHistoryLengthSet_WhenL2() public {
    _whenL2();
    vm.expectEmit(true, true, true, true);
    emit MembershipHistoryLengthSet(newLength);
    validators.setMembershipHistoryLength(newLength);
  }

  function test_Reverts_WhenCalledByNonOwner() public {
    vm.prank(nonOwner);
    vm.expectRevert("Ownable: caller is not the owner");
    validators.setMembershipHistoryLength(newLength);
  }
}

contract ValidatorsTest_SetMaxGroupSize is ValidatorsTest {
  uint256 newSize = maxGroupSize + 1;

  event MaxGroupSizeSet(uint256 size);

  function test_Emits_MaxGroupSizeSet_WhenL2() public {
    _whenL2();
    vm.expectEmit(true, true, true, true);
    emit MaxGroupSizeSet(newSize);
    validators.setMaxGroupSize(newSize);
  }

  function test_Emits_MaxGroupSizeSet() public {
    vm.expectEmit(true, true, true, true);
    emit MaxGroupSizeSet(newSize);
    validators.setMaxGroupSize(newSize);
  }

  function test_Revert_WhenCalledByNonOwner() public {
    vm.prank(nonOwner);
    vm.expectRevert("Ownable: caller is not the owner");
    validators.setMaxGroupSize(newSize);
  }

  function test_Reverts_WhenSizeIsSame() public {
    vm.expectRevert("Max group size not changed");
    validators.setMaxGroupSize(maxGroupSize);
  }
}

contract ValidatorsTest_SetGroupLockedGoldRequirements is ValidatorsTest {
  GroupLockedGoldRequirements private newRequirements =
    GroupLockedGoldRequirements({
      value: originalGroupLockedGoldRequirements.value + 1,
      duration: originalGroupLockedGoldRequirements.duration + 1
    });

  function test_ShouldHaveSetGroupLockedGoldRequirements() public {
    validators.setGroupLockedGoldRequirements(newRequirements.value, newRequirements.duration);
    (uint256 _value, uint256 _duration) = validators.getGroupLockedGoldRequirements();
    assertEq(_value, newRequirements.value);
    assertEq(_duration, newRequirements.duration);
  }

  function test_Emits_GroupLockedGoldRequirementsSet() public {
    vm.expectEmit(true, true, true, true);
    emit GroupLockedGoldRequirementsSet(newRequirements.value, newRequirements.duration);
    validators.setGroupLockedGoldRequirements(newRequirements.value, newRequirements.duration);
  }

  function test_Reverts_WhenCalledByNonOwner() public {
    vm.prank(nonOwner);
    vm.expectRevert("Ownable: caller is not the owner");
    validators.setGroupLockedGoldRequirements(newRequirements.value, newRequirements.duration);
  }

  function test_Reverts_WhenRequirementsAreUnchanged() public {
    vm.expectRevert("Group requirements not changed");
    validators.setGroupLockedGoldRequirements(
      originalGroupLockedGoldRequirements.value,
      originalGroupLockedGoldRequirements.duration
    );
  }
}

contract ValidatorsTest_SetValidatorLockedGoldRequirements is ValidatorsTest {
  ValidatorLockedGoldRequirements private newRequirements =
    ValidatorLockedGoldRequirements({
      value: originalValidatorLockedGoldRequirements.value + 1,
      duration: originalValidatorLockedGoldRequirements.duration + 1
    });

  function test_ShouldHaveSetValidatorLockedGoldRequirements() public {
    validators.setValidatorLockedGoldRequirements(newRequirements.value, newRequirements.duration);
    (uint256 _value, uint256 _duration) = validators.getValidatorLockedGoldRequirements();
    assertEq(_value, newRequirements.value);
    assertEq(_duration, newRequirements.duration);
  }

  function test_Emits_ValidatorLockedGoldRequirementsSet() public {
    vm.expectEmit(true, true, true, true);
    emit ValidatorLockedGoldRequirementsSet(newRequirements.value, newRequirements.duration);
    validators.setValidatorLockedGoldRequirements(newRequirements.value, newRequirements.duration);
  }

  function test_Reverts_WhenCalledByNonOwner() public {
    vm.prank(nonOwner);
    vm.expectRevert("Ownable: caller is not the owner");
    validators.setValidatorLockedGoldRequirements(newRequirements.value, newRequirements.duration);
  }

  function test_Reverts_WhenRequirementsAreUnchanged() public {
    vm.expectRevert("Validator requirements not changed");
    validators.setValidatorLockedGoldRequirements(
      originalValidatorLockedGoldRequirements.value,
      originalValidatorLockedGoldRequirements.duration
    );
  }
}

contract ValidatorsTest_SetValidatorScoreParameters is ValidatorsTest {
  ValidatorScoreParameters newParams =
    ValidatorScoreParameters({
      exponent: originalValidatorScoreParameters.exponent + 1,
      adjustmentSpeed: FixidityLib.newFixedFraction(6, 20)
    });

  event ValidatorScoreParametersSet(uint256 exponent, uint256 adjustmentSpeed);

  function test_ShouldSetExponentAndAdjustmentSpeed() public {
    validators.setValidatorScoreParameters(newParams.exponent, newParams.adjustmentSpeed.unwrap());
    (uint256 _exponent, uint256 _adjustmentSpeed) = validators.getValidatorScoreParameters();
    assertEq(_exponent, newParams.exponent, "Incorrect Exponent");
    assertEq(_adjustmentSpeed, newParams.adjustmentSpeed.unwrap(), "Incorrect AdjustmentSpeed");
  }

  function test_Reverts_SetExponentAndAdjustmentSpeed_WhenL2() public {
    _whenL2();
    vm.expectRevert("This method is no longer supported in L2.");
    validators.setValidatorScoreParameters(newParams.exponent, newParams.adjustmentSpeed.unwrap());
  }

  function test_Emits_ValidatorScoreParametersSet() public {
    vm.expectEmit(true, true, true, true);
    emit ValidatorScoreParametersSet(newParams.exponent, newParams.adjustmentSpeed.unwrap());
    validators.setValidatorScoreParameters(newParams.exponent, newParams.adjustmentSpeed.unwrap());
  }

  function test_Reverts_WhenCalledByNonOwner() public {
    vm.prank(nonOwner);
    vm.expectRevert("Ownable: caller is not the owner");
    validators.setValidatorScoreParameters(newParams.exponent, newParams.adjustmentSpeed.unwrap());
  }

  function test_Reverts_WhenLockupsAreUnchanged() public {
    vm.expectRevert("Adjustment speed and exponent not changed");
    validators.setValidatorScoreParameters(
      originalValidatorScoreParameters.exponent,
      originalValidatorScoreParameters.adjustmentSpeed.unwrap()
    );
  }
}

contract ValidatorsTest_RegisterValidator is ValidatorsTest {
  function setUp() public {
    super.setUp();

    lockedGold.setAccountTotalLockedGold(validator, originalValidatorLockedGoldRequirements.value);
  }

  function test_Reverts_WhenVoteOverMaxNumberOfGroupsSetToTrue() public {
    vm.prank(validator);
    election.setAllowedToVoteOverMaxNumberOfGroups(validator, true);

    (uint8 v, bytes32 r, bytes32 s) = getParsedSignatureOfAddress(validator, signerPk);

    vm.prank(validator);
    accounts.authorizeValidatorSigner(signer, v, r, s);
    bytes memory pubKey = addressToPublicKey("random msg", v, r, s);

    vm.expectRevert("Cannot vote for more than max number of groups");
    vm.prank(validator);
    validators.registerValidator(pubKey, blsPublicKey, blsPop);
  }

  function test_Reverts_WhenDelagatingCELO() public {
    lockedGold.setAccountTotalDelegatedAmountInPercents(validator, 10);
    (uint8 v, bytes32 r, bytes32 s) = getParsedSignatureOfAddress(validator, signerPk);
    vm.prank(validator);
    accounts.authorizeValidatorSigner(signer, v, r, s);
    bytes memory pubKey = addressToPublicKey("random msg", v, r, s);

    vm.expectRevert("Cannot delegate governance power");
    vm.prank(validator);
    validators.registerValidator(pubKey, blsPublicKey, blsPop);
  }

  function test_ShouldMarkAccountAsValidator_WhenAccountHasAuthorizedValidatorSigner() public {
    _registerValidatorWithSignerHelper(validator, signer, signerPk);

    assertTrue(validators.isValidator(validator));
  }

  function test_ShouldRevert_WhenInL2_WhenAccountHasAuthorizedValidatorSigner() public {
    lockedGold.setAccountTotalLockedGold(validator, originalValidatorLockedGoldRequirements.value);

    (bytes memory _ecdsaPubKey, uint8 v, bytes32 r, bytes32 s) = _generateEcdsaPubKeyWithSigner(
      validator,
      signerPk
    );

    ph.mockSuccess(ph.PROOF_OF_POSSESSION(), abi.encodePacked(validator, blsPublicKey, blsPop));

    vm.prank(validator);
    accounts.authorizeValidatorSigner(signer, v, r, s);

    _whenL2();

    vm.prank(validator);
    vm.expectRevert("This method is no longer supported in L2.");
    validators.registerValidator(_ecdsaPubKey, blsPublicKey, blsPop);
  }

  function test_ShouldAddAccountToValidatorList_WhenAccountHasAuthorizedValidatorSigner() public {
    address[] memory ExpectedRegisteredValidators = new address[](1);
    ExpectedRegisteredValidators[0] = validator;
    _registerValidatorWithSignerHelper(validator, signer, signerPk);
    assertEq(validators.getRegisteredValidators().length, ExpectedRegisteredValidators.length);
    assertEq(validators.getRegisteredValidators()[0], ExpectedRegisteredValidators[0]);
  }

  function test_ShouldSetValidatorEcdsaPublicKey_WhenAccountHasAuthorizedValidatorSigner() public {
    bytes memory _registeredEcdsaPubKey = _registerValidatorWithSignerHelper(
      validator,
      signer,
      signerPk
    );
    (bytes memory actualEcdsaPubKey, , , , ) = validators.getValidator(validator);

    assertEq(actualEcdsaPubKey, _registeredEcdsaPubKey);
  }

  function test_ShouldSetValidatorBlsPublicKey_WhenAccountHasAuthorizedValidatorSigner() public {
    _registerValidatorWithSignerHelper(validator, signer, signerPk);
    (, bytes memory actualBlsPubKey, , , ) = validators.getValidator(validator);

    assertEq(actualBlsPubKey, blsPublicKey);
  }

  function test_ShouldSetValidatorSigner_WhenAccountHasAuthorizedValidatorSigner() public {
    _registerValidatorWithSignerHelper(validator, signer, signerPk);
    (, , , , address ActualSigner) = validators.getValidator(validator);

    assertEq(ActualSigner, signer);
  }

  function test_ShouldSetLockGoldRequirements_WhenAccountHasAuthorizedValidatorSigner() public {
    _registerValidatorWithSignerHelper(validator, signer, signerPk);
    uint256 _lockedGoldReq = validators.getAccountLockedGoldRequirement(validator);

    assertEq(_lockedGoldReq, originalValidatorLockedGoldRequirements.value);
  }

  function test_ShouldSetValidatorMembershipHistory_WhenAccountHasAuthorizedValidatorSigner()
    public
  {
    _registerValidatorWithSignerHelper(validator, signer, signerPk);
    (uint256[] memory _epoch, address[] memory _membershipGroups, , ) = validators
      .getMembershipHistory(validator);

    uint256[] memory validatorRegistrationEpochNumberList = new uint256[](1);
    validatorRegistrationEpochNumberList[0] = validatorRegistrationEpochNumber;
    address[] memory expectedMembershipGroups = new address[](1);
    expectedMembershipGroups[0] = address(0);

    assertEq(_epoch, validatorRegistrationEpochNumberList);
    assertEq(_membershipGroups, expectedMembershipGroups);
  }

  function test_Emits_ValidatorBlsPublicKeyUpdatedEvent() public {
    (bytes memory _ecdsaPubKey, uint8 v, bytes32 r, bytes32 s) = _generateEcdsaPubKeyWithSigner(
      validator,
      signerPk
    );

    vm.prank(validator);
    accounts.authorizeValidatorSigner(signer, v, r, s);

    ph.mockSuccess(ph.PROOF_OF_POSSESSION(), abi.encodePacked(validator, blsPublicKey, blsPop));

    vm.expectEmit(true, true, true, true);
    emit ValidatorBlsPublicKeyUpdated(validator, blsPublicKey);

    vm.prank(validator);
    validators.registerValidator(_ecdsaPubKey, blsPublicKey, blsPop);
  }

  function test_Emits_ValidatorRegisteredEvent() public {
    (bytes memory _ecdsaPubKey, uint8 v, bytes32 r, bytes32 s) = _generateEcdsaPubKeyWithSigner(
      validator,
      signerPk
    );

    vm.prank(validator);
    accounts.authorizeValidatorSigner(signer, v, r, s);

    ph.mockSuccess(ph.PROOF_OF_POSSESSION(), abi.encodePacked(validator, blsPublicKey, blsPop));

    vm.expectEmit(true, true, true, true);
    emit ValidatorRegistered(validator);

    vm.prank(validator);
    validators.registerValidator(_ecdsaPubKey, blsPublicKey, blsPop);
  }

  function test_Reverts_WhenAccountAlreadyRegisteredAsValidator() public {
    bytes memory _registeredEcdsaPubKey = _registerValidatorWithSignerHelper(
      validator,
      signer,
      signerPk
    );
    vm.expectRevert("Already registered");
    vm.prank(validator);
    validators.registerValidator(_registeredEcdsaPubKey, blsPublicKey, blsPop);
  }

  function test_Reverts_WhenAccountAlreadyRegisteredAsValidatorGroup() public {
    _registerValidatorGroupHelper(validator, 1);
    vm.expectRevert("Already registered");
    vm.prank(validator);
    validators.registerValidator(
      abi.encodePacked(bytes32(0x0101010101010101010101010101010101010101010101010101010101010101)),
      blsPublicKey,
      blsPop
    );
  }

  function test_Reverts_WhenAccountDoesNotMeetLockedGoldRequirements() public {
    lockedGold.setAccountTotalLockedGold(
      validator,
      originalValidatorLockedGoldRequirements.value.sub(11)
    );
    vm.expectRevert("Deposit too small");
    vm.prank(validator);
    validators.registerValidator(
      abi.encodePacked(bytes32(0x0101010101010101010101010101010101010101010101010101010101010101)),
      blsPublicKey,
      blsPop
    );
  }
}

contract ValidatorsTest_RegisterValidator_NoBls is ValidatorsTest {
  function setUp() public {
    super.setUp();

    lockedGold.setAccountTotalLockedGold(validator, originalValidatorLockedGoldRequirements.value);
  }

  function test_Reverts_WhenVoteOverMaxNumberOfGroupsSetToTrue() public {
    _whenL2();
    vm.prank(validator);
    election.setAllowedToVoteOverMaxNumberOfGroups(validator, true);

    (uint8 v, bytes32 r, bytes32 s) = getParsedSignatureOfAddress(validator, signerPk);

    vm.prank(validator);
    accounts.authorizeValidatorSigner(signer, v, r, s);
    bytes memory pubKey = addressToPublicKey("random msg", v, r, s);

    vm.expectRevert("Cannot vote for more than max number of groups");
    vm.prank(validator);
    validators.registerValidatorNoBls(pubKey);
  }

  function test_Reverts_WhenDelagatingCELO() public {
    _whenL2();
    lockedGold.setAccountTotalDelegatedAmountInPercents(validator, 10);
    (uint8 v, bytes32 r, bytes32 s) = getParsedSignatureOfAddress(validator, signerPk);
    vm.prank(validator);
    accounts.authorizeValidatorSigner(signer, v, r, s);
    bytes memory pubKey = addressToPublicKey("random msg", v, r, s);

    vm.expectRevert("Cannot delegate governance power");
    vm.prank(validator);
    validators.registerValidatorNoBls(pubKey);
  }

  function test_ShouldMarkAccountAsValidator_WhenAccountHasAuthorizedValidatorSigner() public {
    _whenL2();
    _registerValidatorWithSignerHelper_noBls();

    assertTrue(validators.isValidator(validator));
  }

  function test_ShouldRevert_WhenInL1_WhenAccountHasAuthorizedValidatorSigner() public {
    lockedGold.setAccountTotalLockedGold(validator, originalValidatorLockedGoldRequirements.value);

    (bytes memory _ecdsaPubKey, uint8 v, bytes32 r, bytes32 s) = _generateEcdsaPubKeyWithSigner(
      validator,
      signerPk
    );

    ph.mockSuccess(ph.PROOF_OF_POSSESSION(), abi.encodePacked(validator, blsPublicKey, blsPop));

    vm.prank(validator);
    accounts.authorizeValidatorSigner(signer, v, r, s);

    vm.expectRevert("This method is not supported in L1.");
    vm.prank(validator);
    validators.registerValidatorNoBls(_ecdsaPubKey);
    validatorRegistrationEpochNumber = IPrecompiles(address(validators)).getEpochNumber();
  }

  function test_ShouldAddAccountToValidatorList_WhenAccountHasAuthorizedValidatorSigner() public {
    _whenL2();
    address[] memory ExpectedRegisteredValidators = new address[](1);
    ExpectedRegisteredValidators[0] = validator;
    _registerValidatorWithSignerHelper_noBls();
    assertEq(validators.getRegisteredValidators().length, ExpectedRegisteredValidators.length);
    assertEq(validators.getRegisteredValidators()[0], ExpectedRegisteredValidators[0]);
  }

  function test_ShouldSetValidatorEcdsaPublicKey_WhenAccountHasAuthorizedValidatorSigner() public {
    _whenL2();
    bytes memory _registeredEcdsaPubKey = _registerValidatorWithSignerHelper_noBls();
    (bytes memory actualEcdsaPubKey, , , , ) = validators.getValidator(validator);

    assertEq(actualEcdsaPubKey, _registeredEcdsaPubKey);
  }

  function test_ShouldNotSetValidatorBlsPublicKey_WhenAccountHasAuthorizedValidatorSigner() public {
    _whenL2();
    _registerValidatorWithSignerHelper_noBls();
    (, bytes memory actualBlsPubKey, , , ) = validators.getValidator(validator);

    assertEq(actualBlsPubKey, "");
  }

  function test_ShouldSetValidatorSigner_WhenAccountHasAuthorizedValidatorSigner() public {
    _whenL2();
    _registerValidatorWithSignerHelper_noBls();
    (, , , , address ActualSigner) = validators.getValidator(validator);

    assertEq(ActualSigner, signer);
  }

  function test_ShouldSetLockGoldRequirements_WhenAccountHasAuthorizedValidatorSigner() public {
    _whenL2();
    _registerValidatorWithSignerHelper_noBls();
    uint256 _lockedGoldReq = validators.getAccountLockedGoldRequirement(validator);

    assertEq(_lockedGoldReq, originalValidatorLockedGoldRequirements.value);
  }

  function test_ShouldSetValidatorMembershipHistory_WhenAccountHasAuthorizedValidatorSigner()
    public
  {
    _whenL2();
    _registerValidatorWithSignerHelper_noBls();
    (uint256[] memory _epoch, address[] memory _membershipGroups, , ) = validators
      .getMembershipHistory(validator);

    uint256[] memory validatorRegistrationEpochNumberList = new uint256[](1);
    validatorRegistrationEpochNumberList[0] = validatorRegistrationEpochNumber;
    address[] memory expectedMembershipGroups = new address[](1);
    expectedMembershipGroups[0] = address(0);

    assertEq(_epoch, validatorRegistrationEpochNumberList);
    assertEq(_membershipGroups, expectedMembershipGroups);
  }

  function testFail_DoesNotEmit_ValidatorBlsPublicKeyUpdatedEvent() public {
    _whenL2();
    (bytes memory _ecdsaPubKey, uint8 v, bytes32 r, bytes32 s) = _generateEcdsaPubKeyWithSigner(
      validator,
      signerPk
    );

    vm.prank(validator);
    accounts.authorizeValidatorSigner(signer, v, r, s);

    vm.expectEmit(true, true, true, true);
    emit ValidatorBlsPublicKeyUpdated(validator, blsPublicKey);

    vm.prank(validator);
    validators.registerValidatorNoBls(_ecdsaPubKey);
  }

  function test_Emits_ValidatorRegisteredEvent() public {
    _whenL2();
    (bytes memory _ecdsaPubKey, uint8 v, bytes32 r, bytes32 s) = _generateEcdsaPubKeyWithSigner(
      validator,
      signerPk
    );

    vm.prank(validator);
    accounts.authorizeValidatorSigner(signer, v, r, s);

    vm.expectEmit(true, true, true, true);
    emit ValidatorRegistered(validator);

    vm.prank(validator);
    validators.registerValidatorNoBls(_ecdsaPubKey);
  }

  function test_Reverts_WhenAccountAlreadyRegisteredAsValidator() public {
    _whenL2();
    bytes memory _registeredEcdsaPubKey = _registerValidatorWithSignerHelper_noBls();
    vm.prank(validator);
    vm.expectRevert("Already registered");
    validators.registerValidatorNoBls(_registeredEcdsaPubKey);
  }

  function test_Reverts_WhenAccountAlreadyRegisteredAsValidatorGroup() public {
    _whenL2();
    _registerValidatorGroupHelper(validator, 1);
    vm.prank(validator);
    vm.expectRevert("Already registered");
    validators.registerValidatorNoBls(
      abi.encodePacked(bytes32(0x0101010101010101010101010101010101010101010101010101010101010101))
    );
  }

  function test_Reverts_WhenAccountDoesNotMeetLockedGoldRequirements() public {
    _whenL2();
    lockedGold.setAccountTotalLockedGold(
      validator,
      originalValidatorLockedGoldRequirements.value.sub(11)
    );
    vm.expectRevert("Deposit too small");
    vm.prank(validator);
    validators.registerValidatorNoBls(
      abi.encodePacked(bytes32(0x0101010101010101010101010101010101010101010101010101010101010101))
    );
  }
}

contract ValidatorsTest_DeregisterValidator_WhenAccountHasNeverBeenMemberOfValidatorGroup is
  ValidatorsTest
{
  uint256 public constant INDEX = 0;

  function setUp() public {
    super.setUp();

    _registerValidatorHelper(validator, validatorPk);

    timeTravel(originalValidatorLockedGoldRequirements.duration);
  }

  function test_ShouldMarkAccountAsNotValidator_WhenAccountHasNeverBeenMemberOfValidatorGroup()
    public
  {
    assertTrue(validators.isValidator(validator));

    _deregisterValidator(validator);

    assertFalse(validators.isValidator(validator));
  }

  function test_ShouldRemoveAccountFromValidatorList_WhenAccountHasNeverBeenMemberOfValidatorGroup()
    public
  {
    address[] memory ExpectedRegisteredValidators = new address[](0);

    assertTrue(validators.isValidator(validator));
    _deregisterValidator(validator);
    assertEq(validators.getRegisteredValidators().length, ExpectedRegisteredValidators.length);
  }

  function test_ShouldResetAccountBalanceRequirements_WhenAccountHasNeverBeenMemberOfValidatorGroup()
    public
  {
    assertTrue(validators.isValidator(validator));
    _deregisterValidator(validator);
    assertEq(validators.getAccountLockedGoldRequirement(validator), 0);
  }

  function test_Emits_ValidatorDeregisteredEvent_WhenAccountHasNeverBeenMemberOfValidatorGroup()
    public
  {
    vm.expectEmit(true, true, true, true);
    emit ValidatorDeregistered(validator);
    _deregisterValidator(validator);
  }

  function test_Reverts_WhenAccountNotRegisteredValidator() public {
    vm.expectRevert("Not a validator");
    vm.prank(nonValidator);
    validators.deregisterValidator(INDEX);
  }

  function test_Reverts_WhenWrongIndexProvided() public {
    timeTravel(originalValidatorLockedGoldRequirements.duration);
    vm.expectRevert("deleteElement: index out of range");
    vm.prank(validator);
    validators.deregisterValidator(INDEX + 1);
  }
  function _deregisterValidator(address _validator) internal {
    vm.prank(_validator);
    validators.deregisterValidator(INDEX);
  }
}

contract ValidatorsTest_DeregisterValidator_WhenAccountHasBeenMemberOfValidatorGroup is
  ValidatorsTest
{
  uint256 public constant INDEX = 0;

  function setUp() public {
    super.setUp();

    _registerValidatorHelper(validator, validatorPk);

    _registerValidatorGroupHelper(group, 1);

    vm.prank(validator);
    validators.affiliate(group);

    vm.prank(group);
    validators.addFirstMember(validator, address(0), address(0));
  }

  function test_ShouldMarkAccountAsNotValidator_WhenValidatorNoLongerMemberOfValidatorGroup()
    public
  {
    _removeMemberAndTimeTravel(
      group,
      validator,
      originalValidatorLockedGoldRequirements.duration.add(1)
    );
    assertTrue(validators.isValidator(validator));
    _deregisterValidator(validator);
    assertFalse(validators.isValidator(validator));
  }

  function test_ShouldRemoveAccountFromValidatorList_WhenValidatorNoLongerMemberOfValidatorGroup()
    public
  {
    address[] memory ExpectedRegisteredValidators = new address[](0);

    _removeMemberAndTimeTravel(
      group,
      validator,
      originalValidatorLockedGoldRequirements.duration.add(1)
    );
    assertTrue(validators.isValidator(validator));
    _deregisterValidator(validator);
    assertEq(validators.getRegisteredValidators().length, ExpectedRegisteredValidators.length);
  }

  function test_ShouldResetAccountBalanceRequirements_WhenValidatorNoLongerMemberOfValidatorGroup()
    public
  {
    _removeMemberAndTimeTravel(
      group,
      validator,
      originalValidatorLockedGoldRequirements.duration.add(1)
    );
    _deregisterValidator(validator);
    assertEq(validators.getAccountLockedGoldRequirement(validator), 0);
  }

  function test_Emits_ValidatorDeregisteredEvent_WhenValidatorNoLongerMemberOfValidatorGroup()
    public
  {
    _removeMemberAndTimeTravel(
      group,
      validator,
      originalValidatorLockedGoldRequirements.duration.add(1)
    );
    vm.expectEmit(true, true, true, true);
    emit ValidatorDeregistered(validator);
    _deregisterValidator(validator);
  }

  function test_Reverts_WhenItHasBeenLessThanValidatorLockedGoldRequirementsDurationSinceValidatorWasRemovedromGroup()
    public
  {
    _removeMemberAndTimeTravel(
      group,
      validator,
      originalValidatorLockedGoldRequirements.duration.sub(1)
    );
    vm.expectRevert("Not yet requirement end time");
    _deregisterValidator(validator);
  }

  function test_Rverts_WhenValidatorStillMemberOfValidatorGroup() public {
    vm.expectRevert("Has been group member recently");
    _deregisterValidator(validator);
  }

  function _deregisterValidator(address _validator) internal {
    vm.prank(_validator);
    validators.deregisterValidator(INDEX);
  }
}

contract ValidatorsTest_Affiliate_WhenGroupAndValidatorMeetLockedGoldRequirements is
  ValidatorsTest
{
  address nonRegisteredGroup;

  function setUp() public {
    super.setUp();
    nonRegisteredGroup = actor("nonRegisteredGroup");

    _registerValidatorHelper(validator, validatorPk);
    _registerValidatorGroupHelper(group, 1);
  }

  function test_ShouldSetAffiliate_WhenAffiliatingWithRegisteredValidatorGroup() public {
    vm.prank(validator);
    validators.affiliate(group);

    (, , address affiliation, , ) = validators.getValidator(validator);

    assertEq(affiliation, group);
  }

  function test_Emits_ValidatorAffiliatedEvent() public {
    vm.expectEmit(true, true, true, true);
    emit ValidatorAffiliated(validator, group);
    vm.prank(validator);
    validators.affiliate(group);
  }

  function test_Reverts_WhenGroupDoesNotMeetLockedGoldrequirements() public {
    lockedGold.setAccountTotalLockedGold(group, originalGroupLockedGoldRequirements.value.sub(11));

    vm.expectRevert("Group doesn't meet requirements");

    vm.prank(validator);
    validators.affiliate(group);
  }

  function test_Reverts_WhenValidatorDoesNotMeetLockedGoldrequirements() public {
    lockedGold.setAccountTotalLockedGold(
      validator,
      originalValidatorLockedGoldRequirements.value.sub(11)
    );

    vm.expectRevert("Validator doesn't meet requirements");

    vm.prank(validator);
    validators.affiliate(group);
  }

  function test_Reverts_WhenAffiliatingWithNonRegisteredValidatorGroup() public {
    vm.expectRevert("Not a validator group");
    vm.prank(validator);
    validators.affiliate(nonRegisteredGroup);
  }

  function test_Reverts_WhenAccountNotRegisteredValidator() public {
    vm.expectRevert("Not a validator");
    vm.prank(nonValidator);
    validators.affiliate(group);
  }
}

contract ValidatorsTest_Affiliate_WhenValidatorIsAlreadyAffiliatedWithValidatorGroup is
  ValidatorsTest
{
  address otherGroup;

  uint256 validatorAffiliationEpochNumber;
  uint256 validatorAdditionEpochNumber;

  function setUp() public {
    super.setUp();

    otherGroup = actor("otherGroup");
    vm.prank(otherGroup);
    accounts.createAccount();

    _registerValidatorHelper(validator, validatorPk);

    _registerValidatorGroupHelper(group, 1);
    _registerValidatorGroupHelper(otherGroup, 1);

    vm.prank(validator);
    validators.affiliate(group);
  }

  function test_ShouldSetAffiliate_WhenValidatorNotMemberOfThatValidatorGroup() public {
    vm.prank(validator);
    validators.affiliate(otherGroup);
    (, , address affiliation, , ) = validators.getValidator(validator);
    assertEq(affiliation, otherGroup);
  }

  function test_Emits_ValidatorDeaffiliatedEvent_WhenValidatorNotMemberOfThatValidatorGroup()
    public
  {
    vm.expectEmit(true, true, true, true);
    emit ValidatorDeaffiliated(validator, group);
    vm.prank(validator);
    validators.affiliate(otherGroup);
  }

  function test_Emits_ValidatorAffiliatedEvent_WhenValidatorNotMemberOfThatValidatorGroup() public {
    vm.expectEmit(true, true, true, true);
    emit ValidatorAffiliated(validator, otherGroup);
    vm.prank(validator);
    validators.affiliate(otherGroup);
  }

  function test_ShouldRemoveValidatorFromGroupMembershipList_WhenValidatorIsMemberOfThatValidatorGroup()
    public
  {
    address[] memory expectedMembersList = new address[](0);
    vm.prank(group);
    validators.addFirstMember(validator, address(0), address(0));
    vm.prank(validator);
    validators.affiliate(otherGroup);

    (address[] memory members, , , , , , ) = validators.getValidatorGroup(group);
    assertEq(members, expectedMembersList);
  }

  function test_ShouldUpdateValidatorsMembershipHistory_WhenValidatorIsMemberOfThatValidatorGroup()
    public
  {
    vm.prank(group);
    validators.addFirstMember(validator, address(0), address(0));

    validatorAdditionEpochNumber = IPrecompiles(address(validators)).getEpochNumber();
    timeTravel(10);

    vm.prank(validator);
    validators.affiliate(otherGroup);
    validatorAffiliationEpochNumber = IPrecompiles(address(validators)).getEpochNumber();

    (
      uint256[] memory epochs,
      address[] memory groups,
      uint256 lastRemovedFromGroupTimestamp,

    ) = validators.getMembershipHistory(validator);

    uint256 expectedEntries = 1;

    if (
      validatorAdditionEpochNumber != validatorRegistrationEpochNumber ||
      validatorAdditionEpochNumber != validatorAffiliationEpochNumber
    ) {
      expectedEntries = 2;
    }

    assertEq(epochs.length, expectedEntries);
    assertEq(epochs[expectedEntries - 1], validatorAffiliationEpochNumber);
    assertEq(groups.length, expectedEntries);
    assertEq(groups[expectedEntries - 1], address(0));
    assertEq(lastRemovedFromGroupTimestamp, uint256(block.timestamp));
  }

  function test_Emits_ValidatorGroupMemberRemovedEvent_WhenValidatorIsMemberOfThatValidatorGroup()
    public
  {
    vm.prank(group);
    validators.addFirstMember(validator, address(0), address(0));

    vm.expectEmit(true, true, true, true);
    emit ValidatorGroupMemberRemoved(group, validator);
    vm.prank(validator);
    validators.affiliate(otherGroup);
  }

  function test_ShouldMarkGroupIneligibleForElection() public {
    vm.prank(group);
    validators.addFirstMember(validator, address(0), address(0));
    vm.prank(validator);
    validators.affiliate(otherGroup);

    assertTrue(election.isIneligible(group));
  }

  function test_ShouldNotTryToSendValidatorPayment_WhenL1() public {
    vm.prank(validator);
    validators.affiliate(group);
    Vm.Log[] memory entries = vm.getRecordedLogs();
    assertEq(entries.length, 0);
  }

  function test_ShouldSendValidatorPayment_WhenL2() public {
    _whenL2();
    vm.expectEmit(true, true, true, true);
    emit SendValidatorPaymentCalled(validator);
    vm.prank(validator);
    validators.affiliate(group);
  }
}

contract ValidatorsTest_Deaffiliate is ValidatorsTest {
  uint256 additionEpoch;
  uint256 deaffiliationEpoch;

  function setUp() public {
    super.setUp();

    _registerValidatorHelper(validator, validatorPk);

    _registerValidatorGroupHelper(group, 1);
    vm.prank(validator);
    validators.affiliate(group);
    (, , address _affiliation, , ) = validators.getValidator(validator);

    require(_affiliation == group, "Affiliation failed.");
  }

  function test_ShouldClearAffiliate() public {
    vm.prank(validator);
    validators.deaffiliate();
    (, , address _affiliation, , ) = validators.getValidator(validator);

    assertEq(_affiliation, address(0));
  }

  function test_Emits_ValidatorDeaffiliatedEvent() public {
    vm.expectEmit(true, true, true, true);
    emit ValidatorDeaffiliated(validator, group);
    vm.prank(validator);
    validators.deaffiliate();
  }

  function test_Reverts_WhenAccountNotRegisteredValidator() public {
    vm.expectRevert("Not a validator");
    vm.prank(nonValidator);
    validators.deaffiliate();
  }

  function test_Reverts_WhenValidatorNotAffiliatedWithValidatorGroup() public {
    vm.prank(validator);
    validators.deaffiliate();
    vm.expectRevert("deaffiliate: not affiliated");

    vm.prank(validator);
    validators.deaffiliate();
  }

  function test_ShouldRemoveValidatorFromGroupMembershipList_WhenValidatorIsMemberOfAffiliatedGroup()
    public
  {
    address[] memory expectedMembersList = new address[](0);

    vm.prank(group);
    validators.addFirstMember(validator, address(0), address(0));
    additionEpoch = IPrecompiles(address(validators)).getEpochNumber();

    vm.prank(validator);
    validators.deaffiliate();
    deaffiliationEpoch = IPrecompiles(address(validators)).getEpochNumber();

    (address[] memory members, , , , , , ) = validators.getValidatorGroup(group);
    assertEq(members, expectedMembersList);
  }

  function test_ShouldUpdateMembershipHisoryOfMember_WhenValidatorIsMemberOfAffiliatedGroup()
    public
  {
    vm.prank(group);
    validators.addFirstMember(validator, address(0), address(0));

    additionEpoch = IPrecompiles(address(validators)).getEpochNumber();

    timeTravel(10);

    vm.prank(validator);
    validators.deaffiliate();
    deaffiliationEpoch = IPrecompiles(address(validators)).getEpochNumber();

    (
      uint256[] memory epochs,
      address[] memory groups,
      uint256 lastRemovedFromGroupTimestamp,

    ) = validators.getMembershipHistory(validator);

    uint256 expectedEntries = 1;

    if (additionEpoch != validatorRegistrationEpochNumber || additionEpoch != deaffiliationEpoch) {
      expectedEntries = 2;
    }

    assertEq(epochs.length, expectedEntries);
    assertEq(epochs[expectedEntries - 1], deaffiliationEpoch);
    assertEq(groups.length, expectedEntries);
    assertEq(groups[expectedEntries - 1], address(0));
    assertEq(lastRemovedFromGroupTimestamp, uint256(block.timestamp));
  }

  function test_Emits_ValidatorGroupMemberRemovedEvent_WhenValidatorIsMemberOfAffiliatedGroup()
    public
  {
    vm.prank(group);
    validators.addFirstMember(validator, address(0), address(0));

    additionEpoch = IPrecompiles(address(validators)).getEpochNumber();

    timeTravel(10);

    vm.expectEmit(true, true, true, true);
    emit ValidatorGroupMemberRemoved(group, validator);

    vm.prank(validator);
    validators.deaffiliate();
  }

  function test_ShouldMarkGroupAsIneligibleForElecion_WhenValidatorIsTheOnlyMemberOfGroup() public {
    vm.prank(group);
    validators.addFirstMember(validator, address(0), address(0));

    vm.prank(validator);
    validators.deaffiliate();
    assertTrue(election.isIneligible(group));
  }

  function test_ShouldNotTryToSendValidatorPayment_WhenL1() public {
    vm.prank(validator);
    validators.affiliate(group);
    Vm.Log[] memory entries = vm.getRecordedLogs();
    assertEq(entries.length, 0);
  }

  function test_ShouldSendValidatorPayment_WhenL2() public {
    _whenL2();
    vm.expectEmit(true, true, true, true);
    emit SendValidatorPaymentCalled(validator);
    vm.prank(validator);
    validators.deaffiliate();
  }
}

contract ValidatorsTest_UpdateEcdsaPublicKey is ValidatorsTest {
  bytes validatorEcdsaPubKey;

  function setUp() public {
    super.setUp();

    vm.prank(address(accounts));
    accounts.createAccount();

    validatorEcdsaPubKey = _registerValidatorHelper(validator, validatorPk);
  }

  function test_ShouldSetValidatorEcdsaPubKey_WhenCalledByRegisteredAccountsContract() public {
    // (bytes memory _newEcdsaPubKey, , , ) = _generateEcdsaPubKeyWithSigner(
    //   address(accounts),
    //   signerPk
    // );
    // vm.prank(address(accounts));
    // validators.updateEcdsaPublicKey(validator, signer, _newEcdsaPubKey);
    // (bytes memory actualEcdsaPubKey, , , , ) = validators.getValidator(validator);
    // assertEq(actualEcdsaPubKey, _newEcdsaPubKey);
  }

  function test_ShouldSetValidatorEcdsaPubKey_WhenCalledByRegisteredAccountsContract_WhenL2()
    public
  {
    _whenL2();
    (bytes memory _newEcdsaPubKey, , , ) = _generateEcdsaPubKeyWithSigner(
      address(accounts),
      signerPk
    );
    vm.prank(address(accounts));
    validators.updateEcdsaPublicKey(validator, signer, _newEcdsaPubKey);

    (bytes memory actualEcdsaPubKey, , , , ) = validators.getValidator(validator);

    assertEq(actualEcdsaPubKey, _newEcdsaPubKey);
  }

  function test_Emits_ValidatorEcdsaPublicKeyUpdatedEvent_WhenCalledByRegisteredAccountsContract()
    public
  {
    (bytes memory _newEcdsaPubKey, , , ) = _generateEcdsaPubKeyWithSigner(
      address(accounts),
      signerPk
    );

    vm.expectEmit(true, true, true, true);
    emit ValidatorEcdsaPublicKeyUpdated(validator, _newEcdsaPubKey);

    vm.prank(address(accounts));
    validators.updateEcdsaPublicKey(validator, signer, _newEcdsaPubKey);
  }

  function test_Reverts_WhenPublicKeyDoesNotMatchSigner_WhenCalledByRegisteredAccountsContract()
    public
  {
    (bytes memory _newEcdsaPubKey, , , ) = _generateEcdsaPubKeyWithSigner(
      address(accounts),
      otherValidatorPk
    );

    vm.expectRevert("ECDSA key does not match signer");
    vm.prank(address(accounts));
    validators.updateEcdsaPublicKey(validator, signer, _newEcdsaPubKey);
  }

  function test_Reverts_WhenNotCalledByRegisteredAccountsContract() public {
    (bytes memory _newEcdsaPubKey, , , ) = _generateEcdsaPubKeyWithSigner(validator, signerPk);

    vm.expectRevert("only registered contract");
    vm.prank(validator);
    validators.updateEcdsaPublicKey(validator, signer, _newEcdsaPubKey);
  }
}

contract ValidatorsTest_UpdatePublicKeys is ValidatorsTest {
  bytes validatorEcdsaPubKey;

  bytes public constant newBlsPublicKey =
    abi.encodePacked(
      bytes32(0x0101010101010101010101010101010101010101010101010101010101010102),
      bytes32(0x0202020202020202020202020202020202020202020202020202020202020203),
      bytes32(0x0303030303030303030303030303030303030303030303030303030303030304)
    );
  bytes public constant newBlsPop =
    abi.encodePacked(
      bytes16(0x04040404040404040404040404040405),
      bytes16(0x05050505050505050505050505050506),
      bytes16(0x06060606060606060606060606060607)
    );

  function setUp() public {
    super.setUp();

    vm.prank(address(accounts));
    accounts.createAccount();

    validatorEcdsaPubKey = _registerValidatorHelper(validator, validatorPk);
  }

  function test_ShouldSetValidatorNewBlsPubKeyAndEcdsaPubKey_WhenCalledByRegisteredAccountsContract()
    public
  {
    (bytes memory _newEcdsaPubKey, , , ) = _generateEcdsaPubKeyWithSigner(
      address(accounts),
      signerPk
    );

    ph.mockSuccess(
      ph.PROOF_OF_POSSESSION(),
      abi.encodePacked(validator, newBlsPublicKey, newBlsPop)
    );

    vm.prank(address(accounts));
    validators.updatePublicKeys(validator, signer, _newEcdsaPubKey, newBlsPublicKey, newBlsPop);

    (bytes memory actualEcdsaPubKey, bytes memory actualBlsPublicKey, , , ) = validators
      .getValidator(validator);

    assertEq(actualEcdsaPubKey, _newEcdsaPubKey);
    assertEq(actualBlsPublicKey, newBlsPublicKey);
  }

  function test_Reverts_SetValidatorNewBlsPubKeyAndEcdsaPubKey_WhenCalledByRegisteredAccountsContract_WhenL2()
    public
  {
    _whenL2();
    (bytes memory _newEcdsaPubKey, , , ) = _generateEcdsaPubKeyWithSigner(
      address(accounts),
      signerPk
    );

    ph.mockSuccess(
      ph.PROOF_OF_POSSESSION(),
      abi.encodePacked(validator, newBlsPublicKey, newBlsPop)
    );

    vm.prank(address(accounts));
    vm.expectRevert("This method is no longer supported in L2.");
    validators.updatePublicKeys(validator, signer, _newEcdsaPubKey, newBlsPublicKey, newBlsPop);
  }

  function test_Emits_ValidatorEcdsaPublicKeyUpdatedAndValidatorBlsPublicKeyUpdatedEvent_WhenCalledByRegisteredAccountsContract()
    public
  {
    (bytes memory _newEcdsaPubKey, , , ) = _generateEcdsaPubKeyWithSigner(
      address(accounts),
      signerPk
    );

    ph.mockSuccess(
      ph.PROOF_OF_POSSESSION(),
      abi.encodePacked(validator, newBlsPublicKey, newBlsPop)
    );

    vm.expectEmit(true, true, true, true);
    emit ValidatorEcdsaPublicKeyUpdated(validator, _newEcdsaPubKey);

    vm.expectEmit(true, true, true, true);
    emit ValidatorBlsPublicKeyUpdated(validator, newBlsPublicKey);

    vm.prank(address(accounts));
    validators.updatePublicKeys(validator, signer, _newEcdsaPubKey, newBlsPublicKey, newBlsPop);
  }

  function test_Reverts_WhenPublicKeyDoesNotMatchSigner_WhenCalledByRegisteredAccountsContract()
    public
  {
    (bytes memory _newEcdsaPubKey, , , ) = _generateEcdsaPubKeyWithSigner(
      address(accounts),
      otherValidatorPk
    );

    ph.mockSuccess(
      ph.PROOF_OF_POSSESSION(),
      abi.encodePacked(validator, newBlsPublicKey, newBlsPop)
    );

    vm.expectRevert("ECDSA key does not match signer");
    vm.prank(address(accounts));
    validators.updatePublicKeys(validator, signer, _newEcdsaPubKey, newBlsPublicKey, newBlsPop);
  }

  function test_Reverts_WhenPublicKeyMatchesSigner_WhenNotCalledByRegisteredAccountsContract()
    public
  {
    (bytes memory _newEcdsaPubKey, , , ) = _generateEcdsaPubKeyWithSigner(validator, signerPk);

    vm.expectRevert("only registered contract");
    vm.prank(validator);
    validators.updatePublicKeys(validator, signer, _newEcdsaPubKey, newBlsPublicKey, newBlsPop);
  }
}

contract ValidatorsTest_UpdateBlsPublicKey is ValidatorsTest {
  bytes validatorEcdsaPubKey;

  bytes public constant newBlsPublicKey =
    abi.encodePacked(
      bytes32(0x0101010101010101010101010101010101010101010101010101010101010102),
      bytes32(0x0202020202020202020202020202020202020202020202020202020202020203),
      bytes32(0x0303030303030303030303030303030303030303030303030303030303030304)
    );

  bytes public constant newBlsPop =
    abi.encodePacked(
      bytes16(0x04040404040404040404040404040405),
      bytes16(0x05050505050505050505050505050506),
      bytes16(0x06060606060606060606060606060607)
    );

  bytes public constant wrongBlsPublicKey =
    abi.encodePacked(
      bytes32(0x0101010101010101010101010101010101010101010101010101010101010102),
      bytes32(0x0202020202020202020202020202020202020202020202020202020202020203),
      bytes16(0x06060606060606060606060606060607)
    );

  bytes public constant wrongBlsPop =
    abi.encodePacked(
      bytes32(0x0101010101010101010101010101010101010101010101010101010101010102),
      bytes16(0x05050505050505050505050505050506),
      bytes16(0x06060606060606060606060606060607)
    );

  function setUp() public {
    super.setUp();

    validatorEcdsaPubKey = _registerValidatorHelper(validator, validatorPk);
  }

  function test_ShouldSetNewValidatorBlsPubKey() public {
    ph.mockSuccess(
      ph.PROOF_OF_POSSESSION(),
      abi.encodePacked(validator, newBlsPublicKey, newBlsPop)
    );

    vm.prank(validator);
    validators.updateBlsPublicKey(newBlsPublicKey, newBlsPop);

    (, bytes memory actualBlsPublicKey, , , ) = validators.getValidator(validator);

    assertEq(actualBlsPublicKey, newBlsPublicKey);
  }

  function test_Reverts_SetNewValidatorBlsPubKey_WhenL2() public {
    _whenL2();
    ph.mockSuccess(
      ph.PROOF_OF_POSSESSION(),
      abi.encodePacked(validator, newBlsPublicKey, newBlsPop)
    );

    vm.prank(validator);
    vm.expectRevert("This method is no longer supported in L2.");
    validators.updateBlsPublicKey(newBlsPublicKey, newBlsPop);
  }

  function test_Emits_ValidatorValidatorBlsPublicKeyUpdatedEvent() public {
    ph.mockSuccess(
      ph.PROOF_OF_POSSESSION(),
      abi.encodePacked(validator, newBlsPublicKey, newBlsPop)
    );

    vm.expectEmit(true, true, true, true);
    emit ValidatorBlsPublicKeyUpdated(validator, newBlsPublicKey);

    vm.prank(validator);
    validators.updateBlsPublicKey(newBlsPublicKey, newBlsPop);
  }

  function test_Reverts_WhenPublicKeyIsNot96Bytes() public {
    ph.mockSuccess(
      ph.PROOF_OF_POSSESSION(),
      abi.encodePacked(validator, wrongBlsPublicKey, newBlsPop)
    );

    vm.expectRevert("Wrong BLS public key length");
    vm.prank(validator);
    validators.updateBlsPublicKey(wrongBlsPublicKey, newBlsPop);
  }

  function test_Reverts_WhenProofOfPossessionIsNot48Bytes() public {
    ph.mockSuccess(
      ph.PROOF_OF_POSSESSION(),
      abi.encodePacked(validator, newBlsPublicKey, wrongBlsPop)
    );

    vm.expectRevert("Wrong BLS PoP length");
    vm.prank(validator);
    validators.updateBlsPublicKey(newBlsPublicKey, wrongBlsPop);
  }
}

contract ValidatorsTest_RegisterValidatorGroup is ValidatorsTest {
  function setUp() public {
    super.setUp();
  }

  function test_Reverts_WhenVoteOverMaxNumberGroupsSetTrue() public {
    vm.prank(group);
    election.setAllowedToVoteOverMaxNumberOfGroups(group, true);
    lockedGold.setAccountTotalLockedGold(group, originalGroupLockedGoldRequirements.value);
    vm.expectRevert("Cannot vote for more than max number of groups");
    vm.prank(group);
    validators.registerValidatorGroup(commission.unwrap());
  }

  function test_Reverts_WhenDelegatingCELO() public {
    lockedGold.setAccountTotalDelegatedAmountInPercents(group, 10);
    lockedGold.setAccountTotalLockedGold(group, originalGroupLockedGoldRequirements.value);
    vm.expectRevert("Cannot delegate governance power");
    vm.prank(group);
    validators.registerValidatorGroup(commission.unwrap());
  }

  function test_ShouldMarkAccountAsValidatorGroup() public {
    _registerValidatorGroupHelper(group, 1);
    assertTrue(validators.isValidatorGroup(group));
  }

  function test_WhenInL2_ShouldMarkAccountAsValidatorGroup() public {
    _whenL2();
    _registerValidatorGroupHelper(group, 1);
    assertTrue(validators.isValidatorGroup(group));
  }

  function test_ShouldAddAccountToListOfValidatorGroup() public {
    address[] memory ExpectedRegisteredValidatorGroups = new address[](1);
    ExpectedRegisteredValidatorGroups[0] = group;
    _registerValidatorGroupHelper(group, 1);
    validators.getRegisteredValidatorGroups();
    assertEq(
      validators.getRegisteredValidatorGroups().length,
      ExpectedRegisteredValidatorGroups.length
    );
    assertEq(validators.getRegisteredValidatorGroups()[0], ExpectedRegisteredValidatorGroups[0]);
  }

  function test_ShoulSetValidatorGroupCommission() public {
    _registerValidatorGroupHelper(group, 1);
    (, uint256 _commission, , , , , ) = validators.getValidatorGroup(group);

    assertEq(_commission, commission.unwrap());
  }

  function test_ShouldSetAccountLockedGoldRequirements() public {
    _registerValidatorGroupHelper(group, 1);
    assertEq(
      validators.getAccountLockedGoldRequirement(group),
      originalGroupLockedGoldRequirements.value
    );
  }

  function test_Emits_ValidatorGroupRegisteredEvent() public {
    lockedGold.setAccountTotalLockedGold(group, originalGroupLockedGoldRequirements.value);

    vm.expectEmit(true, true, true, true);
    emit ValidatorGroupRegistered(group, commission.unwrap());
    vm.prank(group);
    validators.registerValidatorGroup(commission.unwrap());
  }

  function test_Reverts_WhenAccountDoesNotMeetLockedGoldRequirements() public {
    lockedGold.setAccountTotalLockedGold(group, originalGroupLockedGoldRequirements.value.sub(11));
    vm.expectRevert("Not enough locked gold");
    vm.prank(group);
    validators.registerValidatorGroup(commission.unwrap());
  }

  function test_Reverts_WhenTheAccountIsAlreadyRegisteredValidator() public {
    _registerValidatorHelper(validator, validatorPk);

    lockedGold.setAccountTotalLockedGold(
      validator,
      originalGroupLockedGoldRequirements.value.sub(11)
    );
    vm.expectRevert("Already registered as validator");
    vm.prank(validator);
    validators.registerValidatorGroup(commission.unwrap());
  }

  function test_Reverts_WhenTheAccountIsAlreadyRegisteredValidatorGroup() public {
    _registerValidatorGroupHelper(group, 1);

    lockedGold.setAccountTotalLockedGold(group, originalGroupLockedGoldRequirements.value.sub(11));
    vm.expectRevert("Already registered as group");
    vm.prank(group);
    validators.registerValidatorGroup(commission.unwrap());
  }
}

contract ValidatorsTest_DeregisterValidatorGroup_WhenGroupHasNeverHadMembers is ValidatorsTest {
  uint256 public constant INDEX = 0;

  function setUp() public {
    super.setUp();

    _registerValidatorGroupHelper(group, 1);
  }

  function test_AccountShouldNoLongerBeValidatorGroup_WhenGroupNeverHadMembers() public {
    vm.prank(group);
    validators.deregisterValidatorGroup(INDEX);
    assertFalse(validators.isValidatorGroup(group));
  }

  function test_ShouldRemoveAccountFromListOfValidatorGroups() public {
    address[] memory ExpectedRegisteredValidatorGroups = new address[](0);

    vm.prank(group);
    validators.deregisterValidatorGroup(INDEX);
    assertEq(validators.getRegisteredValidatorGroups(), ExpectedRegisteredValidatorGroups);
  }

  function test_ShouldResetAccountBalanceRequirements() public {
    vm.prank(group);
    validators.deregisterValidatorGroup(INDEX);

    assertEq(validators.getAccountLockedGoldRequirement(group), 0);
  }

  function test_Emits_ValidatorGroupDeregisteredEvent() public {
    vm.expectEmit(true, true, true, true);
    emit ValidatorGroupDeregistered(group);

    vm.prank(group);
    validators.deregisterValidatorGroup(INDEX);
  }

  function test_Reverts_WhenWrongIndexProvided() public {
    vm.expectRevert("deleteElement: index out of range");
    vm.prank(group);
    validators.deregisterValidatorGroup(INDEX.add(1));
  }

  function test_Reverts_WhenAccountDoesNotHaveRegisteredValidatorGroup() public {
    vm.expectRevert("Not a validator group");

    vm.prank(nonValidator);
    validators.deregisterValidatorGroup(INDEX);
  }
}

contract ValidatorsTest_DeregisterValidatorGroup_WhenGroupHasHadMembers is ValidatorsTest {
  uint256 public constant INDEX = 0;

  function setUp() public {
    super.setUp();

    _registerValidatorGroupHelper(group, 1);
    _registerValidatorHelper(validator, validatorPk);

    vm.prank(validator);
    validators.affiliate(group);

    vm.prank(group);
    validators.addFirstMember(validator, address(0), address(0));
  }

  function test_ShouldMarkAccountAsNotValidatorGroup_WhenItHasBeenMoreThanGrouplockedGoldRequirementDuration()
    public
  {
    _removeMemberAndTimeTravel(
      group,
      validator,
      originalGroupLockedGoldRequirements.duration.add(1)
    );

    vm.prank(group);
    validators.deregisterValidatorGroup(INDEX);

    assertFalse(validators.isValidatorGroup(group));
  }

  function test_ShouldRemoveAccountFromValidatorGroupList_WhenItHasBeenMoreThanGrouplockedGoldRequirementDuration()
    public
  {
    address[] memory ExpectedRegisteredValidatorGroups = new address[](0);

    _removeMemberAndTimeTravel(
      group,
      validator,
      originalGroupLockedGoldRequirements.duration.add(1)
    );
    vm.prank(group);
    validators.deregisterValidatorGroup(INDEX);
    assertEq(validators.getRegisteredValidatorGroups(), ExpectedRegisteredValidatorGroups);
  }

  function test_ShouldResetAccountBalanceRequirements_WhenItHasBeenMoreThanGrouplockedGoldRequirementDuration()
    public
  {
    _removeMemberAndTimeTravel(
      group,
      validator,
      originalGroupLockedGoldRequirements.duration.add(1)
    );

    vm.prank(group);
    validators.deregisterValidatorGroup(INDEX);
    assertEq(validators.getAccountLockedGoldRequirement(group), 0);
  }

  function test_Emits_ValidatorGroupDeregistered_WhenItHasBeenMoreThanGrouplockedGoldRequirementDuration()
    public
  {
    _removeMemberAndTimeTravel(
      group,
      validator,
      originalGroupLockedGoldRequirements.duration.add(1)
    );

    vm.expectEmit(true, true, true, true);
    emit ValidatorGroupDeregistered(group);
    vm.prank(group);
    validators.deregisterValidatorGroup(INDEX);
  }

  function test_Reverts_WhenItHasBeenLessThanGroupLockedGoldRequirementsDuration() public {
    _removeMemberAndTimeTravel(
      group,
      validator,
      originalGroupLockedGoldRequirements.duration.sub(1)
    );

    vm.expectRevert("Hasn't been empty for long enough");
    vm.prank(group);
    validators.deregisterValidatorGroup(INDEX);
  }

  function test_Reverts_WhenGroupStillHasMembers() public {
    vm.expectRevert("Validator group not empty");
    vm.prank(group);
    validators.deregisterValidatorGroup(INDEX);
  }
}

contract ValidatorsTest_AddMember is ValidatorsTest {
  uint256 _registrationEpoch;
  uint256 _additionEpoch;

  uint256[] expectedSizeHistory;

  function setUp() public {
    super.setUp();

    _registerValidatorGroupHelper(group, 1);

    _registerValidatorHelper(validator, validatorPk);
    _registrationEpoch = IPrecompiles(address(validators)).getEpochNumber();

    vm.prank(validator);
    validators.affiliate(group);

    timeTravel(10);
  }

  function test_ShouldAddMemberToTheList() public {
    address[] memory expectedMembersList = new address[](1);
    expectedMembersList[0] = validator;

    vm.prank(group);
    validators.addFirstMember(validator, address(0), address(0));
    _additionEpoch = IPrecompiles(address(validators)).getEpochNumber();

    (address[] memory members, , , , , , ) = validators.getValidatorGroup(group);

    assertEq(members, expectedMembersList);
  }

  function test_ShouldAddMemberToTheList_WhenL2() public {
    address[] memory expectedMembersList = new address[](1);
    expectedMembersList[0] = validator;
    _whenL2();
    vm.prank(group);
    validators.addFirstMember(validator, address(0), address(0));

<<<<<<< HEAD
=======
    (address[] memory members, , , , , , ) = validators.getValidatorGroup(group);

    assertEq(members, expectedMembersList);
  }

>>>>>>> aa7b9bbe
  function test_ShouldUpdateGroupSizeHistory() public {
    vm.prank(group);
    validators.addFirstMember(validator, address(0), address(0));
    _additionEpoch = IPrecompiles(address(validators)).getEpochNumber();

    (, , , , uint256[] memory _sizeHistory, , ) = validators.getValidatorGroup(group);

    assertEq(_sizeHistory.length, 1);
    assertEq(_sizeHistory[0], uint256(block.timestamp));
  }

  function test_ShouldUpdateMembershipHistoryOfMember() public {
    vm.prank(group);
    validators.addFirstMember(validator, address(0), address(0));
    _additionEpoch = IPrecompiles(address(validators)).getEpochNumber();

    uint256 expectedEntries = 1;

    if (_additionEpoch != _registrationEpoch) {
      expectedEntries = 2;
    }

    (uint256[] memory _epochs, address[] memory _membershipGroups, , ) = validators
      .getMembershipHistory(validator);

    assertEq(_epochs.length, expectedEntries);
    assertEq(_epochs[expectedEntries.sub(1)], _additionEpoch);
    assertEq(_membershipGroups.length, expectedEntries);
    assertEq(_membershipGroups[expectedEntries.sub(1)], group);
  }

  function test_ShouldMarkGroupAsEligible() public {
    vm.prank(group);
    validators.addFirstMember(validator, address(0), address(0));
    _additionEpoch = IPrecompiles(address(validators)).getEpochNumber();
    assertTrue(election.isEligible(group));
  }

  function test_Emits_ValidatorGroupMemberAddedEvent() public {
    vm.expectEmit(true, true, true, true);
    emit ValidatorGroupMemberAdded(group, validator);

    vm.prank(group);
    validators.addFirstMember(validator, address(0), address(0));
  }

  function test_Reverts_WhenGroupHasNoRoomToAddMembers() public {
    vm.prank(group);
    validators.addFirstMember(validator, address(0), address(0));

    validators.setMaxGroupSize(1);
    _registerValidatorHelper(otherValidator, otherValidatorPk);

    vm.prank(otherValidator);
    validators.affiliate(group);

    vm.expectRevert("group would exceed maximum size");
    vm.prank(group);
    validators.addMember(otherValidator);
  }

  function test_ShouldUpdateGroupsSizeHistoryAndBalanceRequirements_WhenAddingManyValidatorsAffiliatedWithGroup()
    public
  {
    vm.prank(group);
    validators.addFirstMember(validator, address(0), address(0));
    (, , , , expectedSizeHistory, , ) = validators.getValidatorGroup(group);

    assertEq(expectedSizeHistory.length, 1);

    for (uint256 i = 2; i < maxGroupSize.add(1); i++) {
      uint256 _numMembers = i;
      uint256 _validator1Pk = i;
      address _validator1 = vm.addr(_validator1Pk);

      vm.prank(_validator1);
      accounts.createAccount();

      _registerValidatorHelper(_validator1, _validator1Pk);

      vm.prank(_validator1);
      validators.affiliate(group);
      lockedGold.setAccountTotalLockedGold(
        group,
        originalGroupLockedGoldRequirements.value.mul(_numMembers)
      );

      vm.prank(group);
      validators.addMember(_validator1);

      expectedSizeHistory.push(uint256(block.timestamp));

      (, , , , uint256[] memory _actualSizeHistory, , ) = validators.getValidatorGroup(group);

      assertEq(expectedSizeHistory, _actualSizeHistory);
      assertEq(expectedSizeHistory.length, _actualSizeHistory.length);

      uint256 requirement = validators.getAccountLockedGoldRequirement(group);

      assertEq(requirement, originalGroupLockedGoldRequirements.value.mul(_numMembers));
    }
  }

  function test_Reverts_WhenValidatorDoesNotMeetLockedGoldRequirements() public {
    lockedGold.setAccountTotalLockedGold(
      validator,
      originalValidatorLockedGoldRequirements.value.sub(11)
    );
    vm.expectRevert("Validator requirements not met");
    vm.prank(group);
    validators.addFirstMember(validator, address(0), address(0));
  }

  function test_Reverts_WhenGroupDoesNotHaveMember_WhenGroupDoesNotMeetLockedGoldRequirements()
    public
  {
    lockedGold.setAccountTotalLockedGold(group, originalGroupLockedGoldRequirements.value.sub(11));
    vm.expectRevert("Group requirements not met");
    vm.prank(group);
    validators.addFirstMember(validator, address(0), address(0));
  }

  function test_Reverts_WhenGroupAlreadyHasMember_WhenGroupDosNotMeetLockedGoldRequirements()
    public
  {
    lockedGold.setAccountTotalLockedGold(
      group,
      originalGroupLockedGoldRequirements.value.mul(2).sub(11)
    );
    vm.prank(group);
    validators.addFirstMember(validator, address(0), address(0));

    _registerValidatorHelper(otherValidator, otherValidatorPk);

    vm.prank(otherValidator);
    validators.affiliate(group);

    vm.expectRevert("Group requirements not met");
    vm.prank(group);
    validators.addMember(otherValidator);
  }

  function test_Reverts_WhenAddingValidatorNotAffiliatedWithGroup() public {
    _registerValidatorHelper(otherValidator, otherValidatorPk);

    vm.expectRevert("Not affiliated to group");

    vm.prank(group);
    validators.addFirstMember(otherValidator, address(0), address(0));
  }

  function test_Reverts_WhenTheAccountDoesNotHaveARegisteredValidatorGroup() public {
    vm.expectRevert("Not validator and group");
    vm.prank(group);
    validators.addFirstMember(otherValidator, address(0), address(0));
  }

  function test_Reverts_WhenValidatorIsAlreadyMemberOfTheGroup() public {
    vm.expectRevert("Validator group empty");
    vm.prank(group);
    validators.addMember(validator);
  }
}

contract ValidatorsTest_RemoveMember is ValidatorsTest {
  uint256 _registrationEpoch;
  uint256 _additionEpoch;

  function setUp() public {
    super.setUp();
    _registerValidatorGroupWithMembers(group, 1);
  }

  function test_ShouldRemoveMemberFromListOfMembers() public {
    address[] memory expectedMembersList = new address[](0);

    vm.prank(group);
    validators.removeMember(validator);

    (address[] memory members, , , , , , ) = validators.getValidatorGroup(group);

    assertEq(members, expectedMembersList);
    assertEq(members.length, expectedMembersList.length);
  }

  function test_ShouldUpdateMemberMembershipHistory() public {
    vm.prank(group);
    validators.removeMember(validator);
    uint256 _expectedEpoch = IPrecompiles(address(validators)).getEpochNumber();
    (
      uint256[] memory _epochs,
      address[] memory _membershipGroups,
      uint256 _historyLastRemovedTimestamp,

    ) = validators.getMembershipHistory(validator);

    assertEq(_epochs.length, 1);
    assertEq(_membershipGroups.length, 1);

    assertEq(_epochs[0], _expectedEpoch);

    assertEq(_membershipGroups[0], address(0));
    assertEq(_historyLastRemovedTimestamp, uint256(block.timestamp));
  }

  function test_ShouldUpdateGroupSizeHistory() public {
    vm.prank(group);
    validators.removeMember(validator);

    (, , , , uint256[] memory _sizeHistory, , ) = validators.getValidatorGroup(group);

    assertEq(_sizeHistory.length, 2);
    assertEq(_sizeHistory[1], uint256(block.timestamp));
  }

  function test_Emits_ValidatorGroupMemberRemovedEvent() public {
    vm.expectEmit(true, true, true, true);
    emit ValidatorGroupMemberRemoved(group, validator);

    vm.prank(group);
    validators.removeMember(validator);
  }

  function test_ShouldMarkGroupIneligible_WhenValidatorIsOnlyMemberOfTheGroup() public {
    vm.prank(group);
    validators.removeMember(validator);

    assertTrue(election.isIneligible(group));
  }

  function test_Reverts_WhenAccountIsNotRegisteredValidatorGroup() public {
    vm.expectRevert("is not group and validator");
    vm.prank(nonValidator);
    validators.removeMember(validator);
  }

  function test_Reverts_WhenMemberNotRegisteredValidatorGroup() public {
    vm.expectRevert("is not group and validator");
    vm.prank(group);
    validators.removeMember(nonValidator);
  }

  function test_Reverts_WhenValidatorNotMemberOfValidatorGroup() public {
    vm.prank(validator);
    validators.deaffiliate();

    vm.expectRevert("Not affiliated to group");
    vm.prank(group);
    validators.removeMember(validator);
  }
}

contract ValidatorsTest_ReorderMember is ValidatorsTest {
  function setUp() public {
    super.setUp();
    _registerValidatorGroupWithMembers(group, 2);
  }

  function test_ShouldReorderGroupMemberList() public {
    address[] memory expectedMembersList = new address[](2);
    expectedMembersList[0] = vm.addr(1);
    expectedMembersList[1] = validator;

    vm.prank(group);
    validators.reorderMember(vm.addr(1), validator, address(0));
    (address[] memory members, , , , , , ) = validators.getValidatorGroup(group);

    assertEq(expectedMembersList, members);
    assertEq(expectedMembersList.length, members.length);
  }

  function test_Emits_ValidatorGroupMemberReorderedEvent() public {
    vm.expectEmit(true, true, true, true);
    emit ValidatorGroupMemberReordered(group, vm.addr(1));

    vm.prank(group);
    validators.reorderMember(vm.addr(1), validator, address(0));
  }

  function test_Reverts_WhenAccountIsNotRegisteredValidatorGroup() public {
    vm.expectRevert("Not a group");
    vm.prank(vm.addr(1));
    validators.reorderMember(vm.addr(1), validator, address(0));
  }

  function test_Reverts_WhenMemberNotRegisteredValidator() public {
    vm.expectRevert("Not a validator");
    vm.prank(group);
    validators.reorderMember(nonValidator, validator, address(0));
  }

  function test_Reverts_WhenValidatorNotMemberOfValidatorGroup() public {
    vm.prank(vm.addr(1));
    validators.deaffiliate();

    vm.expectRevert("Not a member of the group");
    vm.prank(group);
    validators.reorderMember(vm.addr(1), validator, address(0));
  }
}
contract ValidatorsTest_ReorderMember_L2 is ValidatorsTest {
  function setUp() public {
    super.setUp();
    _registerValidatorGroupWithMembers(group, 2);
    _whenL2();
  }

  function test_ShouldReorderGroupMemberList() public {
    address[] memory expectedMembersList = new address[](2);
    expectedMembersList[0] = vm.addr(1);
    expectedMembersList[1] = validator;

    vm.prank(group);
    validators.reorderMember(vm.addr(1), validator, address(0));
    (address[] memory members, , , , , , ) = validators.getValidatorGroup(group);

    assertEq(expectedMembersList, members);
    assertEq(expectedMembersList.length, members.length);
  }

  function test_Emits_ValidatorGroupMemberReorderedEvent() public {
    vm.expectEmit(true, true, true, true);
    emit ValidatorGroupMemberReordered(group, vm.addr(1));

    vm.prank(group);
    validators.reorderMember(vm.addr(1), validator, address(0));
  }

  function test_Reverts_WhenAccountIsNotRegisteredValidatorGroup() public {
    vm.expectRevert("Not a group");
    vm.prank(vm.addr(1));
    validators.reorderMember(vm.addr(1), validator, address(0));
  }

  function test_Reverts_WhenMemberNotRegisteredValidator() public {
    vm.expectRevert("Not a validator");
    vm.prank(group);
    validators.reorderMember(nonValidator, validator, address(0));
  }

  function test_Reverts_WhenValidatorNotMemberOfValidatorGroup() public {
    vm.prank(vm.addr(1));
    validators.deaffiliate();

    vm.expectRevert("Not a member of the group");
    vm.prank(group);
    validators.reorderMember(vm.addr(1), validator, address(0));
  }
}

contract ValidatorsTest_SetNextCommissionUpdate is ValidatorsTest {
  uint256 newCommission = commission.unwrap().add(1);

  function setUp() public {
    super.setUp();
    _registerValidatorGroupHelper(group, 1);
  }

  function test_ShouldNotSetValidatorGroupCommision() public {
    vm.prank(group);
    validators.setNextCommissionUpdate(newCommission);

    (, uint256 _commission, , , , , ) = validators.getValidatorGroup(group);

    assertEq(_commission, commission.unwrap());
  }

  function test_ShouldSetValidatorGroupNextCommission() public {
    vm.prank(group);
    validators.setNextCommissionUpdate(newCommission);
    (, , uint256 _nextCommission, , , , ) = validators.getValidatorGroup(group);

    assertEq(_nextCommission, newCommission);
  }

  function test_Emits_ValidatorGroupCommissionUpdateQueuedEvent() public {
    vm.expectEmit(true, true, true, true);
    emit ValidatorGroupCommissionUpdateQueued(
      group,
      newCommission,
      commissionUpdateDelay.add(uint256(block.number))
    );
    vm.prank(group);
    validators.setNextCommissionUpdate(newCommission);
  }

  function test_Reverts_WhenCommissionIsUnchanged() public {
    vm.expectRevert("Commission must be different");

    vm.prank(group);
    validators.setNextCommissionUpdate(commission.unwrap());
  }

  function test_Reverts_WhenCommissionGreaterThan1() public {
    vm.expectRevert("Commission can't be greater than 100%");

    vm.prank(group);
    validators.setNextCommissionUpdate(FixidityLib.fixed1().unwrap().add(1));
  }
}

contract ValidatorsTest_UpdateCommission is ValidatorsTest {
  uint256 newCommission = commission.unwrap().add(1);

  function setUp() public {
    super.setUp();

    _registerValidatorGroupHelper(group, 2);

    _registerValidatorHelper(validator, validatorPk);
    _registerValidatorHelper(otherValidator, otherValidatorPk);

    vm.prank(validator);
    validators.affiliate(group);
    (, , address _affiliation1, , ) = validators.getValidator(validator);

    vm.prank(otherValidator);
    validators.affiliate(group);
    (, , address _affiliation2, , ) = validators.getValidator(otherValidator);

    require(_affiliation1 == group, "Affiliation failed.");
    require(_affiliation2 == group, "Affiliation failed.");
  }

  function test_ShouldSetValidatorGroupCommission() public {
    vm.prank(group);
    validators.setNextCommissionUpdate(newCommission);

    blockTravel(commissionUpdateDelay);

    vm.prank(group);
    validators.updateCommission();

    (, uint256 _commission, , , , , ) = validators.getValidatorGroup(group);

    assertEq(_commission, newCommission);
  }

  function test_Emits_ValidatorGroupCommissionUpdated() public {
    vm.prank(group);
    validators.setNextCommissionUpdate(newCommission);

    blockTravel(commissionUpdateDelay);

    vm.expectEmit(true, true, true, true);
    emit ValidatorGroupCommissionUpdated(group, newCommission);

    vm.prank(group);
    validators.updateCommission();
  }

  function test_Reverts_WhenActivationBlockHasNotPassed() public {
    vm.prank(group);
    validators.setNextCommissionUpdate(newCommission);

    vm.expectRevert("Can't apply commission update yet");
    vm.prank(group);
    validators.updateCommission();
  }

  function test_Reverts_WhennoCommissionHasBeenQueued() public {
    vm.expectRevert("No commission update queued");

    vm.prank(group);
    validators.updateCommission();
  }

  function test_Reverts_WhenApplyingAlreadyAppliedCommission() public {
    vm.prank(group);
    validators.setNextCommissionUpdate(newCommission);
    blockTravel(commissionUpdateDelay);

    vm.prank(group);
    validators.updateCommission();

    vm.expectRevert("No commission update queued");

    vm.prank(group);
    validators.updateCommission();
  }

  function test_ShouldNotTryTodSendMultipleValidatorPayments_WhenL1() public {
    vm.prank(validator);
    validators.affiliate(group);
    Vm.Log[] memory entries = vm.getRecordedLogs();
    assertEq(entries.length, 0);
  }

  function test_ShouldSendMultipleValidatorPayments_WhenL2() public {
    vm.prank(group);
    validators.addFirstMember(validator, address(0), address(0));
    vm.prank(group);
    validators.addMember(otherValidator);
    vm.prank(group);
    validators.setNextCommissionUpdate(newCommission);
    blockTravel(commissionUpdateDelay);

    _whenL2();
    vm.expectEmit(true, true, true, true);
    emit SendValidatorPaymentCalled(validator);
    vm.expectEmit(true, true, true, true);
    emit SendValidatorPaymentCalled(otherValidator);
    vm.prank(group);
    validators.updateCommission();
  }
}

contract ValidatorsTest_CalculateEpochScore is ValidatorsTest {
  function setUp() public {
    super.setUp();

    _registerValidatorGroupHelper(group, 1);
  }

  function test_ShouldCalculateScoreCorrectly_WhenUptimeInInterval0AND1() public {
    FixidityLib.Fraction memory uptime = FixidityLib.newFixedFraction(99, 100);
    FixidityLib.Fraction memory gracePeriod = FixidityLib.newFixedFraction(
      validators.downtimeGracePeriod(),
      1
    );

    uint256 _expectedScore0 = _calculateScore(uptime.unwrap(), gracePeriod.unwrap());

    ph.mockReturn(
      ph.FRACTION_MUL(),
      abi.encodePacked(
        FixidityLib.fixed1().unwrap(),
        FixidityLib.fixed1().unwrap(),
        uptime.unwrap(),
        FixidityLib.fixed1().unwrap(),
        originalValidatorScoreParameters.exponent,
        uint256(18)
      ),
      abi.encodePacked(uint256(950990049900000000000000), FixidityLib.fixed1().unwrap())
    );
    uint256 _score0 = validators.calculateEpochScore(uptime.unwrap());

    uint256 _expectedScore1 = _calculateScore(0, gracePeriod.unwrap());
    uint256 _expectedScore2 = 1;

    ph.mockReturn(
      ph.FRACTION_MUL(),
      abi.encodePacked(
        FixidityLib.fixed1().unwrap(),
        FixidityLib.fixed1().unwrap(),
        uint256(0),
        FixidityLib.fixed1().unwrap(),
        originalValidatorScoreParameters.exponent,
        uint256(18)
      ),
      abi.encodePacked(uint256(0), FixidityLib.fixed1().unwrap())
    );

    uint256 _score1 = validators.calculateEpochScore(0);

    ph.mockReturn(
      ph.FRACTION_MUL(),
      abi.encodePacked(
        FixidityLib.fixed1().unwrap(),
        FixidityLib.fixed1().unwrap(),
        FixidityLib.fixed1().unwrap(),
        FixidityLib.fixed1().unwrap(),
        originalValidatorScoreParameters.exponent,
        uint256(18)
      ),
      abi.encodePacked(uint256(1), FixidityLib.fixed1().unwrap())
    );

    uint256 _score2 = validators.calculateEpochScore(FixidityLib.fixed1().unwrap());

    assertEq(_score0, _expectedScore0);
    assertEq(_score1, _expectedScore1);
    assertEq(_score2, _expectedScore2);
  }

  function test_Reverts_WhenUptimeGreaterThan1() public {
    FixidityLib.Fraction memory uptime = FixidityLib.add(
      FixidityLib.fixed1(),
      FixidityLib.newFixedFraction(1, 10)
    );

    ph.mockRevert(
      ph.FRACTION_MUL(),
      abi.encodePacked(
        FixidityLib.fixed1().unwrap(),
        FixidityLib.fixed1().unwrap(),
        uptime.unwrap(),
        FixidityLib.fixed1().unwrap(),
        originalValidatorScoreParameters.exponent,
        uint256(18)
      )
    );

    vm.expectRevert("Uptime cannot be larger than one");
    validators.calculateEpochScore(uptime.unwrap());
  }

  function test_Reverts_WhenL2() public {
    _whenL2();

    vm.expectRevert("This method is no longer supported in L2.");
    validators.calculateEpochScore(1);
  }
}

contract ValidatorsTest_CalculateGroupEpochScore is ValidatorsTest {
  function setUp() public {
    super.setUp();

    _registerValidatorGroupHelper(group, 1);
  }

  function _computeGroupUptimeCalculation(
    FixidityLib.Fraction[] memory _uptimes
  ) public returns (uint256[] memory, uint256) {
    FixidityLib.Fraction memory gracePeriod = FixidityLib.newFixedFraction(
      validators.downtimeGracePeriod(),
      1
    );
    uint256 expectedScore;
    uint256[] memory unwrapedUptimes = new uint256[](_uptimes.length);

    uint256 sum = 0;
    for (uint256 i = 0; i < _uptimes.length; i++) {
      uint256 _currentscore = _calculateScore(_uptimes[i].unwrap(), gracePeriod.unwrap());

      sum = sum.add(_calculateScore(_uptimes[i].unwrap(), gracePeriod.unwrap()));

      ph.mockReturn(
        ph.FRACTION_MUL(),
        abi.encodePacked(
          FixidityLib.fixed1().unwrap(),
          FixidityLib.fixed1().unwrap(),
          _uptimes[i].unwrap(),
          FixidityLib.fixed1().unwrap(),
          originalValidatorScoreParameters.exponent,
          uint256(18)
        ),
        abi.encodePacked(_currentscore, FixidityLib.fixed1().unwrap())
      );
      unwrapedUptimes[i] = _uptimes[i].unwrap();
    }

    expectedScore = sum.div(_uptimes.length);

    return (unwrapedUptimes, expectedScore);
  }

  function test_ShouldCalculateGroupScoreCorrectly_WhenThereIs1ValidatorGroup() public {
    FixidityLib.Fraction[] memory uptimes = new FixidityLib.Fraction[](1);
    uptimes[0] = FixidityLib.newFixedFraction(969, 1000);

    (uint256[] memory unwrapedUptimes, uint256 expectedScore) = _computeGroupUptimeCalculation(
      uptimes
    );
    uint256 _actualScore = validators.calculateGroupEpochScore(unwrapedUptimes);
    assertEq(_actualScore, expectedScore);
  }

  function test_ShouldCalculateGroupScoreCorrectly_WhenThereAre3ValidatorGroup() public {
    FixidityLib.Fraction[] memory uptimes = new FixidityLib.Fraction[](3);
    uptimes[0] = FixidityLib.newFixedFraction(969, 1000);
    uptimes[1] = FixidityLib.newFixedFraction(485, 1000);
    uptimes[2] = FixidityLib.newFixedFraction(456, 1000);

    (uint256[] memory unwrapedUptimes, uint256 expectedScore) = _computeGroupUptimeCalculation(
      uptimes
    );
    uint256 _actualScore = validators.calculateGroupEpochScore(unwrapedUptimes);
    assertEq(_actualScore, expectedScore);
  }

  function test_ShouldCalculateGroupScoreCorrectly_WhenThereAre5ValidatorGroup() public {
    FixidityLib.Fraction[] memory uptimes = new FixidityLib.Fraction[](5);
    uptimes[0] = FixidityLib.newFixedFraction(969, 1000);
    uptimes[1] = FixidityLib.newFixedFraction(485, 1000);
    uptimes[2] = FixidityLib.newFixedFraction(456, 1000);
    uptimes[3] = FixidityLib.newFixedFraction(744, 1000);
    uptimes[4] = FixidityLib.newFixedFraction(257, 1000);

    (uint256[] memory unwrapedUptimes, uint256 expectedScore) = _computeGroupUptimeCalculation(
      uptimes
    );
    uint256 _actualScore = validators.calculateGroupEpochScore(unwrapedUptimes);
    assertEq(_actualScore, expectedScore);
  }

  function test_ShouldCalculateGroupScoreCorrectly_WhenOnlyZerosAreProvided() public {
    FixidityLib.Fraction[] memory uptimes = new FixidityLib.Fraction[](5);
    uptimes[0] = FixidityLib.newFixed(0);
    uptimes[1] = FixidityLib.newFixed(0);
    uptimes[2] = FixidityLib.newFixed(0);
    uptimes[3] = FixidityLib.newFixed(0);
    uptimes[4] = FixidityLib.newFixed(0);

    (uint256[] memory unwrapedUptimes, uint256 expectedScore) = _computeGroupUptimeCalculation(
      uptimes
    );
    uint256 _actualScore = validators.calculateGroupEpochScore(unwrapedUptimes);
    assertEq(_actualScore, expectedScore);
  }

  function test_ShouldCalculateGroupScoreCorrectly_WhenThereAreZerosInUptimes() public {
    FixidityLib.Fraction[] memory uptimes = new FixidityLib.Fraction[](3);
    uptimes[0] = FixidityLib.newFixedFraction(75, 100);
    uptimes[1] = FixidityLib.newFixed(0);
    uptimes[2] = FixidityLib.newFixedFraction(95, 100);

    (uint256[] memory unwrapedUptimes, uint256 expectedScore) = _computeGroupUptimeCalculation(
      uptimes
    );
    uint256 _actualScore = validators.calculateGroupEpochScore(unwrapedUptimes);
    assertEq(_actualScore, expectedScore);
  }

  function test_Reverts_WhenMoreUptimesThanMaxGroupSize() public {
    FixidityLib.Fraction[] memory uptimes = new FixidityLib.Fraction[](6);
    uptimes[0] = FixidityLib.newFixedFraction(9, 10);
    uptimes[1] = FixidityLib.newFixedFraction(9, 10);
    uptimes[2] = FixidityLib.newFixedFraction(9, 10);
    uptimes[3] = FixidityLib.newFixedFraction(9, 10);
    uptimes[4] = FixidityLib.newFixedFraction(9, 10);
    uptimes[5] = FixidityLib.newFixedFraction(9, 10);

    (uint256[] memory unwrapedUptimes, ) = _computeGroupUptimeCalculation(uptimes);
    vm.expectRevert("Uptime array larger than maximum group size");
    validators.calculateGroupEpochScore(unwrapedUptimes);
  }

  function test_Reverts_WhenNoUptimesProvided() public {
    uint256[] memory uptimes = new uint256[](0);

    vm.expectRevert("Uptime array empty");
    validators.calculateGroupEpochScore(uptimes);
  }

  function test_Reverts_WhenUptimesGreaterThan1() public {
    FixidityLib.Fraction[] memory uptimes = new FixidityLib.Fraction[](5);
    uptimes[0] = FixidityLib.newFixedFraction(9, 10);
    uptimes[1] = FixidityLib.newFixedFraction(9, 10);
    uptimes[2] = FixidityLib.add(FixidityLib.fixed1(), FixidityLib.newFixedFraction(1, 10));
    uptimes[3] = FixidityLib.newFixedFraction(9, 10);
    uptimes[4] = FixidityLib.newFixedFraction(9, 10);

    (uint256[] memory unwrapedUptimes, ) = _computeGroupUptimeCalculation(uptimes);
    vm.expectRevert("Uptime cannot be larger than one");
    validators.calculateGroupEpochScore(unwrapedUptimes);
  }

  function test_Reverts_WhenL2() public {
    _whenL2();
    FixidityLib.Fraction[] memory uptimes = new FixidityLib.Fraction[](5);
    uptimes[0] = FixidityLib.newFixedFraction(9, 10);
    uptimes[1] = FixidityLib.newFixedFraction(9, 10);
    uptimes[3] = FixidityLib.newFixedFraction(9, 10);
    uptimes[4] = FixidityLib.newFixedFraction(9, 10);

    (uint256[] memory unwrapedUptimes, ) = _computeGroupUptimeCalculation(uptimes);
    vm.expectRevert("This method is no longer supported in L2.");
    validators.calculateGroupEpochScore(unwrapedUptimes);
  }
}

contract ValidatorsTest_UpdateValidatorScoreFromSigner is ValidatorsTest {
  FixidityLib.Fraction public gracePeriod;
  FixidityLib.Fraction public uptime;
  uint256 public _epochScore;

  function setUp() public {
    super.setUp();

    _registerValidatorHelper(validator, validatorPk);
    gracePeriod = FixidityLib.newFixedFraction(validators.downtimeGracePeriod(), 1);

    uptime = FixidityLib.newFixedFraction(99, 100);

    _epochScore = _calculateScore(uptime.unwrap(), gracePeriod.unwrap());

    ph.mockReturn(
      ph.FRACTION_MUL(),
      abi.encodePacked(
        FixidityLib.fixed1().unwrap(),
        FixidityLib.fixed1().unwrap(),
        uptime.unwrap(),
        FixidityLib.fixed1().unwrap(),
        originalValidatorScoreParameters.exponent,
        uint256(18)
      ),
      abi.encodePacked(_epochScore, FixidityLib.fixed1().unwrap())
    );
  }

  function test_ShouldUpdateValidatorScore_WhenUptimeInRange0And1() public {
    uint256 _expectedScore = FixidityLib
      .multiply(
        originalValidatorScoreParameters.adjustmentSpeed,
        FixidityLib.newFixedFraction(_epochScore, FixidityLib.fixed1().unwrap())
      )
      .unwrap();

    vm.prank(address(0));
    validators.updateValidatorScoreFromSigner(validator, uptime.unwrap());

    (, , , uint256 _actualScore, ) = validators.getValidator(validator);

    assertEq(_actualScore, _expectedScore);
  }

  function test_ShouldUpdateValidatorScore_WhenValidatorHasNonZeroScore() public {
    vm.prank(address(0));
    validators.updateValidatorScoreFromSigner(validator, uptime.unwrap());

    uint256 _expectedScore = FixidityLib
      .multiply(
        originalValidatorScoreParameters.adjustmentSpeed,
        FixidityLib.newFixedFraction(_epochScore, FixidityLib.fixed1().unwrap())
      )
      .unwrap();

    _expectedScore = FixidityLib
      .add(
        FixidityLib.multiply(
          FixidityLib.subtract(
            FixidityLib.fixed1(),
            originalValidatorScoreParameters.adjustmentSpeed
          ),
          FixidityLib.newFixedFraction(_expectedScore, FixidityLib.fixed1().unwrap())
        ),
        FixidityLib.newFixedFraction(_expectedScore, FixidityLib.fixed1().unwrap())
      )
      .unwrap();

    vm.prank(address(0));
    validators.updateValidatorScoreFromSigner(validator, uptime.unwrap());
    (, , , uint256 _actualScore, ) = validators.getValidator(validator);

    assertEq(_actualScore, _expectedScore);
  }

  function test_Reverts_WhenUptimeGreaterThan1() public {
    uptime = FixidityLib.add(FixidityLib.fixed1(), FixidityLib.newFixedFraction(1, 10));
    vm.prank(address(0));
    vm.expectRevert("Uptime cannot be larger than one");
    validators.updateValidatorScoreFromSigner(validator, uptime.unwrap());
  }
}

contract ValidatorsTest_UpdateMembershipHistory is ValidatorsTest {
  address[] public expectedMembershipHistoryGroups;
  uint256[] public expectedMembershipHistoryEpochs;

  address[] public actualMembershipHistoryGroups;
  uint256[] public actualMembershipHistoryEpochs;

  function setUp() public {
    super.setUp();
    _registerValidatorHelper(validator, validatorPk);

    _registerValidatorGroupHelper(group, 1);
    for (uint256 i = 1; i < groupLength; i++) {
      _registerValidatorGroupHelper(vm.addr(i), 1);
    }
  }

  function test_ShouldOverwritePreviousEntry_WhenChangingGroupsInSameEpoch() public {
    uint256 numTest = 10;

    expectedMembershipHistoryGroups.push(address(0));
    expectedMembershipHistoryEpochs.push(validatorRegistrationEpochNumber);

    for (uint256 i = 0; i < numTest; i++) {
      blockTravel(ph.epochSize());
      uint256 epochNumber = IPrecompiles(address(validators)).getEpochNumber();

      vm.prank(validator);
      validators.affiliate(group);
      vm.prank(group);
      validators.addFirstMember(validator, address(0), address(0));

      (actualMembershipHistoryEpochs, actualMembershipHistoryGroups, , ) = validators
        .getMembershipHistory(validator);

      expectedMembershipHistoryGroups.push(group);

      expectedMembershipHistoryEpochs.push(epochNumber);

      if (expectedMembershipHistoryGroups.length > membershipHistoryLength) {
        for (uint256 j = 0; j < expectedMembershipHistoryGroups.length - 1; j++) {
          expectedMembershipHistoryGroups[j] = expectedMembershipHistoryGroups[j + 1];
          expectedMembershipHistoryEpochs[j] = expectedMembershipHistoryEpochs[j + 1];
        }

        expectedMembershipHistoryGroups.pop();
        expectedMembershipHistoryEpochs.pop();
      }

      assertEq(actualMembershipHistoryEpochs, expectedMembershipHistoryEpochs);
      assertEq(actualMembershipHistoryGroups, expectedMembershipHistoryGroups);

      vm.prank(validator);
      validators.affiliate(vm.addr(1));

      vm.prank(vm.addr(1));
      validators.addFirstMember(validator, address(0), address(0));

      (actualMembershipHistoryEpochs, actualMembershipHistoryGroups, , ) = validators
        .getMembershipHistory(validator);
      expectedMembershipHistoryGroups[expectedMembershipHistoryGroups.length - 1] = vm.addr(1);

      assertEq(actualMembershipHistoryEpochs, expectedMembershipHistoryEpochs);
      assertEq(actualMembershipHistoryGroups, expectedMembershipHistoryGroups);
    }
  }

  function test_ShouldAlwaysStoreMostRecentMemberships_WhenChangingGroupsMoreThanMembershipHistoryLength()
    public
  {
    expectedMembershipHistoryGroups.push(address(0));
    expectedMembershipHistoryEpochs.push(validatorRegistrationEpochNumber);

    for (uint256 i = 0; i < membershipHistoryLength.add(1); i++) {
      blockTravel(ph.epochSize());
      uint256 epochNumber = IPrecompiles(address(validators)).getEpochNumber();
      vm.prank(validator);
      validators.affiliate(vm.addr(i + 1));
      vm.prank(vm.addr(i + 1));
      validators.addFirstMember(validator, address(0), address(0));

      expectedMembershipHistoryGroups.push(vm.addr(i + 1));

      expectedMembershipHistoryEpochs.push(epochNumber);

      if (expectedMembershipHistoryGroups.length > membershipHistoryLength) {
        for (uint256 j = 0; j < expectedMembershipHistoryGroups.length - 1; j++) {
          expectedMembershipHistoryGroups[j] = expectedMembershipHistoryGroups[j + 1];
          expectedMembershipHistoryEpochs[j] = expectedMembershipHistoryEpochs[j + 1];
        }

        expectedMembershipHistoryGroups.pop();
        expectedMembershipHistoryEpochs.pop();
      }

      (actualMembershipHistoryEpochs, actualMembershipHistoryGroups, , ) = validators
        .getMembershipHistory(validator);

      assertEq(actualMembershipHistoryEpochs, expectedMembershipHistoryEpochs);
      assertEq(actualMembershipHistoryGroups, expectedMembershipHistoryGroups);
    }
  }
}

contract ValidatorsTest_GetMembershipInLastEpoch is ValidatorsTest {
  function setUp() public {
    super.setUp();

    _registerValidatorHelper(validator, validatorPk);

    _registerValidatorGroupHelper(group, 1);
    for (uint256 i = 1; i < groupLength; i++) {
      _registerValidatorGroupHelper(vm.addr(i), 1);
    }
  }

  function test_ShouldAlwaysReturnCorrectMembershipForLastEpoch_WhenChangingMoreTimesThanMembershipHistoryLength()
    public
  {
    for (uint256 i = 0; i < membershipHistoryLength.add(1); i++) {
      blockTravel(ph.epochSize());

      vm.prank(validator);
      validators.affiliate(vm.addr(i + 1));
      vm.prank(vm.addr(i + 1));
      validators.addFirstMember(validator, address(0), address(0));

      if (i == 0) {
        assertEq(validators.getMembershipInLastEpoch(validator), address(0));
      } else {
        assertEq(validators.getMembershipInLastEpoch(validator), vm.addr(i));
      }
    }
  }

  function test_MaintainsMembershipAfterL2Transition() public {
    address lastValidatorGroup;
    address nextValidatorGroup;
    for (uint256 i = 0; i < membershipHistoryLength.add(1); i++) {
      blockTravel(ph.epochSize());

      vm.prank(validator);
      validators.affiliate(vm.addr(i + 1));
      vm.prank(vm.addr(i + 1));
      validators.addFirstMember(validator, address(0), address(0));

      if (i == 0) {
        assertEq(validators.getMembershipInLastEpoch(validator), address(0));
      } else {
        lastValidatorGroup = vm.addr(i);
        nextValidatorGroup = vm.addr(i + 1);
        assertEq(validators.getMembershipInLastEpoch(validator), vm.addr(i));
      }
    }

    _whenL2();
    assertEq(validators.getMembershipInLastEpoch(validator), lastValidatorGroup);
    epochManager.setCurrentEpochNumber(epochManager.getCurrentEpochNumber() + 1);
    assertEq(validators.getMembershipInLastEpoch(validator), nextValidatorGroup);
  }
}

contract ValidatorsTest_GetTopGroupValidators is ValidatorsTest {
  function setUp() public {
    super.setUp();

    _registerValidatorGroupWithMembersHavingSigners(group, 5);
  }

  function test_ShouldReturnTheSigner() public {
    address[] memory _validatorSigner = validators.getTopGroupValidators(group, 3);
    assertEq(_validatorSigner[0], accounts.getValidatorSigner(validator));
    assertEq(_validatorSigner[1], accounts.getValidatorSigner(vm.addr(1)));
    assertFalse(_validatorSigner[0] == validator);
  }

  function test_ShouldReturnTheSigner_WhenL2() public {
    _whenL2();
    test_ShouldReturnTheSigner();
  }
}

contract ValidatorsTest_GetTopGroupValidatorsAccounts is ValidatorsTest {
  function setUp() public {
    super.setUp();

    _registerValidatorGroupWithMembersHavingSigners(group, 5);
  }

  function test_ShouldReturnTheAccount_WhenL2() public {
    _whenL2();
    address[] memory validatorAccount = validators.getTopGroupValidatorsAccounts(group, 3);
    assertEq(validatorAccount[0], validator);
    assertEq(validatorAccount[1], vm.addr(1));
    assertFalse(validatorAccount[0] == accounts.getValidatorSigner(validator));
  }

  function test_ShouldReturnTheAccount() public {
    address[] memory validatorAccount = validators.getTopGroupValidatorsAccounts(group, 3);
    assertEq(validatorAccount[0], validator);
    assertEq(validatorAccount[1], vm.addr(1));
    assertFalse(validatorAccount[0] == accounts.getValidatorSigner(validator));
  }
}

contract ValidatorsTest_GetEpochSize is ValidatorsTest {
  function test_ShouldReturn17280() public {
    assertEq(IPrecompiles(address(validators)).getEpochSize(), 17280);
  }
}

contract ValidatorsTest_GetAccountLockedGoldRequirement is ValidatorsTest {
  uint256 public numMembers = 5;
  uint256[] public actualRequirements;
  uint256[] removalTimestamps;

  function setUp() public {
    super.setUp();

    _registerValidatorGroupHelper(group, 1);

    for (uint256 i = 1; i < numMembers + 1; i++) {
      _registerValidatorHelper(vm.addr(i), i);
      vm.prank(vm.addr(i));
      validators.affiliate(group);

      lockedGold.setAccountTotalLockedGold(group, originalGroupLockedGoldRequirements.value.mul(i));

      if (i == 1) {
        vm.prank(group);
        validators.addFirstMember(vm.addr(i), address(0), address(0));
      } else {
        vm.prank(group);
        validators.addMember(vm.addr(i));
      }

      actualRequirements.push(validators.getAccountLockedGoldRequirement(group));
    }
  }

  function test_ShouldIncreaseRequirementsWithEachAddedMember() public {
    for (uint256 i = 0; i < numMembers; i++) {
      assertEq(actualRequirements[i], originalGroupLockedGoldRequirements.value.mul(i.add(1)));
    }
  }

  function test_ShouldDecreaseRequirementDuration1SecondAfterRemoval_WhenRemovingMembers() public {
    for (uint256 i = 1; i < numMembers + 1; i++) {
      vm.prank(group);
      validators.removeMember(vm.addr(i));
      removalTimestamps.push(uint256(block.timestamp));
      timeTravel(47);
    }

    for (uint256 i = 0; i < numMembers; i++) {
      assertEq(
        validators.getAccountLockedGoldRequirement(group),
        originalGroupLockedGoldRequirements.value.mul(numMembers.sub(i))
      );

      uint256 removalTimestamp = removalTimestamps[i];
      uint256 requirementExpiry = originalGroupLockedGoldRequirements.duration.add(
        removalTimestamp
      );

      uint256 currentTimestamp = uint256(block.timestamp);

      timeTravel(requirementExpiry.sub(currentTimestamp).add(1));
    }
  }
}

contract ValidatorsTest_DistributeEpochPaymentsFromSigner is ValidatorsTest {
  uint256 public numMembers = 5;
  uint256 public maxPayment = 20122394876;
  uint256 public expectedTotalPayment;
  uint256 public expectedGroupPayment;
  uint256 public expectedDelegatedPayment;
  uint256 public expectedValidatorPayment;
  uint256 public halfExpectedTotalPayment;
  uint256 public halfExpectedGroupPayment;
  uint256 public halfExpectedValidatorPayment;
  uint256 public halfExpectedDelegatedPayment;

  uint256[] public actualRequirements;
  uint256[] public removalTimestamps;

  FixidityLib.Fraction public expectedScore;
  FixidityLib.Fraction public gracePeriod;
  FixidityLib.Fraction public uptime;
  FixidityLib.Fraction public delegatedFraction;

  function setUp() public {
    super.setUp();

    delegatedFraction = FixidityLib.newFixedFraction(10, 100);
    _registerValidatorGroupWithMembers(group, 1);
    blockTravel(ph.epochSize());

    lockedGold.addSlasherTest(paymentDelegatee);

    vm.prank(validator);
    accounts.setPaymentDelegation(paymentDelegatee, delegatedFraction.unwrap());

    uptime = FixidityLib.newFixedFraction(99, 100);

    expectedScore = FixidityLib.multiply(
      originalValidatorScoreParameters.adjustmentSpeed,
      FixidityLib.newFixed(_calculateScore(uptime.unwrap(), validators.downtimeGracePeriod()))
    );

    expectedTotalPayment = FixidityLib.fromFixed(
      FixidityLib.multiply(
        expectedScore,
        FixidityLib.newFixedFraction(maxPayment, FixidityLib.fixed1().unwrap())
      )
    );

    expectedGroupPayment = FixidityLib.fromFixed(
      FixidityLib.multiply(commission, FixidityLib.newFixed(expectedTotalPayment))
    );

    uint256 remainingPayment = expectedTotalPayment.sub(expectedGroupPayment);

    expectedDelegatedPayment = FixidityLib.fromFixed(
      FixidityLib.multiply(FixidityLib.newFixed(remainingPayment), delegatedFraction)
    );

    expectedValidatorPayment = remainingPayment.sub(expectedDelegatedPayment);

    halfExpectedTotalPayment = FixidityLib
      .fromFixed(
        FixidityLib.multiply(
          expectedScore,
          FixidityLib.newFixedFraction(maxPayment, FixidityLib.fixed1().unwrap())
        )
      )
      .div(2);

    halfExpectedGroupPayment = FixidityLib.fromFixed(
      FixidityLib.multiply(commission, FixidityLib.newFixed(halfExpectedTotalPayment))
    );

    remainingPayment = halfExpectedTotalPayment.sub(halfExpectedGroupPayment);

    halfExpectedDelegatedPayment = FixidityLib.fromFixed(
      FixidityLib.multiply(FixidityLib.newFixed(remainingPayment), delegatedFraction)
    );

    halfExpectedValidatorPayment = remainingPayment.sub(halfExpectedDelegatedPayment);

    ph.mockReturn(
      ph.FRACTION_MUL(),
      abi.encodePacked(
        FixidityLib.fixed1().unwrap(),
        FixidityLib.fixed1().unwrap(),
        uptime.unwrap(),
        FixidityLib.fixed1().unwrap(),
        originalValidatorScoreParameters.exponent,
        uint256(18)
      ),
      abi.encodePacked(
        _calculateScore(uptime.unwrap(), validators.downtimeGracePeriod()),
        FixidityLib.fixed1().unwrap()
      )
    );

    vm.prank(address(0));
    validators.updateValidatorScoreFromSigner(validator, uptime.unwrap());
  }

  function test_Reverts_WhenValidatorAndGroupMeetBalanceRequirements_WhenL2() public {
    _whenL2();
    vm.prank(address(0));
    vm.expectRevert("This method is no longer supported in L2.");
    validators.distributeEpochPaymentsFromSigner(validator, maxPayment);
  }

  function test_ShouldPayValidator_WhenValidatorAndGroupMeetBalanceRequirements() public {
    vm.prank(address(0));
    validators.distributeEpochPaymentsFromSigner(validator, maxPayment);
    assertEq(stableToken.balanceOf(validator), expectedValidatorPayment);
  }

  function test_ShouldPayGroup_WhenValidatorAndGroupMeetBalanceRequirements() public {
    vm.prank(address(0));
    validators.distributeEpochPaymentsFromSigner(validator, maxPayment);
    assertEq(stableToken.balanceOf(group), expectedGroupPayment);
  }

  function test_ShouldPayDelegatee_WhenValidatorAndGroupMeetBalanceRequirements() public {
    vm.prank(address(0));
    validators.distributeEpochPaymentsFromSigner(validator, maxPayment);
    assertEq(stableToken.balanceOf(paymentDelegatee), expectedDelegatedPayment);
  }

  function test_ShouldReturnTheExpectedTotalPayment_WhenValidatorAndGroupMeetBalanceRequirements()
    public
  {
    // validators.distributeEpochPaymentsFromSigner(validator, maxPayment);
    vm.prank(address(0));
    assertEq(
      validators.distributeEpochPaymentsFromSigner(validator, maxPayment),
      expectedTotalPayment
    );
  }

  function test_ShouldPayValidator_WhenValidatorAndGroupMeetBalanceRequirementsAndNoPaymentDelegated()
    public
  {
    expectedDelegatedPayment = 0;
    expectedValidatorPayment = expectedTotalPayment.sub(expectedGroupPayment);

    vm.prank(validator);
    accounts.deletePaymentDelegation();

    vm.prank(address(0));
    validators.distributeEpochPaymentsFromSigner(validator, maxPayment);
    assertEq(stableToken.balanceOf(validator), expectedValidatorPayment);
  }

  function test_ShouldPayGroup_WhenValidatorAndGroupMeetBalanceRequirementsAndNoPaymentDelegated()
    public
  {
    expectedDelegatedPayment = 0;
    expectedValidatorPayment = expectedTotalPayment.sub(expectedGroupPayment);

    vm.prank(validator);
    accounts.deletePaymentDelegation();

    // validators.distributeEpochPaymentsFromSigner(validator, maxPayment);
    vm.prank(address(0));
    assertEq(
      validators.distributeEpochPaymentsFromSigner(validator, maxPayment),
      expectedTotalPayment
    );
  }

  function test_ShouldReturnTheExpectedTotalPayment_WhenValidatorAndGroupMeetBalanceRequirementsAndNoPaymentDelegated()
    public
  {
    expectedDelegatedPayment = 0;
    expectedValidatorPayment = expectedTotalPayment.sub(expectedGroupPayment);

    vm.prank(validator);
    accounts.deletePaymentDelegation();

    vm.prank(address(0));
    validators.distributeEpochPaymentsFromSigner(validator, maxPayment);
    assertEq(stableToken.balanceOf(group), expectedGroupPayment);
  }

  function test_shouldPayValidatorOnlyHalf_WhenSlashingMultiplierIsHalved() public {
    vm.prank(paymentDelegatee);
    validators.halveSlashingMultiplier(group);
    vm.prank(address(0));
    validators.distributeEpochPaymentsFromSigner(validator, maxPayment);

    assertEq(stableToken.balanceOf(validator), halfExpectedValidatorPayment);
  }

  function test_shouldPayGroupOnlyHalf_WhenSlashingMultiplierIsHalved() public {
    vm.prank(paymentDelegatee);
    validators.halveSlashingMultiplier(group);
    vm.prank(address(0));
    validators.distributeEpochPaymentsFromSigner(validator, maxPayment);

    assertEq(stableToken.balanceOf(group), halfExpectedGroupPayment);
  }

  function test_shouldPayDelegateeOnlyHalf_WhenSlashingMultiplierIsHalved() public {
    vm.prank(paymentDelegatee);
    validators.halveSlashingMultiplier(group);
    vm.prank(address(0));
    validators.distributeEpochPaymentsFromSigner(validator, maxPayment);

    assertEq(stableToken.balanceOf(paymentDelegatee), halfExpectedDelegatedPayment);
  }

  function test_shouldReturnHalfExpectedTotalPayment_WhenSlashingMultiplierIsHalved() public {
    vm.prank(paymentDelegatee);
    validators.halveSlashingMultiplier(group);

    vm.prank(address(0));
    assertEq(
      validators.distributeEpochPaymentsFromSigner(validator, maxPayment),
      halfExpectedTotalPayment
    );
  }

  function test_ShouldNotPayValidator_WhenValidatorDoesNotMeetBalanceRequirement() public {
    lockedGold.setAccountTotalLockedGold(
      validator,
      originalValidatorLockedGoldRequirements.value.sub(11)
    );

    vm.prank(address(0));
    validators.distributeEpochPaymentsFromSigner(validator, maxPayment);
    assertEq(stableToken.balanceOf(validator), 0);
  }

  function test_ShouldNotPayGroup_WhenValidatorDoesNotMeetBalanceRequirement() public {
    lockedGold.setAccountTotalLockedGold(
      validator,
      originalValidatorLockedGoldRequirements.value.sub(11)
    );

    vm.prank(address(0));
    validators.distributeEpochPaymentsFromSigner(validator, maxPayment);
    assertEq(stableToken.balanceOf(group), 0);
  }

  function test_ShouldNotPayDelegatee_WhenValidatorDoesNotMeetBalanceRequirement() public {
    lockedGold.setAccountTotalLockedGold(
      validator,
      originalValidatorLockedGoldRequirements.value.sub(11)
    );

    vm.prank(address(0));
    validators.distributeEpochPaymentsFromSigner(validator, maxPayment);
    assertEq(stableToken.balanceOf(paymentDelegatee), 0);
  }

  function test_ShouldReturnZero_WhenValidatorDoesNotMeetBalanceRequirement() public {
    lockedGold.setAccountTotalLockedGold(
      validator,
      originalValidatorLockedGoldRequirements.value.sub(11)
    );

    vm.prank(address(0));
    assertEq(validators.distributeEpochPaymentsFromSigner(validator, maxPayment), 0);
  }

  function test_ShouldNotPayValidator_WhenGroupDoesNotMeetBalanceRequirement() public {
    lockedGold.setAccountTotalLockedGold(
      validator,
      originalGroupLockedGoldRequirements.value.sub(11)
    );

    vm.prank(address(0));
    validators.distributeEpochPaymentsFromSigner(validator, maxPayment);
    assertEq(stableToken.balanceOf(validator), 0);
  }

  function test_ShouldNotPayGroup_WhenGroupDoesNotMeetBalanceRequirement() public {
    lockedGold.setAccountTotalLockedGold(
      validator,
      originalGroupLockedGoldRequirements.value.sub(11)
    );

    vm.prank(address(0));
    validators.distributeEpochPaymentsFromSigner(validator, maxPayment);
    assertEq(stableToken.balanceOf(group), 0);
  }

  function test_ShouldNotPayDelegatee_WhenGroupDoesNotMeetBalanceRequirement() public {
    lockedGold.setAccountTotalLockedGold(
      validator,
      originalGroupLockedGoldRequirements.value.sub(11)
    );

    vm.prank(address(0));
    validators.distributeEpochPaymentsFromSigner(validator, maxPayment);
    assertEq(stableToken.balanceOf(paymentDelegatee), 0);
  }

  function test_ShouldReturnZero_WhenGroupDoesNotMeetBalanceRequirement() public {
    lockedGold.setAccountTotalLockedGold(
      validator,
      originalGroupLockedGoldRequirements.value.sub(11)
    );

    vm.prank(address(0));
    assertEq(validators.distributeEpochPaymentsFromSigner(validator, maxPayment), 0);
  }
}

contract ValidatorsTest_MintStableToEpochManager is ValidatorsTest {
  function test_Reverts_WhenL1() public {
    vm.expectRevert("This method is not supported in L1.");
    validators.mintStableToEpochManager(5);
  }

  function test_Reverts_WhenCalledByOtherThanEpochManager() public {
    _whenL2();
    vm.expectRevert("only registered contract");
    validators.mintStableToEpochManager(5);
  }
  function test_WhenMintAmountIsZero() public {
    _whenL2();
    vm.prank(address(epochManager));
    validators.mintStableToEpochManager(0);
  }

  function test_ShouldMintStableToEpochManager() public {
    _whenL2();
    vm.prank(address(epochManager));
    validators.mintStableToEpochManager(5);
    assertEq(stableToken.balanceOf(address(epochManager)), 5);
  }
}

contract ValidatorsTest_ForceDeaffiliateIfValidator is ValidatorsTest {
  function setUp() public {
    super.setUp();

    _registerValidatorHelper(validator, validatorPk);
    _registerValidatorGroupHelper(group, 1);

    vm.prank(validator);
    validators.affiliate(group);

    lockedGold.addSlasherTest(paymentDelegatee);
  }

  function test_ShouldSucceed_WhenSenderIsWhitelistedSlashingAddress() public {
    vm.prank(paymentDelegatee);
    validators.forceDeaffiliateIfValidator(validator);
    (, , address affiliation, , ) = validators.getValidator(validator);
    assertEq(affiliation, address(0));
  }

  function test_Reverts_WhenSenderNotApprovedAddress() public {
    vm.expectRevert("Only registered slasher can call");
    validators.forceDeaffiliateIfValidator(validator);
  }
<<<<<<< HEAD

  function test_ShouldNotTryToSendValidatorPayment_WhenL1() public {
    vm.prank(validator);
    validators.affiliate(group);
    Vm.Log[] memory entries = vm.getRecordedLogs();
    assertEq(entries.length, 0);
  }

  function test_ShouldSendValidatorPayment_WhenL2() public {
    _whenL2();
    vm.expectEmit(true, true, true, true);
    emit SendValidatorPaymentCalled(validator);
    vm.prank(paymentDelegatee);
    validators.forceDeaffiliateIfValidator(validator);
  }
}
contract ValidatorsTest_ForceDeaffiliateIfValidator_L2 is ValidatorsTest {
  function setUp() public {
    super.setUp();

    _registerValidatorHelper(validator, validatorPk);
    _registerValidatorGroupHelper(group, 1);
=======
>>>>>>> aa7b9bbe

  function test_ShouldNotTryToSendValidatorPayment_WhenL1() public {
    vm.prank(validator);
    validators.affiliate(group);
    Vm.Log[] memory entries = vm.getRecordedLogs();
    assertEq(entries.length, 0);
  }

  function test_ShouldSendValidatorPayment_WhenL2() public {
    _whenL2();
    vm.expectRevert("This method is no longer supported in L2.");
    vm.prank(paymentDelegatee);
    validators.forceDeaffiliateIfValidator(validator);
  }
}

contract ValidatorsTest_GroupMembershipInEpoch is ValidatorsTest {
  struct EpochInfo {
    uint256 epochNumber;
    address groupy;
  }

  uint256 totalEpochs = 24;
  uint256 gapSize = 3;
  uint256 contractIndex;

  EpochInfo[] public epochInfoList;

  function setUp() public {
    super.setUp();

    _registerValidatorHelper(validator, validatorPk);
    contractIndex = 1;
    for (uint256 i = 1; i < groupLength; i++) {
      _registerValidatorGroupHelper(vm.addr(i), 1);
    }

    // Start at 1 since we can't start with deaffiliate
    for (uint256 i = 1; i < totalEpochs; i++) {
      blockTravel(ph.epochSize());

      uint256 epochNumber = IPrecompiles(address(validators)).getEpochNumber();

      if (i % gapSize == 0) {
        address _group = (i % gapSize.mul(gapSize)) != 0
          ? vm.addr(i.div(gapSize) % groupLength)
          : address(0);

        contractIndex += 1;

        epochInfoList.push(EpochInfo(epochNumber, _group));

        if (i % (gapSize.mul(gapSize)) != 0) {
          vm.prank(validator);
          validators.affiliate(_group);

          vm.prank(_group);
          validators.addFirstMember(validator, address(0), address(0));
        } else {
          vm.prank(validator);
          validators.deaffiliate();
        }
      }
    }
  }

  function test_ShouldCorrectlyGetGroupAddressForExactEpochNumbers() public {
    for (uint256 i = 0; i < epochInfoList.length; i++) {
      address _group = epochInfoList[i].groupy;

      if (epochInfoList.length.sub(i) <= membershipHistoryLength) {
        assertEq(
          validators.groupMembershipInEpoch(
            validator,
            epochInfoList[i].epochNumber,
            uint256(1).add(i)
          ),
          _group
        );
      } else {
        vm.expectRevert("index out of bounds");
        validators.groupMembershipInEpoch(
          validator,
          epochInfoList[i].epochNumber,
          uint256(1).add(i)
        );
      }
    }
  }
  function test_ShouldCorrectlyGetGroupAddressForExactEpochNumbers_WhenL2() public {
    _whenL2();
    for (uint256 i = 0; i < epochInfoList.length; i++) {
      address _group = epochInfoList[i].groupy;

      if (epochInfoList.length.sub(i) <= membershipHistoryLength) {
        assertEq(
          validators.groupMembershipInEpoch(
            validator,
            epochInfoList[i].epochNumber,
            uint256(1).add(i)
          ),
          _group
        );
      } else {
        vm.expectRevert("index out of bounds");
        validators.groupMembershipInEpoch(
          validator,
          epochInfoList[i].epochNumber,
          uint256(1).add(i)
        );
      }
    }
  }

  function test_Reverts_WhenEpochNumberAtGivenIndexIsGreaterThanProvidedEpochNumber() public {
    vm.expectRevert("index out of bounds");
    validators.groupMembershipInEpoch(
      validator,
      epochInfoList[epochInfoList.length.sub(2)].epochNumber,
      contractIndex
    );
  }

  function test_Reverts_WhenEpochNumberFitsIntoDifferentIndexBucket() public {
    vm.expectRevert("provided index does not match provided epochNumber at index in history.");
    validators.groupMembershipInEpoch(
      validator,
      epochInfoList[epochInfoList.length.sub(1)].epochNumber,
      contractIndex.sub(2)
    );
  }

  function test_Reverts_WhenProvidedEpochNumberGreaterThanCurrentEpochNumber() public {
    uint256 _epochNumber = IPrecompiles(address(validators)).getEpochNumber();
    vm.expectRevert("Epoch cannot be larger than current");
    validators.groupMembershipInEpoch(validator, _epochNumber.add(1), contractIndex);
  }

  function test_Reverts_WhenProvidedIndexGreaterThanIndexOnChain() public {
    uint256 _epochNumber = IPrecompiles(address(validators)).getEpochNumber();
    vm.expectRevert("index out of bounds");
    validators.groupMembershipInEpoch(validator, _epochNumber, contractIndex.add(1));
  }

  function test_Reverts_WhenProvidedIndexIsLessThanTailIndexOnChain() public {
    vm.expectRevert("provided index does not match provided epochNumber at index in history.");
    validators.groupMembershipInEpoch(
      validator,
      epochInfoList[epochInfoList.length.sub(membershipHistoryLength).sub(1)].epochNumber,
      contractIndex.sub(membershipHistoryLength)
    );
  }
}

contract ValidatorsTest_HalveSlashingMultiplier is ValidatorsTest {
  function setUp() public {
    super.setUp();

    _registerValidatorGroupHelper(group, 1);
    lockedGold.addSlasherTest(paymentDelegatee);
  }

  function test_ShouldHalveslashingMultiplier() public {
    FixidityLib.Fraction memory expectedMultiplier = FixidityLib.fixed1();
    for (uint256 i = 0; i < 10; i++) {
      vm.prank(paymentDelegatee);
      validators.halveSlashingMultiplier(group);

      expectedMultiplier = FixidityLib.divide(expectedMultiplier, FixidityLib.newFixed(2));
      (, , , , , uint256 actualMultiplier, ) = validators.getValidatorGroup(group);

      assertEq(actualMultiplier, expectedMultiplier.unwrap());
    }
  }

  function test_Reverts_HalveSlashingMultiplier_WhenL2() public {
    _whenL2();
    FixidityLib.Fraction memory expectedMultiplier = FixidityLib.fixed1();
    vm.prank(paymentDelegatee);
    vm.expectRevert("This method is no longer supported in L2.");
    validators.halveSlashingMultiplier(group);
  }

  function test_ShouldUpdateLastSlashedTimestamp() public {
    (, , , , , , uint256 initialLastSlashed) = validators.getValidatorGroup(group);

    vm.prank(paymentDelegatee);
    validators.halveSlashingMultiplier(group);
    (, , , , , , uint256 updatedLastSlashed) = validators.getValidatorGroup(group);

    assertGt(updatedLastSlashed, initialLastSlashed);
  }

  function test_Reverts_WhenCalledByNonSlasher() public {
    vm.expectRevert("Only registered slasher can call");
    validators.halveSlashingMultiplier(group);
  }
}

contract ValidatorsTest_ResetSlashingMultiplier is ValidatorsTest {
  function setUp() public {
    super.setUp();

    _registerValidatorHelper(validator, validatorPk);
    _registerValidatorGroupHelper(group, 1);

    vm.prank(validator);
    validators.affiliate(group);

    lockedGold.addSlasherTest(paymentDelegatee);

    vm.prank(paymentDelegatee);
    validators.halveSlashingMultiplier(group);
    (, , , , , uint256 initialMultiplier, ) = validators.getValidatorGroup(group);

    require(
      initialMultiplier == FixidityLib.newFixedFraction(5, 10).unwrap(),
      "initialMultiplier is incorrect"
    );
  }

  function test_ShouldReturnToDefault_WhenSlashingMultiplierIsResetAfterResetPeriod() public {
    timeTravel(slashingMultiplierResetPeriod);

    vm.prank(group);
    validators.resetSlashingMultiplier();
    (, , , , , uint256 actualMultiplier, ) = validators.getValidatorGroup(group);
    assertEq(actualMultiplier, FixidityLib.fixed1().unwrap());
  }

  function test_ShouldReturnToDefault_WhenSlashingMultiplierIsResetAfterResetPeriod_WhenL2()
    public
  {
    _whenL2();
    timeTravel(slashingMultiplierResetPeriod);

    vm.prank(group);
    validators.resetSlashingMultiplier();
    (, , , , , uint256 actualMultiplier, ) = validators.getValidatorGroup(group);
    assertEq(actualMultiplier, FixidityLib.fixed1().unwrap());
  }

  function test_Reverts_WhenSlashingMultiplierIsResetBeforeResetPeriod() public {
    vm.expectRevert("`resetSlashingMultiplier` called before resetPeriod expired");
    vm.prank(group);
    validators.resetSlashingMultiplier();
  }

  function test_ShouldReadProperly_WhenSlashingResetPeriosIsUpdated() public {
    uint256 newResetPeriod = 10 * DAY;
    validators.setSlashingMultiplierResetPeriod(newResetPeriod);
    timeTravel(newResetPeriod);
    vm.prank(group);
    validators.resetSlashingMultiplier();
    (, , , , , uint256 actualMultiplier, ) = validators.getValidatorGroup(group);
    assertEq(actualMultiplier, FixidityLib.fixed1().unwrap());
  }

  function test_Reverts_SetSlashingMultiplierResetPeriod_WhenL2() public {
    _whenL2();
    uint256 newResetPeriod = 10 * DAY;
    vm.expectRevert("This method is no longer supported in L2.");
    validators.setSlashingMultiplierResetPeriod(newResetPeriod);
  }
}<|MERGE_RESOLUTION|>--- conflicted
+++ resolved
@@ -2153,14 +2153,11 @@
     vm.prank(group);
     validators.addFirstMember(validator, address(0), address(0));
 
-<<<<<<< HEAD
-=======
     (address[] memory members, , , , , , ) = validators.getValidatorGroup(group);
 
     assertEq(members, expectedMembersList);
   }
 
->>>>>>> aa7b9bbe
   function test_ShouldUpdateGroupSizeHistory() public {
     vm.prank(group);
     validators.addFirstMember(validator, address(0), address(0));
@@ -3634,31 +3631,6 @@
     vm.expectRevert("Only registered slasher can call");
     validators.forceDeaffiliateIfValidator(validator);
   }
-<<<<<<< HEAD
-
-  function test_ShouldNotTryToSendValidatorPayment_WhenL1() public {
-    vm.prank(validator);
-    validators.affiliate(group);
-    Vm.Log[] memory entries = vm.getRecordedLogs();
-    assertEq(entries.length, 0);
-  }
-
-  function test_ShouldSendValidatorPayment_WhenL2() public {
-    _whenL2();
-    vm.expectEmit(true, true, true, true);
-    emit SendValidatorPaymentCalled(validator);
-    vm.prank(paymentDelegatee);
-    validators.forceDeaffiliateIfValidator(validator);
-  }
-}
-contract ValidatorsTest_ForceDeaffiliateIfValidator_L2 is ValidatorsTest {
-  function setUp() public {
-    super.setUp();
-
-    _registerValidatorHelper(validator, validatorPk);
-    _registerValidatorGroupHelper(group, 1);
-=======
->>>>>>> aa7b9bbe
 
   function test_ShouldNotTryToSendValidatorPayment_WhenL1() public {
     vm.prank(validator);
