// SPDX-License-Identifier: UNLICENSED
pragma solidity ^0.5.13;
pragma experimental ABIEncoderV2;

// This test file is in 0.5 although the contract is in 0.8

import "forge-std/console.sol";
import "celo-foundry/Test.sol";
import "openzeppelin-solidity/contracts/ownership/Ownable.sol";

import "openzeppelin-solidity/contracts/math/SafeMath.sol";
import "@celo-contracts/common/FixidityLib.sol";
import "@celo-contracts/common/Registry.sol";
import "@celo-contracts/common/Accounts.sol";
import "@celo-contracts-8/common/interfaces/IPrecompiles.sol";

import "@celo-contracts/governance/Election.sol";
import "@celo-contracts/governance/LockedGold.sol";
import "@celo-contracts/governance/interfaces/IValidators.sol";

import "@celo-contracts/stability/test/MockStableToken.sol";
import "@celo-contracts/governance/test/MockElection.sol";
import "@celo-contracts/governance/test/MockLockedGold.sol";
import "@test-sol/unit/governance/validators/mocks/ValidatorsMockTunnel.sol";

<<<<<<< HEAD
import "@celo-contracts/governance/test/ValidatorsMock.sol";
import "@celo-contracts-8/common/test/MockEpochManager.sol";
=======
// import "@celo-contracts-8/governance/test/ValidatorsMock08.sol";
>>>>>>> 96eb8878
import "@test-sol/constants.sol";
import "@test-sol/utils/ECDSAHelper.sol";
import { Utils } from "@test-sol/utils.sol";
import { Test as ForgeTest } from "forge-std/Test.sol";

contract ValidatorsTest is Test, TestConstants, Utils, ECDSAHelper {
  using FixidityLib for FixidityLib.Fraction;
  using SafeMath for uint256;

  struct ValidatorLockedGoldRequirements {
    uint256 value;
    uint256 duration;
  }

  struct GroupLockedGoldRequirements {
    uint256 value;
    uint256 duration;
  }

  struct ValidatorScoreParameters {
    uint256 exponent;
    FixidityLib.Fraction adjustmentSpeed;
  }

  Registry registry;
  Accounts accounts;
  MockStableToken stableToken;
  MockElection election;
  ValidatorsMockTunnel public validatorsMockTunnel;
  IValidators public validators;
  MockLockedGold lockedGold;
  MockEpochManager epochManager;

  address owner;
  address nonValidator;
  address validator;
  uint256 validatorPk;
  address signer;
  uint256 signerPk;
  address nonOwner;
  address paymentDelegatee;

  address otherValidator;
  uint256 otherValidatorPk;
  address group;
  uint256 validatorRegistrationEpochNumber;

  uint256 groupLength = 8;

  bytes public constant blsPublicKey =
    abi.encodePacked(
      bytes32(0x0101010101010101010101010101010101010101010101010101010101010101),
      bytes32(0x0202020202020202020202020202020202020202020202020202020202020202),
      bytes32(0x0303030303030303030303030303030303030303030303030303030303030303)
    );
  bytes public constant blsPop =
    abi.encodePacked(
      bytes16(0x04040404040404040404040404040404),
      bytes16(0x05050505050505050505050505050505),
      bytes16(0x06060606060606060606060606060606)
    );

  FixidityLib.Fraction public commission = FixidityLib.newFixedFraction(1, 100);

  ValidatorLockedGoldRequirements public originalValidatorLockedGoldRequirements;
  GroupLockedGoldRequirements public originalGroupLockedGoldRequirements;
  ValidatorScoreParameters public originalValidatorScoreParameters;

  uint256 public slashingMultiplierResetPeriod = 30 * DAY;
  uint256 public membershipHistoryLength = 5;
  uint256 public maxGroupSize = 5;
  uint256 public commissionUpdateDelay = 3;
  uint256 public downtimeGracePeriod = 0;

  ValidatorsMockTunnel.InitParams public initParams;
  ValidatorsMockTunnel.InitParams2 public initParams2;

  event AccountSlashed(
    address indexed slashed,
    uint256 penalty,
    address indexed reporter,
    uint256 reward
  );
  event MaxGroupSizeSet(uint256 size);
  event CommissionUpdateDelaySet(uint256 delay);
  event ValidatorScoreParametersSet(uint256 exponent, uint256 adjustmentSpeed);
  event GroupLockedGoldRequirementsSet(uint256 value, uint256 duration);
  event ValidatorLockedGoldRequirementsSet(uint256 value, uint256 duration);
  event MembershipHistoryLengthSet(uint256 length);
  event ValidatorRegistered(address indexed validator);
  event ValidatorDeregistered(address indexed validator);
  event ValidatorAffiliated(address indexed validator, address indexed group);
  event ValidatorDeaffiliated(address indexed validator, address indexed group);
  event ValidatorEcdsaPublicKeyUpdated(address indexed validator, bytes ecdsaPublicKey);
  event ValidatorBlsPublicKeyUpdated(address indexed validator, bytes blsPublicKey);
  event ValidatorScoreUpdated(address indexed validator, uint256 score, uint256 epochScore);
  event ValidatorGroupRegistered(address indexed group, uint256 commission);
  event ValidatorGroupDeregistered(address indexed group);
  event ValidatorGroupMemberAdded(address indexed group, address indexed validator);
  event ValidatorGroupMemberRemoved(address indexed group, address indexed validator);
  event ValidatorGroupMemberReordered(address indexed group, address indexed validator);
  event ValidatorGroupCommissionUpdateQueued(
    address indexed group,
    uint256 commission,
    uint256 activationBlock
  );
  event ValidatorGroupCommissionUpdated(address indexed group, uint256 commission);
  event ValidatorEpochPaymentDistributed(
    address indexed validator,
    uint256 validatorPayment,
    address indexed group,
    uint256 groupPayment
  );

  function setUp() public {
    owner = address(this);
    group = actor("group");
    nonValidator = actor("nonValidator");
    nonOwner = actor("nonOwner");
    paymentDelegatee = actor("paymentDelegatee");

    (validator, validatorPk) = actorWithPK("validator");
    (signer, signerPk) = actorWithPK("signer");
    (otherValidator, otherValidatorPk) = actorWithPK("otherValidator");

    originalValidatorLockedGoldRequirements = ValidatorLockedGoldRequirements({
      value: 1000,
      duration: 60 * DAY
    });

    originalGroupLockedGoldRequirements = GroupLockedGoldRequirements({
      value: 1000,
      duration: 100 * DAY
    });

    originalValidatorScoreParameters = ValidatorScoreParameters({
      exponent: 5,
      adjustmentSpeed: FixidityLib.newFixedFraction(5, 20)
    });

    deployCodeTo("Registry.sol", abi.encode(false), REGISTRY_ADDRESS);
    registry = Registry(REGISTRY_ADDRESS);

    accounts = new Accounts(true);
    accounts.initialize(REGISTRY_ADDRESS);

    lockedGold = new MockLockedGold();
    election = new MockElection();
    address validatorsAddress = actor("Validators");
    address validatorsMockFactoryAddress = actor("validatorsMockFactory");

    deployCodeTo("ValidatorsMock.sol", validatorsAddress);
    validators = IValidators(validatorsAddress);
    validatorsMockTunnel = new ValidatorsMockTunnel(address(validators));

    stableToken = new MockStableToken();
    epochManager = new MockEpochManager();

    registry.setAddressFor(AccountsContract, address(accounts));
    registry.setAddressFor(ElectionContract, address(election));
    registry.setAddressFor(LockedGoldContract, address(lockedGold));
    registry.setAddressFor(ValidatorsContract, address(validators));
    registry.setAddressFor(StableTokenContract, address(stableToken));
    registry.setAddressFor(EpochManagerContract, address(epochManager));

    initParams = ValidatorsMockTunnel.InitParams({
      registryAddress: REGISTRY_ADDRESS,
      groupRequirementValue: originalGroupLockedGoldRequirements.value,
      groupRequirementDuration: originalGroupLockedGoldRequirements.duration,
      validatorRequirementValue: originalValidatorLockedGoldRequirements.value,
      validatorRequirementDuration: originalValidatorLockedGoldRequirements.duration,
      validatorScoreExponent: originalValidatorScoreParameters.exponent,
      validatorScoreAdjustmentSpeed: originalValidatorScoreParameters.adjustmentSpeed.unwrap()
    });
    initParams2 = ValidatorsMockTunnel.InitParams2({
      _membershipHistoryLength: membershipHistoryLength,
      _slashingMultiplierResetPeriod: slashingMultiplierResetPeriod,
      _maxGroupSize: maxGroupSize,
      _commissionUpdateDelay: commissionUpdateDelay,
      _downtimeGracePeriod: downtimeGracePeriod
    });

    validatorsMockTunnel.MockInitialize(owner, initParams, initParams2);

    vm.prank(validator);
    accounts.createAccount();

    vm.prank(otherValidator);
    accounts.createAccount();

    vm.prank(group);
    accounts.createAccount();

    vm.prank(nonValidator);
    accounts.createAccount();
  }

  function _whenL2() public {
    uint256 l1EpochNumber = validators.getEpochNumber();
    deployCodeTo("Registry.sol", abi.encode(false), PROXY_ADMIN_ADDRESS);

    address[] memory _elected = new address[](2);
    _elected[0] = validator;
    _elected[1] = otherValidator;
    epochManager.initializeSystem(l1EpochNumber, block.number, _elected);
  }

  function _registerValidatorGroupWithMembers(address _group, uint256 _numMembers) public {
    _registerValidatorGroupHelper(_group, _numMembers);

    for (uint256 i = 0; i < _numMembers; i++) {
      if (i == 0) {
        _registerValidatorHelper(validator, validatorPk);

        vm.prank(validator);
        validators.affiliate(group);

        vm.prank(group);
        validators.addFirstMember(validator, address(0), address(0));
      } else {
        uint256 _validator1Pk = i;
        address _validator1 = vm.addr(_validator1Pk);

        vm.prank(_validator1);
        accounts.createAccount();
        _registerValidatorHelper(_validator1, _validator1Pk);
        vm.prank(_validator1);
        validators.affiliate(group);

        vm.prank(group);
        validators.addMember(_validator1);
      }
    }
  }

  function getParsedSignatureOfAddress(
    address _address,
    uint256 privateKey
  ) public pure returns (uint8, bytes32, bytes32) {
    bytes32 addressHash = keccak256(abi.encodePacked(_address));
    bytes32 prefixedHash = ECDSA.toEthSignedMessageHash(addressHash);
    return vm.sign(privateKey, prefixedHash);
  }

  function _generateEcdsaPubKeyWithSigner(
    address _validator,
    uint256 _signerPk
  ) internal returns (bytes memory ecdsaPubKey, uint8 v, bytes32 r, bytes32 s) {
    (v, r, s) = getParsedSignatureOfAddress(_validator, _signerPk);

    bytes32 addressHash = keccak256(abi.encodePacked(_validator));

    ecdsaPubKey = addressToPublicKey(addressHash, v, r, s);
  }

  function _registerValidatorWithSignerHelper() internal returns (bytes memory) {
    lockedGold.setAccountTotalLockedGold(validator, originalValidatorLockedGoldRequirements.value);

    (bytes memory _ecdsaPubKey, uint8 v, bytes32 r, bytes32 s) = _generateEcdsaPubKeyWithSigner(
      validator,
      signerPk
    );

    ph.mockSuccess(ph.PROOF_OF_POSSESSION(), abi.encodePacked(validator, blsPublicKey, blsPop));

    vm.prank(validator);
    accounts.authorizeValidatorSigner(signer, v, r, s);

    vm.prank(validator);
    validators.registerValidator(_ecdsaPubKey, blsPublicKey, blsPop);
    validatorRegistrationEpochNumber = IPrecompiles(address(validators)).getEpochNumber();
    return _ecdsaPubKey;
  }

  function _registerValidatorWithSignerHelper_noBls() internal returns (bytes memory) {
    lockedGold.setAccountTotalLockedGold(validator, originalValidatorLockedGoldRequirements.value);

    (bytes memory _ecdsaPubKey, uint8 v, bytes32 r, bytes32 s) = _generateEcdsaPubKeyWithSigner(
      validator,
      signerPk
    );

    vm.prank(validator);
    accounts.authorizeValidatorSigner(signer, v, r, s);

    vm.prank(validator);
    validators.registerValidator(_ecdsaPubKey);
<<<<<<< HEAD
    validatorRegistrationEpochNumber = epochManager.getCurrentEpochNumber();
=======
    validatorRegistrationEpochNumber = IPrecompiles(address(validators)).getEpochNumber();
>>>>>>> 96eb8878
    return _ecdsaPubKey;
  }

  function _generateEcdsaPubKey(
    address _account,
    uint256 _accountPk
  ) internal returns (bytes memory ecdsaPubKey) {
    (uint8 v, bytes32 r, bytes32 s) = getParsedSignatureOfAddress(_account, _accountPk);
    bytes32 addressHash = keccak256(abi.encodePacked(_account));

    ecdsaPubKey = addressToPublicKey(addressHash, v, r, s);
  }

  function _registerValidatorHelper(
    address _validator,
    uint256 _validatorPk
  ) internal returns (bytes memory) {
    if (!accounts.isAccount(_validator)) {
      vm.prank(_validator);
      accounts.createAccount();
    }

    lockedGold.setAccountTotalLockedGold(_validator, originalValidatorLockedGoldRequirements.value);
    bytes memory _ecdsaPubKey = _generateEcdsaPubKey(_validator, _validatorPk);

    ph.mockSuccess(ph.PROOF_OF_POSSESSION(), abi.encodePacked(_validator, blsPublicKey, blsPop));

    vm.prank(_validator);
    validators.registerValidator(_ecdsaPubKey, blsPublicKey, blsPop);
    validatorRegistrationEpochNumber = IPrecompiles(address(validators)).getEpochNumber();
    return _ecdsaPubKey;
  }

  function _registerValidatorGroupHelper(address _group, uint256 numMembers) internal {
    if (!accounts.isAccount(_group)) {
      vm.prank(_group);
      accounts.createAccount();
    }

    lockedGold.setAccountTotalLockedGold(
      _group,
      originalGroupLockedGoldRequirements.value.mul(numMembers)
    );

    vm.prank(_group);
    validators.registerValidatorGroup(commission.unwrap());
  }

  function _removeMemberAndTimeTravel(
    address _group,
    address _validator,
    uint256 _duration
  ) internal {
    vm.prank(_group);
    validators.removeMember(_validator);
    timeTravel(_duration);
  }

  function _calculateScore(uint256 _uptime, uint256 _gracePeriod) internal view returns (uint256) {
    return
      _safeExponent(
        _max1(_uptime.add(_gracePeriod)),
        FixidityLib.wrap(originalValidatorScoreParameters.exponent)
      );
  }

  function _max1(uint256 num) internal pure returns (FixidityLib.Fraction memory) {
    return num > FixidityLib.fixed1().unwrap() ? FixidityLib.fixed1() : FixidityLib.wrap(num);
  }

  function _safeExponent(
    FixidityLib.Fraction memory base,
    FixidityLib.Fraction memory exponent
  ) internal pure returns (uint256) {
    if (FixidityLib.equals(base, FixidityLib.newFixed(0))) return 0;
    if (FixidityLib.equals(exponent, FixidityLib.newFixed(0))) return FixidityLib.fixed1().unwrap();

    FixidityLib.Fraction memory result = FixidityLib.fixed1();

    for (uint256 i = 0; i < exponent.unwrap(); i++) {
      if (FixidityLib.multiply(result, base).value < 1) revert("SafeExponent: Overflow");

      result = FixidityLib.multiply(result, base);
    }
    return result.unwrap();
  }
}

contract ValidatorsTest_Initialize is ValidatorsTest {
  function test_ShouldhaveSetTheOwner() public {
    assertEq(Ownable(address(validators)).owner(), owner, "Incorrect Owner.");
  }

  function test_Reverts_WhenCalledMoreThanOnce() public {
    vm.expectRevert();
    validatorsMockTunnel.MockInitialize(owner, initParams, initParams2);
  }

  function test_shouldHaveSetGroupLockedGoldRequirements() public {
    (uint256 value, uint256 duration) = validators.getGroupLockedGoldRequirements();
    assertEq(
      value,
      originalGroupLockedGoldRequirements.value,
      "Wrong groupLockedGoldRequirements value."
    );
    assertEq(
      duration,
      originalGroupLockedGoldRequirements.duration,
      "Wrong groupLockedGoldRequirements duration."
    );
  }

  function test_shouldHaveSetValidatorLockedGoldRequirements() public {
    (uint256 value, uint256 duration) = validators.getValidatorLockedGoldRequirements();
    assertEq(
      value,
      originalValidatorLockedGoldRequirements.value,
      "Wrong validatorLockedGoldRequirements value."
    );
    assertEq(
      duration,
      originalValidatorLockedGoldRequirements.duration,
      "Wrong validatorLockedGoldRequirements duration."
    );
  }

  function test_shouldHaveSetValidatorScoreParameters() public {
    (uint256 exponent, uint256 adjustmentSpeed) = validators.getValidatorScoreParameters();
    assertEq(
      exponent,
      originalValidatorScoreParameters.exponent,
      "Wrong validatorScoreParameters exponent."
    );
    assertEq(
      adjustmentSpeed,
      originalValidatorScoreParameters.adjustmentSpeed.unwrap(),
      "Wrong validatorScoreParameters adjustmentSpeed."
    );
  }

  function test_shouldHaveSetMembershipHistory() public {
    uint256 actual = validators.getMembershipHistoryLength();
    assertEq(actual, membershipHistoryLength, "Wrong membershipHistoryLength.");
  }

  function test_shouldHaveSetMaxGroupSize() public {
    uint256 actual = validators.maxGroupSize();
    assertEq(actual, maxGroupSize, "Wrong maxGroupSize.");
  }

  function test_shouldHaveSetCommissionUpdateDelay() public {
    uint256 actual = validators.getCommissionUpdateDelay();
    assertEq(actual, commissionUpdateDelay, "Wrong commissionUpdateDelay.");
  }

  function test_Reverts_setCommissionUpdateDelay_WhenL2() public {
    _whenL2();
    vm.expectRevert("This method is no longer supported in L2.");
    validators.setCommissionUpdateDelay(commissionUpdateDelay);
  }

  function test_shouldHaveSetDowntimeGracePeriod() public {
    uint256 actual = validators.downtimeGracePeriod();
    assertEq(actual, downtimeGracePeriod, "Wrong downtimeGracePeriod.");
  }

  function test_Reverts_SetDowntimeGracePeriod_WhenL2() public {
    _whenL2();
    vm.expectRevert("This method is no longer supported in L2.");
    validators.setDowntimeGracePeriod(downtimeGracePeriod);
  }
}

contract ValidatorsTest_SetMembershipHistoryLength is ValidatorsTest {
  uint256 newLength = membershipHistoryLength + 1;

  function test_Reverts_WhenLengthIsSame() public {
    vm.expectRevert("Membership history length not changed");
    validators.setMembershipHistoryLength(membershipHistoryLength);
  }

  function test_shouldSetTheMembershipHistoryLength() public {
    validators.setMembershipHistoryLength(newLength);
    assertEq(validators.getMembershipHistoryLength(), newLength);
  }

  function test_Reverts_SetTheMembershipHistoryLength_WhenL2() public {
    _whenL2();
    vm.expectRevert("This method is no longer supported in L2.");
    validators.setMembershipHistoryLength(newLength);
  }

  function test_Emits_MembershipHistoryLengthSet() public {
    vm.expectEmit(true, true, true, true);
    emit MembershipHistoryLengthSet(newLength);
    validators.setMembershipHistoryLength(newLength);
  }

  function test_Reverts_WhenCalledByNonOwner() public {
    vm.prank(nonOwner);
    vm.expectRevert("Ownable: caller is not the owner");
    validators.setMembershipHistoryLength(newLength);
  }
}

contract ValidatorsTest_SetMaxGroupSize is ValidatorsTest {
  uint256 newSize = maxGroupSize + 1;

  event MaxGroupSizeSet(uint256 size);

  function test_Reverts_SetMaxGroupSize_WhenL2() public {
    _whenL2();
    vm.expectRevert("This method is no longer supported in L2.");
    validators.setMaxGroupSize(newSize);
  }

  function test_Emits_MaxGroupSizeSet() public {
    vm.expectEmit(true, true, true, true);
    emit MaxGroupSizeSet(newSize);
    validators.setMaxGroupSize(newSize);
  }

  function test_Revert_WhenCalledByNonOwner() public {
    vm.prank(nonOwner);
    vm.expectRevert("Ownable: caller is not the owner");
    validators.setMaxGroupSize(newSize);
  }

  function test_Reverts_WhenSizeIsSame() public {
    vm.expectRevert("Max group size not changed");
    validators.setMaxGroupSize(maxGroupSize);
  }
}

contract ValidatorsTest_SetGroupLockedGoldRequirements is ValidatorsTest {
  GroupLockedGoldRequirements private newRequirements =
    GroupLockedGoldRequirements({
      value: originalGroupLockedGoldRequirements.value + 1,
      duration: originalGroupLockedGoldRequirements.duration + 1
    });

  function test_ShouldHaveSetGroupLockedGoldRequirements() public {
    validators.setGroupLockedGoldRequirements(newRequirements.value, newRequirements.duration);
    (uint256 _value, uint256 _duration) = validators.getGroupLockedGoldRequirements();
    assertEq(_value, newRequirements.value);
    assertEq(_duration, newRequirements.duration);
  }

  function test_Emits_GroupLockedGoldRequirementsSet() public {
    vm.expectEmit(true, true, true, true);
    emit GroupLockedGoldRequirementsSet(newRequirements.value, newRequirements.duration);
    validators.setGroupLockedGoldRequirements(newRequirements.value, newRequirements.duration);
  }

  function test_Reverts_WhenCalledByNonOwner() public {
    vm.prank(nonOwner);
    vm.expectRevert("Ownable: caller is not the owner");
    validators.setGroupLockedGoldRequirements(newRequirements.value, newRequirements.duration);
  }

  function test_Reverts_WhenRequirementsAreUnchanged() public {
    vm.expectRevert("Group requirements not changed");
    validators.setGroupLockedGoldRequirements(
      originalGroupLockedGoldRequirements.value,
      originalGroupLockedGoldRequirements.duration
    );
  }
}

contract ValidatorsTest_SetValidatorLockedGoldRequirements is ValidatorsTest {
  ValidatorLockedGoldRequirements private newRequirements =
    ValidatorLockedGoldRequirements({
      value: originalValidatorLockedGoldRequirements.value + 1,
      duration: originalValidatorLockedGoldRequirements.duration + 1
    });

  function test_ShouldHaveSetValidatorLockedGoldRequirements() public {
    validators.setValidatorLockedGoldRequirements(newRequirements.value, newRequirements.duration);
    (uint256 _value, uint256 _duration) = validators.getValidatorLockedGoldRequirements();
    assertEq(_value, newRequirements.value);
    assertEq(_duration, newRequirements.duration);
  }

  function test_Emits_ValidatorLockedGoldRequirementsSet() public {
    vm.expectEmit(true, true, true, true);
    emit ValidatorLockedGoldRequirementsSet(newRequirements.value, newRequirements.duration);
    validators.setValidatorLockedGoldRequirements(newRequirements.value, newRequirements.duration);
  }

  function test_Reverts_WhenCalledByNonOwner() public {
    vm.prank(nonOwner);
    vm.expectRevert("Ownable: caller is not the owner");
    validators.setValidatorLockedGoldRequirements(newRequirements.value, newRequirements.duration);
  }

  function test_Reverts_WhenRequirementsAreUnchanged() public {
    vm.expectRevert("Validator requirements not changed");
    validators.setValidatorLockedGoldRequirements(
      originalValidatorLockedGoldRequirements.value,
      originalValidatorLockedGoldRequirements.duration
    );
  }
}

contract ValidatorsTest_SetValidatorScoreParameters is ValidatorsTest {
  ValidatorScoreParameters newParams =
    ValidatorScoreParameters({
      exponent: originalValidatorScoreParameters.exponent + 1,
      adjustmentSpeed: FixidityLib.newFixedFraction(6, 20)
    });

  event ValidatorScoreParametersSet(uint256 exponent, uint256 adjustmentSpeed);

  function test_ShouldSetExponentAndAdjustmentSpeed() public {
    validators.setValidatorScoreParameters(newParams.exponent, newParams.adjustmentSpeed.unwrap());
    (uint256 _exponent, uint256 _adjustmentSpeed) = validators.getValidatorScoreParameters();
    assertEq(_exponent, newParams.exponent, "Incorrect Exponent");
    assertEq(_adjustmentSpeed, newParams.adjustmentSpeed.unwrap(), "Incorrect AdjustmentSpeed");
  }

  function test_Reverts_SetExponentAndAdjustmentSpeed_WhenL2() public {
    _whenL2();
    vm.expectRevert("This method is no longer supported in L2.");
    validators.setValidatorScoreParameters(newParams.exponent, newParams.adjustmentSpeed.unwrap());
  }

  function test_Emits_ValidatorScoreParametersSet() public {
    vm.expectEmit(true, true, true, true);
    emit ValidatorScoreParametersSet(newParams.exponent, newParams.adjustmentSpeed.unwrap());
    validators.setValidatorScoreParameters(newParams.exponent, newParams.adjustmentSpeed.unwrap());
  }

  function test_Reverts_WhenCalledByNonOwner() public {
    vm.prank(nonOwner);
    vm.expectRevert("Ownable: caller is not the owner");
    validators.setValidatorScoreParameters(newParams.exponent, newParams.adjustmentSpeed.unwrap());
  }

  function test_Reverts_WhenLockupsAreUnchanged() public {
    vm.expectRevert("Adjustment speed and exponent not changed");
    validators.setValidatorScoreParameters(
      originalValidatorScoreParameters.exponent,
      originalValidatorScoreParameters.adjustmentSpeed.unwrap()
    );
  }
}

contract ValidatorsTest_RegisterValidator is ValidatorsTest {
  function setUp() public {
    super.setUp();

    lockedGold.setAccountTotalLockedGold(validator, originalValidatorLockedGoldRequirements.value);
  }

  function test_Reverts_WhenVoteOverMaxNumberOfGroupsSetToTrue() public {
    vm.prank(validator);
    election.setAllowedToVoteOverMaxNumberOfGroups(validator, true);

    (uint8 v, bytes32 r, bytes32 s) = getParsedSignatureOfAddress(validator, signerPk);

    vm.prank(validator);
    accounts.authorizeValidatorSigner(signer, v, r, s);
    bytes memory pubKey = addressToPublicKey("random msg", v, r, s);

    vm.expectRevert("Cannot vote for more than max number of groups");
    vm.prank(validator);
    validators.registerValidator(pubKey, blsPublicKey, blsPop);
  }

  function test_Reverts_WhenDelagatingCELO() public {
    lockedGold.setAccountTotalDelegatedAmountInPercents(validator, 10);
    (uint8 v, bytes32 r, bytes32 s) = getParsedSignatureOfAddress(validator, signerPk);
    vm.prank(validator);
    accounts.authorizeValidatorSigner(signer, v, r, s);
    bytes memory pubKey = addressToPublicKey("random msg", v, r, s);

    vm.expectRevert("Cannot delegate governance power");
    vm.prank(validator);
    validators.registerValidator(pubKey, blsPublicKey, blsPop);
  }

  function test_ShouldMarkAccountAsValidator_WhenAccountHasAuthorizedValidatorSigner() public {
    _registerValidatorWithSignerHelper();

    assertTrue(validators.isValidator(validator));
  }

  function test_ShouldRevert_WhenInL2_WhenAccountHasAuthorizedValidatorSigner() public {
    lockedGold.setAccountTotalLockedGold(validator, originalValidatorLockedGoldRequirements.value);

    (bytes memory _ecdsaPubKey, uint8 v, bytes32 r, bytes32 s) = _generateEcdsaPubKeyWithSigner(
      validator,
      signerPk
    );

    ph.mockSuccess(ph.PROOF_OF_POSSESSION(), abi.encodePacked(validator, blsPublicKey, blsPop));

    vm.prank(validator);
    accounts.authorizeValidatorSigner(signer, v, r, s);

    _whenL2();

    vm.prank(validator);
    vm.expectRevert("This method is no longer supported in L2.");
    validators.registerValidator(_ecdsaPubKey, blsPublicKey, blsPop);
<<<<<<< HEAD
=======
    validatorRegistrationEpochNumber = IPrecompiles(address(validators)).getEpochNumber();
>>>>>>> 96eb8878
  }

  function test_ShouldAddAccountToValidatorList_WhenAccountHasAuthorizedValidatorSigner() public {
    address[] memory ExpectedRegisteredValidators = new address[](1);
    ExpectedRegisteredValidators[0] = validator;
    _registerValidatorWithSignerHelper();
    assertEq(validators.getRegisteredValidators().length, ExpectedRegisteredValidators.length);
    assertEq(validators.getRegisteredValidators()[0], ExpectedRegisteredValidators[0]);
  }

  function test_ShouldSetValidatorEcdsaPublicKey_WhenAccountHasAuthorizedValidatorSigner() public {
    bytes memory _registeredEcdsaPubKey = _registerValidatorWithSignerHelper();
    (bytes memory actualEcdsaPubKey, , , , ) = validators.getValidator(validator);

    assertEq(actualEcdsaPubKey, _registeredEcdsaPubKey);
  }

  function test_ShouldSetValidatorBlsPublicKey_WhenAccountHasAuthorizedValidatorSigner() public {
    _registerValidatorWithSignerHelper();
    (, bytes memory actualBlsPubKey, , , ) = validators.getValidator(validator);

    assertEq(actualBlsPubKey, blsPublicKey);
  }

  function test_ShouldSetValidatorSigner_WhenAccountHasAuthorizedValidatorSigner() public {
    _registerValidatorWithSignerHelper();
    (, , , , address ActualSigner) = validators.getValidator(validator);

    assertEq(ActualSigner, signer);
  }

  function test_ShouldSetLockGoldRequirements_WhenAccountHasAuthorizedValidatorSigner() public {
    _registerValidatorWithSignerHelper();
    uint256 _lockedGoldReq = validators.getAccountLockedGoldRequirement(validator);

    assertEq(_lockedGoldReq, originalValidatorLockedGoldRequirements.value);
  }

  function test_ShouldSetValidatorMembershipHistory_WhenAccountHasAuthorizedValidatorSigner()
    public
  {
    _registerValidatorWithSignerHelper();
    (uint256[] memory _epoch, address[] memory _membershipGroups, , ) = validators
      .getMembershipHistory(validator);

    uint256[] memory validatorRegistrationEpochNumberList = new uint256[](1);
    validatorRegistrationEpochNumberList[0] = validatorRegistrationEpochNumber;
    address[] memory expectedMembershipGroups = new address[](1);
    expectedMembershipGroups[0] = address(0);

    assertEq(_epoch, validatorRegistrationEpochNumberList);
    assertEq(_membershipGroups, expectedMembershipGroups);
  }

  function test_Emits_ValidatorBlsPublicKeyUpdatedEvent() public {
    (bytes memory _ecdsaPubKey, uint8 v, bytes32 r, bytes32 s) = _generateEcdsaPubKeyWithSigner(
      validator,
      signerPk
    );

    vm.prank(validator);
    accounts.authorizeValidatorSigner(signer, v, r, s);

    ph.mockSuccess(ph.PROOF_OF_POSSESSION(), abi.encodePacked(validator, blsPublicKey, blsPop));

    vm.expectEmit(true, true, true, true);
    emit ValidatorBlsPublicKeyUpdated(validator, blsPublicKey);

    vm.prank(validator);
    validators.registerValidator(_ecdsaPubKey, blsPublicKey, blsPop);
  }

  function test_Emits_ValidatorRegisteredEvent() public {
    (bytes memory _ecdsaPubKey, uint8 v, bytes32 r, bytes32 s) = _generateEcdsaPubKeyWithSigner(
      validator,
      signerPk
    );

    vm.prank(validator);
    accounts.authorizeValidatorSigner(signer, v, r, s);

    ph.mockSuccess(ph.PROOF_OF_POSSESSION(), abi.encodePacked(validator, blsPublicKey, blsPop));

    vm.expectEmit(true, true, true, true);
    emit ValidatorRegistered(validator);

    vm.prank(validator);
    validators.registerValidator(_ecdsaPubKey, blsPublicKey, blsPop);
  }

  function test_Reverts_WhenAccountAlreadyRegisteredAsValidator() public {
    bytes memory _registeredEcdsaPubKey = _registerValidatorWithSignerHelper();
    vm.expectRevert("Already registered");
    vm.prank(validator);
    validators.registerValidator(_registeredEcdsaPubKey, blsPublicKey, blsPop);
  }

  function test_Reverts_WhenAccountAlreadyRegisteredAsValidatorGroup() public {
    _registerValidatorGroupHelper(validator, 1);
    vm.expectRevert("Already registered");
    vm.prank(validator);
    validators.registerValidator(
      abi.encodePacked(bytes32(0x0101010101010101010101010101010101010101010101010101010101010101)),
      blsPublicKey,
      blsPop
    );
  }

  function test_Reverts_WhenAccountDoesNotMeetLockedGoldRequirements() public {
    lockedGold.setAccountTotalLockedGold(
      validator,
      originalValidatorLockedGoldRequirements.value.sub(11)
    );
    vm.expectRevert("Deposit too small");
    vm.prank(validator);
    validators.registerValidator(
      abi.encodePacked(bytes32(0x0101010101010101010101010101010101010101010101010101010101010101)),
      blsPublicKey,
      blsPop
    );
  }
}
contract ValidatorsTest_RegisterValidator_NoBls is ValidatorsTest {
  function setUp() public {
    super.setUp();

    lockedGold.setAccountTotalLockedGold(validator, originalValidatorLockedGoldRequirements.value);
  }

  function test_Reverts_WhenVoteOverMaxNumberOfGroupsSetToTrue() public {
    _whenL2();
    vm.prank(validator);
    election.setAllowedToVoteOverMaxNumberOfGroups(validator, true);

    (uint8 v, bytes32 r, bytes32 s) = getParsedSignatureOfAddress(validator, signerPk);

    vm.prank(validator);
    accounts.authorizeValidatorSigner(signer, v, r, s);
    bytes memory pubKey = addressToPublicKey("random msg", v, r, s);

    vm.expectRevert("Cannot vote for more than max number of groups");
    vm.prank(validator);
    validators.registerValidator(pubKey);
  }

  function test_Reverts_WhenDelagatingCELO() public {
    _whenL2();
    lockedGold.setAccountTotalDelegatedAmountInPercents(validator, 10);
    (uint8 v, bytes32 r, bytes32 s) = getParsedSignatureOfAddress(validator, signerPk);
    vm.prank(validator);
    accounts.authorizeValidatorSigner(signer, v, r, s);
    bytes memory pubKey = addressToPublicKey("random msg", v, r, s);

    vm.expectRevert("Cannot delegate governance power");
    vm.prank(validator);
    validators.registerValidator(pubKey);
  }

  function test_ShouldMarkAccountAsValidator_WhenAccountHasAuthorizedValidatorSigner() public {
    _whenL2();
    _registerValidatorWithSignerHelper_noBls();

    assertTrue(validators.isValidator(validator));
  }

  function test_ShouldRevert_WhenInL1_WhenAccountHasAuthorizedValidatorSigner() public {
    lockedGold.setAccountTotalLockedGold(validator, originalValidatorLockedGoldRequirements.value);

    (bytes memory _ecdsaPubKey, uint8 v, bytes32 r, bytes32 s) = _generateEcdsaPubKeyWithSigner(
      validator,
      signerPk
    );

    ph.mockSuccess(ph.PROOF_OF_POSSESSION(), abi.encodePacked(validator, blsPublicKey, blsPop));

    vm.prank(validator);
    accounts.authorizeValidatorSigner(signer, v, r, s);

    vm.expectRevert("This method is not supported in L1.");
    vm.prank(validator);
    validators.registerValidator(_ecdsaPubKey);
    validatorRegistrationEpochNumber = IPrecompiles(address(validators)).getEpochNumber();
  }

  function test_ShouldAddAccountToValidatorList_WhenAccountHasAuthorizedValidatorSigner() public {
    _whenL2();
    address[] memory ExpectedRegisteredValidators = new address[](1);
    ExpectedRegisteredValidators[0] = validator;
    _registerValidatorWithSignerHelper_noBls();
    assertEq(validators.getRegisteredValidators().length, ExpectedRegisteredValidators.length);
    assertEq(validators.getRegisteredValidators()[0], ExpectedRegisteredValidators[0]);
  }

  function test_ShouldSetValidatorEcdsaPublicKey_WhenAccountHasAuthorizedValidatorSigner() public {
    _whenL2();
    bytes memory _registeredEcdsaPubKey = _registerValidatorWithSignerHelper_noBls();
    (bytes memory actualEcdsaPubKey, , , , ) = validators.getValidator(validator);

    assertEq(actualEcdsaPubKey, _registeredEcdsaPubKey);
  }

  function test_ShouldNotSetValidatorBlsPublicKey_WhenAccountHasAuthorizedValidatorSigner() public {
    _whenL2();
    _registerValidatorWithSignerHelper_noBls();
    (, bytes memory actualBlsPubKey, , , ) = validators.getValidator(validator);

    assertEq(actualBlsPubKey, "");
  }

  function test_ShouldSetValidatorSigner_WhenAccountHasAuthorizedValidatorSigner() public {
    _whenL2();
    _registerValidatorWithSignerHelper_noBls();
    (, , , , address ActualSigner) = validators.getValidator(validator);

    assertEq(ActualSigner, signer);
  }

  function test_ShouldSetLockGoldRequirements_WhenAccountHasAuthorizedValidatorSigner() public {
    _whenL2();
    _registerValidatorWithSignerHelper_noBls();
    uint256 _lockedGoldReq = validators.getAccountLockedGoldRequirement(validator);

    assertEq(_lockedGoldReq, originalValidatorLockedGoldRequirements.value);
  }

  function test_ShouldSetValidatorMembershipHistory_WhenAccountHasAuthorizedValidatorSigner()
    public
  {
    _whenL2();
    _registerValidatorWithSignerHelper_noBls();
    (uint256[] memory _epoch, address[] memory _membershipGroups, , ) = validators
      .getMembershipHistory(validator);

    uint256[] memory validatorRegistrationEpochNumberList = new uint256[](1);
    validatorRegistrationEpochNumberList[0] = validatorRegistrationEpochNumber;
    address[] memory expectedMembershipGroups = new address[](1);
    expectedMembershipGroups[0] = address(0);

    assertEq(_epoch, validatorRegistrationEpochNumberList);
    assertEq(_membershipGroups, expectedMembershipGroups);
  }

  function testFail_DoesNotEmit_ValidatorBlsPublicKeyUpdatedEvent() public {
    _whenL2();
    (bytes memory _ecdsaPubKey, uint8 v, bytes32 r, bytes32 s) = _generateEcdsaPubKeyWithSigner(
      validator,
      signerPk
    );

    vm.prank(validator);
    accounts.authorizeValidatorSigner(signer, v, r, s);

    vm.expectEmit(true, true, true, true);
    emit ValidatorBlsPublicKeyUpdated(validator, blsPublicKey);

    vm.prank(validator);
    validators.registerValidator(_ecdsaPubKey);
  }

  function test_Emits_ValidatorRegisteredEvent() public {
    _whenL2();
    (bytes memory _ecdsaPubKey, uint8 v, bytes32 r, bytes32 s) = _generateEcdsaPubKeyWithSigner(
      validator,
      signerPk
    );

    vm.prank(validator);
    accounts.authorizeValidatorSigner(signer, v, r, s);

    vm.expectEmit(true, true, true, true);
    emit ValidatorRegistered(validator);

    vm.prank(validator);
    validators.registerValidator(_ecdsaPubKey);
  }

  function test_Reverts_WhenAccountAlreadyRegisteredAsValidator() public {
    _whenL2();
    bytes memory _registeredEcdsaPubKey = _registerValidatorWithSignerHelper_noBls();
    vm.prank(validator);
    vm.expectRevert("Already registered");
    validators.registerValidator(_registeredEcdsaPubKey);
  }

  function test_Reverts_WhenAccountAlreadyRegisteredAsValidatorGroup() public {
    _whenL2();
    _registerValidatorGroupHelper(validator, 1);
    vm.prank(validator);
    vm.expectRevert("Already registered");
    validators.registerValidator(
      abi.encodePacked(bytes32(0x0101010101010101010101010101010101010101010101010101010101010101))
    );
  }

  function test_Reverts_WhenAccountDoesNotMeetLockedGoldRequirements() public {
    _whenL2();
    lockedGold.setAccountTotalLockedGold(
      validator,
      originalValidatorLockedGoldRequirements.value.sub(11)
    );
    vm.expectRevert("Deposit too small");
    vm.prank(validator);
    validators.registerValidator(
      abi.encodePacked(bytes32(0x0101010101010101010101010101010101010101010101010101010101010101))
    );
  }
}

contract ValidatorsTest_DeregisterValidator_WhenAccountHasNeverBeenMemberOfValidatorGroup is
  ValidatorsTest
{
  uint256 public constant INDEX = 0;

  function setUp() public {
    super.setUp();

    _registerValidatorHelper(validator, validatorPk);

    timeTravel(originalValidatorLockedGoldRequirements.duration);
  }

  function test_ShouldMarkAccountAsNotValidator_WhenAccountHasNeverBeenMemberOfValidatorGroup()
    public
  {
    assertTrue(validators.isValidator(validator));

    _deregisterValidator(validator);

    assertFalse(validators.isValidator(validator));
  }

  function test_ShouldRemoveAccountFromValidatorList_WhenAccountHasNeverBeenMemberOfValidatorGroup()
    public
  {
    address[] memory ExpectedRegisteredValidators = new address[](0);

    assertTrue(validators.isValidator(validator));
    _deregisterValidator(validator);
    assertEq(validators.getRegisteredValidators().length, ExpectedRegisteredValidators.length);
  }

  function test_ShouldResetAccountBalanceRequirements_WhenAccountHasNeverBeenMemberOfValidatorGroup()
    public
  {
    assertTrue(validators.isValidator(validator));
    _deregisterValidator(validator);
    assertEq(validators.getAccountLockedGoldRequirement(validator), 0);
  }

  function test_Emits_ValidatorDeregisteredEvent_WhenAccountHasNeverBeenMemberOfValidatorGroup()
    public
  {
    vm.expectEmit(true, true, true, true);
    emit ValidatorDeregistered(validator);
    _deregisterValidator(validator);
  }

  function test_Reverts_WhenAccountNotRegisteredValidator() public {
    vm.expectRevert("Not a validator");
    vm.prank(nonValidator);
    validators.deregisterValidator(INDEX);
  }

  function test_Reverts_WhenWrongIndexProvided() public {
    timeTravel(originalValidatorLockedGoldRequirements.duration);
    vm.expectRevert("deleteElement: index out of range");
    vm.prank(validator);
    validators.deregisterValidator(INDEX + 1);
  }
  function _deregisterValidator(address _validator) internal {
    vm.prank(_validator);
    validators.deregisterValidator(INDEX);
  }
}

contract ValidatorsTest_DeregisterValidator_WhenAccountHasBeenMemberOfValidatorGroup is
  ValidatorsTest
{
  uint256 public constant INDEX = 0;

  function setUp() public {
    super.setUp();

    _registerValidatorHelper(validator, validatorPk);

    _registerValidatorGroupHelper(group, 1);

    vm.prank(validator);
    validators.affiliate(group);

    vm.prank(group);
    validators.addFirstMember(validator, address(0), address(0));
  }

  function test_ShouldMarkAccountAsNotValidator_WhenValidatorNoLongerMemberOfValidatorGroup()
    public
  {
    _removeMemberAndTimeTravel(
      group,
      validator,
      originalValidatorLockedGoldRequirements.duration.add(1)
    );
    assertTrue(validators.isValidator(validator));
    _deregisterValidator(validator);
    assertFalse(validators.isValidator(validator));
  }

  function test_ShouldRemoveAccountFromValidatorList_WhenValidatorNoLongerMemberOfValidatorGroup()
    public
  {
    address[] memory ExpectedRegisteredValidators = new address[](0);

    _removeMemberAndTimeTravel(
      group,
      validator,
      originalValidatorLockedGoldRequirements.duration.add(1)
    );
    assertTrue(validators.isValidator(validator));
    _deregisterValidator(validator);
    assertEq(validators.getRegisteredValidators().length, ExpectedRegisteredValidators.length);
  }

  function test_ShouldResetAccountBalanceRequirements_WhenValidatorNoLongerMemberOfValidatorGroup()
    public
  {
    _removeMemberAndTimeTravel(
      group,
      validator,
      originalValidatorLockedGoldRequirements.duration.add(1)
    );
    _deregisterValidator(validator);
    assertEq(validators.getAccountLockedGoldRequirement(validator), 0);
  }

  function test_Emits_ValidatorDeregisteredEvent_WhenValidatorNoLongerMemberOfValidatorGroup()
    public
  {
    _removeMemberAndTimeTravel(
      group,
      validator,
      originalValidatorLockedGoldRequirements.duration.add(1)
    );
    vm.expectEmit(true, true, true, true);
    emit ValidatorDeregistered(validator);
    _deregisterValidator(validator);
  }

  function test_Reverts_WhenItHasBeenLessThanValidatorLockedGoldRequirementsDurationSinceValidatorWasRemovedromGroup()
    public
  {
    _removeMemberAndTimeTravel(
      group,
      validator,
      originalValidatorLockedGoldRequirements.duration.sub(1)
    );
    vm.expectRevert("Not yet requirement end time");
    _deregisterValidator(validator);
  }

  function test_Rverts_WhenValidatorStillMemberOfValidatorGroup() public {
    vm.expectRevert("Has been group member recently");
    _deregisterValidator(validator);
  }

  function _deregisterValidator(address _validator) internal {
    vm.prank(_validator);
    validators.deregisterValidator(INDEX);
  }
}

contract ValidatorsTest_Affiliate_WhenGroupAndValidatorMeetLockedGoldRequirements is
  ValidatorsTest
{
  address nonRegisteredGroup;

  function setUp() public {
    super.setUp();
    nonRegisteredGroup = actor("nonRegisteredGroup");

    _registerValidatorHelper(validator, validatorPk);
    _registerValidatorGroupHelper(group, 1);
  }

  function test_ShouldSetAffiliate_WhenAffiliatingWithRegisteredValidatorGroup() public {
    vm.prank(validator);
    validators.affiliate(group);

    (, , address affiliation, , ) = validators.getValidator(validator);

    assertEq(affiliation, group);
  }

  function test_Reverts_WhenL2_WhenAffiliatingWithRegisteredValidatorGroup() public {
    _whenL2();
    vm.prank(validator);
    vm.expectRevert("This method is no longer supported in L2.");
    validators.affiliate(group);
  }

  function test_Emits_ValidatorAffiliatedEvent() public {
    vm.expectEmit(true, true, true, true);
    emit ValidatorAffiliated(validator, group);
    vm.prank(validator);
    validators.affiliate(group);
  }

  function test_Reverts_WhenGroupDoesNotMeetLockedGoldrequirements() public {
    lockedGold.setAccountTotalLockedGold(group, originalGroupLockedGoldRequirements.value.sub(11));

    vm.expectRevert("Group doesn't meet requirements");

    vm.prank(validator);
    validators.affiliate(group);
  }

  function test_Reverts_WhenValidatorDoesNotMeetLockedGoldrequirements() public {
    lockedGold.setAccountTotalLockedGold(
      validator,
      originalValidatorLockedGoldRequirements.value.sub(11)
    );

    vm.expectRevert("Validator doesn't meet requirements");

    vm.prank(validator);
    validators.affiliate(group);
  }

  function test_Reverts_WhenAffiliatingWithNonRegisteredValidatorGroup() public {
    vm.expectRevert("Not a validator group");
    vm.prank(validator);
    validators.affiliate(nonRegisteredGroup);
  }

  function test_Reverts_WhenAccountNotRegisteredValidator() public {
    vm.expectRevert("Not a validator");
    vm.prank(nonValidator);
    validators.affiliate(group);
  }
}

contract ValidatorsTest_Affiliate_WhenValidatorIsAlreadyAffiliatedWithValidatorGroup is
  ValidatorsTest
{
  address otherGroup;

  uint256 validatorAffiliationEpochNumber;
  uint256 validatorAdditionEpochNumber;

  function setUp() public {
    super.setUp();

    otherGroup = actor("otherGroup");
    vm.prank(otherGroup);
    accounts.createAccount();

    _registerValidatorHelper(validator, validatorPk);

    _registerValidatorGroupHelper(group, 1);
    _registerValidatorGroupHelper(otherGroup, 1);

    vm.prank(validator);
    validators.affiliate(group);
  }

  function test_ShouldSetAffiliate_WhenValidatorNotMemberOfThatValidatorGroup() public {
    vm.prank(validator);
    validators.affiliate(otherGroup);
    (, , address affiliation, , ) = validators.getValidator(validator);
    assertEq(affiliation, otherGroup);
  }

  function test_ShouldRevert_WhenL2_WhenValidatorNotMemberOfThatValidatorGroup() public {
    _whenL2();
    vm.prank(validator);
    vm.expectRevert("This method is no longer supported in L2.");
    validators.affiliate(otherGroup);
  }

  function test_Emits_ValidatorDeaffiliatedEvent_WhenValidatorNotMemberOfThatValidatorGroup()
    public
  {
    vm.expectEmit(true, true, true, true);
    emit ValidatorDeaffiliated(validator, group);
    vm.prank(validator);
    validators.affiliate(otherGroup);
  }

  function test_Emits_ValidatorAffiliatedEvent_WhenValidatorNotMemberOfThatValidatorGroup() public {
    vm.expectEmit(true, true, true, true);
    emit ValidatorAffiliated(validator, otherGroup);
    vm.prank(validator);
    validators.affiliate(otherGroup);
  }

  function test_ShouldRemoveValidatorFromGroupMembershipList_WhenValidatorIsMemberOfThatValidatorGroup()
    public
  {
    address[] memory expectedMembersList = new address[](0);
    vm.prank(group);
    validators.addFirstMember(validator, address(0), address(0));
    vm.prank(validator);
    validators.affiliate(otherGroup);

    (address[] memory members, , , , , , ) = validators.getValidatorGroup(group);
    assertEq(members, expectedMembersList);
  }

  function test_ShouldUpdateValidatorsMembershipHistory_WhenValidatorIsMemberOfThatValidatorGroup()
    public
  {
    vm.prank(group);
    validators.addFirstMember(validator, address(0), address(0));

    validatorAdditionEpochNumber = IPrecompiles(address(validators)).getEpochNumber();
    timeTravel(10);

    vm.prank(validator);
    validators.affiliate(otherGroup);
    validatorAffiliationEpochNumber = IPrecompiles(address(validators)).getEpochNumber();

    (
      uint256[] memory epochs,
      address[] memory groups,
      uint256 lastRemovedFromGroupTimestamp,

    ) = validators.getMembershipHistory(validator);

    uint256 expectedEntries = 1;

    if (
      validatorAdditionEpochNumber != validatorRegistrationEpochNumber ||
      validatorAdditionEpochNumber != validatorAffiliationEpochNumber
    ) {
      expectedEntries = 2;
    }

    assertEq(epochs.length, expectedEntries);
    assertEq(epochs[expectedEntries - 1], validatorAffiliationEpochNumber);
    assertEq(groups.length, expectedEntries);
    assertEq(groups[expectedEntries - 1], address(0));
    assertEq(lastRemovedFromGroupTimestamp, uint256(block.timestamp));
  }

  function test_Emits_ValidatorGroupMemberRemovedEvent_WhenValidatorIsMemberOfThatValidatorGroup()
    public
  {
    vm.prank(group);
    validators.addFirstMember(validator, address(0), address(0));

    vm.expectEmit(true, true, true, true);
    emit ValidatorGroupMemberRemoved(group, validator);
    vm.prank(validator);
    validators.affiliate(otherGroup);
  }

  function test_ShouldMarkGroupIneligibleForElection() public {
    vm.prank(group);
    validators.addFirstMember(validator, address(0), address(0));
    vm.prank(validator);
    validators.affiliate(otherGroup);

    assertTrue(election.isIneligible(group));
  }
}

contract ValidatorsTest_Deaffiliate is ValidatorsTest {
  uint256 additionEpoch;
  uint256 deaffiliationEpoch;

  function setUp() public {
    super.setUp();

    _registerValidatorHelper(validator, validatorPk);

    _registerValidatorGroupHelper(group, 1);
    vm.prank(validator);
    validators.affiliate(group);
    (, , address _affiliation, , ) = validators.getValidator(validator);

    require(_affiliation == group, "Affiliation failed.");
  }

  function test_ShouldClearAffiliate() public {
    vm.prank(validator);
    validators.deaffiliate();
    (, , address _affiliation, , ) = validators.getValidator(validator);

    assertEq(_affiliation, address(0));
  }

  function test_Emits_ValidatorDeaffiliatedEvent() public {
    vm.expectEmit(true, true, true, true);
    emit ValidatorDeaffiliated(validator, group);
    vm.prank(validator);
    validators.deaffiliate();
  }

  function test_Reverts_WhenAccountNotRegisteredValidator() public {
    vm.expectRevert("Not a validator");
    vm.prank(nonValidator);
    validators.deaffiliate();
  }

  function test_Reverts_WhenValidatorNotAffiliatedWithValidatorGroup() public {
    vm.prank(validator);
    validators.deaffiliate();
    vm.expectRevert("deaffiliate: not affiliated");

    vm.prank(validator);
    validators.deaffiliate();
  }

  function test_ShouldRemoveValidatorFromGroupMembershipList_WhenValidatorIsMemberOfAffiliatedGroup()
    public
  {
    address[] memory expectedMembersList = new address[](0);

    vm.prank(group);
    validators.addFirstMember(validator, address(0), address(0));
    additionEpoch = IPrecompiles(address(validators)).getEpochNumber();

    vm.prank(validator);
    validators.deaffiliate();
    deaffiliationEpoch = IPrecompiles(address(validators)).getEpochNumber();

    (address[] memory members, , , , , , ) = validators.getValidatorGroup(group);
    assertEq(members, expectedMembersList);
  }

  function test_ShouldUpdateMembershipHisoryOfMember_WhenValidatorIsMemberOfAffiliatedGroup()
    public
  {
    vm.prank(group);
    validators.addFirstMember(validator, address(0), address(0));

    additionEpoch = IPrecompiles(address(validators)).getEpochNumber();

    timeTravel(10);

    vm.prank(validator);
    validators.deaffiliate();
    deaffiliationEpoch = IPrecompiles(address(validators)).getEpochNumber();

    (
      uint256[] memory epochs,
      address[] memory groups,
      uint256 lastRemovedFromGroupTimestamp,

    ) = validators.getMembershipHistory(validator);

    uint256 expectedEntries = 1;

    if (additionEpoch != validatorRegistrationEpochNumber || additionEpoch != deaffiliationEpoch) {
      expectedEntries = 2;
    }

    assertEq(epochs.length, expectedEntries);
    assertEq(epochs[expectedEntries - 1], deaffiliationEpoch);
    assertEq(groups.length, expectedEntries);
    assertEq(groups[expectedEntries - 1], address(0));
    assertEq(lastRemovedFromGroupTimestamp, uint256(block.timestamp));
  }

  function test_Emits_ValidatorGroupMemberRemovedEvent_WhenValidatorIsMemberOfAffiliatedGroup()
    public
  {
    vm.prank(group);
    validators.addFirstMember(validator, address(0), address(0));

    additionEpoch = IPrecompiles(address(validators)).getEpochNumber();

    timeTravel(10);

    vm.expectEmit(true, true, true, true);
    emit ValidatorGroupMemberRemoved(group, validator);

    vm.prank(validator);
    validators.deaffiliate();
  }

  function test_ShouldMarkGroupAsIneligibleForElecion_WhenValidatorIsTheOnlyMemberOfGroup() public {
    vm.prank(group);
    validators.addFirstMember(validator, address(0), address(0));

    vm.prank(validator);
    validators.deaffiliate();
    assertTrue(election.isIneligible(group));
  }
}

contract ValidatorsTest_UpdateEcdsaPublicKey is ValidatorsTest {
  bytes validatorEcdsaPubKey;

  function setUp() public {
    super.setUp();

    vm.prank(address(accounts));
    accounts.createAccount();

    validatorEcdsaPubKey = _registerValidatorHelper(validator, validatorPk);
  }

  function test_ShouldSetValidatorEcdsaPubKey_WhenCalledByRegisteredAccountsContract() public {
    // (bytes memory _newEcdsaPubKey, , , ) = _generateEcdsaPubKeyWithSigner(
    //   address(accounts),
    //   signerPk
    // );
    // vm.prank(address(accounts));
    // validators.updateEcdsaPublicKey(validator, signer, _newEcdsaPubKey);
    // (bytes memory actualEcdsaPubKey, , , , ) = validators.getValidator(validator);
    // assertEq(actualEcdsaPubKey, _newEcdsaPubKey);
  }

  function test_ShouldSetValidatorEcdsaPubKey_WhenCalledByRegisteredAccountsContract_WhenL2()
    public
  {
    _whenL2();
    (bytes memory _newEcdsaPubKey, , , ) = _generateEcdsaPubKeyWithSigner(
      address(accounts),
      signerPk
    );
    vm.prank(address(accounts));
    validators.updateEcdsaPublicKey(validator, signer, _newEcdsaPubKey);

    (bytes memory actualEcdsaPubKey, , , , ) = validators.getValidator(validator);

    assertEq(actualEcdsaPubKey, _newEcdsaPubKey);
  }

  function test_Emits_ValidatorEcdsaPublicKeyUpdatedEvent_WhenCalledByRegisteredAccountsContract()
    public
  {
    (bytes memory _newEcdsaPubKey, , , ) = _generateEcdsaPubKeyWithSigner(
      address(accounts),
      signerPk
    );

    vm.expectEmit(true, true, true, true);
    emit ValidatorEcdsaPublicKeyUpdated(validator, _newEcdsaPubKey);

    vm.prank(address(accounts));
    validators.updateEcdsaPublicKey(validator, signer, _newEcdsaPubKey);
  }

  function test_Reverts_WhenPublicKeyDoesNotMatchSigner_WhenCalledByRegisteredAccountsContract()
    public
  {
    (bytes memory _newEcdsaPubKey, , , ) = _generateEcdsaPubKeyWithSigner(
      address(accounts),
      otherValidatorPk
    );

    vm.expectRevert("ECDSA key does not match signer");
    vm.prank(address(accounts));
    validators.updateEcdsaPublicKey(validator, signer, _newEcdsaPubKey);
  }

  function test_Reverts_WhenNotCalledByRegisteredAccountsContract() public {
    (bytes memory _newEcdsaPubKey, , , ) = _generateEcdsaPubKeyWithSigner(validator, signerPk);

    vm.expectRevert("only registered contract");
    vm.prank(validator);
    validators.updateEcdsaPublicKey(validator, signer, _newEcdsaPubKey);
  }
}

contract ValidatorsTest_UpdatePublicKeys is ValidatorsTest {
  bytes validatorEcdsaPubKey;

  bytes public constant newBlsPublicKey =
    abi.encodePacked(
      bytes32(0x0101010101010101010101010101010101010101010101010101010101010102),
      bytes32(0x0202020202020202020202020202020202020202020202020202020202020203),
      bytes32(0x0303030303030303030303030303030303030303030303030303030303030304)
    );
  bytes public constant newBlsPop =
    abi.encodePacked(
      bytes16(0x04040404040404040404040404040405),
      bytes16(0x05050505050505050505050505050506),
      bytes16(0x06060606060606060606060606060607)
    );

  function setUp() public {
    super.setUp();

    vm.prank(address(accounts));
    accounts.createAccount();

    validatorEcdsaPubKey = _registerValidatorHelper(validator, validatorPk);
  }

  function test_ShouldSetValidatorNewBlsPubKeyAndEcdsaPubKey_WhenCalledByRegisteredAccountsContract()
    public
  {
    (bytes memory _newEcdsaPubKey, , , ) = _generateEcdsaPubKeyWithSigner(
      address(accounts),
      signerPk
    );

    ph.mockSuccess(
      ph.PROOF_OF_POSSESSION(),
      abi.encodePacked(validator, newBlsPublicKey, newBlsPop)
    );

    vm.prank(address(accounts));
    validators.updatePublicKeys(validator, signer, _newEcdsaPubKey, newBlsPublicKey, newBlsPop);

    (bytes memory actualEcdsaPubKey, bytes memory actualBlsPublicKey, , , ) = validators
      .getValidator(validator);

    assertEq(actualEcdsaPubKey, _newEcdsaPubKey);
    assertEq(actualBlsPublicKey, newBlsPublicKey);
  }

  function test_Reverts_SetValidatorNewBlsPubKeyAndEcdsaPubKey_WhenCalledByRegisteredAccountsContract_WhenL2()
    public
  {
    _whenL2();
    (bytes memory _newEcdsaPubKey, , , ) = _generateEcdsaPubKeyWithSigner(
      address(accounts),
      signerPk
    );

    ph.mockSuccess(
      ph.PROOF_OF_POSSESSION(),
      abi.encodePacked(validator, newBlsPublicKey, newBlsPop)
    );

    vm.prank(address(accounts));
    vm.expectRevert("This method is no longer supported in L2.");
    validators.updatePublicKeys(validator, signer, _newEcdsaPubKey, newBlsPublicKey, newBlsPop);
  }

  function test_Emits_ValidatorEcdsaPublicKeyUpdatedAndValidatorBlsPublicKeyUpdatedEvent_WhenCalledByRegisteredAccountsContract()
    public
  {
    (bytes memory _newEcdsaPubKey, , , ) = _generateEcdsaPubKeyWithSigner(
      address(accounts),
      signerPk
    );

    ph.mockSuccess(
      ph.PROOF_OF_POSSESSION(),
      abi.encodePacked(validator, newBlsPublicKey, newBlsPop)
    );

    vm.expectEmit(true, true, true, true);
    emit ValidatorEcdsaPublicKeyUpdated(validator, _newEcdsaPubKey);

    vm.expectEmit(true, true, true, true);
    emit ValidatorBlsPublicKeyUpdated(validator, newBlsPublicKey);

    vm.prank(address(accounts));
    validators.updatePublicKeys(validator, signer, _newEcdsaPubKey, newBlsPublicKey, newBlsPop);
  }

  function test_Reverts_WhenPublicKeyDoesNotMatchSigner_WhenCalledByRegisteredAccountsContract()
    public
  {
    (bytes memory _newEcdsaPubKey, , , ) = _generateEcdsaPubKeyWithSigner(
      address(accounts),
      otherValidatorPk
    );

    ph.mockSuccess(
      ph.PROOF_OF_POSSESSION(),
      abi.encodePacked(validator, newBlsPublicKey, newBlsPop)
    );

    vm.expectRevert("ECDSA key does not match signer");
    vm.prank(address(accounts));
    validators.updatePublicKeys(validator, signer, _newEcdsaPubKey, newBlsPublicKey, newBlsPop);
  }

  function test_Reverts_WhenPublicKeyMatchesSigner_WhenNotCalledByRegisteredAccountsContract()
    public
  {
    (bytes memory _newEcdsaPubKey, , , ) = _generateEcdsaPubKeyWithSigner(validator, signerPk);

    vm.expectRevert("only registered contract");
    vm.prank(validator);
    validators.updatePublicKeys(validator, signer, _newEcdsaPubKey, newBlsPublicKey, newBlsPop);
  }
}

contract ValidatorsTest_UpdateBlsPublicKey is ValidatorsTest {
  bytes validatorEcdsaPubKey;

  bytes public constant newBlsPublicKey =
    abi.encodePacked(
      bytes32(0x0101010101010101010101010101010101010101010101010101010101010102),
      bytes32(0x0202020202020202020202020202020202020202020202020202020202020203),
      bytes32(0x0303030303030303030303030303030303030303030303030303030303030304)
    );

  bytes public constant newBlsPop =
    abi.encodePacked(
      bytes16(0x04040404040404040404040404040405),
      bytes16(0x05050505050505050505050505050506),
      bytes16(0x06060606060606060606060606060607)
    );

  bytes public constant wrongBlsPublicKey =
    abi.encodePacked(
      bytes32(0x0101010101010101010101010101010101010101010101010101010101010102),
      bytes32(0x0202020202020202020202020202020202020202020202020202020202020203),
      bytes16(0x06060606060606060606060606060607)
    );

  bytes public constant wrongBlsPop =
    abi.encodePacked(
      bytes32(0x0101010101010101010101010101010101010101010101010101010101010102),
      bytes16(0x05050505050505050505050505050506),
      bytes16(0x06060606060606060606060606060607)
    );

  function setUp() public {
    super.setUp();

    validatorEcdsaPubKey = _registerValidatorHelper(validator, validatorPk);
  }

  function test_ShouldSetNewValidatorBlsPubKey() public {
    ph.mockSuccess(
      ph.PROOF_OF_POSSESSION(),
      abi.encodePacked(validator, newBlsPublicKey, newBlsPop)
    );

    vm.prank(validator);
    validators.updateBlsPublicKey(newBlsPublicKey, newBlsPop);

    (, bytes memory actualBlsPublicKey, , , ) = validators.getValidator(validator);

    assertEq(actualBlsPublicKey, newBlsPublicKey);
  }

  function test_Reverts_SetNewValidatorBlsPubKey_WhenL2() public {
    _whenL2();
    ph.mockSuccess(
      ph.PROOF_OF_POSSESSION(),
      abi.encodePacked(validator, newBlsPublicKey, newBlsPop)
    );

    vm.prank(validator);
    vm.expectRevert("This method is no longer supported in L2.");
    validators.updateBlsPublicKey(newBlsPublicKey, newBlsPop);
  }

  function test_Emits_ValidatorValidatorBlsPublicKeyUpdatedEvent() public {
    ph.mockSuccess(
      ph.PROOF_OF_POSSESSION(),
      abi.encodePacked(validator, newBlsPublicKey, newBlsPop)
    );

    vm.expectEmit(true, true, true, true);
    emit ValidatorBlsPublicKeyUpdated(validator, newBlsPublicKey);

    vm.prank(validator);
    validators.updateBlsPublicKey(newBlsPublicKey, newBlsPop);
  }

  function test_Reverts_WhenPublicKeyIsNot96Bytes() public {
    ph.mockSuccess(
      ph.PROOF_OF_POSSESSION(),
      abi.encodePacked(validator, wrongBlsPublicKey, newBlsPop)
    );

    vm.expectRevert("Wrong BLS public key length");
    vm.prank(validator);
    validators.updateBlsPublicKey(wrongBlsPublicKey, newBlsPop);
  }

  function test_Reverts_WhenProofOfPossessionIsNot48Bytes() public {
    ph.mockSuccess(
      ph.PROOF_OF_POSSESSION(),
      abi.encodePacked(validator, newBlsPublicKey, wrongBlsPop)
    );

    vm.expectRevert("Wrong BLS PoP length");
    vm.prank(validator);
    validators.updateBlsPublicKey(newBlsPublicKey, wrongBlsPop);
  }
}

contract ValidatorsTest_RegisterValidatorGroup is ValidatorsTest {
  function setUp() public {
    super.setUp();
  }

  function test_Reverts_WhenVoteOverMaxNumberGroupsSetTrue() public {
    vm.prank(group);
    election.setAllowedToVoteOverMaxNumberOfGroups(group, true);
    lockedGold.setAccountTotalLockedGold(group, originalGroupLockedGoldRequirements.value);
    vm.expectRevert("Cannot vote for more than max number of groups");
    vm.prank(group);
    validators.registerValidatorGroup(commission.unwrap());
  }

  function test_Reverts_WhenDelegatingCELO() public {
    lockedGold.setAccountTotalDelegatedAmountInPercents(group, 10);
    lockedGold.setAccountTotalLockedGold(group, originalGroupLockedGoldRequirements.value);
    vm.expectRevert("Cannot delegate governance power");
    vm.prank(group);
    validators.registerValidatorGroup(commission.unwrap());
  }

  function test_ShouldMarkAccountAsValidatorGroup() public {
    _registerValidatorGroupHelper(group, 1);
    assertTrue(validators.isValidatorGroup(group));
  }

  function test_WhenInL2_ShouldMarkAccountAsValidatorGroup() public {
    _whenL2();
    _registerValidatorGroupHelper(group, 1);
    assertTrue(validators.isValidatorGroup(group));
  }

  function test_ShouldAddAccountToListOfValidatorGroup() public {
    address[] memory ExpectedRegisteredValidatorGroups = new address[](1);
    ExpectedRegisteredValidatorGroups[0] = group;
    _registerValidatorGroupHelper(group, 1);
    validators.getRegisteredValidatorGroups();
    assertEq(
      validators.getRegisteredValidatorGroups().length,
      ExpectedRegisteredValidatorGroups.length
    );
    assertEq(validators.getRegisteredValidatorGroups()[0], ExpectedRegisteredValidatorGroups[0]);
  }

  function test_ShoulSetValidatorGroupCommission() public {
    _registerValidatorGroupHelper(group, 1);
    (, uint256 _commission, , , , , ) = validators.getValidatorGroup(group);

    assertEq(_commission, commission.unwrap());
  }

  function test_ShouldSetAccountLockedGoldRequirements() public {
    _registerValidatorGroupHelper(group, 1);
    assertEq(
      validators.getAccountLockedGoldRequirement(group),
      originalGroupLockedGoldRequirements.value
    );
  }

  function test_Emits_ValidatorGroupRegisteredEvent() public {
    lockedGold.setAccountTotalLockedGold(group, originalGroupLockedGoldRequirements.value);

    vm.expectEmit(true, true, true, true);
    emit ValidatorGroupRegistered(group, commission.unwrap());
    vm.prank(group);
    validators.registerValidatorGroup(commission.unwrap());
  }

  function test_Reverts_WhenAccountDoesNotMeetLockedGoldRequirements() public {
    lockedGold.setAccountTotalLockedGold(group, originalGroupLockedGoldRequirements.value.sub(11));
    vm.expectRevert("Not enough locked gold");
    vm.prank(group);
    validators.registerValidatorGroup(commission.unwrap());
  }

  function test_Reverts_WhenTheAccountIsAlreadyRegisteredValidator() public {
    _registerValidatorHelper(validator, validatorPk);

    lockedGold.setAccountTotalLockedGold(
      validator,
      originalGroupLockedGoldRequirements.value.sub(11)
    );
    vm.expectRevert("Already registered as validator");
    vm.prank(validator);
    validators.registerValidatorGroup(commission.unwrap());
  }

  function test_Reverts_WhenTheAccountIsAlreadyRegisteredValidatorGroup() public {
    _registerValidatorGroupHelper(group, 1);

    lockedGold.setAccountTotalLockedGold(group, originalGroupLockedGoldRequirements.value.sub(11));
    vm.expectRevert("Already registered as group");
    vm.prank(group);
    validators.registerValidatorGroup(commission.unwrap());
  }
}

contract ValidatorsTest_DeregisterValidatorGroup_WhenGroupHasNeverHadMembers is ValidatorsTest {
  uint256 public constant INDEX = 0;

  function setUp() public {
    super.setUp();

    _registerValidatorGroupHelper(group, 1);
  }

  function test_AccountShouldNoLongerBeValidatorGroup_WhenGroupNeverHadMembers() public {
    vm.prank(group);
    validators.deregisterValidatorGroup(INDEX);
    assertFalse(validators.isValidatorGroup(group));
  }

  function test_ShouldRemoveAccountFromListOfValidatorGroups() public {
    address[] memory ExpectedRegisteredValidatorGroups = new address[](0);

    vm.prank(group);
    validators.deregisterValidatorGroup(INDEX);
    assertEq(validators.getRegisteredValidatorGroups(), ExpectedRegisteredValidatorGroups);
  }

  function test_ShouldResetAccountBalanceRequirements() public {
    vm.prank(group);
    validators.deregisterValidatorGroup(INDEX);

    assertEq(validators.getAccountLockedGoldRequirement(group), 0);
  }

  function test_Emits_ValidatorGroupDeregisteredEvent() public {
    vm.expectEmit(true, true, true, true);
    emit ValidatorGroupDeregistered(group);

    vm.prank(group);
    validators.deregisterValidatorGroup(INDEX);
  }

  function test_Reverts_WhenWrongIndexProvided() public {
    vm.expectRevert("deleteElement: index out of range");
    vm.prank(group);
    validators.deregisterValidatorGroup(INDEX.add(1));
  }

  function test_Reverts_WhenAccountDoesNotHaveRegisteredValidatorGroup() public {
    vm.expectRevert("Not a validator group");

    vm.prank(nonValidator);
    validators.deregisterValidatorGroup(INDEX);
  }
}

contract ValidatorsTest_DeregisterValidatorGroup_WhenGroupHasHadMembers is ValidatorsTest {
  uint256 public constant INDEX = 0;

  function setUp() public {
    super.setUp();

    _registerValidatorGroupHelper(group, 1);
    _registerValidatorHelper(validator, validatorPk);

    vm.prank(validator);
    validators.affiliate(group);

    vm.prank(group);
    validators.addFirstMember(validator, address(0), address(0));
  }

  function test_ShouldMarkAccountAsNotValidatorGroup_WhenItHasBeenMoreThanGrouplockedGoldRequirementDuration()
    public
  {
    _removeMemberAndTimeTravel(
      group,
      validator,
      originalGroupLockedGoldRequirements.duration.add(1)
    );

    vm.prank(group);
    validators.deregisterValidatorGroup(INDEX);

    assertFalse(validators.isValidatorGroup(group));
  }

  function test_ShouldRemoveAccountFromValidatorGroupList_WhenItHasBeenMoreThanGrouplockedGoldRequirementDuration()
    public
  {
    address[] memory ExpectedRegisteredValidatorGroups = new address[](0);

    _removeMemberAndTimeTravel(
      group,
      validator,
      originalGroupLockedGoldRequirements.duration.add(1)
    );
    vm.prank(group);
    validators.deregisterValidatorGroup(INDEX);
    assertEq(validators.getRegisteredValidatorGroups(), ExpectedRegisteredValidatorGroups);
  }

  function test_ShouldResetAccountBalanceRequirements_WhenItHasBeenMoreThanGrouplockedGoldRequirementDuration()
    public
  {
    _removeMemberAndTimeTravel(
      group,
      validator,
      originalGroupLockedGoldRequirements.duration.add(1)
    );

    vm.prank(group);
    validators.deregisterValidatorGroup(INDEX);
    assertEq(validators.getAccountLockedGoldRequirement(group), 0);
  }

  function test_Emits_ValidatorGroupDeregistered_WhenItHasBeenMoreThanGrouplockedGoldRequirementDuration()
    public
  {
    _removeMemberAndTimeTravel(
      group,
      validator,
      originalGroupLockedGoldRequirements.duration.add(1)
    );

    vm.expectEmit(true, true, true, true);
    emit ValidatorGroupDeregistered(group);
    vm.prank(group);
    validators.deregisterValidatorGroup(INDEX);
  }

  function test_Reverts_WhenItHasBeenLessThanGroupLockedGoldRequirementsDuration() public {
    _removeMemberAndTimeTravel(
      group,
      validator,
      originalGroupLockedGoldRequirements.duration.sub(1)
    );

    vm.expectRevert("Hasn't been empty for long enough");
    vm.prank(group);
    validators.deregisterValidatorGroup(INDEX);
  }

  function test_Reverts_WhenGroupStillHasMembers() public {
    vm.expectRevert("Validator group not empty");
    vm.prank(group);
    validators.deregisterValidatorGroup(INDEX);
  }
}

contract ValidatorsTest_AddMember is ValidatorsTest {
  uint256 _registrationEpoch;
  uint256 _additionEpoch;

  uint256[] expectedSizeHistory;

  function setUp() public {
    super.setUp();

    _registerValidatorGroupHelper(group, 1);

    _registerValidatorHelper(validator, validatorPk);
    _registrationEpoch = IPrecompiles(address(validators)).getEpochNumber();

    vm.prank(validator);
    validators.affiliate(group);

    timeTravel(10);
  }

  function test_ShouldAddMemberToTheList() public {
    address[] memory expectedMembersList = new address[](1);
    expectedMembersList[0] = validator;

    vm.prank(group);
    validators.addFirstMember(validator, address(0), address(0));
    _additionEpoch = IPrecompiles(address(validators)).getEpochNumber();

    (address[] memory members, , , , , , ) = validators.getValidatorGroup(group);

    assertEq(members, expectedMembersList);
  }

  function test_Reverts_AddFirstMemberToTheList_WhenL2() public {
    _whenL2();
    address[] memory expectedMembersList = new address[](1);
    expectedMembersList[0] = validator;

    vm.prank(group);
    vm.expectRevert("This method is no longer supported in L2.");
    validators.addFirstMember(validator, address(0), address(0));
  }

  function test_Reverts_AddMemberToTheList_WhenL2() public {
    _whenL2();
    address[] memory expectedMembersList = new address[](1);
    expectedMembersList[0] = validator;

    vm.prank(group);
    vm.expectRevert("This method is no longer supported in L2.");
    validators.addMember(validator);
  }

  function test_ShouldUpdateGroupSizeHistory() public {
    vm.prank(group);
    validators.addFirstMember(validator, address(0), address(0));
    _additionEpoch = IPrecompiles(address(validators)).getEpochNumber();

    (, , , , uint256[] memory _sizeHistory, , ) = validators.getValidatorGroup(group);

    assertEq(_sizeHistory.length, 1);
    assertEq(_sizeHistory[0], uint256(block.timestamp));
  }

  function test_ShouldUpdateMembershipHistoryOfMember() public {
    vm.prank(group);
    validators.addFirstMember(validator, address(0), address(0));
    _additionEpoch = IPrecompiles(address(validators)).getEpochNumber();

    uint256 expectedEntries = 1;

    if (_additionEpoch != _registrationEpoch) {
      expectedEntries = 2;
    }

    (uint256[] memory _epochs, address[] memory _membershipGroups, , ) = validators
      .getMembershipHistory(validator);

    assertEq(_epochs.length, expectedEntries);
    assertEq(_epochs[expectedEntries.sub(1)], _additionEpoch);
    assertEq(_membershipGroups.length, expectedEntries);
    assertEq(_membershipGroups[expectedEntries.sub(1)], group);
  }

  function test_ShouldMarkGroupAsEligible() public {
    vm.prank(group);
    validators.addFirstMember(validator, address(0), address(0));
    _additionEpoch = IPrecompiles(address(validators)).getEpochNumber();
    assertTrue(election.isEligible(group));
  }

  function test_Emits_ValidatorGroupMemberAddedEvent() public {
    vm.expectEmit(true, true, true, true);
    emit ValidatorGroupMemberAdded(group, validator);

    vm.prank(group);
    validators.addFirstMember(validator, address(0), address(0));
  }

  function test_Reverts_WhenGroupHasNoRoomToAddMembers() public {
    vm.prank(group);
    validators.addFirstMember(validator, address(0), address(0));

    validators.setMaxGroupSize(1);
    _registerValidatorHelper(otherValidator, otherValidatorPk);

    vm.prank(otherValidator);
    validators.affiliate(group);

    vm.expectRevert("group would exceed maximum size");
    vm.prank(group);
    validators.addMember(otherValidator);
  }

  function test_ShouldUpdateGroupsSizeHistoryAndBalanceRequirements_WhenAddingManyValidatorsAffiliatedWithGroup()
    public
  {
    vm.prank(group);
    validators.addFirstMember(validator, address(0), address(0));
    (, , , , expectedSizeHistory, , ) = validators.getValidatorGroup(group);

    assertEq(expectedSizeHistory.length, 1);

    for (uint256 i = 2; i < maxGroupSize.add(1); i++) {
      uint256 _numMembers = i;
      uint256 _validator1Pk = i;
      address _validator1 = vm.addr(_validator1Pk);

      vm.prank(_validator1);
      accounts.createAccount();

      _registerValidatorHelper(_validator1, _validator1Pk);

      vm.prank(_validator1);
      validators.affiliate(group);
      lockedGold.setAccountTotalLockedGold(
        group,
        originalGroupLockedGoldRequirements.value.mul(_numMembers)
      );

      vm.prank(group);
      validators.addMember(_validator1);

      expectedSizeHistory.push(uint256(block.timestamp));

      (, , , , uint256[] memory _actualSizeHistory, , ) = validators.getValidatorGroup(group);

      assertEq(expectedSizeHistory, _actualSizeHistory);
      assertEq(expectedSizeHistory.length, _actualSizeHistory.length);

      uint256 requirement = validators.getAccountLockedGoldRequirement(group);

      assertEq(requirement, originalGroupLockedGoldRequirements.value.mul(_numMembers));
    }
  }

  function test_Reverts_WhenValidatorDoesNotMeetLockedGoldRequirements() public {
    lockedGold.setAccountTotalLockedGold(
      validator,
      originalValidatorLockedGoldRequirements.value.sub(11)
    );
    vm.expectRevert("Validator requirements not met");
    vm.prank(group);
    validators.addFirstMember(validator, address(0), address(0));
  }

  function test_Reverts_WhenGroupDoesNotHaveMember_WhenGroupDoesNotMeetLockedGoldRequirements()
    public
  {
    lockedGold.setAccountTotalLockedGold(group, originalGroupLockedGoldRequirements.value.sub(11));
    vm.expectRevert("Group requirements not met");
    vm.prank(group);
    validators.addFirstMember(validator, address(0), address(0));
  }

  function test_Reverts_WhenGroupAlreadyHasMember_WhenGroupDosNotMeetLockedGoldRequirements()
    public
  {
    lockedGold.setAccountTotalLockedGold(
      group,
      originalGroupLockedGoldRequirements.value.mul(2).sub(11)
    );
    vm.prank(group);
    validators.addFirstMember(validator, address(0), address(0));

    _registerValidatorHelper(otherValidator, otherValidatorPk);

    vm.prank(otherValidator);
    validators.affiliate(group);

    vm.expectRevert("Group requirements not met");
    vm.prank(group);
    validators.addMember(otherValidator);
  }

  function test_Reverts_WhenAddingValidatorNotAffiliatedWithGroup() public {
    _registerValidatorHelper(otherValidator, otherValidatorPk);

    vm.expectRevert("Not affiliated to group");

    vm.prank(group);
    validators.addFirstMember(otherValidator, address(0), address(0));
  }

  function test_Reverts_WhenTheAccountDoesNotHaveARegisteredValidatorGroup() public {
    vm.expectRevert("Not validator and group");
    vm.prank(group);
    validators.addFirstMember(otherValidator, address(0), address(0));
  }

  function test_Reverts_WhenValidatorIsAlreadyMemberOfTheGroup() public {
    vm.expectRevert("Validator group empty");
    vm.prank(group);
    validators.addMember(validator);
  }
}

contract ValidatorsTest_RemoveMember is ValidatorsTest {
  uint256 _registrationEpoch;
  uint256 _additionEpoch;

  function setUp() public {
    super.setUp();
    _registerValidatorGroupWithMembers(group, 1);
  }

  function test_ShouldRemoveMemberFromListOfMembers() public {
    address[] memory expectedMembersList = new address[](0);

    vm.prank(group);
    validators.removeMember(validator);

    (address[] memory members, , , , , , ) = validators.getValidatorGroup(group);

    assertEq(members, expectedMembersList);
    assertEq(members.length, expectedMembersList.length);
  }

  function test_ShouldUpdateMemberMembershipHistory() public {
    vm.prank(group);
    validators.removeMember(validator);
    uint256 _expectedEpoch = IPrecompiles(address(validators)).getEpochNumber();
    (
      uint256[] memory _epochs,
      address[] memory _membershipGroups,
      uint256 _historyLastRemovedTimestamp,

    ) = validators.getMembershipHistory(validator);

    assertEq(_epochs.length, 1);
    assertEq(_membershipGroups.length, 1);

    assertEq(_epochs[0], _expectedEpoch);

    assertEq(_membershipGroups[0], address(0));
    assertEq(_historyLastRemovedTimestamp, uint256(block.timestamp));
  }

  function test_ShouldUpdateGroupSizeHistory() public {
    vm.prank(group);
    validators.removeMember(validator);

    (, , , , uint256[] memory _sizeHistory, , ) = validators.getValidatorGroup(group);

    assertEq(_sizeHistory.length, 2);
    assertEq(_sizeHistory[1], uint256(block.timestamp));
  }

  function test_Emits_ValidatorGroupMemberRemovedEvent() public {
    vm.expectEmit(true, true, true, true);
    emit ValidatorGroupMemberRemoved(group, validator);

    vm.prank(group);
    validators.removeMember(validator);
  }

  function test_ShouldMarkGroupIneligible_WhenValidatorIsOnlyMemberOfTheGroup() public {
    vm.prank(group);
    validators.removeMember(validator);

    assertTrue(election.isIneligible(group));
  }

  function test_Reverts_WhenAccountIsNotRegisteredValidatorGroup() public {
    vm.expectRevert("is not group and validator");
    vm.prank(nonValidator);
    validators.removeMember(validator);
  }

  function test_Reverts_WhenMemberNotRegisteredValidatorGroup() public {
    vm.expectRevert("is not group and validator");
    vm.prank(group);
    validators.removeMember(nonValidator);
  }

  function test_Reverts_WhenValidatorNotMemberOfValidatorGroup() public {
    vm.prank(validator);
    validators.deaffiliate();

    vm.expectRevert("Not affiliated to group");
    vm.prank(group);
    validators.removeMember(validator);
  }
}

contract ValidatorsTest_ReorderMember is ValidatorsTest {
  function setUp() public {
    super.setUp();
    _registerValidatorGroupWithMembers(group, 2);
  }

  function test_ShouldReorderGroupMemberList() public {
    address[] memory expectedMembersList = new address[](2);
    expectedMembersList[0] = vm.addr(1);
    expectedMembersList[1] = validator;

    vm.prank(group);
    validators.reorderMember(vm.addr(1), validator, address(0));
    (address[] memory members, , , , , , ) = validators.getValidatorGroup(group);

    assertEq(expectedMembersList, members);
    assertEq(expectedMembersList.length, members.length);
  }

  function test_Emits_ValidatorGroupMemberReorderedEvent() public {
    vm.expectEmit(true, true, true, true);
    emit ValidatorGroupMemberReordered(group, vm.addr(1));

    vm.prank(group);
    validators.reorderMember(vm.addr(1), validator, address(0));
  }

  function test_Reverts_WhenAccountIsNotRegisteredValidatorGroup() public {
    vm.expectRevert("Not a group");
    vm.prank(vm.addr(1));
    validators.reorderMember(vm.addr(1), validator, address(0));
  }

  function test_Reverts_WhenMemberNotRegisteredValidator() public {
    vm.expectRevert("Not a validator");
    vm.prank(group);
    validators.reorderMember(nonValidator, validator, address(0));
  }

  function test_Reverts_WhenValidatorNotMemberOfValidatorGroup() public {
    vm.prank(vm.addr(1));
    validators.deaffiliate();

    vm.expectRevert("Not a member of the group");
    vm.prank(group);
    validators.reorderMember(vm.addr(1), validator, address(0));
  }
}
contract ValidatorsTest_ReorderMember_L2 is ValidatorsTest {
  function setUp() public {
    super.setUp();
    _registerValidatorGroupWithMembers(group, 2);
    _whenL2();
  }

  function test_ShouldReorderGroupMemberList() public {
    address[] memory expectedMembersList = new address[](2);
    expectedMembersList[0] = vm.addr(1);
    expectedMembersList[1] = validator;

    vm.prank(group);
    validators.reorderMember(vm.addr(1), validator, address(0));
    (address[] memory members, , , , , , ) = validators.getValidatorGroup(group);

    assertEq(expectedMembersList, members);
    assertEq(expectedMembersList.length, members.length);
  }

  function test_Emits_ValidatorGroupMemberReorderedEvent() public {
    vm.expectEmit(true, true, true, true);
    emit ValidatorGroupMemberReordered(group, vm.addr(1));

    vm.prank(group);
    validators.reorderMember(vm.addr(1), validator, address(0));
  }

  function test_Reverts_WhenAccountIsNotRegisteredValidatorGroup() public {
    vm.expectRevert("Not a group");
    vm.prank(vm.addr(1));
    validators.reorderMember(vm.addr(1), validator, address(0));
  }

  function test_Reverts_WhenMemberNotRegisteredValidator() public {
    vm.expectRevert("Not a validator");
    vm.prank(group);
    validators.reorderMember(nonValidator, validator, address(0));
  }

  function test_Reverts_WhenValidatorNotMemberOfValidatorGroup() public {
    vm.prank(vm.addr(1));
    validators.deaffiliate();

    vm.expectRevert("Not a member of the group");
    vm.prank(group);
    validators.reorderMember(vm.addr(1), validator, address(0));
  }
}

contract ValidatorsTest_SetNextCommissionUpdate is ValidatorsTest {
  uint256 newCommission = commission.unwrap().add(1);

  function setUp() public {
    super.setUp();
    _registerValidatorGroupHelper(group, 1);
  }

  function test_ShouldNotSetValidatorGroupCommision() public {
    vm.prank(group);
    validators.setNextCommissionUpdate(newCommission);

    (, uint256 _commission, , , , , ) = validators.getValidatorGroup(group);

    assertEq(_commission, commission.unwrap());
  }

  function test_Reverts_SetValidatorGroupCommission_WhenL2() public {
    _whenL2();
    vm.prank(group);
    vm.expectRevert("This method is no longer supported in L2.");
    validators.setNextCommissionUpdate(newCommission);
  }

  function test_ShouldSetValidatorGroupNextCommission() public {
    vm.prank(group);
    validators.setNextCommissionUpdate(newCommission);
    (, , uint256 _nextCommission, , , , ) = validators.getValidatorGroup(group);

    assertEq(_nextCommission, newCommission);
  }

  function test_Emits_ValidatorGroupCommissionUpdateQueuedEvent() public {
    vm.expectEmit(true, true, true, true);
    emit ValidatorGroupCommissionUpdateQueued(
      group,
      newCommission,
      commissionUpdateDelay.add(uint256(block.number))
    );
    vm.prank(group);
    validators.setNextCommissionUpdate(newCommission);
  }

  function test_Reverts_WhenCommissionIsUnchanged() public {
    vm.expectRevert("Commission must be different");

    vm.prank(group);
    validators.setNextCommissionUpdate(commission.unwrap());
  }

  function test_Reverts_WhenCommissionGreaterThan1() public {
    vm.expectRevert("Commission can't be greater than 100%");

    vm.prank(group);
    validators.setNextCommissionUpdate(FixidityLib.fixed1().unwrap().add(1));
  }
}

contract ValidatorsTest_UpdateCommission is ValidatorsTest {
  uint256 newCommission = commission.unwrap().add(1);

  function setUp() public {
    super.setUp();

    _registerValidatorGroupHelper(group, 1);
  }

  function test_ShouldSetValidatorGroupCommission() public {
    vm.prank(group);
    validators.setNextCommissionUpdate(newCommission);

    blockTravel(commissionUpdateDelay);

    vm.prank(group);
    validators.updateCommission();

    (, uint256 _commission, , , , , ) = validators.getValidatorGroup(group);

    assertEq(_commission, newCommission);
  }

  function test_Reverts_SetValidatorGroupCommission_WhenL2() public {
    _whenL2();
    vm.prank(group);
    vm.expectRevert("This method is no longer supported in L2.");
    validators.setNextCommissionUpdate(newCommission);
  }

  function test_Emits_ValidatorGroupCommissionUpdated() public {
    vm.prank(group);
    validators.setNextCommissionUpdate(newCommission);

    blockTravel(commissionUpdateDelay);

    vm.expectEmit(true, true, true, true);
    emit ValidatorGroupCommissionUpdated(group, newCommission);

    vm.prank(group);
    validators.updateCommission();
  }

  function test_Reverts_WhenActivationBlockHasNotPassed() public {
    vm.prank(group);
    validators.setNextCommissionUpdate(newCommission);

    vm.expectRevert("Can't apply commission update yet");
    vm.prank(group);
    validators.updateCommission();
  }

  function test_Reverts_WhennoCommissionHasBeenQueued() public {
    vm.expectRevert("No commission update queued");

    vm.prank(group);
    validators.updateCommission();
  }

  function test_Reverts_WhenApplyingAlreadyAppliedCommission() public {
    vm.prank(group);
    validators.setNextCommissionUpdate(newCommission);
    blockTravel(commissionUpdateDelay);

    vm.prank(group);
    validators.updateCommission();

    vm.expectRevert("No commission update queued");

    vm.prank(group);
    validators.updateCommission();
  }
}

contract ValidatorsTest_CalculateEpochScore is ValidatorsTest {
  function setUp() public {
    super.setUp();

    _registerValidatorGroupHelper(group, 1);
  }

  function test_ShouldCalculateScoreCorrectly_WhenUptimeInInterval0AND1() public {
    FixidityLib.Fraction memory uptime = FixidityLib.newFixedFraction(99, 100);
    FixidityLib.Fraction memory gracePeriod = FixidityLib.newFixedFraction(
      validators.downtimeGracePeriod(),
      1
    );

    uint256 _expectedScore0 = _calculateScore(uptime.unwrap(), gracePeriod.unwrap());

    ph.mockReturn(
      ph.FRACTION_MUL(),
      abi.encodePacked(
        FixidityLib.fixed1().unwrap(),
        FixidityLib.fixed1().unwrap(),
        uptime.unwrap(),
        FixidityLib.fixed1().unwrap(),
        originalValidatorScoreParameters.exponent,
        uint256(18)
      ),
      abi.encodePacked(uint256(950990049900000000000000), FixidityLib.fixed1().unwrap())
    );
    uint256 _score0 = validators.calculateEpochScore(uptime.unwrap());

    uint256 _expectedScore1 = _calculateScore(0, gracePeriod.unwrap());
    uint256 _expectedScore2 = 1;

    ph.mockReturn(
      ph.FRACTION_MUL(),
      abi.encodePacked(
        FixidityLib.fixed1().unwrap(),
        FixidityLib.fixed1().unwrap(),
        uint256(0),
        FixidityLib.fixed1().unwrap(),
        originalValidatorScoreParameters.exponent,
        uint256(18)
      ),
      abi.encodePacked(uint256(0), FixidityLib.fixed1().unwrap())
    );

    uint256 _score1 = validators.calculateEpochScore(0);

    ph.mockReturn(
      ph.FRACTION_MUL(),
      abi.encodePacked(
        FixidityLib.fixed1().unwrap(),
        FixidityLib.fixed1().unwrap(),
        FixidityLib.fixed1().unwrap(),
        FixidityLib.fixed1().unwrap(),
        originalValidatorScoreParameters.exponent,
        uint256(18)
      ),
      abi.encodePacked(uint256(1), FixidityLib.fixed1().unwrap())
    );

    uint256 _score2 = validators.calculateEpochScore(FixidityLib.fixed1().unwrap());

    assertEq(_score0, _expectedScore0);
    assertEq(_score1, _expectedScore1);
    assertEq(_score2, _expectedScore2);
  }

  function test_Reverts_WhenUptimeGreaterThan1() public {
    FixidityLib.Fraction memory uptime = FixidityLib.add(
      FixidityLib.fixed1(),
      FixidityLib.newFixedFraction(1, 10)
    );

    ph.mockRevert(
      ph.FRACTION_MUL(),
      abi.encodePacked(
        FixidityLib.fixed1().unwrap(),
        FixidityLib.fixed1().unwrap(),
        uptime.unwrap(),
        FixidityLib.fixed1().unwrap(),
        originalValidatorScoreParameters.exponent,
        uint256(18)
      )
    );

    vm.expectRevert("Uptime cannot be larger than one");
    validators.calculateEpochScore(uptime.unwrap());
  }

  function test_Reverts_WhenL2() public {
    _whenL2();

    vm.expectRevert("This method is no longer supported in L2.");
    validators.calculateEpochScore(1);
  }
}

contract ValidatorsTest_CalculateGroupEpochScore is ValidatorsTest {
  function setUp() public {
    super.setUp();

    _registerValidatorGroupHelper(group, 1);
  }

  function _computeGroupUptimeCalculation(
    FixidityLib.Fraction[] memory _uptimes
  ) public returns (uint256[] memory, uint256) {
    FixidityLib.Fraction memory gracePeriod = FixidityLib.newFixedFraction(
      validators.downtimeGracePeriod(),
      1
    );
    uint256 expectedScore;
    uint256[] memory unwrapedUptimes = new uint256[](_uptimes.length);

    uint256 sum = 0;
    for (uint256 i = 0; i < _uptimes.length; i++) {
      uint256 _currentscore = _calculateScore(_uptimes[i].unwrap(), gracePeriod.unwrap());

      sum = sum.add(_calculateScore(_uptimes[i].unwrap(), gracePeriod.unwrap()));

      ph.mockReturn(
        ph.FRACTION_MUL(),
        abi.encodePacked(
          FixidityLib.fixed1().unwrap(),
          FixidityLib.fixed1().unwrap(),
          _uptimes[i].unwrap(),
          FixidityLib.fixed1().unwrap(),
          originalValidatorScoreParameters.exponent,
          uint256(18)
        ),
        abi.encodePacked(_currentscore, FixidityLib.fixed1().unwrap())
      );
      unwrapedUptimes[i] = _uptimes[i].unwrap();
    }

    expectedScore = sum.div(_uptimes.length);

    return (unwrapedUptimes, expectedScore);
  }

  function test_ShouldCalculateGroupScoreCorrectly_WhenThereIs1ValidatorGroup() public {
    FixidityLib.Fraction[] memory uptimes = new FixidityLib.Fraction[](1);
    uptimes[0] = FixidityLib.newFixedFraction(969, 1000);

    (uint256[] memory unwrapedUptimes, uint256 expectedScore) = _computeGroupUptimeCalculation(
      uptimes
    );
    uint256 _actualScore = validators.calculateGroupEpochScore(unwrapedUptimes);
    assertEq(_actualScore, expectedScore);
  }

  function test_ShouldCalculateGroupScoreCorrectly_WhenThereAre3ValidatorGroup() public {
    FixidityLib.Fraction[] memory uptimes = new FixidityLib.Fraction[](3);
    uptimes[0] = FixidityLib.newFixedFraction(969, 1000);
    uptimes[1] = FixidityLib.newFixedFraction(485, 1000);
    uptimes[2] = FixidityLib.newFixedFraction(456, 1000);

    (uint256[] memory unwrapedUptimes, uint256 expectedScore) = _computeGroupUptimeCalculation(
      uptimes
    );
    uint256 _actualScore = validators.calculateGroupEpochScore(unwrapedUptimes);
    assertEq(_actualScore, expectedScore);
  }

  function test_ShouldCalculateGroupScoreCorrectly_WhenThereAre5ValidatorGroup() public {
    FixidityLib.Fraction[] memory uptimes = new FixidityLib.Fraction[](5);
    uptimes[0] = FixidityLib.newFixedFraction(969, 1000);
    uptimes[1] = FixidityLib.newFixedFraction(485, 1000);
    uptimes[2] = FixidityLib.newFixedFraction(456, 1000);
    uptimes[3] = FixidityLib.newFixedFraction(744, 1000);
    uptimes[4] = FixidityLib.newFixedFraction(257, 1000);

    (uint256[] memory unwrapedUptimes, uint256 expectedScore) = _computeGroupUptimeCalculation(
      uptimes
    );
    uint256 _actualScore = validators.calculateGroupEpochScore(unwrapedUptimes);
    assertEq(_actualScore, expectedScore);
  }

  function test_ShouldCalculateGroupScoreCorrectly_WhenOnlyZerosAreProvided() public {
    FixidityLib.Fraction[] memory uptimes = new FixidityLib.Fraction[](5);
    uptimes[0] = FixidityLib.newFixed(0);
    uptimes[1] = FixidityLib.newFixed(0);
    uptimes[2] = FixidityLib.newFixed(0);
    uptimes[3] = FixidityLib.newFixed(0);
    uptimes[4] = FixidityLib.newFixed(0);

    (uint256[] memory unwrapedUptimes, uint256 expectedScore) = _computeGroupUptimeCalculation(
      uptimes
    );
    uint256 _actualScore = validators.calculateGroupEpochScore(unwrapedUptimes);
    assertEq(_actualScore, expectedScore);
  }

  function test_ShouldCalculateGroupScoreCorrectly_WhenThereAreZerosInUptimes() public {
    FixidityLib.Fraction[] memory uptimes = new FixidityLib.Fraction[](3);
    uptimes[0] = FixidityLib.newFixedFraction(75, 100);
    uptimes[1] = FixidityLib.newFixed(0);
    uptimes[2] = FixidityLib.newFixedFraction(95, 100);

    (uint256[] memory unwrapedUptimes, uint256 expectedScore) = _computeGroupUptimeCalculation(
      uptimes
    );
    uint256 _actualScore = validators.calculateGroupEpochScore(unwrapedUptimes);
    assertEq(_actualScore, expectedScore);
  }

  function test_Reverts_WhenMoreUptimesThanMaxGroupSize() public {
    FixidityLib.Fraction[] memory uptimes = new FixidityLib.Fraction[](6);
    uptimes[0] = FixidityLib.newFixedFraction(9, 10);
    uptimes[1] = FixidityLib.newFixedFraction(9, 10);
    uptimes[2] = FixidityLib.newFixedFraction(9, 10);
    uptimes[3] = FixidityLib.newFixedFraction(9, 10);
    uptimes[4] = FixidityLib.newFixedFraction(9, 10);
    uptimes[5] = FixidityLib.newFixedFraction(9, 10);

    (uint256[] memory unwrapedUptimes, ) = _computeGroupUptimeCalculation(uptimes);
    vm.expectRevert("Uptime array larger than maximum group size");
    validators.calculateGroupEpochScore(unwrapedUptimes);
  }

  function test_Reverts_WhenNoUptimesProvided() public {
    uint256[] memory uptimes = new uint256[](0);

    vm.expectRevert("Uptime array empty");
    validators.calculateGroupEpochScore(uptimes);
  }

  function test_Reverts_WhenUptimesGreaterThan1() public {
    FixidityLib.Fraction[] memory uptimes = new FixidityLib.Fraction[](5);
    uptimes[0] = FixidityLib.newFixedFraction(9, 10);
    uptimes[1] = FixidityLib.newFixedFraction(9, 10);
    uptimes[2] = FixidityLib.add(FixidityLib.fixed1(), FixidityLib.newFixedFraction(1, 10));
    uptimes[3] = FixidityLib.newFixedFraction(9, 10);
    uptimes[4] = FixidityLib.newFixedFraction(9, 10);

    (uint256[] memory unwrapedUptimes, ) = _computeGroupUptimeCalculation(uptimes);
    vm.expectRevert("Uptime cannot be larger than one");
    validators.calculateGroupEpochScore(unwrapedUptimes);
  }

  function test_Reverts_WhenL2() public {
    _whenL2();
    FixidityLib.Fraction[] memory uptimes = new FixidityLib.Fraction[](5);
    uptimes[0] = FixidityLib.newFixedFraction(9, 10);
    uptimes[1] = FixidityLib.newFixedFraction(9, 10);
    uptimes[3] = FixidityLib.newFixedFraction(9, 10);
    uptimes[4] = FixidityLib.newFixedFraction(9, 10);

    (uint256[] memory unwrapedUptimes, ) = _computeGroupUptimeCalculation(uptimes);
    vm.expectRevert("This method is no longer supported in L2.");
    validators.calculateGroupEpochScore(unwrapedUptimes);
  }
}

contract ValidatorsTest_UpdateValidatorScoreFromSigner is ValidatorsTest {
  FixidityLib.Fraction public gracePeriod;
  FixidityLib.Fraction public uptime;
  uint256 public _epochScore;

  function setUp() public {
    super.setUp();

    _registerValidatorHelper(validator, validatorPk);
    gracePeriod = FixidityLib.newFixedFraction(validators.downtimeGracePeriod(), 1);

    uptime = FixidityLib.newFixedFraction(99, 100);

    _epochScore = _calculateScore(uptime.unwrap(), gracePeriod.unwrap());

    ph.mockReturn(
      ph.FRACTION_MUL(),
      abi.encodePacked(
        FixidityLib.fixed1().unwrap(),
        FixidityLib.fixed1().unwrap(),
        uptime.unwrap(),
        FixidityLib.fixed1().unwrap(),
        originalValidatorScoreParameters.exponent,
        uint256(18)
      ),
      abi.encodePacked(_epochScore, FixidityLib.fixed1().unwrap())
    );
  }

  function test_ShouldUpdateValidatorScore_WhenUptimeInRange0And1() public {
    uint256 _expectedScore = FixidityLib
      .multiply(
        originalValidatorScoreParameters.adjustmentSpeed,
        FixidityLib.newFixedFraction(_epochScore, FixidityLib.fixed1().unwrap())
      )
      .unwrap();

    validators.updateValidatorScoreFromSigner(validator, uptime.unwrap());

    (, , , uint256 _actualScore, ) = validators.getValidator(validator);

    assertEq(_actualScore, _expectedScore);
  }

  function test_ShouldUpdateValidatorScore_WhenValidatorHasNonZeroScore() public {
    validators.updateValidatorScoreFromSigner(validator, uptime.unwrap());

    uint256 _expectedScore = FixidityLib
      .multiply(
        originalValidatorScoreParameters.adjustmentSpeed,
        FixidityLib.newFixedFraction(_epochScore, FixidityLib.fixed1().unwrap())
      )
      .unwrap();

    _expectedScore = FixidityLib
      .add(
        FixidityLib.multiply(
          FixidityLib.subtract(
            FixidityLib.fixed1(),
            originalValidatorScoreParameters.adjustmentSpeed
          ),
          FixidityLib.newFixedFraction(_expectedScore, FixidityLib.fixed1().unwrap())
        ),
        FixidityLib.newFixedFraction(_expectedScore, FixidityLib.fixed1().unwrap())
      )
      .unwrap();

    validators.updateValidatorScoreFromSigner(validator, uptime.unwrap());
    (, , , uint256 _actualScore, ) = validators.getValidator(validator);

    assertEq(_actualScore, _expectedScore);
  }

  function test_Reverts_WhenUptimeGreaterThan1() public {
    uptime = FixidityLib.add(FixidityLib.fixed1(), FixidityLib.newFixedFraction(1, 10));
    vm.expectRevert("Uptime cannot be larger than one");
    validators.updateValidatorScoreFromSigner(validator, uptime.unwrap());
  }
}

contract ValidatorsTest_UpdateMembershipHistory is ValidatorsTest {
  address[] public expectedMembershipHistoryGroups;
  uint256[] public expectedMembershipHistoryEpochs;

  address[] public actualMembershipHistoryGroups;
  uint256[] public actualMembershipHistoryEpochs;

  function setUp() public {
    super.setUp();
    _registerValidatorHelper(validator, validatorPk);

    _registerValidatorGroupHelper(group, 1);
    for (uint256 i = 1; i < groupLength; i++) {
      _registerValidatorGroupHelper(vm.addr(i), 1);
    }
  }

  function test_ShouldOverwritePreviousEntry_WhenChangingGroupsInSameEpoch() public {
    uint256 numTest = 10;

    expectedMembershipHistoryGroups.push(address(0));
    expectedMembershipHistoryEpochs.push(validatorRegistrationEpochNumber);

    for (uint256 i = 0; i < numTest; i++) {
      blockTravel(ph.epochSize());
      uint256 epochNumber = IPrecompiles(address(validators)).getEpochNumber();

      vm.prank(validator);
      validators.affiliate(group);
      vm.prank(group);
      validators.addFirstMember(validator, address(0), address(0));

      (actualMembershipHistoryEpochs, actualMembershipHistoryGroups, , ) = validators
        .getMembershipHistory(validator);

      expectedMembershipHistoryGroups.push(group);

      expectedMembershipHistoryEpochs.push(epochNumber);

      if (expectedMembershipHistoryGroups.length > membershipHistoryLength) {
        for (uint256 j = 0; j < expectedMembershipHistoryGroups.length - 1; j++) {
          expectedMembershipHistoryGroups[j] = expectedMembershipHistoryGroups[j + 1];
          expectedMembershipHistoryEpochs[j] = expectedMembershipHistoryEpochs[j + 1];
        }

        expectedMembershipHistoryGroups.pop();
        expectedMembershipHistoryEpochs.pop();
      }

      assertEq(actualMembershipHistoryEpochs, expectedMembershipHistoryEpochs);
      assertEq(actualMembershipHistoryGroups, expectedMembershipHistoryGroups);

      vm.prank(validator);
      validators.affiliate(vm.addr(1));

      vm.prank(vm.addr(1));
      validators.addFirstMember(validator, address(0), address(0));

      (actualMembershipHistoryEpochs, actualMembershipHistoryGroups, , ) = validators
        .getMembershipHistory(validator);
      expectedMembershipHistoryGroups[expectedMembershipHistoryGroups.length - 1] = vm.addr(1);

      assertEq(actualMembershipHistoryEpochs, expectedMembershipHistoryEpochs);
      assertEq(actualMembershipHistoryGroups, expectedMembershipHistoryGroups);
    }
  }

  function test_ShouldAlwaysStoreMostRecentMemberships_WhenChangingGroupsMoreThanMembershipHistoryLength()
    public
  {
    expectedMembershipHistoryGroups.push(address(0));
    expectedMembershipHistoryEpochs.push(validatorRegistrationEpochNumber);

    for (uint256 i = 0; i < membershipHistoryLength.add(1); i++) {
      blockTravel(ph.epochSize());
      uint256 epochNumber = IPrecompiles(address(validators)).getEpochNumber();
      vm.prank(validator);
      validators.affiliate(vm.addr(i + 1));
      vm.prank(vm.addr(i + 1));
      validators.addFirstMember(validator, address(0), address(0));

      expectedMembershipHistoryGroups.push(vm.addr(i + 1));

      expectedMembershipHistoryEpochs.push(epochNumber);

      if (expectedMembershipHistoryGroups.length > membershipHistoryLength) {
        for (uint256 j = 0; j < expectedMembershipHistoryGroups.length - 1; j++) {
          expectedMembershipHistoryGroups[j] = expectedMembershipHistoryGroups[j + 1];
          expectedMembershipHistoryEpochs[j] = expectedMembershipHistoryEpochs[j + 1];
        }

        expectedMembershipHistoryGroups.pop();
        expectedMembershipHistoryEpochs.pop();
      }

      (actualMembershipHistoryEpochs, actualMembershipHistoryGroups, , ) = validators
        .getMembershipHistory(validator);

      assertEq(actualMembershipHistoryEpochs, expectedMembershipHistoryEpochs);
      assertEq(actualMembershipHistoryGroups, expectedMembershipHistoryGroups);
    }
  }
}

contract ValidatorsTest_GetMembershipInLastEpoch is ValidatorsTest {
  function setUp() public {
    super.setUp();

    _registerValidatorHelper(validator, validatorPk);

    _registerValidatorGroupHelper(group, 1);
    for (uint256 i = 1; i < groupLength; i++) {
      _registerValidatorGroupHelper(vm.addr(i), 1);
    }
  }

  function test_ShouldAlwaysReturnCorrectMembershipForLastEpoch_WhenChangingMoreTimesThanMembershipHistoryLength()
    public
  {
    for (uint256 i = 0; i < membershipHistoryLength.add(1); i++) {
      blockTravel(ph.epochSize());

      vm.prank(validator);
      validators.affiliate(vm.addr(i + 1));
      vm.prank(vm.addr(i + 1));
      validators.addFirstMember(validator, address(0), address(0));

      if (i == 0) {
        assertEq(validators.getMembershipInLastEpoch(validator), address(0));
      } else {
        assertEq(validators.getMembershipInLastEpoch(validator), vm.addr(i));
      }
    }
  }

  function test_MaintainsMembershipAfterL2Transition() public {
    address lastValidatorGroup;
    address nextValidatorGroup;
    for (uint256 i = 0; i < membershipHistoryLength.add(1); i++) {
      blockTravel(ph.epochSize());

      vm.prank(validator);
      validators.affiliate(vm.addr(i + 1));
      vm.prank(vm.addr(i + 1));
      validators.addFirstMember(validator, address(0), address(0));

      if (i == 0) {
        assertEq(validators.getMembershipInLastEpoch(validator), address(0));
      } else {
        lastValidatorGroup = vm.addr(i);
        nextValidatorGroup = vm.addr(i + 1);
        assertEq(validators.getMembershipInLastEpoch(validator), vm.addr(i));
      }
    }

    _whenL2();
    assertEq(validators.getMembershipInLastEpoch(validator), lastValidatorGroup);
    epochManager.setCurrentEpochNumber(epochManager.getCurrentEpochNumber() + 1);
    assertEq(validators.getMembershipInLastEpoch(validator), nextValidatorGroup);
  }
}

contract ValidatorsTest_GetEpochSize is ValidatorsTest {
  function test_ShouldReturn17280() public {
    assertEq(IPrecompiles(address(validators)).getEpochSize(), 17280);
  }
}

contract ValidatorsTest_GetAccountLockedGoldRequirement is ValidatorsTest {
  uint256 public numMembers = 5;
  uint256[] public actualRequirements;
  uint256[] removalTimestamps;

  function setUp() public {
    super.setUp();

    _registerValidatorGroupHelper(group, 1);

    for (uint256 i = 1; i < numMembers + 1; i++) {
      _registerValidatorHelper(vm.addr(i), i);
      vm.prank(vm.addr(i));
      validators.affiliate(group);

      lockedGold.setAccountTotalLockedGold(group, originalGroupLockedGoldRequirements.value.mul(i));

      if (i == 1) {
        vm.prank(group);
        validators.addFirstMember(vm.addr(i), address(0), address(0));
      } else {
        vm.prank(group);
        validators.addMember(vm.addr(i));
      }

      actualRequirements.push(validators.getAccountLockedGoldRequirement(group));
    }
  }

  function test_ShouldIncreaseRequirementsWithEachAddedMember() public {
    for (uint256 i = 0; i < numMembers; i++) {
      assertEq(actualRequirements[i], originalGroupLockedGoldRequirements.value.mul(i.add(1)));
    }
  }

  function test_ShouldDecreaseRequirementDuration1SecondAfterRemoval_WhenRemovingMembers() public {
    for (uint256 i = 1; i < numMembers + 1; i++) {
      vm.prank(group);
      validators.removeMember(vm.addr(i));
      removalTimestamps.push(uint256(block.timestamp));
      timeTravel(47);
    }

    for (uint256 i = 0; i < numMembers; i++) {
      assertEq(
        validators.getAccountLockedGoldRequirement(group),
        originalGroupLockedGoldRequirements.value.mul(numMembers.sub(i))
      );

      uint256 removalTimestamp = removalTimestamps[i];
      uint256 requirementExpiry = originalGroupLockedGoldRequirements.duration.add(
        removalTimestamp
      );

      uint256 currentTimestamp = uint256(block.timestamp);

      timeTravel(requirementExpiry.sub(currentTimestamp).add(1));
    }
  }
}

contract ValidatorsTest_DistributeEpochPaymentsFromSigner is ValidatorsTest {
  uint256 public numMembers = 5;
  uint256 public maxPayment = 20122394876;
  uint256 public expectedTotalPayment;
  uint256 public expectedGroupPayment;
  uint256 public expectedDelegatedPayment;
  uint256 public expectedValidatorPayment;
  uint256 public halfExpectedTotalPayment;
  uint256 public halfExpectedGroupPayment;
  uint256 public halfExpectedValidatorPayment;
  uint256 public halfExpectedDelegatedPayment;

  uint256[] public actualRequirements;
  uint256[] public removalTimestamps;

  FixidityLib.Fraction public expectedScore;
  FixidityLib.Fraction public gracePeriod;
  FixidityLib.Fraction public uptime;
  FixidityLib.Fraction public delegatedFraction;

  function setUp() public {
    super.setUp();

    delegatedFraction = FixidityLib.newFixedFraction(10, 100);
    _registerValidatorGroupWithMembers(group, 1);
    blockTravel(ph.epochSize());

    lockedGold.addSlasherTest(paymentDelegatee);

    vm.prank(validator);
    accounts.setPaymentDelegation(paymentDelegatee, delegatedFraction.unwrap());

    uptime = FixidityLib.newFixedFraction(99, 100);

    expectedScore = FixidityLib.multiply(
      originalValidatorScoreParameters.adjustmentSpeed,
      FixidityLib.newFixed(_calculateScore(uptime.unwrap(), validators.downtimeGracePeriod()))
    );

    expectedTotalPayment = FixidityLib.fromFixed(
      FixidityLib.multiply(
        expectedScore,
        FixidityLib.newFixedFraction(maxPayment, FixidityLib.fixed1().unwrap())
      )
    );

    expectedGroupPayment = FixidityLib.fromFixed(
      FixidityLib.multiply(commission, FixidityLib.newFixed(expectedTotalPayment))
    );

    uint256 remainingPayment = expectedTotalPayment.sub(expectedGroupPayment);

    expectedDelegatedPayment = FixidityLib.fromFixed(
      FixidityLib.multiply(FixidityLib.newFixed(remainingPayment), delegatedFraction)
    );

    expectedValidatorPayment = remainingPayment.sub(expectedDelegatedPayment);

    halfExpectedTotalPayment = FixidityLib
      .fromFixed(
        FixidityLib.multiply(
          expectedScore,
          FixidityLib.newFixedFraction(maxPayment, FixidityLib.fixed1().unwrap())
        )
      )
      .div(2);

    halfExpectedGroupPayment = FixidityLib.fromFixed(
      FixidityLib.multiply(commission, FixidityLib.newFixed(halfExpectedTotalPayment))
    );

    remainingPayment = halfExpectedTotalPayment.sub(halfExpectedGroupPayment);

    halfExpectedDelegatedPayment = FixidityLib.fromFixed(
      FixidityLib.multiply(FixidityLib.newFixed(remainingPayment), delegatedFraction)
    );

    halfExpectedValidatorPayment = remainingPayment.sub(halfExpectedDelegatedPayment);

    ph.mockReturn(
      ph.FRACTION_MUL(),
      abi.encodePacked(
        FixidityLib.fixed1().unwrap(),
        FixidityLib.fixed1().unwrap(),
        uptime.unwrap(),
        FixidityLib.fixed1().unwrap(),
        originalValidatorScoreParameters.exponent,
        uint256(18)
      ),
      abi.encodePacked(
        _calculateScore(uptime.unwrap(), validators.downtimeGracePeriod()),
        FixidityLib.fixed1().unwrap()
      )
    );

    validators.updateValidatorScoreFromSigner(validator, uptime.unwrap());
  }

  function test_Reverts_WhenValidatorAndGroupMeetBalanceRequirements_WhenL2() public {
    _whenL2();
    vm.expectRevert("This method is no longer supported in L2.");
    validators.distributeEpochPaymentsFromSigner(validator, maxPayment);
  }

  function test_ShouldPayValidator_WhenValidatorAndGroupMeetBalanceRequirements() public {
    validators.distributeEpochPaymentsFromSigner(validator, maxPayment);
    assertEq(stableToken.balanceOf(validator), expectedValidatorPayment);
  }

  function test_ShouldPayGroup_WhenValidatorAndGroupMeetBalanceRequirements() public {
    validators.distributeEpochPaymentsFromSigner(validator, maxPayment);
    assertEq(stableToken.balanceOf(group), expectedGroupPayment);
  }

  function test_ShouldPayDelegatee_WhenValidatorAndGroupMeetBalanceRequirements() public {
    validators.distributeEpochPaymentsFromSigner(validator, maxPayment);
    assertEq(stableToken.balanceOf(paymentDelegatee), expectedDelegatedPayment);
  }

  function test_ShouldReturnTheExpectedTotalPayment_WhenValidatorAndGroupMeetBalanceRequirements()
    public
  {
    validators.distributeEpochPaymentsFromSigner(validator, maxPayment);
    assertEq(
      validators.distributeEpochPaymentsFromSigner(validator, maxPayment),
      expectedTotalPayment
    );
  }

  function test_ShouldPayValidator_WhenValidatorAndGroupMeetBalanceRequirementsAndNoPaymentDelegated()
    public
  {
    expectedDelegatedPayment = 0;
    expectedValidatorPayment = expectedTotalPayment.sub(expectedGroupPayment);

    vm.prank(validator);
    accounts.deletePaymentDelegation();

    validators.distributeEpochPaymentsFromSigner(validator, maxPayment);
    assertEq(stableToken.balanceOf(validator), expectedValidatorPayment);
  }

  function test_ShouldPayGroup_WhenValidatorAndGroupMeetBalanceRequirementsAndNoPaymentDelegated()
    public
  {
    expectedDelegatedPayment = 0;
    expectedValidatorPayment = expectedTotalPayment.sub(expectedGroupPayment);

    vm.prank(validator);
    accounts.deletePaymentDelegation();

    validators.distributeEpochPaymentsFromSigner(validator, maxPayment);
    assertEq(
      validators.distributeEpochPaymentsFromSigner(validator, maxPayment),
      expectedTotalPayment
    );
  }

  function test_ShouldReturnTheExpectedTotalPayment_WhenValidatorAndGroupMeetBalanceRequirementsAndNoPaymentDelegated()
    public
  {
    expectedDelegatedPayment = 0;
    expectedValidatorPayment = expectedTotalPayment.sub(expectedGroupPayment);

    vm.prank(validator);
    accounts.deletePaymentDelegation();

    validators.distributeEpochPaymentsFromSigner(validator, maxPayment);
    assertEq(stableToken.balanceOf(group), expectedGroupPayment);
  }

  function test_shouldPayValidatorOnlyHalf_WhenSlashingMultiplierIsHalved() public {
    vm.prank(paymentDelegatee);
    validators.halveSlashingMultiplier(group);
    validators.distributeEpochPaymentsFromSigner(validator, maxPayment);

    assertEq(stableToken.balanceOf(validator), halfExpectedValidatorPayment);
  }

  function test_shouldPayGroupOnlyHalf_WhenSlashingMultiplierIsHalved() public {
    vm.prank(paymentDelegatee);
    validators.halveSlashingMultiplier(group);
    validators.distributeEpochPaymentsFromSigner(validator, maxPayment);

    assertEq(stableToken.balanceOf(group), halfExpectedGroupPayment);
  }

  function test_shouldPayDelegateeOnlyHalf_WhenSlashingMultiplierIsHalved() public {
    vm.prank(paymentDelegatee);
    validators.halveSlashingMultiplier(group);
    validators.distributeEpochPaymentsFromSigner(validator, maxPayment);

    assertEq(stableToken.balanceOf(paymentDelegatee), halfExpectedDelegatedPayment);
  }

  function test_shouldReturnHalfExpectedTotalPayment_WhenSlashingMultiplierIsHalved() public {
    vm.prank(paymentDelegatee);
    validators.halveSlashingMultiplier(group);
    validators.distributeEpochPaymentsFromSigner(validator, maxPayment);

    assertEq(
      validators.distributeEpochPaymentsFromSigner(validator, maxPayment),
      halfExpectedTotalPayment
    );
  }

  function test_ShouldNotPayValidator_WhenValidatorDoesNotMeetBalanceRequirement() public {
    lockedGold.setAccountTotalLockedGold(
      validator,
      originalValidatorLockedGoldRequirements.value.sub(11)
    );

    validators.distributeEpochPaymentsFromSigner(validator, maxPayment);
    assertEq(stableToken.balanceOf(validator), 0);
  }

  function test_ShouldNotPayGroup_WhenValidatorDoesNotMeetBalanceRequirement() public {
    lockedGold.setAccountTotalLockedGold(
      validator,
      originalValidatorLockedGoldRequirements.value.sub(11)
    );

    validators.distributeEpochPaymentsFromSigner(validator, maxPayment);
    assertEq(stableToken.balanceOf(group), 0);
  }

  function test_ShouldNotPayDelegatee_WhenValidatorDoesNotMeetBalanceRequirement() public {
    lockedGold.setAccountTotalLockedGold(
      validator,
      originalValidatorLockedGoldRequirements.value.sub(11)
    );

    validators.distributeEpochPaymentsFromSigner(validator, maxPayment);
    assertEq(stableToken.balanceOf(paymentDelegatee), 0);
  }

  function test_ShouldReturnZero_WhenValidatorDoesNotMeetBalanceRequirement() public {
    lockedGold.setAccountTotalLockedGold(
      validator,
      originalValidatorLockedGoldRequirements.value.sub(11)
    );

    assertEq(validators.distributeEpochPaymentsFromSigner(validator, maxPayment), 0);
  }

  function test_ShouldNotPayValidator_WhenGroupDoesNotMeetBalanceRequirement() public {
    lockedGold.setAccountTotalLockedGold(
      validator,
      originalGroupLockedGoldRequirements.value.sub(11)
    );

    validators.distributeEpochPaymentsFromSigner(validator, maxPayment);
    assertEq(stableToken.balanceOf(validator), 0);
  }

  function test_ShouldNotPayGroup_WhenGroupDoesNotMeetBalanceRequirement() public {
    lockedGold.setAccountTotalLockedGold(
      validator,
      originalGroupLockedGoldRequirements.value.sub(11)
    );

    validators.distributeEpochPaymentsFromSigner(validator, maxPayment);
    assertEq(stableToken.balanceOf(group), 0);
  }

  function test_ShouldNotPayDelegatee_WhenGroupDoesNotMeetBalanceRequirement() public {
    lockedGold.setAccountTotalLockedGold(
      validator,
      originalGroupLockedGoldRequirements.value.sub(11)
    );

    validators.distributeEpochPaymentsFromSigner(validator, maxPayment);
    assertEq(stableToken.balanceOf(paymentDelegatee), 0);
  }

  function test_ShouldReturnZero_WhenGroupDoesNotMeetBalanceRequirement() public {
    lockedGold.setAccountTotalLockedGold(
      validator,
      originalGroupLockedGoldRequirements.value.sub(11)
    );

    assertEq(validators.distributeEpochPaymentsFromSigner(validator, maxPayment), 0);
  }
}

contract ValidatorsTest_ForceDeaffiliateIfValidator is ValidatorsTest {
  function setUp() public {
    super.setUp();

    _registerValidatorHelper(validator, validatorPk);
    _registerValidatorGroupHelper(group, 1);

    vm.prank(validator);
    validators.affiliate(group);

    lockedGold.addSlasherTest(paymentDelegatee);
  }

  function test_ShouldSucceed_WhenSenderIsWhitelistedSlashingAddress() public {
    vm.prank(paymentDelegatee);
    validators.forceDeaffiliateIfValidator(validator);
    (, , address affiliation, , ) = validators.getValidator(validator);
    assertEq(affiliation, address(0));
  }

  function test_Reverts_WhenSenderNotApprovedAddress() public {
    vm.expectRevert("Only registered slasher can call");
    validators.forceDeaffiliateIfValidator(validator);
  }
}
contract ValidatorsTest_ForceDeaffiliateIfValidator_L2 is ValidatorsTest {
  function setUp() public {
    super.setUp();

    _registerValidatorHelper(validator, validatorPk);
    _registerValidatorGroupHelper(group, 1);

    vm.prank(validator);
    validators.affiliate(group);
    _whenL2();
    lockedGold.addSlasherTest(paymentDelegatee);
  }

  function test_ShouldSucceed_WhenSenderIsWhitelistedSlashingAddress() public {
    vm.prank(paymentDelegatee);
    validators.forceDeaffiliateIfValidator(validator);
    (, , address affiliation, , ) = validators.getValidator(validator);
    assertEq(affiliation, address(0));
  }

  function test_Reverts_WhenSenderNotApprovedAddress() public {
    vm.expectRevert("Only registered slasher can call");
    validators.forceDeaffiliateIfValidator(validator);
  }
}

contract ValidatorsTest_GroupMembershipInEpoch is ValidatorsTest {
  struct EpochInfo {
    uint256 epochNumber;
    address groupy;
  }

  uint256 totalEpochs = 24;
  uint256 gapSize = 3;
  uint256 contractIndex;

  EpochInfo[] public epochInfoList;

  function setUp() public {
    super.setUp();

    _registerValidatorHelper(validator, validatorPk);
    contractIndex = 1;
    for (uint256 i = 1; i < groupLength; i++) {
      _registerValidatorGroupHelper(vm.addr(i), 1);
    }

    // Start at 1 since we can't start with deaffiliate
    for (uint256 i = 1; i < totalEpochs; i++) {
      blockTravel(ph.epochSize());

      uint256 epochNumber = IPrecompiles(address(validators)).getEpochNumber();

      if (i % gapSize == 0) {
        address _group = (i % gapSize.mul(gapSize)) != 0
          ? vm.addr(i.div(gapSize) % groupLength)
          : address(0);

        contractIndex += 1;

        epochInfoList.push(EpochInfo(epochNumber, _group));

        if (i % (gapSize.mul(gapSize)) != 0) {
          vm.prank(validator);
          validators.affiliate(_group);

          vm.prank(_group);
          validators.addFirstMember(validator, address(0), address(0));
        } else {
          vm.prank(validator);
          validators.deaffiliate();
        }
      }
    }
  }

  function test_ShouldCorrectlyGetGroupAddressForExactEpochNumbers() public {
    for (uint256 i = 0; i < epochInfoList.length; i++) {
      address _group = epochInfoList[i].groupy;

      if (epochInfoList.length.sub(i) <= membershipHistoryLength) {
        assertEq(
          validators.groupMembershipInEpoch(
            validator,
            epochInfoList[i].epochNumber,
            uint256(1).add(i)
          ),
          _group
        );
      } else {
        vm.expectRevert("index out of bounds");
        validators.groupMembershipInEpoch(
          validator,
          epochInfoList[i].epochNumber,
          uint256(1).add(i)
        );
      }
    }
  }

  function test_Reverts_GroupMembershipInEpoch_WhenL2() public {
    _whenL2();
    for (uint256 i = 0; i < epochInfoList.length; i++) {
      address _group = epochInfoList[i].groupy;

      if (epochInfoList.length.sub(i) <= membershipHistoryLength) {
        vm.expectRevert("This method is no longer supported in L2.");
        validators.groupMembershipInEpoch(
          validator,
          epochInfoList[i].epochNumber,
          uint256(1).add(i)
        );
      } else {
        vm.expectRevert("This method is no longer supported in L2.");
        validators.groupMembershipInEpoch(
          validator,
          epochInfoList[i].epochNumber,
          uint256(1).add(i)
        );
      }
    }
  }

  function test_Reverts_WhenEpochNumberAtGivenIndexIsGreaterThanProvidedEpochNumber() public {
    vm.expectRevert("index out of bounds");
    validators.groupMembershipInEpoch(
      validator,
      epochInfoList[epochInfoList.length.sub(2)].epochNumber,
      contractIndex
    );
  }

  function test_Reverts_WhenEpochNumberFitsIntoDifferentIndexBucket() public {
    vm.expectRevert("provided index does not match provided epochNumber at index in history.");
    validators.groupMembershipInEpoch(
      validator,
      epochInfoList[epochInfoList.length.sub(1)].epochNumber,
      contractIndex.sub(2)
    );
  }

  function test_Reverts_WhenProvidedEpochNumberGreaterThanCurrentEpochNumber() public {
    uint256 _epochNumber = IPrecompiles(address(validators)).getEpochNumber();
    vm.expectRevert("Epoch cannot be larger than current");
    validators.groupMembershipInEpoch(validator, _epochNumber.add(1), contractIndex);
  }

  function test_Reverts_WhenProvidedIndexGreaterThanIndexOnChain() public {
    uint256 _epochNumber = IPrecompiles(address(validators)).getEpochNumber();
    vm.expectRevert("index out of bounds");
    validators.groupMembershipInEpoch(validator, _epochNumber, contractIndex.add(1));
  }

  function test_Reverts_WhenProvidedIndexIsLessThanTailIndexOnChain() public {
    vm.expectRevert("provided index does not match provided epochNumber at index in history.");
    validators.groupMembershipInEpoch(
      validator,
      epochInfoList[epochInfoList.length.sub(membershipHistoryLength).sub(1)].epochNumber,
      contractIndex.sub(membershipHistoryLength)
    );
  }
}

contract ValidatorsTest_HalveSlashingMultiplier is ValidatorsTest {
  function setUp() public {
    super.setUp();

    _registerValidatorGroupHelper(group, 1);
    lockedGold.addSlasherTest(paymentDelegatee);
  }

  function test_ShouldHalveslashingMultiplier() public {
    FixidityLib.Fraction memory expectedMultiplier = FixidityLib.fixed1();
    for (uint256 i = 0; i < 10; i++) {
      vm.prank(paymentDelegatee);
      validators.halveSlashingMultiplier(group);

      expectedMultiplier = FixidityLib.divide(expectedMultiplier, FixidityLib.newFixed(2));
      (, , , , , uint256 actualMultiplier, ) = validators.getValidatorGroup(group);

      assertEq(actualMultiplier, expectedMultiplier.unwrap());
    }
  }

  function test_Reverts_HalveSlashingMultiplier_WhenL2() public {
    _whenL2();
    FixidityLib.Fraction memory expectedMultiplier = FixidityLib.fixed1();
    vm.prank(paymentDelegatee);
    vm.expectRevert("This method is no longer supported in L2.");
    validators.halveSlashingMultiplier(group);
  }

  function test_ShouldUpdateLastSlashedTimestamp() public {
    (, , , , , , uint256 initialLastSlashed) = validators.getValidatorGroup(group);

    vm.prank(paymentDelegatee);
    validators.halveSlashingMultiplier(group);
    (, , , , , , uint256 updatedLastSlashed) = validators.getValidatorGroup(group);

    assertGt(updatedLastSlashed, initialLastSlashed);
  }

  function test_Reverts_WhenCalledByNonSlasher() public {
    vm.expectRevert("Only registered slasher can call");
    validators.halveSlashingMultiplier(group);
  }
}

contract ValidatorsTest_ResetSlashingMultiplier is ValidatorsTest {
  function setUp() public {
    super.setUp();

    _registerValidatorHelper(validator, validatorPk);
    _registerValidatorGroupHelper(group, 1);

    vm.prank(validator);
    validators.affiliate(group);

    lockedGold.addSlasherTest(paymentDelegatee);

    vm.prank(paymentDelegatee);
    validators.halveSlashingMultiplier(group);
    (, , , , , uint256 initialMultiplier, ) = validators.getValidatorGroup(group);

    require(
      initialMultiplier == FixidityLib.newFixedFraction(5, 10).unwrap(),
      "initialMultiplier is incorrect"
    );
  }

  function test_ShouldReturnToDefault_WhenSlashingMultiplierIsResetAfterResetPeriod() public {
    timeTravel(slashingMultiplierResetPeriod);

    vm.prank(group);
    validators.resetSlashingMultiplier();
    (, , , , , uint256 actualMultiplier, ) = validators.getValidatorGroup(group);
    assertEq(actualMultiplier, FixidityLib.fixed1().unwrap());
  }

  function test_ShouldReturnToDefault_WhenSlashingMultiplierIsResetAfterResetPeriod_WhenL2()
    public
  {
    _whenL2();
    timeTravel(slashingMultiplierResetPeriod);

    vm.prank(group);
    validators.resetSlashingMultiplier();
    (, , , , , uint256 actualMultiplier, ) = validators.getValidatorGroup(group);
    assertEq(actualMultiplier, FixidityLib.fixed1().unwrap());
  }

  function test_Reverts_WhenSlashingMultiplierIsResetBeforeResetPeriod() public {
    vm.expectRevert("`resetSlashingMultiplier` called before resetPeriod expired");
    vm.prank(group);
    validators.resetSlashingMultiplier();
  }

  function test_ShouldReadProperly_WhenSlashingResetPeriosIsUpdated() public {
    uint256 newResetPeriod = 10 * DAY;
    validators.setSlashingMultiplierResetPeriod(newResetPeriod);
    timeTravel(newResetPeriod);
    vm.prank(group);
    validators.resetSlashingMultiplier();
    (, , , , , uint256 actualMultiplier, ) = validators.getValidatorGroup(group);
    assertEq(actualMultiplier, FixidityLib.fixed1().unwrap());
  }

  function test_Reverts_SetSlashingMultiplierResetPeriod_WhenL2() public {
    _whenL2();
    uint256 newResetPeriod = 10 * DAY;
    vm.expectRevert("This method is no longer supported in L2.");
    validators.setSlashingMultiplierResetPeriod(newResetPeriod);
  }
}<|MERGE_RESOLUTION|>--- conflicted
+++ resolved
@@ -23,12 +23,7 @@
 import "@celo-contracts/governance/test/MockLockedGold.sol";
 import "@test-sol/unit/governance/validators/mocks/ValidatorsMockTunnel.sol";
 
-<<<<<<< HEAD
-import "@celo-contracts/governance/test/ValidatorsMock.sol";
 import "@celo-contracts-8/common/test/MockEpochManager.sol";
-=======
-// import "@celo-contracts-8/governance/test/ValidatorsMock08.sol";
->>>>>>> 96eb8878
 import "@test-sol/constants.sol";
 import "@test-sol/utils/ECDSAHelper.sol";
 import { Utils } from "@test-sol/utils.sol";
@@ -227,7 +222,7 @@
   }
 
   function _whenL2() public {
-    uint256 l1EpochNumber = validators.getEpochNumber();
+    uint256 l1EpochNumber = IPrecompiles(address(validators)).getEpochNumber();
     deployCodeTo("Registry.sol", abi.encode(false), PROXY_ADMIN_ADDRESS);
 
     address[] memory _elected = new address[](2);
@@ -316,11 +311,7 @@
 
     vm.prank(validator);
     validators.registerValidator(_ecdsaPubKey);
-<<<<<<< HEAD
     validatorRegistrationEpochNumber = epochManager.getCurrentEpochNumber();
-=======
-    validatorRegistrationEpochNumber = IPrecompiles(address(validators)).getEpochNumber();
->>>>>>> 96eb8878
     return _ecdsaPubKey;
   }
 
@@ -726,10 +717,6 @@
     vm.prank(validator);
     vm.expectRevert("This method is no longer supported in L2.");
     validators.registerValidator(_ecdsaPubKey, blsPublicKey, blsPop);
-<<<<<<< HEAD
-=======
-    validatorRegistrationEpochNumber = IPrecompiles(address(validators)).getEpochNumber();
->>>>>>> 96eb8878
   }
 
   function test_ShouldAddAccountToValidatorList_WhenAccountHasAuthorizedValidatorSigner() public {
