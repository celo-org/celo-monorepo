// SPDX-License-Identifier: UNLICENSED
pragma solidity ^0.5.13;
pragma experimental ABIEncoderV2;

// This test file is in 0.5 although the contract is in 0.8

import "forge-std/console.sol";
import "celo-foundry/Test.sol";
import "openzeppelin-solidity/contracts/ownership/Ownable.sol";

import "openzeppelin-solidity/contracts/math/SafeMath.sol";
import "@celo-contracts/common/FixidityLib.sol";
import "@celo-contracts/common/Registry.sol";
import "@celo-contracts/common/Accounts.sol";
import "@celo-contracts-8/common/interfaces/IPrecompiles.sol";

import "@celo-contracts/governance/Election.sol";
import "@celo-contracts/governance/LockedGold.sol";
import "@celo-contracts/governance/interfaces/IValidators.sol";

import "@celo-contracts/stability/test/MockStableToken.sol";
import "@celo-contracts/governance/test/MockElection.sol";
import "@celo-contracts/governance/test/MockLockedGold.sol";
import "@test-sol/unit/governance/validators/mocks/ValidatorsMockTunnel.sol";

import "@celo-contracts-8/common/test/MockEpochManager.sol";
import "@test-sol/constants.sol";
import "@test-sol/utils/ECDSAHelper.sol";
import { Utils } from "@test-sol/utils.sol";
import { Test as ForgeTest } from "forge-std/Test.sol";

contract ValidatorsTest is Test, TestConstants, Utils, ECDSAHelper {
  using FixidityLib for FixidityLib.Fraction;
  using SafeMath for uint256;

  struct ValidatorLockedGoldRequirements {
    uint256 value;
    uint256 duration;
  }

  struct GroupLockedGoldRequirements {
    uint256 value;
    uint256 duration;
  }

  struct ValidatorScoreParameters {
    uint256 exponent;
    FixidityLib.Fraction adjustmentSpeed;
  }

  Registry registry;
  Accounts accounts;
  MockStableToken stableToken;
  MockElection election;
  ValidatorsMockTunnel public validatorsMockTunnel;
  IValidators public validators;
  MockLockedGold lockedGold;
  MockEpochManager epochManager;

  address owner;
  address nonValidator;
  address validator;
  uint256 validatorPk;
  address signer;
  uint256 signerPk;
  address nonOwner;
  address paymentDelegatee;

  address otherValidator;
  uint256 otherValidatorPk;
  address group;
  uint256 validatorRegistrationEpochNumber;

  uint256 groupLength = 8;

  bytes public constant blsPublicKey =
    abi.encodePacked(
      bytes32(0x0101010101010101010101010101010101010101010101010101010101010101),
      bytes32(0x0202020202020202020202020202020202020202020202020202020202020202),
      bytes32(0x0303030303030303030303030303030303030303030303030303030303030303)
    );
  bytes public constant blsPop =
    abi.encodePacked(
      bytes16(0x04040404040404040404040404040404),
      bytes16(0x05050505050505050505050505050505),
      bytes16(0x06060606060606060606060606060606)
    );

  FixidityLib.Fraction public commission = FixidityLib.newFixedFraction(1, 100);

  ValidatorLockedGoldRequirements public originalValidatorLockedGoldRequirements;
  GroupLockedGoldRequirements public originalGroupLockedGoldRequirements;
  ValidatorScoreParameters public originalValidatorScoreParameters;

  uint256 public slashingMultiplierResetPeriod = 30 * DAY;
  uint256 public membershipHistoryLength = 5;
  uint256 public maxGroupSize = 5;
  uint256 public commissionUpdateDelay = 3;
  uint256 public downtimeGracePeriod = 0;

  ValidatorsMockTunnel.InitParams public initParams;
  ValidatorsMockTunnel.InitParams2 public initParams2;

  event AccountSlashed(
    address indexed slashed,
    uint256 penalty,
    address indexed reporter,
    uint256 reward
  );
  event MaxGroupSizeSet(uint256 size);
  event CommissionUpdateDelaySet(uint256 delay);
  event ValidatorScoreParametersSet(uint256 exponent, uint256 adjustmentSpeed);
  event GroupLockedGoldRequirementsSet(uint256 value, uint256 duration);
  event ValidatorLockedGoldRequirementsSet(uint256 value, uint256 duration);
  event MembershipHistoryLengthSet(uint256 length);
  event ValidatorRegistered(address indexed validator);
  event ValidatorDeregistered(address indexed validator);
  event ValidatorAffiliated(address indexed validator, address indexed group);
  event ValidatorDeaffiliated(address indexed validator, address indexed group);
  event ValidatorEcdsaPublicKeyUpdated(address indexed validator, bytes ecdsaPublicKey);
  event ValidatorBlsPublicKeyUpdated(address indexed validator, bytes blsPublicKey);
  event ValidatorScoreUpdated(address indexed validator, uint256 score, uint256 epochScore);
  event ValidatorGroupRegistered(address indexed group, uint256 commission);
  event ValidatorGroupDeregistered(address indexed group);
  event ValidatorGroupMemberAdded(address indexed group, address indexed validator);
  event ValidatorGroupMemberRemoved(address indexed group, address indexed validator);
  event ValidatorGroupMemberReordered(address indexed group, address indexed validator);
  event ValidatorGroupCommissionUpdateQueued(
    address indexed group,
    uint256 commission,
    uint256 activationBlock
  );
  event ValidatorGroupCommissionUpdated(address indexed group, uint256 commission);
  event ValidatorEpochPaymentDistributed(
    address indexed validator,
    uint256 validatorPayment,
    address indexed group,
    uint256 groupPayment
  );

  function setUp() public {
    owner = address(this);
    group = actor("group");
    nonValidator = actor("nonValidator");
    nonOwner = actor("nonOwner");
    paymentDelegatee = actor("paymentDelegatee");

    (validator, validatorPk) = actorWithPK("validator");
    (signer, signerPk) = actorWithPK("signer");
    (otherValidator, otherValidatorPk) = actorWithPK("otherValidator");

    originalValidatorLockedGoldRequirements = ValidatorLockedGoldRequirements({
      value: 1000,
      duration: 60 * DAY
    });

    originalGroupLockedGoldRequirements = GroupLockedGoldRequirements({
      value: 1000,
      duration: 100 * DAY
    });

    originalValidatorScoreParameters = ValidatorScoreParameters({
      exponent: 5,
      adjustmentSpeed: FixidityLib.newFixedFraction(5, 20)
    });

    deployCodeTo("Registry.sol", abi.encode(false), REGISTRY_ADDRESS);
    registry = Registry(REGISTRY_ADDRESS);

    accounts = new Accounts(true);
    accounts.initialize(REGISTRY_ADDRESS);

    lockedGold = new MockLockedGold();
    election = new MockElection();
    address validatorsAddress = actor("Validators");
    address validatorsMockFactoryAddress = actor("validatorsMockFactory");

    deployCodeTo("ValidatorsMock.sol", validatorsAddress);
    validators = IValidators(validatorsAddress);
    validatorsMockTunnel = new ValidatorsMockTunnel(address(validators));

    stableToken = new MockStableToken();
    epochManager = new MockEpochManager();

    registry.setAddressFor(AccountsContract, address(accounts));
    registry.setAddressFor(ElectionContract, address(election));
    registry.setAddressFor(LockedGoldContract, address(lockedGold));
    registry.setAddressFor(ValidatorsContract, address(validators));
    registry.setAddressFor(StableTokenContract, address(stableToken));
    registry.setAddressFor(EpochManagerContract, address(epochManager));

    initParams = ValidatorsMockTunnel.InitParams({
      registryAddress: REGISTRY_ADDRESS,
      groupRequirementValue: originalGroupLockedGoldRequirements.value,
      groupRequirementDuration: originalGroupLockedGoldRequirements.duration,
      validatorRequirementValue: originalValidatorLockedGoldRequirements.value,
      validatorRequirementDuration: originalValidatorLockedGoldRequirements.duration,
      validatorScoreExponent: originalValidatorScoreParameters.exponent,
      validatorScoreAdjustmentSpeed: originalValidatorScoreParameters.adjustmentSpeed.unwrap()
    });
    initParams2 = ValidatorsMockTunnel.InitParams2({
      _membershipHistoryLength: membershipHistoryLength,
      _slashingMultiplierResetPeriod: slashingMultiplierResetPeriod,
      _maxGroupSize: maxGroupSize,
      _commissionUpdateDelay: commissionUpdateDelay,
      _downtimeGracePeriod: downtimeGracePeriod
    });

    validatorsMockTunnel.MockInitialize(owner, initParams, initParams2);

    vm.prank(validator);
    accounts.createAccount();

    vm.prank(otherValidator);
    accounts.createAccount();

    vm.prank(group);
    accounts.createAccount();

    vm.prank(nonValidator);
    accounts.createAccount();
  }

  function _whenL2() public {
    uint256 l1EpochNumber = IPrecompiles(address(validators)).getEpochNumber();
    deployCodeTo("Registry.sol", abi.encode(false), PROXY_ADMIN_ADDRESS);

    address[] memory _elected = new address[](2);
    _elected[0] = validator;
    _elected[1] = otherValidator;
    epochManager.initializeSystem(l1EpochNumber, block.number, _elected);
  }

  function _registerValidatorGroupWithMembers(address _group, uint256 _numMembers) public {
    _registerValidatorGroupHelper(_group, _numMembers);

    for (uint256 i = 0; i < _numMembers; i++) {
      if (i == 0) {
        _registerValidatorHelper(validator, validatorPk);

        vm.prank(validator);
        validators.affiliate(group);

        vm.prank(group);
        validators.addFirstMember(validator, address(0), address(0));
      } else {
        uint256 _validator1Pk = i;
        address _validator1 = vm.addr(_validator1Pk);

        vm.prank(_validator1);
        accounts.createAccount();
        _registerValidatorHelper(_validator1, _validator1Pk);
        vm.prank(_validator1);
        validators.affiliate(group);

        vm.prank(group);
        validators.addMember(_validator1);
      }
    }
  }

  function getParsedSignatureOfAddress(
    address _address,
    uint256 privateKey
  ) public pure returns (uint8, bytes32, bytes32) {
    bytes32 addressHash = keccak256(abi.encodePacked(_address));
    bytes32 prefixedHash = ECDSA.toEthSignedMessageHash(addressHash);
    return vm.sign(privateKey, prefixedHash);
  }

  function _generateEcdsaPubKeyWithSigner(
    address _validator,
    uint256 _signerPk
  ) internal returns (bytes memory ecdsaPubKey, uint8 v, bytes32 r, bytes32 s) {
    (v, r, s) = getParsedSignatureOfAddress(_validator, _signerPk);

    bytes32 addressHash = keccak256(abi.encodePacked(_validator));

    ecdsaPubKey = addressToPublicKey(addressHash, v, r, s);
  }

  function _registerValidatorWithSignerHelper() internal returns (bytes memory) {
    lockedGold.setAccountTotalLockedGold(validator, originalValidatorLockedGoldRequirements.value);

    (bytes memory _ecdsaPubKey, uint8 v, bytes32 r, bytes32 s) = _generateEcdsaPubKeyWithSigner(
      validator,
      signerPk
    );

    ph.mockSuccess(ph.PROOF_OF_POSSESSION(), abi.encodePacked(validator, blsPublicKey, blsPop));

    vm.prank(validator);
    accounts.authorizeValidatorSigner(signer, v, r, s);

    vm.prank(validator);
    validators.registerValidator(_ecdsaPubKey, blsPublicKey, blsPop);
    validatorRegistrationEpochNumber = IPrecompiles(address(validators)).getEpochNumber();
    return _ecdsaPubKey;
  }

  function _registerValidatorWithSignerHelper_noBls() internal returns (bytes memory) {
    lockedGold.setAccountTotalLockedGold(validator, originalValidatorLockedGoldRequirements.value);

    (bytes memory _ecdsaPubKey, uint8 v, bytes32 r, bytes32 s) = _generateEcdsaPubKeyWithSigner(
      validator,
      signerPk
    );

    vm.prank(validator);
    accounts.authorizeValidatorSigner(signer, v, r, s);

    vm.prank(validator);
    validators.registerValidator(_ecdsaPubKey);
    validatorRegistrationEpochNumber = epochManager.getCurrentEpochNumber();
    return _ecdsaPubKey;
  }

  function _generateEcdsaPubKey(
    address _account,
    uint256 _accountPk
  ) internal returns (bytes memory ecdsaPubKey) {
    (uint8 v, bytes32 r, bytes32 s) = getParsedSignatureOfAddress(_account, _accountPk);
    bytes32 addressHash = keccak256(abi.encodePacked(_account));

    ecdsaPubKey = addressToPublicKey(addressHash, v, r, s);
  }

  function _registerValidatorHelper(
    address _validator,
    uint256 _validatorPk
  ) internal returns (bytes memory) {
    if (!accounts.isAccount(_validator)) {
      vm.prank(_validator);
      accounts.createAccount();
    }

    lockedGold.setAccountTotalLockedGold(_validator, originalValidatorLockedGoldRequirements.value);
    bytes memory _ecdsaPubKey = _generateEcdsaPubKey(_validator, _validatorPk);

    ph.mockSuccess(ph.PROOF_OF_POSSESSION(), abi.encodePacked(_validator, blsPublicKey, blsPop));

    vm.prank(_validator);
    validators.registerValidator(_ecdsaPubKey, blsPublicKey, blsPop);
    validatorRegistrationEpochNumber = IPrecompiles(address(validators)).getEpochNumber();
    return _ecdsaPubKey;
  }

  function _registerValidatorGroupHelper(address _group, uint256 numMembers) internal {
    if (!accounts.isAccount(_group)) {
      vm.prank(_group);
      accounts.createAccount();
    }

    lockedGold.setAccountTotalLockedGold(
      _group,
      originalGroupLockedGoldRequirements.value.mul(numMembers)
    );

    vm.prank(_group);
    validators.registerValidatorGroup(commission.unwrap());
  }

  function _removeMemberAndTimeTravel(
    address _group,
    address _validator,
    uint256 _duration
  ) internal {
    vm.prank(_group);
    validators.removeMember(_validator);
    timeTravel(_duration);
  }

  function _calculateScore(uint256 _uptime, uint256 _gracePeriod) internal view returns (uint256) {
    return
      _safeExponent(
        _max1(_uptime.add(_gracePeriod)),
        FixidityLib.wrap(originalValidatorScoreParameters.exponent)
      );
  }

  function _max1(uint256 num) internal pure returns (FixidityLib.Fraction memory) {
    return num > FixidityLib.fixed1().unwrap() ? FixidityLib.fixed1() : FixidityLib.wrap(num);
  }

  function _safeExponent(
    FixidityLib.Fraction memory base,
    FixidityLib.Fraction memory exponent
  ) internal pure returns (uint256) {
    if (FixidityLib.equals(base, FixidityLib.newFixed(0))) return 0;
    if (FixidityLib.equals(exponent, FixidityLib.newFixed(0))) return FixidityLib.fixed1().unwrap();

    FixidityLib.Fraction memory result = FixidityLib.fixed1();

    for (uint256 i = 0; i < exponent.unwrap(); i++) {
      if (FixidityLib.multiply(result, base).value < 1) revert("SafeExponent: Overflow");

      result = FixidityLib.multiply(result, base);
    }
    return result.unwrap();
  }
}

contract ValidatorsTest_Initialize is ValidatorsTest {
  function test_ShouldhaveSetTheOwner() public {
    assertEq(Ownable(address(validators)).owner(), owner, "Incorrect Owner.");
  }

  function test_Reverts_WhenCalledMoreThanOnce() public {
    vm.expectRevert();
    validatorsMockTunnel.MockInitialize(owner, initParams, initParams2);
  }

  function test_shouldHaveSetGroupLockedGoldRequirements() public {
    (uint256 value, uint256 duration) = validators.getGroupLockedGoldRequirements();
    assertEq(
      value,
      originalGroupLockedGoldRequirements.value,
      "Wrong groupLockedGoldRequirements value."
    );
    assertEq(
      duration,
      originalGroupLockedGoldRequirements.duration,
      "Wrong groupLockedGoldRequirements duration."
    );
  }

  function test_shouldHaveSetValidatorLockedGoldRequirements() public {
    (uint256 value, uint256 duration) = validators.getValidatorLockedGoldRequirements();
    assertEq(
      value,
      originalValidatorLockedGoldRequirements.value,
      "Wrong validatorLockedGoldRequirements value."
    );
    assertEq(
      duration,
      originalValidatorLockedGoldRequirements.duration,
      "Wrong validatorLockedGoldRequirements duration."
    );
  }

  function test_shouldHaveSetValidatorScoreParameters() public {
    (uint256 exponent, uint256 adjustmentSpeed) = validators.getValidatorScoreParameters();
    assertEq(
      exponent,
      originalValidatorScoreParameters.exponent,
      "Wrong validatorScoreParameters exponent."
    );
    assertEq(
      adjustmentSpeed,
      originalValidatorScoreParameters.adjustmentSpeed.unwrap(),
      "Wrong validatorScoreParameters adjustmentSpeed."
    );
  }

  function test_shouldHaveSetMembershipHistory() public {
    uint256 actual = validators.getMembershipHistoryLength();
    assertEq(actual, membershipHistoryLength, "Wrong membershipHistoryLength.");
  }

  function test_shouldHaveSetMaxGroupSize() public {
    uint256 actual = validators.maxGroupSize();
    assertEq(actual, maxGroupSize, "Wrong maxGroupSize.");
  }

  function test_shouldHaveSetCommissionUpdateDelay() public {
    uint256 actual = validators.getCommissionUpdateDelay();
    assertEq(actual, commissionUpdateDelay, "Wrong commissionUpdateDelay.");
  }

  function test_Reverts_setCommissionUpdateDelay_WhenL2() public {
    _whenL2();
    vm.expectRevert("This method is no longer supported in L2.");
    validators.setCommissionUpdateDelay(commissionUpdateDelay);
  }

  function test_shouldHaveSetDowntimeGracePeriod() public {
    uint256 actual = validators.downtimeGracePeriod();
    assertEq(actual, downtimeGracePeriod, "Wrong downtimeGracePeriod.");
  }

  function test_Reverts_SetDowntimeGracePeriod_WhenL2() public {
    _whenL2();
    vm.expectRevert("This method is no longer supported in L2.");
    validators.setDowntimeGracePeriod(downtimeGracePeriod);
  }
}

contract ValidatorsTest_SetMembershipHistoryLength is ValidatorsTest {
  uint256 newLength = membershipHistoryLength + 1;

  function test_Reverts_WhenLengthIsSame() public {
    vm.expectRevert("Membership history length not changed");
    validators.setMembershipHistoryLength(membershipHistoryLength);
  }

  function test_shouldSetTheMembershipHistoryLength() public {
    validators.setMembershipHistoryLength(newLength);
    assertEq(validators.getMembershipHistoryLength(), newLength);
  }

  function test_Reverts_SetTheMembershipHistoryLength_WhenL2() public {
    _whenL2();
    vm.expectRevert("This method is no longer supported in L2.");
    validators.setMembershipHistoryLength(newLength);
  }

  function test_Emits_MembershipHistoryLengthSet() public {
    vm.expectEmit(true, true, true, true);
    emit MembershipHistoryLengthSet(newLength);
    validators.setMembershipHistoryLength(newLength);
  }

  function test_Reverts_WhenCalledByNonOwner() public {
    vm.prank(nonOwner);
    vm.expectRevert("Ownable: caller is not the owner");
    validators.setMembershipHistoryLength(newLength);
  }
}

contract ValidatorsTest_SetMaxGroupSize is ValidatorsTest {
  uint256 newSize = maxGroupSize + 1;

  event MaxGroupSizeSet(uint256 size);

  function test_Reverts_SetMaxGroupSize_WhenL2() public {
    _whenL2();
    vm.expectRevert("This method is no longer supported in L2.");
    validators.setMaxGroupSize(newSize);
  }

  function test_Emits_MaxGroupSizeSet() public {
    vm.expectEmit(true, true, true, true);
    emit MaxGroupSizeSet(newSize);
    validators.setMaxGroupSize(newSize);
  }

  function test_Revert_WhenCalledByNonOwner() public {
    vm.prank(nonOwner);
    vm.expectRevert("Ownable: caller is not the owner");
    validators.setMaxGroupSize(newSize);
  }

  function test_Reverts_WhenSizeIsSame() public {
    vm.expectRevert("Max group size not changed");
    validators.setMaxGroupSize(maxGroupSize);
  }
}

contract ValidatorsTest_SetGroupLockedGoldRequirements is ValidatorsTest {
  GroupLockedGoldRequirements private newRequirements =
    GroupLockedGoldRequirements({
      value: originalGroupLockedGoldRequirements.value + 1,
      duration: originalGroupLockedGoldRequirements.duration + 1
    });

  function test_ShouldHaveSetGroupLockedGoldRequirements() public {
    validators.setGroupLockedGoldRequirements(newRequirements.value, newRequirements.duration);
    (uint256 _value, uint256 _duration) = validators.getGroupLockedGoldRequirements();
    assertEq(_value, newRequirements.value);
    assertEq(_duration, newRequirements.duration);
  }

  function test_Emits_GroupLockedGoldRequirementsSet() public {
    vm.expectEmit(true, true, true, true);
    emit GroupLockedGoldRequirementsSet(newRequirements.value, newRequirements.duration);
    validators.setGroupLockedGoldRequirements(newRequirements.value, newRequirements.duration);
  }

  function test_Reverts_WhenCalledByNonOwner() public {
    vm.prank(nonOwner);
    vm.expectRevert("Ownable: caller is not the owner");
    validators.setGroupLockedGoldRequirements(newRequirements.value, newRequirements.duration);
  }

  function test_Reverts_WhenRequirementsAreUnchanged() public {
    vm.expectRevert("Group requirements not changed");
    validators.setGroupLockedGoldRequirements(
      originalGroupLockedGoldRequirements.value,
      originalGroupLockedGoldRequirements.duration
    );
  }
}

contract ValidatorsTest_SetValidatorLockedGoldRequirements is ValidatorsTest {
  ValidatorLockedGoldRequirements private newRequirements =
    ValidatorLockedGoldRequirements({
      value: originalValidatorLockedGoldRequirements.value + 1,
      duration: originalValidatorLockedGoldRequirements.duration + 1
    });

  function test_ShouldHaveSetValidatorLockedGoldRequirements() public {
    validators.setValidatorLockedGoldRequirements(newRequirements.value, newRequirements.duration);
    (uint256 _value, uint256 _duration) = validators.getValidatorLockedGoldRequirements();
    assertEq(_value, newRequirements.value);
    assertEq(_duration, newRequirements.duration);
  }

  function test_Emits_ValidatorLockedGoldRequirementsSet() public {
    vm.expectEmit(true, true, true, true);
    emit ValidatorLockedGoldRequirementsSet(newRequirements.value, newRequirements.duration);
    validators.setValidatorLockedGoldRequirements(newRequirements.value, newRequirements.duration);
  }

  function test_Reverts_WhenCalledByNonOwner() public {
    vm.prank(nonOwner);
    vm.expectRevert("Ownable: caller is not the owner");
    validators.setValidatorLockedGoldRequirements(newRequirements.value, newRequirements.duration);
  }

  function test_Reverts_WhenRequirementsAreUnchanged() public {
    vm.expectRevert("Validator requirements not changed");
    validators.setValidatorLockedGoldRequirements(
      originalValidatorLockedGoldRequirements.value,
      originalValidatorLockedGoldRequirements.duration
    );
  }
}

contract ValidatorsTest_SetValidatorScoreParameters is ValidatorsTest {
  ValidatorScoreParameters newParams =
    ValidatorScoreParameters({
      exponent: originalValidatorScoreParameters.exponent + 1,
      adjustmentSpeed: FixidityLib.newFixedFraction(6, 20)
    });

  event ValidatorScoreParametersSet(uint256 exponent, uint256 adjustmentSpeed);

  function test_ShouldSetExponentAndAdjustmentSpeed() public {
    validators.setValidatorScoreParameters(newParams.exponent, newParams.adjustmentSpeed.unwrap());
    (uint256 _exponent, uint256 _adjustmentSpeed) = validators.getValidatorScoreParameters();
    assertEq(_exponent, newParams.exponent, "Incorrect Exponent");
    assertEq(_adjustmentSpeed, newParams.adjustmentSpeed.unwrap(), "Incorrect AdjustmentSpeed");
  }

  function test_Reverts_SetExponentAndAdjustmentSpeed_WhenL2() public {
    _whenL2();
    vm.expectRevert("This method is no longer supported in L2.");
    validators.setValidatorScoreParameters(newParams.exponent, newParams.adjustmentSpeed.unwrap());
  }

  function test_Emits_ValidatorScoreParametersSet() public {
    vm.expectEmit(true, true, true, true);
    emit ValidatorScoreParametersSet(newParams.exponent, newParams.adjustmentSpeed.unwrap());
    validators.setValidatorScoreParameters(newParams.exponent, newParams.adjustmentSpeed.unwrap());
  }

  function test_Reverts_WhenCalledByNonOwner() public {
    vm.prank(nonOwner);
    vm.expectRevert("Ownable: caller is not the owner");
    validators.setValidatorScoreParameters(newParams.exponent, newParams.adjustmentSpeed.unwrap());
  }

  function test_Reverts_WhenLockupsAreUnchanged() public {
    vm.expectRevert("Adjustment speed and exponent not changed");
    validators.setValidatorScoreParameters(
      originalValidatorScoreParameters.exponent,
      originalValidatorScoreParameters.adjustmentSpeed.unwrap()
    );
  }
}

contract ValidatorsTest_RegisterValidator is ValidatorsTest {
  function setUp() public {
    super.setUp();

    lockedGold.setAccountTotalLockedGold(validator, originalValidatorLockedGoldRequirements.value);
  }

  function test_Reverts_WhenVoteOverMaxNumberOfGroupsSetToTrue() public {
    vm.prank(validator);
    election.setAllowedToVoteOverMaxNumberOfGroups(validator, true);

    (uint8 v, bytes32 r, bytes32 s) = getParsedSignatureOfAddress(validator, signerPk);

    vm.prank(validator);
    accounts.authorizeValidatorSigner(signer, v, r, s);
    bytes memory pubKey = addressToPublicKey("random msg", v, r, s);

    vm.expectRevert("Cannot vote for more than max number of groups");
    vm.prank(validator);
    validators.registerValidator(pubKey, blsPublicKey, blsPop);
  }

  function test_Reverts_WhenDelagatingCELO() public {
    lockedGold.setAccountTotalDelegatedAmountInPercents(validator, 10);
    (uint8 v, bytes32 r, bytes32 s) = getParsedSignatureOfAddress(validator, signerPk);
    vm.prank(validator);
    accounts.authorizeValidatorSigner(signer, v, r, s);
    bytes memory pubKey = addressToPublicKey("random msg", v, r, s);

    vm.expectRevert("Cannot delegate governance power");
    vm.prank(validator);
    validators.registerValidator(pubKey, blsPublicKey, blsPop);
  }

  function test_ShouldMarkAccountAsValidator_WhenAccountHasAuthorizedValidatorSigner() public {
    _registerValidatorWithSignerHelper();

    assertTrue(validators.isValidator(validator));
  }

  function test_ShouldRevert_WhenInL2_WhenAccountHasAuthorizedValidatorSigner() public {
    lockedGold.setAccountTotalLockedGold(validator, originalValidatorLockedGoldRequirements.value);

    (bytes memory _ecdsaPubKey, uint8 v, bytes32 r, bytes32 s) = _generateEcdsaPubKeyWithSigner(
      validator,
      signerPk
    );

    ph.mockSuccess(ph.PROOF_OF_POSSESSION(), abi.encodePacked(validator, blsPublicKey, blsPop));

    vm.prank(validator);
    accounts.authorizeValidatorSigner(signer, v, r, s);

    _whenL2();

    vm.prank(validator);
    vm.expectRevert("This method is no longer supported in L2.");
    validators.registerValidator(_ecdsaPubKey, blsPublicKey, blsPop);
  }

  function test_ShouldAddAccountToValidatorList_WhenAccountHasAuthorizedValidatorSigner() public {
    address[] memory ExpectedRegisteredValidators = new address[](1);
    ExpectedRegisteredValidators[0] = validator;
    _registerValidatorWithSignerHelper();
    assertEq(validators.getRegisteredValidators().length, ExpectedRegisteredValidators.length);
    assertEq(validators.getRegisteredValidators()[0], ExpectedRegisteredValidators[0]);
  }

  function test_ShouldSetValidatorEcdsaPublicKey_WhenAccountHasAuthorizedValidatorSigner() public {
    bytes memory _registeredEcdsaPubKey = _registerValidatorWithSignerHelper();
    (bytes memory actualEcdsaPubKey, , , , ) = validators.getValidator(validator);

    assertEq(actualEcdsaPubKey, _registeredEcdsaPubKey);
  }

  function test_ShouldSetValidatorBlsPublicKey_WhenAccountHasAuthorizedValidatorSigner() public {
    _registerValidatorWithSignerHelper();
    (, bytes memory actualBlsPubKey, , , ) = validators.getValidator(validator);

    assertEq(actualBlsPubKey, blsPublicKey);
  }

  function test_ShouldSetValidatorSigner_WhenAccountHasAuthorizedValidatorSigner() public {
    _registerValidatorWithSignerHelper();
    (, , , , address ActualSigner) = validators.getValidator(validator);

    assertEq(ActualSigner, signer);
  }

  function test_ShouldSetLockGoldRequirements_WhenAccountHasAuthorizedValidatorSigner() public {
    _registerValidatorWithSignerHelper();
    uint256 _lockedGoldReq = validators.getAccountLockedGoldRequirement(validator);

    assertEq(_lockedGoldReq, originalValidatorLockedGoldRequirements.value);
  }

  function test_ShouldSetValidatorMembershipHistory_WhenAccountHasAuthorizedValidatorSigner()
    public
  {
    _registerValidatorWithSignerHelper();
    (uint256[] memory _epoch, address[] memory _membershipGroups, , ) = validators
      .getMembershipHistory(validator);

    uint256[] memory validatorRegistrationEpochNumberList = new uint256[](1);
    validatorRegistrationEpochNumberList[0] = validatorRegistrationEpochNumber;
    address[] memory expectedMembershipGroups = new address[](1);
    expectedMembershipGroups[0] = address(0);

    assertEq(_epoch, validatorRegistrationEpochNumberList);
    assertEq(_membershipGroups, expectedMembershipGroups);
  }

  function test_Emits_ValidatorBlsPublicKeyUpdatedEvent() public {
    (bytes memory _ecdsaPubKey, uint8 v, bytes32 r, bytes32 s) = _generateEcdsaPubKeyWithSigner(
      validator,
      signerPk
    );

    vm.prank(validator);
    accounts.authorizeValidatorSigner(signer, v, r, s);

    ph.mockSuccess(ph.PROOF_OF_POSSESSION(), abi.encodePacked(validator, blsPublicKey, blsPop));

    vm.expectEmit(true, true, true, true);
    emit ValidatorBlsPublicKeyUpdated(validator, blsPublicKey);

    vm.prank(validator);
    validators.registerValidator(_ecdsaPubKey, blsPublicKey, blsPop);
  }

  function test_Emits_ValidatorRegisteredEvent() public {
    (bytes memory _ecdsaPubKey, uint8 v, bytes32 r, bytes32 s) = _generateEcdsaPubKeyWithSigner(
      validator,
      signerPk
    );

    vm.prank(validator);
    accounts.authorizeValidatorSigner(signer, v, r, s);

    ph.mockSuccess(ph.PROOF_OF_POSSESSION(), abi.encodePacked(validator, blsPublicKey, blsPop));

    vm.expectEmit(true, true, true, true);
    emit ValidatorRegistered(validator);

    vm.prank(validator);
    validators.registerValidator(_ecdsaPubKey, blsPublicKey, blsPop);
  }

  function test_Reverts_WhenAccountAlreadyRegisteredAsValidator() public {
    bytes memory _registeredEcdsaPubKey = _registerValidatorWithSignerHelper();
    vm.expectRevert("Already registered");
    vm.prank(validator);
    validators.registerValidator(_registeredEcdsaPubKey, blsPublicKey, blsPop);
  }

  function test_Reverts_WhenAccountAlreadyRegisteredAsValidatorGroup() public {
    _registerValidatorGroupHelper(validator, 1);
    vm.expectRevert("Already registered");
    vm.prank(validator);
    validators.registerValidator(
      abi.encodePacked(bytes32(0x0101010101010101010101010101010101010101010101010101010101010101)),
      blsPublicKey,
      blsPop
    );
  }

  function test_Reverts_WhenAccountDoesNotMeetLockedGoldRequirements() public {
    lockedGold.setAccountTotalLockedGold(
      validator,
      originalValidatorLockedGoldRequirements.value.sub(11)
    );
    vm.expectRevert("Deposit too small");
    vm.prank(validator);
    validators.registerValidator(
      abi.encodePacked(bytes32(0x0101010101010101010101010101010101010101010101010101010101010101)),
      blsPublicKey,
      blsPop
    );
  }
}
contract ValidatorsTest_RegisterValidator_NoBls is ValidatorsTest {
  function setUp() public {
    super.setUp();

    lockedGold.setAccountTotalLockedGold(validator, originalValidatorLockedGoldRequirements.value);
  }

  function test_Reverts_WhenVoteOverMaxNumberOfGroupsSetToTrue() public {
    _whenL2();
    vm.prank(validator);
    election.setAllowedToVoteOverMaxNumberOfGroups(validator, true);

    (uint8 v, bytes32 r, bytes32 s) = getParsedSignatureOfAddress(validator, signerPk);

    vm.prank(validator);
    accounts.authorizeValidatorSigner(signer, v, r, s);
    bytes memory pubKey = addressToPublicKey("random msg", v, r, s);

    vm.expectRevert("Cannot vote for more than max number of groups");
    vm.prank(validator);
    validators.registerValidator(pubKey);
  }

  function test_Reverts_WhenDelagatingCELO() public {
    _whenL2();
    lockedGold.setAccountTotalDelegatedAmountInPercents(validator, 10);
    (uint8 v, bytes32 r, bytes32 s) = getParsedSignatureOfAddress(validator, signerPk);
    vm.prank(validator);
    accounts.authorizeValidatorSigner(signer, v, r, s);
    bytes memory pubKey = addressToPublicKey("random msg", v, r, s);

    vm.expectRevert("Cannot delegate governance power");
    vm.prank(validator);
    validators.registerValidator(pubKey);
  }

  function test_ShouldMarkAccountAsValidator_WhenAccountHasAuthorizedValidatorSigner() public {
    _whenL2();
    _registerValidatorWithSignerHelper_noBls();

    assertTrue(validators.isValidator(validator));
  }

  function test_ShouldRevert_WhenInL1_WhenAccountHasAuthorizedValidatorSigner() public {
    lockedGold.setAccountTotalLockedGold(validator, originalValidatorLockedGoldRequirements.value);

    (bytes memory _ecdsaPubKey, uint8 v, bytes32 r, bytes32 s) = _generateEcdsaPubKeyWithSigner(
      validator,
      signerPk
    );

    ph.mockSuccess(ph.PROOF_OF_POSSESSION(), abi.encodePacked(validator, blsPublicKey, blsPop));

    vm.prank(validator);
    accounts.authorizeValidatorSigner(signer, v, r, s);

    vm.expectRevert("This method is not supported in L1.");
    vm.prank(validator);
    validators.registerValidator(_ecdsaPubKey);
    validatorRegistrationEpochNumber = IPrecompiles(address(validators)).getEpochNumber();
  }

  function test_ShouldAddAccountToValidatorList_WhenAccountHasAuthorizedValidatorSigner() public {
    _whenL2();
    address[] memory ExpectedRegisteredValidators = new address[](1);
    ExpectedRegisteredValidators[0] = validator;
    _registerValidatorWithSignerHelper_noBls();
    assertEq(validators.getRegisteredValidators().length, ExpectedRegisteredValidators.length);
    assertEq(validators.getRegisteredValidators()[0], ExpectedRegisteredValidators[0]);
  }

  function test_ShouldSetValidatorEcdsaPublicKey_WhenAccountHasAuthorizedValidatorSigner() public {
    _whenL2();
    bytes memory _registeredEcdsaPubKey = _registerValidatorWithSignerHelper_noBls();
    (bytes memory actualEcdsaPubKey, , , , ) = validators.getValidator(validator);

    assertEq(actualEcdsaPubKey, _registeredEcdsaPubKey);
  }

  function test_ShouldNotSetValidatorBlsPublicKey_WhenAccountHasAuthorizedValidatorSigner() public {
    _whenL2();
    _registerValidatorWithSignerHelper_noBls();
    (, bytes memory actualBlsPubKey, , , ) = validators.getValidator(validator);

    assertEq(actualBlsPubKey, "");
  }

  function test_ShouldSetValidatorSigner_WhenAccountHasAuthorizedValidatorSigner() public {
    _whenL2();
    _registerValidatorWithSignerHelper_noBls();
    (, , , , address ActualSigner) = validators.getValidator(validator);

    assertEq(ActualSigner, signer);
  }

  function test_ShouldSetLockGoldRequirements_WhenAccountHasAuthorizedValidatorSigner() public {
    _whenL2();
    _registerValidatorWithSignerHelper_noBls();
    uint256 _lockedGoldReq = validators.getAccountLockedGoldRequirement(validator);

    assertEq(_lockedGoldReq, originalValidatorLockedGoldRequirements.value);
  }

  function test_ShouldSetValidatorMembershipHistory_WhenAccountHasAuthorizedValidatorSigner()
    public
  {
    _whenL2();
    _registerValidatorWithSignerHelper_noBls();
    (uint256[] memory _epoch, address[] memory _membershipGroups, , ) = validators
      .getMembershipHistory(validator);

    uint256[] memory validatorRegistrationEpochNumberList = new uint256[](1);
    validatorRegistrationEpochNumberList[0] = validatorRegistrationEpochNumber;
    address[] memory expectedMembershipGroups = new address[](1);
    expectedMembershipGroups[0] = address(0);

    assertEq(_epoch, validatorRegistrationEpochNumberList);
    assertEq(_membershipGroups, expectedMembershipGroups);
  }

  function testFail_DoesNotEmit_ValidatorBlsPublicKeyUpdatedEvent() public {
    _whenL2();
    (bytes memory _ecdsaPubKey, uint8 v, bytes32 r, bytes32 s) = _generateEcdsaPubKeyWithSigner(
      validator,
      signerPk
    );

    vm.prank(validator);
    accounts.authorizeValidatorSigner(signer, v, r, s);

    vm.expectEmit(true, true, true, true);
    emit ValidatorBlsPublicKeyUpdated(validator, blsPublicKey);

    vm.prank(validator);
    validators.registerValidator(_ecdsaPubKey);
  }

  function test_Emits_ValidatorRegisteredEvent() public {
    _whenL2();
    (bytes memory _ecdsaPubKey, uint8 v, bytes32 r, bytes32 s) = _generateEcdsaPubKeyWithSigner(
      validator,
      signerPk
    );

    vm.prank(validator);
    accounts.authorizeValidatorSigner(signer, v, r, s);

    vm.expectEmit(true, true, true, true);
    emit ValidatorRegistered(validator);

    vm.prank(validator);
    validators.registerValidator(_ecdsaPubKey);
  }

  function test_Reverts_WhenAccountAlreadyRegisteredAsValidator() public {
    _whenL2();
    bytes memory _registeredEcdsaPubKey = _registerValidatorWithSignerHelper_noBls();
    vm.prank(validator);
    vm.expectRevert("Already registered");
    validators.registerValidator(_registeredEcdsaPubKey);
  }

  function test_Reverts_WhenAccountAlreadyRegisteredAsValidatorGroup() public {
    _whenL2();
    _registerValidatorGroupHelper(validator, 1);
    vm.prank(validator);
    vm.expectRevert("Already registered");
    validators.registerValidator(
      abi.encodePacked(bytes32(0x0101010101010101010101010101010101010101010101010101010101010101))
    );
  }

  function test_Reverts_WhenAccountDoesNotMeetLockedGoldRequirements() public {
    _whenL2();
    lockedGold.setAccountTotalLockedGold(
      validator,
      originalValidatorLockedGoldRequirements.value.sub(11)
    );
    vm.expectRevert("Deposit too small");
    vm.prank(validator);
    validators.registerValidator(
      abi.encodePacked(bytes32(0x0101010101010101010101010101010101010101010101010101010101010101))
    );
  }
}

contract ValidatorsTest_DeregisterValidator_WhenAccountHasNeverBeenMemberOfValidatorGroup is
  ValidatorsTest
{
  uint256 public constant INDEX = 0;

  function setUp() public {
    super.setUp();

    _registerValidatorHelper(validator, validatorPk);

    timeTravel(originalValidatorLockedGoldRequirements.duration);
  }

  function test_ShouldMarkAccountAsNotValidator_WhenAccountHasNeverBeenMemberOfValidatorGroup()
    public
  {
    assertTrue(validators.isValidator(validator));

    _deregisterValidator(validator);

    assertFalse(validators.isValidator(validator));
  }

  function test_ShouldRemoveAccountFromValidatorList_WhenAccountHasNeverBeenMemberOfValidatorGroup()
    public
  {
    address[] memory ExpectedRegisteredValidators = new address[](0);

    assertTrue(validators.isValidator(validator));
    _deregisterValidator(validator);
    assertEq(validators.getRegisteredValidators().length, ExpectedRegisteredValidators.length);
  }

  function test_ShouldResetAccountBalanceRequirements_WhenAccountHasNeverBeenMemberOfValidatorGroup()
    public
  {
    assertTrue(validators.isValidator(validator));
    _deregisterValidator(validator);
    assertEq(validators.getAccountLockedGoldRequirement(validator), 0);
  }

  function test_Emits_ValidatorDeregisteredEvent_WhenAccountHasNeverBeenMemberOfValidatorGroup()
    public
  {
    vm.expectEmit(true, true, true, true);
    emit ValidatorDeregistered(validator);
    _deregisterValidator(validator);
  }

  function test_Reverts_WhenAccountNotRegisteredValidator() public {
    vm.expectRevert("Not a validator");
    vm.prank(nonValidator);
    validators.deregisterValidator(INDEX);
  }

  function test_Reverts_WhenWrongIndexProvided() public {
    timeTravel(originalValidatorLockedGoldRequirements.duration);
    vm.expectRevert("deleteElement: index out of range");
    vm.prank(validator);
    validators.deregisterValidator(INDEX + 1);
  }
  function _deregisterValidator(address _validator) internal {
    vm.prank(_validator);
    validators.deregisterValidator(INDEX);
  }
}

contract ValidatorsTest_DeregisterValidator_WhenAccountHasBeenMemberOfValidatorGroup is
  ValidatorsTest
{
  uint256 public constant INDEX = 0;

  function setUp() public {
    super.setUp();

    _registerValidatorHelper(validator, validatorPk);

    _registerValidatorGroupHelper(group, 1);

    vm.prank(validator);
    validators.affiliate(group);

    vm.prank(group);
    validators.addFirstMember(validator, address(0), address(0));
  }

  function test_ShouldMarkAccountAsNotValidator_WhenValidatorNoLongerMemberOfValidatorGroup()
    public
  {
    _removeMemberAndTimeTravel(
      group,
      validator,
      originalValidatorLockedGoldRequirements.duration.add(1)
    );
    assertTrue(validators.isValidator(validator));
    _deregisterValidator(validator);
    assertFalse(validators.isValidator(validator));
  }

  function test_ShouldRemoveAccountFromValidatorList_WhenValidatorNoLongerMemberOfValidatorGroup()
    public
  {
    address[] memory ExpectedRegisteredValidators = new address[](0);

    _removeMemberAndTimeTravel(
      group,
      validator,
      originalValidatorLockedGoldRequirements.duration.add(1)
    );
    assertTrue(validators.isValidator(validator));
    _deregisterValidator(validator);
    assertEq(validators.getRegisteredValidators().length, ExpectedRegisteredValidators.length);
  }

  function test_ShouldResetAccountBalanceRequirements_WhenValidatorNoLongerMemberOfValidatorGroup()
    public
  {
    _removeMemberAndTimeTravel(
      group,
      validator,
      originalValidatorLockedGoldRequirements.duration.add(1)
    );
    _deregisterValidator(validator);
    assertEq(validators.getAccountLockedGoldRequirement(validator), 0);
  }

  function test_Emits_ValidatorDeregisteredEvent_WhenValidatorNoLongerMemberOfValidatorGroup()
    public
  {
    _removeMemberAndTimeTravel(
      group,
      validator,
      originalValidatorLockedGoldRequirements.duration.add(1)
    );
    vm.expectEmit(true, true, true, true);
    emit ValidatorDeregistered(validator);
    _deregisterValidator(validator);
  }

  function test_Reverts_WhenItHasBeenLessThanValidatorLockedGoldRequirementsDurationSinceValidatorWasRemovedromGroup()
    public
  {
    _removeMemberAndTimeTravel(
      group,
      validator,
      originalValidatorLockedGoldRequirements.duration.sub(1)
    );
    vm.expectRevert("Not yet requirement end time");
    _deregisterValidator(validator);
  }

  function test_Rverts_WhenValidatorStillMemberOfValidatorGroup() public {
    vm.expectRevert("Has been group member recently");
    _deregisterValidator(validator);
  }

  function _deregisterValidator(address _validator) internal {
    vm.prank(_validator);
    validators.deregisterValidator(INDEX);
  }
}

contract ValidatorsTest_Affiliate_WhenGroupAndValidatorMeetLockedGoldRequirements is
  ValidatorsTest
{
  address nonRegisteredGroup;

  function setUp() public {
    super.setUp();
    nonRegisteredGroup = actor("nonRegisteredGroup");

    _registerValidatorHelper(validator, validatorPk);
    _registerValidatorGroupHelper(group, 1);
  }

  function test_ShouldSetAffiliate_WhenAffiliatingWithRegisteredValidatorGroup() public {
    vm.prank(validator);
    validators.affiliate(group);

    (, , address affiliation, , ) = validators.getValidator(validator);

    assertEq(affiliation, group);
  }

  function test_Reverts_WhenL2_WhenAffiliatingWithRegisteredValidatorGroup() public {
    _whenL2();
    vm.prank(validator);
    vm.expectRevert("This method is no longer supported in L2.");
    validators.affiliate(group);
  }

  function test_Emits_ValidatorAffiliatedEvent() public {
    vm.expectEmit(true, true, true, true);
    emit ValidatorAffiliated(validator, group);
    vm.prank(validator);
    validators.affiliate(group);
  }

  function test_Reverts_WhenGroupDoesNotMeetLockedGoldrequirements() public {
    lockedGold.setAccountTotalLockedGold(group, originalGroupLockedGoldRequirements.value.sub(11));

    vm.expectRevert("Group doesn't meet requirements");

    vm.prank(validator);
    validators.affiliate(group);
  }

  function test_Reverts_WhenValidatorDoesNotMeetLockedGoldrequirements() public {
    lockedGold.setAccountTotalLockedGold(
      validator,
      originalValidatorLockedGoldRequirements.value.sub(11)
    );

    vm.expectRevert("Validator doesn't meet requirements");

    vm.prank(validator);
    validators.affiliate(group);
  }

  function test_Reverts_WhenAffiliatingWithNonRegisteredValidatorGroup() public {
    vm.expectRevert("Not a validator group");
    vm.prank(validator);
    validators.affiliate(nonRegisteredGroup);
  }

  function test_Reverts_WhenAccountNotRegisteredValidator() public {
    vm.expectRevert("Not a validator");
    vm.prank(nonValidator);
    validators.affiliate(group);
  }
}

contract ValidatorsTest_Affiliate_WhenValidatorIsAlreadyAffiliatedWithValidatorGroup is
  ValidatorsTest
{
  address otherGroup;

  uint256 validatorAffiliationEpochNumber;
  uint256 validatorAdditionEpochNumber;

  function setUp() public {
    super.setUp();

    otherGroup = actor("otherGroup");
    vm.prank(otherGroup);
    accounts.createAccount();

    _registerValidatorHelper(validator, validatorPk);

    _registerValidatorGroupHelper(group, 1);
    _registerValidatorGroupHelper(otherGroup, 1);

    vm.prank(validator);
    validators.affiliate(group);
  }

  function test_ShouldSetAffiliate_WhenValidatorNotMemberOfThatValidatorGroup() public {
    vm.prank(validator);
    validators.affiliate(otherGroup);
    (, , address affiliation, , ) = validators.getValidator(validator);
    assertEq(affiliation, otherGroup);
  }

  function test_ShouldRevert_WhenL2_WhenValidatorNotMemberOfThatValidatorGroup() public {
    _whenL2();
    vm.prank(validator);
    vm.expectRevert("This method is no longer supported in L2.");
    validators.affiliate(otherGroup);
  }

  function test_Emits_ValidatorDeaffiliatedEvent_WhenValidatorNotMemberOfThatValidatorGroup()
    public
  {
    vm.expectEmit(true, true, true, true);
    emit ValidatorDeaffiliated(validator, group);
    vm.prank(validator);
    validators.affiliate(otherGroup);
  }

  function test_Emits_ValidatorAffiliatedEvent_WhenValidatorNotMemberOfThatValidatorGroup() public {
    vm.expectEmit(true, true, true, true);
    emit ValidatorAffiliated(validator, otherGroup);
    vm.prank(validator);
    validators.affiliate(otherGroup);
  }

  function test_ShouldRemoveValidatorFromGroupMembershipList_WhenValidatorIsMemberOfThatValidatorGroup()
    public
  {
    address[] memory expectedMembersList = new address[](0);
    vm.prank(group);
    validators.addFirstMember(validator, address(0), address(0));
    vm.prank(validator);
    validators.affiliate(otherGroup);

    (address[] memory members, , , , , , ) = validators.getValidatorGroup(group);
    assertEq(members, expectedMembersList);
  }

  function test_ShouldUpdateValidatorsMembershipHistory_WhenValidatorIsMemberOfThatValidatorGroup()
    public
  {
    vm.prank(group);
    validators.addFirstMember(validator, address(0), address(0));

    validatorAdditionEpochNumber = IPrecompiles(address(validators)).getEpochNumber();
    timeTravel(10);

    vm.prank(validator);
    validators.affiliate(otherGroup);
    validatorAffiliationEpochNumber = IPrecompiles(address(validators)).getEpochNumber();

    (
      uint256[] memory epochs,
      address[] memory groups,
      uint256 lastRemovedFromGroupTimestamp,

    ) = validators.getMembershipHistory(validator);

    uint256 expectedEntries = 1;

    if (
      validatorAdditionEpochNumber != validatorRegistrationEpochNumber ||
      validatorAdditionEpochNumber != validatorAffiliationEpochNumber
    ) {
      expectedEntries = 2;
    }

    assertEq(epochs.length, expectedEntries);
    assertEq(epochs[expectedEntries - 1], validatorAffiliationEpochNumber);
    assertEq(groups.length, expectedEntries);
    assertEq(groups[expectedEntries - 1], address(0));
    assertEq(lastRemovedFromGroupTimestamp, uint256(block.timestamp));
  }

  function test_Emits_ValidatorGroupMemberRemovedEvent_WhenValidatorIsMemberOfThatValidatorGroup()
    public
  {
    vm.prank(group);
    validators.addFirstMember(validator, address(0), address(0));

    vm.expectEmit(true, true, true, true);
    emit ValidatorGroupMemberRemoved(group, validator);
    vm.prank(validator);
    validators.affiliate(otherGroup);
  }

  function test_ShouldMarkGroupIneligibleForElection() public {
    vm.prank(group);
    validators.addFirstMember(validator, address(0), address(0));
    vm.prank(validator);
    validators.affiliate(otherGroup);

    assertTrue(election.isIneligible(group));
  }
}

contract ValidatorsTest_Deaffiliate is ValidatorsTest {
  uint256 additionEpoch;
  uint256 deaffiliationEpoch;

  function setUp() public {
    super.setUp();

    _registerValidatorHelper(validator, validatorPk);

    _registerValidatorGroupHelper(group, 1);
    vm.prank(validator);
    validators.affiliate(group);
    (, , address _affiliation, , ) = validators.getValidator(validator);

    require(_affiliation == group, "Affiliation failed.");
  }

  function test_ShouldClearAffiliate() public {
    vm.prank(validator);
    validators.deaffiliate();
    (, , address _affiliation, , ) = validators.getValidator(validator);

    assertEq(_affiliation, address(0));
  }

  function test_Emits_ValidatorDeaffiliatedEvent() public {
    vm.expectEmit(true, true, true, true);
    emit ValidatorDeaffiliated(validator, group);
    vm.prank(validator);
    validators.deaffiliate();
  }

  function test_Reverts_WhenAccountNotRegisteredValidator() public {
    vm.expectRevert("Not a validator");
    vm.prank(nonValidator);
    validators.deaffiliate();
  }

  function test_Reverts_WhenValidatorNotAffiliatedWithValidatorGroup() public {
    vm.prank(validator);
    validators.deaffiliate();
    vm.expectRevert("deaffiliate: not affiliated");

    vm.prank(validator);
    validators.deaffiliate();
  }

  function test_ShouldRemoveValidatorFromGroupMembershipList_WhenValidatorIsMemberOfAffiliatedGroup()
    public
  {
    address[] memory expectedMembersList = new address[](0);

    vm.prank(group);
    validators.addFirstMember(validator, address(0), address(0));
    additionEpoch = IPrecompiles(address(validators)).getEpochNumber();

    vm.prank(validator);
    validators.deaffiliate();
    deaffiliationEpoch = IPrecompiles(address(validators)).getEpochNumber();

    (address[] memory members, , , , , , ) = validators.getValidatorGroup(group);
    assertEq(members, expectedMembersList);
  }

  function test_ShouldUpdateMembershipHisoryOfMember_WhenValidatorIsMemberOfAffiliatedGroup()
    public
  {
    vm.prank(group);
    validators.addFirstMember(validator, address(0), address(0));

    additionEpoch = IPrecompiles(address(validators)).getEpochNumber();

    timeTravel(10);

    vm.prank(validator);
    validators.deaffiliate();
    deaffiliationEpoch = IPrecompiles(address(validators)).getEpochNumber();

    (
      uint256[] memory epochs,
      address[] memory groups,
      uint256 lastRemovedFromGroupTimestamp,

    ) = validators.getMembershipHistory(validator);

    uint256 expectedEntries = 1;

    if (additionEpoch != validatorRegistrationEpochNumber || additionEpoch != deaffiliationEpoch) {
      expectedEntries = 2;
    }

    assertEq(epochs.length, expectedEntries);
    assertEq(epochs[expectedEntries - 1], deaffiliationEpoch);
    assertEq(groups.length, expectedEntries);
    assertEq(groups[expectedEntries - 1], address(0));
    assertEq(lastRemovedFromGroupTimestamp, uint256(block.timestamp));
  }

  function test_Emits_ValidatorGroupMemberRemovedEvent_WhenValidatorIsMemberOfAffiliatedGroup()
    public
  {
    vm.prank(group);
    validators.addFirstMember(validator, address(0), address(0));

    additionEpoch = IPrecompiles(address(validators)).getEpochNumber();

    timeTravel(10);

    vm.expectEmit(true, true, true, true);
    emit ValidatorGroupMemberRemoved(group, validator);

    vm.prank(validator);
    validators.deaffiliate();
  }

  function test_ShouldMarkGroupAsIneligibleForElecion_WhenValidatorIsTheOnlyMemberOfGroup() public {
    vm.prank(group);
    validators.addFirstMember(validator, address(0), address(0));

    vm.prank(validator);
    validators.deaffiliate();
    assertTrue(election.isIneligible(group));
  }
}

contract ValidatorsTest_UpdateEcdsaPublicKey is ValidatorsTest {
  bytes validatorEcdsaPubKey;

  function setUp() public {
    super.setUp();

    vm.prank(address(accounts));
    accounts.createAccount();

    validatorEcdsaPubKey = _registerValidatorHelper(validator, validatorPk);
  }

  function test_ShouldSetValidatorEcdsaPubKey_WhenCalledByRegisteredAccountsContract() public {
    // (bytes memory _newEcdsaPubKey, , , ) = _generateEcdsaPubKeyWithSigner(
    //   address(accounts),
    //   signerPk
    // );
    // vm.prank(address(accounts));
    // validators.updateEcdsaPublicKey(validator, signer, _newEcdsaPubKey);
    // (bytes memory actualEcdsaPubKey, , , , ) = validators.getValidator(validator);
    // assertEq(actualEcdsaPubKey, _newEcdsaPubKey);
  }

  function test_ShouldSetValidatorEcdsaPubKey_WhenCalledByRegisteredAccountsContract_WhenL2()
    public
  {
    _whenL2();
    (bytes memory _newEcdsaPubKey, , , ) = _generateEcdsaPubKeyWithSigner(
      address(accounts),
      signerPk
    );
    vm.prank(address(accounts));
    validators.updateEcdsaPublicKey(validator, signer, _newEcdsaPubKey);

    (bytes memory actualEcdsaPubKey, , , , ) = validators.getValidator(validator);

    assertEq(actualEcdsaPubKey, _newEcdsaPubKey);
  }

  function test_Emits_ValidatorEcdsaPublicKeyUpdatedEvent_WhenCalledByRegisteredAccountsContract()
    public
  {
    (bytes memory _newEcdsaPubKey, , , ) = _generateEcdsaPubKeyWithSigner(
      address(accounts),
      signerPk
    );

    vm.expectEmit(true, true, true, true);
    emit ValidatorEcdsaPublicKeyUpdated(validator, _newEcdsaPubKey);

    vm.prank(address(accounts));
    validators.updateEcdsaPublicKey(validator, signer, _newEcdsaPubKey);
  }

  function test_Reverts_WhenPublicKeyDoesNotMatchSigner_WhenCalledByRegisteredAccountsContract()
    public
  {
    (bytes memory _newEcdsaPubKey, , , ) = _generateEcdsaPubKeyWithSigner(
      address(accounts),
      otherValidatorPk
    );

    vm.expectRevert("ECDSA key does not match signer");
    vm.prank(address(accounts));
    validators.updateEcdsaPublicKey(validator, signer, _newEcdsaPubKey);
  }

  function test_Reverts_WhenNotCalledByRegisteredAccountsContract() public {
    (bytes memory _newEcdsaPubKey, , , ) = _generateEcdsaPubKeyWithSigner(validator, signerPk);

    vm.expectRevert("only registered contract");
    vm.prank(validator);
    validators.updateEcdsaPublicKey(validator, signer, _newEcdsaPubKey);
  }
}

contract ValidatorsTest_UpdatePublicKeys is ValidatorsTest {
  bytes validatorEcdsaPubKey;

  bytes public constant newBlsPublicKey =
    abi.encodePacked(
      bytes32(0x0101010101010101010101010101010101010101010101010101010101010102),
      bytes32(0x0202020202020202020202020202020202020202020202020202020202020203),
      bytes32(0x0303030303030303030303030303030303030303030303030303030303030304)
    );
  bytes public constant newBlsPop =
    abi.encodePacked(
      bytes16(0x04040404040404040404040404040405),
      bytes16(0x05050505050505050505050505050506),
      bytes16(0x06060606060606060606060606060607)
    );

  function setUp() public {
    super.setUp();

    vm.prank(address(accounts));
    accounts.createAccount();

    validatorEcdsaPubKey = _registerValidatorHelper(validator, validatorPk);
  }

  function test_ShouldSetValidatorNewBlsPubKeyAndEcdsaPubKey_WhenCalledByRegisteredAccountsContract()
    public
  {
    (bytes memory _newEcdsaPubKey, , , ) = _generateEcdsaPubKeyWithSigner(
      address(accounts),
      signerPk
    );

    ph.mockSuccess(
      ph.PROOF_OF_POSSESSION(),
      abi.encodePacked(validator, newBlsPublicKey, newBlsPop)
    );

    vm.prank(address(accounts));
    validators.updatePublicKeys(validator, signer, _newEcdsaPubKey, newBlsPublicKey, newBlsPop);

    (bytes memory actualEcdsaPubKey, bytes memory actualBlsPublicKey, , , ) = validators
      .getValidator(validator);

    assertEq(actualEcdsaPubKey, _newEcdsaPubKey);
    assertEq(actualBlsPublicKey, newBlsPublicKey);
  }

  function test_Reverts_SetValidatorNewBlsPubKeyAndEcdsaPubKey_WhenCalledByRegisteredAccountsContract_WhenL2()
    public
  {
    _whenL2();
    (bytes memory _newEcdsaPubKey, , , ) = _generateEcdsaPubKeyWithSigner(
      address(accounts),
      signerPk
    );

    ph.mockSuccess(
      ph.PROOF_OF_POSSESSION(),
      abi.encodePacked(validator, newBlsPublicKey, newBlsPop)
    );

    vm.prank(address(accounts));
    vm.expectRevert("This method is no longer supported in L2.");
    validators.updatePublicKeys(validator, signer, _newEcdsaPubKey, newBlsPublicKey, newBlsPop);
  }

  function test_Emits_ValidatorEcdsaPublicKeyUpdatedAndValidatorBlsPublicKeyUpdatedEvent_WhenCalledByRegisteredAccountsContract()
    public
  {
    (bytes memory _newEcdsaPubKey, , , ) = _generateEcdsaPubKeyWithSigner(
      address(accounts),
      signerPk
    );

    ph.mockSuccess(
      ph.PROOF_OF_POSSESSION(),
      abi.encodePacked(validator, newBlsPublicKey, newBlsPop)
    );

    vm.expectEmit(true, true, true, true);
    emit ValidatorEcdsaPublicKeyUpdated(validator, _newEcdsaPubKey);

    vm.expectEmit(true, true, true, true);
    emit ValidatorBlsPublicKeyUpdated(validator, newBlsPublicKey);

    vm.prank(address(accounts));
    validators.updatePublicKeys(validator, signer, _newEcdsaPubKey, newBlsPublicKey, newBlsPop);
  }

  function test_Reverts_WhenPublicKeyDoesNotMatchSigner_WhenCalledByRegisteredAccountsContract()
    public
  {
    (bytes memory _newEcdsaPubKey, , , ) = _generateEcdsaPubKeyWithSigner(
      address(accounts),
      otherValidatorPk
    );

    ph.mockSuccess(
      ph.PROOF_OF_POSSESSION(),
      abi.encodePacked(validator, newBlsPublicKey, newBlsPop)
    );

    vm.expectRevert("ECDSA key does not match signer");
    vm.prank(address(accounts));
    validators.updatePublicKeys(validator, signer, _newEcdsaPubKey, newBlsPublicKey, newBlsPop);
  }

  function test_Reverts_WhenPublicKeyMatchesSigner_WhenNotCalledByRegisteredAccountsContract()
    public
  {
    (bytes memory _newEcdsaPubKey, , , ) = _generateEcdsaPubKeyWithSigner(validator, signerPk);

    vm.expectRevert("only registered contract");
    vm.prank(validator);
    validators.updatePublicKeys(validator, signer, _newEcdsaPubKey, newBlsPublicKey, newBlsPop);
  }
}

contract ValidatorsTest_UpdateBlsPublicKey is ValidatorsTest {
  bytes validatorEcdsaPubKey;

  bytes public constant newBlsPublicKey =
    abi.encodePacked(
      bytes32(0x0101010101010101010101010101010101010101010101010101010101010102),
      bytes32(0x0202020202020202020202020202020202020202020202020202020202020203),
      bytes32(0x0303030303030303030303030303030303030303030303030303030303030304)
    );

  bytes public constant newBlsPop =
    abi.encodePacked(
      bytes16(0x04040404040404040404040404040405),
      bytes16(0x05050505050505050505050505050506),
      bytes16(0x06060606060606060606060606060607)
    );

  bytes public constant wrongBlsPublicKey =
    abi.encodePacked(
      bytes32(0x0101010101010101010101010101010101010101010101010101010101010102),
      bytes32(0x0202020202020202020202020202020202020202020202020202020202020203),
      bytes16(0x06060606060606060606060606060607)
    );

  bytes public constant wrongBlsPop =
    abi.encodePacked(
      bytes32(0x0101010101010101010101010101010101010101010101010101010101010102),
      bytes16(0x05050505050505050505050505050506),
      bytes16(0x06060606060606060606060606060607)
    );

  function setUp() public {
    super.setUp();

    validatorEcdsaPubKey = _registerValidatorHelper(validator, validatorPk);
  }

  function test_ShouldSetNewValidatorBlsPubKey() public {
    ph.mockSuccess(
      ph.PROOF_OF_POSSESSION(),
      abi.encodePacked(validator, newBlsPublicKey, newBlsPop)
    );

    vm.prank(validator);
    validators.updateBlsPublicKey(newBlsPublicKey, newBlsPop);

    (, bytes memory actualBlsPublicKey, , , ) = validators.getValidator(validator);

    assertEq(actualBlsPublicKey, newBlsPublicKey);
  }

  function test_Reverts_SetNewValidatorBlsPubKey_WhenL2() public {
    _whenL2();
    ph.mockSuccess(
      ph.PROOF_OF_POSSESSION(),
      abi.encodePacked(validator, newBlsPublicKey, newBlsPop)
    );

    vm.prank(validator);
    vm.expectRevert("This method is no longer supported in L2.");
    validators.updateBlsPublicKey(newBlsPublicKey, newBlsPop);
  }

  function test_Emits_ValidatorValidatorBlsPublicKeyUpdatedEvent() public {
    ph.mockSuccess(
      ph.PROOF_OF_POSSESSION(),
      abi.encodePacked(validator, newBlsPublicKey, newBlsPop)
    );

    vm.expectEmit(true, true, true, true);
    emit ValidatorBlsPublicKeyUpdated(validator, newBlsPublicKey);

    vm.prank(validator);
    validators.updateBlsPublicKey(newBlsPublicKey, newBlsPop);
  }

  function test_Reverts_WhenPublicKeyIsNot96Bytes() public {
    ph.mockSuccess(
      ph.PROOF_OF_POSSESSION(),
      abi.encodePacked(validator, wrongBlsPublicKey, newBlsPop)
    );

    vm.expectRevert("Wrong BLS public key length");
    vm.prank(validator);
    validators.updateBlsPublicKey(wrongBlsPublicKey, newBlsPop);
  }

  function test_Reverts_WhenProofOfPossessionIsNot48Bytes() public {
    ph.mockSuccess(
      ph.PROOF_OF_POSSESSION(),
      abi.encodePacked(validator, newBlsPublicKey, wrongBlsPop)
    );

    vm.expectRevert("Wrong BLS PoP length");
    vm.prank(validator);
    validators.updateBlsPublicKey(newBlsPublicKey, wrongBlsPop);
  }
}

contract ValidatorsTest_RegisterValidatorGroup is ValidatorsTest {
  function setUp() public {
    super.setUp();
  }

  function test_Reverts_WhenVoteOverMaxNumberGroupsSetTrue() public {
    vm.prank(group);
    election.setAllowedToVoteOverMaxNumberOfGroups(group, true);
    lockedGold.setAccountTotalLockedGold(group, originalGroupLockedGoldRequirements.value);
    vm.expectRevert("Cannot vote for more than max number of groups");
    vm.prank(group);
    validators.registerValidatorGroup(commission.unwrap());
  }

  function test_Reverts_WhenDelegatingCELO() public {
    lockedGold.setAccountTotalDelegatedAmountInPercents(group, 10);
    lockedGold.setAccountTotalLockedGold(group, originalGroupLockedGoldRequirements.value);
    vm.expectRevert("Cannot delegate governance power");
    vm.prank(group);
    validators.registerValidatorGroup(commission.unwrap());
  }

  function test_ShouldMarkAccountAsValidatorGroup() public {
    _registerValidatorGroupHelper(group, 1);
    assertTrue(validators.isValidatorGroup(group));
  }

  function test_WhenInL2_ShouldMarkAccountAsValidatorGroup() public {
    _whenL2();
    _registerValidatorGroupHelper(group, 1);
    assertTrue(validators.isValidatorGroup(group));
  }

  function test_ShouldAddAccountToListOfValidatorGroup() public {
    address[] memory ExpectedRegisteredValidatorGroups = new address[](1);
    ExpectedRegisteredValidatorGroups[0] = group;
    _registerValidatorGroupHelper(group, 1);
    validators.getRegisteredValidatorGroups();
    assertEq(
      validators.getRegisteredValidatorGroups().length,
      ExpectedRegisteredValidatorGroups.length
    );
    assertEq(validators.getRegisteredValidatorGroups()[0], ExpectedRegisteredValidatorGroups[0]);
  }

  function test_ShoulSetValidatorGroupCommission() public {
    _registerValidatorGroupHelper(group, 1);
    (, uint256 _commission, , , , , ) = validators.getValidatorGroup(group);

    assertEq(_commission, commission.unwrap());
  }

  function test_ShouldSetAccountLockedGoldRequirements() public {
    _registerValidatorGroupHelper(group, 1);
    assertEq(
      validators.getAccountLockedGoldRequirement(group),
      originalGroupLockedGoldRequirements.value
    );
  }

  function test_Emits_ValidatorGroupRegisteredEvent() public {
    lockedGold.setAccountTotalLockedGold(group, originalGroupLockedGoldRequirements.value);

    vm.expectEmit(true, true, true, true);
    emit ValidatorGroupRegistered(group, commission.unwrap());
    vm.prank(group);
    validators.registerValidatorGroup(commission.unwrap());
  }

  function test_Reverts_WhenAccountDoesNotMeetLockedGoldRequirements() public {
    lockedGold.setAccountTotalLockedGold(group, originalGroupLockedGoldRequirements.value.sub(11));
    vm.expectRevert("Not enough locked gold");
    vm.prank(group);
    validators.registerValidatorGroup(commission.unwrap());
  }

  function test_Reverts_WhenTheAccountIsAlreadyRegisteredValidator() public {
    _registerValidatorHelper(validator, validatorPk);

    lockedGold.setAccountTotalLockedGold(
      validator,
      originalGroupLockedGoldRequirements.value.sub(11)
    );
    vm.expectRevert("Already registered as validator");
    vm.prank(validator);
    validators.registerValidatorGroup(commission.unwrap());
  }

  function test_Reverts_WhenTheAccountIsAlreadyRegisteredValidatorGroup() public {
    _registerValidatorGroupHelper(group, 1);

    lockedGold.setAccountTotalLockedGold(group, originalGroupLockedGoldRequirements.value.sub(11));
    vm.expectRevert("Already registered as group");
    vm.prank(group);
    validators.registerValidatorGroup(commission.unwrap());
  }
}

contract ValidatorsTest_DeregisterValidatorGroup_WhenGroupHasNeverHadMembers is ValidatorsTest {
  uint256 public constant INDEX = 0;

  function setUp() public {
    super.setUp();

    _registerValidatorGroupHelper(group, 1);
  }

  function test_AccountShouldNoLongerBeValidatorGroup_WhenGroupNeverHadMembers() public {
    vm.prank(group);
    validators.deregisterValidatorGroup(INDEX);
    assertFalse(validators.isValidatorGroup(group));
  }

  function test_ShouldRemoveAccountFromListOfValidatorGroups() public {
    address[] memory ExpectedRegisteredValidatorGroups = new address[](0);

    vm.prank(group);
    validators.deregisterValidatorGroup(INDEX);
    assertEq(validators.getRegisteredValidatorGroups(), ExpectedRegisteredValidatorGroups);
  }

  function test_ShouldResetAccountBalanceRequirements() public {
    vm.prank(group);
    validators.deregisterValidatorGroup(INDEX);

    assertEq(validators.getAccountLockedGoldRequirement(group), 0);
  }

  function test_Emits_ValidatorGroupDeregisteredEvent() public {
    vm.expectEmit(true, true, true, true);
    emit ValidatorGroupDeregistered(group);

    vm.prank(group);
    validators.deregisterValidatorGroup(INDEX);
  }

  function test_Reverts_WhenWrongIndexProvided() public {
    vm.expectRevert("deleteElement: index out of range");
    vm.prank(group);
    validators.deregisterValidatorGroup(INDEX.add(1));
  }

  function test_Reverts_WhenAccountDoesNotHaveRegisteredValidatorGroup() public {
    vm.expectRevert("Not a validator group");

    vm.prank(nonValidator);
    validators.deregisterValidatorGroup(INDEX);
  }
}

contract ValidatorsTest_DeregisterValidatorGroup_WhenGroupHasHadMembers is ValidatorsTest {
  uint256 public constant INDEX = 0;

  function setUp() public {
    super.setUp();

    _registerValidatorGroupHelper(group, 1);
    _registerValidatorHelper(validator, validatorPk);

    vm.prank(validator);
    validators.affiliate(group);

    vm.prank(group);
    validators.addFirstMember(validator, address(0), address(0));
  }

  function test_ShouldMarkAccountAsNotValidatorGroup_WhenItHasBeenMoreThanGrouplockedGoldRequirementDuration()
    public
  {
    _removeMemberAndTimeTravel(
      group,
      validator,
      originalGroupLockedGoldRequirements.duration.add(1)
    );

    vm.prank(group);
    validators.deregisterValidatorGroup(INDEX);

    assertFalse(validators.isValidatorGroup(group));
  }

  function test_ShouldRemoveAccountFromValidatorGroupList_WhenItHasBeenMoreThanGrouplockedGoldRequirementDuration()
    public
  {
    address[] memory ExpectedRegisteredValidatorGroups = new address[](0);

    _removeMemberAndTimeTravel(
      group,
      validator,
      originalGroupLockedGoldRequirements.duration.add(1)
    );
    vm.prank(group);
    validators.deregisterValidatorGroup(INDEX);
    assertEq(validators.getRegisteredValidatorGroups(), ExpectedRegisteredValidatorGroups);
  }

  function test_ShouldResetAccountBalanceRequirements_WhenItHasBeenMoreThanGrouplockedGoldRequirementDuration()
    public
  {
    _removeMemberAndTimeTravel(
      group,
      validator,
      originalGroupLockedGoldRequirements.duration.add(1)
    );

    vm.prank(group);
    validators.deregisterValidatorGroup(INDEX);
    assertEq(validators.getAccountLockedGoldRequirement(group), 0);
  }

  function test_Emits_ValidatorGroupDeregistered_WhenItHasBeenMoreThanGrouplockedGoldRequirementDuration()
    public
  {
    _removeMemberAndTimeTravel(
      group,
      validator,
      originalGroupLockedGoldRequirements.duration.add(1)
    );

    vm.expectEmit(true, true, true, true);
    emit ValidatorGroupDeregistered(group);
    vm.prank(group);
    validators.deregisterValidatorGroup(INDEX);
  }

  function test_Reverts_WhenItHasBeenLessThanGroupLockedGoldRequirementsDuration() public {
    _removeMemberAndTimeTravel(
      group,
      validator,
      originalGroupLockedGoldRequirements.duration.sub(1)
    );

    vm.expectRevert("Hasn't been empty for long enough");
    vm.prank(group);
    validators.deregisterValidatorGroup(INDEX);
  }

  function test_Reverts_WhenGroupStillHasMembers() public {
    vm.expectRevert("Validator group not empty");
    vm.prank(group);
    validators.deregisterValidatorGroup(INDEX);
  }
}

contract ValidatorsTest_AddMember is ValidatorsTest {
  uint256 _registrationEpoch;
  uint256 _additionEpoch;

  uint256[] expectedSizeHistory;

  function setUp() public {
    super.setUp();

    _registerValidatorGroupHelper(group, 1);

    _registerValidatorHelper(validator, validatorPk);
    _registrationEpoch = IPrecompiles(address(validators)).getEpochNumber();

    vm.prank(validator);
    validators.affiliate(group);

    timeTravel(10);
  }

  function test_ShouldAddMemberToTheList() public {
    address[] memory expectedMembersList = new address[](1);
    expectedMembersList[0] = validator;

    vm.prank(group);
    validators.addFirstMember(validator, address(0), address(0));
    _additionEpoch = IPrecompiles(address(validators)).getEpochNumber();

    (address[] memory members, , , , , , ) = validators.getValidatorGroup(group);

    assertEq(members, expectedMembersList);
  }

  function test_Reverts_AddFirstMemberToTheList_WhenL2() public {
    _whenL2();
    address[] memory expectedMembersList = new address[](1);
    expectedMembersList[0] = validator;

    vm.prank(group);
    vm.expectRevert("This method is no longer supported in L2.");
    validators.addFirstMember(validator, address(0), address(0));
  }

  function test_Reverts_AddMemberToTheList_WhenL2() public {
    _whenL2();
    address[] memory expectedMembersList = new address[](1);
    expectedMembersList[0] = validator;

    vm.prank(group);
    vm.expectRevert("This method is no longer supported in L2.");
    validators.addMember(validator);
  }

  function test_ShouldUpdateGroupSizeHistory() public {
    vm.prank(group);
    validators.addFirstMember(validator, address(0), address(0));
    _additionEpoch = IPrecompiles(address(validators)).getEpochNumber();

    (, , , , uint256[] memory _sizeHistory, , ) = validators.getValidatorGroup(group);

    assertEq(_sizeHistory.length, 1);
    assertEq(_sizeHistory[0], uint256(block.timestamp));
  }

  function test_ShouldUpdateMembershipHistoryOfMember() public {
    vm.prank(group);
    validators.addFirstMember(validator, address(0), address(0));
    _additionEpoch = IPrecompiles(address(validators)).getEpochNumber();

    uint256 expectedEntries = 1;

    if (_additionEpoch != _registrationEpoch) {
      expectedEntries = 2;
    }

    (uint256[] memory _epochs, address[] memory _membershipGroups, , ) = validators
      .getMembershipHistory(validator);

    assertEq(_epochs.length, expectedEntries);
    assertEq(_epochs[expectedEntries.sub(1)], _additionEpoch);
    assertEq(_membershipGroups.length, expectedEntries);
    assertEq(_membershipGroups[expectedEntries.sub(1)], group);
  }

  function test_ShouldMarkGroupAsEligible() public {
    vm.prank(group);
    validators.addFirstMember(validator, address(0), address(0));
    _additionEpoch = IPrecompiles(address(validators)).getEpochNumber();
    assertTrue(election.isEligible(group));
  }

  function test_Emits_ValidatorGroupMemberAddedEvent() public {
    vm.expectEmit(true, true, true, true);
    emit ValidatorGroupMemberAdded(group, validator);

    vm.prank(group);
    validators.addFirstMember(validator, address(0), address(0));
  }

  function test_Reverts_WhenGroupHasNoRoomToAddMembers() public {
    vm.prank(group);
    validators.addFirstMember(validator, address(0), address(0));

    validators.setMaxGroupSize(1);
    _registerValidatorHelper(otherValidator, otherValidatorPk);

    vm.prank(otherValidator);
    validators.affiliate(group);

    vm.expectRevert("group would exceed maximum size");
    vm.prank(group);
    validators.addMember(otherValidator);
  }

  function test_ShouldUpdateGroupsSizeHistoryAndBalanceRequirements_WhenAddingManyValidatorsAffiliatedWithGroup()
    public
  {
    vm.prank(group);
    validators.addFirstMember(validator, address(0), address(0));
    (, , , , expectedSizeHistory, , ) = validators.getValidatorGroup(group);

    assertEq(expectedSizeHistory.length, 1);

    for (uint256 i = 2; i < maxGroupSize.add(1); i++) {
      uint256 _numMembers = i;
      uint256 _validator1Pk = i;
      address _validator1 = vm.addr(_validator1Pk);

      vm.prank(_validator1);
      accounts.createAccount();

      _registerValidatorHelper(_validator1, _validator1Pk);

      vm.prank(_validator1);
      validators.affiliate(group);
      lockedGold.setAccountTotalLockedGold(
        group,
        originalGroupLockedGoldRequirements.value.mul(_numMembers)
      );

      vm.prank(group);
      validators.addMember(_validator1);

      expectedSizeHistory.push(uint256(block.timestamp));

      (, , , , uint256[] memory _actualSizeHistory, , ) = validators.getValidatorGroup(group);

      assertEq(expectedSizeHistory, _actualSizeHistory);
      assertEq(expectedSizeHistory.length, _actualSizeHistory.length);

      uint256 requirement = validators.getAccountLockedGoldRequirement(group);

      assertEq(requirement, originalGroupLockedGoldRequirements.value.mul(_numMembers));
    }
  }

  function test_Reverts_WhenValidatorDoesNotMeetLockedGoldRequirements() public {
    lockedGold.setAccountTotalLockedGold(
      validator,
      originalValidatorLockedGoldRequirements.value.sub(11)
    );
    vm.expectRevert("Validator requirements not met");
    vm.prank(group);
    validators.addFirstMember(validator, address(0), address(0));
  }

  function test_Reverts_WhenGroupDoesNotHaveMember_WhenGroupDoesNotMeetLockedGoldRequirements()
    public
  {
    lockedGold.setAccountTotalLockedGold(group, originalGroupLockedGoldRequirements.value.sub(11));
    vm.expectRevert("Group requirements not met");
    vm.prank(group);
    validators.addFirstMember(validator, address(0), address(0));
  }

  function test_Reverts_WhenGroupAlreadyHasMember_WhenGroupDosNotMeetLockedGoldRequirements()
    public
  {
    lockedGold.setAccountTotalLockedGold(
      group,
      originalGroupLockedGoldRequirements.value.mul(2).sub(11)
    );
    vm.prank(group);
    validators.addFirstMember(validator, address(0), address(0));

    _registerValidatorHelper(otherValidator, otherValidatorPk);

    vm.prank(otherValidator);
    validators.affiliate(group);

    vm.expectRevert("Group requirements not met");
    vm.prank(group);
    validators.addMember(otherValidator);
  }

  function test_Reverts_WhenAddingValidatorNotAffiliatedWithGroup() public {
    _registerValidatorHelper(otherValidator, otherValidatorPk);

    vm.expectRevert("Not affiliated to group");

    vm.prank(group);
    validators.addFirstMember(otherValidator, address(0), address(0));
  }

  function test_Reverts_WhenTheAccountDoesNotHaveARegisteredValidatorGroup() public {
    vm.expectRevert("Not validator and group");
    vm.prank(group);
    validators.addFirstMember(otherValidator, address(0), address(0));
  }

  function test_Reverts_WhenValidatorIsAlreadyMemberOfTheGroup() public {
    vm.expectRevert("Validator group empty");
    vm.prank(group);
    validators.addMember(validator);
  }
}

contract ValidatorsTest_RemoveMember is ValidatorsTest {
  uint256 _registrationEpoch;
  uint256 _additionEpoch;

  function setUp() public {
    super.setUp();
    _registerValidatorGroupWithMembers(group, 1);
  }

  function test_ShouldRemoveMemberFromListOfMembers() public {
    address[] memory expectedMembersList = new address[](0);

    vm.prank(group);
    validators.removeMember(validator);

    (address[] memory members, , , , , , ) = validators.getValidatorGroup(group);

    assertEq(members, expectedMembersList);
    assertEq(members.length, expectedMembersList.length);
  }

  function test_ShouldUpdateMemberMembershipHistory() public {
    vm.prank(group);
    validators.removeMember(validator);
    uint256 _expectedEpoch = IPrecompiles(address(validators)).getEpochNumber();
    (
      uint256[] memory _epochs,
      address[] memory _membershipGroups,
      uint256 _historyLastRemovedTimestamp,

    ) = validators.getMembershipHistory(validator);

    assertEq(_epochs.length, 1);
    assertEq(_membershipGroups.length, 1);

    assertEq(_epochs[0], _expectedEpoch);

    assertEq(_membershipGroups[0], address(0));
    assertEq(_historyLastRemovedTimestamp, uint256(block.timestamp));
  }

  function test_ShouldUpdateGroupSizeHistory() public {
    vm.prank(group);
    validators.removeMember(validator);

    (, , , , uint256[] memory _sizeHistory, , ) = validators.getValidatorGroup(group);

    assertEq(_sizeHistory.length, 2);
    assertEq(_sizeHistory[1], uint256(block.timestamp));
  }

  function test_Emits_ValidatorGroupMemberRemovedEvent() public {
    vm.expectEmit(true, true, true, true);
    emit ValidatorGroupMemberRemoved(group, validator);

    vm.prank(group);
    validators.removeMember(validator);
  }

  function test_ShouldMarkGroupIneligible_WhenValidatorIsOnlyMemberOfTheGroup() public {
    vm.prank(group);
    validators.removeMember(validator);

    assertTrue(election.isIneligible(group));
  }

  function test_Reverts_WhenAccountIsNotRegisteredValidatorGroup() public {
    vm.expectRevert("is not group and validator");
    vm.prank(nonValidator);
    validators.removeMember(validator);
  }

  function test_Reverts_WhenMemberNotRegisteredValidatorGroup() public {
    vm.expectRevert("is not group and validator");
    vm.prank(group);
    validators.removeMember(nonValidator);
  }

  function test_Reverts_WhenValidatorNotMemberOfValidatorGroup() public {
    vm.prank(validator);
    validators.deaffiliate();

    vm.expectRevert("Not affiliated to group");
    vm.prank(group);
    validators.removeMember(validator);
  }
}

contract ValidatorsTest_ReorderMember is ValidatorsTest {
  function setUp() public {
    super.setUp();
    _registerValidatorGroupWithMembers(group, 2);
  }

  function test_ShouldReorderGroupMemberList() public {
    address[] memory expectedMembersList = new address[](2);
    expectedMembersList[0] = vm.addr(1);
    expectedMembersList[1] = validator;

    vm.prank(group);
    validators.reorderMember(vm.addr(1), validator, address(0));
    (address[] memory members, , , , , , ) = validators.getValidatorGroup(group);

    assertEq(expectedMembersList, members);
    assertEq(expectedMembersList.length, members.length);
  }

  function test_Emits_ValidatorGroupMemberReorderedEvent() public {
    vm.expectEmit(true, true, true, true);
    emit ValidatorGroupMemberReordered(group, vm.addr(1));

    vm.prank(group);
    validators.reorderMember(vm.addr(1), validator, address(0));
  }

  function test_Reverts_WhenAccountIsNotRegisteredValidatorGroup() public {
    vm.expectRevert("Not a group");
    vm.prank(vm.addr(1));
    validators.reorderMember(vm.addr(1), validator, address(0));
  }

  function test_Reverts_WhenMemberNotRegisteredValidator() public {
    vm.expectRevert("Not a validator");
    vm.prank(group);
    validators.reorderMember(nonValidator, validator, address(0));
  }

  function test_Reverts_WhenValidatorNotMemberOfValidatorGroup() public {
    vm.prank(vm.addr(1));
    validators.deaffiliate();

    vm.expectRevert("Not a member of the group");
    vm.prank(group);
    validators.reorderMember(vm.addr(1), validator, address(0));
  }
}
contract ValidatorsTest_ReorderMember_L2 is ValidatorsTest {
  function setUp() public {
    super.setUp();
    _registerValidatorGroupWithMembers(group, 2);
    _whenL2();
  }

  function test_ShouldReorderGroupMemberList() public {
    address[] memory expectedMembersList = new address[](2);
    expectedMembersList[0] = vm.addr(1);
    expectedMembersList[1] = validator;

    vm.prank(group);
    validators.reorderMember(vm.addr(1), validator, address(0));
    (address[] memory members, , , , , , ) = validators.getValidatorGroup(group);

    assertEq(expectedMembersList, members);
    assertEq(expectedMembersList.length, members.length);
  }

  function test_Emits_ValidatorGroupMemberReorderedEvent() public {
    vm.expectEmit(true, true, true, true);
    emit ValidatorGroupMemberReordered(group, vm.addr(1));

    vm.prank(group);
    validators.reorderMember(vm.addr(1), validator, address(0));
  }

  function test_Reverts_WhenAccountIsNotRegisteredValidatorGroup() public {
    vm.expectRevert("Not a group");
    vm.prank(vm.addr(1));
    validators.reorderMember(vm.addr(1), validator, address(0));
  }

  function test_Reverts_WhenMemberNotRegisteredValidator() public {
    vm.expectRevert("Not a validator");
    vm.prank(group);
    validators.reorderMember(nonValidator, validator, address(0));
  }

  function test_Reverts_WhenValidatorNotMemberOfValidatorGroup() public {
    vm.prank(vm.addr(1));
    validators.deaffiliate();

    vm.expectRevert("Not a member of the group");
    vm.prank(group);
    validators.reorderMember(vm.addr(1), validator, address(0));
  }
}

contract ValidatorsTest_SetNextCommissionUpdate is ValidatorsTest {
  uint256 newCommission = commission.unwrap().add(1);

  function setUp() public {
    super.setUp();
    _registerValidatorGroupHelper(group, 1);
  }

  function test_ShouldNotSetValidatorGroupCommision() public {
    vm.prank(group);
    validators.setNextCommissionUpdate(newCommission);

    (, uint256 _commission, , , , , ) = validators.getValidatorGroup(group);

    assertEq(_commission, commission.unwrap());
  }

  function test_Reverts_SetValidatorGroupCommission_WhenL2() public {
    _whenL2();
    vm.prank(group);
    vm.expectRevert("This method is no longer supported in L2.");
    validators.setNextCommissionUpdate(newCommission);
  }

  function test_ShouldSetValidatorGroupNextCommission() public {
    vm.prank(group);
    validators.setNextCommissionUpdate(newCommission);
    (, , uint256 _nextCommission, , , , ) = validators.getValidatorGroup(group);

    assertEq(_nextCommission, newCommission);
  }

  function test_Emits_ValidatorGroupCommissionUpdateQueuedEvent() public {
    vm.expectEmit(true, true, true, true);
    emit ValidatorGroupCommissionUpdateQueued(
      group,
      newCommission,
      commissionUpdateDelay.add(uint256(block.number))
    );
    vm.prank(group);
    validators.setNextCommissionUpdate(newCommission);
  }

  function test_Reverts_WhenCommissionIsUnchanged() public {
    vm.expectRevert("Commission must be different");

    vm.prank(group);
    validators.setNextCommissionUpdate(commission.unwrap());
  }

  function test_Reverts_WhenCommissionGreaterThan1() public {
    vm.expectRevert("Commission can't be greater than 100%");

    vm.prank(group);
    validators.setNextCommissionUpdate(FixidityLib.fixed1().unwrap().add(1));
  }
}

contract ValidatorsTest_UpdateCommission is ValidatorsTest {
  uint256 newCommission = commission.unwrap().add(1);

  function setUp() public {
    super.setUp();

    _registerValidatorGroupHelper(group, 1);
  }

  function test_ShouldSetValidatorGroupCommission() public {
    vm.prank(group);
    validators.setNextCommissionUpdate(newCommission);

    blockTravel(commissionUpdateDelay);

    vm.prank(group);
    validators.updateCommission();

    (, uint256 _commission, , , , , ) = validators.getValidatorGroup(group);

    assertEq(_commission, newCommission);
  }

  function test_Reverts_SetValidatorGroupCommission_WhenL2() public {
    _whenL2();
    vm.prank(group);
    vm.expectRevert("This method is no longer supported in L2.");
    validators.setNextCommissionUpdate(newCommission);
  }

  function test_Emits_ValidatorGroupCommissionUpdated() public {
    vm.prank(group);
    validators.setNextCommissionUpdate(newCommission);

    blockTravel(commissionUpdateDelay);

    vm.expectEmit(true, true, true, true);
    emit ValidatorGroupCommissionUpdated(group, newCommission);

    vm.prank(group);
    validators.updateCommission();
  }

  function test_Reverts_WhenActivationBlockHasNotPassed() public {
    vm.prank(group);
    validators.setNextCommissionUpdate(newCommission);

    vm.expectRevert("Can't apply commission update yet");
    vm.prank(group);
    validators.updateCommission();
  }

  function test_Reverts_WhennoCommissionHasBeenQueued() public {
    vm.expectRevert("No commission update queued");

    vm.prank(group);
    validators.updateCommission();
  }

  function test_Reverts_WhenApplyingAlreadyAppliedCommission() public {
    vm.prank(group);
    validators.setNextCommissionUpdate(newCommission);
    blockTravel(commissionUpdateDelay);

    vm.prank(group);
    validators.updateCommission();

    vm.expectRevert("No commission update queued");

    vm.prank(group);
    validators.updateCommission();
  }
}

contract ValidatorsTest_CalculateEpochScore is ValidatorsTest {
  function setUp() public {
    super.setUp();

    _registerValidatorGroupHelper(group, 1);
  }

  function test_ShouldCalculateScoreCorrectly_WhenUptimeInInterval0AND1() public {
    FixidityLib.Fraction memory uptime = FixidityLib.newFixedFraction(99, 100);
    FixidityLib.Fraction memory gracePeriod = FixidityLib.newFixedFraction(
      validators.downtimeGracePeriod(),
      1
    );

    uint256 _expectedScore0 = _calculateScore(uptime.unwrap(), gracePeriod.unwrap());

    ph.mockReturn(
      ph.FRACTION_MUL(),
      abi.encodePacked(
        FixidityLib.fixed1().unwrap(),
        FixidityLib.fixed1().unwrap(),
        uptime.unwrap(),
        FixidityLib.fixed1().unwrap(),
        originalValidatorScoreParameters.exponent,
        uint256(18)
      ),
      abi.encodePacked(uint256(950990049900000000000000), FixidityLib.fixed1().unwrap())
    );
    uint256 _score0 = validators.calculateEpochScore(uptime.unwrap());

    uint256 _expectedScore1 = _calculateScore(0, gracePeriod.unwrap());
    uint256 _expectedScore2 = 1;

    ph.mockReturn(
      ph.FRACTION_MUL(),
      abi.encodePacked(
        FixidityLib.fixed1().unwrap(),
        FixidityLib.fixed1().unwrap(),
        uint256(0),
        FixidityLib.fixed1().unwrap(),
        originalValidatorScoreParameters.exponent,
        uint256(18)
      ),
      abi.encodePacked(uint256(0), FixidityLib.fixed1().unwrap())
    );

    uint256 _score1 = validators.calculateEpochScore(0);

    ph.mockReturn(
      ph.FRACTION_MUL(),
      abi.encodePacked(
        FixidityLib.fixed1().unwrap(),
        FixidityLib.fixed1().unwrap(),
        FixidityLib.fixed1().unwrap(),
        FixidityLib.fixed1().unwrap(),
        originalValidatorScoreParameters.exponent,
        uint256(18)
      ),
      abi.encodePacked(uint256(1), FixidityLib.fixed1().unwrap())
    );

    uint256 _score2 = validators.calculateEpochScore(FixidityLib.fixed1().unwrap());

    assertEq(_score0, _expectedScore0);
    assertEq(_score1, _expectedScore1);
    assertEq(_score2, _expectedScore2);
  }

  function test_Reverts_WhenUptimeGreaterThan1() public {
    FixidityLib.Fraction memory uptime = FixidityLib.add(
      FixidityLib.fixed1(),
      FixidityLib.newFixedFraction(1, 10)
    );

    ph.mockRevert(
      ph.FRACTION_MUL(),
      abi.encodePacked(
        FixidityLib.fixed1().unwrap(),
        FixidityLib.fixed1().unwrap(),
        uptime.unwrap(),
        FixidityLib.fixed1().unwrap(),
        originalValidatorScoreParameters.exponent,
        uint256(18)
      )
    );

    vm.expectRevert("Uptime cannot be larger than one");
    validators.calculateEpochScore(uptime.unwrap());
  }

  function test_Reverts_WhenL2() public {
    _whenL2();

    vm.expectRevert("This method is no longer supported in L2.");
    validators.calculateEpochScore(1);
  }
}

contract ValidatorsTest_CalculateGroupEpochScore is ValidatorsTest {
  function setUp() public {
    super.setUp();

    _registerValidatorGroupHelper(group, 1);
  }

  function _computeGroupUptimeCalculation(
    FixidityLib.Fraction[] memory _uptimes
  ) public returns (uint256[] memory, uint256) {
    FixidityLib.Fraction memory gracePeriod = FixidityLib.newFixedFraction(
      validators.downtimeGracePeriod(),
      1
    );
    uint256 expectedScore;
    uint256[] memory unwrapedUptimes = new uint256[](_uptimes.length);

    uint256 sum = 0;
    for (uint256 i = 0; i < _uptimes.length; i++) {
      uint256 _currentscore = _calculateScore(_uptimes[i].unwrap(), gracePeriod.unwrap());

      sum = sum.add(_calculateScore(_uptimes[i].unwrap(), gracePeriod.unwrap()));

      ph.mockReturn(
        ph.FRACTION_MUL(),
        abi.encodePacked(
          FixidityLib.fixed1().unwrap(),
          FixidityLib.fixed1().unwrap(),
          _uptimes[i].unwrap(),
          FixidityLib.fixed1().unwrap(),
          originalValidatorScoreParameters.exponent,
          uint256(18)
        ),
        abi.encodePacked(_currentscore, FixidityLib.fixed1().unwrap())
      );
      unwrapedUptimes[i] = _uptimes[i].unwrap();
    }

    expectedScore = sum.div(_uptimes.length);

    return (unwrapedUptimes, expectedScore);
  }

  function test_ShouldCalculateGroupScoreCorrectly_WhenThereIs1ValidatorGroup() public {
    FixidityLib.Fraction[] memory uptimes = new FixidityLib.Fraction[](1);
    uptimes[0] = FixidityLib.newFixedFraction(969, 1000);

    (uint256[] memory unwrapedUptimes, uint256 expectedScore) = _computeGroupUptimeCalculation(
      uptimes
    );
    uint256 _actualScore = validators.calculateGroupEpochScore(unwrapedUptimes);
    assertEq(_actualScore, expectedScore);
  }

  function test_ShouldCalculateGroupScoreCorrectly_WhenThereAre3ValidatorGroup() public {
    FixidityLib.Fraction[] memory uptimes = new FixidityLib.Fraction[](3);
    uptimes[0] = FixidityLib.newFixedFraction(969, 1000);
    uptimes[1] = FixidityLib.newFixedFraction(485, 1000);
    uptimes[2] = FixidityLib.newFixedFraction(456, 1000);

    (uint256[] memory unwrapedUptimes, uint256 expectedScore) = _computeGroupUptimeCalculation(
      uptimes
    );
    uint256 _actualScore = validators.calculateGroupEpochScore(unwrapedUptimes);
    assertEq(_actualScore, expectedScore);
  }

  function test_ShouldCalculateGroupScoreCorrectly_WhenThereAre5ValidatorGroup() public {
    FixidityLib.Fraction[] memory uptimes = new FixidityLib.Fraction[](5);
    uptimes[0] = FixidityLib.newFixedFraction(969, 1000);
    uptimes[1] = FixidityLib.newFixedFraction(485, 1000);
    uptimes[2] = FixidityLib.newFixedFraction(456, 1000);
    uptimes[3] = FixidityLib.newFixedFraction(744, 1000);
    uptimes[4] = FixidityLib.newFixedFraction(257, 1000);

    (uint256[] memory unwrapedUptimes, uint256 expectedScore) = _computeGroupUptimeCalculation(
      uptimes
    );
    uint256 _actualScore = validators.calculateGroupEpochScore(unwrapedUptimes);
    assertEq(_actualScore, expectedScore);
  }

  function test_ShouldCalculateGroupScoreCorrectly_WhenOnlyZerosAreProvided() public {
    FixidityLib.Fraction[] memory uptimes = new FixidityLib.Fraction[](5);
    uptimes[0] = FixidityLib.newFixed(0);
    uptimes[1] = FixidityLib.newFixed(0);
    uptimes[2] = FixidityLib.newFixed(0);
    uptimes[3] = FixidityLib.newFixed(0);
    uptimes[4] = FixidityLib.newFixed(0);

    (uint256[] memory unwrapedUptimes, uint256 expectedScore) = _computeGroupUptimeCalculation(
      uptimes
    );
    uint256 _actualScore = validators.calculateGroupEpochScore(unwrapedUptimes);
    assertEq(_actualScore, expectedScore);
  }

  function test_ShouldCalculateGroupScoreCorrectly_WhenThereAreZerosInUptimes() public {
    FixidityLib.Fraction[] memory uptimes = new FixidityLib.Fraction[](3);
    uptimes[0] = FixidityLib.newFixedFraction(75, 100);
    uptimes[1] = FixidityLib.newFixed(0);
    uptimes[2] = FixidityLib.newFixedFraction(95, 100);

    (uint256[] memory unwrapedUptimes, uint256 expectedScore) = _computeGroupUptimeCalculation(
      uptimes
    );
    uint256 _actualScore = validators.calculateGroupEpochScore(unwrapedUptimes);
    assertEq(_actualScore, expectedScore);
  }

  function test_Reverts_WhenMoreUptimesThanMaxGroupSize() public {
    FixidityLib.Fraction[] memory uptimes = new FixidityLib.Fraction[](6);
    uptimes[0] = FixidityLib.newFixedFraction(9, 10);
    uptimes[1] = FixidityLib.newFixedFraction(9, 10);
    uptimes[2] = FixidityLib.newFixedFraction(9, 10);
    uptimes[3] = FixidityLib.newFixedFraction(9, 10);
    uptimes[4] = FixidityLib.newFixedFraction(9, 10);
    uptimes[5] = FixidityLib.newFixedFraction(9, 10);

    (uint256[] memory unwrapedUptimes, ) = _computeGroupUptimeCalculation(uptimes);
    vm.expectRevert("Uptime array larger than maximum group size");
    validators.calculateGroupEpochScore(unwrapedUptimes);
  }

  function test_Reverts_WhenNoUptimesProvided() public {
    uint256[] memory uptimes = new uint256[](0);

    vm.expectRevert("Uptime array empty");
    validators.calculateGroupEpochScore(uptimes);
  }

  function test_Reverts_WhenUptimesGreaterThan1() public {
    FixidityLib.Fraction[] memory uptimes = new FixidityLib.Fraction[](5);
    uptimes[0] = FixidityLib.newFixedFraction(9, 10);
    uptimes[1] = FixidityLib.newFixedFraction(9, 10);
    uptimes[2] = FixidityLib.add(FixidityLib.fixed1(), FixidityLib.newFixedFraction(1, 10));
    uptimes[3] = FixidityLib.newFixedFraction(9, 10);
    uptimes[4] = FixidityLib.newFixedFraction(9, 10);

    (uint256[] memory unwrapedUptimes, ) = _computeGroupUptimeCalculation(uptimes);
    vm.expectRevert("Uptime cannot be larger than one");
    validators.calculateGroupEpochScore(unwrapedUptimes);
  }

  function test_Reverts_WhenL2() public {
    _whenL2();
    FixidityLib.Fraction[] memory uptimes = new FixidityLib.Fraction[](5);
    uptimes[0] = FixidityLib.newFixedFraction(9, 10);
    uptimes[1] = FixidityLib.newFixedFraction(9, 10);
    uptimes[3] = FixidityLib.newFixedFraction(9, 10);
    uptimes[4] = FixidityLib.newFixedFraction(9, 10);

    (uint256[] memory unwrapedUptimes, ) = _computeGroupUptimeCalculation(uptimes);
    vm.expectRevert("This method is no longer supported in L2.");
    validators.calculateGroupEpochScore(unwrapedUptimes);
  }
}

contract ValidatorsTest_UpdateValidatorScoreFromSigner is ValidatorsTest {
  FixidityLib.Fraction public gracePeriod;
  FixidityLib.Fraction public uptime;
  uint256 public _epochScore;

  function setUp() public {
    super.setUp();

    _registerValidatorHelper(validator, validatorPk);
    gracePeriod = FixidityLib.newFixedFraction(validators.downtimeGracePeriod(), 1);

    uptime = FixidityLib.newFixedFraction(99, 100);

    _epochScore = _calculateScore(uptime.unwrap(), gracePeriod.unwrap());

    ph.mockReturn(
      ph.FRACTION_MUL(),
      abi.encodePacked(
        FixidityLib.fixed1().unwrap(),
        FixidityLib.fixed1().unwrap(),
        uptime.unwrap(),
        FixidityLib.fixed1().unwrap(),
        originalValidatorScoreParameters.exponent,
        uint256(18)
      ),
      abi.encodePacked(_epochScore, FixidityLib.fixed1().unwrap())
    );
  }

  function test_ShouldUpdateValidatorScore_WhenUptimeInRange0And1() public {
    uint256 _expectedScore = FixidityLib
      .multiply(
        originalValidatorScoreParameters.adjustmentSpeed,
        FixidityLib.newFixedFraction(_epochScore, FixidityLib.fixed1().unwrap())
      )
      .unwrap();

    validators.updateValidatorScoreFromSigner(validator, uptime.unwrap());

    (, , , uint256 _actualScore, ) = validators.getValidator(validator);

    assertEq(_actualScore, _expectedScore);
  }

  function test_ShouldUpdateValidatorScore_WhenValidatorHasNonZeroScore() public {
    validators.updateValidatorScoreFromSigner(validator, uptime.unwrap());

    uint256 _expectedScore = FixidityLib
      .multiply(
        originalValidatorScoreParameters.adjustmentSpeed,
        FixidityLib.newFixedFraction(_epochScore, FixidityLib.fixed1().unwrap())
      )
      .unwrap();

    _expectedScore = FixidityLib
      .add(
        FixidityLib.multiply(
          FixidityLib.subtract(
            FixidityLib.fixed1(),
            originalValidatorScoreParameters.adjustmentSpeed
          ),
          FixidityLib.newFixedFraction(_expectedScore, FixidityLib.fixed1().unwrap())
        ),
        FixidityLib.newFixedFraction(_expectedScore, FixidityLib.fixed1().unwrap())
      )
      .unwrap();

    validators.updateValidatorScoreFromSigner(validator, uptime.unwrap());
    (, , , uint256 _actualScore, ) = validators.getValidator(validator);

    assertEq(_actualScore, _expectedScore);
  }

  function test_Reverts_WhenUptimeGreaterThan1() public {
    uptime = FixidityLib.add(FixidityLib.fixed1(), FixidityLib.newFixedFraction(1, 10));
    vm.expectRevert("Uptime cannot be larger than one");
    validators.updateValidatorScoreFromSigner(validator, uptime.unwrap());
  }
}

contract ValidatorsTest_UpdateMembershipHistory is ValidatorsTest {
  address[] public expectedMembershipHistoryGroups;
  uint256[] public expectedMembershipHistoryEpochs;

  address[] public actualMembershipHistoryGroups;
  uint256[] public actualMembershipHistoryEpochs;

  function setUp() public {
    super.setUp();
    _registerValidatorHelper(validator, validatorPk);

    _registerValidatorGroupHelper(group, 1);
    for (uint256 i = 1; i < groupLength; i++) {
      _registerValidatorGroupHelper(vm.addr(i), 1);
    }
  }

  function test_ShouldOverwritePreviousEntry_WhenChangingGroupsInSameEpoch() public {
    uint256 numTest = 10;

    expectedMembershipHistoryGroups.push(address(0));
    expectedMembershipHistoryEpochs.push(validatorRegistrationEpochNumber);

    for (uint256 i = 0; i < numTest; i++) {
      blockTravel(ph.epochSize());
      uint256 epochNumber = IPrecompiles(address(validators)).getEpochNumber();

      vm.prank(validator);
      validators.affiliate(group);
      vm.prank(group);
      validators.addFirstMember(validator, address(0), address(0));

      (actualMembershipHistoryEpochs, actualMembershipHistoryGroups, , ) = validators
        .getMembershipHistory(validator);

      expectedMembershipHistoryGroups.push(group);

      expectedMembershipHistoryEpochs.push(epochNumber);

      if (expectedMembershipHistoryGroups.length > membershipHistoryLength) {
        for (uint256 j = 0; j < expectedMembershipHistoryGroups.length - 1; j++) {
          expectedMembershipHistoryGroups[j] = expectedMembershipHistoryGroups[j + 1];
          expectedMembershipHistoryEpochs[j] = expectedMembershipHistoryEpochs[j + 1];
        }

        expectedMembershipHistoryGroups.pop();
        expectedMembershipHistoryEpochs.pop();
      }

      assertEq(actualMembershipHistoryEpochs, expectedMembershipHistoryEpochs);
      assertEq(actualMembershipHistoryGroups, expectedMembershipHistoryGroups);

      vm.prank(validator);
      validators.affiliate(vm.addr(1));

      vm.prank(vm.addr(1));
      validators.addFirstMember(validator, address(0), address(0));

      (actualMembershipHistoryEpochs, actualMembershipHistoryGroups, , ) = validators
        .getMembershipHistory(validator);
      expectedMembershipHistoryGroups[expectedMembershipHistoryGroups.length - 1] = vm.addr(1);

      assertEq(actualMembershipHistoryEpochs, expectedMembershipHistoryEpochs);
      assertEq(actualMembershipHistoryGroups, expectedMembershipHistoryGroups);
    }
  }

  function test_ShouldAlwaysStoreMostRecentMemberships_WhenChangingGroupsMoreThanMembershipHistoryLength()
    public
  {
    expectedMembershipHistoryGroups.push(address(0));
    expectedMembershipHistoryEpochs.push(validatorRegistrationEpochNumber);

    for (uint256 i = 0; i < membershipHistoryLength.add(1); i++) {
      blockTravel(ph.epochSize());
      uint256 epochNumber = IPrecompiles(address(validators)).getEpochNumber();
      vm.prank(validator);
      validators.affiliate(vm.addr(i + 1));
      vm.prank(vm.addr(i + 1));
      validators.addFirstMember(validator, address(0), address(0));

      expectedMembershipHistoryGroups.push(vm.addr(i + 1));

      expectedMembershipHistoryEpochs.push(epochNumber);

      if (expectedMembershipHistoryGroups.length > membershipHistoryLength) {
        for (uint256 j = 0; j < expectedMembershipHistoryGroups.length - 1; j++) {
          expectedMembershipHistoryGroups[j] = expectedMembershipHistoryGroups[j + 1];
          expectedMembershipHistoryEpochs[j] = expectedMembershipHistoryEpochs[j + 1];
        }

        expectedMembershipHistoryGroups.pop();
        expectedMembershipHistoryEpochs.pop();
      }

      (actualMembershipHistoryEpochs, actualMembershipHistoryGroups, , ) = validators
        .getMembershipHistory(validator);

      assertEq(actualMembershipHistoryEpochs, expectedMembershipHistoryEpochs);
      assertEq(actualMembershipHistoryGroups, expectedMembershipHistoryGroups);
    }
  }
}

contract ValidatorsTest_GetMembershipInLastEpoch is ValidatorsTest {
  function setUp() public {
    super.setUp();

    _registerValidatorHelper(validator, validatorPk);

    _registerValidatorGroupHelper(group, 1);
    for (uint256 i = 1; i < groupLength; i++) {
      _registerValidatorGroupHelper(vm.addr(i), 1);
    }
  }

  function test_ShouldAlwaysReturnCorrectMembershipForLastEpoch_WhenChangingMoreTimesThanMembershipHistoryLength()
    public
  {
    for (uint256 i = 0; i < membershipHistoryLength.add(1); i++) {
      blockTravel(ph.epochSize());

      vm.prank(validator);
      validators.affiliate(vm.addr(i + 1));
      vm.prank(vm.addr(i + 1));
      validators.addFirstMember(validator, address(0), address(0));

      if (i == 0) {
        assertEq(validators.getMembershipInLastEpoch(validator), address(0));
      } else {
        assertEq(validators.getMembershipInLastEpoch(validator), vm.addr(i));
      }
    }
  }

  function test_MaintainsMembershipAfterL2Transition() public {
    address lastValidatorGroup;
    address nextValidatorGroup;
    for (uint256 i = 0; i < membershipHistoryLength.add(1); i++) {
      blockTravel(ph.epochSize());

      vm.prank(validator);
      validators.affiliate(vm.addr(i + 1));
      vm.prank(vm.addr(i + 1));
      validators.addFirstMember(validator, address(0), address(0));

      if (i == 0) {
        assertEq(validators.getMembershipInLastEpoch(validator), address(0));
      } else {
        lastValidatorGroup = vm.addr(i);
        nextValidatorGroup = vm.addr(i + 1);
        assertEq(validators.getMembershipInLastEpoch(validator), vm.addr(i));
      }
    }

    _whenL2();
    assertEq(validators.getMembershipInLastEpoch(validator), lastValidatorGroup);
    epochManager.setCurrentEpochNumber(epochManager.getCurrentEpochNumber() + 1);
    assertEq(validators.getMembershipInLastEpoch(validator), nextValidatorGroup);
  }
}

contract ValidatorsTest_GetEpochSize is ValidatorsTest {
  function test_ShouldReturn17280() public {
    assertEq(IPrecompiles(address(validators)).getEpochSize(), 17280);
  }
}

contract ValidatorsTest_GetAccountLockedGoldRequirement is ValidatorsTest {
  uint256 public numMembers = 5;
  uint256[] public actualRequirements;
  uint256[] removalTimestamps;

  function setUp() public {
    super.setUp();

    _registerValidatorGroupHelper(group, 1);

    for (uint256 i = 1; i < numMembers + 1; i++) {
      _registerValidatorHelper(vm.addr(i), i);
      vm.prank(vm.addr(i));
      validators.affiliate(group);

      lockedGold.setAccountTotalLockedGold(group, originalGroupLockedGoldRequirements.value.mul(i));

      if (i == 1) {
        vm.prank(group);
        validators.addFirstMember(vm.addr(i), address(0), address(0));
      } else {
        vm.prank(group);
        validators.addMember(vm.addr(i));
      }

      actualRequirements.push(validators.getAccountLockedGoldRequirement(group));
    }
  }

  function test_ShouldIncreaseRequirementsWithEachAddedMember() public {
    for (uint256 i = 0; i < numMembers; i++) {
      assertEq(actualRequirements[i], originalGroupLockedGoldRequirements.value.mul(i.add(1)));
    }
  }

  function test_ShouldDecreaseRequirementDuration1SecondAfterRemoval_WhenRemovingMembers() public {
    for (uint256 i = 1; i < numMembers + 1; i++) {
      vm.prank(group);
      validators.removeMember(vm.addr(i));
      removalTimestamps.push(uint256(block.timestamp));
      timeTravel(47);
    }

    for (uint256 i = 0; i < numMembers; i++) {
      assertEq(
        validators.getAccountLockedGoldRequirement(group),
        originalGroupLockedGoldRequirements.value.mul(numMembers.sub(i))
      );

      uint256 removalTimestamp = removalTimestamps[i];
      uint256 requirementExpiry = originalGroupLockedGoldRequirements.duration.add(
        removalTimestamp
      );

      uint256 currentTimestamp = uint256(block.timestamp);

      timeTravel(requirementExpiry.sub(currentTimestamp).add(1));
    }
  }
}

contract ValidatorsTest_DistributeEpochPaymentsFromSigner is ValidatorsTest {
  uint256 public numMembers = 5;
  uint256 public maxPayment = 20122394876;
  uint256 public expectedTotalPayment;
  uint256 public expectedGroupPayment;
  uint256 public expectedDelegatedPayment;
  uint256 public expectedValidatorPayment;
  uint256 public halfExpectedTotalPayment;
  uint256 public halfExpectedGroupPayment;
  uint256 public halfExpectedValidatorPayment;
  uint256 public halfExpectedDelegatedPayment;

  uint256[] public actualRequirements;
  uint256[] public removalTimestamps;

  FixidityLib.Fraction public expectedScore;
  FixidityLib.Fraction public gracePeriod;
  FixidityLib.Fraction public uptime;
  FixidityLib.Fraction public delegatedFraction;

  function setUp() public {
    super.setUp();

    delegatedFraction = FixidityLib.newFixedFraction(10, 100);
    _registerValidatorGroupWithMembers(group, 1);
    blockTravel(ph.epochSize());

    lockedGold.addSlasherTest(paymentDelegatee);

    vm.prank(validator);
    accounts.setPaymentDelegation(paymentDelegatee, delegatedFraction.unwrap());

    uptime = FixidityLib.newFixedFraction(99, 100);

    expectedScore = FixidityLib.multiply(
      originalValidatorScoreParameters.adjustmentSpeed,
      FixidityLib.newFixed(_calculateScore(uptime.unwrap(), validators.downtimeGracePeriod()))
    );

    expectedTotalPayment = FixidityLib.fromFixed(
      FixidityLib.multiply(
        expectedScore,
        FixidityLib.newFixedFraction(maxPayment, FixidityLib.fixed1().unwrap())
      )
    );

    expectedGroupPayment = FixidityLib.fromFixed(
      FixidityLib.multiply(commission, FixidityLib.newFixed(expectedTotalPayment))
    );

    uint256 remainingPayment = expectedTotalPayment.sub(expectedGroupPayment);

    expectedDelegatedPayment = FixidityLib.fromFixed(
      FixidityLib.multiply(FixidityLib.newFixed(remainingPayment), delegatedFraction)
    );

    expectedValidatorPayment = remainingPayment.sub(expectedDelegatedPayment);

    halfExpectedTotalPayment = FixidityLib
      .fromFixed(
        FixidityLib.multiply(
          expectedScore,
          FixidityLib.newFixedFraction(maxPayment, FixidityLib.fixed1().unwrap())
        )
      )
      .div(2);

    halfExpectedGroupPayment = FixidityLib.fromFixed(
      FixidityLib.multiply(commission, FixidityLib.newFixed(halfExpectedTotalPayment))
    );

    remainingPayment = halfExpectedTotalPayment.sub(halfExpectedGroupPayment);

    halfExpectedDelegatedPayment = FixidityLib.fromFixed(
      FixidityLib.multiply(FixidityLib.newFixed(remainingPayment), delegatedFraction)
    );

    halfExpectedValidatorPayment = remainingPayment.sub(halfExpectedDelegatedPayment);

    ph.mockReturn(
      ph.FRACTION_MUL(),
      abi.encodePacked(
        FixidityLib.fixed1().unwrap(),
        FixidityLib.fixed1().unwrap(),
        uptime.unwrap(),
        FixidityLib.fixed1().unwrap(),
        originalValidatorScoreParameters.exponent,
        uint256(18)
      ),
      abi.encodePacked(
        _calculateScore(uptime.unwrap(), validators.downtimeGracePeriod()),
        FixidityLib.fixed1().unwrap()
      )
    );

    validators.updateValidatorScoreFromSigner(validator, uptime.unwrap());
  }

  function test_Reverts_WhenValidatorAndGroupMeetBalanceRequirements_WhenL2() public {
    _whenL2();
    vm.expectRevert("This method is no longer supported in L2.");
    validators.distributeEpochPaymentsFromSigner(validator, maxPayment);
  }

  function test_ShouldPayValidator_WhenValidatorAndGroupMeetBalanceRequirements() public {
    validators.distributeEpochPaymentsFromSigner(validator, maxPayment);
    assertEq(stableToken.balanceOf(validator), expectedValidatorPayment);
  }

  function test_ShouldPayGroup_WhenValidatorAndGroupMeetBalanceRequirements() public {
    validators.distributeEpochPaymentsFromSigner(validator, maxPayment);
    assertEq(stableToken.balanceOf(group), expectedGroupPayment);
  }

  function test_ShouldPayDelegatee_WhenValidatorAndGroupMeetBalanceRequirements() public {
    validators.distributeEpochPaymentsFromSigner(validator, maxPayment);
    assertEq(stableToken.balanceOf(paymentDelegatee), expectedDelegatedPayment);
  }

  function test_ShouldReturnTheExpectedTotalPayment_WhenValidatorAndGroupMeetBalanceRequirements()
    public
  {
    validators.distributeEpochPaymentsFromSigner(validator, maxPayment);
    assertEq(
      validators.distributeEpochPaymentsFromSigner(validator, maxPayment),
      expectedTotalPayment
    );
  }

  function test_ShouldPayValidator_WhenValidatorAndGroupMeetBalanceRequirementsAndNoPaymentDelegated()
    public
  {
    expectedDelegatedPayment = 0;
    expectedValidatorPayment = expectedTotalPayment.sub(expectedGroupPayment);

    vm.prank(validator);
    accounts.deletePaymentDelegation();

    validators.distributeEpochPaymentsFromSigner(validator, maxPayment);
    assertEq(stableToken.balanceOf(validator), expectedValidatorPayment);
  }

  function test_ShouldPayGroup_WhenValidatorAndGroupMeetBalanceRequirementsAndNoPaymentDelegated()
    public
  {
    expectedDelegatedPayment = 0;
    expectedValidatorPayment = expectedTotalPayment.sub(expectedGroupPayment);

    vm.prank(validator);
    accounts.deletePaymentDelegation();

    validators.distributeEpochPaymentsFromSigner(validator, maxPayment);
    assertEq(
      validators.distributeEpochPaymentsFromSigner(validator, maxPayment),
      expectedTotalPayment
    );
  }

  function test_ShouldReturnTheExpectedTotalPayment_WhenValidatorAndGroupMeetBalanceRequirementsAndNoPaymentDelegated()
    public
  {
    expectedDelegatedPayment = 0;
    expectedValidatorPayment = expectedTotalPayment.sub(expectedGroupPayment);

    vm.prank(validator);
    accounts.deletePaymentDelegation();

    validators.distributeEpochPaymentsFromSigner(validator, maxPayment);
    assertEq(stableToken.balanceOf(group), expectedGroupPayment);
  }

  function test_shouldPayValidatorOnlyHalf_WhenSlashingMultiplierIsHalved() public {
    vm.prank(paymentDelegatee);
    validators.halveSlashingMultiplier(group);
    validators.distributeEpochPaymentsFromSigner(validator, maxPayment);

    assertEq(stableToken.balanceOf(validator), halfExpectedValidatorPayment);
  }

  function test_shouldPayGroupOnlyHalf_WhenSlashingMultiplierIsHalved() public {
    vm.prank(paymentDelegatee);
    validators.halveSlashingMultiplier(group);
    validators.distributeEpochPaymentsFromSigner(validator, maxPayment);

    assertEq(stableToken.balanceOf(group), halfExpectedGroupPayment);
  }

  function test_shouldPayDelegateeOnlyHalf_WhenSlashingMultiplierIsHalved() public {
    vm.prank(paymentDelegatee);
    validators.halveSlashingMultiplier(group);
    validators.distributeEpochPaymentsFromSigner(validator, maxPayment);

    assertEq(stableToken.balanceOf(paymentDelegatee), halfExpectedDelegatedPayment);
  }

  function test_shouldReturnHalfExpectedTotalPayment_WhenSlashingMultiplierIsHalved() public {
    vm.prank(paymentDelegatee);
    validators.halveSlashingMultiplier(group);
    validators.distributeEpochPaymentsFromSigner(validator, maxPayment);

    assertEq(
      validators.distributeEpochPaymentsFromSigner(validator, maxPayment),
      halfExpectedTotalPayment
    );
  }

  function test_ShouldNotPayValidator_WhenValidatorDoesNotMeetBalanceRequirement() public {
    lockedGold.setAccountTotalLockedGold(
      validator,
      originalValidatorLockedGoldRequirements.value.sub(11)
    );

    validators.distributeEpochPaymentsFromSigner(validator, maxPayment);
    assertEq(stableToken.balanceOf(validator), 0);
  }

  function test_ShouldNotPayGroup_WhenValidatorDoesNotMeetBalanceRequirement() public {
    lockedGold.setAccountTotalLockedGold(
      validator,
      originalValidatorLockedGoldRequirements.value.sub(11)
    );

    validators.distributeEpochPaymentsFromSigner(validator, maxPayment);
    assertEq(stableToken.balanceOf(group), 0);
  }

  function test_ShouldNotPayDelegatee_WhenValidatorDoesNotMeetBalanceRequirement() public {
    lockedGold.setAccountTotalLockedGold(
      validator,
      originalValidatorLockedGoldRequirements.value.sub(11)
    );

    validators.distributeEpochPaymentsFromSigner(validator, maxPayment);
    assertEq(stableToken.balanceOf(paymentDelegatee), 0);
  }

  function test_ShouldReturnZero_WhenValidatorDoesNotMeetBalanceRequirement() public {
    lockedGold.setAccountTotalLockedGold(
      validator,
      originalValidatorLockedGoldRequirements.value.sub(11)
    );

    assertEq(validators.distributeEpochPaymentsFromSigner(validator, maxPayment), 0);
  }

  function test_ShouldNotPayValidator_WhenGroupDoesNotMeetBalanceRequirement() public {
    lockedGold.setAccountTotalLockedGold(
      validator,
      originalGroupLockedGoldRequirements.value.sub(11)
    );

    validators.distributeEpochPaymentsFromSigner(validator, maxPayment);
    assertEq(stableToken.balanceOf(validator), 0);
  }

  function test_ShouldNotPayGroup_WhenGroupDoesNotMeetBalanceRequirement() public {
    lockedGold.setAccountTotalLockedGold(
      validator,
      originalGroupLockedGoldRequirements.value.sub(11)
    );

    validators.distributeEpochPaymentsFromSigner(validator, maxPayment);
    assertEq(stableToken.balanceOf(group), 0);
  }

  function test_ShouldNotPayDelegatee_WhenGroupDoesNotMeetBalanceRequirement() public {
    lockedGold.setAccountTotalLockedGold(
      validator,
      originalGroupLockedGoldRequirements.value.sub(11)
    );

    validators.distributeEpochPaymentsFromSigner(validator, maxPayment);
    assertEq(stableToken.balanceOf(paymentDelegatee), 0);
  }

  function test_ShouldReturnZero_WhenGroupDoesNotMeetBalanceRequirement() public {
    lockedGold.setAccountTotalLockedGold(
      validator,
      originalGroupLockedGoldRequirements.value.sub(11)
    );

    assertEq(validators.distributeEpochPaymentsFromSigner(validator, maxPayment), 0);
  }
}

contract ValidatorsTest_MintStableToEpochManager is ValidatorsTest {
  function test_Reverts_WhenL1() public {
    vm.expectRevert("This method is not supported in L1.");
    validators.mintStableToEpochManager(5);
  }

  function test_Reverts_WhenCalledByOtherThanEpochManager() public {
    _whenL2();
    vm.expectRevert("only registered contract");
    validators.mintStableToEpochManager(5);
  }
<<<<<<< HEAD
  function test_Reverts_WhenMintAmountIsZero() public {
    _whenL2();
    vm.expectRevert("mint amount is zero.");
    vm.prank(address(epochManager));
    validators.mintStableToEpochManager(0);
  }
=======
>>>>>>> 080b4308

  function test_ShouldMintStableToEpochManager() public {
    _whenL2();
    vm.prank(address(epochManager));
    validators.mintStableToEpochManager(5);
<<<<<<< HEAD

=======
>>>>>>> 080b4308
    assertEq(stableToken.balanceOf(address(epochManager)), 5);
  }
}

contract ValidatorsTest_ForceDeaffiliateIfValidator is ValidatorsTest {
  function setUp() public {
    super.setUp();

    _registerValidatorHelper(validator, validatorPk);
    _registerValidatorGroupHelper(group, 1);

    vm.prank(validator);
    validators.affiliate(group);

    lockedGold.addSlasherTest(paymentDelegatee);
  }

  function test_ShouldSucceed_WhenSenderIsWhitelistedSlashingAddress() public {
    vm.prank(paymentDelegatee);
    validators.forceDeaffiliateIfValidator(validator);
    (, , address affiliation, , ) = validators.getValidator(validator);
    assertEq(affiliation, address(0));
  }

  function test_Reverts_WhenSenderNotApprovedAddress() public {
    vm.expectRevert("Only registered slasher can call");
    validators.forceDeaffiliateIfValidator(validator);
  }
}
contract ValidatorsTest_ForceDeaffiliateIfValidator_L2 is ValidatorsTest {
  function setUp() public {
    super.setUp();

    _registerValidatorHelper(validator, validatorPk);
    _registerValidatorGroupHelper(group, 1);

    vm.prank(validator);
    validators.affiliate(group);
    _whenL2();
    lockedGold.addSlasherTest(paymentDelegatee);
  }

  function test_ShouldSucceed_WhenSenderIsWhitelistedSlashingAddress() public {
    vm.prank(paymentDelegatee);
    validators.forceDeaffiliateIfValidator(validator);
    (, , address affiliation, , ) = validators.getValidator(validator);
    assertEq(affiliation, address(0));
  }

  function test_Reverts_WhenSenderNotApprovedAddress() public {
    vm.expectRevert("Only registered slasher can call");
    validators.forceDeaffiliateIfValidator(validator);
  }
}

contract ValidatorsTest_GroupMembershipInEpoch is ValidatorsTest {
  struct EpochInfo {
    uint256 epochNumber;
    address groupy;
  }

  uint256 totalEpochs = 24;
  uint256 gapSize = 3;
  uint256 contractIndex;

  EpochInfo[] public epochInfoList;

  function setUp() public {
    super.setUp();

    _registerValidatorHelper(validator, validatorPk);
    contractIndex = 1;
    for (uint256 i = 1; i < groupLength; i++) {
      _registerValidatorGroupHelper(vm.addr(i), 1);
    }

    // Start at 1 since we can't start with deaffiliate
    for (uint256 i = 1; i < totalEpochs; i++) {
      blockTravel(ph.epochSize());

      uint256 epochNumber = IPrecompiles(address(validators)).getEpochNumber();

      if (i % gapSize == 0) {
        address _group = (i % gapSize.mul(gapSize)) != 0
          ? vm.addr(i.div(gapSize) % groupLength)
          : address(0);

        contractIndex += 1;

        epochInfoList.push(EpochInfo(epochNumber, _group));

        if (i % (gapSize.mul(gapSize)) != 0) {
          vm.prank(validator);
          validators.affiliate(_group);

          vm.prank(_group);
          validators.addFirstMember(validator, address(0), address(0));
        } else {
          vm.prank(validator);
          validators.deaffiliate();
        }
      }
    }
  }

  function test_ShouldCorrectlyGetGroupAddressForExactEpochNumbers() public {
    for (uint256 i = 0; i < epochInfoList.length; i++) {
      address _group = epochInfoList[i].groupy;

      if (epochInfoList.length.sub(i) <= membershipHistoryLength) {
        assertEq(
          validators.groupMembershipInEpoch(
            validator,
            epochInfoList[i].epochNumber,
            uint256(1).add(i)
          ),
          _group
        );
      } else {
        vm.expectRevert("index out of bounds");
        validators.groupMembershipInEpoch(
          validator,
          epochInfoList[i].epochNumber,
          uint256(1).add(i)
        );
      }
    }
  }

  function test_Reverts_GroupMembershipInEpoch_WhenL2() public {
    _whenL2();
    for (uint256 i = 0; i < epochInfoList.length; i++) {
      address _group = epochInfoList[i].groupy;

      if (epochInfoList.length.sub(i) <= membershipHistoryLength) {
        vm.expectRevert("This method is no longer supported in L2.");
        validators.groupMembershipInEpoch(
          validator,
          epochInfoList[i].epochNumber,
          uint256(1).add(i)
        );
      } else {
        vm.expectRevert("This method is no longer supported in L2.");
        validators.groupMembershipInEpoch(
          validator,
          epochInfoList[i].epochNumber,
          uint256(1).add(i)
        );
      }
    }
  }

  function test_Reverts_WhenEpochNumberAtGivenIndexIsGreaterThanProvidedEpochNumber() public {
    vm.expectRevert("index out of bounds");
    validators.groupMembershipInEpoch(
      validator,
      epochInfoList[epochInfoList.length.sub(2)].epochNumber,
      contractIndex
    );
  }

  function test_Reverts_WhenEpochNumberFitsIntoDifferentIndexBucket() public {
    vm.expectRevert("provided index does not match provided epochNumber at index in history.");
    validators.groupMembershipInEpoch(
      validator,
      epochInfoList[epochInfoList.length.sub(1)].epochNumber,
      contractIndex.sub(2)
    );
  }

  function test_Reverts_WhenProvidedEpochNumberGreaterThanCurrentEpochNumber() public {
    uint256 _epochNumber = IPrecompiles(address(validators)).getEpochNumber();
    vm.expectRevert("Epoch cannot be larger than current");
    validators.groupMembershipInEpoch(validator, _epochNumber.add(1), contractIndex);
  }

  function test_Reverts_WhenProvidedIndexGreaterThanIndexOnChain() public {
    uint256 _epochNumber = IPrecompiles(address(validators)).getEpochNumber();
    vm.expectRevert("index out of bounds");
    validators.groupMembershipInEpoch(validator, _epochNumber, contractIndex.add(1));
  }

  function test_Reverts_WhenProvidedIndexIsLessThanTailIndexOnChain() public {
    vm.expectRevert("provided index does not match provided epochNumber at index in history.");
    validators.groupMembershipInEpoch(
      validator,
      epochInfoList[epochInfoList.length.sub(membershipHistoryLength).sub(1)].epochNumber,
      contractIndex.sub(membershipHistoryLength)
    );
  }
}

contract ValidatorsTest_HalveSlashingMultiplier is ValidatorsTest {
  function setUp() public {
    super.setUp();

    _registerValidatorGroupHelper(group, 1);
    lockedGold.addSlasherTest(paymentDelegatee);
  }

  function test_ShouldHalveslashingMultiplier() public {
    FixidityLib.Fraction memory expectedMultiplier = FixidityLib.fixed1();
    for (uint256 i = 0; i < 10; i++) {
      vm.prank(paymentDelegatee);
      validators.halveSlashingMultiplier(group);

      expectedMultiplier = FixidityLib.divide(expectedMultiplier, FixidityLib.newFixed(2));
      (, , , , , uint256 actualMultiplier, ) = validators.getValidatorGroup(group);

      assertEq(actualMultiplier, expectedMultiplier.unwrap());
    }
  }

  function test_Reverts_HalveSlashingMultiplier_WhenL2() public {
    _whenL2();
    FixidityLib.Fraction memory expectedMultiplier = FixidityLib.fixed1();
    vm.prank(paymentDelegatee);
    vm.expectRevert("This method is no longer supported in L2.");
    validators.halveSlashingMultiplier(group);
  }

  function test_ShouldUpdateLastSlashedTimestamp() public {
    (, , , , , , uint256 initialLastSlashed) = validators.getValidatorGroup(group);

    vm.prank(paymentDelegatee);
    validators.halveSlashingMultiplier(group);
    (, , , , , , uint256 updatedLastSlashed) = validators.getValidatorGroup(group);

    assertGt(updatedLastSlashed, initialLastSlashed);
  }

  function test_Reverts_WhenCalledByNonSlasher() public {
    vm.expectRevert("Only registered slasher can call");
    validators.halveSlashingMultiplier(group);
  }
}

contract ValidatorsTest_ResetSlashingMultiplier is ValidatorsTest {
  function setUp() public {
    super.setUp();

    _registerValidatorHelper(validator, validatorPk);
    _registerValidatorGroupHelper(group, 1);

    vm.prank(validator);
    validators.affiliate(group);

    lockedGold.addSlasherTest(paymentDelegatee);

    vm.prank(paymentDelegatee);
    validators.halveSlashingMultiplier(group);
    (, , , , , uint256 initialMultiplier, ) = validators.getValidatorGroup(group);

    require(
      initialMultiplier == FixidityLib.newFixedFraction(5, 10).unwrap(),
      "initialMultiplier is incorrect"
    );
  }

  function test_ShouldReturnToDefault_WhenSlashingMultiplierIsResetAfterResetPeriod() public {
    timeTravel(slashingMultiplierResetPeriod);

    vm.prank(group);
    validators.resetSlashingMultiplier();
    (, , , , , uint256 actualMultiplier, ) = validators.getValidatorGroup(group);
    assertEq(actualMultiplier, FixidityLib.fixed1().unwrap());
  }

  function test_ShouldReturnToDefault_WhenSlashingMultiplierIsResetAfterResetPeriod_WhenL2()
    public
  {
    _whenL2();
    timeTravel(slashingMultiplierResetPeriod);

    vm.prank(group);
    validators.resetSlashingMultiplier();
    (, , , , , uint256 actualMultiplier, ) = validators.getValidatorGroup(group);
    assertEq(actualMultiplier, FixidityLib.fixed1().unwrap());
  }

  function test_Reverts_WhenSlashingMultiplierIsResetBeforeResetPeriod() public {
    vm.expectRevert("`resetSlashingMultiplier` called before resetPeriod expired");
    vm.prank(group);
    validators.resetSlashingMultiplier();
  }

  function test_ShouldReadProperly_WhenSlashingResetPeriosIsUpdated() public {
    uint256 newResetPeriod = 10 * DAY;
    validators.setSlashingMultiplierResetPeriod(newResetPeriod);
    timeTravel(newResetPeriod);
    vm.prank(group);
    validators.resetSlashingMultiplier();
    (, , , , , uint256 actualMultiplier, ) = validators.getValidatorGroup(group);
    assertEq(actualMultiplier, FixidityLib.fixed1().unwrap());
  }

  function test_Reverts_SetSlashingMultiplierResetPeriod_WhenL2() public {
    _whenL2();
    uint256 newResetPeriod = 10 * DAY;
    vm.expectRevert("This method is no longer supported in L2.");
    validators.setSlashingMultiplierResetPeriod(newResetPeriod);
  }
}<|MERGE_RESOLUTION|>--- conflicted
+++ resolved
@@ -3441,24 +3441,17 @@
     vm.expectRevert("only registered contract");
     validators.mintStableToEpochManager(5);
   }
-<<<<<<< HEAD
   function test_Reverts_WhenMintAmountIsZero() public {
     _whenL2();
     vm.expectRevert("mint amount is zero.");
     vm.prank(address(epochManager));
     validators.mintStableToEpochManager(0);
   }
-=======
->>>>>>> 080b4308
 
   function test_ShouldMintStableToEpochManager() public {
     _whenL2();
     vm.prank(address(epochManager));
     validators.mintStableToEpochManager(5);
-<<<<<<< HEAD
-
-=======
->>>>>>> 080b4308
     assertEq(stableToken.balanceOf(address(epochManager)), 5);
   }
 }
