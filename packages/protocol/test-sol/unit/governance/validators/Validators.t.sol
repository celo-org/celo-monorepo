// SPDX-License-Identifier: LGPL-3.0-only
pragma solidity >=0.8.7 <0.8.20;

import "celo-foundry-8/Test.sol";


import "@openzeppelin/contracts8/utils/math/SafeMath.sol";
import "@celo-contracts/common/FixidityLib.sol";
import "@celo-contracts/common/interfaces/IRegistry.sol";
import "@celo-contracts-8/common/Accounts.sol";

import "@celo-contracts-8/governance/Election.sol";
import "@celo-contracts-8/governance/LockedGold.sol";

import "@celo-contracts-8/stability/test/MockStableToken.sol";
import "@celo-contracts-8/governance/test/MockElection.sol";
import "@celo-contracts-8/governance/test/MockLockedGold.sol";
import "@test-sol/unit/governance/validators/mocks/ValidatorsMockTunnel.sol";

import "@celo-contracts-8/governance/Validators.sol";
import "@test-sol/constants.sol";
import "@test-sol/utils/ECDSAHelper.sol";
import { Utils08 } from "@test-sol/utils08.sol";

import "forge-std/console.sol";


<<<<<<< HEAD
contract ValidatorsMock is Validators(true) {
  function updateValidatorScoreFromSigner(address signer, uint256 uptime) override external {
    return _updateValidatorScoreFromSigner(signer, uptime);
  }

  function distributeEpochPaymentsFromSigner(
    address signer,
    uint256 maxPayment
  ) external override returns (uint256) {
    return _distributeEpochPaymentsFromSigner(signer, maxPayment);
  }
}

contract ValidatorsTest is Test, Constants, Utils08, ECDSAHelper {
=======
contract ValidatorsTest is Test, TestConstants, Utils, ECDSAHelper {
>>>>>>> e6dcb576
  using FixidityLib for FixidityLib.Fraction;
  using SafeMath for uint256;

  struct ValidatorLockedGoldRequirements {
    uint256 value;
    uint256 duration;
  }

  struct GroupLockedGoldRequirements {
    uint256 value;
    uint256 duration;
  }

  struct ValidatorScoreParameters {
    uint256 exponent;
    FixidityLib.Fraction adjustmentSpeed;
  }

<<<<<<< HEAD
  address constant proxyAdminAddress = 0x4200000000000000000000000000000000000018;

  IRegistry registry;
=======
  Registry registry;
>>>>>>> e6dcb576
  Accounts accounts;
  MockStableToken stableToken;
  MockElection election;
  ValidatorsMockTunnel public validatorsMockTunnel;
  ValidatorsMock public validators;
  MockLockedGold lockedGold;

  address owner;
  address nonValidator;
  address validator;
  uint256 validatorPk;
  address signer;
  uint256 signerPk;
  address nonOwner;
  address paymentDelegatee;

  address otherValidator;
  uint256 otherValidatorPk;
  address group;
  uint256 validatorRegistrationEpochNumber;

  uint256 groupLength = 8;

  bytes public constant blsPublicKey =
    abi.encodePacked(
      bytes32(0x0101010101010101010101010101010101010101010101010101010101010101),
      bytes32(0x0202020202020202020202020202020202020202020202020202020202020202),
      bytes32(0x0303030303030303030303030303030303030303030303030303030303030303)
    );
  bytes public constant blsPop =
    abi.encodePacked(
      bytes16(0x04040404040404040404040404040404),
      bytes16(0x05050505050505050505050505050505),
      bytes16(0x06060606060606060606060606060606)
    );

  FixidityLib.Fraction public commission = FixidityLib.newFixedFraction(1, 100);

  ValidatorLockedGoldRequirements public originalValidatorLockedGoldRequirements;
  GroupLockedGoldRequirements public originalGroupLockedGoldRequirements;
  ValidatorScoreParameters public originalValidatorScoreParameters;

  uint256 public slashingMultiplierResetPeriod = 30 * DAY;
  uint256 public membershipHistoryLength = 5;
  uint256 public maxGroupSize = 5;
  uint256 public commissionUpdateDelay = 3;
  uint256 public downtimeGracePeriod = 0;

  ValidatorsMockTunnel.InitParams public initParams;
  ValidatorsMockTunnel.InitParams2 public initParams2;

  event AccountSlashed(
    address indexed slashed,
    uint256 penalty,
    address indexed reporter,
    uint256 reward
  );
  event MaxGroupSizeSet(uint256 size);
  event CommissionUpdateDelaySet(uint256 delay);
  event ValidatorScoreParametersSet(uint256 exponent, uint256 adjustmentSpeed);
  event GroupLockedGoldRequirementsSet(uint256 value, uint256 duration);
  event ValidatorLockedGoldRequirementsSet(uint256 value, uint256 duration);
  event MembershipHistoryLengthSet(uint256 length);
  event ValidatorRegistered(address indexed validator);
  event ValidatorDeregistered(address indexed validator);
  event ValidatorAffiliated(address indexed validator, address indexed group);
  event ValidatorDeaffiliated(address indexed validator, address indexed group);
  event ValidatorEcdsaPublicKeyUpdated(address indexed validator, bytes ecdsaPublicKey);
  event ValidatorBlsPublicKeyUpdated(address indexed validator, bytes blsPublicKey);
  event ValidatorScoreUpdated(address indexed validator, uint256 score, uint256 epochScore);
  event ValidatorGroupRegistered(address indexed group, uint256 commission);
  event ValidatorGroupDeregistered(address indexed group);
  event ValidatorGroupMemberAdded(address indexed group, address indexed validator);
  event ValidatorGroupMemberRemoved(address indexed group, address indexed validator);
  event ValidatorGroupMemberReordered(address indexed group, address indexed validator);
  event ValidatorGroupCommissionUpdateQueued(
    address indexed group,
    uint256 commission,
    uint256 activationBlock
  );
  event ValidatorGroupCommissionUpdated(address indexed group, uint256 commission);
  event ValidatorEpochPaymentDistributed(
    address indexed validator,
    uint256 validatorPayment,
    address indexed group,
    uint256 groupPayment
  );

  function setUp() virtual public {
    group = actor("group");
    nonValidator = actor("nonValidator");
    nonOwner = actor("nonOwner");
    paymentDelegatee = actor("paymentDelegatee");

    (validator, validatorPk) = actorWithPK("validator");
    (signer, signerPk) = actorWithPK("signer");
    (otherValidator, otherValidatorPk) = actorWithPK("otherValidator");

    originalValidatorLockedGoldRequirements = ValidatorLockedGoldRequirements({
      value: 1000,
      duration: 60 * DAY
    });

    originalGroupLockedGoldRequirements = GroupLockedGoldRequirements({
      value: 1000,
      duration: 100 * DAY
    });

    originalValidatorScoreParameters = ValidatorScoreParameters({
      exponent: 5,
      adjustmentSpeed: FixidityLib.newFixedFraction(5, 20)
    });

<<<<<<< HEAD
    address registryAddress = 0x000000000000000000000000000000000000ce10;
    deployCodeTo("Registry.sol", abi.encode(false), registryAddress);
    registry = IRegistry(registryAddress);
=======
    deployCodeTo("Registry.sol", abi.encode(false), REGISTRY_ADDRESS);
    registry = Registry(REGISTRY_ADDRESS);
>>>>>>> e6dcb576

    accounts = new Accounts(true);
    accounts.initialize(REGISTRY_ADDRESS);

    lockedGold = new MockLockedGold();
    election = new MockElection();
    validators = new ValidatorsMock();
    validatorsMockTunnel = new ValidatorsMockTunnel(address(validators));

    stableToken = new MockStableToken();

    registry.setAddressFor(AccountsContract, address(accounts));
    registry.setAddressFor(ElectionContract, address(election));
    registry.setAddressFor(LockedGoldContract, address(lockedGold));
    registry.setAddressFor(ValidatorsContract, address(validators));
    registry.setAddressFor(StableTokenContract, address(stableToken));

    initParams = ValidatorsMockTunnel.InitParams({
      registryAddress: REGISTRY_ADDRESS,
      groupRequirementValue: originalGroupLockedGoldRequirements.value,
      groupRequirementDuration: originalGroupLockedGoldRequirements.duration,
      validatorRequirementValue: originalValidatorLockedGoldRequirements.value,
      validatorRequirementDuration: originalValidatorLockedGoldRequirements.duration,
      validatorScoreExponent: originalValidatorScoreParameters.exponent,
      validatorScoreAdjustmentSpeed: originalValidatorScoreParameters.adjustmentSpeed.unwrap()
    });
    initParams2 = ValidatorsMockTunnel.InitParams2({
      _membershipHistoryLength: membershipHistoryLength,
      _slashingMultiplierResetPeriod: slashingMultiplierResetPeriod,
      _maxGroupSize: maxGroupSize,
      _commissionUpdateDelay: commissionUpdateDelay,
      _downtimeGracePeriod: downtimeGracePeriod
    });

    Validators.InitParams memory initParamsStruct = Validators.InitParams({
      commissionUpdateDelay: initParams2._commissionUpdateDelay,
      downtimeGracePeriod: initParams2._downtimeGracePeriod
    });

    validators.initialize(
      initParams.registryAddress,
      initParams.groupRequirementValue,
      initParams.groupRequirementDuration,
      initParams.validatorRequirementValue,
      initParams.validatorRequirementDuration,
      initParams.validatorScoreExponent,
      initParams.validatorScoreAdjustmentSpeed,
      initParams2._membershipHistoryLength,
      initParams2._slashingMultiplierResetPeriod,
      initParams2._maxGroupSize,
      initParamsStruct
    );

    owner = validators.owner();

    vm.prank(validator);
    accounts.createAccount();

    vm.prank(otherValidator);
    accounts.createAccount();

    vm.prank(group);
    accounts.createAccount();

    vm.prank(nonValidator);
    accounts.createAccount();
  }

  function _whenL2() public {
    deployCodeTo("Registry.sol", abi.encode(false), PROXY_ADMIN_ADDRESS);
  }

  function _registerValidatorGroupWithMembers(address _group, uint256 _numMembers) public {
    _registerValidatorGroupHelper(_group, _numMembers);

    for (uint256 i = 0; i < _numMembers; i++) {
      if (i == 0) {
        _registerValidatorHelper(validator, validatorPk);

        vm.prank(validator);
        validators.affiliate(group);

        vm.prank(group);
        validators.addFirstMember(validator, address(0), address(0));
      } else {
        uint256 _validator1Pk = i;
        address _validator1 = vm.addr(_validator1Pk);

        vm.prank(_validator1);
        accounts.createAccount();
        _registerValidatorHelper(_validator1, _validator1Pk);
        vm.prank(_validator1);
        validators.affiliate(group);

        vm.prank(group);
        validators.addMember(_validator1);
      }
    }
  }

  function getParsedSignatureOfAddress(
    address _address,
    uint256 privateKey
  ) public pure returns (uint8, bytes32, bytes32) {
    bytes32 addressHash = keccak256(abi.encodePacked(_address));
    bytes32 prefixedHash = ECDSA.toEthSignedMessageHash(addressHash);
    return vm.sign(privateKey, prefixedHash);
  }

  function _generateEcdsaPubKeyWithSigner(
    address _validator,
    uint256 _signerPk
  ) internal returns (bytes memory ecdsaPubKey, uint8 v, bytes32 r, bytes32 s) {
    (v, r, s) = getParsedSignatureOfAddress(_validator, _signerPk);

    bytes32 addressHash = keccak256(abi.encodePacked(_validator));

    ecdsaPubKey = addressToPublicKey(addressHash, v, r, s);
  }

  function _registerValidatorWithSignerHelper() internal returns (bytes memory) {
    lockedGold.setAccountTotalLockedGold(validator, originalValidatorLockedGoldRequirements.value);

    (bytes memory _ecdsaPubKey, uint8 v, bytes32 r, bytes32 s) = _generateEcdsaPubKeyWithSigner(
      validator,
      signerPk
    );

    ph.mockSuccess(ph.PROOF_OF_POSSESSION(), abi.encodePacked(validator, blsPublicKey, blsPop));

    vm.prank(validator);
    accounts.authorizeValidatorSigner(signer, v, r, s);

    vm.prank(validator);
    validators.registerValidator(_ecdsaPubKey, blsPublicKey, blsPop);
    validatorRegistrationEpochNumber = validators.getEpochNumber();
    return _ecdsaPubKey;
  }

  function _generateEcdsaPubKey(
    address _account,
    uint256 _accountPk
  ) internal returns (bytes memory ecdsaPubKey) {
    (uint8 v, bytes32 r, bytes32 s) = getParsedSignatureOfAddress(_account, _accountPk);
    bytes32 addressHash = keccak256(abi.encodePacked(_account));

    ecdsaPubKey = addressToPublicKey(addressHash, v, r, s);
  }

  function _registerValidatorHelper(
    address _validator,
    uint256 _validatorPk
  ) internal returns (bytes memory) {
    if (!accounts.isAccount(_validator)) {
      vm.prank(_validator);
      accounts.createAccount();
    }

    lockedGold.setAccountTotalLockedGold(_validator, originalValidatorLockedGoldRequirements.value);
    bytes memory _ecdsaPubKey = _generateEcdsaPubKey(_validator, _validatorPk);

    ph.mockSuccess(ph.PROOF_OF_POSSESSION(), abi.encodePacked(_validator, blsPublicKey, blsPop));

    vm.prank(_validator);
    validators.registerValidator(_ecdsaPubKey, blsPublicKey, blsPop);
    validatorRegistrationEpochNumber = validators.getEpochNumber();
    return _ecdsaPubKey;
  }

  function _registerValidatorGroupHelper(address _group, uint256 numMembers) internal {
    if (!accounts.isAccount(_group)) {
      vm.prank(_group);
      accounts.createAccount();
    }

    lockedGold.setAccountTotalLockedGold(
      _group,
      originalGroupLockedGoldRequirements.value.mul(numMembers)
    );

    vm.prank(_group);
    validators.registerValidatorGroup(commission.unwrap());
  }

  function _removeMemberAndTimeTravel(
    address _group,
    address _validator,
    uint256 _duration
  ) internal {
    vm.prank(_group);
    validators.removeMember(_validator);
    timeTravel(_duration);
  }

  function _calculateScore(uint256 _uptime, uint256 _gracePeriod) internal view returns (uint256) {
    return
      _safeExponent(
        _max1(_uptime.add(_gracePeriod)),
        FixidityLib.wrap(originalValidatorScoreParameters.exponent)
      );
  }

  function _max1(uint256 num) internal pure returns (FixidityLib.Fraction memory) {
    return num > FixidityLib.fixed1().unwrap() ? FixidityLib.fixed1() : FixidityLib.wrap(num);
  }

  function _safeExponent(
    FixidityLib.Fraction memory base,
    FixidityLib.Fraction memory exponent
  ) internal pure returns (uint256) {
    if (FixidityLib.equals(base, FixidityLib.newFixed(0))) return 0;
    if (FixidityLib.equals(exponent, FixidityLib.newFixed(0))) return FixidityLib.fixed1().unwrap();

    FixidityLib.Fraction memory result = FixidityLib.fixed1();

    for (uint256 i = 0; i < exponent.unwrap(); i++) {
      if (FixidityLib.multiply(result, base).value < 1) revert("SafeExponent: Overflow");

      result = FixidityLib.multiply(result, base);
    }
    return result.unwrap();
  }
}

contract ValidatorsTest_Initialize is ValidatorsTest {
  using FixidityLib for FixidityLib.Fraction;

  function test_ShouldhaveSetTheOwner() public {
    assertEq(validators.owner(), owner, "Incorrect Owner.");
  }

  function test_Reverts_WhenCalledMoreThanOnce() public {
    vm.expectRevert();

    Validators.InitParams memory initParamsStruct = Validators.InitParams({
      commissionUpdateDelay: initParams2._commissionUpdateDelay,
      downtimeGracePeriod: initParams2._downtimeGracePeriod
    });

    validators.initialize(
      initParams.registryAddress,
      initParams.groupRequirementValue,
      initParams.groupRequirementDuration,
      initParams.validatorRequirementValue,
      initParams.validatorRequirementDuration,
      initParams.validatorScoreExponent,
      initParams.validatorScoreAdjustmentSpeed,
      initParams2._membershipHistoryLength,
      initParams2._slashingMultiplierResetPeriod,
      initParams2._maxGroupSize,
      initParamsStruct
    );
  }

  function test_shouldHaveSetGroupLockedGoldRequirements() public {
    (uint256 value, uint256 duration) = validators.getGroupLockedGoldRequirements();
    assertEq(
      value,
      originalGroupLockedGoldRequirements.value,
      "Wrong groupLockedGoldRequirements value."
    );
    assertEq(
      duration,
      originalGroupLockedGoldRequirements.duration,
      "Wrong groupLockedGoldRequirements duration."
    );
  }

  function test_shouldHaveSetValidatorLockedGoldRequirements() public {
    (uint256 value, uint256 duration) = validators.getValidatorLockedGoldRequirements();
    assertEq(
      value,
      originalValidatorLockedGoldRequirements.value,
      "Wrong validatorLockedGoldRequirements value."
    );
    assertEq(
      duration,
      originalValidatorLockedGoldRequirements.duration,
      "Wrong validatorLockedGoldRequirements duration."
    );
  }

  function test_shouldHaveSetValidatorScoreParameters() public {
    (uint256 exponent, uint256 adjustmentSpeed) = validators.getValidatorScoreParameters();
    assertEq(
      exponent,
      originalValidatorScoreParameters.exponent,
      "Wrong validatorScoreParameters exponent."
    );
    assertEq(
      adjustmentSpeed,
      originalValidatorScoreParameters.adjustmentSpeed.unwrap(),
      "Wrong validatorScoreParameters adjustmentSpeed."
    );
  }

  function test_shouldHaveSetMembershipHistory() public {
    uint256 actual = validators.membershipHistoryLength();
    assertEq(actual, membershipHistoryLength, "Wrong membershipHistoryLength.");
  }

  function test_shouldHaveSetMaxGroupSize() public {
    uint256 actual = validators.maxGroupSize();
    assertEq(actual, maxGroupSize, "Wrong maxGroupSize.");
  }

  function test_shouldHaveSetCommissionUpdateDelay() public {
    uint256 actual = validators.getCommissionUpdateDelay();
    assertEq(actual, commissionUpdateDelay, "Wrong commissionUpdateDelay.");
  }

  function test_Reverts_setCommissionUpdateDelay_WhenL2() public {
    _whenL2();
    vm.expectRevert("This method is no longer supported in L2.");
    vm.prank(owner);
    validators.setCommissionUpdateDelay(commissionUpdateDelay);
  }

  function test_shouldHaveSetDowntimeGracePeriod() public {
    uint256 actual = validators.downtimeGracePeriod();
    assertEq(actual, downtimeGracePeriod, "Wrong downtimeGracePeriod.");
  }

  function test_Reverts_SetDowntimeGracePeriod_WhenL2() public {
    _whenL2();
    vm.expectRevert("This method is no longer supported in L2.");
    vm.prank(owner);
    validators.setDowntimeGracePeriod(downtimeGracePeriod);
  }
}

contract ValidatorsTest_SetMembershipHistoryLength is ValidatorsTest {
  uint256 newLength = membershipHistoryLength + 1;

  function test_Reverts_WhenLengthIsSame() public {
    vm.expectRevert("Membership history length not changed");
    vm.prank(owner);
    validators.setMembershipHistoryLength(membershipHistoryLength);
  }

  function test_shouldSetTheMembershipHistoryLength() public {
    vm.prank(owner);
    validators.setMembershipHistoryLength(newLength);
    assertEq(validators.membershipHistoryLength(), newLength);
  }

  function test_Reverts_SetTheMembershipHistoryLength_WhenL2() public {
    _whenL2();
    vm.expectRevert("This method is no longer supported in L2.");
    vm.prank(owner);
    validators.setMembershipHistoryLength(newLength);
  }

  function test_Emits_MembershipHistoryLengthSet() public {
    vm.expectEmit(true, true, true, true);
    emit MembershipHistoryLengthSet(newLength);
    vm.prank(owner);
    validators.setMembershipHistoryLength(newLength);
  }

  function test_Reverts_WhenCalledByNonOwner() public {
    vm.prank(nonOwner);
    vm.expectRevert("Ownable: caller is not the owner");
    validators.setMembershipHistoryLength(newLength);
  }
}

contract ValidatorsTest_SetMaxGroupSize is ValidatorsTest {
  uint256 newSize = maxGroupSize + 1;

  function test_Reverts_SetMaxGroupSize_WhenL2() public {
    _whenL2();
    vm.prank(owner);
    vm.expectRevert("This method is no longer supported in L2.");
    validators.setMaxGroupSize(newSize);
  }

  function test_Emits_MaxGroupSizeSet() public {
    vm.expectEmit(true, true, true, true);
    emit MaxGroupSizeSet(newSize);
    vm.prank(owner);
    validators.setMaxGroupSize(newSize);
  }

  function test_Revert_WhenCalledByNonOwner() public {
    vm.prank(nonOwner);
    vm.expectRevert("Ownable: caller is not the owner");
    validators.setMaxGroupSize(newSize);
  }

  function test_Reverts_WhenSizeIsSame() public {
    vm.expectRevert("Max group size not changed");
    vm.prank(owner);
    validators.setMaxGroupSize(maxGroupSize);
  }
}

contract ValidatorsTest_SetGroupLockedGoldRequirements is ValidatorsTest {
  GroupLockedGoldRequirements private newRequirements =
    GroupLockedGoldRequirements({
      value: originalGroupLockedGoldRequirements.value + 1,
      duration: originalGroupLockedGoldRequirements.duration + 1
    });

  function test_ShouldHaveSetGroupLockedGoldRequirements() public {
    vm.prank(owner);
    validators.setGroupLockedGoldRequirements(newRequirements.value, newRequirements.duration);
    (uint256 _value, uint256 _duration) = validators.getGroupLockedGoldRequirements();
    assertEq(_value, newRequirements.value);
    assertEq(_duration, newRequirements.duration);
  }

  function test_Emits_GroupLockedGoldRequirementsSet() public {
    vm.expectEmit(true, true, true, true);
    emit GroupLockedGoldRequirementsSet(newRequirements.value, newRequirements.duration);
    vm.prank(owner);
    validators.setGroupLockedGoldRequirements(newRequirements.value, newRequirements.duration);
  }

  function test_Reverts_WhenCalledByNonOwner() public {
    vm.prank(nonOwner);
    vm.expectRevert("Ownable: caller is not the owner");
    validators.setGroupLockedGoldRequirements(newRequirements.value, newRequirements.duration);
  }

  function test_Reverts_WhenRequirementsAreUnchanged() public {
    vm.expectRevert("Group requirements not changed");
    vm.prank(owner);
    validators.setGroupLockedGoldRequirements(
      originalGroupLockedGoldRequirements.value,
      originalGroupLockedGoldRequirements.duration
    );
  }
}

contract ValidatorsTest_SetValidatorLockedGoldRequirements is ValidatorsTest {
  ValidatorLockedGoldRequirements private newRequirements =
    ValidatorLockedGoldRequirements({
      value: originalValidatorLockedGoldRequirements.value + 1,
      duration: originalValidatorLockedGoldRequirements.duration + 1
    });

  function test_ShouldHaveSetValidatorLockedGoldRequirements() public {
    vm.prank(owner);
    validators.setValidatorLockedGoldRequirements(newRequirements.value, newRequirements.duration);
    (uint256 _value, uint256 _duration) = validators.getValidatorLockedGoldRequirements();
    assertEq(_value, newRequirements.value);
    assertEq(_duration, newRequirements.duration);
  }

  function test_Emits_ValidatorLockedGoldRequirementsSet() public {
    vm.expectEmit(true, true, true, true);
    emit ValidatorLockedGoldRequirementsSet(newRequirements.value, newRequirements.duration);
    vm.prank(owner);
    validators.setValidatorLockedGoldRequirements(newRequirements.value, newRequirements.duration);
  }

  function test_Reverts_WhenCalledByNonOwner() public {
    vm.prank(nonOwner);
    vm.expectRevert("Ownable: caller is not the owner");
    validators.setValidatorLockedGoldRequirements(newRequirements.value, newRequirements.duration);
  }

  function test_Reverts_WhenRequirementsAreUnchanged() public {
    vm.expectRevert("Validator requirements not changed");
    vm.prank(owner);
    validators.setValidatorLockedGoldRequirements(
      originalValidatorLockedGoldRequirements.value,
      originalValidatorLockedGoldRequirements.duration
    );
  }
}

contract ValidatorsTest_SetValidatorScoreParameters is ValidatorsTest {
  using FixidityLib for FixidityLib.Fraction;

  ValidatorScoreParameters newParams =
    ValidatorScoreParameters({
      exponent: originalValidatorScoreParameters.exponent + 1,
      adjustmentSpeed: FixidityLib.newFixedFraction(6, 20)
    });

  function test_ShouldSetExponentAndAdjustmentSpeed() public {
    vm.prank(owner);
    validators.setValidatorScoreParameters(newParams.exponent, newParams.adjustmentSpeed.unwrap());
    (uint256 _exponent, uint256 _adjustmentSpeed) = validators.getValidatorScoreParameters();
    assertEq(_exponent, newParams.exponent, "Incorrect Exponent");
    assertEq(_adjustmentSpeed, newParams.adjustmentSpeed.unwrap(), "Incorrect AdjustmentSpeed");
  }

  function test_Reverts_SetExponentAndAdjustmentSpeed_WhenL2() public {
    _whenL2();
    vm.expectRevert("This method is no longer supported in L2.");
    vm.prank(owner);
    validators.setValidatorScoreParameters(newParams.exponent, newParams.adjustmentSpeed.unwrap());
  }

  function test_Emits_ValidatorScoreParametersSet() public {
    vm.expectEmit(true, true, true, true);
    emit ValidatorScoreParametersSet(newParams.exponent, newParams.adjustmentSpeed.unwrap());
    vm.prank(owner);
    validators.setValidatorScoreParameters(newParams.exponent, newParams.adjustmentSpeed.unwrap());
  }

  function test_Reverts_WhenCalledByNonOwner() public {
    vm.prank(nonOwner);
    vm.expectRevert("Ownable: caller is not the owner");
    validators.setValidatorScoreParameters(newParams.exponent, newParams.adjustmentSpeed.unwrap());
  }

  function test_Reverts_WhenLockupsAreUnchanged() public {
    vm.expectRevert("Adjustment speed and exponent not changed");
    vm.prank(owner);
    validators.setValidatorScoreParameters(
      originalValidatorScoreParameters.exponent,
      originalValidatorScoreParameters.adjustmentSpeed.unwrap()
    );
  }
}

contract ValidatorsTest_RegisterValidator is ValidatorsTest {
  function setUp() override public {
    super.setUp();

    lockedGold.setAccountTotalLockedGold(validator, originalValidatorLockedGoldRequirements.value);
  }

  function test_Reverts_WhenVoteOverMaxNumberOfGroupsSetToTrue() public {
    vm.prank(validator);
    election.setAllowedToVoteOverMaxNumberOfGroups(validator, true);

    (uint8 v, bytes32 r, bytes32 s) = getParsedSignatureOfAddress(validator, signerPk);

    vm.prank(validator);
    accounts.authorizeValidatorSigner(signer, v, r, s);
    bytes memory pubKey = addressToPublicKey("random msg", v, r, s);

    vm.expectRevert("Cannot vote for more than max number of groups");
    vm.prank(validator);
    validators.registerValidator(pubKey, blsPublicKey, blsPop);
  }

  function test_Reverts_WhenDelagatingCELO() public {
    lockedGold.setAccountTotalDelegatedAmountInPercents(validator, 10);
    (uint8 v, bytes32 r, bytes32 s) = getParsedSignatureOfAddress(validator, signerPk);
    vm.prank(validator);
    accounts.authorizeValidatorSigner(signer, v, r, s);
    bytes memory pubKey = addressToPublicKey("random msg", v, r, s);

    vm.expectRevert("Cannot delegate governance power");
    vm.prank(validator);
    validators.registerValidator(pubKey, blsPublicKey, blsPop);
  }

  function test_ShouldMarkAccountAsValidator_WhenAccountHasAuthorizedValidatorSigner() public {
    _registerValidatorWithSignerHelper();

    assertTrue(validators.isValidator(validator));
  }

  function test_ShouldRevert_WhenInL2_WhenAccountHasAuthorizedValidatorSigner() public {
    lockedGold.setAccountTotalLockedGold(validator, originalValidatorLockedGoldRequirements.value);

    (bytes memory _ecdsaPubKey, uint8 v, bytes32 r, bytes32 s) = _generateEcdsaPubKeyWithSigner(
      validator,
      signerPk
    );

    ph.mockSuccess(ph.PROOF_OF_POSSESSION(), abi.encodePacked(validator, blsPublicKey, blsPop));

    vm.prank(validator);
    accounts.authorizeValidatorSigner(signer, v, r, s);

    _whenL2();

    vm.expectRevert("This method is no longer supported in L2.");
    vm.prank(validator);
    validators.registerValidator(_ecdsaPubKey, blsPublicKey, blsPop);
    validatorRegistrationEpochNumber = validators.getEpochNumber();
  }

  function test_ShouldAddAccountToValidatorList_WhenAccountHasAuthorizedValidatorSigner() public {
    address[] memory ExpectedRegisteredValidators = new address[](1);
    ExpectedRegisteredValidators[0] = validator;
    _registerValidatorWithSignerHelper();
    assertEq(validators.getRegisteredValidators().length, ExpectedRegisteredValidators.length);
    assertEq(validators.getRegisteredValidators()[0], ExpectedRegisteredValidators[0]);
  }

  function test_ShouldSetValidatorEcdsaPublicKey_WhenAccountHasAuthorizedValidatorSigner() public {
    bytes memory _registeredEcdsaPubKey = _registerValidatorWithSignerHelper();
    (bytes memory actualEcdsaPubKey, , , , ) = validators.getValidator(validator);

    assertEq(actualEcdsaPubKey, _registeredEcdsaPubKey);
  }

  function test_ShouldSetValidatorBlsPublicKey_WhenAccountHasAuthorizedValidatorSigner() public {
    _registerValidatorWithSignerHelper();
    (, bytes memory actualBlsPubKey, , , ) = validators.getValidator(validator);

    assertEq(actualBlsPubKey, blsPublicKey);
  }

  function test_ShouldSetValidatorSigner_WhenAccountHasAuthorizedValidatorSigner() public {
    _registerValidatorWithSignerHelper();
    (, , , , address ActualSigner) = validators.getValidator(validator);

    assertEq(ActualSigner, signer);
  }

  function test_ShouldSetLockGoldRequirements_WhenAccountHasAuthorizedValidatorSigner() public {
    _registerValidatorWithSignerHelper();
    uint256 _lockedGoldReq = validators.getAccountLockedGoldRequirement(validator);

    assertEq(_lockedGoldReq, originalValidatorLockedGoldRequirements.value);
  }

  function test_ShouldSetValidatorMembershipHistory_WhenAccountHasAuthorizedValidatorSigner()
    public
  {
    _registerValidatorWithSignerHelper();
    (uint256[] memory _epoch, address[] memory _membershipGroups, , ) = validators
      .getMembershipHistory(validator);

    uint256[] memory validatorRegistrationEpochNumberList = new uint256[](1);
    validatorRegistrationEpochNumberList[0] = validatorRegistrationEpochNumber;
    address[] memory expectedMembershipGroups = new address[](1);
    expectedMembershipGroups[0] = address(0);

    assertEq(_epoch, validatorRegistrationEpochNumberList);
    assertEq(_membershipGroups, expectedMembershipGroups);
  }

  function test_Emits_ValidatorBlsPublicKeyUpdatedEvent() public {
    (bytes memory _ecdsaPubKey, uint8 v, bytes32 r, bytes32 s) = _generateEcdsaPubKeyWithSigner(
      validator,
      signerPk
    );

    vm.prank(validator);
    accounts.authorizeValidatorSigner(signer, v, r, s);

    ph.mockSuccess(ph.PROOF_OF_POSSESSION(), abi.encodePacked(validator, blsPublicKey, blsPop));

    vm.expectEmit(true, true, true, true);
    emit ValidatorBlsPublicKeyUpdated(validator, blsPublicKey);

    vm.prank(validator);
    validators.registerValidator(_ecdsaPubKey, blsPublicKey, blsPop);
  }

  function test_Emits_ValidatorRegisteredEvent() public {
    (bytes memory _ecdsaPubKey, uint8 v, bytes32 r, bytes32 s) = _generateEcdsaPubKeyWithSigner(
      validator,
      signerPk
    );

    vm.prank(validator);
    accounts.authorizeValidatorSigner(signer, v, r, s);

    ph.mockSuccess(ph.PROOF_OF_POSSESSION(), abi.encodePacked(validator, blsPublicKey, blsPop));

    vm.expectEmit(true, true, true, true);
    emit ValidatorRegistered(validator);

    vm.prank(validator);
    validators.registerValidator(_ecdsaPubKey, blsPublicKey, blsPop);
  }

  function test_Reverts_WhenAccountAlreadyRegisteredAsValidator() public {
    bytes memory _registeredEcdsaPubKey = _registerValidatorWithSignerHelper();
    vm.expectRevert("Already registered");
    vm.prank(validator);
    validators.registerValidator(_registeredEcdsaPubKey, blsPublicKey, blsPop);
  }

  function test_Reverts_WhenAccountAlreadyRegisteredAsValidatorGroup() public {
    _registerValidatorGroupHelper(validator, 1);
    vm.expectRevert("Already registered");
    vm.prank(validator);
    validators.registerValidator(
      abi.encodePacked(bytes32(0x0101010101010101010101010101010101010101010101010101010101010101)),
      blsPublicKey,
      blsPop
    );
  }

  function test_Reverts_WhenAccountDoesNotMeetLockedGoldRequirements() public {
    lockedGold.setAccountTotalLockedGold(
      validator,
      originalValidatorLockedGoldRequirements.value - 11
    );
    vm.expectRevert("Deposit too small");
    vm.prank(validator);
    validators.registerValidator(
      abi.encodePacked(bytes32(0x0101010101010101010101010101010101010101010101010101010101010101)),
      blsPublicKey,
      blsPop
    );
  }
}

contract ValidatorsTest_DeregisterValidator_WhenAccountHasNeverBeenMemberOfValidatorGroup is
  ValidatorsTest
{
  uint256 public constant INDEX = 0;

  function setUp() override public {
    super.setUp();

    _registerValidatorHelper(validator, validatorPk);

    timeTravel(originalValidatorLockedGoldRequirements.duration);
  }

  function test_ShouldMarkAccountAsNotValidator_WhenAccountHasNeverBeenMemberOfValidatorGroup()
    public
  {
    assertTrue(validators.isValidator(validator));

    _deregisterValidator(validator);

    assertFalse(validators.isValidator(validator));
  }

  function test_ShouldRemoveAccountFromValidatorList_WhenAccountHasNeverBeenMemberOfValidatorGroup()
    public
  {
    address[] memory ExpectedRegisteredValidators = new address[](0);

    assertTrue(validators.isValidator(validator));
    _deregisterValidator(validator);
    assertEq(validators.getRegisteredValidators().length, ExpectedRegisteredValidators.length);
  }

  function test_ShouldResetAccountBalanceRequirements_WhenAccountHasNeverBeenMemberOfValidatorGroup()
    public
  {
    assertTrue(validators.isValidator(validator));
    _deregisterValidator(validator);
    assertEq(validators.getAccountLockedGoldRequirement(validator), 0);
  }

  function test_Emits_ValidatorDeregisteredEvent_WhenAccountHasNeverBeenMemberOfValidatorGroup()
    public
  {
    vm.expectEmit(true, true, true, true);
    emit ValidatorDeregistered(validator);
    _deregisterValidator(validator);
  }

  function test_Reverts_WhenAccountNotRegisteredValidator() public {
    vm.expectRevert("Not a validator");
    vm.prank(nonValidator);
    validators.deregisterValidator(INDEX);
  }

  function test_Reverts_WhenWrongIndexProvided() public {
    timeTravel(originalValidatorLockedGoldRequirements.duration);
    vm.expectRevert("deleteElement: index out of range");
    vm.prank(validator);
    validators.deregisterValidator(INDEX + 1);
  }
  function _deregisterValidator(address _validator) internal {
    vm.prank(_validator);
    validators.deregisterValidator(INDEX);
  }
}

contract ValidatorsTest_DeregisterValidator_WhenAccountHasBeenMemberOfValidatorGroup is
  ValidatorsTest
{
  using SafeMath for uint256;

  uint256 public constant INDEX = 0;

  function setUp() override public {
    super.setUp();

    _registerValidatorHelper(validator, validatorPk);

    _registerValidatorGroupHelper(group, 1);

    vm.prank(validator);
    validators.affiliate(group);

    vm.prank(group);
    validators.addFirstMember(validator, address(0), address(0));
  }

  function test_ShouldMarkAccountAsNotValidator_WhenValidatorNoLongerMemberOfValidatorGroup()
    public
  {
    _removeMemberAndTimeTravel(
      group,
      validator,
      originalValidatorLockedGoldRequirements.duration + 1
    );
    assertTrue(validators.isValidator(validator));
    _deregisterValidator(validator);
    assertFalse(validators.isValidator(validator));
  }

  function test_ShouldRemoveAccountFromValidatorList_WhenValidatorNoLongerMemberOfValidatorGroup()
    public
  {
    address[] memory ExpectedRegisteredValidators = new address[](0);

    _removeMemberAndTimeTravel(
      group,
      validator,
      originalValidatorLockedGoldRequirements.duration.add(1)
    );
    assertTrue(validators.isValidator(validator));
    _deregisterValidator(validator);
    assertEq(validators.getRegisteredValidators().length, ExpectedRegisteredValidators.length);
  }

  function test_ShouldResetAccountBalanceRequirements_WhenValidatorNoLongerMemberOfValidatorGroup()
    public
  {
    _removeMemberAndTimeTravel(
      group,
      validator,
      originalValidatorLockedGoldRequirements.duration.add(1)
    );
    _deregisterValidator(validator);
    assertEq(validators.getAccountLockedGoldRequirement(validator), 0);
  }

  function test_Emits_ValidatorDeregisteredEvent_WhenValidatorNoLongerMemberOfValidatorGroup()
    public
  {
    _removeMemberAndTimeTravel(
      group,
      validator,
      originalValidatorLockedGoldRequirements.duration.add(1)
    );
    vm.expectEmit(true, true, true, true);
    emit ValidatorDeregistered(validator);
    _deregisterValidator(validator);
  }

  function test_Reverts_WhenItHasBeenLessThanValidatorLockedGoldRequirementsDurationSinceValidatorWasRemovedromGroup()
    public
  {
    _removeMemberAndTimeTravel(
      group,
      validator,
      originalValidatorLockedGoldRequirements.duration.sub(1)
    );
    vm.expectRevert("Not yet requirement end time");
    _deregisterValidator(validator);
  }

  function test_Rverts_WhenValidatorStillMemberOfValidatorGroup() public {
    vm.expectRevert("Has been group member recently");
    _deregisterValidator(validator);
  }

  function _deregisterValidator(address _validator) internal {
    vm.prank(_validator);
    validators.deregisterValidator(INDEX);
  }
}

contract ValidatorsTest_Affiliate_WhenGroupAndValidatorMeetLockedGoldRequirements is
  ValidatorsTest
{
  using SafeMath for uint256;

  address nonRegisteredGroup;

  function setUp() override public {
    super.setUp();
    nonRegisteredGroup = actor("nonRegisteredGroup");

    _registerValidatorHelper(validator, validatorPk);
    _registerValidatorGroupHelper(group, 1);
  }

  function test_ShouldSetAffiliate_WhenAffiliatingWithRegisteredValidatorGroup() public {
    vm.prank(validator);
    validators.affiliate(group);

    (, , address affiliation, , ) = validators.getValidator(validator);

    assertEq(affiliation, group);
  }

  function test_Reverts_WhenL2_WhenAffiliatingWithRegisteredValidatorGroup() public {
    _whenL2();
    vm.prank(validator);
    vm.expectRevert("This method is no longer supported in L2.");
    validators.affiliate(group);
  }

  function test_Emits_ValidatorAffiliatedEvent() public {
    vm.expectEmit(true, true, true, true);
    emit ValidatorAffiliated(validator, group);
    vm.prank(validator);
    validators.affiliate(group);
  }

  function test_Reverts_WhenGroupDoesNotMeetLockedGoldrequirements() public {
    lockedGold.setAccountTotalLockedGold(group, originalGroupLockedGoldRequirements.value.sub(11));

    vm.expectRevert("Group doesn't meet requirements");

    vm.prank(validator);
    validators.affiliate(group);
  }

  function test_Reverts_WhenValidatorDoesNotMeetLockedGoldrequirements() public {
    lockedGold.setAccountTotalLockedGold(
      validator,
      originalValidatorLockedGoldRequirements.value.sub(11)
    );

    vm.expectRevert("Validator doesn't meet requirements");

    vm.prank(validator);
    validators.affiliate(group);
  }

  function test_Reverts_WhenAffiliatingWithNonRegisteredValidatorGroup() public {
    vm.expectRevert("Not a validator group");
    vm.prank(validator);
    validators.affiliate(nonRegisteredGroup);
  }

  function test_Reverts_WhenAccountNotRegisteredValidator() public {
    vm.expectRevert("Not a validator");
    vm.prank(nonValidator);
    validators.affiliate(group);
  }
}

contract ValidatorsTest_Affiliate_WhenValidatorIsAlreadyAffiliatedWithValidatorGroup is
  ValidatorsTest
{
  address otherGroup;

  uint256 validatorAffiliationEpochNumber;
  uint256 validatorAdditionEpochNumber;

  function setUp() override public {
    super.setUp();

    otherGroup = actor("otherGroup");
    vm.prank(otherGroup);
    accounts.createAccount();

    _registerValidatorHelper(validator, validatorPk);

    _registerValidatorGroupHelper(group, 1);
    _registerValidatorGroupHelper(otherGroup, 1);

    vm.prank(validator);
    validators.affiliate(group);
  }

  function test_ShouldSetAffiliate_WhenValidatorNotMemberOfThatValidatorGroup() public {
    vm.prank(validator);
    validators.affiliate(otherGroup);
    (, , address affiliation, , ) = validators.getValidator(validator);
    assertEq(affiliation, otherGroup);
  }

  function test_ShouldRevert_WhenL2_WhenValidatorNotMemberOfThatValidatorGroup() public {
    _whenL2();
    vm.prank(validator);
    vm.expectRevert("This method is no longer supported in L2.");
    validators.affiliate(otherGroup);
  }

  function test_Emits_ValidatorDeaffiliatedEvent_WhenValidatorNotMemberOfThatValidatorGroup()
    public
  {
    vm.expectEmit(true, true, true, true);
    emit ValidatorDeaffiliated(validator, group);
    vm.prank(validator);
    validators.affiliate(otherGroup);
  }

  function test_Emits_ValidatorAffiliatedEvent_WhenValidatorNotMemberOfThatValidatorGroup() public {
    vm.expectEmit(true, true, true, true);
    emit ValidatorAffiliated(validator, otherGroup);
    vm.prank(validator);
    validators.affiliate(otherGroup);
  }

  function test_ShouldRemoveValidatorFromGroupMembershipList_WhenValidatorIsMemberOfThatValidatorGroup()
    public
  {
    address[] memory expectedMembersList = new address[](0);
    vm.prank(group);
    validators.addFirstMember(validator, address(0), address(0));
    vm.prank(validator);
    validators.affiliate(otherGroup);

    (address[] memory members, , , , , , ) = validators.getValidatorGroup(group);
    assertEq(members, expectedMembersList);
  }

  function test_ShouldUpdateValidatorsMembershipHistory_WhenValidatorIsMemberOfThatValidatorGroup()
    public
  {
    vm.prank(group);
    validators.addFirstMember(validator, address(0), address(0));

    validatorAdditionEpochNumber = validators.getEpochNumber();

    timeTravel(10);

    vm.prank(validator);
    validators.affiliate(otherGroup);
    validatorAffiliationEpochNumber = validators.getEpochNumber();

    (
      uint256[] memory epochs,
      address[] memory groups,
      uint256 lastRemovedFromGroupTimestamp,

    ) = validators.getMembershipHistory(validator);

    uint256 expectedEntries = 1;

    if (
      validatorAdditionEpochNumber != validatorRegistrationEpochNumber ||
      validatorAdditionEpochNumber != validatorAffiliationEpochNumber
    ) {
      expectedEntries = 2;
    }

    assertEq(epochs.length, expectedEntries);
    assertEq(epochs[expectedEntries - 1], validatorAffiliationEpochNumber);
    assertEq(groups.length, expectedEntries);
    assertEq(groups[expectedEntries - 1], address(0));
    assertEq(lastRemovedFromGroupTimestamp, uint256(block.timestamp));
  }

  function test_Emits_ValidatorGroupMemberRemovedEvent_WhenValidatorIsMemberOfThatValidatorGroup()
    public
  {
    vm.prank(group);
    validators.addFirstMember(validator, address(0), address(0));

    vm.expectEmit(true, true, true, true);
    emit ValidatorGroupMemberRemoved(group, validator);
    vm.prank(validator);
    validators.affiliate(otherGroup);
  }

  function test_ShouldMarkGroupIneligibleForElection() public {
    vm.prank(group);
    validators.addFirstMember(validator, address(0), address(0));
    vm.prank(validator);
    validators.affiliate(otherGroup);

    assertTrue(election.isIneligible(group));
  }
}

contract ValidatorsTest_Deaffiliate is ValidatorsTest {
  uint256 additionEpoch;
  uint256 deaffiliationEpoch;

  function setUp() override public {
    super.setUp();

    _registerValidatorHelper(validator, validatorPk);

    _registerValidatorGroupHelper(group, 1);
    vm.prank(validator);
    validators.affiliate(group);
    (, , address _affiliation, , ) = validators.getValidator(validator);

    require(_affiliation == group, "Affiliation failed.");
  }

  function test_ShouldClearAffiliate() public {
    vm.prank(validator);
    validators.deaffiliate();
    (, , address _affiliation, , ) = validators.getValidator(validator);

    assertEq(_affiliation, address(0));
  }

  function test_Emits_ValidatorDeaffiliatedEvent() public {
    vm.expectEmit(true, true, true, true);
    emit ValidatorDeaffiliated(validator, group);
    vm.prank(validator);
    validators.deaffiliate();
  }

  function test_Reverts_WhenAccountNotRegisteredValidator() public {
    vm.expectRevert("Not a validator");
    vm.prank(nonValidator);
    validators.deaffiliate();
  }

  function test_Reverts_WhenValidatorNotAffiliatedWithValidatorGroup() public {
    vm.prank(validator);
    validators.deaffiliate();
    vm.expectRevert("deaffiliate: not affiliated");

    vm.prank(validator);
    validators.deaffiliate();
  }

  function test_ShouldRemoveValidatorFromGroupMembershipList_WhenValidatorIsMemberOfAffiliatedGroup()
    public
  {
    address[] memory expectedMembersList = new address[](0);

    vm.prank(group);
    validators.addFirstMember(validator, address(0), address(0));
    additionEpoch = validators.getEpochNumber();

    vm.prank(validator);
    validators.deaffiliate();
    deaffiliationEpoch = validators.getEpochNumber();

    (address[] memory members, , , , , , ) = validators.getValidatorGroup(group);
    assertEq(members, expectedMembersList);
  }

  function test_ShouldUpdateMembershipHisoryOfMember_WhenValidatorIsMemberOfAffiliatedGroup()
    public
  {
    vm.prank(group);
    validators.addFirstMember(validator, address(0), address(0));

    additionEpoch = validators.getEpochNumber();

    timeTravel(10);

    vm.prank(validator);
    validators.deaffiliate();
    deaffiliationEpoch = validators.getEpochNumber();

    (
      uint256[] memory epochs,
      address[] memory groups,
      uint256 lastRemovedFromGroupTimestamp,

    ) = validators.getMembershipHistory(validator);

    uint256 expectedEntries = 1;

    if (additionEpoch != validatorRegistrationEpochNumber || additionEpoch != deaffiliationEpoch) {
      expectedEntries = 2;
    }

    assertEq(epochs.length, expectedEntries);
    assertEq(epochs[expectedEntries - 1], deaffiliationEpoch);
    assertEq(groups.length, expectedEntries);
    assertEq(groups[expectedEntries - 1], address(0));
    assertEq(lastRemovedFromGroupTimestamp, uint256(block.timestamp));
  }

  function test_Emits_ValidatorGroupMemberRemovedEvent_WhenValidatorIsMemberOfAffiliatedGroup()
    public
  {
    vm.prank(group);
    validators.addFirstMember(validator, address(0), address(0));

    additionEpoch = validators.getEpochNumber();

    timeTravel(10);

    vm.expectEmit(true, true, true, true);
    emit ValidatorGroupMemberRemoved(group, validator);

    vm.prank(validator);
    validators.deaffiliate();
  }

  function test_ShouldMarkGroupAsIneligibleForElecion_WhenValidatorIsTheOnlyMemberOfGroup() public {
    vm.prank(group);
    validators.addFirstMember(validator, address(0), address(0));

    vm.prank(validator);
    validators.deaffiliate();
    assertTrue(election.isIneligible(group));
  }
}

contract ValidatorsTest_UpdateEcdsaPublicKey is ValidatorsTest {
  bytes validatorEcdsaPubKey;

  function setUp() override public {
    super.setUp();

    vm.prank(address(accounts));
    accounts.createAccount();

    validatorEcdsaPubKey = _registerValidatorHelper(validator, validatorPk);
  }

  function test_ShouldSetValidatorEcdsaPubKey_WhenCalledByRegisteredAccountsContract() public {
    (bytes memory _newEcdsaPubKey, , , ) = _generateEcdsaPubKeyWithSigner(
      address(accounts),
      signerPk
    );
    vm.prank(address(accounts));
    validators.updateEcdsaPublicKey(validator, signer, _newEcdsaPubKey);

    (bytes memory actualEcdsaPubKey, , , , ) = validators.getValidator(validator);

    assertEq(actualEcdsaPubKey, _newEcdsaPubKey);
  }

  function test_Reverts_SetValidatorEcdsaPubKey_WhenCalledByRegisteredAccountsContract_WhenL2()
    public
  {
    _whenL2();
    (bytes memory _newEcdsaPubKey, , , ) = _generateEcdsaPubKeyWithSigner(
      address(accounts),
      signerPk
    );
    vm.prank(address(accounts));
    vm.expectRevert("This method is no longer supported in L2.");
    validators.updateEcdsaPublicKey(validator, signer, _newEcdsaPubKey);
  }

  function test_Emits_ValidatorEcdsaPublicKeyUpdatedEvent_WhenCalledByRegisteredAccountsContract()
    public
  {
    (bytes memory _newEcdsaPubKey, , , ) = _generateEcdsaPubKeyWithSigner(
      address(accounts),
      signerPk
    );

    vm.expectEmit(true, true, true, true);
    emit ValidatorEcdsaPublicKeyUpdated(validator, _newEcdsaPubKey);

    vm.prank(address(accounts));
    validators.updateEcdsaPublicKey(validator, signer, _newEcdsaPubKey);
  }

  function test_Reverts_WhenPublicKeyDoesNotMatchSigner_WhenCalledByRegisteredAccountsContract()
    public
  {
    (bytes memory _newEcdsaPubKey, , , ) = _generateEcdsaPubKeyWithSigner(
      address(accounts),
      otherValidatorPk
    );

    vm.expectRevert("ECDSA key does not match signer");
    vm.prank(address(accounts));
    validators.updateEcdsaPublicKey(validator, signer, _newEcdsaPubKey);
  }

  function test_Reverts_WhenNotCalledByRegisteredAccountsContract() public {
    (bytes memory _newEcdsaPubKey, , , ) = _generateEcdsaPubKeyWithSigner(validator, signerPk);

    vm.expectRevert("only registered contract");
    vm.prank(validator);
    validators.updateEcdsaPublicKey(validator, signer, _newEcdsaPubKey);
  }
}

contract ValidatorsTest_UpdatePublicKeys is ValidatorsTest {
  bytes validatorEcdsaPubKey;

  bytes public constant newBlsPublicKey =
    abi.encodePacked(
      bytes32(0x0101010101010101010101010101010101010101010101010101010101010102),
      bytes32(0x0202020202020202020202020202020202020202020202020202020202020203),
      bytes32(0x0303030303030303030303030303030303030303030303030303030303030304)
    );
  bytes public constant newBlsPop =
    abi.encodePacked(
      bytes16(0x04040404040404040404040404040405),
      bytes16(0x05050505050505050505050505050506),
      bytes16(0x06060606060606060606060606060607)
    );

  function setUp() override public {
    super.setUp();

    vm.prank(address(accounts));
    accounts.createAccount();

    validatorEcdsaPubKey = _registerValidatorHelper(validator, validatorPk);
  }

  function test_ShouldSetValidatorNewBlsPubKeyAndEcdsaPubKey_WhenCalledByRegisteredAccountsContract()
    public
  {
    (bytes memory _newEcdsaPubKey, , , ) = _generateEcdsaPubKeyWithSigner(
      address(accounts),
      signerPk
    );

    ph.mockSuccess(
      ph.PROOF_OF_POSSESSION(),
      abi.encodePacked(validator, newBlsPublicKey, newBlsPop)
    );

    vm.prank(address(accounts));
    validators.updatePublicKeys(validator, signer, _newEcdsaPubKey, newBlsPublicKey, newBlsPop);

    (bytes memory actualEcdsaPubKey, bytes memory actualBlsPublicKey, , , ) = validators
      .getValidator(validator);

    assertEq(actualEcdsaPubKey, _newEcdsaPubKey);
    assertEq(actualBlsPublicKey, newBlsPublicKey);
  }

  function test_Reverts_SetValidatorNewBlsPubKeyAndEcdsaPubKey_WhenCalledByRegisteredAccountsContract_WhenL2()
    public
  {
    _whenL2();
    (bytes memory _newEcdsaPubKey, , , ) = _generateEcdsaPubKeyWithSigner(
      address(accounts),
      signerPk
    );

    ph.mockSuccess(
      ph.PROOF_OF_POSSESSION(),
      abi.encodePacked(validator, newBlsPublicKey, newBlsPop)
    );

    vm.prank(address(accounts));
    vm.expectRevert("This method is no longer supported in L2.");
    validators.updatePublicKeys(validator, signer, _newEcdsaPubKey, newBlsPublicKey, newBlsPop);
  }

  function test_Emits_ValidatorEcdsaPublicKeyUpdatedAndValidatorBlsPublicKeyUpdatedEvent_WhenCalledByRegisteredAccountsContract()
    public
  {
    (bytes memory _newEcdsaPubKey, , , ) = _generateEcdsaPubKeyWithSigner(
      address(accounts),
      signerPk
    );

    ph.mockSuccess(
      ph.PROOF_OF_POSSESSION(),
      abi.encodePacked(validator, newBlsPublicKey, newBlsPop)
    );

    vm.expectEmit(true, true, true, true);
    emit ValidatorEcdsaPublicKeyUpdated(validator, _newEcdsaPubKey);

    vm.expectEmit(true, true, true, true);
    emit ValidatorBlsPublicKeyUpdated(validator, newBlsPublicKey);

    vm.prank(address(accounts));
    validators.updatePublicKeys(validator, signer, _newEcdsaPubKey, newBlsPublicKey, newBlsPop);
  }

  function test_Reverts_WhenPublicKeyDoesNotMatchSigner_WhenCalledByRegisteredAccountsContract()
    public
  {
    (bytes memory _newEcdsaPubKey, , , ) = _generateEcdsaPubKeyWithSigner(
      address(accounts),
      otherValidatorPk
    );

    ph.mockSuccess(
      ph.PROOF_OF_POSSESSION(),
      abi.encodePacked(validator, newBlsPublicKey, newBlsPop)
    );

    vm.expectRevert("ECDSA key does not match signer");
    vm.prank(address(accounts));
    validators.updatePublicKeys(validator, signer, _newEcdsaPubKey, newBlsPublicKey, newBlsPop);
  }

  function test_Reverts_WhenPublicKeyMatchesSigner_WhenNotCalledByRegisteredAccountsContract()
    public
  {
    (bytes memory _newEcdsaPubKey, , , ) = _generateEcdsaPubKeyWithSigner(validator, signerPk);

    vm.expectRevert("only registered contract");
    vm.prank(validator);
    validators.updatePublicKeys(validator, signer, _newEcdsaPubKey, newBlsPublicKey, newBlsPop);
  }
}

contract ValidatorsTest_UpdateBlsPublicKey is ValidatorsTest {
  using FixidityLib for FixidityLib.Fraction;

  bytes validatorEcdsaPubKey;

  bytes public constant newBlsPublicKey =
    abi.encodePacked(
      bytes32(0x0101010101010101010101010101010101010101010101010101010101010102),
      bytes32(0x0202020202020202020202020202020202020202020202020202020202020203),
      bytes32(0x0303030303030303030303030303030303030303030303030303030303030304)
    );

  bytes public constant newBlsPop =
    abi.encodePacked(
      bytes16(0x04040404040404040404040404040405),
      bytes16(0x05050505050505050505050505050506),
      bytes16(0x06060606060606060606060606060607)
    );

  bytes public constant wrongBlsPublicKey =
    abi.encodePacked(
      bytes32(0x0101010101010101010101010101010101010101010101010101010101010102),
      bytes32(0x0202020202020202020202020202020202020202020202020202020202020203),
      bytes16(0x06060606060606060606060606060607)
    );

  bytes public constant wrongBlsPop =
    abi.encodePacked(
      bytes32(0x0101010101010101010101010101010101010101010101010101010101010102),
      bytes16(0x05050505050505050505050505050506),
      bytes16(0x06060606060606060606060606060607)
    );

  function setUp() override public {
    super.setUp();

    validatorEcdsaPubKey = _registerValidatorHelper(validator, validatorPk);
  }

  function test_ShouldSetNewValidatorBlsPubKey() public {
    ph.mockSuccess(
      ph.PROOF_OF_POSSESSION(),
      abi.encodePacked(validator, newBlsPublicKey, newBlsPop)
    );

    vm.prank(validator);
    validators.updateBlsPublicKey(newBlsPublicKey, newBlsPop);

    (, bytes memory actualBlsPublicKey, , , ) = validators.getValidator(validator);

    assertEq(actualBlsPublicKey, newBlsPublicKey);
  }

  function test_Reverts_SetNewValidatorBlsPubKey_WhenL2() public {
    _whenL2();
    ph.mockSuccess(
      ph.PROOF_OF_POSSESSION(),
      abi.encodePacked(validator, newBlsPublicKey, newBlsPop)
    );

    vm.prank(validator);
    vm.expectRevert("This method is no longer supported in L2.");
    validators.updateBlsPublicKey(newBlsPublicKey, newBlsPop);
  }

  function test_Emits_ValidatorValidatorBlsPublicKeyUpdatedEvent() public {
    ph.mockSuccess(
      ph.PROOF_OF_POSSESSION(),
      abi.encodePacked(validator, newBlsPublicKey, newBlsPop)
    );

    vm.expectEmit(true, true, true, true);
    emit ValidatorBlsPublicKeyUpdated(validator, newBlsPublicKey);

    vm.prank(validator);
    validators.updateBlsPublicKey(newBlsPublicKey, newBlsPop);
  }

  function test_Reverts_WhenPublicKeyIsNot96Bytes() public {
    ph.mockSuccess(
      ph.PROOF_OF_POSSESSION(),
      abi.encodePacked(validator, wrongBlsPublicKey, newBlsPop)
    );

    vm.expectRevert("Wrong BLS public key length");
    vm.prank(validator);
    validators.updateBlsPublicKey(wrongBlsPublicKey, newBlsPop);
  }

  function test_Reverts_WhenProofOfPossessionIsNot48Bytes() public {
    ph.mockSuccess(
      ph.PROOF_OF_POSSESSION(),
      abi.encodePacked(validator, newBlsPublicKey, wrongBlsPop)
    );

    vm.expectRevert("Wrong BLS PoP length");
    vm.prank(validator);
    validators.updateBlsPublicKey(newBlsPublicKey, wrongBlsPop);
  }
}

contract ValidatorsTest_RegisterValidatorGroup is ValidatorsTest {
  using FixidityLib for FixidityLib.Fraction;
  using SafeMath for uint256;

  function setUp() override public {
    super.setUp();
  }

  function test_Reverts_WhenVoteOverMaxNumberGroupsSetTrue() public {
    vm.prank(group);
    election.setAllowedToVoteOverMaxNumberOfGroups(group, true);
    lockedGold.setAccountTotalLockedGold(group, originalGroupLockedGoldRequirements.value);
    vm.expectRevert("Cannot vote for more than max number of groups");
    vm.prank(group);
    validators.registerValidatorGroup(commission.unwrap());
  }

  function test_Reverts_WhenDelegatingCELO() public {
    lockedGold.setAccountTotalDelegatedAmountInPercents(group, 10);
    lockedGold.setAccountTotalLockedGold(group, originalGroupLockedGoldRequirements.value);
    vm.expectRevert("Cannot delegate governance power");
    vm.prank(group);
    validators.registerValidatorGroup(commission.unwrap());
  }

  function test_ShouldMarkAccountAsValidatorGroup() public {
    _registerValidatorGroupHelper(group, 1);
    assertTrue(validators.isValidatorGroup(group));
  }

  function test_ShouldAddAccountToListOfValidatorGroup() public {
    address[] memory ExpectedRegisteredValidatorGroups = new address[](1);
    ExpectedRegisteredValidatorGroups[0] = group;
    _registerValidatorGroupHelper(group, 1);
    validators.getRegisteredValidatorGroups();
    assertEq(
      validators.getRegisteredValidatorGroups().length,
      ExpectedRegisteredValidatorGroups.length
    );
    assertEq(validators.getRegisteredValidatorGroups()[0], ExpectedRegisteredValidatorGroups[0]);
  }

  function test_ShoulSetValidatorGroupCommission() public {
    _registerValidatorGroupHelper(group, 1);
    (, uint256 _commission, , , , , ) = validators.getValidatorGroup(group);

    assertEq(_commission, commission.unwrap());
  }

  function test_ShouldSetAccountLockedGoldRequirements() public {
    _registerValidatorGroupHelper(group, 1);
    assertEq(
      validators.getAccountLockedGoldRequirement(group),
      originalGroupLockedGoldRequirements.value
    );
  }

  function test_Emits_ValidatorGroupRegisteredEvent() public {
    lockedGold.setAccountTotalLockedGold(group, originalGroupLockedGoldRequirements.value);

    vm.expectEmit(true, true, true, true);
    emit ValidatorGroupRegistered(group, commission.unwrap());
    vm.prank(group);
    validators.registerValidatorGroup(commission.unwrap());
  }

  function test_Reverts_WhenAccountDoesNotMeetLockedGoldRequirements() public {
    lockedGold.setAccountTotalLockedGold(group, originalGroupLockedGoldRequirements.value.sub(11));
    vm.expectRevert("Not enough locked gold");
    vm.prank(group);
    validators.registerValidatorGroup(commission.unwrap());
  }

  function test_Reverts_WhenTheAccountIsAlreadyRegisteredValidator() public {
    _registerValidatorHelper(validator, validatorPk);

    lockedGold.setAccountTotalLockedGold(
      validator,
      originalGroupLockedGoldRequirements.value.sub(11)
    );
    vm.expectRevert("Already registered as validator");
    vm.prank(validator);
    validators.registerValidatorGroup(commission.unwrap());
  }

  function test_Reverts_WhenTheAccountIsAlreadyRegisteredValidatorGroup() public {
    _registerValidatorGroupHelper(group, 1);

    lockedGold.setAccountTotalLockedGold(group, originalGroupLockedGoldRequirements.value.sub(11));
    vm.expectRevert("Already registered as group");
    vm.prank(group);
    validators.registerValidatorGroup(commission.unwrap());
  }
}

contract ValidatorsTest_DeregisterValidatorGroup_WhenGroupHasNeverHadMembers is ValidatorsTest {
  using FixidityLib for FixidityLib.Fraction;
  using SafeMath for uint256;


  uint256 public constant INDEX = 0;

  function setUp() override public {
    super.setUp();

    _registerValidatorGroupHelper(group, 1);
  }

  function test_AccountShouldNoLongerBeValidatorGroup_WhenGroupNeverHadMembers() public {
    vm.prank(group);
    validators.deregisterValidatorGroup(INDEX);
    assertFalse(validators.isValidatorGroup(group));
  }

  function test_ShouldRemoveAccountFromListOfValidatorGroups() public {
    address[] memory ExpectedRegisteredValidatorGroups = new address[](0);

    vm.prank(group);
    validators.deregisterValidatorGroup(INDEX);
    assertEq(validators.getRegisteredValidatorGroups(), ExpectedRegisteredValidatorGroups);
  }

  function test_ShouldResetAccountBalanceRequirements() public {
    vm.prank(group);
    validators.deregisterValidatorGroup(INDEX);

    assertEq(validators.getAccountLockedGoldRequirement(group), 0);
  }

  function test_Emits_ValidatorGroupDeregisteredEvent() public {
    vm.expectEmit(true, true, true, true);
    emit ValidatorGroupDeregistered(group);

    vm.prank(group);
    validators.deregisterValidatorGroup(INDEX);
  }

  function test_Reverts_WhenWrongIndexProvided() public {
    vm.expectRevert("deleteElement: index out of range");
    vm.prank(group);
    validators.deregisterValidatorGroup(INDEX.add(1));
  }

  function test_Reverts_WhenAccountDoesNotHaveRegisteredValidatorGroup() public {
    vm.expectRevert("Not a validator group");

    vm.prank(nonValidator);
    validators.deregisterValidatorGroup(INDEX);
  }
}

contract ValidatorsTest_DeregisterValidatorGroup_WhenGroupHasHadMembers is ValidatorsTest {
  using FixidityLib for FixidityLib.Fraction;
  using SafeMath for uint256;


  uint256 public constant INDEX = 0;

  function setUp() override public {
    super.setUp();

    _registerValidatorGroupHelper(group, 1);
    _registerValidatorHelper(validator, validatorPk);

    vm.prank(validator);
    validators.affiliate(group);

    vm.prank(group);
    validators.addFirstMember(validator, address(0), address(0));
  }

  function test_ShouldMarkAccountAsNotValidatorGroup_WhenItHasBeenMoreThanGrouplockedGoldRequirementDuration()
    public
  {
    _removeMemberAndTimeTravel(
      group,
      validator,
      originalGroupLockedGoldRequirements.duration.add(1)
    );

    vm.prank(group);
    validators.deregisterValidatorGroup(INDEX);

    assertFalse(validators.isValidatorGroup(group));
  }

  function test_ShouldRemoveAccountFromValidatorGroupList_WhenItHasBeenMoreThanGrouplockedGoldRequirementDuration()
    public
  {
    address[] memory ExpectedRegisteredValidatorGroups = new address[](0);

    _removeMemberAndTimeTravel(
      group,
      validator,
      originalGroupLockedGoldRequirements.duration.add(1)
    );
    vm.prank(group);
    validators.deregisterValidatorGroup(INDEX);
    assertEq(validators.getRegisteredValidatorGroups(), ExpectedRegisteredValidatorGroups);
  }

  function test_ShouldResetAccountBalanceRequirements_WhenItHasBeenMoreThanGrouplockedGoldRequirementDuration()
    public
  {
    _removeMemberAndTimeTravel(
      group,
      validator,
      originalGroupLockedGoldRequirements.duration.add(1)
    );

    vm.prank(group);
    validators.deregisterValidatorGroup(INDEX);
    assertEq(validators.getAccountLockedGoldRequirement(group), 0);
  }

  function test_Emits_ValidatorGroupDeregistered_WhenItHasBeenMoreThanGrouplockedGoldRequirementDuration()
    public
  {
    _removeMemberAndTimeTravel(
      group,
      validator,
      originalGroupLockedGoldRequirements.duration.add(1)
    );

    vm.expectEmit(true, true, true, true);
    emit ValidatorGroupDeregistered(group);
    vm.prank(group);
    validators.deregisterValidatorGroup(INDEX);
  }

  function test_Reverts_WhenItHasBeenLessThanGroupLockedGoldRequirementsDuration() public {
    _removeMemberAndTimeTravel(
      group,
      validator,
      originalGroupLockedGoldRequirements.duration.sub(1)
    );

    vm.expectRevert("Hasn't been empty for long enough");
    vm.prank(group);
    validators.deregisterValidatorGroup(INDEX);
  }

  function test_Reverts_WhenGroupStillHasMembers() public {
    vm.expectRevert("Validator group not empty");
    vm.prank(group);
    validators.deregisterValidatorGroup(INDEX);
  }
}

contract ValidatorsTest_AddMember is ValidatorsTest {
  using FixidityLib for FixidityLib.Fraction;
  using SafeMath for uint256;

  uint256 _registrationEpoch;
  uint256 _additionEpoch;

  uint256[] expectedSizeHistory;

  function setUp() override public {
    super.setUp();

    _registerValidatorGroupHelper(group, 1);

    _registerValidatorHelper(validator, validatorPk);
    _registrationEpoch = validators.getEpochNumber();

    vm.prank(validator);
    validators.affiliate(group);

    timeTravel(10);
  }

  function test_ShouldAddMemberToTheList() public {
    address[] memory expectedMembersList = new address[](1);
    expectedMembersList[0] = validator;

    vm.prank(group);
    validators.addFirstMember(validator, address(0), address(0));
    _additionEpoch = validators.getEpochNumber();

    (address[] memory members, , , , , , ) = validators.getValidatorGroup(group);

    assertEq(members, expectedMembersList);
  }

  function test_Reverts_AddFirstMemberToTheList_WhenL2() public {
    _whenL2();
    address[] memory expectedMembersList = new address[](1);
    expectedMembersList[0] = validator;

    vm.prank(group);
    vm.expectRevert("This method is no longer supported in L2.");
    validators.addFirstMember(validator, address(0), address(0));
  }

  function test_Reverts_AddMemberToTheList_WhenL2() public {
    _whenL2();
    address[] memory expectedMembersList = new address[](1);
    expectedMembersList[0] = validator;

    vm.prank(group);
    vm.expectRevert("This method is no longer supported in L2.");
    validators.addMember(validator);
  }

  function test_ShouldUpdateGroupSizeHistory() public {
    vm.prank(group);
    validators.addFirstMember(validator, address(0), address(0));
    _additionEpoch = validators.getEpochNumber();
    (, , , , uint256[] memory _sizeHistory, , ) = validators.getValidatorGroup(group);

    assertEq(_sizeHistory.length, 1);
    assertEq(_sizeHistory[0], uint256(block.timestamp));
  }

  function test_ShouldUpdateMembershipHistoryOfMember() public {
    vm.prank(group);
    validators.addFirstMember(validator, address(0), address(0));
    _additionEpoch = validators.getEpochNumber();

    uint256 expectedEntries = 1;

    if (_additionEpoch != _registrationEpoch) {
      expectedEntries = 2;
    }

    (uint256[] memory _epochs, address[] memory _membershipGroups, , ) = validators
      .getMembershipHistory(validator);

    assertEq(_epochs.length, expectedEntries);
    assertEq(_epochs[expectedEntries.sub(1)], _additionEpoch);
    assertEq(_membershipGroups.length, expectedEntries);
    assertEq(_membershipGroups[expectedEntries.sub(1)], group);
  }

  function test_ShouldMarkGroupAsEligible() public {
    vm.prank(group);
    validators.addFirstMember(validator, address(0), address(0));
    _additionEpoch = validators.getEpochNumber();
    assertTrue(election.isEligible(group));
  }

  function test_Emits_ValidatorGroupMemberAddedEvent() public {
    vm.expectEmit(true, true, true, true);
    emit ValidatorGroupMemberAdded(group, validator);

    vm.prank(group);
    validators.addFirstMember(validator, address(0), address(0));
  }

  function test_Reverts_WhenGroupHasNoRoomToAddMembers() public {
    vm.prank(group);
    validators.addFirstMember(validator, address(0), address(0));

    vm.prank(owner);
    validators.setMaxGroupSize(1);
    _registerValidatorHelper(otherValidator, otherValidatorPk);

    vm.prank(otherValidator);
    validators.affiliate(group);

    vm.expectRevert("group would exceed maximum size");
    vm.prank(group);
    validators.addMember(otherValidator);
  }

  function test_ShouldUpdateGroupsSizeHistoryAndBalanceRequirements_WhenAddingManyValidatorsAffiliatedWithGroup()
    public
  {
    vm.prank(group);
    validators.addFirstMember(validator, address(0), address(0));
    (, , , , expectedSizeHistory, , ) = validators.getValidatorGroup(group);

    assertEq(expectedSizeHistory.length, 1);

    for (uint256 i = 2; i < maxGroupSize.add(1); i++) {
      uint256 _numMembers = i;
      uint256 _validator1Pk = i;
      address _validator1 = vm.addr(_validator1Pk);

      vm.prank(_validator1);
      accounts.createAccount();

      _registerValidatorHelper(_validator1, _validator1Pk);

      vm.prank(_validator1);
      validators.affiliate(group);
      lockedGold.setAccountTotalLockedGold(
        group,
        originalGroupLockedGoldRequirements.value.mul(_numMembers)
      );

      vm.prank(group);
      validators.addMember(_validator1);

      expectedSizeHistory.push(uint256(block.timestamp));

      (, , , , uint256[] memory _actualSizeHistory, , ) = validators.getValidatorGroup(group);

      assertEq(expectedSizeHistory, _actualSizeHistory);
      assertEq(expectedSizeHistory.length, _actualSizeHistory.length);

      uint256 requirement = validators.getAccountLockedGoldRequirement(group);

      assertEq(requirement, originalGroupLockedGoldRequirements.value.mul(_numMembers));
    }
  }

  function test_Reverts_WhenValidatorDoesNotMeetLockedGoldRequirements() public {
    lockedGold.setAccountTotalLockedGold(
      validator,
      originalValidatorLockedGoldRequirements.value.sub(11)
    );
    vm.expectRevert("Validator requirements not met");
    vm.prank(group);
    validators.addFirstMember(validator, address(0), address(0));
  }

  function test_Reverts_WhenGroupDoesNotHaveMember_WhenGroupDoesNotMeetLockedGoldRequirements()
    public
  {
    lockedGold.setAccountTotalLockedGold(group, originalGroupLockedGoldRequirements.value.sub(11));
    vm.expectRevert("Group requirements not met");
    vm.prank(group);
    validators.addFirstMember(validator, address(0), address(0));
  }

  function test_Reverts_WhenGroupAlreadyHasMember_WhenGroupDosNotMeetLockedGoldRequirements()
    public
  {
    lockedGold.setAccountTotalLockedGold(
      group,
      originalGroupLockedGoldRequirements.value.mul(2).sub(11)
    );
    vm.prank(group);
    validators.addFirstMember(validator, address(0), address(0));

    _registerValidatorHelper(otherValidator, otherValidatorPk);

    vm.prank(otherValidator);
    validators.affiliate(group);

    vm.expectRevert("Group requirements not met");
    vm.prank(group);
    validators.addMember(otherValidator);
  }

  function test_Reverts_WhenAddingValidatorNotAffiliatedWithGroup() public {
    _registerValidatorHelper(otherValidator, otherValidatorPk);

    vm.expectRevert("Not affiliated to group");

    vm.prank(group);
    validators.addFirstMember(otherValidator, address(0), address(0));
  }

  function test_Reverts_WhenTheAccountDoesNotHaveARegisteredValidatorGroup() public {
    vm.expectRevert("Not validator and group");
    vm.prank(group);
    validators.addFirstMember(otherValidator, address(0), address(0));
  }

  function test_Reverts_WhenValidatorIsAlreadyMemberOfTheGroup() public {
    vm.expectRevert("Validator group empty");
    vm.prank(group);
    validators.addMember(validator);
  }
}

contract ValidatorsTest_RemoveMember is ValidatorsTest {
  uint256 _registrationEpoch;
  uint256 _additionEpoch;

  function setUp() override public {
    super.setUp();
    _registerValidatorGroupWithMembers(group, 1);
  }

  function test_ShouldRemoveMemberFromListOfMembers() public {
    address[] memory expectedMembersList = new address[](0);

    vm.prank(group);
    validators.removeMember(validator);

    (address[] memory members, , , , , , ) = validators.getValidatorGroup(group);

    assertEq(members, expectedMembersList);
    assertEq(members.length, expectedMembersList.length);
  }

  function test_ShouldUpdateMemberMembershipHistory() public {
    vm.prank(group);
    validators.removeMember(validator);
    uint256 _expectedEpoch = validators.getEpochNumber();

    (
      uint256[] memory _epochs,
      address[] memory _membershipGroups,
      uint256 _historyLastRemovedTimestamp,

    ) = validators.getMembershipHistory(validator);

    assertEq(_epochs.length, 1);
    assertEq(_membershipGroups.length, 1);

    assertEq(_epochs[0], _expectedEpoch);

    assertEq(_membershipGroups[0], address(0));
    assertEq(_historyLastRemovedTimestamp, uint256(block.timestamp));
  }

  function test_ShouldUpdateGroupSizeHistory() public {
    vm.prank(group);
    validators.removeMember(validator);

    (, , , , uint256[] memory _sizeHistory, , ) = validators.getValidatorGroup(group);

    assertEq(_sizeHistory.length, 2);
    assertEq(_sizeHistory[1], uint256(block.timestamp));
  }

  function test_Emits_ValidatorGroupMemberRemovedEvent() public {
    vm.expectEmit(true, true, true, true);
    emit ValidatorGroupMemberRemoved(group, validator);

    vm.prank(group);
    validators.removeMember(validator);
  }

  function test_ShouldMarkGroupIneligible_WhenValidatorIsOnlyMemberOfTheGroup() public {
    vm.prank(group);
    validators.removeMember(validator);

    assertTrue(election.isIneligible(group));
  }

  function test_Reverts_WhenAccountIsNotRegisteredValidatorGroup() public {
    vm.expectRevert("is not group and validator");
    vm.prank(nonValidator);
    validators.removeMember(validator);
  }

  function test_Reverts_WhenMemberNotRegisteredValidatorGroup() public {
    vm.expectRevert("is not group and validator");
    vm.prank(group);
    validators.removeMember(nonValidator);
  }

  function test_Reverts_WhenValidatorNotMemberOfValidatorGroup() public {
    vm.prank(validator);
    validators.deaffiliate();

    vm.expectRevert("Not affiliated to group");
    vm.prank(group);
    validators.removeMember(validator);
  }
}

contract ValidatorsTest_ReorderMember is ValidatorsTest {
  function setUp() override public {
    super.setUp();
    _registerValidatorGroupWithMembers(group, 2);
  }

  function test_ShouldReorderGroupMemberList() public {
    address[] memory expectedMembersList = new address[](2);
    expectedMembersList[0] = vm.addr(1);
    expectedMembersList[1] = validator;

    vm.prank(group);
    validators.reorderMember(vm.addr(1), validator, address(0));
    (address[] memory members, , , , , , ) = validators.getValidatorGroup(group);

    assertEq(expectedMembersList, members);
    assertEq(expectedMembersList.length, members.length);
  }

  function test_Emits_ValidatorGroupMemberReorderedEvent() public {
    vm.expectEmit(true, true, true, true);
    emit ValidatorGroupMemberReordered(group, vm.addr(1));

    vm.prank(group);
    validators.reorderMember(vm.addr(1), validator, address(0));
  }

  function test_Reverts_WhenAccountIsNotRegisteredValidatorGroup() public {
    vm.expectRevert("Not a group");
    vm.prank(vm.addr(1));
    validators.reorderMember(vm.addr(1), validator, address(0));
  }

  function test_Reverts_WhenMemberNotRegisteredValidator() public {
    vm.expectRevert("Not a validator");
    vm.prank(group);
    validators.reorderMember(nonValidator, validator, address(0));
  }

  function test_Reverts_WhenValidatorNotMemberOfValidatorGroup() public {
    vm.prank(vm.addr(1));
    validators.deaffiliate();

    vm.expectRevert("Not a member of the group");
    vm.prank(group);
    validators.reorderMember(vm.addr(1), validator, address(0));
  }
}
contract ValidatorsTest_ReorderMember_L2 is ValidatorsTest {
  function setUp() override public {
    super.setUp();
    _registerValidatorGroupWithMembers(group, 2);
    _whenL2();
  }

  function test_ShouldReorderGroupMemberList() public {
    address[] memory expectedMembersList = new address[](2);
    expectedMembersList[0] = vm.addr(1);
    expectedMembersList[1] = validator;

    vm.prank(group);
    validators.reorderMember(vm.addr(1), validator, address(0));
    (address[] memory members, , , , , , ) = validators.getValidatorGroup(group);

    assertEq(expectedMembersList, members);
    assertEq(expectedMembersList.length, members.length);
  }

  function test_Emits_ValidatorGroupMemberReorderedEvent() public {
    vm.expectEmit(true, true, true, true);
    emit ValidatorGroupMemberReordered(group, vm.addr(1));

    vm.prank(group);
    validators.reorderMember(vm.addr(1), validator, address(0));
  }

  function test_Reverts_WhenAccountIsNotRegisteredValidatorGroup() public {
    vm.expectRevert("Not a group");
    vm.prank(vm.addr(1));
    validators.reorderMember(vm.addr(1), validator, address(0));
  }

  function test_Reverts_WhenMemberNotRegisteredValidator() public {
    vm.expectRevert("Not a validator");
    vm.prank(group);
    validators.reorderMember(nonValidator, validator, address(0));
  }

  function test_Reverts_WhenValidatorNotMemberOfValidatorGroup() public {
    vm.prank(vm.addr(1));
    validators.deaffiliate();

    vm.expectRevert("Not a member of the group");
    vm.prank(group);
    validators.reorderMember(vm.addr(1), validator, address(0));
  }
}

contract ValidatorsTest_SetNextCommissionUpdate is ValidatorsTest {
  using FixidityLib for FixidityLib.Fraction;
  using SafeMath for uint256;

  uint256 newCommission = commission.unwrap().add(1);

  function setUp() override public {
    super.setUp();
    _registerValidatorGroupHelper(group, 1);
  }

  function test_ShouldNotSetValidatorGroupCommision() public {
    vm.prank(group);
    validators.setNextCommissionUpdate(newCommission);

    (, uint256 _commission, , , , , ) = validators.getValidatorGroup(group);

    assertEq(_commission, commission.unwrap());
  }

  function test_Reverts_SetValidatorGroupCommission_WhenL2() public {
    _whenL2();
    vm.prank(group);
    vm.expectRevert("This method is no longer supported in L2.");
    validators.setNextCommissionUpdate(newCommission);
  }

  function test_ShouldSetValidatorGroupNextCommission() public {
    vm.prank(group);
    validators.setNextCommissionUpdate(newCommission);
    (, , uint256 _nextCommission, , , , ) = validators.getValidatorGroup(group);

    assertEq(_nextCommission, newCommission);
  }

  function test_Emits_ValidatorGroupCommissionUpdateQueuedEvent() public {
    vm.expectEmit(true, true, true, true);
    emit ValidatorGroupCommissionUpdateQueued(
      group,
      newCommission,
      commissionUpdateDelay.add(uint256(block.number))
    );
    vm.prank(group);
    validators.setNextCommissionUpdate(newCommission);
  }

  function test_Reverts_WhenCommissionIsUnchanged() public {
    vm.expectRevert("Commission must be different");

    vm.prank(group);
    validators.setNextCommissionUpdate(commission.unwrap());
  }

  function test_Reverts_WhenCommissionGreaterThan1() public {
    vm.expectRevert("Commission can't be greater than 100%");

    vm.prank(group);
    validators.setNextCommissionUpdate(FixidityLib.fixed1().unwrap().add(1));
  }
}

contract ValidatorsTest_UpdateCommission is ValidatorsTest {
  using FixidityLib for FixidityLib.Fraction;
  using SafeMath for uint256;

  uint256 newCommission = commission.unwrap().add(1);

  function setUp() override public {
    super.setUp();

    _registerValidatorGroupHelper(group, 1);
  }

  function test_ShouldSetValidatorGroupCommission() public {
    vm.prank(group);
    validators.setNextCommissionUpdate(newCommission);

    blockTravel(commissionUpdateDelay);

    vm.prank(group);
    validators.updateCommission();

    (, uint256 _commission, , , , , ) = validators.getValidatorGroup(group);

    assertEq(_commission, newCommission);
  }

  function test_Reverts_SetValidatorGroupCommission_WhenL2() public {
    _whenL2();
    vm.prank(group);
    vm.expectRevert("This method is no longer supported in L2.");
    validators.setNextCommissionUpdate(newCommission);
  }

  function test_Emits_ValidatorGroupCommissionUpdated() public {
    vm.prank(group);
    validators.setNextCommissionUpdate(newCommission);

    blockTravel(commissionUpdateDelay);

    vm.expectEmit(true, true, true, true);
    emit ValidatorGroupCommissionUpdated(group, newCommission);

    vm.prank(group);
    validators.updateCommission();
  }

  function test_Reverts_WhenActivationBlockHasNotPassed() public {
    vm.prank(group);
    validators.setNextCommissionUpdate(newCommission);

    vm.expectRevert("Can't apply commission update yet");
    vm.prank(group);
    validators.updateCommission();
  }

  function test_Reverts_WhennoCommissionHasBeenQueued() public {
    vm.expectRevert("No commission update queued");

    vm.prank(group);
    validators.updateCommission();
  }

  function test_Reverts_WhenApplyingAlreadyAppliedCommission() public {
    vm.prank(group);
    validators.setNextCommissionUpdate(newCommission);
    blockTravel(commissionUpdateDelay);

    vm.prank(group);
    validators.updateCommission();

    vm.expectRevert("No commission update queued");

    vm.prank(group);
    validators.updateCommission();
  }
}

contract ValidatorsTest_CalculateEpochScore is ValidatorsTest {
  using FixidityLib for FixidityLib.Fraction;
  using SafeMath for uint256;

  function setUp() override public {
    super.setUp();

    _registerValidatorGroupHelper(group, 1);
  }

  function test_ShouldCalculateScoreCorrectly_WhenUptimeInInterval0AND1() public {
    FixidityLib.Fraction memory uptime = FixidityLib.newFixedFraction(99, 100);
    FixidityLib.Fraction memory gracePeriod = FixidityLib.newFixedFraction(
      validators.downtimeGracePeriod(),
      1
    );

    uint256 _expectedScore0 = _calculateScore(uptime.unwrap(), gracePeriod.unwrap());

    ph.mockReturn(
      ph.FRACTION_MUL(),
      abi.encodePacked(
        FixidityLib.fixed1().unwrap(),
        FixidityLib.fixed1().unwrap(),
        uptime.unwrap(),
        FixidityLib.fixed1().unwrap(),
        originalValidatorScoreParameters.exponent,
        uint256(18)
      ),
      abi.encodePacked(uint256(950990049900000000000000), FixidityLib.fixed1().unwrap())
    );
    uint256 _score0 = validators.calculateEpochScore(uptime.unwrap());

    uint256 _expectedScore1 = _calculateScore(0, gracePeriod.unwrap());
    uint256 _expectedScore2 = 1;

    ph.mockReturn(
      ph.FRACTION_MUL(),
      abi.encodePacked(
        FixidityLib.fixed1().unwrap(),
        FixidityLib.fixed1().unwrap(),
        uint256(0),
        FixidityLib.fixed1().unwrap(),
        originalValidatorScoreParameters.exponent,
        uint256(18)
      ),
      abi.encodePacked(uint256(0), FixidityLib.fixed1().unwrap())
    );

    uint256 _score1 = validators.calculateEpochScore(0);

    ph.mockReturn(
      ph.FRACTION_MUL(),
      abi.encodePacked(
        FixidityLib.fixed1().unwrap(),
        FixidityLib.fixed1().unwrap(),
        FixidityLib.fixed1().unwrap(),
        FixidityLib.fixed1().unwrap(),
        originalValidatorScoreParameters.exponent,
        uint256(18)
      ),
      abi.encodePacked(uint256(1), FixidityLib.fixed1().unwrap())
    );

    uint256 _score2 = validators.calculateEpochScore(FixidityLib.fixed1().unwrap());

    assertEq(_score0, _expectedScore0);
    assertEq(_score1, _expectedScore1);
    assertEq(_score2, _expectedScore2);
  }

  function test_Reverts_WhenUptimeGreaterThan1() public {
    FixidityLib.Fraction memory uptime = FixidityLib.add(
      FixidityLib.fixed1(),
      FixidityLib.newFixedFraction(1, 10)
    );

    ph.mockRevert(
      ph.FRACTION_MUL(),
      abi.encodePacked(
        FixidityLib.fixed1().unwrap(),
        FixidityLib.fixed1().unwrap(),
        uptime.unwrap(),
        FixidityLib.fixed1().unwrap(),
        originalValidatorScoreParameters.exponent,
        uint256(18)
      )
    );

    vm.expectRevert("Uptime cannot be larger than one");
    validators.calculateEpochScore(uptime.unwrap());
  }

  function test_Reverts_WhenL2() public {
    _whenL2();

    vm.expectRevert("This method is no longer supported in L2.");
    validators.calculateEpochScore(1);
  }
}

contract ValidatorsTest_CalculateGroupEpochScore is ValidatorsTest {
  using FixidityLib for FixidityLib.Fraction;
  using SafeMath for uint256;

  function setUp() override public {
    super.setUp();

    _registerValidatorGroupHelper(group, 1);
  }

  function _computeGroupUptimeCalculation(
    FixidityLib.Fraction[] memory _uptimes
  ) public returns (uint256[] memory, uint256) {
    FixidityLib.Fraction memory gracePeriod = FixidityLib.newFixedFraction(
      validators.downtimeGracePeriod(),
      1
    );
    uint256 expectedScore;
    uint256[] memory unwrapedUptimes = new uint256[](_uptimes.length);

    uint256 sum = 0;
    for (uint256 i = 0; i < _uptimes.length; i++) {
      uint256 _currentscore = _calculateScore(_uptimes[i].unwrap(), gracePeriod.unwrap());

      sum = sum.add(_calculateScore(_uptimes[i].unwrap(), gracePeriod.unwrap()));

      ph.mockReturn(
        ph.FRACTION_MUL(),
        abi.encodePacked(
          FixidityLib.fixed1().unwrap(),
          FixidityLib.fixed1().unwrap(),
          _uptimes[i].unwrap(),
          FixidityLib.fixed1().unwrap(),
          originalValidatorScoreParameters.exponent,
          uint256(18)
        ),
        abi.encodePacked(_currentscore, FixidityLib.fixed1().unwrap())
      );
      unwrapedUptimes[i] = _uptimes[i].unwrap();
    }

    expectedScore = sum.div(_uptimes.length);

    return (unwrapedUptimes, expectedScore);
  }

  function test_ShouldCalculateGroupScoreCorrectly_WhenThereIs1ValidatorGroup() public {
    FixidityLib.Fraction[] memory uptimes = new FixidityLib.Fraction[](1);
    uptimes[0] = FixidityLib.newFixedFraction(969, 1000);

    (uint256[] memory unwrapedUptimes, uint256 expectedScore) = _computeGroupUptimeCalculation(
      uptimes
    );
    uint256 _actualScore = validators.calculateGroupEpochScore(unwrapedUptimes);
    assertEq(_actualScore, expectedScore);
  }

  function test_ShouldCalculateGroupScoreCorrectly_WhenThereAre3ValidatorGroup() public {
    FixidityLib.Fraction[] memory uptimes = new FixidityLib.Fraction[](3);
    uptimes[0] = FixidityLib.newFixedFraction(969, 1000);
    uptimes[1] = FixidityLib.newFixedFraction(485, 1000);
    uptimes[2] = FixidityLib.newFixedFraction(456, 1000);

    (uint256[] memory unwrapedUptimes, uint256 expectedScore) = _computeGroupUptimeCalculation(
      uptimes
    );
    uint256 _actualScore = validators.calculateGroupEpochScore(unwrapedUptimes);
    assertEq(_actualScore, expectedScore);
  }

  function test_ShouldCalculateGroupScoreCorrectly_WhenThereAre5ValidatorGroup() public {
    FixidityLib.Fraction[] memory uptimes = new FixidityLib.Fraction[](5);
    uptimes[0] = FixidityLib.newFixedFraction(969, 1000);
    uptimes[1] = FixidityLib.newFixedFraction(485, 1000);
    uptimes[2] = FixidityLib.newFixedFraction(456, 1000);
    uptimes[3] = FixidityLib.newFixedFraction(744, 1000);
    uptimes[4] = FixidityLib.newFixedFraction(257, 1000);

    (uint256[] memory unwrapedUptimes, uint256 expectedScore) = _computeGroupUptimeCalculation(
      uptimes
    );
    uint256 _actualScore = validators.calculateGroupEpochScore(unwrapedUptimes);
    assertEq(_actualScore, expectedScore);
  }

  function test_ShouldCalculateGroupScoreCorrectly_WhenOnlyZerosAreProvided() public {
    FixidityLib.Fraction[] memory uptimes = new FixidityLib.Fraction[](5);
    uptimes[0] = FixidityLib.newFixed(0);
    uptimes[1] = FixidityLib.newFixed(0);
    uptimes[2] = FixidityLib.newFixed(0);
    uptimes[3] = FixidityLib.newFixed(0);
    uptimes[4] = FixidityLib.newFixed(0);

    (uint256[] memory unwrapedUptimes, uint256 expectedScore) = _computeGroupUptimeCalculation(
      uptimes
    );
    uint256 _actualScore = validators.calculateGroupEpochScore(unwrapedUptimes);
    assertEq(_actualScore, expectedScore);
  }

  function test_ShouldCalculateGroupScoreCorrectly_WhenThereAreZerosInUptimes() public {
    FixidityLib.Fraction[] memory uptimes = new FixidityLib.Fraction[](3);
    uptimes[0] = FixidityLib.newFixedFraction(75, 100);
    uptimes[1] = FixidityLib.newFixed(0);
    uptimes[2] = FixidityLib.newFixedFraction(95, 100);

    (uint256[] memory unwrapedUptimes, uint256 expectedScore) = _computeGroupUptimeCalculation(
      uptimes
    );
    uint256 _actualScore = validators.calculateGroupEpochScore(unwrapedUptimes);
    assertEq(_actualScore, expectedScore);
  }

  function test_Reverts_WhenMoreUptimesThanMaxGroupSize() public {
    FixidityLib.Fraction[] memory uptimes = new FixidityLib.Fraction[](6);
    uptimes[0] = FixidityLib.newFixedFraction(9, 10);
    uptimes[1] = FixidityLib.newFixedFraction(9, 10);
    uptimes[2] = FixidityLib.newFixedFraction(9, 10);
    uptimes[3] = FixidityLib.newFixedFraction(9, 10);
    uptimes[4] = FixidityLib.newFixedFraction(9, 10);
    uptimes[5] = FixidityLib.newFixedFraction(9, 10);

    (uint256[] memory unwrapedUptimes, ) = _computeGroupUptimeCalculation(uptimes);
    vm.expectRevert("Uptime array larger than maximum group size");
    validators.calculateGroupEpochScore(unwrapedUptimes);
  }

  function test_Reverts_WhenNoUptimesProvided() public {
    uint256[] memory uptimes = new uint256[](0);

    vm.expectRevert("Uptime array empty");
    validators.calculateGroupEpochScore(uptimes);
  }

  function test_Reverts_WhenUptimesGreaterThan1() public {
    FixidityLib.Fraction[] memory uptimes = new FixidityLib.Fraction[](5);
    uptimes[0] = FixidityLib.newFixedFraction(9, 10);
    uptimes[1] = FixidityLib.newFixedFraction(9, 10);
    uptimes[2] = FixidityLib.add(FixidityLib.fixed1(), FixidityLib.newFixedFraction(1, 10));
    uptimes[3] = FixidityLib.newFixedFraction(9, 10);
    uptimes[4] = FixidityLib.newFixedFraction(9, 10);

    (uint256[] memory unwrapedUptimes, ) = _computeGroupUptimeCalculation(uptimes);
    vm.expectRevert("Uptime cannot be larger than one");
    validators.calculateGroupEpochScore(unwrapedUptimes);
  }

  function test_Reverts_WhenL2() public {
    _whenL2();
    FixidityLib.Fraction[] memory uptimes = new FixidityLib.Fraction[](5);
    uptimes[0] = FixidityLib.newFixedFraction(9, 10);
    uptimes[1] = FixidityLib.newFixedFraction(9, 10);
    uptimes[3] = FixidityLib.newFixedFraction(9, 10);
    uptimes[4] = FixidityLib.newFixedFraction(9, 10);

    (uint256[] memory unwrapedUptimes, ) = _computeGroupUptimeCalculation(uptimes);
    vm.expectRevert("This method is no longer supported in L2.");
    validators.calculateGroupEpochScore(unwrapedUptimes);
  }
}

contract ValidatorsTest_UpdateValidatorScoreFromSigner is ValidatorsTest {
  using FixidityLib for FixidityLib.Fraction;
  using SafeMath for uint256;

  FixidityLib.Fraction public gracePeriod;
  FixidityLib.Fraction public uptime;

  uint256 public _epochScore;

  function setUp() override public {
    super.setUp();

    _registerValidatorHelper(validator, validatorPk);
    gracePeriod = FixidityLib.newFixedFraction(validators.downtimeGracePeriod(), 1);

    uptime = FixidityLib.newFixedFraction(99, 100);

    _epochScore = _calculateScore(uptime.unwrap(), gracePeriod.unwrap());

    ph.mockReturn(
      ph.FRACTION_MUL(),
      abi.encodePacked(
        FixidityLib.fixed1().unwrap(),
        FixidityLib.fixed1().unwrap(),
        uptime.unwrap(),
        FixidityLib.fixed1().unwrap(),
        originalValidatorScoreParameters.exponent,
        uint256(18)
      ),
      abi.encodePacked(_epochScore, FixidityLib.fixed1().unwrap())
    );
  }

  function test_ShouldUpdateValidatorScore_WhenUptimeInRange0And1() public {
    uint256 _expectedScore = FixidityLib
      .multiply(
        originalValidatorScoreParameters.adjustmentSpeed,
        FixidityLib.newFixedFraction(_epochScore, FixidityLib.fixed1().unwrap())
      )
      .unwrap();

    validators.updateValidatorScoreFromSigner(validator, uptime.unwrap());

    (, , , uint256 _actualScore, ) = validators.getValidator(validator);

    assertEq(_actualScore, _expectedScore);
  }

  function test_ShouldUpdateValidatorScore_WhenValidatorHasNonZeroScore() public {
    validators.updateValidatorScoreFromSigner(validator, uptime.unwrap());

    uint256 _expectedScore = FixidityLib
      .multiply(
        originalValidatorScoreParameters.adjustmentSpeed,
        FixidityLib.newFixedFraction(_epochScore, FixidityLib.fixed1().unwrap())
      )
      .unwrap();

    _expectedScore = FixidityLib
      .add(
        FixidityLib.multiply(
          FixidityLib.subtract(
            FixidityLib.fixed1(),
            originalValidatorScoreParameters.adjustmentSpeed
          ),
          FixidityLib.newFixedFraction(_expectedScore, FixidityLib.fixed1().unwrap())
        ),
        FixidityLib.newFixedFraction(_expectedScore, FixidityLib.fixed1().unwrap())
      )
      .unwrap();

    validators.updateValidatorScoreFromSigner(validator, uptime.unwrap());
    (, , , uint256 _actualScore, ) = validators.getValidator(validator);

    assertEq(_actualScore, _expectedScore);
  }

  function test_Reverts_WhenUptimeGreaterThan1() public {
    uptime = FixidityLib.add(FixidityLib.fixed1(), FixidityLib.newFixedFraction(1, 10));
    vm.expectRevert("Uptime cannot be larger than one");
    validators.updateValidatorScoreFromSigner(validator, uptime.unwrap());
  }
}

contract ValidatorsTest_UpdateMembershipHistory is ValidatorsTest {
  using FixidityLib for FixidityLib.Fraction;
  using SafeMath for uint256;

  address[] public expectedMembershipHistoryGroups;
  uint256[] public expectedMembershipHistoryEpochs;

  address[] public actualMembershipHistoryGroups;
  uint256[] public actualMembershipHistoryEpochs;

  function setUp() override public {
    super.setUp();
    _registerValidatorHelper(validator, validatorPk);

    _registerValidatorGroupHelper(group, 1);
    for (uint256 i = 1; i < groupLength; i++) {
      _registerValidatorGroupHelper(vm.addr(i), 1);
    }
  }

  function test_ShouldOverwritePreviousEntry_WhenChangingGroupsInSameEpoch() public {
    uint256 numTest = 10;

    expectedMembershipHistoryGroups.push(address(0));
    expectedMembershipHistoryEpochs.push(validatorRegistrationEpochNumber);

    for (uint256 i = 0; i < numTest; i++) {
      blockTravel(ph.epochSize());
      uint256 epochNumber = validators.getEpochNumber();

      vm.prank(validator);
      validators.affiliate(group);
      vm.prank(group);
      validators.addFirstMember(validator, address(0), address(0));

      (actualMembershipHistoryEpochs, actualMembershipHistoryGroups, , ) = validators
        .getMembershipHistory(validator);

      expectedMembershipHistoryGroups.push(group);

      expectedMembershipHistoryEpochs.push(epochNumber);

      if (expectedMembershipHistoryGroups.length > membershipHistoryLength) {
        for (uint256 j = 0; j < expectedMembershipHistoryGroups.length - 1; j++) {
          expectedMembershipHistoryGroups[j] = expectedMembershipHistoryGroups[j + 1];
          expectedMembershipHistoryEpochs[j] = expectedMembershipHistoryEpochs[j + 1];
        }

        expectedMembershipHistoryGroups.pop();
        expectedMembershipHistoryEpochs.pop();
      }

      assertEq(actualMembershipHistoryEpochs, expectedMembershipHistoryEpochs);
      assertEq(actualMembershipHistoryGroups, expectedMembershipHistoryGroups);

      vm.prank(validator);
      validators.affiliate(vm.addr(1));

      vm.prank(vm.addr(1));
      validators.addFirstMember(validator, address(0), address(0));

      (actualMembershipHistoryEpochs, actualMembershipHistoryGroups, , ) = validators
        .getMembershipHistory(validator);
      expectedMembershipHistoryGroups[expectedMembershipHistoryGroups.length - 1] = vm.addr(1);

      assertEq(actualMembershipHistoryEpochs, expectedMembershipHistoryEpochs);
      assertEq(actualMembershipHistoryGroups, expectedMembershipHistoryGroups);
    }
  }

  function test_ShouldAlwaysStoreMostRecentMemberships_WhenChangingGroupsMoreThanMembershipHistoryLength()
    public
  {
    expectedMembershipHistoryGroups.push(address(0));
    expectedMembershipHistoryEpochs.push(validatorRegistrationEpochNumber);

    for (uint256 i = 0; i < membershipHistoryLength.add(1); i++) {
      blockTravel(ph.epochSize());
      uint256 epochNumber = validators.getEpochNumber();

      vm.prank(validator);
      validators.affiliate(vm.addr(i + 1));
      vm.prank(vm.addr(i + 1));
      validators.addFirstMember(validator, address(0), address(0));

      expectedMembershipHistoryGroups.push(vm.addr(i + 1));

      expectedMembershipHistoryEpochs.push(epochNumber);

      if (expectedMembershipHistoryGroups.length > membershipHistoryLength) {
        for (uint256 j = 0; j < expectedMembershipHistoryGroups.length - 1; j++) {
          expectedMembershipHistoryGroups[j] = expectedMembershipHistoryGroups[j + 1];
          expectedMembershipHistoryEpochs[j] = expectedMembershipHistoryEpochs[j + 1];
        }

        expectedMembershipHistoryGroups.pop();
        expectedMembershipHistoryEpochs.pop();
      }

      (actualMembershipHistoryEpochs, actualMembershipHistoryGroups, , ) = validators
        .getMembershipHistory(validator);

      assertEq(actualMembershipHistoryEpochs, expectedMembershipHistoryEpochs);
      assertEq(actualMembershipHistoryGroups, expectedMembershipHistoryGroups);
    }
  }
}

contract ValidatorsTest_GetMembershipInLastEpoch is ValidatorsTest {
  using FixidityLib for FixidityLib.Fraction;
  using SafeMath for uint256;

  function setUp() override public {
    super.setUp();

    _registerValidatorHelper(validator, validatorPk);

    _registerValidatorGroupHelper(group, 1);
    for (uint256 i = 1; i < groupLength; i++) {
      _registerValidatorGroupHelper(vm.addr(i), 1);
    }
  }

  function test_ShouldAlwaysReturnCorrectMembershipForLastEpoch_WhenChangingMoreTimesThanMembershipHistoryLength()
    public
  {
    for (uint256 i = 0; i < membershipHistoryLength.add(1); i++) {
      blockTravel(ph.epochSize());

      vm.prank(validator);
      validators.affiliate(vm.addr(i + 1));
      vm.prank(vm.addr(i + 1));
      validators.addFirstMember(validator, address(0), address(0));

      if (i == 0) {
        assertEq(validators.getMembershipInLastEpoch(validator), address(0));
      } else {
        assertEq(validators.getMembershipInLastEpoch(validator), vm.addr(i));
      }
    }
  }

  function test_Reverts_getMembershipInLastEpoch_WhenL2() public {
    blockTravel(ph.epochSize());

    vm.prank(validator);
    validators.affiliate(vm.addr(1));
    vm.prank(vm.addr(1));
    validators.addFirstMember(validator, address(0), address(0));

    _whenL2();
    vm.expectRevert("This method is no longer supported in L2.");
    validators.getMembershipInLastEpoch(validator);
  }
}

contract ValidatorsTest_GetEpochSize is ValidatorsTest {
  function test_ShouldReturn17280() public {
    assertEq(validators.getEpochSize(), 17280);
  }
}

contract ValidatorsTest_GetAccountLockedGoldRequirement is ValidatorsTest {
  using FixidityLib for FixidityLib.Fraction;
  using SafeMath for uint256;

  uint256 public numMembers = 5;
  uint256[] public actualRequirements;
  uint256[] removalTimestamps;

  function setUp() override public {
    super.setUp();

    _registerValidatorGroupHelper(group, 1);

    for (uint256 i = 1; i < numMembers + 1; i++) {
      _registerValidatorHelper(vm.addr(i), i);
      vm.prank(vm.addr(i));
      validators.affiliate(group);

      lockedGold.setAccountTotalLockedGold(group, originalGroupLockedGoldRequirements.value.mul(i));

      if (i == 1) {
        vm.prank(group);
        validators.addFirstMember(vm.addr(i), address(0), address(0));
      } else {
        vm.prank(group);
        validators.addMember(vm.addr(i));
      }

      actualRequirements.push(validators.getAccountLockedGoldRequirement(group));
    }
  }

  function test_ShouldIncreaseRequirementsWithEachAddedMember() public {
    for (uint256 i = 0; i < numMembers; i++) {
      assertEq(actualRequirements[i], originalGroupLockedGoldRequirements.value.mul(i.add(1)));
    }
  }

  function test_ShouldDecreaseRequirementDuration1SecondAfterRemoval_WhenRemovingMembers() public {
    for (uint256 i = 1; i < numMembers + 1; i++) {
      vm.prank(group);
      validators.removeMember(vm.addr(i));
      removalTimestamps.push(uint256(block.timestamp));
      timeTravel(47);
    }

    for (uint256 i = 0; i < numMembers; i++) {
      assertEq(
        validators.getAccountLockedGoldRequirement(group),
        originalGroupLockedGoldRequirements.value.mul(numMembers.sub(i))
      );

      uint256 removalTimestamp = removalTimestamps[i];
      uint256 requirementExpiry = originalGroupLockedGoldRequirements.duration.add(
        removalTimestamp
      );

      uint256 currentTimestamp = uint256(block.timestamp);

      timeTravel(requirementExpiry.sub(currentTimestamp).add(1));
    }
  }
}

contract ValidatorsTest_DistributeEpochPaymentsFromSigner is ValidatorsTest {
  using FixidityLib for FixidityLib.Fraction;
  using SafeMath for uint256;

  uint256 public numMembers = 5;
  uint256 public maxPayment = 20122394876;
  uint256 public expectedTotalPayment;
  uint256 public expectedGroupPayment;
  uint256 public expectedDelegatedPayment;
  uint256 public expectedValidatorPayment;
  uint256 public halfExpectedTotalPayment;
  uint256 public halfExpectedGroupPayment;
  uint256 public halfExpectedValidatorPayment;
  uint256 public halfExpectedDelegatedPayment;

  uint256[] public actualRequirements;
  uint256[] public removalTimestamps;

  FixidityLib.Fraction public expectedScore;
  FixidityLib.Fraction public gracePeriod;
  FixidityLib.Fraction public uptime;
  FixidityLib.Fraction public delegatedFraction;

  function setUp() override public {
    super.setUp();

    delegatedFraction = FixidityLib.newFixedFraction(10, 100);
    _registerValidatorGroupWithMembers(group, 1);
    blockTravel(ph.epochSize());

    lockedGold.addSlasherTest(paymentDelegatee);

    vm.prank(validator);
    accounts.setPaymentDelegation(paymentDelegatee, delegatedFraction.unwrap());

    uptime = FixidityLib.newFixedFraction(99, 100);

    expectedScore = FixidityLib.multiply(
      originalValidatorScoreParameters.adjustmentSpeed,
      FixidityLib.newFixed(_calculateScore(uptime.unwrap(), validators.downtimeGracePeriod()))
    );

    expectedTotalPayment = FixidityLib.fromFixed(
      FixidityLib.multiply(
        expectedScore,
        FixidityLib.newFixedFraction(maxPayment, FixidityLib.fixed1().unwrap())
      )
    );

    expectedGroupPayment = FixidityLib.fromFixed(
      FixidityLib.multiply(commission, FixidityLib.newFixed(expectedTotalPayment))
    );

    uint256 remainingPayment = expectedTotalPayment.sub(expectedGroupPayment);

    expectedDelegatedPayment = FixidityLib.fromFixed(
      FixidityLib.multiply(FixidityLib.newFixed(remainingPayment), delegatedFraction)
    );

    expectedValidatorPayment = remainingPayment.sub(expectedDelegatedPayment);

    halfExpectedTotalPayment = FixidityLib
      .fromFixed(
        FixidityLib.multiply(
          expectedScore,
          FixidityLib.newFixedFraction(maxPayment, FixidityLib.fixed1().unwrap())
        )
      )
      .div(2);

    halfExpectedGroupPayment = FixidityLib.fromFixed(
      FixidityLib.multiply(commission, FixidityLib.newFixed(halfExpectedTotalPayment))
    );

    remainingPayment = halfExpectedTotalPayment.sub(halfExpectedGroupPayment);

    halfExpectedDelegatedPayment = FixidityLib.fromFixed(
      FixidityLib.multiply(FixidityLib.newFixed(remainingPayment), delegatedFraction)
    );

    halfExpectedValidatorPayment = remainingPayment.sub(halfExpectedDelegatedPayment);

    ph.mockReturn(
      ph.FRACTION_MUL(),
      abi.encodePacked(
        FixidityLib.fixed1().unwrap(),
        FixidityLib.fixed1().unwrap(),
        uptime.unwrap(),
        FixidityLib.fixed1().unwrap(),
        originalValidatorScoreParameters.exponent,
        uint256(18)
      ),
      abi.encodePacked(
        _calculateScore(uptime.unwrap(), validators.downtimeGracePeriod()),
        FixidityLib.fixed1().unwrap()
      )
    );

    validators.updateValidatorScoreFromSigner(validator, uptime.unwrap());
  }

  function test_Reverts_WhenL2_WhenValidatorAndGroupMeetBalanceRequirements() public {
    _whenL2();
    vm.expectRevert("This method is no longer supported in L2.");
    validators.distributeEpochPaymentsFromSigner(validator, maxPayment);
  }

  function test_ShouldPayValidator_WhenValidatorAndGroupMeetBalanceRequirements() public {
    validators.distributeEpochPaymentsFromSigner(validator, maxPayment);
    assertEq(stableToken.balanceOf(validator), expectedValidatorPayment);
  }

  function test_ShouldPayGroup_WhenValidatorAndGroupMeetBalanceRequirements() public {
    validators.distributeEpochPaymentsFromSigner(validator, maxPayment);
    assertEq(stableToken.balanceOf(group), expectedGroupPayment);
  }

  function test_ShouldPayDelegatee_WhenValidatorAndGroupMeetBalanceRequirements() public {
    validators.distributeEpochPaymentsFromSigner(validator, maxPayment);
    assertEq(stableToken.balanceOf(paymentDelegatee), expectedDelegatedPayment);
  }

  function test_ShouldReturnTheExpectedTotalPayment_WhenValidatorAndGroupMeetBalanceRequirements()
    public
  {
    validators.distributeEpochPaymentsFromSigner(validator, maxPayment);
    assertEq(
      validators.distributeEpochPaymentsFromSigner(validator, maxPayment),
      expectedTotalPayment
    );
  }

  function test_ShouldPayValidator_WhenValidatorAndGroupMeetBalanceRequirementsAndNoPaymentDelegated()
    public
  {
    expectedDelegatedPayment = 0;
    expectedValidatorPayment = expectedTotalPayment.sub(expectedGroupPayment);

    vm.prank(validator);
    accounts.deletePaymentDelegation();

    validators.distributeEpochPaymentsFromSigner(validator, maxPayment);
    assertEq(stableToken.balanceOf(validator), expectedValidatorPayment);
  }

  function test_ShouldPayGroup_WhenValidatorAndGroupMeetBalanceRequirementsAndNoPaymentDelegated()
    public
  {
    expectedDelegatedPayment = 0;
    expectedValidatorPayment = expectedTotalPayment.sub(expectedGroupPayment);

    vm.prank(validator);
    accounts.deletePaymentDelegation();

    validators.distributeEpochPaymentsFromSigner(validator, maxPayment);
    assertEq(
      validators.distributeEpochPaymentsFromSigner(validator, maxPayment),
      expectedTotalPayment
    );
  }

  function test_ShouldReturnTheExpectedTotalPayment_WhenValidatorAndGroupMeetBalanceRequirementsAndNoPaymentDelegated()
    public
  {
    expectedDelegatedPayment = 0;
    expectedValidatorPayment = expectedTotalPayment.sub(expectedGroupPayment);

    vm.prank(validator);
    accounts.deletePaymentDelegation();

    validators.distributeEpochPaymentsFromSigner(validator, maxPayment);
    assertEq(stableToken.balanceOf(group), expectedGroupPayment);
  }

  function test_shouldPayValidatorOnlyHalf_WhenSlashingMultiplierIsHalved() public {
    vm.prank(paymentDelegatee);
    validators.halveSlashingMultiplier(group);
    validators.distributeEpochPaymentsFromSigner(validator, maxPayment);

    assertEq(stableToken.balanceOf(validator), halfExpectedValidatorPayment);
  }

  function test_shouldPayGroupOnlyHalf_WhenSlashingMultiplierIsHalved() public {
    vm.prank(paymentDelegatee);
    validators.halveSlashingMultiplier(group);
    validators.distributeEpochPaymentsFromSigner(validator, maxPayment);

    assertEq(stableToken.balanceOf(group), halfExpectedGroupPayment);
  }

  function test_shouldPayDelegateeOnlyHalf_WhenSlashingMultiplierIsHalved() public {
    vm.prank(paymentDelegatee);
    validators.halveSlashingMultiplier(group);
    validators.distributeEpochPaymentsFromSigner(validator, maxPayment);

    assertEq(stableToken.balanceOf(paymentDelegatee), halfExpectedDelegatedPayment);
  }

  function test_shouldReturnHalfExpectedTotalPayment_WhenSlashingMultiplierIsHalved() public {
    vm.prank(paymentDelegatee);
    validators.halveSlashingMultiplier(group);
    validators.distributeEpochPaymentsFromSigner(validator, maxPayment);

    assertEq(
      validators.distributeEpochPaymentsFromSigner(validator, maxPayment),
      halfExpectedTotalPayment
    );
  }

  function test_ShouldNotPayValidator_WhenValidatorDoesNotMeetBalanceRequirement() public {
    lockedGold.setAccountTotalLockedGold(
      validator,
      originalValidatorLockedGoldRequirements.value.sub(11)
    );

    validators.distributeEpochPaymentsFromSigner(validator, maxPayment);
    assertEq(stableToken.balanceOf(validator), 0);
  }

  function test_ShouldNotPayGroup_WhenValidatorDoesNotMeetBalanceRequirement() public {
    lockedGold.setAccountTotalLockedGold(
      validator,
      originalValidatorLockedGoldRequirements.value.sub(11)
    );

    validators.distributeEpochPaymentsFromSigner(validator, maxPayment);
    assertEq(stableToken.balanceOf(group), 0);
  }

  function test_ShouldNotPayDelegatee_WhenValidatorDoesNotMeetBalanceRequirement() public {
    lockedGold.setAccountTotalLockedGold(
      validator,
      originalValidatorLockedGoldRequirements.value.sub(11)
    );

    validators.distributeEpochPaymentsFromSigner(validator, maxPayment);
    assertEq(stableToken.balanceOf(paymentDelegatee), 0);
  }

  function test_ShouldReturnZero_WhenValidatorDoesNotMeetBalanceRequirement() public {
    lockedGold.setAccountTotalLockedGold(
      validator,
      originalValidatorLockedGoldRequirements.value.sub(11)
    );

    assertEq(validators.distributeEpochPaymentsFromSigner(validator, maxPayment), 0);
  }

  function test_ShouldNotPayValidator_WhenGroupDoesNotMeetBalanceRequirement() public {
    lockedGold.setAccountTotalLockedGold(
      validator,
      originalGroupLockedGoldRequirements.value.sub(11)
    );

    validators.distributeEpochPaymentsFromSigner(validator, maxPayment);
    assertEq(stableToken.balanceOf(validator), 0);
  }

  function test_ShouldNotPayGroup_WhenGroupDoesNotMeetBalanceRequirement() public {
    lockedGold.setAccountTotalLockedGold(
      validator,
      originalGroupLockedGoldRequirements.value.sub(11)
    );

    validators.distributeEpochPaymentsFromSigner(validator, maxPayment);
    assertEq(stableToken.balanceOf(group), 0);
  }

  function test_ShouldNotPayDelegatee_WhenGroupDoesNotMeetBalanceRequirement() public {
    lockedGold.setAccountTotalLockedGold(
      validator,
      originalGroupLockedGoldRequirements.value.sub(11)
    );

    validators.distributeEpochPaymentsFromSigner(validator, maxPayment);
    assertEq(stableToken.balanceOf(paymentDelegatee), 0);
  }

  function test_ShouldReturnZero_WhenGroupDoesNotMeetBalanceRequirement() public {
    lockedGold.setAccountTotalLockedGold(
      validator,
      originalGroupLockedGoldRequirements.value.sub(11)
    );

    assertEq(validators.distributeEpochPaymentsFromSigner(validator, maxPayment), 0);
  }
}

contract ValidatorsTest_ForceDeaffiliateIfValidator is ValidatorsTest {
  function setUp() override public {
    super.setUp();

    _registerValidatorHelper(validator, validatorPk);
    _registerValidatorGroupHelper(group, 1);

    vm.prank(validator);
    validators.affiliate(group);

    lockedGold.addSlasherTest(paymentDelegatee);
  }

  function test_ShouldSucceed_WhenSenderIsWhitelistedSlashingAddress() public {
    vm.prank(paymentDelegatee);
    validators.forceDeaffiliateIfValidator(validator);
    (, , address affiliation, , ) = validators.getValidator(validator);
    assertEq(affiliation, address(0));
  }

  function test_Reverts_WhenSenderNotApprovedAddress() public {
    vm.expectRevert("Only registered slasher can call");
    validators.forceDeaffiliateIfValidator(validator);
  }
}
contract ValidatorsTest_ForceDeaffiliateIfValidator_L2 is ValidatorsTest {
  function setUp() override public {
    super.setUp();

    _registerValidatorHelper(validator, validatorPk);
    _registerValidatorGroupHelper(group, 1);

    vm.prank(validator);
    validators.affiliate(group);
    _whenL2();
    lockedGold.addSlasherTest(paymentDelegatee);
  }

  function test_ShouldSucceed_WhenSenderIsWhitelistedSlashingAddress() public {
    vm.prank(paymentDelegatee);
    validators.forceDeaffiliateIfValidator(validator);
    (, , address affiliation, , ) = validators.getValidator(validator);
    assertEq(affiliation, address(0));
  }

  function test_Reverts_WhenSenderNotApprovedAddress() public {
    vm.expectRevert("Only registered slasher can call");
    validators.forceDeaffiliateIfValidator(validator);
  }
}

contract ValidatorsTest_GroupMembershipInEpoch is ValidatorsTest {
  using FixidityLib for FixidityLib.Fraction;
  using SafeMath for uint256;

  struct EpochInfo {
    uint256 epochNumber;
    address groupy;
  }

  uint256 totalEpochs = 24;
  uint256 gapSize = 3;
  uint256 contractIndex;

  EpochInfo[] public epochInfoList;

  function setUp() override public {
    super.setUp();

    _registerValidatorHelper(validator, validatorPk);
    contractIndex = 1;
    for (uint256 i = 1; i < groupLength; i++) {
      _registerValidatorGroupHelper(vm.addr(i), 1);
    }

    // Start at 1 since we can't start with deaffiliate
    for (uint256 i = 1; i < totalEpochs; i++) {
      blockTravel(ph.epochSize());

      uint256 epochNumber = validators.getEpochNumber();

      if (i % gapSize == 0) {
        address _group = (i % gapSize.mul(gapSize)) != 0
          ? vm.addr(i.div(gapSize) % groupLength)
          : address(0);

        contractIndex += 1;

        epochInfoList.push(EpochInfo(epochNumber, _group));

        if (i % (gapSize.mul(gapSize)) != 0) {
          vm.prank(validator);
          validators.affiliate(_group);

          vm.prank(_group);
          validators.addFirstMember(validator, address(0), address(0));
        } else {
          vm.prank(validator);
          validators.deaffiliate();
        }
      }
    }
  }

  function test_ShouldCorrectlyGetGroupAddressForExactEpochNumbers() public {
    for (uint256 i = 0; i < epochInfoList.length; i++) {
      address _group = epochInfoList[i].groupy;

      if (epochInfoList.length.sub(i) <= membershipHistoryLength) {
        assertEq(
          validators.groupMembershipInEpoch(
            validator,
            epochInfoList[i].epochNumber,
            uint256(1).add(i)
          ),
          _group
        );
      } else {
        vm.expectRevert("index out of bounds");
        validators.groupMembershipInEpoch(
          validator,
          epochInfoList[i].epochNumber,
          uint256(1).add(i)
        );
      }
    }
  }

  function test_Reverts_GroupMembershipInEpoch_WhenL2() public {
    _whenL2();
    for (uint256 i = 0; i < epochInfoList.length; i++) {
      address _group = epochInfoList[i].groupy;

      if (epochInfoList.length.sub(i) <= membershipHistoryLength) {
        vm.expectRevert("This method is no longer supported in L2.");
        validators.groupMembershipInEpoch(
          validator,
          epochInfoList[i].epochNumber,
          uint256(1).add(i)
        );
      } else {
        vm.expectRevert("This method is no longer supported in L2.");
        validators.groupMembershipInEpoch(
          validator,
          epochInfoList[i].epochNumber,
          uint256(1).add(i)
        );
      }
    }
  }

  function test_Reverts_WhenEpochNumberAtGivenIndexIsGreaterThanProvidedEpochNumber() public {
    vm.expectRevert("index out of bounds");
    validators.groupMembershipInEpoch(
      validator,
      epochInfoList[epochInfoList.length.sub(2)].epochNumber,
      contractIndex
    );
  }

  function test_Reverts_WhenEpochNumberFitsIntoDifferentIndexBucket() public {
    vm.expectRevert("provided index does not match provided epochNumber at index in history.");
    validators.groupMembershipInEpoch(
      validator,
      epochInfoList[epochInfoList.length.sub(1)].epochNumber,
      contractIndex.sub(2)
    );
  }

  function test_Reverts_WhenProvidedEpochNumberGreaterThanCurrentEpochNumber() public {
    uint256 _epochNumber = validators.getEpochNumber();
    vm.expectRevert("Epoch cannot be larger than current");
    validators.groupMembershipInEpoch(validator, _epochNumber.add(1), contractIndex);
  }

  function test_Reverts_WhenProvidedIndexGreaterThanIndexOnChain() public {
    uint256 _epochNumber = validators.getEpochNumber();
    vm.expectRevert("index out of bounds");
    validators.groupMembershipInEpoch(validator, _epochNumber, contractIndex.add(1));
  }

  function test_Reverts_WhenProvidedIndexIsLessThanTailIndexOnChain() public {
    vm.expectRevert("provided index does not match provided epochNumber at index in history.");
    validators.groupMembershipInEpoch(
      validator,
      epochInfoList[epochInfoList.length.sub(membershipHistoryLength).sub(1)].epochNumber,
      contractIndex.sub(membershipHistoryLength)
    );
  }
}

contract ValidatorsTest_HalveSlashingMultiplier is ValidatorsTest {
  using FixidityLib for FixidityLib.Fraction;
  using SafeMath for uint256;

  function setUp() override public {
    super.setUp();

    _registerValidatorGroupHelper(group, 1);
    lockedGold.addSlasherTest(paymentDelegatee);
  }

  function test_ShouldHalveslashingMultiplier() public {
    FixidityLib.Fraction memory expectedMultiplier = FixidityLib.fixed1();
    for (uint256 i = 0; i < 10; i++) {
      vm.prank(paymentDelegatee);
      validators.halveSlashingMultiplier(group);

      expectedMultiplier = FixidityLib.divide(expectedMultiplier, FixidityLib.newFixed(2));
      (, , , , , uint256 actualMultiplier, ) = validators.getValidatorGroup(group);

      assertEq(actualMultiplier, expectedMultiplier.unwrap());
    }
  }

  function test_Reverts_HalveSlashingMultiplier_WhenL2() public {
    _whenL2();
    FixidityLib.Fraction memory expectedMultiplier = FixidityLib.fixed1();
    vm.prank(paymentDelegatee);
    vm.expectRevert("This method is no longer supported in L2.");
    validators.halveSlashingMultiplier(group);
  }

  function test_ShouldUpdateLastSlashedTimestamp() public {
    (, , , , , , uint256 initialLastSlashed) = validators.getValidatorGroup(group);

    vm.prank(paymentDelegatee);
    validators.halveSlashingMultiplier(group);
    (, , , , , , uint256 updatedLastSlashed) = validators.getValidatorGroup(group);

    assertGt(updatedLastSlashed, initialLastSlashed);
  }

  function test_Reverts_WhenCalledByNonSlasher() public {
    vm.expectRevert("Only registered slasher can call");
    validators.halveSlashingMultiplier(group);
  }
}

contract ValidatorsTest_ResetSlashingMultiplier is ValidatorsTest {
  using FixidityLib for FixidityLib.Fraction;
  using SafeMath for uint256;
  
  function setUp() override public {
    super.setUp();

    _registerValidatorHelper(validator, validatorPk);
    _registerValidatorGroupHelper(group, 1);

    vm.prank(validator);
    validators.affiliate(group);

    lockedGold.addSlasherTest(paymentDelegatee);

    vm.prank(paymentDelegatee);
    validators.halveSlashingMultiplier(group);
    (, , , , , uint256 initialMultiplier, ) = validators.getValidatorGroup(group);

    require(
      initialMultiplier == FixidityLib.newFixedFraction(5, 10).unwrap(),
      "initialMultiplier is incorrect"
    );
  }

  function test_ShouldReturnToDefault_WhenSlashingMultiplierIsResetAfterResetPeriod() public {
    timeTravel(slashingMultiplierResetPeriod);

    vm.prank(group);
    validators.resetSlashingMultiplier();
    (, , , , , uint256 actualMultiplier, ) = validators.getValidatorGroup(group);
    assertEq(actualMultiplier, FixidityLib.fixed1().unwrap());
  }

  function test_ShouldReturnToDefault_WhenSlashingMultiplierIsResetAfterResetPeriod_WhenL2()
    public
  {
    _whenL2();
    timeTravel(slashingMultiplierResetPeriod);

    vm.prank(group);
    validators.resetSlashingMultiplier();
    (, , , , , uint256 actualMultiplier, ) = validators.getValidatorGroup(group);
    assertEq(actualMultiplier, FixidityLib.fixed1().unwrap());
  }

  function test_Reverts_WhenSlashingMultiplierIsResetBeforeResetPeriod() public {
    vm.expectRevert("`resetSlashingMultiplier` called before resetPeriod expired");
    vm.prank(group);
    validators.resetSlashingMultiplier();
  }

  function test_ShouldReadProperly_WhenSlashingResetPeriosIsUpdated() public {
    uint256 newResetPeriod = 10 * DAY;
    vm.prank(owner);
    validators.setSlashingMultiplierResetPeriod(newResetPeriod);
    timeTravel(newResetPeriod);
    vm.prank(group);
    validators.resetSlashingMultiplier();
    (, , , , , uint256 actualMultiplier, ) = validators.getValidatorGroup(group);
    assertEq(actualMultiplier, FixidityLib.fixed1().unwrap());
  }

  function test_Reverts_SetSlashingMultiplierResetPeriod_WhenL2() public {
    _whenL2();
    uint256 newResetPeriod = 10 * DAY;
    vm.expectRevert("This method is no longer supported in L2.");
    vm.prank(owner);
    validators.setSlashingMultiplierResetPeriod(newResetPeriod);
  }
}<|MERGE_RESOLUTION|>--- conflicted
+++ resolved
@@ -25,7 +25,6 @@
 import "forge-std/console.sol";
 
 
-<<<<<<< HEAD
 contract ValidatorsMock is Validators(true) {
   function updateValidatorScoreFromSigner(address signer, uint256 uptime) override external {
     return _updateValidatorScoreFromSigner(signer, uptime);
@@ -39,10 +38,7 @@
   }
 }
 
-contract ValidatorsTest is Test, Constants, Utils08, ECDSAHelper {
-=======
-contract ValidatorsTest is Test, TestConstants, Utils, ECDSAHelper {
->>>>>>> e6dcb576
+contract ValidatorsTest is Test, Utils08, ECDSAHelper, TestConstants {
   using FixidityLib for FixidityLib.Fraction;
   using SafeMath for uint256;
 
@@ -61,13 +57,7 @@
     FixidityLib.Fraction adjustmentSpeed;
   }
 
-<<<<<<< HEAD
-  address constant proxyAdminAddress = 0x4200000000000000000000000000000000000018;
-
   IRegistry registry;
-=======
-  Registry registry;
->>>>>>> e6dcb576
   Accounts accounts;
   MockStableToken stableToken;
   MockElection election;
@@ -181,14 +171,8 @@
       adjustmentSpeed: FixidityLib.newFixedFraction(5, 20)
     });
 
-<<<<<<< HEAD
-    address registryAddress = 0x000000000000000000000000000000000000ce10;
-    deployCodeTo("Registry.sol", abi.encode(false), registryAddress);
-    registry = IRegistry(registryAddress);
-=======
     deployCodeTo("Registry.sol", abi.encode(false), REGISTRY_ADDRESS);
-    registry = Registry(REGISTRY_ADDRESS);
->>>>>>> e6dcb576
+    registry = IRegistry(REGISTRY_ADDRESS);
 
     accounts = new Accounts(true);
     accounts.initialize(REGISTRY_ADDRESS);
