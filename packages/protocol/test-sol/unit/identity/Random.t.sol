// SPDX-License-Identifier: LGPL-3.0-only
pragma solidity >=0.8.7 <0.8.20;

<<<<<<< HEAD
import "celo-foundry-8/Test.sol";
=======
import "celo-foundry/Test.sol";
import { Utils } from "@test-sol/utils.sol";
import { TestConstants } from "@test-sol/constants.sol";
>>>>>>> e6dcb576

import { Random } from "@celo-contracts-8/identity/Random.sol";
import { RandomTest } from "@celo-contracts-8/identity/test/RandomTest.sol";
import { IsL2Check } from "@celo-contracts-8/common/IsL2Check.sol";
import { Utils08 } from "@test-sol/utils08.sol";

contract RandomnessTest_SetRandomnessRetentionWindow is Test, TestConstants, IsL2Check {
  event RandomnessBlockRetentionWindowSet(uint256 value);

  RandomTest random;

  function setUp() public {
    random = new RandomTest();
    random.initialize(256);
  }

  function test_ShouldSetTheVariable() public {
    random.setRandomnessBlockRetentionWindow(1000);
    assertEq(random.randomnessBlockRetentionWindow(), 1000);
  }

  function test_Emits_TheEvent() public {
    vm.expectEmit(true, true, true, true);
    emit RandomnessBlockRetentionWindowSet(1000);
    random.setRandomnessBlockRetentionWindow(1000);
  }

  function testRevert_OnlyOwnerCanSet() public {
    vm.expectRevert("Ownable: caller is not the owner");
    vm.prank(address(0x45));
    random.setRandomnessBlockRetentionWindow(1000);
  }

  function test_Reverts_WhenCalledOnL2() public {
    deployCodeTo("Registry.sol", abi.encode(false), PROXY_ADMIN_ADDRESS);
    vm.expectRevert("This method is no longer supported in L2.");
    random.setRandomnessBlockRetentionWindow(1000);
  }
}

<<<<<<< HEAD
contract RandomnessTest_AddTestRandomness is Test, Utils08, IsL2Check {
=======
contract RandomnessTest_AddTestRandomness is Test, TestConstants, Utils, IsL2Check {
>>>>>>> e6dcb576
  uint256 constant RETENTION_WINDOW = 5;
  uint256 constant EPOCH_SIZE_NUMBER = 10;

  RandomTest random;

  function setUp() public {
    random = new RandomTest();
    random.initialize(256);
  }

  function test_ShouldBeAbleToSimulateAddingRandomness() public {
    random.addTestRandomness(1, 0x0000000000000000000000000000000000000000000000000000000000000001);
    random.addTestRandomness(2, 0x0000000000000000000000000000000000000000000000000000000000000002);
    random.addTestRandomness(3, 0x0000000000000000000000000000000000000000000000000000000000000003);
    random.addTestRandomness(4, 0x0000000000000000000000000000000000000000000000000000000000000004);
    assertEq(
      0x0000000000000000000000000000000000000000000000000000000000000001,
      random.getTestRandomness(1, 4)
    );
    assertEq(
      0x0000000000000000000000000000000000000000000000000000000000000002,
      random.getTestRandomness(2, 4)
    );
    assertEq(
      0x0000000000000000000000000000000000000000000000000000000000000003,
      random.getTestRandomness(3, 4)
    );
    assertEq(
      0x0000000000000000000000000000000000000000000000000000000000000004,
      random.getTestRandomness(4, 4)
    );
  }

  function setUpWhenChangingHistorySmaller() private {
    random.addTestRandomness(1, 0x0000000000000000000000000000000000000000000000000000000000000001);
    random.addTestRandomness(2, 0x0000000000000000000000000000000000000000000000000000000000000002);
    random.addTestRandomness(3, 0x0000000000000000000000000000000000000000000000000000000000000003);
    random.addTestRandomness(4, 0x0000000000000000000000000000000000000000000000000000000000000004);
    random.setRandomnessBlockRetentionWindow(2);
  }

  function test_canStillAddRandomness_whenChangingHistorySmaller() public {
    setUpWhenChangingHistorySmaller();
    random.addTestRandomness(5, 0x0000000000000000000000000000000000000000000000000000000000000005);
    assertEq(
      0x0000000000000000000000000000000000000000000000000000000000000005,
      random.getTestRandomness(5, 5)
    );
  }

  function test_cannotReadOldBlocks_whenChangingHistorySmaller() public {
    setUpWhenChangingHistorySmaller();
    vm.expectRevert("Cannot query randomness older than the stored history");
    random.getTestRandomness(3, 5);
  }

  function setUpWhenChangingHistoryLarger() private {
    random.setRandomnessBlockRetentionWindow(2);
    random.addTestRandomness(1, 0x0000000000000000000000000000000000000000000000000000000000000001);
    random.addTestRandomness(2, 0x0000000000000000000000000000000000000000000000000000000000000002);
    random.addTestRandomness(3, 0x0000000000000000000000000000000000000000000000000000000000000003);
    random.addTestRandomness(4, 0x0000000000000000000000000000000000000000000000000000000000000004);
    random.setRandomnessBlockRetentionWindow(4);
  }

  function test_CanStillAddRandomness_WhenChangingHistoryLarger() public {
    setUpWhenChangingHistoryLarger();
    random.addTestRandomness(5, 0x0000000000000000000000000000000000000000000000000000000000000005);
    assertEq(
      0x0000000000000000000000000000000000000000000000000000000000000005,
      random.getTestRandomness(5, 5)
    );
  }

  function test_CannotReadOldBlocks_WhenChangingHistoryLarger() public {
    setUpWhenChangingHistoryLarger();
    vm.expectRevert("Cannot query randomness older than the stored history");
    random.getTestRandomness(1, 5);
  }

  function test_OldValuesArePreserved_WhenChangingHistoryLarger() public {
    setUpWhenChangingHistoryLarger();
    random.addTestRandomness(5, 0x0000000000000000000000000000000000000000000000000000000000000005);
    random.addTestRandomness(6, 0x0000000000000000000000000000000000000000000000000000000000000006);
    assertEq(
      0x0000000000000000000000000000000000000000000000000000000000000003,
      random.getTestRandomness(3, 6)
    );
  }

  function setUpWhenRelyingOnTheLastBlockOfEachEpochsRandomness()
    private
    returns (uint256 lastBlockOfEpoch)
  {
    bytes32 defaultValue = 0x0000000000000000000000000000000000000000000000000000000000000002;
    bytes32 valueForLastBlockOfEpoch = 0x0000000000000000000000000000000000000000000000000000000000000001;

    ph.setEpochSize(EPOCH_SIZE_NUMBER);
    random.setRandomnessBlockRetentionWindow(RETENTION_WINDOW);

    // Epoch
    // [1         , 2                           , 2             , 3                                                        ]
    // Blocks
    // [EPOCH_SIZE_NUMBER, EPOCH_SIZE_NUMBER+1... EPOCH_SIZE_NUMBER+n, 2 * EPOCH_SIZE_NUMBER, 2 * EPOCH_SIZE_NUMBER + 1... 2 * EPOCH_SIZE_NUMBER + RETENTION_WINDOW-1]

    // go to last block of epoch 1
    vm.roll(EPOCH_SIZE_NUMBER);
    // Add randomness to epoch's last block
    random.addTestRandomness(block.number, valueForLastBlockOfEpoch);

    // Add a different randomness to all but last epoch blocks
    for (uint256 i = 0; i < EPOCH_SIZE_NUMBER - 1; i++) {
      blockTravel(1);
      random.addTestRandomness(block.number, defaultValue);
    }

    // Add randomness to epoch's last block
    blockTravel(1);
    random.addTestRandomness(block.number, valueForLastBlockOfEpoch);

    // Now we add `RETENTION_WINDOW` worth of blocks' randomness to flush out the new lastEpochBlock
    // This means we can test `lastEpochBlock` stores epoch i+1's last block,
    // and we test that epoch i's last block is not retained.
    for (uint256 i = 0; i < RETENTION_WINDOW + 1; i++) {
      blockTravel(1);
      random.addTestRandomness(block.number, defaultValue);
    }

    return EPOCH_SIZE_NUMBER * 2;
  }

  function test_shouldRetainTheLastEpochBlocksRandomness_WhenRelyingOnTheLastBlockOfEachEpochsRandomness()
    public
  {
    uint256 lastBlockOfEpoch = setUpWhenRelyingOnTheLastBlockOfEachEpochsRandomness();

    // Get start of epoch and then subtract one for last block of previous epoch
    assertEq(
      0x0000000000000000000000000000000000000000000000000000000000000001,
      random.getTestRandomness(lastBlockOfEpoch, block.number)
    );
  }

  function test_shouldRetainTheUsualRetentionWindowWorthOfBlocks_WhenRelyingOnTheLastBlockOfEachEpochsRandomness()
    public
  {
    setUpWhenRelyingOnTheLastBlockOfEachEpochsRandomness();

    for (uint256 i = 0; i < RETENTION_WINDOW; i++) {
      assertEq(
        random.getTestRandomness(block.number - i, block.number),
        0x0000000000000000000000000000000000000000000000000000000000000002
      );
    }
  }

  function test_shouldStillNotRetainOtherBlocksNotCoveredByTheRetentionWindow_WhenRelyingOnTheLastBlockOfEachEpochsRandomness()
    public
  {
    setUpWhenRelyingOnTheLastBlockOfEachEpochsRandomness();
    vm.expectRevert("Cannot query randomness older than the stored history");
    random.getTestRandomness(block.number - RETENTION_WINDOW, block.number);
  }

  function test_shouldNotRetainTheLastEpochBlockOfPreviousEpochs_WhenRelyingOnTheLastBlockOfEachEpochsRandomness()
    public
  {
    uint256 lastBlockOfEpoch = setUpWhenRelyingOnTheLastBlockOfEachEpochsRandomness();

    vm.expectRevert("Cannot query randomness older than the stored history");
    random.getTestRandomness(lastBlockOfEpoch - EPOCH_SIZE_NUMBER, block.number);
  }

  function test_Reverts_WhenCalledOnL2() public {
    deployCodeTo("Registry.sol", abi.encode(false), PROXY_ADMIN_ADDRESS);
    vm.expectRevert("This method is no longer supported in L2.");
    random.addTestRandomness(1, 0x0000000000000000000000000000000000000000000000000000000000000001);
    vm.expectRevert("This method is no longer supported in L2.");
    random.getTestRandomness(1, 4);
  }
}

<<<<<<< HEAD
contract RandomnessTest_RevealAndCommit is Test, Utils08, IsL2Check {
=======
contract RandomnessTest_RevealAndCommit is Test, TestConstants, Utils, IsL2Check {
>>>>>>> e6dcb576
  address constant ACCOUNT = address(0x01);
  bytes32 constant RANDONMESS = bytes32(uint256(0x00));

  RandomTest random;

  function setUp() public {
    random = new RandomTest();
    random.initialize(256);
    random.setRandomnessBlockRetentionWindow(256);
  }

  function commitmentFor(uint256 value) private pure returns (bytes32) {
    return keccak256(abi.encodePacked(bytes32(value)));
  }

  function testRevert_CannotAddZeroCommitment() public {
    vm.expectRevert("cannot commit zero randomness");
    random.testRevealAndCommit(RANDONMESS, commitmentFor(0x00), ACCOUNT);
  }

  function test_CanAddInitialCommitment() public {
    random.testRevealAndCommit(RANDONMESS, commitmentFor(0x01), ACCOUNT);
  }

  function test_CanRevealInitialCommitment() public {
    blockTravel(2);
    random.testRevealAndCommit(RANDONMESS, commitmentFor(0x01), ACCOUNT);
    blockTravel(1);
    random.testRevealAndCommit(bytes32(uint256(0x01)), commitmentFor(0x02), ACCOUNT);

    bytes32 lastRandomness = random.getBlockRandomness(block.number - 1);
    bytes32 expected = keccak256(abi.encodePacked(lastRandomness, bytes32(uint256(0x01))));

    assertEq(random.getBlockRandomness(block.number), expected);
  }

  function test_Reverts_WhenCalledOnL2() public {
    deployCodeTo("Registry.sol", abi.encode(false), PROXY_ADMIN_ADDRESS);
    vm.expectRevert("This method is no longer supported in L2.");
    blockTravel(2);
    random.testRevealAndCommit(RANDONMESS, commitmentFor(0x01), ACCOUNT);
  }
}<|MERGE_RESOLUTION|>--- conflicted
+++ resolved
@@ -1,18 +1,13 @@
 // SPDX-License-Identifier: LGPL-3.0-only
 pragma solidity >=0.8.7 <0.8.20;
 
-<<<<<<< HEAD
 import "celo-foundry-8/Test.sol";
-=======
-import "celo-foundry/Test.sol";
-import { Utils } from "@test-sol/utils.sol";
-import { TestConstants } from "@test-sol/constants.sol";
->>>>>>> e6dcb576
 
 import { Random } from "@celo-contracts-8/identity/Random.sol";
 import { RandomTest } from "@celo-contracts-8/identity/test/RandomTest.sol";
 import { IsL2Check } from "@celo-contracts-8/common/IsL2Check.sol";
 import { Utils08 } from "@test-sol/utils08.sol";
+import { TestConstants } from "@test-sol/constants.sol";
 
 contract RandomnessTest_SetRandomnessRetentionWindow is Test, TestConstants, IsL2Check {
   event RandomnessBlockRetentionWindowSet(uint256 value);
@@ -48,11 +43,7 @@
   }
 }
 
-<<<<<<< HEAD
-contract RandomnessTest_AddTestRandomness is Test, Utils08, IsL2Check {
-=======
-contract RandomnessTest_AddTestRandomness is Test, TestConstants, Utils, IsL2Check {
->>>>>>> e6dcb576
+contract RandomnessTest_AddTestRandomness is Test, TestConstants, Utils08, IsL2Check {
   uint256 constant RETENTION_WINDOW = 5;
   uint256 constant EPOCH_SIZE_NUMBER = 10;
 
@@ -235,11 +226,7 @@
   }
 }
 
-<<<<<<< HEAD
-contract RandomnessTest_RevealAndCommit is Test, Utils08, IsL2Check {
-=======
-contract RandomnessTest_RevealAndCommit is Test, TestConstants, Utils, IsL2Check {
->>>>>>> e6dcb576
+contract RandomnessTest_RevealAndCommit is Test, TestConstants, Utils08, IsL2Check {
   address constant ACCOUNT = address(0x01);
   bytes32 constant RANDONMESS = bytes32(uint256(0x00));
 
