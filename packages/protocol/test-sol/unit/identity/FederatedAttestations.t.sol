--- conflicted
+++ resolved
@@ -1,4 +1,3 @@
-<<<<<<< HEAD
 // SPDX-License-Identifier: LGPL-3.0-only
 pragma solidity >=0.8.7 <0.8.20;
 
@@ -13,24 +12,7 @@
 import "@celo-contracts-8/governance/test/MockValidators.sol";
 import "@celo-contracts/common/interfaces/IRegistry.sol";
 import "@celo-contracts-8/common/Accounts.sol";
-=======
-// SPDX-License-Identifier: UNLICENSED
-pragma solidity ^0.5.13;
-pragma experimental ABIEncoderV2;
-
-import "celo-foundry/Test.sol";
 import { TestConstants } from "@test-sol/constants.sol";
-
-import "@celo-contracts/identity/test/AttestationsTest.sol";
-import "@celo-contracts/identity/FederatedAttestations.sol";
-import "@celo-contracts/identity/test/MockERC20Token.sol";
-import "@celo-contracts/identity/test/MockRandom.sol";
-import "@celo-contracts/governance/test/MockElection.sol";
-import "@celo-contracts/governance/test/MockLockedGold.sol";
-import "@celo-contracts/governance/test/MockValidators.sol";
-import "@celo-contracts/common/Registry.sol";
-import "@celo-contracts/common/Accounts.sol";
->>>>>>> e6dcb576
 
 contract FederatedAttestationsFoundryTest is Test, TestConstants {
   enum KeyOffsets {
@@ -345,12 +327,6 @@
     phoneHash = keccak256(abi.encodePacked(phoneNumber));
     phoneHash2 = keccak256(abi.encodePacked(phoneNumber2));
 
-<<<<<<< HEAD
-    address registryAddress = 0x000000000000000000000000000000000000ce10;
-=======
-    deployCodeTo("Registry.sol", abi.encode(false), REGISTRY_ADDRESS);
->>>>>>> e6dcb576
-
     attestationsTest = new AttestationsTest();
     mockERC20Token = new MockERC20Token();
     otherMockERC20Token = new MockERC20Token();
@@ -358,14 +334,10 @@
     mockLockedGold = new MockLockedGold();
     mockValidators = new MockValidators();
     random = new MockRandom();
-<<<<<<< HEAD
-
-    deployCodeTo("Registry.sol", abi.encode(false), registryAddress);
-    registry = IRegistry(registryAddress);
-
-=======
-    registry = Registry(REGISTRY_ADDRESS);
->>>>>>> e6dcb576
+
+    deployCodeTo("Registry.sol", abi.encode(false), REGISTRY_ADDRESS);
+    registry = IRegistry(REGISTRY_ADDRESS);
+
     accounts = new Accounts(true);
     federatedAttestations = new FederatedAttestations(true);
     random.initialize(256);
