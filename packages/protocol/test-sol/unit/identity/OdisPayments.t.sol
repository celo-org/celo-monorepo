// SPDX-License-Identifier: LGPL-3.0-only
pragma solidity >=0.8.7 <0.8.20;

<<<<<<< HEAD
import "celo-foundry-8/Test.sol";

import "@celo-contracts-8/identity/OdisPayments.sol";
import "@celo-contracts-8/common/interfaces/IStableToken.sol";
import "@celo-contracts/common/interfaces/IRegistry.sol";
import "@celo-contracts-8/common/Freezer.sol";
import "@openzeppelin/contracts8/interfaces/IERC20.sol";
=======
import "celo-foundry/Test.sol";
import { TestConstants } from "@test-sol/constants.sol";

import "@celo-contracts/identity/OdisPayments.sol";
import { StableToken } from "@mento-core/contracts/StableToken.sol";
import "@celo-contracts/common/Registry.sol";
import "@celo-contracts/common/Freezer.sol";
>>>>>>> e6dcb576

contract OdisPaymentsFoundryTest is Test, TestConstants {
  uint256 FIXED1 = 1000000000000000000000000;
  uint256 SECONDS_IN_A_DAY = 60 * 60 * 24;
  uint256 startingBalanceCUSD = 1000;

  IRegistry registry;
  Freezer freezer;
  OdisPayments odisPayments;
  IStableToken stableToken;

  address sender;
  address receiver;

  event PaymentMade(address indexed account, uint256 valueInCUSD);

<<<<<<< HEAD
  function setUp() public virtual {
    address registryAddress = 0x000000000000000000000000000000000000ce10;

    deployCodeTo("Registry.sol", abi.encode(false), registryAddress);

    registry = IRegistry(registryAddress);
=======
  function setUp() public {
    deployCodeTo("Registry.sol", abi.encode(false), REGISTRY_ADDRESS);

    registry = Registry(REGISTRY_ADDRESS);
>>>>>>> e6dcb576
    freezer = new Freezer(true);
    odisPayments = new OdisPayments(true);

    address stableTokenAddress = actor("stableToken");
    deployCodeTo("StableToken.sol", abi.encode(true), stableTokenAddress);
    stableToken = IStableToken(stableTokenAddress);

    sender = actor("sender");
    receiver = actor("receiver");

    odisPayments.initialize();
    registry.setAddressFor("StableToken", address(stableToken));

    address[] memory addresses = new address[](2);
    addresses[0] = address(this);
    addresses[1] = sender;

    uint256[] memory initBalances = new uint256[](2);
    initBalances[0] = startingBalanceCUSD;
    initBalances[1] = startingBalanceCUSD;

    stableToken.initialize(
      "Celo Dollar",
      "cUSD",
      18,
      address(registry),
      FIXED1,
      SECONDS_IN_A_DAY,
      // Initialize owner and sender with balances
      addresses,
      initBalances,
      "Exchange" // USD
    );

    freezer.initialize();
    registry.setAddressFor("Freezer", address(freezer));
  }
}

contract OdisPaymentsFoundryTest_Initialize is OdisPaymentsFoundryTest {
  function setUp() public override {
    super.setUp();
  }

  function test_ShouldHaveSetOwner() public {
    assertEq(odisPayments.owner(), address(this));
  }

  function test_ShouldNotBeCallableAgain() public {
    vm.expectRevert("contract already initialized");
    odisPayments.initialize();
  }
}

contract OdisPaymentsFoundryTest_PayInCUSD is OdisPaymentsFoundryTest {
  uint256 valueApprovedForTransfer = 10;

  function setUp() public override {
    super.setUp();

    vm.prank(sender);
    IERC20(address(stableToken)).approve(address(odisPayments), valueApprovedForTransfer);

    assertEq(stableToken.balanceOf(sender), startingBalanceCUSD);
  }

  function checkStatecUSD(
    address cusdSender,
    address odisPaymentReceiver,
    uint256 totalValueSent
  ) public {
    assertEq(stableToken.balanceOf(cusdSender), startingBalanceCUSD - totalValueSent);
    assertEq(stableToken.balanceOf(address(odisPayments)), totalValueSent);
    assertEq(odisPayments.totalPaidCUSD(odisPaymentReceiver), totalValueSent);
  }

  function test_ShouldAllowSenderToMakeAPaymentOnTheirBehalf() public {
    vm.prank(sender);
    odisPayments.payInCUSD(sender, valueApprovedForTransfer);
    checkStatecUSD(sender, sender, valueApprovedForTransfer);
  }

  function test_ShouldAllowSenderToMakeAPaymentForAnotherAccount() public {
    vm.prank(sender);
    odisPayments.payInCUSD(receiver, valueApprovedForTransfer);
    checkStatecUSD(sender, receiver, valueApprovedForTransfer);
  }

  function test_ShouldAllowSenderToMakeMultiplePaymentToTheContract() public {
    uint256 valueForSecondTransfer = 5;
    uint256 valueForFirstTransfer = valueApprovedForTransfer - valueForSecondTransfer;

    vm.prank(sender);
    odisPayments.payInCUSD(sender, valueForFirstTransfer);
    checkStatecUSD(sender, sender, valueForFirstTransfer);

    vm.prank(sender);
    odisPayments.payInCUSD(sender, valueForSecondTransfer);
    checkStatecUSD(sender, sender, valueApprovedForTransfer);
  }

  function test_Emits_PaymentMadeEvent() public {
    vm.expectEmit(true, true, true, true);
    emit PaymentMade(receiver, valueApprovedForTransfer);

    vm.prank(sender);
    odisPayments.payInCUSD(receiver, valueApprovedForTransfer);
  }

  function test_ShouldRevertIfTransferFails() public {
    vm.expectRevert("transfer value exceeded sender's allowance for recipient");
    vm.prank(sender);
    odisPayments.payInCUSD(sender, valueApprovedForTransfer + 1);

    assertEq(odisPayments.totalPaidCUSD(sender), 0);
  }
}<|MERGE_RESOLUTION|>--- conflicted
+++ resolved
@@ -1,7 +1,6 @@
 // SPDX-License-Identifier: LGPL-3.0-only
 pragma solidity >=0.8.7 <0.8.20;
 
-<<<<<<< HEAD
 import "celo-foundry-8/Test.sol";
 
 import "@celo-contracts-8/identity/OdisPayments.sol";
@@ -9,18 +8,9 @@
 import "@celo-contracts/common/interfaces/IRegistry.sol";
 import "@celo-contracts-8/common/Freezer.sol";
 import "@openzeppelin/contracts8/interfaces/IERC20.sol";
-=======
-import "celo-foundry/Test.sol";
 import { TestConstants } from "@test-sol/constants.sol";
 
-import "@celo-contracts/identity/OdisPayments.sol";
-import { StableToken } from "@mento-core/contracts/StableToken.sol";
-import "@celo-contracts/common/Registry.sol";
-import "@celo-contracts/common/Freezer.sol";
->>>>>>> e6dcb576
-
 contract OdisPaymentsFoundryTest is Test, TestConstants {
-  uint256 FIXED1 = 1000000000000000000000000;
   uint256 SECONDS_IN_A_DAY = 60 * 60 * 24;
   uint256 startingBalanceCUSD = 1000;
 
@@ -34,19 +24,10 @@
 
   event PaymentMade(address indexed account, uint256 valueInCUSD);
 
-<<<<<<< HEAD
   function setUp() public virtual {
-    address registryAddress = 0x000000000000000000000000000000000000ce10;
-
-    deployCodeTo("Registry.sol", abi.encode(false), registryAddress);
-
-    registry = IRegistry(registryAddress);
-=======
-  function setUp() public {
     deployCodeTo("Registry.sol", abi.encode(false), REGISTRY_ADDRESS);
 
-    registry = Registry(REGISTRY_ADDRESS);
->>>>>>> e6dcb576
+    registry = IRegistry(REGISTRY_ADDRESS);
     freezer = new Freezer(true);
     odisPayments = new OdisPayments(true);
 
