// SPDX-License-Identifier: UNLICENSED
pragma solidity ^0.5.13;
pragma experimental ABIEncoderV2;

import "celo-foundry/Test.sol";
import "forge-std/console.sol";
import "../contracts/identity/Escrow.sol";
import "../contracts/identity/FederatedAttestations.sol";
import "../contracts/identity/test/MockAttestations.sol";
import "../contracts/identity/test/MockERC20Token.sol";
import "../contracts/common/FixidityLib.sol";
import "../contracts/common/Registry.sol";
import "../contracts/common/Signatures.sol";

contract EscrowTest is Test {
  using FixidityLib for FixidityLib.Fraction;

  Escrow escrowContract;
  Registry registry;
  MockAttestations mockAttestations;
  FederatedAttestations federatedAttestations;
  MockERC20Token mockERC20Token;

  event DefaultTrustedIssuerAdded(address indexed trustedIssuer);
  event DefaultTrustedIssuerRemoved(address indexed trustedIssuer);

  event Transfer(
    address indexed from,
    bytes32 indexed identifier,
    address indexed token,
    uint256 value,
    address paymentId,
    uint256 minAttestations
  );

  struct EscrowedPayment {
    bytes32 recipientIdentifier;
    address sender;
    address token;
    uint256 value;
    uint256 sentIndex; // Location of this payment in sender's list of sent payments.
    uint256 receivedIndex; // Location of this payment in receivers's list of received payments.
    uint256 timestamp;
    uint256 expirySeconds;
    uint256 minAttestations;
  }

  event TrustedIssuersSet(address indexed paymentId, address[] trustedIssuers);
  event TrustedIssuersUnset(address indexed paymentId);

  event Withdrawal(
    bytes32 indexed identifier,
    // Note that in previous versions of Escrow.sol, `to` referenced
    // the original sender of the payment
    address indexed to,
    address indexed token,
    uint256 value,
    address paymentId
  );

  event Revocation(
    bytes32 indexed identifier,
    address indexed by,
    address indexed token,
    uint256 value,
    address paymentId
  );

  uint256 gasPriceMinimumFloor = 100;
  uint256 gasPriceMinimum = gasPriceMinimumFloor;

  uint256 ONE_GOLDTOKEN = 1000000000000000000;
  address receiver;
  uint256 receiverPK;
  address sender;
  uint256 senderPK;
  address trustedIssuer1;
  address trustedIssuer2;

  function setUp() public {
    address registryAddress = 0x000000000000000000000000000000000000ce10;

    deployCodeTo("Registry.sol", abi.encode(false), registryAddress);

    mockERC20Token = new MockERC20Token();
    escrowContract = new Escrow(true);
    escrowContract.initialize();
    registry = Registry(registryAddress);
    (receiver, receiverPK) = actorWithPK("receiver");
    (sender, senderPK) = actorWithPK("sender");
    trustedIssuer1 = actor("trustedIssuer1");
    trustedIssuer2 = actor("trustedIssuer2");
    vm.deal(receiver, ONE_GOLDTOKEN);
    vm.deal(sender, ONE_GOLDTOKEN);
    mockAttestations = new MockAttestations();
    federatedAttestations = new FederatedAttestations(true);
    registry.setAddressFor("Attestations", address(mockAttestations));
    registry.setAddressFor("FederatedAttestations", address(federatedAttestations));
  }

  function checkStateAfterDeletingPayment(
    address deletedPaymentId,
    EscrowedPayment memory payment,
    address escrowSender,
    bytes32 identifier,
    address[] memory expectedSentPaymentIds,
    address[] memory expectedReceivedPaymentIds
  ) public {
    address[] memory sentPaymentIds = escrowContract.getSentPaymentIds(escrowSender);
    address[] memory receivedPaymentIds = escrowContract.getReceivedPaymentIds(identifier);
    assertEq(sentPaymentIds, expectedSentPaymentIds, "unexpected sentPaymentIds");
    assertEq(receivedPaymentIds, expectedReceivedPaymentIds, "unexpected receivedPaymentIds");
    // Check that indices of last payment structs in previous lists are properly updated
    if (expectedSentPaymentIds.length > 0) {
      (, , , , uint256 sendersLastPaymentAfterDeleteSentIndex, , , , ) = escrowContract
        .escrowedPayments(expectedSentPaymentIds[expectedSentPaymentIds.length - 1]);

      assertEq(
        sendersLastPaymentAfterDeleteSentIndex,
        payment.sentIndex,
        "sentIndex of last payment in sender's sentPaymentIds not updated properly"
      );
    }
    if (expectedReceivedPaymentIds.length > 0) {
      (, , , , , uint256 receiversLastPaymentAfterDeleteReceivedIndex, , , ) = escrowContract
        .escrowedPayments(expectedReceivedPaymentIds[expectedReceivedPaymentIds.length - 1]);
      assertEq(
        receiversLastPaymentAfterDeleteReceivedIndex,
        payment.receivedIndex,
        "receivedIndex of last payment in receiver's receivedPaymentIds not updated properly"
      );
    }
    EscrowedPayment memory deletedEscrowedPayment = getEscrowedPayment(deletedPaymentId);
    assertEq(deletedEscrowedPayment.value, 0);

    address[] memory trustedIssuersPerPayment = escrowContract.getTrustedIssuersPerPayment(
      deletedPaymentId
    );
    assertEq(trustedIssuersPerPayment, new address[](0), "trustedIssuersPerPayment not zeroed out");
  }

  function getEscrowedPayment(address paymentId) public returns (EscrowedPayment memory) {
    (bytes32 recipientIdentifier, address _sender, address token, uint256 value, uint256 sentIndex, uint256 receivedIndex, uint256 timestamp, uint256 expirySeconds, uint256 minAttestations) = escrowContract
      .escrowedPayments(paymentId);
    return
      EscrowedPayment(
        recipientIdentifier,
        _sender,
        token,
        value,
        sentIndex,
        receivedIndex,
        timestamp,
        expirySeconds,
        minAttestations
      );
  }

  function getParsedSignatureOfAddress(address _address, uint256 privateKey)
    public
    returns (uint8, bytes32, bytes32)
  {
    bytes32 addressHash = keccak256(abi.encodePacked(_address));
    bytes32 prefixedHash = ECDSA.toEthSignedMessageHash(addressHash);
    return vm.sign(privateKey, prefixedHash);
  }

  function mintAndTransfer(
    address escrowSender,
    bytes32 identifier,
    uint256 value,
    uint256 expirySeconds,
    address paymentId,
    uint256 minAttestations,
    address[] memory trustedIssuers
  ) public {
    mockERC20Token.mint(escrowSender, value);
    vm.prank(escrowSender);
    escrowContract.transferWithTrustedIssuers(
      identifier,
      address(mockERC20Token),
      value,
      expirySeconds,
      paymentId,
      minAttestations,
      trustedIssuers
    );
  }
}

contract EscrowInitialize is EscrowTest {
  function setUp() public {
    super.setUp();
  }

  function test_should_have_set_the_owner() public {
    assertEq(escrowContract.owner(), address(this));
  }

  function test_initializeAgain() public {
    vm.expectRevert("contract already initialized");
    escrowContract.initialize();
  }
}

contract EscrowAddDefaultTrustedIssuer is EscrowTest {
  function setUp() public {
    super.setUp();
  }

  function test_allowOwnerToAddTrustedIssuer() public {
    address[] memory expected1 = new address[](0);
    assertEq(escrowContract.getDefaultTrustedIssuers(), expected1);
    escrowContract.addDefaultTrustedIssuer(trustedIssuer1);
    address[] memory expected2 = new address[](1);
    expected2[0] = trustedIssuer1;
    assertEq(escrowContract.getDefaultTrustedIssuers(), expected2);
  }

<<<<<<< HEAD
  function test_revertsWhenNonOwnerTriesToAdd() public {
    vm.expectRevert("Ownable: caller is not the owner");
=======
  function test_revertsWhenNonOwnerTriesToAddTrustedIssuer() public {
    vm.expectRevert();
>>>>>>> b11eb4b0
    vm.prank(sender);
    escrowContract.addDefaultTrustedIssuer(trustedIssuer1);
  }

<<<<<<< HEAD
  function test_eventEmitted() public {
    vm.expectEmit(true, false, false, false);
=======
  function test_emitEventDefaultTrustedIssuerAdded() public {
    vm.expectEmit(true, true, true, true);
>>>>>>> b11eb4b0
    emit DefaultTrustedIssuerAdded(trustedIssuer1);
    escrowContract.addDefaultTrustedIssuer(trustedIssuer1);
  }

  function test_revertsWhenEmptyAddress() public {
    vm.expectRevert("trustedIssuer can't be null");
    escrowContract.addDefaultTrustedIssuer(address(0));
  }

  function test_shouldNotAllowATrustedIssuerToBeAddedTwice() public {
    escrowContract.addDefaultTrustedIssuer(trustedIssuer1);
    vm.expectRevert("trustedIssuer already in defaultTrustedIssuers");
    escrowContract.addDefaultTrustedIssuer(trustedIssuer1);
  }
}

contract WhenMaxTrustedIssuersHaveBeenAdded is EscrowTest {
  address[] expectedTrustedIssuers;
  function setUp() public {
    super.setUp();

    uint256 maxTrustedIssuers = escrowContract.MAX_TRUSTED_ISSUERS_PER_PAYMENT();
    for (uint256 i = 0; i < maxTrustedIssuers; i++) {
      address newIssuer = actor(string(abi.encodePacked(i)));
      escrowContract.addDefaultTrustedIssuer(newIssuer);
      expectedTrustedIssuers.push(newIssuer);
    }
  }

  function test_setExpectedDefaultTrustedIssuers() public {
    assertEq(escrowContract.getDefaultTrustedIssuers(), expectedTrustedIssuers);
  }

  function test_doesntAllowToAddMoreIssuers() public {
    vm.expectRevert("defaultTrustedIssuers.length can't exceed allowed number of trustedIssuers");
    escrowContract.addDefaultTrustedIssuer(trustedIssuer1);
  }

  function test_shouldAllowRemovingAndAddingIssuer() public {
    escrowContract.removeDefaultTrustedIssuer(
      expectedTrustedIssuers[expectedTrustedIssuers.length - 1],
      expectedTrustedIssuers.length - 1
    );
    expectedTrustedIssuers.pop();
    expectedTrustedIssuers.push(trustedIssuer1);
    escrowContract.addDefaultTrustedIssuer(trustedIssuer1);
    assertEq(escrowContract.getDefaultTrustedIssuers(), expectedTrustedIssuers);
  }
}

contract EscrowRemoveDefaultTrustedIssuer is EscrowTest {
  function setUp() public {
    super.setUp();
    escrowContract.addDefaultTrustedIssuer(trustedIssuer1);
    address[] memory expected2 = new address[](1);
    expected2[0] = trustedIssuer1;
    assertEq(escrowContract.getDefaultTrustedIssuers(), expected2);
  }

  function test_allowOwnerToRemoveTrustedIssuer() public {
    escrowContract.removeDefaultTrustedIssuer(trustedIssuer1, 0);
    address[] memory expected1 = new address[](0);
    assertEq(escrowContract.getDefaultTrustedIssuers(), expected1);
  }

  function test_revertsWhenNonOwnerTriesToRemoveTrustedIssuer() public {
    vm.expectRevert("Ownable: caller is not the owner");
    vm.prank(sender);
    escrowContract.removeDefaultTrustedIssuer(trustedIssuer1, 0);
  }

  function test_ShouldEmitTheDefaultTrustedIssuerEvent() public {
    vm.expectEmit(true, false, false, false);
    emit DefaultTrustedIssuerRemoved(trustedIssuer1);
    escrowContract.removeDefaultTrustedIssuer(trustedIssuer1, 0);
  }

  function test_revertsWhenIndexIsIncorrect() public {
    vm.expectRevert("index is invalid");
    escrowContract.removeDefaultTrustedIssuer(trustedIssuer1, 1);
  }

  function test_revertsWhenIssuerIsNotOnIndex() public {
    escrowContract.addDefaultTrustedIssuer(trustedIssuer2);
    vm.expectRevert("trustedIssuer does not match address found at defaultTrustedIssuers[index]");
    escrowContract.removeDefaultTrustedIssuer(trustedIssuer1, 1);
  }

  function test_allowOwnerToRemoveTrustedIssuersWhenTwoArePresent() public {
    escrowContract.addDefaultTrustedIssuer(trustedIssuer2);
    escrowContract.removeDefaultTrustedIssuer(trustedIssuer2, 1);
    escrowContract.removeDefaultTrustedIssuer(trustedIssuer1, 0);
    address[] memory expected1 = new address[](0);
    assertEq(escrowContract.getDefaultTrustedIssuers(), expected1);
  }
}

contract EscrowTestsWithTokens is EscrowTest {
  uint256 aValue = 10;
  bytes32 aPhoneHash = keccak256("+18005555555");
  uint256 oneDayInSecs = 86400;

  address withdrawKeyAddress = actor("withdrawKeyAddress");
  address anotherWithdrawKeyAddress = actor("anotherWithdrawKeyAddress");

  function setUp() public {
    super.setUp();
    mockERC20Token.mint(sender, aValue);
  }

  function transferAndCheckState(
    address escrowSender,
    bytes32 identifier,
    uint256 value,
    uint256 expirySeconds,
    address paymentId,
    uint256 minAttestations,
    address[] memory trustedIssuers,
    address[] memory expectedSentPaymentIds,
    address[] memory expectedReceivedPaymentIds
  ) public {
    uint256 startingEscrowContractBalance = mockERC20Token.balanceOf(address(escrowContract));
    uint256 startingSenderBalance = mockERC20Token.balanceOf(escrowSender);

    vm.prank(escrowSender);
    escrowContract.transferWithTrustedIssuers(
      identifier,
      address(mockERC20Token),
      value,
      expirySeconds,
      paymentId,
      minAttestations,
      trustedIssuers
    );

    (, , , uint256 returnedValue, , , , , ) = escrowContract.escrowedPayments(paymentId);

    assertEq(returnedValue, value, "incorrect escrowedPayment.value in payment struct");

    assertEq(
      mockERC20Token.balanceOf(escrowSender),
      startingSenderBalance - value,
      "incorrect final sender balance"
    );

    assertEq(
      mockERC20Token.balanceOf(address(escrowContract)),
      startingEscrowContractBalance + value,
      "Incorrect final Escrow contract balance"
    );

    address[] memory receivedPaymentIds = escrowContract.getReceivedPaymentIds(identifier);
    assertEq(receivedPaymentIds, expectedReceivedPaymentIds);

    address[] memory sentPaymentIds = escrowContract.getSentPaymentIds(escrowSender);
    assertEq(sentPaymentIds, expectedSentPaymentIds);

    address[] memory trustedIssuersPerPayment = escrowContract.getTrustedIssuersPerPayment(
      paymentId
    );
    assertEq(trustedIssuers, trustedIssuersPerPayment);
  }

  function test_shouldAllowUsersToTransferTokensToAnyUser() public {
    address[] memory expected = new address[](1);
    expected[0] = withdrawKeyAddress;

    transferAndCheckState(
      sender,
      aPhoneHash,
      aValue,
      oneDayInSecs,
      withdrawKeyAddress,
      0,
      new address[](0),
      expected,
      expected
    );
  }

  function test_shouldAllowTransferWhenMinAttestationsGt0AndIdentifierIsProvided() public {
    // should allow transfer when minAttestations > 0 and identifier is provided
    address[] memory expected = new address[](1);
    expected[0] = withdrawKeyAddress;

    transferAndCheckState(
      sender,
      aPhoneHash,
      aValue,
      oneDayInSecs,
      withdrawKeyAddress,
      3,
      new address[](0),
      expected,
      expected
    );
  }

  function test_shouldAllowTransferWhenTrustedIssuersAreProvided() public {
    // should allow transfer when trustedIssuers are provided
    address[] memory expected = new address[](1);
    expected[0] = withdrawKeyAddress;

    address[] memory trustedIssuers = new address[](2);
    trustedIssuers[0] = trustedIssuer1;
    trustedIssuers[1] = trustedIssuer2;

    transferAndCheckState(
      sender,
      aPhoneHash,
      aValue,
      oneDayInSecs,
      withdrawKeyAddress,
      3,
      trustedIssuers,
      expected,
      expected
    );
  }

  function test_shouldAllowTransferWhenMaxTrustedIssuersAreProvided() public {
    // should allow transfer when max trustedIssuers are provided
    address[] memory expected = new address[](1);
    expected[0] = withdrawKeyAddress;

    uint256 maxTrustedIssuers = escrowContract.MAX_TRUSTED_ISSUERS_PER_PAYMENT();

    address[] memory trustedIssuers = new address[](maxTrustedIssuers);
    for (uint256 i = 0; i < maxTrustedIssuers; i++) {
      address newIssuer = actor(string(abi.encodePacked(i)));
      trustedIssuers[i] = newIssuer;
    }

    transferAndCheckState(
      sender,
      aPhoneHash,
      aValue,
      oneDayInSecs,
      withdrawKeyAddress,
      3,
      trustedIssuers,
      expected,
      expected
    );
  }

  function test_shouldAllowTransferWhenNoIdentifierIsProvided() public {
    // should allow transfer when no identifier is provided
    address[] memory expected = new address[](1);
    expected[0] = withdrawKeyAddress;

    transferAndCheckState(
      sender,
      bytes32(0),
      aValue,
      oneDayInSecs,
      withdrawKeyAddress,
      0,
      new address[](0),
      expected,
      expected
    );
  }

  function test_shouldAllowTransferFromSameSenderWithDifferentPaymentIds() public {
    // should allow transfers from same sender with different paymentIds
    address[] memory expected = new address[](2);
    expected[0] = anotherWithdrawKeyAddress;
    expected[1] = withdrawKeyAddress;

    mintAndTransfer(
      sender,
      bytes32(0),
      aValue,
      oneDayInSecs,
      anotherWithdrawKeyAddress,
      0,
      new address[](0)
    );

    transferAndCheckState(
      sender,
      bytes32(0),
      aValue,
      oneDayInSecs,
      withdrawKeyAddress,
      0,
      new address[](0),
      expected,
      expected
    );
  }

  function test_shouldEmitTheTransferEvent() public {
    vm.expectEmit(true, true, true, true);
    emit Transfer(sender, aPhoneHash, address(mockERC20Token), aValue, withdrawKeyAddress, 2);

    vm.prank(sender);
    escrowContract.transferWithTrustedIssuers(
      aPhoneHash,
      address(mockERC20Token),
      aValue,
      oneDayInSecs,
      withdrawKeyAddress,
      2,
      new address[](0)
    );
  }

  function test_shouldEmitTheTrustedIssuerEvent() public {
    // should emit the TrustedIssuersSet event

    address[] memory trustedIssuers = new address[](1);
    trustedIssuers[0] = trustedIssuer1;

    vm.expectEmit(true, true, true, true);
    emit TrustedIssuersSet(withdrawKeyAddress, trustedIssuers);

    vm.prank(sender);
    escrowContract.transferWithTrustedIssuers(
      aPhoneHash,
      address(mockERC20Token),
      aValue,
      oneDayInSecs,
      withdrawKeyAddress,
      2,
      trustedIssuers
    );
  }

  function test_ShouldNotAllowTwoTransfersWithSamePaymentId() public {
    // should not allow two transfers with same paymentId
    vm.prank(sender);
    escrowContract.transferWithTrustedIssuers(
      aPhoneHash,
      address(mockERC20Token),
      aValue,
      oneDayInSecs,
      withdrawKeyAddress,
      2,
      new address[](0)
    );

    vm.expectRevert("paymentId already used");

    vm.prank(sender);
    escrowContract.transferWithTrustedIssuers(
      aPhoneHash,
      address(mockERC20Token),
      aValue,
      oneDayInSecs,
      withdrawKeyAddress,
      2,
      new address[](0)
    );
  }

  function test_ShouldNotAllowTransferWhenTooManyTrustedIssuersAreProvided() public {
    // should not allow a transfer when too many trustedIssuers are provided
    address[] memory expected = new address[](1);
    expected[0] = withdrawKeyAddress;

    uint256 maxTrustedIssuers = escrowContract.MAX_TRUSTED_ISSUERS_PER_PAYMENT();

    address[] memory trustedIssuers = new address[](maxTrustedIssuers + 1);
    for (uint256 i = 0; i < maxTrustedIssuers + 1; i++) {
      address newIssuer = actor(string(abi.encodePacked(i)));
      trustedIssuers[i] = newIssuer;
    }

    vm.expectRevert("Too many trustedIssuers provided");

    vm.prank(sender);
    escrowContract.transferWithTrustedIssuers(
      aPhoneHash,
      address(mockERC20Token),
      aValue,
      oneDayInSecs,
      withdrawKeyAddress,
      2,
      trustedIssuers
    );
  }

  function test_ShouldNotAllowTransferWhenTokenIs0() public {
    // should not allow a transfer if token is 0

    vm.expectRevert("Invalid transfer inputs.");

    vm.prank(sender);
    escrowContract.transferWithTrustedIssuers(
      aPhoneHash,
      address(0),
      aValue,
      oneDayInSecs,
      withdrawKeyAddress,
      2,
      new address[](0)
    );
  }

  function test_ShouldNotAllowTransferIfValueIs0() public {
    // should not allow a transfer if value is 0

    vm.expectRevert("Invalid transfer inputs.");

    vm.prank(sender);
    escrowContract.transferWithTrustedIssuers(
      aPhoneHash,
      address(mockERC20Token),
      0,
      oneDayInSecs,
      withdrawKeyAddress,
      2,
      new address[](0)
    );
  }

  function test_ShouldNotAllowTransferIfExpirySecondsIs0() public {
    // should not allow a transfer if expirySeconds is 0

    vm.expectRevert("Invalid transfer inputs.");

    vm.prank(sender);
    escrowContract.transferWithTrustedIssuers(
      aPhoneHash,
      address(mockERC20Token),
      aValue,
      0,
      withdrawKeyAddress,
      2,
      new address[](0)
    );
  }

  function test_ShouldNotAllowTransferIfIdentifierIsEmptyButMinAttestationsIsGt0() public {
    // should not allow a transfer if identifier is empty but minAttestations is > 0

    vm.expectRevert("Invalid privacy inputs: Can't require attestations if no identifier");

    vm.prank(sender);
    escrowContract.transferWithTrustedIssuers(
      bytes32(0),
      address(mockERC20Token),
      aValue,
      oneDayInSecs,
      withdrawKeyAddress,
      1,
      new address[](0)
    );
  }

  function test_ShouldNotAllowTransferIfIdentifierIsEmptyButTrustedIssuersAreProvided() public {
    // should not allow a transfer if identifier is empty but trustedIssuers are provided

    address[] memory trustedIssuers = new address[](1);
    trustedIssuers[0] = trustedIssuer1;

    vm.expectRevert("trustedIssuers may only be set when attestations are required");

    vm.prank(sender);
    escrowContract.transferWithTrustedIssuers(
      bytes32(0),
      address(mockERC20Token),
      aValue,
      oneDayInSecs,
      withdrawKeyAddress,
      0,
      trustedIssuers
    );
  }

  function test_ShouldNotAllowSettingTrustedIssuersWithoutMinAttestations() public {
    // should not allow setting trustedIssuers without minAttestations

    address[] memory trustedIssuers = new address[](1);
    trustedIssuers[0] = trustedIssuer1;

    vm.expectRevert("trustedIssuers may only be set when attestations are required");

    vm.prank(sender);
    escrowContract.transferWithTrustedIssuers(
      aPhoneHash,
      address(mockERC20Token),
      aValue,
      oneDayInSecs,
      withdrawKeyAddress,
      0,
      trustedIssuers
    );
  }

  function test_shouldRevertIfTransferValueExceedsBalance() public {
    // should revert if transfer value exceeds balance

    address[] memory trustedIssuers = new address[](1);
    trustedIssuers[0] = trustedIssuer1;

    vm.expectRevert("SafeERC20: low-level call failed");

    vm.prank(sender);
    escrowContract.transferWithTrustedIssuers(
      aPhoneHash,
      address(mockERC20Token),
      aValue + 1,
      oneDayInSecs,
      withdrawKeyAddress,
      2,
      new address[](0)
    );
  }

  function test_transfer_WhenNoDefaultTrustedIssuersAreSet_ShouldSetThemToEmptyList() public {
    // when no defaut trustedIssuers are set; should set trustedIssuersPerPaymentId to empty list
    vm.prank(sender);
    escrowContract.transfer(
      aPhoneHash,
      address(mockERC20Token),
      aValue,
      oneDayInSecs,
      withdrawKeyAddress,
      2
    );

    address[] memory expected = new address[](0);
    address[] memory trustedIssuersPerPayment = escrowContract.getTrustedIssuersPerPayment(
      withdrawKeyAddress
    );
    assertEq(trustedIssuersPerPayment, expected);
  }

  function test_transfer_WhenDefaultTrustedIssuersAreSet_ShouldSetTrustedIssuersPerPaymentIdToDefaultWhenMinAttestationsGt0()
    public
  {
    // when defaut trustedIssuers are set; should set trustedIssuersPerPaymentId to default when minAttestations>0

    escrowContract.addDefaultTrustedIssuer(trustedIssuer1);
    escrowContract.addDefaultTrustedIssuer(trustedIssuer2);

    address[] memory trustedIssuers = new address[](2);
    trustedIssuers[0] = trustedIssuer1;
    trustedIssuers[1] = trustedIssuer2;

    vm.prank(sender);
    escrowContract.transfer(
      aPhoneHash,
      address(mockERC20Token),
      aValue,
      oneDayInSecs,
      withdrawKeyAddress,
      2
    );

    address[] memory trustedIssuersPerPayment = escrowContract.getTrustedIssuersPerPayment(
      withdrawKeyAddress
    );
    assertEq(trustedIssuersPerPayment, trustedIssuers);
  }

  function test_transfer_WhenDefaultTrustedIssuersAreSet_ShouldSetTrustedIssuersPerPaymentIdToEmptyListWhenMinAttestationsEq0()
    public
  {
    // when defaut trustedIssuers are set; should set trustedIssuersPerPaymentId to empty list when minAttestations==0

    escrowContract.addDefaultTrustedIssuer(trustedIssuer1);
    escrowContract.addDefaultTrustedIssuer(trustedIssuer2);

    vm.prank(sender);
    escrowContract.transfer(
      aPhoneHash,
      address(mockERC20Token),
      aValue,
      oneDayInSecs,
      withdrawKeyAddress,
      0
    );

    address[] memory trustedIssuersPerPayment = escrowContract.getTrustedIssuersPerPayment(
      withdrawKeyAddress
    );
    address[] memory expected = new address[](0);
    assertEq(trustedIssuersPerPayment, expected);
  }
}

contract EscrowWithdrawalTest is EscrowTest {
  uint256 aValue = 10;
  bytes32 aPhoneHash = keccak256("+18005555555");
  uint256 oneDayInSecs = 86400;

  address withdrawKeyAddress;
  uint256 withdrawalKeyAddressPK;
  address anotherWithdrawKeyAddress;
  uint256 anotherWithdrawKeyAddressPK;

  address uniquePaymentIDWithdraw;
  uint256 uniquePaymentIDWithdrawPK;

  function setUp() public {
    (withdrawKeyAddress, withdrawalKeyAddressPK) = actorWithPK("withdrawKeyAddress");
    (anotherWithdrawKeyAddress, anotherWithdrawKeyAddressPK) = actorWithPK(
      "anotherWithdrawKeyAddress"
    );

    uniquePaymentIDWithdraw = withdrawKeyAddress;
    uniquePaymentIDWithdrawPK = withdrawalKeyAddressPK;

    super.setUp();
    mockERC20Token.mint(sender, aValue);
  }

  function completeAttestations(address account, bytes32 identifier, uint256 attestationsToComplete)
    public
  {
    for (uint256 i = 0; i < attestationsToComplete; i++) {
      vm.prank(account);
      mockAttestations.complete(identifier, 0, bytes32(0), bytes32(0));
    }
  }

  function withdrawAndCheckState(
    address escrowSender,
    address escrowReceiver,
    bytes32 identifier,
    address paymentId,
    address[] memory expectedSentPaymentIds,
    address[] memory expectedReceivedPaymentIds
  ) public {
    uint256 receiverBalanceBefore = mockERC20Token.balanceOf(escrowReceiver);
    uint256 escrowContractBalanceBefore = mockERC20Token.balanceOf(address(escrowContract));

    EscrowedPayment memory payment = getEscrowedPayment(paymentId);

    (uint8 v, bytes32 r, bytes32 s) = getParsedSignatureOfAddress(
      escrowReceiver,
      uniquePaymentIDWithdrawPK
    );
    vm.prank(escrowReceiver);
    escrowContract.withdraw(paymentId, v, r, s);

    assertEq(
      mockERC20Token.balanceOf(escrowReceiver),
      receiverBalanceBefore + payment.value,
      "incorrect final receiver balance"
    );
    assertEq(
      mockERC20Token.balanceOf(address(escrowContract)),
      escrowContractBalanceBefore - payment.value,
      "incorrect final Escrow contract balance"
    );
    checkStateAfterDeletingPayment(
      paymentId,
      payment,
      escrowSender,
      identifier,
      expectedSentPaymentIds,
      expectedReceivedPaymentIds
    );
  }

  function test_shouldFailIfPaymentIdDoesNotExist() public {
    // should fail when no payment has been escrowed
    (uint8 v, bytes32 r, bytes32 s) = getParsedSignatureOfAddress(
      receiver,
      uniquePaymentIDWithdrawPK
    );
    vm.expectRevert("Invalid withdraw value.");
    vm.prank(receiver);
    escrowContract.withdraw(uniquePaymentIDWithdraw, v, r, s);
  }

  function test_ShouldAllowWithdrawalWithPossesionOfPKAndNoAttestations() public {
    // should allow withdrawal with possession of PK and no attestations
    mintAndTransfer(
      sender,
      bytes32(0),
      aValue,
      oneDayInSecs,
      uniquePaymentIDWithdraw,
      0,
      new address[](0)
    );

    withdrawAndCheckState(
      sender,
      receiver,
      bytes32(0),
      uniquePaymentIDWithdraw,
      new address[](0),
      new address[](0)
    );
  }

  function test_ShouldEmitTheTrustedIssuersUnsetEvent() public {
    // should emit the TrustedIssuersUnset event
    mintAndTransfer(
      sender,
      bytes32(0),
      aValue,
      oneDayInSecs,
      uniquePaymentIDWithdraw,
      0,
      new address[](0)
    );

    vm.expectEmit(true, true, true, true);
    emit TrustedIssuersUnset(uniquePaymentIDWithdraw);

    withdrawAndCheckState(
      sender,
      receiver,
      bytes32(0),
      uniquePaymentIDWithdraw,
      new address[](0),
      new address[](0)
    );
  }

  function test_ShouldEmitWithdwaralEvent() public {
    // should emit the Withdrawal event
    mintAndTransfer(
      sender,
      bytes32(0),
      aValue,
      oneDayInSecs,
      uniquePaymentIDWithdraw,
      0,
      new address[](0)
    );

    vm.expectEmit(true, true, true, true);
    emit Withdrawal(bytes32(0), receiver, address(mockERC20Token), aValue, uniquePaymentIDWithdraw);

    withdrawAndCheckState(
      sender,
      receiver,
      bytes32(0),
      uniquePaymentIDWithdraw,
      new address[](0),
      new address[](0)
    );
  }

  function test_ShouldWithdrawProperlyWhenSecondPaymentEscrowedWithEmptyIdentifier() public {
    // should withdraw properly when second payment escrowed with empty identifier

    address[] memory expected = new address[](1);
    expected[0] = anotherWithdrawKeyAddress;

    mintAndTransfer(
      sender,
      bytes32(0),
      aValue,
      oneDayInSecs,
      uniquePaymentIDWithdraw,
      0,
      new address[](0)
    );
    mintAndTransfer(
      sender,
      bytes32(0),
      aValue,
      oneDayInSecs,
      anotherWithdrawKeyAddress,
      0,
      new address[](0)
    );

    withdrawAndCheckState(
      sender,
      receiver,
      bytes32(0),
      uniquePaymentIDWithdraw,
      expected,
      expected
    );
  }

  function test_shouldWithdawProperlyWhenSenderSecondPaymentHasAnIdentifierWithAttestations()
    public
  {
    // should withdraw properly when sender's second payment has an identifier with attestations

    address[] memory expected = new address[](1);
    expected[0] = anotherWithdrawKeyAddress;

    mintAndTransfer(
      sender,
      bytes32(0),
      aValue,
      oneDayInSecs,
      uniquePaymentIDWithdraw,
      0,
      new address[](0)
    );
    mintAndTransfer(
      sender,
      aPhoneHash,
      aValue,
      oneDayInSecs,
      anotherWithdrawKeyAddress,
      3,
      new address[](0)
    );

    withdrawAndCheckState(
      sender,
      receiver,
      bytes32(0),
      uniquePaymentIDWithdraw,
      expected,
      new address[](0)
    );
  }

  function test_ShouldNotAllowWithdrawingWithoutAValidSignatureUsingTheWithdrawalKey() public {
    // should not allow withdrawing without a valid signature using the withdraw key

    address[] memory expected = new address[](1);
    expected[0] = anotherWithdrawKeyAddress;

    mintAndTransfer(
      sender,
      bytes32(0),
      aValue,
      oneDayInSecs,
      uniquePaymentIDWithdraw,
      0,
      new address[](0)
    );

    (uint8 v, bytes32 r, bytes32 s) = getParsedSignatureOfAddress(
      receiver,
      uniquePaymentIDWithdrawPK
    );
    vm.expectRevert("Failed to prove ownership of the withdraw key");
    // The signature is invalidated if it's sent from a different address
    vm.prank(address(this));
    escrowContract.withdraw(uniquePaymentIDWithdraw, v, r, s);
  }

  function test_WhenFirstPaymentWithIdentifierAndMinAttestations_ShouldAllowToWithdraw() public {
    // when first payment is escrowed by a sender for identifier && minAttestations; should allow users to withdraw after completing attestations
    uint256 minAttestations = 3;

    mintAndTransfer(
      sender,
      aPhoneHash,
      aValue,
      oneDayInSecs,
      uniquePaymentIDWithdraw,
      minAttestations,
      new address[](0)
    );

    completeAttestations(receiver, aPhoneHash, minAttestations);
    withdrawAndCheckState(
      sender,
      receiver,
      aPhoneHash,
      uniquePaymentIDWithdraw,
      new address[](0),
      new address[](0)
    );
  }

  function test_WhenFirstPaymentWithIdentifierAndMinAttestations_ShouldNotAllowToWithdrawWhenLessThanMinAttestations()
    public
  {
    // should not allow a user to withdraw a payment if they have fewer than minAttestations
    uint256 minAttestations = 3;

    mintAndTransfer(
      sender,
      aPhoneHash,
      aValue,
      oneDayInSecs,
      uniquePaymentIDWithdraw,
      minAttestations,
      new address[](0)
    );

    completeAttestations(receiver, aPhoneHash, minAttestations - 1);
    vm.expectRevert(
      "This account does not have the required attestations to withdraw this payment."
    );
    (uint8 v, bytes32 r, bytes32 s) = getParsedSignatureOfAddress(
      receiver,
      uniquePaymentIDWithdrawPK
    );
    vm.prank(receiver);
    escrowContract.withdraw(uniquePaymentIDWithdraw, v, r, s);
  }

  function test_shouldWithdawProperlyWhenSenderSecondPaymentHasAnIdentifier() public {
    // should withdraw properly when sender's second payment has an identifier
    uint256 minAttestations = 3;

    address[] memory expected = new address[](1);
    expected[0] = anotherWithdrawKeyAddress;

    mintAndTransfer(
      sender,
      aPhoneHash,
      aValue,
      oneDayInSecs,
      uniquePaymentIDWithdraw,
      minAttestations,
      new address[](0)
    );
    mintAndTransfer(
      sender,
      aPhoneHash,
      aValue,
      oneDayInSecs,
      anotherWithdrawKeyAddress,
      0,
      new address[](0)
    );

    completeAttestations(receiver, aPhoneHash, minAttestations);
    withdrawAndCheckState(
      sender,
      receiver,
      bytes32(0),
      uniquePaymentIDWithdraw,
      expected,
      new address[](0)
    );
  }

  function test_WhenTrustedIssuersAreSetForPayment_AttestationsSolIsTrustedIssuer_ShouldAllowTransferWhenCompletingAttestations()
    public
  {
    uint256 minAttestations = 3;

    address[] memory trustedIssuers = new address[](3);
    trustedIssuers[0] = trustedIssuer1;
    trustedIssuers[1] = trustedIssuer2;
    trustedIssuers[2] = address(mockAttestations);

    mintAndTransfer(
      sender,
      aPhoneHash,
      aValue,
      oneDayInSecs,
      uniquePaymentIDWithdraw,
      minAttestations,
      trustedIssuers
    );

    completeAttestations(receiver, aPhoneHash, minAttestations);
    withdrawAndCheckState(
      sender,
      receiver,
      aPhoneHash,
      uniquePaymentIDWithdraw,
      new address[](0),
      new address[](0)
    );
  }

  function test_WhenTrustedIssuersAreSetForPayment_AttestationsSolIsTrustedIssuer_ShouldNotAllowWithdrawalIfNoAttestationsInFederatedAttestations()
    public
  {
    uint256 minAttestations = 3;

    address[] memory trustedIssuers = new address[](3);
    trustedIssuers[0] = trustedIssuer1;
    trustedIssuers[1] = trustedIssuer2;
    trustedIssuers[2] = address(mockAttestations);

    mintAndTransfer(
      sender,
      aPhoneHash,
      aValue,
      oneDayInSecs,
      uniquePaymentIDWithdraw,
      minAttestations,
      trustedIssuers
    );

    completeAttestations(receiver, aPhoneHash, minAttestations - 1);
    vm.expectRevert(
      "This account does not have the required attestations to withdraw this payment."
    );
    (uint8 v, bytes32 r, bytes32 s) = getParsedSignatureOfAddress(
      receiver,
      uniquePaymentIDWithdrawPK
    );
    vm.prank(receiver);
    escrowContract.withdraw(uniquePaymentIDWithdraw, v, r, s);
  }

  function test_WhenTrustedIssuersAreSetForPayment_AttestationsSolIsTrustedIssuer_ShouldAllowWithdrawalIfAttestationInFederatedAttestations()
    public
  {
    uint256 minAttestations = 3;

    address[] memory trustedIssuers = new address[](3);
    trustedIssuers[0] = trustedIssuer1;
    trustedIssuers[1] = trustedIssuer2;
    trustedIssuers[2] = address(mockAttestations);

    mintAndTransfer(
      sender,
      aPhoneHash,
      aValue,
      oneDayInSecs,
      uniquePaymentIDWithdraw,
      minAttestations,
      trustedIssuers
    );

    completeAttestations(receiver, aPhoneHash, minAttestations - 1);
    vm.prank(trustedIssuer2);
    federatedAttestations.registerAttestationAsIssuer(aPhoneHash, receiver, 0);
    withdrawAndCheckState(
      sender,
      receiver,
      aPhoneHash,
      uniquePaymentIDWithdraw,
      new address[](0),
      new address[](0)
    );
  }

  function test_WhenTrustedIssuersAreSetForPayment_AttestationsSolNotInTrustedIssuer_ShouldNotAllowWithdrawalIfNoAttestationsInFederatedAttestations()
    public
  {
    uint256 minAttestations = 2;

    address[] memory trustedIssuers = new address[](2);
    trustedIssuers[0] = trustedIssuer1;
    trustedIssuers[1] = trustedIssuer2;

    mintAndTransfer(
      sender,
      aPhoneHash,
      aValue,
      oneDayInSecs,
      uniquePaymentIDWithdraw,
      minAttestations,
      trustedIssuers
    );

    completeAttestations(receiver, aPhoneHash, minAttestations - 1);
    vm.expectRevert(
      "This account does not have the required attestations to withdraw this payment."
    );
    (uint8 v, bytes32 r, bytes32 s) = getParsedSignatureOfAddress(
      receiver,
      uniquePaymentIDWithdrawPK
    );
    vm.prank(receiver);
    escrowContract.withdraw(uniquePaymentIDWithdraw, v, r, s);
  }

  function test_WhenTrustedIssuersAreSetForPayment_AttestationsSolNotInTrustedIssuer_ShouldAllowWithdrawalIfAttestationInFederatedAttestations()
    public
  {
    uint256 minAttestations = 2;

    address[] memory trustedIssuers = new address[](2);
    trustedIssuers[0] = trustedIssuer1;
    trustedIssuers[1] = trustedIssuer2;

    mintAndTransfer(
      sender,
      aPhoneHash,
      aValue,
      oneDayInSecs,
      uniquePaymentIDWithdraw,
      minAttestations,
      trustedIssuers
    );

    completeAttestations(receiver, aPhoneHash, minAttestations - 1);
    vm.prank(trustedIssuer2);
    federatedAttestations.registerAttestationAsIssuer(aPhoneHash, receiver, 0);
    withdrawAndCheckState(
      sender,
      receiver,
      aPhoneHash,
      uniquePaymentIDWithdraw,
      new address[](0),
      new address[](0)
    );
  }
}

contract EscrowRevokeTestIdentifierEmptyMinAttestations0TrustedIssuersEmpty is EscrowTest {
  uint256 aValue = 10;
  bytes32 aPhoneHash = keccak256("+18005555555");
  uint256 oneDayInSecs = 86400;

  address withdrawKeyAddress;
  uint256 withdrawalKeyAddressPK;
  address anotherWithdrawKeyAddress;
  uint256 anotherWithdrawKeyAddressPK;

  address uniquePaymentIDRevoke;

  bytes32 identifier;
  uint256 minAttestations;
  address[] trustedIssuers;

  uint8 v;
  bytes32 r;
  bytes32 s;

  function setUp() public {
    (withdrawKeyAddress, withdrawalKeyAddressPK) = actorWithPK("withdrawKeyAddress");
    (anotherWithdrawKeyAddress, anotherWithdrawKeyAddressPK) = actorWithPK(
      "anotherWithdrawKeyAddress"
    );

    super.setUp();
    mockERC20Token.mint(sender, aValue);

    identifier = bytes32(0);
    minAttestations = 0;
    trustedIssuers = new address[](0);

    mintAndTransfer(
      sender,
      identifier,
      aValue,
      oneDayInSecs,
      withdrawKeyAddress,
      minAttestations,
      trustedIssuers
    );

    mintAndTransfer(
      sender,
      identifier,
      aValue,
      oneDayInSecs,
      anotherWithdrawKeyAddress,
      minAttestations,
      trustedIssuers
    );
    uniquePaymentIDRevoke = withdrawKeyAddress;
    (v, r, s) = getParsedSignatureOfAddress(receiver, withdrawalKeyAddressPK);

    if (trustedIssuers.length > 0) {
      vm.prank(trustedIssuers[0]);
      federatedAttestations.registerAttestationAsIssuer(identifier, receiver, 0);
    }
  }

  function test_ShouldAllowSenderToRedeemPaymentAfterPaymentHasExpired() public {
    // should allow sender to redeem payment after payment has expired
    vm.warp(oneDayInSecs + 1);

    address[] memory expected = new address[](1);
    expected[0] = anotherWithdrawKeyAddress;

    uint256 senderBalanceBefore = mockERC20Token.balanceOf(sender);
    uint256 escrowContractBalanceBefore = mockERC20Token.balanceOf(address(escrowContract));
    EscrowedPayment memory paymentBefore = getEscrowedPayment(uniquePaymentIDRevoke);

    vm.prank(sender);
    escrowContract.revoke(uniquePaymentIDRevoke);

    assertEq(
      mockERC20Token.balanceOf(sender),
      senderBalanceBefore + aValue,
      "incorrect final sender balance"
    );

    assertEq(
      mockERC20Token.balanceOf(address(escrowContract)),
      escrowContractBalanceBefore - aValue,
      "incorrect final Escrow contract balance"
    );

    checkStateAfterDeletingPayment(
      uniquePaymentIDRevoke,
      paymentBefore,
      sender,
      identifier,
      expected,
      expected
    );
  }

  function test_shouldEmitTheTrustedIssuersUnsetEvent() public {
    // should emit the TrustedIssuersUnset event
    vm.warp(oneDayInSecs + 1);

    vm.expectEmit(true, true, true, true);
    emit TrustedIssuersUnset(uniquePaymentIDRevoke);

    vm.prank(sender);
    escrowContract.revoke(uniquePaymentIDRevoke);
  }

  function test_shouldEmitRevokationEvent() public {
    // should emit the Revocation event
    vm.warp(oneDayInSecs + 1);

    vm.expectEmit(true, true, true, true);
    emit Revocation(identifier, sender, address(mockERC20Token), aValue, uniquePaymentIDRevoke);

    vm.prank(sender);
    escrowContract.revoke(uniquePaymentIDRevoke);
  }

  function test_ShouldNotAllowSenderToRevokeAfterReceiverWithdraws() public {
    // should not allow sender to revoke after receiver withdraws
    vm.prank(receiver);
    escrowContract.withdraw(uniquePaymentIDRevoke, v, r, s);
    vm.expectRevert("Only sender of payment can attempt to revoke payment.");
    vm.prank(sender);
    escrowContract.revoke(uniquePaymentIDRevoke);
  }

  function test_ShouldNotAllowReceiverToRedeemPAymentAfterSenderRevokesIt() public {
    // should not allow receiver to redeem payment after sender revokes it
    vm.warp(oneDayInSecs + 1);
    vm.prank(sender);
    escrowContract.revoke(uniquePaymentIDRevoke);
    vm.expectRevert("Invalid withdraw value.");
    vm.prank(receiver);
    escrowContract.withdraw(uniquePaymentIDRevoke, v, r, s);
  }

  function test_ShouldNotAllowSenderToRevokePaymentBeforePaymentHasExpired() public {
    // should not allow sender to revoke payment before payment has expired
    vm.expectRevert("Transaction not redeemable for sender yet.");
    vm.prank(sender);
    escrowContract.revoke(uniquePaymentIDRevoke);
  }

  function test_ShouldNotAllowReceiverToUseRevokeFunction() public {
    // should not allow receiver to use revoke function
    vm.expectRevert("Only sender of payment can attempt to revoke payment.");
    vm.prank(receiver);
    escrowContract.revoke(uniquePaymentIDRevoke);
  }
}

contract EscrowRevokeTestIdentifierNotEmptyMinAttestations0TrustedIssuersEmpty is EscrowTest {
  uint256 aValue = 10;
  bytes32 aPhoneHash = keccak256("+18005555555");
  uint256 oneDayInSecs = 86400;

  address withdrawKeyAddress;
  uint256 withdrawalKeyAddressPK;
  address anotherWithdrawKeyAddress;
  uint256 anotherWithdrawKeyAddressPK;

  address uniquePaymentIDRevoke;

  bytes32 identifier;
  uint256 minAttestations;
  address[] trustedIssuers;

  uint8 v;
  bytes32 r;
  bytes32 s;

  function setUp() public {
    (withdrawKeyAddress, withdrawalKeyAddressPK) = actorWithPK("withdrawKeyAddress");
    (anotherWithdrawKeyAddress, anotherWithdrawKeyAddressPK) = actorWithPK(
      "anotherWithdrawKeyAddress"
    );

    super.setUp();
    mockERC20Token.mint(sender, aValue);

    identifier = aPhoneHash;
    minAttestations = 0;
    trustedIssuers = new address[](0);

    mintAndTransfer(
      sender,
      identifier,
      aValue,
      oneDayInSecs,
      withdrawKeyAddress,
      minAttestations,
      trustedIssuers
    );

    mintAndTransfer(
      sender,
      identifier,
      aValue,
      oneDayInSecs,
      anotherWithdrawKeyAddress,
      minAttestations,
      trustedIssuers
    );
    uniquePaymentIDRevoke = withdrawKeyAddress;
    (v, r, s) = getParsedSignatureOfAddress(receiver, withdrawalKeyAddressPK);

    if (trustedIssuers.length > 0) {
      vm.prank(trustedIssuers[0]);
      federatedAttestations.registerAttestationAsIssuer(identifier, receiver, 0);
    }
  }

  function test_ShouldAllowSenderToRedeemPaymentAfterPaymentHasExpired() public {
    // should allow sender to redeem payment after payment has expired
    vm.warp(oneDayInSecs + 1);

    address[] memory expected = new address[](1);
    expected[0] = anotherWithdrawKeyAddress;

    uint256 senderBalanceBefore = mockERC20Token.balanceOf(sender);
    uint256 escrowContractBalanceBefore = mockERC20Token.balanceOf(address(escrowContract));
    EscrowedPayment memory paymentBefore = getEscrowedPayment(uniquePaymentIDRevoke);

    vm.prank(sender);
    escrowContract.revoke(uniquePaymentIDRevoke);

    assertEq(
      mockERC20Token.balanceOf(sender),
      senderBalanceBefore + aValue,
      "incorrect final sender balance"
    );

    assertEq(
      mockERC20Token.balanceOf(address(escrowContract)),
      escrowContractBalanceBefore - aValue,
      "incorrect final Escrow contract balance"
    );

    checkStateAfterDeletingPayment(
      uniquePaymentIDRevoke,
      paymentBefore,
      sender,
      identifier,
      expected,
      expected
    );
  }

  function test_shouldEmitTheTrustedIssuersUnsetEvent() public {
    // should emit the TrustedIssuersUnset event
    vm.warp(oneDayInSecs + 1);

    vm.expectEmit(true, true, true, true);
    emit TrustedIssuersUnset(uniquePaymentIDRevoke);

    vm.prank(sender);
    escrowContract.revoke(uniquePaymentIDRevoke);
  }

  function test_shouldEmitRevokationEvent() public {
    // should emit the Revocation event
    vm.warp(oneDayInSecs + 1);

    vm.expectEmit(true, true, true, true);
    emit Revocation(identifier, sender, address(mockERC20Token), aValue, uniquePaymentIDRevoke);

    vm.prank(sender);
    escrowContract.revoke(uniquePaymentIDRevoke);
  }

  function test_ShouldNotAllowSenderToRevokeAfterReceiverWithdraws() public {
    // should not allow sender to revoke after receiver withdraws
    vm.prank(receiver);
    escrowContract.withdraw(uniquePaymentIDRevoke, v, r, s);
    vm.expectRevert("Only sender of payment can attempt to revoke payment.");
    vm.prank(sender);
    escrowContract.revoke(uniquePaymentIDRevoke);
  }

  function test_ShouldNotAllowReceiverToRedeemPAymentAfterSenderRevokesIt() public {
    // should not allow receiver to redeem payment after sender revokes it
    vm.warp(oneDayInSecs + 1);
    vm.prank(sender);
    escrowContract.revoke(uniquePaymentIDRevoke);
    vm.expectRevert("Invalid withdraw value.");
    vm.prank(receiver);
    escrowContract.withdraw(uniquePaymentIDRevoke, v, r, s);
  }

  function test_ShouldNotAllowSenderToRevokePaymentBeforePaymentHasExpired() public {
    // should not allow sender to revoke payment before payment has expired
    vm.expectRevert("Transaction not redeemable for sender yet.");
    vm.prank(sender);
    escrowContract.revoke(uniquePaymentIDRevoke);
  }

  function test_ShouldNotAllowReceiveToUseRevokeFunction() public {
    // should not allow receiver to use revoke function
    vm.expectRevert("Only sender of payment can attempt to revoke payment.");
    vm.prank(receiver);
    escrowContract.revoke(uniquePaymentIDRevoke);
  }
}

contract EscrowRevokeTestIdentifierNotEmptyMinAttestations1TrustedIssuersNonEmpty is EscrowTest {
  uint256 aValue = 10;
  bytes32 aPhoneHash = keccak256("+18005555555");
  uint256 oneDayInSecs = 86400;

  address withdrawKeyAddress;
  uint256 withdrawalKeyAddressPK;
  address anotherWithdrawKeyAddress;
  uint256 anotherWithdrawKeyAddressPK;

  address uniquePaymentIDRevoke;

  bytes32 identifier;
  uint256 minAttestations;
  address[] trustedIssuers;

  uint8 v;
  bytes32 r;
  bytes32 s;

  function setUp() public {
    (withdrawKeyAddress, withdrawalKeyAddressPK) = actorWithPK("withdrawKeyAddress");
    (anotherWithdrawKeyAddress, anotherWithdrawKeyAddressPK) = actorWithPK(
      "anotherWithdrawKeyAddress"
    );

    super.setUp();
    mockERC20Token.mint(sender, aValue);

    identifier = aPhoneHash;
    minAttestations = 1;
    trustedIssuers = new address[](2);
    trustedIssuers[0] = trustedIssuer1;
    trustedIssuers[1] = trustedIssuer2;

    mintAndTransfer(
      sender,
      identifier,
      aValue,
      oneDayInSecs,
      withdrawKeyAddress,
      minAttestations,
      trustedIssuers
    );

    mintAndTransfer(
      sender,
      identifier,
      aValue,
      oneDayInSecs,
      anotherWithdrawKeyAddress,
      minAttestations,
      trustedIssuers
    );
    uniquePaymentIDRevoke = withdrawKeyAddress;
    (v, r, s) = getParsedSignatureOfAddress(receiver, withdrawalKeyAddressPK);

    if (trustedIssuers.length > 0) {
      vm.prank(trustedIssuers[0]);
      federatedAttestations.registerAttestationAsIssuer(identifier, receiver, 0);
    }
  }

  function test_ShouldAllowSenderToRedeemPaymentAfterPaymentHasExpired() public {
    // should allow sender to redeem payment after payment has expired
    vm.warp(oneDayInSecs + 1);

    address[] memory expected = new address[](1);
    expected[0] = anotherWithdrawKeyAddress;

    uint256 senderBalanceBefore = mockERC20Token.balanceOf(sender);
    uint256 escrowContractBalanceBefore = mockERC20Token.balanceOf(address(escrowContract));
    EscrowedPayment memory paymentBefore = getEscrowedPayment(uniquePaymentIDRevoke);

    vm.prank(sender);
    escrowContract.revoke(uniquePaymentIDRevoke);

    assertEq(
      mockERC20Token.balanceOf(sender),
      senderBalanceBefore + aValue,
      "incorrect final sender balance"
    );

    assertEq(
      mockERC20Token.balanceOf(address(escrowContract)),
      escrowContractBalanceBefore - aValue,
      "incorrect final Escrow contract balance"
    );

    checkStateAfterDeletingPayment(
      uniquePaymentIDRevoke,
      paymentBefore,
      sender,
      identifier,
      expected,
      expected
    );
  }

  function test_shouldEmitTheTrustedIssuersUnsetEvent() public {
    // should emit the TrustedIssuersUnset event
    vm.warp(oneDayInSecs + 1);

    vm.expectEmit(true, true, true, true);
    emit TrustedIssuersUnset(uniquePaymentIDRevoke);

    vm.prank(sender);
    escrowContract.revoke(uniquePaymentIDRevoke);
  }

  function test_shouldEmitRevokationEvent() public {
    // should emit the Revocation event
    vm.warp(oneDayInSecs + 1);

    vm.expectEmit(true, true, true, true);
    emit Revocation(identifier, sender, address(mockERC20Token), aValue, uniquePaymentIDRevoke);

    vm.prank(sender);
    escrowContract.revoke(uniquePaymentIDRevoke);
  }

  function test_ShouldNotAllowSenderToRevokeAfterReceiverWithdraws() public {
    // should not allow sender to revoke after receiver withdraws
    vm.prank(receiver);
    escrowContract.withdraw(uniquePaymentIDRevoke, v, r, s);
    vm.expectRevert("Only sender of payment can attempt to revoke payment.");
    vm.prank(sender);
    escrowContract.revoke(uniquePaymentIDRevoke);
  }

  function test_ShouldNotAllowReceiverToRedeemPAymentAfterSenderRevokesIt() public {
    // should not allow receiver to redeem payment after sender revokes it
    vm.warp(oneDayInSecs + 1);
    vm.prank(sender);
    escrowContract.revoke(uniquePaymentIDRevoke);
    vm.expectRevert("Invalid withdraw value.");
    vm.prank(receiver);
    escrowContract.withdraw(uniquePaymentIDRevoke, v, r, s);
  }

  function test_ShouldNotAllowSenderToRevokePaymentBeforePaymentHasExpired() public {
    // should not allow sender to revoke payment before payment has expired
    vm.expectRevert("Transaction not redeemable for sender yet.");
    vm.prank(sender);
    escrowContract.revoke(uniquePaymentIDRevoke);
  }

  function test_ShouldNotAllowReceiveToUseRevokeFunction() public {
    // should not allow receiver to use revoke function
    vm.expectRevert("Only sender of payment can attempt to revoke payment.");
    vm.prank(receiver);
    escrowContract.revoke(uniquePaymentIDRevoke);
  }
}<|MERGE_RESOLUTION|>--- conflicted
+++ resolved
@@ -217,24 +217,14 @@
     assertEq(escrowContract.getDefaultTrustedIssuers(), expected2);
   }
 
-<<<<<<< HEAD
   function test_revertsWhenNonOwnerTriesToAdd() public {
     vm.expectRevert("Ownable: caller is not the owner");
-=======
-  function test_revertsWhenNonOwnerTriesToAddTrustedIssuer() public {
-    vm.expectRevert();
->>>>>>> b11eb4b0
     vm.prank(sender);
     escrowContract.addDefaultTrustedIssuer(trustedIssuer1);
   }
 
-<<<<<<< HEAD
   function test_eventEmitted() public {
     vm.expectEmit(true, false, false, false);
-=======
-  function test_emitEventDefaultTrustedIssuerAdded() public {
-    vm.expectEmit(true, true, true, true);
->>>>>>> b11eb4b0
     emit DefaultTrustedIssuerAdded(trustedIssuer1);
     escrowContract.addDefaultTrustedIssuer(trustedIssuer1);
   }
