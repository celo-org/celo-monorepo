--- conflicted
+++ resolved
@@ -22,86 +22,6 @@
 import "../../../contracts/governance/test/MockValidators.sol";
 import "@test-sol/utils/ECDSAHelper.sol";
 
-<<<<<<< HEAD
-=======
-contract ReleaseGoldMockTunnel is ForgeTest {
-  ReleaseGold private releaseGoldTunnel;
-  address payable releaseGoldContractAddress;
-
-  struct InitParams {
-    uint256 releaseStartTime;
-    uint256 releaseCliffTime;
-    uint256 numReleasePeriods;
-    uint256 releasePeriod;
-    uint256 amountReleasedPerPeriod;
-    bool revocable;
-    address payable _beneficiary;
-  }
-
-  struct InitParams2 {
-    address _releaseOwner;
-    address payable _refundAddress;
-    bool subjectToLiquidityProvision;
-    uint256 initialDistributionRatio;
-    bool _canValidate;
-    bool _canVote;
-    address registryAddress;
-  }
-
-  constructor(address _releaseGoldContractAddress) public {
-    releaseGoldContractAddress = address(uint160(_releaseGoldContractAddress));
-    releaseGoldTunnel = ReleaseGold(releaseGoldContractAddress);
-  }
-
-  function MockInitialize(
-    address sender,
-    InitParams calldata params,
-    InitParams2 calldata params2
-  ) external returns (bool, bytes memory) {
-    bytes4 selector = bytes4(
-      keccak256(
-        "initialize(uint256,uint256,uint256,uint256,uint256,bool,address,address,address,bool,uint256,bool,bool,address)"
-      )
-    );
-
-    bytes memory dataFirstHalf;
-    {
-      // Encode the first half of the parameters
-      dataFirstHalf = abi.encode(
-        params.releaseStartTime,
-        params.releaseCliffTime,
-        params.numReleasePeriods,
-        params.releasePeriod,
-        params.amountReleasedPerPeriod,
-        params.revocable,
-        params._beneficiary
-      );
-    }
-
-    bytes memory dataSecondHalf;
-    {
-      // Encode the second half of the parameters
-      dataSecondHalf = abi.encode(
-        params2._releaseOwner,
-        params2._refundAddress,
-        params2.subjectToLiquidityProvision,
-        params2.initialDistributionRatio,
-        params2._canValidate,
-        params2._canVote,
-        params2.registryAddress
-      );
-    }
-
-    // Concatenate the selector, first half, and second half
-    bytes memory data = abi.encodePacked(selector, dataFirstHalf, dataSecondHalf);
-
-    vm.prank(sender);
-    (bool success, ) = address(releaseGoldTunnel).call(data);
-    require(success, "unsuccessful tunnel call");
-  }
-}
-
->>>>>>> 43a3146c
 contract ReleaseGoldTest is Test, ECDSAHelper {
   using FixidityLib for FixidityLib.Fraction;
 
