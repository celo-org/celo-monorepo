<<<<<<< HEAD
// SPDX-License-Identifier: UNLICENSED
// TODO
// changed name to prevent it from running because it's not working
pragma solidity ^0.5.13;
pragma experimental ABIEncoderV2;

import "celo-foundry/Test.sol";

import "openzeppelin-solidity/contracts/math/SafeMath.sol";
import "@celo-contracts/common/FixidityLib.sol";
import "@celo-contracts/common/Registry.sol";
import "@celo-contracts/common/Accounts.sol";

import "@celo-contracts/governance/Election.sol";
import "@celo-contracts/governance/LockedGold.sol";

import "@celo-contracts/stability/test/MockStableToken.sol";
import "@celo-contracts/governance/test/MockElection.sol";
import "@celo-contracts/governance/test/MockLockedGold.sol";

import "@celo-contracts/governance/test/ValidatorsMock.sol";
import "@test-sol/constants.sol";
import "@test-sol/utils/ECDSAHelper.sol";
import { Utils } from "@test-sol/utils.sol";
import { Test as ForgeTest } from "forge-std/Test.sol";
import "forge-std/console.sol";

contract ValidatorsMockTunnel is ForgeTest {
  ValidatorsMock private tunnelValidators;
  address validatorContractAddress;

  constructor(address _validatorContractAddress) public {
    validatorContractAddress = _validatorContractAddress;
    tunnelValidators = ValidatorsMock(validatorContractAddress);
  }

  struct InitParams {
    address registryAddress;
    uint256 groupRequirementValue;
    uint256 groupRequirementDuration;
    uint256 validatorRequirementValue;
    uint256 validatorRequirementDuration;
    uint256 validatorScoreExponent;
    uint256 validatorScoreAdjustmentSpeed;
  }

  struct InitParams2 {
    uint256 _membershipHistoryLength;
    uint256 _slashingMultiplierResetPeriod;
    uint256 _maxGroupSize;
    uint256 _commissionUpdateDelay;
    uint256 _downtimeGracePeriod;
  }

  function MockInitialize(address sender, InitParams calldata params, InitParams2 calldata params2)
    external
    returns (bool, bytes memory)
  {
    bytes memory data = abi.encodeWithSignature(
      "initialize(address,uint256,uint256,uint256,uint256,uint256,uint256,uint256,uint256,uint256,uint256,uint256)",
      params.registryAddress,
      params.groupRequirementValue,
      params.groupRequirementDuration,
      params.validatorRequirementValue,
      params.validatorRequirementDuration,
      params.validatorScoreExponent,
      params.validatorScoreAdjustmentSpeed,
      params2._membershipHistoryLength,
      params2._slashingMultiplierResetPeriod,
      params2._maxGroupSize,
      params2._commissionUpdateDelay,
      params2._downtimeGracePeriod
    );
    vm.prank(sender);
    (bool success, ) = address(tunnelValidators).call(data);
    require(success, "unsuccessful tunnel call");
  }
}
=======
// For some reason this doesn't compile

// // SPDX-License-Identifier: UNLICENSED
// pragma solidity ^0.5.13;
// pragma experimental ABIEncoderV2;

// import "celo-foundry/Test.sol";

// import "openzeppelin-solidity/contracts/math/SafeMath.sol";
// import "@celo-contracts/common/FixidityLib.sol";
// import "@celo-contracts/common/Registry.sol";
// import "@celo-contracts/common/Accounts.sol";

// import "@celo-contracts/governance/Election.sol";
// import "@celo-contracts/governance/LockedGold.sol";

// import "@celo-contracts/stability/test/MockStableToken.sol";
// import "@celo-contracts/governance/test/MockElection.sol";
// import "@celo-contracts/governance/test/MockLockedGold.sol";

// import "@celo-contracts/governance/test/ValidatorsMock.sol";
// import "@test-sol/constants.sol";
// import "@test-sol/utils/ECDSAHelper.sol";
// import { Utils } from "@test-sol/utils.sol";
// import { Test as ForgeTest } from "forge-std/Test.sol";

// contract ValidatorsMockTunnel is ForgeTest {
//   ValidatorsMock private tunnelValidators;
//   address validatorContractAddress;

//   constructor(address _validatorContractAddress) public {
//     validatorContractAddress = _validatorContractAddress;
//     tunnelValidators = ValidatorsMock(validatorContractAddress);
//   }

//   struct InitParams {
//     address registryAddress;
//     uint256 groupRequirementValue;
//     uint256 groupRequirementDuration;
//     uint256 validatorRequirementValue;
//     uint256 validatorRequirementDuration;
//     uint256 validatorScoreExponent;
//     uint256 validatorScoreAdjustmentSpeed;
//   }

//   struct InitParams2 {
//     uint256 _membershipHistoryLength;
//     uint256 _slashingMultiplierResetPeriod;
//     uint256 _maxGroupSize;
//     uint256 _commissionUpdateDelay;
//     uint256 _downtimeGracePeriod;
//   }

//   function MockInitialize(address sender, InitParams calldata params, InitParams2 calldata params2)
//     external
//     returns (bool, bytes memory)
//   {
//     bytes memory data = abi.encodeWithSignature(
//       "initialize(address,uint256,uint256,uint256,uint256,uint256,uint256,uint256,uint256,uint256,uint256,uint256)",
//       params.registryAddress,
//       params.groupRequirementValue,
//       params.groupRequirementDuration,
//       params.validatorRequirementValue,
//       params.validatorRequirementDuration,
//       params.validatorScoreExponent,
//       params.validatorScoreAdjustmentSpeed,
//       params2._membershipHistoryLength,
//       params2._slashingMultiplierResetPeriod,
//       params2._maxGroupSize,
//       params2._commissionUpdateDelay,
//       params2._downtimeGracePeriod
//     );
//     vm.prank(sender);
//     (bool success, ) = address(tunnelValidators).call(data);
//     require(success, "unsuccessful tunnel call");
//   }
// }
>>>>>>> 3ff417de

// contract ValidatorsTest is Test, Constants, Utils, ECDSAHelper {
//   using FixidityLib for FixidityLib.Fraction;
//   using SafeMath for uint256;

//   Registry registry;
//   Accounts accounts;
//   MockStableToken stableToken;
//   MockElection election;
//   ValidatorsMockTunnel public validatorsMockTunnel;
//   ValidatorsMock public validators;
//   MockLockedGold lockedGold;

//   address owner;
//   address nonValidator;
//   address validator;
//   uint256 validatorPk;
//   address signer;
//   uint256 signerPk;
//   address nonOwner;
//   address paymentDelegatee;

//   address otherValidator;
//   uint256 otherValidatorPk;
//   address group;
//   uint256 validatorRegistrationEpochNumber;

//   uint256 groupLength = 8;

//   bytes public constant blsPublicKey = abi.encodePacked(
//     bytes32(0x0101010101010101010101010101010101010101010101010101010101010101),
//     bytes32(0x0202020202020202020202020202020202020202020202020202020202020202),
//     bytes32(0x0303030303030303030303030303030303030303030303030303030303030303)
//   );
//   bytes public constant blsPop = abi.encodePacked(
//     bytes16(0x04040404040404040404040404040404),
//     bytes16(0x05050505050505050505050505050505),
//     bytes16(0x06060606060606060606060606060606)
//   );

//   FixidityLib.Fraction public commission = FixidityLib.newFixedFraction(1, 100);

//   event AccountSlashed(
//     address indexed slashed,
//     uint256 penalty,
//     address indexed reporter,
//     uint256 reward
//   );

//   struct ValidatorLockedGoldRequirements {
//     uint256 value;
//     uint256 duration;
//   }

//   struct GroupLockedGoldRequirements {
//     uint256 value;
//     uint256 duration;
//   }

//   struct ValidatorScoreParameters {
//     uint256 exponent;
//     FixidityLib.Fraction adjustmentSpeed;
//   }

//   ValidatorLockedGoldRequirements public originalValidatorLockedGoldRequirements;
//   GroupLockedGoldRequirements public originalGroupLockedGoldRequirements;
//   ValidatorScoreParameters public originalValidatorScoreParameters;

//   uint256 public slashingMultiplierResetPeriod = 30 * DAY;
//   uint256 public membershipHistoryLength = 5;
//   uint256 public maxGroupSize = 5;
//   uint256 public commissionUpdateDelay = 3;
//   uint256 public downtimeGracePeriod = 0;

//   ValidatorsMockTunnel.InitParams public initParams;
//   ValidatorsMockTunnel.InitParams2 public initParams2;

//   event MaxGroupSizeSet(uint256 size);
//   event CommissionUpdateDelaySet(uint256 delay);
//   event ValidatorScoreParametersSet(uint256 exponent, uint256 adjustmentSpeed);
//   event GroupLockedGoldRequirementsSet(uint256 value, uint256 duration);
//   event ValidatorLockedGoldRequirementsSet(uint256 value, uint256 duration);
//   event MembershipHistoryLengthSet(uint256 length);
//   event ValidatorRegistered(address indexed validator);
//   event ValidatorDeregistered(address indexed validator);
//   event ValidatorAffiliated(address indexed validator, address indexed group);
//   event ValidatorDeaffiliated(address indexed validator, address indexed group);
//   event ValidatorEcdsaPublicKeyUpdated(address indexed validator, bytes ecdsaPublicKey);
//   event ValidatorBlsPublicKeyUpdated(address indexed validator, bytes blsPublicKey);
//   event ValidatorScoreUpdated(address indexed validator, uint256 score, uint256 epochScore);
//   event ValidatorGroupRegistered(address indexed group, uint256 commission);
//   event ValidatorGroupDeregistered(address indexed group);
//   event ValidatorGroupMemberAdded(address indexed group, address indexed validator);
//   event ValidatorGroupMemberRemoved(address indexed group, address indexed validator);
//   event ValidatorGroupMemberReordered(address indexed group, address indexed validator);
//   event ValidatorGroupCommissionUpdateQueued(
//     address indexed group,
//     uint256 commission,
//     uint256 activationBlock
//   );
//   event ValidatorGroupCommissionUpdated(address indexed group, uint256 commission);
//   event ValidatorEpochPaymentDistributed(
//     address indexed validator,
//     uint256 validatorPayment,
//     address indexed group,
//     uint256 groupPayment
//   );

//   function setUp() public {
//     owner = address(this);
//     group = actor("group");
//     nonValidator = actor("nonValidator");
//     nonOwner = actor("nonOwner");
//     paymentDelegatee = actor("paymentDelegatee");

//     (validator, validatorPk) = actorWithPK("validator");
//     (signer, signerPk) = actorWithPK("signer");
//     (otherValidator, otherValidatorPk) = actorWithPK("otherValidator");

//     originalValidatorLockedGoldRequirements = ValidatorLockedGoldRequirements({
//       value: 1000,
//       duration: 60 * DAY
//     });

//     originalGroupLockedGoldRequirements = GroupLockedGoldRequirements({
//       value: 1000,
//       duration: 100 * DAY
//     });

//     originalValidatorScoreParameters = ValidatorScoreParameters({
//       exponent: 5,
//       adjustmentSpeed: FixidityLib.newFixedFraction(5, 20)
//     });

//     address registryAddress = 0x000000000000000000000000000000000000ce10;
//     deployCodeTo("Registry.sol", abi.encode(false), registryAddress);
//     registry = Registry(registryAddress);

//     accounts = new Accounts(true);
//     accounts.initialize(registryAddress);

//     lockedGold = new MockLockedGold();
//     election = new MockElection();
//     validators = new ValidatorsMock();
//     validatorsMockTunnel = new ValidatorsMockTunnel(address(validators));

//     stableToken = new MockStableToken();

//     registry.setAddressFor(AccountsContract, address(accounts));
//     registry.setAddressFor(ElectionContract, address(election));
//     registry.setAddressFor(LockedGoldContract, address(lockedGold));
//     registry.setAddressFor(ValidatorsContract, address(validators));
//     registry.setAddressFor(StableTokenContract, address(stableToken));

//     initParams = ValidatorsMockTunnel.InitParams({
//       registryAddress: registryAddress,
//       groupRequirementValue: originalGroupLockedGoldRequirements.value,
//       groupRequirementDuration: originalGroupLockedGoldRequirements.duration,
//       validatorRequirementValue: originalValidatorLockedGoldRequirements.value,
//       validatorRequirementDuration: originalValidatorLockedGoldRequirements.duration,
//       validatorScoreExponent: originalValidatorScoreParameters.exponent,
//       validatorScoreAdjustmentSpeed: originalValidatorScoreParameters.adjustmentSpeed.unwrap()
//     });
//     initParams2 = ValidatorsMockTunnel.InitParams2({
//       _membershipHistoryLength: membershipHistoryLength,
//       _slashingMultiplierResetPeriod: slashingMultiplierResetPeriod,
//       _maxGroupSize: maxGroupSize,
//       _commissionUpdateDelay: commissionUpdateDelay,
//       _downtimeGracePeriod: downtimeGracePeriod
//     });

//     validatorsMockTunnel.MockInitialize(owner, initParams, initParams2);

//     vm.prank(validator);
//     accounts.createAccount();

//     vm.prank(otherValidator);
//     accounts.createAccount();

//     vm.prank(group);
//     accounts.createAccount();

//     vm.prank(nonValidator);
//     accounts.createAccount();
//   }

//   function getParsedSignatureOfAddress(address _address, uint256 privateKey)
//     public
//     pure
//     returns (uint8, bytes32, bytes32)
//   {
//     bytes32 addressHash = keccak256(abi.encodePacked(_address));
//     bytes32 prefixedHash = ECDSA.toEthSignedMessageHash(addressHash);
//     return vm.sign(privateKey, prefixedHash);
//   }

//   function _generateEcdsaPubKeyWithSigner(address _validator, uint256 _signerPk)
//     internal
//     returns (bytes memory ecdsaPubKey, uint8 v, bytes32 r, bytes32 s)
//   {
//     (v, r, s) = getParsedSignatureOfAddress(_validator, _signerPk);

//     bytes32 addressHash = keccak256(abi.encodePacked(_validator));

//     ecdsaPubKey = addressToPublicKey(addressHash, v, r, s);
//   }

<<<<<<< HEAD
//     function convertToBytes32(bytes memory data) public pure returns (bytes32 result) {
//         require(data.length <= 32, "Data length must be less than or equal to 32");

//         assembly {
//             result := mload(add(data, 32))
//         }
//     }

=======
>>>>>>> 3ff417de
//   function _registerValidatorWithSignerHelper() internal returns (bytes memory) {
//     lockedGold.setAccountTotalLockedGold(validator, originalValidatorLockedGoldRequirements.value);

//     (bytes memory _ecdsaPubKey, uint8 v, bytes32 r, bytes32 s) = _generateEcdsaPubKeyWithSigner(
//       validator,
//       signerPk
//     );

<<<<<<< HEAD
//     ph.mockSuccess(ph.PROOF_OF_POSSESSION(), convertToBytes32(abi.encodePacked(validator, blsPublicKey, blsPop)));
=======
//     ph.mockSuccess(ph.PROOF_OF_POSSESSION(), abi.encodePacked(validator, blsPublicKey, blsPop));
>>>>>>> 3ff417de

//     vm.prank(validator);
//     accounts.authorizeValidatorSigner(signer, v, r, s);

//     vm.prank(validator);
//     validators.registerValidator(_ecdsaPubKey, blsPublicKey, blsPop);
//     validatorRegistrationEpochNumber = validators.getEpochNumber();
//     return _ecdsaPubKey;
//   }

//   function _generateEcdsaPubKey(address _account, uint256 _accountPk)
//     internal
//     returns (bytes memory ecdsaPubKey)
//   {
//     (uint8 v, bytes32 r, bytes32 s) = getParsedSignatureOfAddress(_account, _accountPk);
//     bytes32 addressHash = keccak256(abi.encodePacked(_account));

//     ecdsaPubKey = addressToPublicKey(addressHash, v, r, s);
//   }

//   function _registerValidatorHelper(address _validator, uint256 _validatorPk)
//     internal
//     returns (bytes memory)
//   {
//     if (!accounts.isAccount(_validator)) {
//       vm.prank(_validator);
//       accounts.createAccount();
//     }

//     lockedGold.setAccountTotalLockedGold(_validator, originalValidatorLockedGoldRequirements.value);
//     bytes memory _ecdsaPubKey = _generateEcdsaPubKey(_validator, _validatorPk);

<<<<<<< HEAD
//     ph.mockSuccess(ph.PROOF_OF_POSSESSION(), convertToBytes32(abi.encodePacked(_validator, blsPublicKey, blsPop)));
=======
//     ph.mockSuccess(ph.PROOF_OF_POSSESSION(), abi.encodePacked(_validator, blsPublicKey, blsPop));
>>>>>>> 3ff417de

//     vm.prank(_validator);
//     validators.registerValidator(_ecdsaPubKey, blsPublicKey, blsPop);
//     validatorRegistrationEpochNumber = validators.getEpochNumber();
//     return _ecdsaPubKey;
//   }

//   function _registerValidatorGroupHelper(address _group, uint256 numMembers) internal {
//     if (!accounts.isAccount(_group)) {
//       vm.prank(_group);
//       accounts.createAccount();
//     }

//     lockedGold.setAccountTotalLockedGold(
//       _group,
//       originalGroupLockedGoldRequirements.value.mul(numMembers)
//     );

//     vm.prank(_group);
//     validators.registerValidatorGroup(commission.unwrap());
//   }

//   function _registerValidatorGroupWithMembers(address _group, uint256 _numMembers) public {
//     _registerValidatorGroupHelper(_group, _numMembers);

//     for (uint256 i = 0; i < _numMembers; i++) {
//       if (i == 0) {
//         _registerValidatorHelper(validator, validatorPk);

//         vm.prank(validator);
//         validators.affiliate(group);

//         vm.prank(group);
//         validators.addFirstMember(validator, address(0), address(0));
//       } else {
//         uint256 _validator1Pk = i;
//         address _validator1 = vm.addr(_validator1Pk);

//         vm.prank(_validator1);
//         accounts.createAccount();
//         _registerValidatorHelper(_validator1, _validator1Pk);
//         vm.prank(_validator1);
//         validators.affiliate(group);

//         vm.prank(group);
//         validators.addMember(_validator1);
//       }
//     }
//   }

//   function _removeMemberAndTimeTravel(address _group, address _validator, uint256 _duration)
//     internal
//   {
//     vm.prank(_group);
//     validators.removeMember(_validator);
//     timeTravel(_duration);
//   }

//   function _max1(uint256 num) internal pure returns (FixidityLib.Fraction memory) {
//     return num > FixidityLib.fixed1().unwrap() ? FixidityLib.fixed1() : FixidityLib.wrap(num);
//   }

//   function _safeExponent(FixidityLib.Fraction memory base, FixidityLib.Fraction memory exponent)
//     internal
//     pure
//     returns (uint256)
//   {
//     if (FixidityLib.equals(base, FixidityLib.newFixed(0))) return 0;
//     if (FixidityLib.equals(exponent, FixidityLib.newFixed(0))) return FixidityLib.fixed1().unwrap();

//     FixidityLib.Fraction memory result = FixidityLib.fixed1();

//     for (uint256 i = 0; i < exponent.unwrap(); i++) {
//       if (FixidityLib.multiply(result, base).value < 1) revert("SafeExponent: Overflow");

//       result = FixidityLib.multiply(result, base);
//     }
//     return result.unwrap();
//   }

//   function _calculateScore(uint256 _uptime, uint256 _gracePeriod) internal view returns (uint256) {
//     return
//       _safeExponent(
//         _max1(_uptime.add(_gracePeriod)),
//         FixidityLib.wrap(originalValidatorScoreParameters.exponent)
//       );
//   }
// }

// contract ValidatorsTest_Initialize is ValidatorsTest {
//   function test_ShouldhaveSetTheOwner() public {
//     assertEq(validators.owner(), owner, "Incorrect Owner.");
//   }

//   function test_Reverts_WhenCalledMoreThanOnce() public {
//     vm.expectRevert();
//     validatorsMockTunnel.MockInitialize(owner, initParams, initParams2);
//   }

//   function test_shouldHaveSetGroupLockedGoldRequirements() public {
//     (uint256 value, uint256 duration) = validators.getGroupLockedGoldRequirements();
//     assertEq(
//       value,
//       originalGroupLockedGoldRequirements.value,
//       "Wrong groupLockedGoldRequirements value."
//     );
//     assertEq(
//       duration,
//       originalGroupLockedGoldRequirements.duration,
//       "Wrong groupLockedGoldRequirements duration."
//     );
//   }

//   function test_shouldHaveSetValidatorLockedGoldRequirements() public {
//     (uint256 value, uint256 duration) = validators.getValidatorLockedGoldRequirements();
//     assertEq(
//       value,
//       originalValidatorLockedGoldRequirements.value,
//       "Wrong validatorLockedGoldRequirements value."
//     );
//     assertEq(
//       duration,
//       originalValidatorLockedGoldRequirements.duration,
//       "Wrong validatorLockedGoldRequirements duration."
//     );
//   }

//   function test_shouldHaveSetValidatorScoreParameters() public {
//     (uint256 exponent, uint256 adjustmentSpeed) = validators.getValidatorScoreParameters();
//     assertEq(
//       exponent,
//       originalValidatorScoreParameters.exponent,
//       "Wrong validatorScoreParameters exponent."
//     );
//     assertEq(
//       adjustmentSpeed,
//       originalValidatorScoreParameters.adjustmentSpeed.unwrap(),
//       "Wrong validatorScoreParameters adjustmentSpeed."
//     );
//   }

//   function test_shouldHaveSetMembershipHistory() public {
//     uint256 actual = validators.membershipHistoryLength();
//     assertEq(actual, membershipHistoryLength, "Wrong membershipHistoryLength.");
//   }

//   function test_shouldHaveSetMaxGroupSize() public {
//     uint256 actual = validators.maxGroupSize();
//     assertEq(actual, maxGroupSize, "Wrong maxGroupSize.");
//   }

//   function test_shouldHaveSetCommissionUpdateDelay() public {
//     uint256 actual = validators.getCommissionUpdateDelay();
//     assertEq(actual, commissionUpdateDelay, "Wrong commissionUpdateDelay.");
//   }

//   function test_shouldHaveSetDowntimeGracePeriod() public {
//     uint256 actual = validators.downtimeGracePeriod();
//     assertEq(actual, downtimeGracePeriod, "Wrong downtimeGracePeriod.");
//   }
// }

// contract ValidatorsTest_SetMembershipHistoryLength is ValidatorsTest {
//   uint256 newLength = membershipHistoryLength + 1;

//   function test_Reverts_WhenLengthIsSame() public {
//     vm.expectRevert("Membership history length not changed");
//     validators.setMembershipHistoryLength(membershipHistoryLength);
//   }

//   function test_shouldSetTheMembershipHistoryLength() public {
//     validators.setMembershipHistoryLength(newLength);
//     assertEq(validators.membershipHistoryLength(), newLength);
//   }

//   function test_Emits_MembershipHistoryLengthSet() public {
//     vm.expectEmit(true, true, true, true);
//     emit MembershipHistoryLengthSet(newLength);
//     validators.setMembershipHistoryLength(newLength);
//   }

//   function test_Reverts_WhenCalledByNonOwner() public {
//     vm.prank(nonOwner);
//     vm.expectRevert("Ownable: caller is not the owner");
//     validators.setMembershipHistoryLength(newLength);
//   }
// }

// contract ValidatorsTest_SetMaxGroupSize is ValidatorsTest {
//   uint256 newSize = maxGroupSize + 1;

//   event MaxGroupSizeSet(uint256 size);

//   function test_ShouldSetMaxGroupSize() public {
//     validators.setMaxGroupSize(newSize);
//     assertEq(validators.getMaxGroupSize(), newSize, "MaxGroupSize not properly set");
//   }

//   function test_Emits_MaxGroupSizeSet() public {
//     vm.expectEmit(true, true, true, true);
//     emit MaxGroupSizeSet(newSize);
//     validators.setMaxGroupSize(newSize);
//   }

//   function test_Revert_WhenCalledByNonOwner() public {
//     vm.prank(nonOwner);
//     vm.expectRevert("Ownable: caller is not the owner");
//     validators.setMaxGroupSize(newSize);
//   }

//   function test_Reverts_WhenSizeIsSame() public {
//     vm.expectRevert("Max group size not changed");
//     validators.setMaxGroupSize(maxGroupSize);
//   }
// }

// contract ValidatorsTest_SetGroupLockedGoldRequirements is ValidatorsTest {
//   GroupLockedGoldRequirements private newRequirements = GroupLockedGoldRequirements({
//     value: originalGroupLockedGoldRequirements.value + 1,
//     duration: originalGroupLockedGoldRequirements.duration + 1
//   });

//   function test_ShouldHaveSetGroupLockedGoldRequirements() public {
//     validators.setGroupLockedGoldRequirements(newRequirements.value, newRequirements.duration);
//     (uint256 _value, uint256 _duration) = validators.getGroupLockedGoldRequirements();
//     assertEq(_value, newRequirements.value);
//     assertEq(_duration, newRequirements.duration);
//   }

//   function test_Emits_GroupLockedGoldRequirementsSet() public {
//     vm.expectEmit(true, true, true, true);
//     emit GroupLockedGoldRequirementsSet(newRequirements.value, newRequirements.duration);
//     validators.setGroupLockedGoldRequirements(newRequirements.value, newRequirements.duration);
//   }

//   function test_Reverts_WhenCalledByNonOwner() public {
//     vm.prank(nonOwner);
//     vm.expectRevert("Ownable: caller is not the owner");
//     validators.setGroupLockedGoldRequirements(newRequirements.value, newRequirements.duration);
//   }

//   function test_Reverts_WhenRequirementsAreUnchanged() public {
//     vm.expectRevert("Group requirements not changed");
//     validators.setGroupLockedGoldRequirements(
//       originalGroupLockedGoldRequirements.value,
//       originalGroupLockedGoldRequirements.duration
//     );
//   }
// }

// contract ValidatorsTest_SetValidatorLockedGoldRequirements is ValidatorsTest {
//   ValidatorLockedGoldRequirements private newRequirements = ValidatorLockedGoldRequirements({
//     value: originalValidatorLockedGoldRequirements.value + 1,
//     duration: originalValidatorLockedGoldRequirements.duration + 1
//   });

//   function test_ShouldHaveSetValidatorLockedGoldRequirements() public {
//     validators.setValidatorLockedGoldRequirements(newRequirements.value, newRequirements.duration);
//     (uint256 _value, uint256 _duration) = validators.getValidatorLockedGoldRequirements();
//     assertEq(_value, newRequirements.value);
//     assertEq(_duration, newRequirements.duration);
//   }

//   function test_Emits_ValidatorLockedGoldRequirementsSet() public {
//     vm.expectEmit(true, true, true, true);
//     emit ValidatorLockedGoldRequirementsSet(newRequirements.value, newRequirements.duration);
//     validators.setValidatorLockedGoldRequirements(newRequirements.value, newRequirements.duration);
//   }

//   function test_Reverts_WhenCalledByNonOwner() public {
//     vm.prank(nonOwner);
//     vm.expectRevert("Ownable: caller is not the owner");
//     validators.setValidatorLockedGoldRequirements(newRequirements.value, newRequirements.duration);
//   }

//   function test_Reverts_WhenRequirementsAreUnchanged() public {
//     vm.expectRevert("Validator requirements not changed");
//     validators.setValidatorLockedGoldRequirements(
//       originalValidatorLockedGoldRequirements.value,
//       originalValidatorLockedGoldRequirements.duration
//     );
//   }
// }

// contract ValidatorsTest_SetValidatorScoreParameters is ValidatorsTest {
//   ValidatorScoreParameters newParams = ValidatorScoreParameters({
//     exponent: originalValidatorScoreParameters.exponent + 1,
//     adjustmentSpeed: FixidityLib.newFixedFraction(6, 20)
//   });

//   event ValidatorScoreParametersSet(uint256 exponent, uint256 adjustmentSpeed);

//   function test_ShouldsetExponentAndAdjustmentSpeed() public {
//     validators.setValidatorScoreParameters(newParams.exponent, newParams.adjustmentSpeed.unwrap());
//     (uint256 _exponent, uint256 _adjustmentSpeed) = validators.getValidatorScoreParameters();
//     assertEq(_exponent, newParams.exponent, "Incorrect Exponent");
//     assertEq(_adjustmentSpeed, newParams.adjustmentSpeed.unwrap(), "Incorrect AdjustmentSpeed");
//   }

//   function test_Emits_ValidatorScoreParametersSet() public {
//     vm.expectEmit(true, true, true, true);
//     emit ValidatorScoreParametersSet(newParams.exponent, newParams.adjustmentSpeed.unwrap());
//     validators.setValidatorScoreParameters(newParams.exponent, newParams.adjustmentSpeed.unwrap());
//   }

//   function test_Reverts_WhenCalledByNonOwner() public {
//     vm.prank(nonOwner);
//     vm.expectRevert("Ownable: caller is not the owner");
//     validators.setValidatorScoreParameters(newParams.exponent, newParams.adjustmentSpeed.unwrap());
//   }

//   function test_Reverts_WhenLockupsAreUnchanged() public {
//     vm.expectRevert("Adjustment speed and exponent not changed");
//     validators.setValidatorScoreParameters(
//       originalValidatorScoreParameters.exponent,
//       originalValidatorScoreParameters.adjustmentSpeed.unwrap()
//     );
//   }
// }

<<<<<<< HEAD
contract ValidatorsTestHelper is Test, ECDSAHelper {
  event Result(bytes);

  // TODO move this to a script
  function setUp() public {
    console.log("here");
  }

  function getParsedSignatureOfAddress(address _address, uint256 privateKey)
    public
    pure
    returns (uint8, bytes32, bytes32)
  {
    bytes32 addressHash = keccak256(abi.encodePacked(_address));
    bytes32 prefixedHash = ECDSA.toEthSignedMessageHash(addressHash);
    return vm.sign(privateKey, prefixedHash);
  }

  // validator helper
  function _generateEcdsaPubKeyWithSigner(address _validator, uint256 _signerPk)
    internal
    returns (bytes memory ecdsaPubKey, uint8 v, bytes32 r, bytes32 s)
  {
    (v, r, s) = getParsedSignatureOfAddress(_validator, _signerPk);

    bytes32 addressHash = keccak256(abi.encodePacked(_validator));

    ecdsaPubKey = addressToPublicKey(addressHash, v, r, s);
  }

 function bytesToUint256(bytes memory data) public returns (uint256 result) {
        console.log("data.length", data.length);
        uint dataLength = data.length;
        assembly {
            result := mload(add(data, dataLength))
        }
    }

  function test_hola() public {
    console.log("here2");
    // valid 0
    address validator = address(0x70997970C51812dc3A010C7d01b50e0d17dc79C8); 
    uint256 signerPk = 0x59c6995e998f97a5a0044966f0945389dc9e86dae88c7a8412f4603b6b78690d;
    // valid 1
    // address validator = address(0x3C44CdDdB6a900fa2b585dd299e03d12FA4293BC); 
    // uint256 signerPk = 0x5de4111afa1a4b94908f83103eb1f1706367c2e68ca870fc3fb9a804cdab365a;
    (bytes memory _ecdsaPubKey, uint8 v, bytes32 r, bytes32 s) = _generateEcdsaPubKeyWithSigner(
      validator,
      signerPk
    );

    emit Result(_ecdsaPubKey);
    console.log("Public key is", bytesToUint256(_ecdsaPubKey));
    revert("Contract worked");
    // console.log(string(_ecdsaPubKey));
  }
}

=======
>>>>>>> 3ff417de
// contract ValidatorsTest_RegisterValidator is ValidatorsTest {
//   function setUp() public {
//     super.setUp();

//     lockedGold.setAccountTotalLockedGold(validator, originalValidatorLockedGoldRequirements.value);
//   }

//   function test_Reverts_WhenVoteOverMaxNumberOfGroupsSetToTrue() public {
//     vm.prank(validator);
//     election.setAllowedToVoteOverMaxNumberOfGroups(validator, true);

//     (uint8 v, bytes32 r, bytes32 s) = getParsedSignatureOfAddress(validator, signerPk);

//     vm.prank(validator);
//     accounts.authorizeValidatorSigner(signer, v, r, s);
//     bytes memory pubKey = addressToPublicKey("random msg", v, r, s);

//     vm.expectRevert("Cannot vote for more than max number of groups");
//     vm.prank(validator);
//     validators.registerValidator(pubKey, blsPublicKey, blsPop);
//   }

//   function test_Reverts_WhenDelagatingCELO() public {
//     lockedGold.setAccountTotalDelegatedAmountInPercents(validator, 10);
//     (uint8 v, bytes32 r, bytes32 s) = getParsedSignatureOfAddress(validator, signerPk);
//     vm.prank(validator);
//     accounts.authorizeValidatorSigner(signer, v, r, s);
//     bytes memory pubKey = addressToPublicKey("random msg", v, r, s);

//     vm.expectRevert("Cannot delegate governance power");
//     vm.prank(validator);
//     validators.registerValidator(pubKey, blsPublicKey, blsPop);
//   }

//   function test_ShouldMarkAccountAsValidator_WhenAccountHasAuthorizedValidatorSigner() public {
//     _registerValidatorWithSignerHelper();

//     assertTrue(validators.isValidator(validator));
//   }

//   function test_ShouldAddAccountToValidatorList_WhenAccountHasAuthorizedValidatorSigner() public {
//     address[] memory ExpectedRegisteredValidators = new address[](1);
//     ExpectedRegisteredValidators[0] = validator;
//     _registerValidatorWithSignerHelper();
//     assertEq(validators.getRegisteredValidators().length, ExpectedRegisteredValidators.length);
//     assertEq(validators.getRegisteredValidators()[0], ExpectedRegisteredValidators[0]);
//   }

//   function test_ShouldSetValidatorEcdsaPublicKey_WhenAccountHasAuthorizedValidatorSigner() public {
//     bytes memory _registeredEcdsaPubKey = _registerValidatorWithSignerHelper();
//     (bytes memory actualEcdsaPubKey, , , , ) = validators.getValidator(validator);

//     assertEq(actualEcdsaPubKey, _registeredEcdsaPubKey);
//   }

//   function test_ShouldSetValidatorBlsPublicKey_WhenAccountHasAuthorizedValidatorSigner() public {
//     _registerValidatorWithSignerHelper();
//     (, bytes memory actualBlsPubKey, , , ) = validators.getValidator(validator);

//     assertEq(actualBlsPubKey, blsPublicKey);
//   }

//   function test_ShouldSetValidatorSigner_WhenAccountHasAuthorizedValidatorSigner() public {
//     _registerValidatorWithSignerHelper();
//     (, , , , address ActualSigner) = validators.getValidator(validator);

//     assertEq(ActualSigner, signer);
//   }

//   function test_ShouldSetLockGoldRequirements_WhenAccountHasAuthorizedValidatorSigner() public {
//     _registerValidatorWithSignerHelper();
//     uint256 _lockedGoldReq = validators.getAccountLockedGoldRequirement(validator);

//     assertEq(_lockedGoldReq, originalValidatorLockedGoldRequirements.value);
//   }

//   function test_ShouldSetValidatorMembershipHistory_WhenAccountHasAuthorizedValidatorSigner()
//     public
//   {
//     _registerValidatorWithSignerHelper();
//     (uint256[] memory _epoch, address[] memory _membershipGroups, , ) = validators
//       .getMembershipHistory(validator);

//     uint256[] memory validatorRegistrationEpochNumberList = new uint256[](1);
//     validatorRegistrationEpochNumberList[0] = validatorRegistrationEpochNumber;
//     address[] memory expectedMembershipGroups = new address[](1);
//     expectedMembershipGroups[0] = address(0);

//     assertEq(_epoch, validatorRegistrationEpochNumberList);
//     assertEq(_membershipGroups, expectedMembershipGroups);
//   }

//   function test_Emits_ValidatorBlsPublicKeyUpdatedEvent() public {
//     (bytes memory _ecdsaPubKey, uint8 v, bytes32 r, bytes32 s) = _generateEcdsaPubKeyWithSigner(
//       validator,
//       signerPk
//     );

//     vm.prank(validator);
//     accounts.authorizeValidatorSigner(signer, v, r, s);

<<<<<<< HEAD
//     // ph.mockSuccess(ph.PROOF_OF_POSSESSION(), abi.encodePacked(validator, blsPublicKey, blsPop));

//     // vm.expectEmit(true, true, true, true);
//     // emit ValidatorBlsPublicKeyUpdated(validator, blsPublicKey);

//     // vm.prank(validator);
//     // validators.registerValidator(_ecdsaPubKey, blsPublicKey, blsPop);
=======
//     ph.mockSuccess(ph.PROOF_OF_POSSESSION(), abi.encodePacked(validator, blsPublicKey, blsPop));

//     vm.expectEmit(true, true, true, true);
//     emit ValidatorBlsPublicKeyUpdated(validator, blsPublicKey);

//     vm.prank(validator);
//     validators.registerValidator(_ecdsaPubKey, blsPublicKey, blsPop);
>>>>>>> 3ff417de
//   }

//   function test_Emits_ValidatorRegisteredEvent() public {
//     (bytes memory _ecdsaPubKey, uint8 v, bytes32 r, bytes32 s) = _generateEcdsaPubKeyWithSigner(
//       validator,
//       signerPk
//     );

//     vm.prank(validator);
//     accounts.authorizeValidatorSigner(signer, v, r, s);

<<<<<<< HEAD
//     // ph.mockSuccess(ph.PROOF_OF_POSSESSION(), abi.encodePacked(validator, blsPublicKey, blsPop));

//     // vm.expectEmit(true, true, true, true);
//     // emit ValidatorRegistered(validator);

//     // vm.prank(validator);
//     // validators.registerValidator(_ecdsaPubKey, blsPublicKey, blsPop);
=======
//     ph.mockSuccess(ph.PROOF_OF_POSSESSION(), abi.encodePacked(validator, blsPublicKey, blsPop));

//     vm.expectEmit(true, true, true, true);
//     emit ValidatorRegistered(validator);

//     vm.prank(validator);
//     validators.registerValidator(_ecdsaPubKey, blsPublicKey, blsPop);
>>>>>>> 3ff417de
//   }

//   function test_Reverts_WhenAccountAlreadyRegisteredAsValidator() public {
//     bytes memory _registeredEcdsaPubKey = _registerValidatorWithSignerHelper();
//     vm.expectRevert("Already registered");
//     vm.prank(validator);
//     validators.registerValidator(_registeredEcdsaPubKey, blsPublicKey, blsPop);
//   }

//   function test_Reverts_WhenAccountAlreadyRegisteredAsValidatorGroup() public {
//     _registerValidatorGroupHelper(validator, 1);
//     vm.expectRevert("Already registered");
//     vm.prank(validator);
//     validators.registerValidator(
//       abi.encodePacked(bytes32(0x0101010101010101010101010101010101010101010101010101010101010101)),
//       blsPublicKey,
//       blsPop
//     );
//   }

//   function test_Reverts_WhenAccountDoesNotMeetLockedGoldRequirements() public {
//     lockedGold.setAccountTotalLockedGold(
//       validator,
//       originalValidatorLockedGoldRequirements.value.sub(11)
//     );
//     vm.expectRevert("Deposit too small");
//     vm.prank(validator);
//     validators.registerValidator(
//       abi.encodePacked(bytes32(0x0101010101010101010101010101010101010101010101010101010101010101)),
//       blsPublicKey,
//       blsPop
//     );
//   }
// }

// contract ValidatorsTest_DeregisterValidator_WhenAccountHasNeverBeenMemberOfValidatorGroup is
//   ValidatorsTest
// {
//   uint256 public constant INDEX = 0;

//   function setUp() public {
//     super.setUp();

//     _registerValidatorHelper(validator, validatorPk);

//     timeTravel(originalValidatorLockedGoldRequirements.duration);
//   }

//   function _deregisterValidator(address _validator) internal {
//     vm.prank(_validator);
//     validators.deregisterValidator(INDEX);
//   }

//   function test_ShouldMarkAccountAsNotValidator_WhenAccountHasNeverBeenMemberOfValidatorGroup()
//     public
//   {
//     assertTrue(validators.isValidator(validator));

//     _deregisterValidator(validator);

//     assertFalse(validators.isValidator(validator));
//   }

//   function test_ShouldRemoveAccountFromValidatorList_WhenAccountHasNeverBeenMemberOfValidatorGroup()
//     public
//   {
//     address[] memory ExpectedRegisteredValidators = new address[](0);

//     assertTrue(validators.isValidator(validator));
//     _deregisterValidator(validator);
//     assertEq(validators.getRegisteredValidators().length, ExpectedRegisteredValidators.length);
//   }

//   function test_ShouldResetAccountBalanceRequirements_WhenAccountHasNeverBeenMemberOfValidatorGroup()
//     public
//   {
//     assertTrue(validators.isValidator(validator));
//     _deregisterValidator(validator);
//     assertEq(validators.getAccountLockedGoldRequirement(validator), 0);
//   }

//   function test_Emits_ValidatorDeregisteredEvent_WhenAccountHasNeverBeenMemberOfValidatorGroup()
//     public
//   {
//     vm.expectEmit(true, true, true, true);
//     emit ValidatorDeregistered(validator);
//     _deregisterValidator(validator);
//   }

//   function test_Reverts_WhenAccountNotRegisteredValidator() public {
//     vm.expectRevert("Not a validator");
//     vm.prank(nonValidator);
//     validators.deregisterValidator(INDEX);
//   }

//   function test_Reverts_WhenWrongIndexProvided() public {
//     timeTravel(originalValidatorLockedGoldRequirements.duration);
//     vm.expectRevert("deleteElement: index out of range");
//     vm.prank(validator);
//     validators.deregisterValidator(INDEX + 1);
//   }
// }

// contract ValidatorsTest_DeregisterValidator_WhenAccountHasBeenMemberOfValidatorGroup is
//   ValidatorsTest
// {
//   uint256 public constant INDEX = 0;

//   function setUp() public {
//     super.setUp();

//     _registerValidatorHelper(validator, validatorPk);

//     _registerValidatorGroupHelper(group, 1);

//     vm.prank(validator);
//     validators.affiliate(group);

//     vm.prank(group);
//     validators.addFirstMember(validator, address(0), address(0));
//   }

//   function _deregisterValidator(address _validator) internal {
//     vm.prank(_validator);
//     validators.deregisterValidator(INDEX);
//   }

//   function test_ShouldMarkAccountAsNotValidator_WhenValidatorNoLongerMemberOfValidatorGroup()
//     public
//   {
//     _removeMemberAndTimeTravel(
//       group,
//       validator,
//       originalValidatorLockedGoldRequirements.duration.add(1)
//     );
//     assertTrue(validators.isValidator(validator));
//     _deregisterValidator(validator);
//     assertFalse(validators.isValidator(validator));
//   }

//   function test_ShouldRemoveAccountFromValidatorList_WhenValidatorNoLongerMemberOfValidatorGroup()
//     public
//   {
//     address[] memory ExpectedRegisteredValidators = new address[](0);

//     _removeMemberAndTimeTravel(
//       group,
//       validator,
//       originalValidatorLockedGoldRequirements.duration.add(1)
//     );
//     assertTrue(validators.isValidator(validator));
//     _deregisterValidator(validator);
//     assertEq(validators.getRegisteredValidators().length, ExpectedRegisteredValidators.length);
//   }

//   function test_ShouldResetAccountBalanceRequirements_WhenValidatorNoLongerMemberOfValidatorGroup()
//     public
//   {
//     _removeMemberAndTimeTravel(
//       group,
//       validator,
//       originalValidatorLockedGoldRequirements.duration.add(1)
//     );
//     _deregisterValidator(validator);
//     assertEq(validators.getAccountLockedGoldRequirement(validator), 0);
//   }

//   function test_Emits_ValidatorDeregisteredEvent_WhenValidatorNoLongerMemberOfValidatorGroup()
//     public
//   {
//     _removeMemberAndTimeTravel(
//       group,
//       validator,
//       originalValidatorLockedGoldRequirements.duration.add(1)
//     );
//     vm.expectEmit(true, true, true, true);
//     emit ValidatorDeregistered(validator);
//     _deregisterValidator(validator);
//   }

//   function test_Reverts_WhenItHasBeenLessThanValidatorLockedGoldRequirementsDurationSinceValidatorWasRemovedromGroup()
//     public
//   {
//     _removeMemberAndTimeTravel(
//       group,
//       validator,
//       originalValidatorLockedGoldRequirements.duration.sub(1)
//     );
//     vm.expectRevert("Not yet requirement end time");
//     _deregisterValidator(validator);
//   }

//   function test_Rverts_WhenValidatorStillMemberOfValidatorGroup() public {
//     vm.expectRevert("Has been group member recently");
//     _deregisterValidator(validator);
//   }
// }

// contract ValidatorsTest_Affiliate_WhenGroupAndValidatorMeetLockedGoldRequirements is
//   ValidatorsTest
// {
//   address nonRegisteredGroup;

//   function setUp() public {
//     super.setUp();
//     nonRegisteredGroup = actor("nonRegisteredGroup");

//     _registerValidatorHelper(validator, validatorPk);
//     _registerValidatorGroupHelper(group, 1);
//   }

//   function test_ShouldSetAffiliate_WhenAffiliatingWithRegisteredValidatorGroup() public {
//     vm.prank(validator);
//     validators.affiliate(group);

//     (, , address affiliation, , ) = validators.getValidator(validator);

//     assertEq(affiliation, group);
//   }

//   function test_Emits_ValidatorAffiliatedEvent() public {
//     vm.expectEmit(true, true, true, true);
//     emit ValidatorAffiliated(validator, group);
//     vm.prank(validator);
//     validators.affiliate(group);
//   }

//   function test_Reverts_WhenGroupDoesNotMeetLockedGoldrequirements() public {
//     lockedGold.setAccountTotalLockedGold(group, originalGroupLockedGoldRequirements.value.sub(11));

//     vm.expectRevert("Group doesn't meet requirements");

//     vm.prank(validator);
//     validators.affiliate(group);
//   }

//   function test_Reverts_WhenValidatorDoesNotMeetLockedGoldrequirements() public {
//     lockedGold.setAccountTotalLockedGold(
//       validator,
//       originalValidatorLockedGoldRequirements.value.sub(11)
//     );

//     vm.expectRevert("Validator doesn't meet requirements");

//     vm.prank(validator);
//     validators.affiliate(group);
//   }

//   function test_Reverts_WhenAffiliatingWithNonRegisteredValidatorGroup() public {
//     vm.expectRevert("Not a validator group");
//     vm.prank(validator);
//     validators.affiliate(nonRegisteredGroup);
//   }

//   function test_Reverts_WhenAccountNotRegisteredValidator() public {
//     vm.expectRevert("Not a validator");
//     vm.prank(nonValidator);
//     validators.affiliate(group);
//   }
// }

// contract ValidatorsTest_Affiliate_WhenValidatorIsAlreadyAffiliatedWithValidatorGroup is
//   ValidatorsTest
// {
//   address otherGroup;

//   uint256 validatorAffiliationEpochNumber;
//   uint256 validatorAdditionEpochNumber;

//   function setUp() public {
//     super.setUp();

//     otherGroup = actor("otherGroup");
//     vm.prank(otherGroup);
//     accounts.createAccount();

//     _registerValidatorHelper(validator, validatorPk);

//     _registerValidatorGroupHelper(group, 1);
//     _registerValidatorGroupHelper(otherGroup, 1);

//     vm.prank(validator);
//     validators.affiliate(group);
//   }

//   function test_ShouldSetAffiliate_WhenValidatorNotMemberOfThatValidatorGroup() public {
//     vm.prank(validator);
//     validators.affiliate(otherGroup);
//     (, , address affiliation, , ) = validators.getValidator(validator);
//     assertEq(affiliation, otherGroup);
//   }

//   function test_Emits_ValidatorDeaffiliatedEvent_WhenValidatorNotMemberOfThatValidatorGroup()
//     public
//   {
//     vm.expectEmit(true, true, true, true);
//     emit ValidatorDeaffiliated(validator, group);
//     vm.prank(validator);
//     validators.affiliate(otherGroup);
//   }

//   function test_Emits_ValidatorAffiliatedEvent_WhenValidatorNotMemberOfThatValidatorGroup() public {
//     vm.expectEmit(true, true, true, true);
//     emit ValidatorAffiliated(validator, otherGroup);
//     vm.prank(validator);
//     validators.affiliate(otherGroup);
//   }

//   function test_ShouldRemoveValidatorFromGroupMembershipList_WhenValidatorIsMemberOfThatValidatorGroup()
//     public
//   {
//     address[] memory expectedMembersList = new address[](0);
//     vm.prank(group);
//     validators.addFirstMember(validator, address(0), address(0));
//     vm.prank(validator);
//     validators.affiliate(otherGroup);

//     (address[] memory members, , , , , , ) = validators.getValidatorGroup(group);
//     assertEq(members, expectedMembersList);
//   }

//   function test_ShouldUpdateValidatorsMembershipHistory_WhenValidatorIsMemberOfThatValidatorGroup()
//     public
//   {
//     vm.prank(group);
//     validators.addFirstMember(validator, address(0), address(0));

//     validatorAdditionEpochNumber = validators.getEpochNumber();

//     timeTravel(10);

//     vm.prank(validator);
//     validators.affiliate(otherGroup);
//     validatorAffiliationEpochNumber = validators.getEpochNumber();

//     (uint256[] memory epochs, address[] memory groups, uint256 lastRemovedFromGroupTimestamp, ) = validators
//       .getMembershipHistory(validator);

//     uint256 expectedEntries = 1;

//     if (
//       validatorAdditionEpochNumber != validatorRegistrationEpochNumber ||
//       validatorAdditionEpochNumber != validatorAffiliationEpochNumber
//     ) {
//       expectedEntries = 2;
//     }

//     assertEq(epochs.length, expectedEntries);
//     assertEq(epochs[expectedEntries - 1], validatorAffiliationEpochNumber);
//     assertEq(groups.length, expectedEntries);
//     assertEq(groups[expectedEntries - 1], address(0));
//     assertEq(lastRemovedFromGroupTimestamp, uint256(block.timestamp));
//   }

//   function test_Emits_ValidatorGroupMemberRemovedEvent_WhenValidatorIsMemberOfThatValidatorGroup()
//     public
//   {
//     vm.prank(group);
//     validators.addFirstMember(validator, address(0), address(0));

//     vm.expectEmit(true, true, true, true);
//     emit ValidatorGroupMemberRemoved(group, validator);
//     vm.prank(validator);
//     validators.affiliate(otherGroup);
//   }

//   function test_ShouldMarkGroupIneligibleForElection() public {
//     vm.prank(group);
//     validators.addFirstMember(validator, address(0), address(0));
//     vm.prank(validator);
//     validators.affiliate(otherGroup);

//     assertTrue(election.isIneligible(group));
//   }
// }

// contract ValidatorsTest_Deaffiliate is ValidatorsTest {
//   uint256 additionEpoch;
//   uint256 deaffiliationEpoch;

//   function setUp() public {
//     super.setUp();

//     _registerValidatorHelper(validator, validatorPk);

//     _registerValidatorGroupHelper(group, 1);
//     vm.prank(validator);
//     validators.affiliate(group);
//     (, , address _affiliation, , ) = validators.getValidator(validator);

//     require(_affiliation == group, "Affiliation failed.");
//   }

//   function test_ShouldClearAffiliate() public {
//     vm.prank(validator);
//     validators.deaffiliate();
//     (, , address _affiliation, , ) = validators.getValidator(validator);

//     assertEq(_affiliation, address(0));
//   }

//   function test_Emits_ValidatorDeaffiliatedEvent() public {
//     vm.expectEmit(true, true, true, true);
//     emit ValidatorDeaffiliated(validator, group);
//     vm.prank(validator);
//     validators.deaffiliate();
//   }

//   function test_Reverts_WhenAccountNotRegisteredValidator() public {
//     vm.expectRevert("Not a validator");
//     vm.prank(nonValidator);
//     validators.deaffiliate();
//   }

//   function test_Reverts_WhenValidatorNotAffiliatedWithValidatorGroup() public {
//     vm.prank(validator);
//     validators.deaffiliate();
//     vm.expectRevert("deaffiliate: not affiliated");

//     vm.prank(validator);
//     validators.deaffiliate();
//   }

//   function test_ShouldRemoveValidatorFromGroupMembershipList_WhenValidatorIsMemberOfAffiliatedGroup()
//     public
//   {
//     address[] memory expectedMembersList = new address[](0);

//     vm.prank(group);
//     validators.addFirstMember(validator, address(0), address(0));
//     additionEpoch = validators.getEpochNumber();

//     vm.prank(validator);
//     validators.deaffiliate();
//     deaffiliationEpoch = validators.getEpochNumber();

//     (address[] memory members, , , , , , ) = validators.getValidatorGroup(group);
//     assertEq(members, expectedMembersList);
//   }

//   function test_ShouldUpdateMembershipHisoryOfMember_WhenValidatorIsMemberOfAffiliatedGroup()
//     public
//   {
//     vm.prank(group);
//     validators.addFirstMember(validator, address(0), address(0));

//     additionEpoch = validators.getEpochNumber();

//     timeTravel(10);

//     vm.prank(validator);
//     validators.deaffiliate();
//     deaffiliationEpoch = validators.getEpochNumber();

//     (uint256[] memory epochs, address[] memory groups, uint256 lastRemovedFromGroupTimestamp, ) = validators
//       .getMembershipHistory(validator);

//     uint256 expectedEntries = 1;

//     if (additionEpoch != validatorRegistrationEpochNumber || additionEpoch != deaffiliationEpoch) {
//       expectedEntries = 2;
//     }

//     assertEq(epochs.length, expectedEntries);
//     assertEq(epochs[expectedEntries - 1], deaffiliationEpoch);
//     assertEq(groups.length, expectedEntries);
//     assertEq(groups[expectedEntries - 1], address(0));
//     assertEq(lastRemovedFromGroupTimestamp, uint256(block.timestamp));
//   }

//   function test_Emits_ValidatorGroupMemberRemovedEvent_WhenValidatorIsMemberOfAffiliatedGroup()
//     public
//   {
//     vm.prank(group);
//     validators.addFirstMember(validator, address(0), address(0));

//     additionEpoch = validators.getEpochNumber();

//     timeTravel(10);

//     vm.expectEmit(true, true, true, true);
//     emit ValidatorGroupMemberRemoved(group, validator);

//     vm.prank(validator);
//     validators.deaffiliate();
//   }

//   function test_ShouldMarkGroupAsIneligibleForElecion_WhenValidatorIsTheOnlyMemberOfGroup() public {
//     vm.prank(group);
//     validators.addFirstMember(validator, address(0), address(0));

//     vm.prank(validator);
//     validators.deaffiliate();
//     assertTrue(election.isIneligible(group));
//   }
// }

// contract ValidatorsTest_UpdateEcdsaPublicKey is ValidatorsTest {
//   bytes validatorEcdsaPubKey;

//   function setUp() public {
//     super.setUp();

//     vm.prank(address(accounts));
//     accounts.createAccount();

//     validatorEcdsaPubKey = _registerValidatorHelper(validator, validatorPk);
//   }

//   function test_ShouldSetValidatorEcdsaPubKey_WhenCalledByRegisteredAccountsContract() public {
//     (bytes memory _newEcdsaPubKey, , , ) = _generateEcdsaPubKeyWithSigner(
//       address(accounts),
//       signerPk
//     );
//     vm.prank(address(accounts));
//     validators.updateEcdsaPublicKey(validator, signer, _newEcdsaPubKey);

//     (bytes memory actualEcdsaPubKey, , , , ) = validators.getValidator(validator);

//     assertEq(actualEcdsaPubKey, _newEcdsaPubKey);
//   }

//   function test_Emits_ValidatorEcdsaPublicKeyUpdatedEvent_WhenCalledByRegisteredAccountsContract()
//     public
//   {
//     (bytes memory _newEcdsaPubKey, , , ) = _generateEcdsaPubKeyWithSigner(
//       address(accounts),
//       signerPk
//     );

//     vm.expectEmit(true, true, true, true);
//     emit ValidatorEcdsaPublicKeyUpdated(validator, _newEcdsaPubKey);

//     vm.prank(address(accounts));
//     validators.updateEcdsaPublicKey(validator, signer, _newEcdsaPubKey);
//   }

//   function test_Reverts_WhenPublicKeyDoesNotMatchSigner_WhenCalledByRegisteredAccountsContract()
//     public
//   {
//     (bytes memory _newEcdsaPubKey, , , ) = _generateEcdsaPubKeyWithSigner(
//       address(accounts),
//       otherValidatorPk
//     );

//     vm.expectRevert("ECDSA key does not match signer");
//     vm.prank(address(accounts));
//     validators.updateEcdsaPublicKey(validator, signer, _newEcdsaPubKey);
//   }

//   function test_Reverts_WhenNotCalledByRegisteredAccountsContract() public {
//     (bytes memory _newEcdsaPubKey, , , ) = _generateEcdsaPubKeyWithSigner(validator, signerPk);

//     vm.expectRevert("only registered contract");
//     vm.prank(validator);
//     validators.updateEcdsaPublicKey(validator, signer, _newEcdsaPubKey);
//   }
// }

// contract ValidatorsTest_UpdatePublicKeys is ValidatorsTest {
//   bytes validatorEcdsaPubKey;

//   bytes public constant newBlsPublicKey = abi.encodePacked(
//     bytes32(0x0101010101010101010101010101010101010101010101010101010101010102),
//     bytes32(0x0202020202020202020202020202020202020202020202020202020202020203),
//     bytes32(0x0303030303030303030303030303030303030303030303030303030303030304)
//   );
//   bytes public constant newBlsPop = abi.encodePacked(
//     bytes16(0x04040404040404040404040404040405),
//     bytes16(0x05050505050505050505050505050506),
//     bytes16(0x06060606060606060606060606060607)
//   );

//   function setUp() public {
//     super.setUp();

//     vm.prank(address(accounts));
//     accounts.createAccount();

//     validatorEcdsaPubKey = _registerValidatorHelper(validator, validatorPk);
//   }

//   function test_ShouldSetValidatorNewBlsPubKeyAndEcdsaPubKey_WhenCalledByRegisteredAccountsContract()
//     public
//   {
//     (bytes memory _newEcdsaPubKey, , , ) = _generateEcdsaPubKeyWithSigner(
//       address(accounts),
//       signerPk
//     );

<<<<<<< HEAD
//     // ph.mockSuccess(
//     //   ph.PROOF_OF_POSSESSION(),
//     //   abi.encodePacked(validator, newBlsPublicKey, newBlsPop)
//     // );
=======
//     ph.mockSuccess(
//       ph.PROOF_OF_POSSESSION(),
//       abi.encodePacked(validator, newBlsPublicKey, newBlsPop)
//     );
>>>>>>> 3ff417de

//     vm.prank(address(accounts));
//     validators.updatePublicKeys(validator, signer, _newEcdsaPubKey, newBlsPublicKey, newBlsPop);

//     (bytes memory actualEcdsaPubKey, bytes memory actualBlsPublicKey, , , ) = validators
//       .getValidator(validator);

//     assertEq(actualEcdsaPubKey, _newEcdsaPubKey);
//     assertEq(actualBlsPublicKey, newBlsPublicKey);
//   }

//   function test_Emits_ValidatorEcdsaPublicKeyUpdatedAndValidatorBlsPublicKeyUpdatedEvent_WhenCalledByRegisteredAccountsContract()
//     public
//   {
//     (bytes memory _newEcdsaPubKey, , , ) = _generateEcdsaPubKeyWithSigner(
//       address(accounts),
//       signerPk
//     );

<<<<<<< HEAD
//     // ph.mockSuccess(
//     //   ph.PROOF_OF_POSSESSION(),
//     //   abi.encodePacked(validator, newBlsPublicKey, newBlsPop)
//     // );

//     // vm.expectEmit(true, true, true, true);
//     // emit ValidatorEcdsaPublicKeyUpdated(validator, _newEcdsaPubKey);

//     // vm.expectEmit(true, true, true, true);
//     // emit ValidatorBlsPublicKeyUpdated(validator, newBlsPublicKey);

//     // vm.prank(address(accounts));
//     // validators.updatePublicKeys(validator, signer, _newEcdsaPubKey, newBlsPublicKey, newBlsPop);
=======
//     ph.mockSuccess(
//       ph.PROOF_OF_POSSESSION(),
//       abi.encodePacked(validator, newBlsPublicKey, newBlsPop)
//     );

//     vm.expectEmit(true, true, true, true);
//     emit ValidatorEcdsaPublicKeyUpdated(validator, _newEcdsaPubKey);

//     vm.expectEmit(true, true, true, true);
//     emit ValidatorBlsPublicKeyUpdated(validator, newBlsPublicKey);

//     vm.prank(address(accounts));
//     validators.updatePublicKeys(validator, signer, _newEcdsaPubKey, newBlsPublicKey, newBlsPop);
>>>>>>> 3ff417de
//   }

//   function test_Reverts_WhenPublicKeyDoesNotMatchSigner_WhenCalledByRegisteredAccountsContract()
//     public
//   {
//     (bytes memory _newEcdsaPubKey, , , ) = _generateEcdsaPubKeyWithSigner(
//       address(accounts),
//       otherValidatorPk
//     );

<<<<<<< HEAD
//     // ph.mockSuccess(
//     //   ph.PROOF_OF_POSSESSION(),
//     //   abi.encodePacked(validator, newBlsPublicKey, newBlsPop)
//     // );

//     // vm.expectRevert("ECDSA key does not match signer");
//     // vm.prank(address(accounts));
//     // validators.updatePublicKeys(validator, signer, _newEcdsaPubKey, newBlsPublicKey, newBlsPop);
=======
//     ph.mockSuccess(
//       ph.PROOF_OF_POSSESSION(),
//       abi.encodePacked(validator, newBlsPublicKey, newBlsPop)
//     );

//     vm.expectRevert("ECDSA key does not match signer");
//     vm.prank(address(accounts));
//     validators.updatePublicKeys(validator, signer, _newEcdsaPubKey, newBlsPublicKey, newBlsPop);
>>>>>>> 3ff417de
//   }

//   function test_Reverts_WhenPublicKeyMatchesSigner_WhenNotCalledByRegisteredAccountsContract()
//     public
//   {
//     (bytes memory _newEcdsaPubKey, , , ) = _generateEcdsaPubKeyWithSigner(validator, signerPk);

//     vm.expectRevert("only registered contract");
//     vm.prank(validator);
//     validators.updatePublicKeys(validator, signer, _newEcdsaPubKey, newBlsPublicKey, newBlsPop);
//   }
// }

// contract ValidatorsTest_UpdateBlsPublicKey is ValidatorsTest {
//   bytes validatorEcdsaPubKey;

//   bytes public constant newBlsPublicKey = abi.encodePacked(
//     bytes32(0x0101010101010101010101010101010101010101010101010101010101010102),
//     bytes32(0x0202020202020202020202020202020202020202020202020202020202020203),
//     bytes32(0x0303030303030303030303030303030303030303030303030303030303030304)
//   );

//   bytes public constant newBlsPop = abi.encodePacked(
//     bytes16(0x04040404040404040404040404040405),
//     bytes16(0x05050505050505050505050505050506),
//     bytes16(0x06060606060606060606060606060607)
//   );

//   bytes public constant wrongBlsPublicKey = abi.encodePacked(
//     bytes32(0x0101010101010101010101010101010101010101010101010101010101010102),
//     bytes32(0x0202020202020202020202020202020202020202020202020202020202020203),
//     bytes16(0x06060606060606060606060606060607)
//   );

//   bytes public constant wrongBlsPop = abi.encodePacked(
//     bytes32(0x0101010101010101010101010101010101010101010101010101010101010102),
//     bytes16(0x05050505050505050505050505050506),
//     bytes16(0x06060606060606060606060606060607)
//   );

//   function setUp() public {
//     super.setUp();

//     validatorEcdsaPubKey = _registerValidatorHelper(validator, validatorPk);
//   }

//   function test_ShouldSetNewValidatorBlsPubKey() public {
<<<<<<< HEAD
//     // ph.mockSuccess(
//     //   ph.PROOF_OF_POSSESSION(),
//     //   abi.encodePacked(validator, newBlsPublicKey, newBlsPop)
//     // );

//     // vm.prank(validator);
//     // validators.updateBlsPublicKey(newBlsPublicKey, newBlsPop);

//     // (, bytes memory actualBlsPublicKey, , , ) = validators.getValidator(validator);

//     // assertEq(actualBlsPublicKey, newBlsPublicKey);
//   }

//   function test_Emits_ValidatorValidatorBlsPublicKeyUpdatedEvent() public {
//     // ph.mockSuccess(
//     //   ph.PROOF_OF_POSSESSION(),
//     //   abi.encodePacked(validator, newBlsPublicKey, newBlsPop)
//     // );

//     // vm.expectEmit(true, true, true, true);
//     // emit ValidatorBlsPublicKeyUpdated(validator, newBlsPublicKey);

//     // vm.prank(validator);
//     // validators.updateBlsPublicKey(newBlsPublicKey, newBlsPop);
//   }

//   function test_Reverts_WhenPublicKeyIsNot96Bytes() public {
//     // ph.mockSuccess(
//     //   ph.PROOF_OF_POSSESSION(),
//     //   abi.encodePacked(validator, wrongBlsPublicKey, newBlsPop)
//     // );

//     // vm.expectRevert("Wrong BLS public key length");
//     // vm.prank(validator);
//     // validators.updateBlsPublicKey(wrongBlsPublicKey, newBlsPop);
//   }

//   function test_Reverts_WhenProofOfPossessionIsNot48Bytes() public {
//     // ph.mockSuccess(
//     //   ph.PROOF_OF_POSSESSION(),
//     //   abi.encodePacked(validator, newBlsPublicKey, wrongBlsPop)
//     // );

//     // vm.expectRevert("Wrong BLS PoP length");
//     // vm.prank(validator);
//     // validators.updateBlsPublicKey(newBlsPublicKey, wrongBlsPop);
=======
//     ph.mockSuccess(
//       ph.PROOF_OF_POSSESSION(),
//       abi.encodePacked(validator, newBlsPublicKey, newBlsPop)
//     );

//     vm.prank(validator);
//     validators.updateBlsPublicKey(newBlsPublicKey, newBlsPop);

//     (, bytes memory actualBlsPublicKey, , , ) = validators.getValidator(validator);

//     assertEq(actualBlsPublicKey, newBlsPublicKey);
//   }

//   function test_Emits_ValidatorValidatorBlsPublicKeyUpdatedEvent() public {
//     ph.mockSuccess(
//       ph.PROOF_OF_POSSESSION(),
//       abi.encodePacked(validator, newBlsPublicKey, newBlsPop)
//     );

//     vm.expectEmit(true, true, true, true);
//     emit ValidatorBlsPublicKeyUpdated(validator, newBlsPublicKey);

//     vm.prank(validator);
//     validators.updateBlsPublicKey(newBlsPublicKey, newBlsPop);
//   }

//   function test_Reverts_WhenPublicKeyIsNot96Bytes() public {
//     ph.mockSuccess(
//       ph.PROOF_OF_POSSESSION(),
//       abi.encodePacked(validator, wrongBlsPublicKey, newBlsPop)
//     );

//     vm.expectRevert("Wrong BLS public key length");
//     vm.prank(validator);
//     validators.updateBlsPublicKey(wrongBlsPublicKey, newBlsPop);
//   }

//   function test_Reverts_WhenProofOfPossessionIsNot48Bytes() public {
//     ph.mockSuccess(
//       ph.PROOF_OF_POSSESSION(),
//       abi.encodePacked(validator, newBlsPublicKey, wrongBlsPop)
//     );

//     vm.expectRevert("Wrong BLS PoP length");
//     vm.prank(validator);
//     validators.updateBlsPublicKey(newBlsPublicKey, wrongBlsPop);
>>>>>>> 3ff417de
//   }
// }

// contract ValidatorsTest_RegisterValidatorGroup is ValidatorsTest {
//   function setUp() public {
//     super.setUp();
//   }

//   function test_Reverts_WhenVoteOverMaxNumberGroupsSetTrue() public {
//     vm.prank(group);
//     election.setAllowedToVoteOverMaxNumberOfGroups(group, true);
//     lockedGold.setAccountTotalLockedGold(group, originalGroupLockedGoldRequirements.value);
//     vm.expectRevert("Cannot vote for more than max number of groups");
//     vm.prank(group);
//     validators.registerValidatorGroup(commission.unwrap());
//   }

//   function test_Reverts_WhenDelegatingCELO() public {
//     lockedGold.setAccountTotalDelegatedAmountInPercents(group, 10);
//     lockedGold.setAccountTotalLockedGold(group, originalGroupLockedGoldRequirements.value);
//     vm.expectRevert("Cannot delegate governance power");
//     vm.prank(group);
//     validators.registerValidatorGroup(commission.unwrap());
//   }

//   function test_ShouldMarkAccountAsValidatorGroup() public {
//     _registerValidatorGroupHelper(group, 1);
//     assertTrue(validators.isValidatorGroup(group));
//   }

//   function test_ShouldAddAccountToListOfValidatorGroup() public {
//     address[] memory ExpectedRegisteredValidatorGroups = new address[](1);
//     ExpectedRegisteredValidatorGroups[0] = group;
//     _registerValidatorGroupHelper(group, 1);
//     validators.getRegisteredValidatorGroups();
//     assertEq(
//       validators.getRegisteredValidatorGroups().length,
//       ExpectedRegisteredValidatorGroups.length
//     );
//     assertEq(validators.getRegisteredValidatorGroups()[0], ExpectedRegisteredValidatorGroups[0]);
//   }

//   function test_ShoulSetValidatorGroupCommission() public {
//     _registerValidatorGroupHelper(group, 1);
//     (, uint256 _commission, , , , , ) = validators.getValidatorGroup(group);

//     assertEq(_commission, commission.unwrap());
//   }

//   function test_ShouldSetAccountLockedGoldRequirements() public {
//     _registerValidatorGroupHelper(group, 1);
//     assertEq(
//       validators.getAccountLockedGoldRequirement(group),
//       originalGroupLockedGoldRequirements.value
//     );
//   }

//   function test_Emits_ValidatorGroupRegisteredEvent() public {
//     lockedGold.setAccountTotalLockedGold(group, originalGroupLockedGoldRequirements.value);

//     vm.expectEmit(true, true, true, true);
//     emit ValidatorGroupRegistered(group, commission.unwrap());
//     vm.prank(group);
//     validators.registerValidatorGroup(commission.unwrap());
//   }

//   function test_Reverts_WhenAccountDoesNotMeetLockedGoldRequirements() public {
//     lockedGold.setAccountTotalLockedGold(group, originalGroupLockedGoldRequirements.value.sub(11));
//     vm.expectRevert("Not enough locked gold");
//     vm.prank(group);
//     validators.registerValidatorGroup(commission.unwrap());
//   }

//   function test_Reverts_WhenTheAccountIsAlreadyRegisteredValidator() public {
//     _registerValidatorHelper(validator, validatorPk);

//     lockedGold.setAccountTotalLockedGold(
//       validator,
//       originalGroupLockedGoldRequirements.value.sub(11)
//     );
//     vm.expectRevert("Already registered as validator");
//     vm.prank(validator);
//     validators.registerValidatorGroup(commission.unwrap());
//   }

//   function test_Reverts_WhenTheAccountIsAlreadyRegisteredValidatorGroup() public {
//     _registerValidatorGroupHelper(group, 1);

//     lockedGold.setAccountTotalLockedGold(group, originalGroupLockedGoldRequirements.value.sub(11));
//     vm.expectRevert("Already registered as group");
//     vm.prank(group);
//     validators.registerValidatorGroup(commission.unwrap());
//   }
// }

// contract ValidatorsTest_DeregisterValidatorGroup_WhenGroupHasNeverHadMembers is ValidatorsTest {
//   uint256 public constant INDEX = 0;

//   function setUp() public {
//     super.setUp();

//     _registerValidatorGroupHelper(group, 1);
//   }

//   function test_AccountShouldNoLongerBeValidatorGroup_WhenGroupNeverHadMembers() public {
//     vm.prank(group);
//     validators.deregisterValidatorGroup(INDEX);
//     assertFalse(validators.isValidatorGroup(group));
//   }

//   function test_ShouldRemoveAccountFromListOfValidatorGroups() public {
//     address[] memory ExpectedRegisteredValidatorGroups = new address[](0);

//     vm.prank(group);
//     validators.deregisterValidatorGroup(INDEX);
//     assertEq(validators.getRegisteredValidatorGroups(), ExpectedRegisteredValidatorGroups);
//   }

//   function test_ShouldResetAccountBalanceRequirements() public {
//     vm.prank(group);
//     validators.deregisterValidatorGroup(INDEX);

//     assertEq(validators.getAccountLockedGoldRequirement(group), 0);
//   }

//   function test_Emits_ValidatorGroupDeregisteredEvent() public {
//     vm.expectEmit(true, true, true, true);
//     emit ValidatorGroupDeregistered(group);

//     vm.prank(group);
//     validators.deregisterValidatorGroup(INDEX);
//   }

//   function test_Reverts_WhenWrongIndexProvided() public {
//     vm.expectRevert("deleteElement: index out of range");
//     vm.prank(group);
//     validators.deregisterValidatorGroup(INDEX.add(1));
//   }

//   function test_Reverts_WhenAccountDoesNotHaveRegisteredValidatorGroup() public {
//     vm.expectRevert("Not a validator group");

//     vm.prank(nonValidator);
//     validators.deregisterValidatorGroup(INDEX);
//   }
// }

// contract ValidatorsTest_DeregisterValidatorGroup_WhenGroupHasHadMembers is ValidatorsTest {
//   uint256 public constant INDEX = 0;

//   function setUp() public {
//     super.setUp();

//     _registerValidatorGroupHelper(group, 1);
//     _registerValidatorHelper(validator, validatorPk);

//     vm.prank(validator);
//     validators.affiliate(group);

//     vm.prank(group);
//     validators.addFirstMember(validator, address(0), address(0));
//   }

//   function test_ShouldMarkAccountAsNotValidatorGroup_WhenItHasBeenMoreThanGrouplockedGoldRequirementDuration()
//     public
//   {
//     _removeMemberAndTimeTravel(
//       group,
//       validator,
//       originalGroupLockedGoldRequirements.duration.add(1)
//     );

//     vm.prank(group);
//     validators.deregisterValidatorGroup(INDEX);

//     assertFalse(validators.isValidatorGroup(group));
//   }

//   function test_ShouldRemoveAccountFromValidatorGroupList_WhenItHasBeenMoreThanGrouplockedGoldRequirementDuration()
//     public
//   {
//     address[] memory ExpectedRegisteredValidatorGroups = new address[](0);

//     _removeMemberAndTimeTravel(
//       group,
//       validator,
//       originalGroupLockedGoldRequirements.duration.add(1)
//     );
//     vm.prank(group);
//     validators.deregisterValidatorGroup(INDEX);
//     assertEq(validators.getRegisteredValidatorGroups(), ExpectedRegisteredValidatorGroups);
//   }

//   function test_ShouldResetAccountBalanceRequirements_WhenItHasBeenMoreThanGrouplockedGoldRequirementDuration()
//     public
//   {
//     _removeMemberAndTimeTravel(
//       group,
//       validator,
//       originalGroupLockedGoldRequirements.duration.add(1)
//     );

//     vm.prank(group);
//     validators.deregisterValidatorGroup(INDEX);
//     assertEq(validators.getAccountLockedGoldRequirement(group), 0);
//   }

//   function test_Emits_ValidatorGroupDeregistered_WhenItHasBeenMoreThanGrouplockedGoldRequirementDuration()
//     public
//   {
//     _removeMemberAndTimeTravel(
//       group,
//       validator,
//       originalGroupLockedGoldRequirements.duration.add(1)
//     );

//     vm.expectEmit(true, true, true, true);
//     emit ValidatorGroupDeregistered(group);
//     vm.prank(group);
//     validators.deregisterValidatorGroup(INDEX);
//   }

//   function test_Reverts_WhenItHasBeenLessThanGroupLockedGoldRequirementsDuration() public {
//     _removeMemberAndTimeTravel(
//       group,
//       validator,
//       originalGroupLockedGoldRequirements.duration.sub(1)
//     );

//     vm.expectRevert("Hasn't been empty for long enough");
//     vm.prank(group);
//     validators.deregisterValidatorGroup(INDEX);
//   }

//   function test_Reverts_WhenGroupStillHasMembers() public {
//     vm.expectRevert("Validator group not empty");
//     vm.prank(group);
//     validators.deregisterValidatorGroup(INDEX);
//   }
// }

// contract ValidatorsTest_AddMember is ValidatorsTest {
//   uint256 _registrationEpoch;
//   uint256 _additionEpoch;

//   function setUp() public {
//     super.setUp();

//     _registerValidatorGroupHelper(group, 1);

//     _registerValidatorHelper(validator, validatorPk);
//     _registrationEpoch = validators.getEpochNumber();

//     vm.prank(validator);
//     validators.affiliate(group);

//     timeTravel(10);
//   }

//   function test_ShouldAddMemberToTheList() public {
//     address[] memory expectedMembersList = new address[](1);
//     expectedMembersList[0] = validator;

//     vm.prank(group);
//     validators.addFirstMember(validator, address(0), address(0));
//     _additionEpoch = validators.getEpochNumber();

//     (address[] memory members, , , , , , ) = validators.getValidatorGroup(group);

//     assertEq(members, expectedMembersList);
//   }

//   function test_ShouldUpdateGroupSizeHistory() public {
//     vm.prank(group);
//     validators.addFirstMember(validator, address(0), address(0));
//     _additionEpoch = validators.getEpochNumber();
//     (, , , , uint256[] memory _sizeHistory, , ) = validators.getValidatorGroup(group);

//     assertEq(_sizeHistory.length, 1);
//     assertEq(_sizeHistory[0], uint256(block.timestamp));
//   }

//   function test_ShouldUpdateMembershipHistoryOfMember() public {
//     vm.prank(group);
//     validators.addFirstMember(validator, address(0), address(0));
//     _additionEpoch = validators.getEpochNumber();

//     uint256 expectedEntries = 1;

//     if (_additionEpoch != _registrationEpoch) {
//       expectedEntries = 2;
//     }

//     (uint256[] memory _epochs, address[] memory _membershipGroups, , ) = validators
//       .getMembershipHistory(validator);

//     assertEq(_epochs.length, expectedEntries);
//     assertEq(_epochs[expectedEntries.sub(1)], _additionEpoch);
//     assertEq(_membershipGroups.length, expectedEntries);
//     assertEq(_membershipGroups[expectedEntries.sub(1)], group);
//   }

//   function test_ShouldMarkGroupAsEligible() public {
//     vm.prank(group);
//     validators.addFirstMember(validator, address(0), address(0));
//     _additionEpoch = validators.getEpochNumber();
//     assertTrue(election.isEligible(group));
//   }

//   function test_Emits_ValidatorGroupMemberAddedEvent() public {
//     vm.expectEmit(true, true, true, true);
//     emit ValidatorGroupMemberAdded(group, validator);

//     vm.prank(group);
//     validators.addFirstMember(validator, address(0), address(0));
//   }

//   function test_Reverts_WhenGroupHasNoRoomToAddMembers() public {
//     vm.prank(group);
//     validators.addFirstMember(validator, address(0), address(0));

//     validators.setMaxGroupSize(1);
//     _registerValidatorHelper(otherValidator, otherValidatorPk);

//     vm.prank(otherValidator);
//     validators.affiliate(group);

//     vm.expectRevert("group would exceed maximum size");
//     vm.prank(group);
//     validators.addMember(otherValidator);
//   }

//   uint256[] expectedSizeHistory;

//   function test_ShouldUpdateGroupsSizeHistoryAndBalanceRequirements_WhenAddingManyValidatorsAffiliatedWithGroup()
//     public
//   {
//     vm.prank(group);
//     validators.addFirstMember(validator, address(0), address(0));
//     (, , , , expectedSizeHistory, , ) = validators.getValidatorGroup(group);

//     assertEq(expectedSizeHistory.length, 1);

//     for (uint256 i = 2; i < maxGroupSize.add(1); i++) {
//       uint256 _numMembers = i;
//       uint256 _validator1Pk = i;
//       address _validator1 = vm.addr(_validator1Pk);

//       vm.prank(_validator1);
//       accounts.createAccount();

//       _registerValidatorHelper(_validator1, _validator1Pk);

//       vm.prank(_validator1);
//       validators.affiliate(group);
//       lockedGold.setAccountTotalLockedGold(
//         group,
//         originalGroupLockedGoldRequirements.value.mul(_numMembers)
//       );

//       vm.prank(group);
//       validators.addMember(_validator1);

//       expectedSizeHistory.push(uint256(block.timestamp));

//       (, , , , uint256[] memory _actualSizeHistory, , ) = validators.getValidatorGroup(group);

//       assertEq(expectedSizeHistory, _actualSizeHistory);
//       assertEq(expectedSizeHistory.length, _actualSizeHistory.length);

//       uint256 requirement = validators.getAccountLockedGoldRequirement(group);

//       assertEq(requirement, originalGroupLockedGoldRequirements.value.mul(_numMembers));
//     }
//   }

//   function test_Reverts_WhenValidatorDoesNotMeetLockedGoldRequirements() public {
//     lockedGold.setAccountTotalLockedGold(
//       validator,
//       originalValidatorLockedGoldRequirements.value.sub(11)
//     );
//     vm.expectRevert("Validator requirements not met");
//     vm.prank(group);
//     validators.addFirstMember(validator, address(0), address(0));
//   }

//   function test_Reverts_WhenGroupDoesNotHaveMember_WhenGroupDoesNotMeetLockedGoldRequirements()
//     public
//   {
//     lockedGold.setAccountTotalLockedGold(group, originalGroupLockedGoldRequirements.value.sub(11));
//     vm.expectRevert("Group requirements not met");
//     vm.prank(group);
//     validators.addFirstMember(validator, address(0), address(0));
//   }

//   function test_Reverts_WhenGroupAlreadyHasMember_WhenGroupDosNotMeetLockedGoldRequirements()
//     public
//   {
//     lockedGold.setAccountTotalLockedGold(
//       group,
//       originalGroupLockedGoldRequirements.value.mul(2).sub(11)
//     );
//     vm.prank(group);
//     validators.addFirstMember(validator, address(0), address(0));

//     _registerValidatorHelper(otherValidator, otherValidatorPk);

//     vm.prank(otherValidator);
//     validators.affiliate(group);

//     vm.expectRevert("Group requirements not met");
//     vm.prank(group);
//     validators.addMember(otherValidator);
//   }

//   function test_Reverts_WhenAddingValidatorNotAffiliatedWithGroup() public {
//     _registerValidatorHelper(otherValidator, otherValidatorPk);

//     vm.expectRevert("Not affiliated to group");

//     vm.prank(group);
//     validators.addFirstMember(otherValidator, address(0), address(0));
//   }

//   function test_Reverts_WhenTheAccountDoesNotHaveARegisteredValidatorGroup() public {
//     vm.expectRevert("Not validator and group");
//     vm.prank(group);
//     validators.addFirstMember(otherValidator, address(0), address(0));
//   }

//   function test_Reverts_WhenValidatorIsAlreadyMemberOfTheGroup() public {
//     vm.expectRevert("Validator group empty");
//     vm.prank(group);
//     validators.addMember(validator);
//   }
// }

// contract ValidatorsTest_RemoveMember is ValidatorsTest {
//   function setUp() public {
//     super.setUp();
//     _registerValidatorGroupWithMembers(group, 1);
//   }

//   function test_ShouldRemoveMemberFromListOfMembers() public {
//     address[] memory expectedMembersList = new address[](0);

//     vm.prank(group);
//     validators.removeMember(validator);

//     (address[] memory members, , , , , , ) = validators.getValidatorGroup(group);

//     assertEq(members, expectedMembersList);
//     assertEq(members.length, expectedMembersList.length);
//   }

//   uint256 _registrationEpoch;
//   uint256 _additionEpoch;

//   function test_ShouldUpdateMemberMembershipHistory() public {
//     vm.prank(group);
//     validators.removeMember(validator);
//     uint256 _expectedEpoch = validators.getEpochNumber();

//     (uint256[] memory _epochs, address[] memory _membershipGroups, uint256 _historyLastRemovedTimestamp, ) = validators
//       .getMembershipHistory(validator);

//     assertEq(_epochs.length, 1);
//     assertEq(_membershipGroups.length, 1);

//     assertEq(_epochs[0], _expectedEpoch);

//     assertEq(_membershipGroups[0], address(0));
//     assertEq(_historyLastRemovedTimestamp, uint256(block.timestamp));
//   }

//   function test_ShouldUpdateGroupSizeHistory() public {
//     vm.prank(group);
//     validators.removeMember(validator);

//     (, , , , uint256[] memory _sizeHistory, , ) = validators.getValidatorGroup(group);

//     assertEq(_sizeHistory.length, 2);
//     assertEq(_sizeHistory[1], uint256(block.timestamp));
//   }

//   function test_Emits_ValidatorGroupMemberRemovedEvent() public {
//     vm.expectEmit(true, true, true, true);
//     emit ValidatorGroupMemberRemoved(group, validator);

//     vm.prank(group);
//     validators.removeMember(validator);
//   }

//   function test_ShouldMarkGroupIneligible_WhenValidatorIsOnlyMemberOfTheGroup() public {
//     vm.prank(group);
//     validators.removeMember(validator);

//     assertTrue(election.isIneligible(group));
//   }

//   function test_Reverts_WhenAccountIsNotRegisteredValidatorGroup() public {
//     vm.expectRevert("is not group and validator");
//     vm.prank(nonValidator);
//     validators.removeMember(validator);
//   }

//   function test_Reverts_WhenMemberNotRegisteredValidatorGroup() public {
//     vm.expectRevert("is not group and validator");
//     vm.prank(group);
//     validators.removeMember(nonValidator);
//   }

//   function test_Reverts_WhenValidatorNotMemberOfValidatorGroup() public {
//     vm.prank(validator);
//     validators.deaffiliate();

//     vm.expectRevert("Not affiliated to group");
//     vm.prank(group);
//     validators.removeMember(validator);
//   }
// }

// contract ValidatorsTest_ReorderMember is ValidatorsTest {
//   function setUp() public {
//     super.setUp();
//     _registerValidatorGroupWithMembers(group, 2);
//   }

//   function test_ShouldReorderGroupMemberList() public {
//     address[] memory expectedMembersList = new address[](2);
//     expectedMembersList[0] = vm.addr(1);
//     expectedMembersList[1] = validator;

//     vm.prank(group);
//     validators.reorderMember(vm.addr(1), validator, address(0));
//     (address[] memory members, , , , , , ) = validators.getValidatorGroup(group);

//     assertEq(expectedMembersList, members);
//     assertEq(expectedMembersList.length, members.length);
//   }

//   function test_Emits_ValidatorGroupMemberReorderedEvent() public {
//     vm.expectEmit(true, true, true, true);
//     emit ValidatorGroupMemberReordered(group, vm.addr(1));

//     vm.prank(group);
//     validators.reorderMember(vm.addr(1), validator, address(0));
//   }

//   function test_Reverts_WhenAccountIsNotRegisteredValidatorGroup() public {
//     vm.expectRevert("Not a group");
//     vm.prank(vm.addr(1));
//     validators.reorderMember(vm.addr(1), validator, address(0));
//   }

//   function test_Reverts_WhenMemberNotRegisteredValidator() public {
//     vm.expectRevert("Not a validator");
//     vm.prank(group);
//     validators.reorderMember(nonValidator, validator, address(0));
//   }

//   function test_Reverts_WhenValidatorNotMemberOfValidatorGroup() public {
//     vm.prank(vm.addr(1));
//     validators.deaffiliate();

//     vm.expectRevert("Not a member of the group");
//     vm.prank(group);
//     validators.reorderMember(vm.addr(1), validator, address(0));
//   }
// }

// contract ValidatorsTest_SetNextCommissionUpdate is ValidatorsTest {
//   uint256 newCommission = commission.unwrap().add(1);

//   function setUp() public {
//     super.setUp();
//     _registerValidatorGroupHelper(group, 1);
//   }

//   function test_ShouldNotSetValidatorGroupCommision() public {
//     vm.prank(group);
//     validators.setNextCommissionUpdate(newCommission);

//     (, uint256 _commission, , , , , ) = validators.getValidatorGroup(group);

//     assertEq(_commission, commission.unwrap());
//   }

//   function test_ShouldSetValidatorGroupNextCommission() public {
//     vm.prank(group);
//     validators.setNextCommissionUpdate(newCommission);
//     (, , uint256 _nextCommission, , , , ) = validators.getValidatorGroup(group);

//     assertEq(_nextCommission, newCommission);
//   }

//   function test_Emits_ValidatorGroupCommissionUpdateQueuedEvent() public {
//     vm.expectEmit(true, true, true, true);
//     emit ValidatorGroupCommissionUpdateQueued(
//       group,
//       newCommission,
//       commissionUpdateDelay.add(uint256(block.number))
//     );
//     vm.prank(group);
//     validators.setNextCommissionUpdate(newCommission);
//   }

//   function test_Reverts_WhenCommissionIsUnchanged() public {
//     vm.expectRevert("Commission must be different");

//     vm.prank(group);
//     validators.setNextCommissionUpdate(commission.unwrap());
//   }

//   function test_Reverts_WhenCommissionGreaterThan1() public {
//     vm.expectRevert("Commission can't be greater than 100%");

//     vm.prank(group);
//     validators.setNextCommissionUpdate(FixidityLib.fixed1().unwrap().add(1));
//   }
// }

// contract ValidatorsTest_UpdateCommission is ValidatorsTest {
//   uint256 newCommission = commission.unwrap().add(1);

//   function setUp() public {
//     super.setUp();

//     _registerValidatorGroupHelper(group, 1);
//   }

//   function test_ShouldSetValidatorGroupCommission() public {
//     vm.prank(group);
//     validators.setNextCommissionUpdate(newCommission);

//     blockTravel(commissionUpdateDelay);

//     vm.prank(group);
//     validators.updateCommission();

//     (, uint256 _commission, , , , , ) = validators.getValidatorGroup(group);

//     assertEq(_commission, newCommission);
//   }

//   function test_Emits_ValidatorGroupCommissionUpdated() public {
//     vm.prank(group);
//     validators.setNextCommissionUpdate(newCommission);

//     blockTravel(commissionUpdateDelay);

//     vm.expectEmit(true, true, true, true);
//     emit ValidatorGroupCommissionUpdated(group, newCommission);

//     vm.prank(group);
//     validators.updateCommission();
//   }

//   function test_Reverts_WhenActivationBlockHasNotPassed() public {
//     vm.prank(group);
//     validators.setNextCommissionUpdate(newCommission);

//     vm.expectRevert("Can't apply commission update yet");
//     vm.prank(group);
//     validators.updateCommission();
//   }

//   function test_Reverts_WhennoCommissionHasBeenQueued() public {
//     vm.expectRevert("No commission update queued");

//     vm.prank(group);
//     validators.updateCommission();
//   }

//   function test_Reverts_WhenApplyingAlreadyAppliedCommission() public {
//     vm.prank(group);
//     validators.setNextCommissionUpdate(newCommission);
//     blockTravel(commissionUpdateDelay);

//     vm.prank(group);
//     validators.updateCommission();

//     vm.expectRevert("No commission update queued");

//     vm.prank(group);
//     validators.updateCommission();
//   }
// }

// contract ValidatorsTest_CalculateEpochScore is ValidatorsTest {
//   function setUp() public {
//     super.setUp();

//     _registerValidatorGroupHelper(group, 1);
//   }

<<<<<<< HEAD
//   // function test_ShouldCalculateScoreCorrectly_WhenUptimeInInterval0AND1() public {
//   //   FixidityLib.Fraction memory uptime = FixidityLib.newFixedFraction(99, 100);
//   //   FixidityLib.Fraction memory gracePeriod = FixidityLib.newFixedFraction(
//   //     validators.downtimeGracePeriod(),
//   //     1
//   //   );

//   //   uint256 _expectedScore0 = _calculateScore(uptime.unwrap(), gracePeriod.unwrap());

//   //   ph.mockReturn(
//   //     ph.FRACTION_MUL(),
//   //     abi.encodePacked(
//   //       FixidityLib.fixed1().unwrap(),
//   //       FixidityLib.fixed1().unwrap(),
//   //       uptime.unwrap(),
//   //       FixidityLib.fixed1().unwrap(),
//   //       originalValidatorScoreParameters.exponent,
//   //       uint256(18)
//   //     ),
//   //     abi.encodePacked(uint256(950990049900000000000000), FixidityLib.fixed1().unwrap())
//   //   );
//   //   uint256 _score0 = validators.calculateEpochScore(uptime.unwrap());

//   //   uint256 _expectedScore1 = _calculateScore(0, gracePeriod.unwrap());
//   //   uint256 _expectedScore2 = 1;

//   //   ph.mockReturn(
//   //     ph.FRACTION_MUL(),
//   //     abi.encodePacked(
//   //       FixidityLib.fixed1().unwrap(),
//   //       FixidityLib.fixed1().unwrap(),
//   //       uint256(0),
//   //       FixidityLib.fixed1().unwrap(),
//   //       originalValidatorScoreParameters.exponent,
//   //       uint256(18)
//   //     ),
//   //     abi.encodePacked(uint256(0), FixidityLib.fixed1().unwrap())
//   //   );

//   //   uint256 _score1 = validators.calculateEpochScore(0);

//   //   ph.mockReturn(
//   //     ph.FRACTION_MUL(),
//   //     abi.encodePacked(
//   //       FixidityLib.fixed1().unwrap(),
//   //       FixidityLib.fixed1().unwrap(),
//   //       FixidityLib.fixed1().unwrap(),
//   //       FixidityLib.fixed1().unwrap(),
//   //       originalValidatorScoreParameters.exponent,
//   //       uint256(18)
//   //     ),
//   //     abi.encodePacked(uint256(1), FixidityLib.fixed1().unwrap())
//   //   );

//   //   uint256 _score2 = validators.calculateEpochScore(FixidityLib.fixed1().unwrap());

//   //   assertEq(_score0, _expectedScore0);
//   //   assertEq(_score1, _expectedScore1);
//   //   assertEq(_score2, _expectedScore2);
//   // }

// //   function test_Reverts_WhenUptimeGreaterThan1() public {
// //     FixidityLib.Fraction memory uptime = FixidityLib.add(
// //       FixidityLib.fixed1(),
// //       FixidityLib.newFixedFraction(1, 10)
// //     );

// //     ph.mockRevert(
// //       ph.FRACTION_MUL(),
// //       abi.encodePacked(
// //         FixidityLib.fixed1().unwrap(),
// //         FixidityLib.fixed1().unwrap(),
// //         uptime.unwrap(),
// //         FixidityLib.fixed1().unwrap(),
// //         originalValidatorScoreParameters.exponent,
// //         uint256(18)
// //       )
// //     );

// //     vm.expectRevert("Uptime cannot be larger than one");
// //     validators.calculateEpochScore(uptime.unwrap());
// //   }
=======
//   function test_ShouldCalculateScoreCorrectly_WhenUptimeInInterval0AND1() public {
//     FixidityLib.Fraction memory uptime = FixidityLib.newFixedFraction(99, 100);
//     FixidityLib.Fraction memory gracePeriod = FixidityLib.newFixedFraction(
//       validators.downtimeGracePeriod(),
//       1
//     );

//     uint256 _expectedScore0 = _calculateScore(uptime.unwrap(), gracePeriod.unwrap());

//     ph.mockReturn(
//       ph.FRACTION_MUL(),
//       abi.encodePacked(
//         FixidityLib.fixed1().unwrap(),
//         FixidityLib.fixed1().unwrap(),
//         uptime.unwrap(),
//         FixidityLib.fixed1().unwrap(),
//         originalValidatorScoreParameters.exponent,
//         uint256(18)
//       ),
//       abi.encodePacked(uint256(950990049900000000000000), FixidityLib.fixed1().unwrap())
//     );
//     uint256 _score0 = validators.calculateEpochScore(uptime.unwrap());

//     uint256 _expectedScore1 = _calculateScore(0, gracePeriod.unwrap());
//     uint256 _expectedScore2 = 1;

//     ph.mockReturn(
//       ph.FRACTION_MUL(),
//       abi.encodePacked(
//         FixidityLib.fixed1().unwrap(),
//         FixidityLib.fixed1().unwrap(),
//         uint256(0),
//         FixidityLib.fixed1().unwrap(),
//         originalValidatorScoreParameters.exponent,
//         uint256(18)
//       ),
//       abi.encodePacked(uint256(0), FixidityLib.fixed1().unwrap())
//     );

//     uint256 _score1 = validators.calculateEpochScore(0);

//     ph.mockReturn(
//       ph.FRACTION_MUL(),
//       abi.encodePacked(
//         FixidityLib.fixed1().unwrap(),
//         FixidityLib.fixed1().unwrap(),
//         FixidityLib.fixed1().unwrap(),
//         FixidityLib.fixed1().unwrap(),
//         originalValidatorScoreParameters.exponent,
//         uint256(18)
//       ),
//       abi.encodePacked(uint256(1), FixidityLib.fixed1().unwrap())
//     );

//     uint256 _score2 = validators.calculateEpochScore(FixidityLib.fixed1().unwrap());

//     assertEq(_score0, _expectedScore0);
//     assertEq(_score1, _expectedScore1);
//     assertEq(_score2, _expectedScore2);
//   }

//   function test_Reverts_WhenUptimeGreaterThan1() public {
//     FixidityLib.Fraction memory uptime = FixidityLib.add(
//       FixidityLib.fixed1(),
//       FixidityLib.newFixedFraction(1, 10)
//     );

//     ph.mockRevert(
//       ph.FRACTION_MUL(),
//       abi.encodePacked(
//         FixidityLib.fixed1().unwrap(),
//         FixidityLib.fixed1().unwrap(),
//         uptime.unwrap(),
//         FixidityLib.fixed1().unwrap(),
//         originalValidatorScoreParameters.exponent,
//         uint256(18)
//       )
//     );

//     vm.expectRevert("Uptime cannot be larger than one");
//     validators.calculateEpochScore(uptime.unwrap());
//   }
>>>>>>> 3ff417de
// }

// contract ValidatorsTest_CalculateGroupEpochScore is ValidatorsTest {
//   function setUp() public {
//     super.setUp();

//     _registerValidatorGroupHelper(group, 1);
//   }

<<<<<<< HEAD
//   // function _computeGroupUptimeCalculation(FixidityLib.Fraction[] memory _uptimes)
//   //   public
//   //   returns (uint256[] memory, uint256)
//   // {
//   //   FixidityLib.Fraction memory gracePeriod = FixidityLib.newFixedFraction(
//   //     validators.downtimeGracePeriod(),
//   //     1
//   //   );
//   //   uint256 expectedScore;
//   //   uint256[] memory unwrapedUptimes = new uint256[](_uptimes.length);

//   //   uint256 sum = 0;
//   //   for (uint256 i = 0; i < _uptimes.length; i++) {
//   //     uint256 _currentscore = _calculateScore(_uptimes[i].unwrap(), gracePeriod.unwrap());

//   //     sum = sum.add(_calculateScore(_uptimes[i].unwrap(), gracePeriod.unwrap()));

//   //     ph.mockReturn(
//   //       ph.FRACTION_MUL(),
//   //       abi.encodePacked(
//   //         FixidityLib.fixed1().unwrap(),
//   //         FixidityLib.fixed1().unwrap(),
//   //         _uptimes[i].unwrap(),
//   //         FixidityLib.fixed1().unwrap(),
//   //         originalValidatorScoreParameters.exponent,
//   //         uint256(18)
//   //       ),
//   //       abi.encodePacked(_currentscore, FixidityLib.fixed1().unwrap())
//   //     );
//   //     unwrapedUptimes[i] = _uptimes[i].unwrap();
//   //   }

//   //   expectedScore = sum.div(_uptimes.length);

//   //   return (unwrapedUptimes, expectedScore);
//   // }

//   // function test_ShouldCalculateGroupScoreCorrectly_WhenThereIs1ValidatorGroup() public {
//   //   FixidityLib.Fraction[] memory uptimes = new FixidityLib.Fraction[](1);
//   //   uptimes[0] = FixidityLib.newFixedFraction(969, 1000);

//   //   (uint256[] memory unwrapedUptimes, uint256 expectedScore) = _computeGroupUptimeCalculation(
//   //     uptimes
//   //   );
//   //   uint256 _actualScore = validators.calculateGroupEpochScore(unwrapedUptimes);
//   //   assertEq(_actualScore, expectedScore);
//   // }

//   // function test_ShouldCalculateGroupScoreCorrectly_WhenThereAre3ValidatorGroup() public {
//   //   FixidityLib.Fraction[] memory uptimes = new FixidityLib.Fraction[](3);
//   //   uptimes[0] = FixidityLib.newFixedFraction(969, 1000);
//   //   uptimes[1] = FixidityLib.newFixedFraction(485, 1000);
//   //   uptimes[2] = FixidityLib.newFixedFraction(456, 1000);

//   //   (uint256[] memory unwrapedUptimes, uint256 expectedScore) = _computeGroupUptimeCalculation(
//   //     uptimes
//   //   );
//   //   uint256 _actualScore = validators.calculateGroupEpochScore(unwrapedUptimes);
//   //   assertEq(_actualScore, expectedScore);
//   // }

//   // function test_ShouldCalculateGroupScoreCorrectly_WhenThereAre5ValidatorGroup() public {
//   //   FixidityLib.Fraction[] memory uptimes = new FixidityLib.Fraction[](5);
//   //   uptimes[0] = FixidityLib.newFixedFraction(969, 1000);
//   //   uptimes[1] = FixidityLib.newFixedFraction(485, 1000);
//   //   uptimes[2] = FixidityLib.newFixedFraction(456, 1000);
//   //   uptimes[3] = FixidityLib.newFixedFraction(744, 1000);
//   //   uptimes[4] = FixidityLib.newFixedFraction(257, 1000);

//   //   (uint256[] memory unwrapedUptimes, uint256 expectedScore) = _computeGroupUptimeCalculation(
//   //     uptimes
//   //   );
//   //   uint256 _actualScore = validators.calculateGroupEpochScore(unwrapedUptimes);
//   //   assertEq(_actualScore, expectedScore);
//   // }

//   // function test_ShouldCalculateGroupScoreCorrectly_WhenOnlyZerosAreProvided() public {
//   //   FixidityLib.Fraction[] memory uptimes = new FixidityLib.Fraction[](5);
//   //   uptimes[0] = FixidityLib.newFixed(0);
//   //   uptimes[1] = FixidityLib.newFixed(0);
//   //   uptimes[2] = FixidityLib.newFixed(0);
//   //   uptimes[3] = FixidityLib.newFixed(0);
//   //   uptimes[4] = FixidityLib.newFixed(0);

//   //   (uint256[] memory unwrapedUptimes, uint256 expectedScore) = _computeGroupUptimeCalculation(
//   //     uptimes
//   //   );
//   //   uint256 _actualScore = validators.calculateGroupEpochScore(unwrapedUptimes);
//   //   assertEq(_actualScore, expectedScore);
//   // }

//   // function test_ShouldCalculateGroupScoreCorrectly_WhenThereAreZerosInUptimes() public {
//   //   FixidityLib.Fraction[] memory uptimes = new FixidityLib.Fraction[](3);
//   //   uptimes[0] = FixidityLib.newFixedFraction(75, 100);
//   //   uptimes[1] = FixidityLib.newFixed(0);
//   //   uptimes[2] = FixidityLib.newFixedFraction(95, 100);

//   //   (uint256[] memory unwrapedUptimes, uint256 expectedScore) = _computeGroupUptimeCalculation(
//   //     uptimes
//   //   );
//   //   uint256 _actualScore = validators.calculateGroupEpochScore(unwrapedUptimes);
//   //   assertEq(_actualScore, expectedScore);
//   // }

//   // function test_Reverts_WhenMoreUptimesThanMaxGroupSize() public {
//   //   FixidityLib.Fraction[] memory uptimes = new FixidityLib.Fraction[](6);
//   //   uptimes[0] = FixidityLib.newFixedFraction(9, 10);
//   //   uptimes[1] = FixidityLib.newFixedFraction(9, 10);
//   //   uptimes[2] = FixidityLib.newFixedFraction(9, 10);
//   //   uptimes[3] = FixidityLib.newFixedFraction(9, 10);
//   //   uptimes[4] = FixidityLib.newFixedFraction(9, 10);
//   //   uptimes[5] = FixidityLib.newFixedFraction(9, 10);

//   //   (uint256[] memory unwrapedUptimes, ) = _computeGroupUptimeCalculation(uptimes);
//   //   vm.expectRevert("Uptime array larger than maximum group size");
//   //   validators.calculateGroupEpochScore(unwrapedUptimes);
//   // }
=======
//   function _computeGroupUptimeCalculation(FixidityLib.Fraction[] memory _uptimes)
//     public
//     returns (uint256[] memory, uint256)
//   {
//     FixidityLib.Fraction memory gracePeriod = FixidityLib.newFixedFraction(
//       validators.downtimeGracePeriod(),
//       1
//     );
//     uint256 expectedScore;
//     uint256[] memory unwrapedUptimes = new uint256[](_uptimes.length);

//     uint256 sum = 0;
//     for (uint256 i = 0; i < _uptimes.length; i++) {
//       uint256 _currentscore = _calculateScore(_uptimes[i].unwrap(), gracePeriod.unwrap());

//       sum = sum.add(_calculateScore(_uptimes[i].unwrap(), gracePeriod.unwrap()));

//       ph.mockReturn(
//         ph.FRACTION_MUL(),
//         abi.encodePacked(
//           FixidityLib.fixed1().unwrap(),
//           FixidityLib.fixed1().unwrap(),
//           _uptimes[i].unwrap(),
//           FixidityLib.fixed1().unwrap(),
//           originalValidatorScoreParameters.exponent,
//           uint256(18)
//         ),
//         abi.encodePacked(_currentscore, FixidityLib.fixed1().unwrap())
//       );
//       unwrapedUptimes[i] = _uptimes[i].unwrap();
//     }

//     expectedScore = sum.div(_uptimes.length);

//     return (unwrapedUptimes, expectedScore);
//   }

//   function test_ShouldCalculateGroupScoreCorrectly_WhenThereIs1ValidatorGroup() public {
//     FixidityLib.Fraction[] memory uptimes = new FixidityLib.Fraction[](1);
//     uptimes[0] = FixidityLib.newFixedFraction(969, 1000);

//     (uint256[] memory unwrapedUptimes, uint256 expectedScore) = _computeGroupUptimeCalculation(
//       uptimes
//     );
//     uint256 _actualScore = validators.calculateGroupEpochScore(unwrapedUptimes);
//     assertEq(_actualScore, expectedScore);
//   }

//   function test_ShouldCalculateGroupScoreCorrectly_WhenThereAre3ValidatorGroup() public {
//     FixidityLib.Fraction[] memory uptimes = new FixidityLib.Fraction[](3);
//     uptimes[0] = FixidityLib.newFixedFraction(969, 1000);
//     uptimes[1] = FixidityLib.newFixedFraction(485, 1000);
//     uptimes[2] = FixidityLib.newFixedFraction(456, 1000);

//     (uint256[] memory unwrapedUptimes, uint256 expectedScore) = _computeGroupUptimeCalculation(
//       uptimes
//     );
//     uint256 _actualScore = validators.calculateGroupEpochScore(unwrapedUptimes);
//     assertEq(_actualScore, expectedScore);
//   }

//   function test_ShouldCalculateGroupScoreCorrectly_WhenThereAre5ValidatorGroup() public {
//     FixidityLib.Fraction[] memory uptimes = new FixidityLib.Fraction[](5);
//     uptimes[0] = FixidityLib.newFixedFraction(969, 1000);
//     uptimes[1] = FixidityLib.newFixedFraction(485, 1000);
//     uptimes[2] = FixidityLib.newFixedFraction(456, 1000);
//     uptimes[3] = FixidityLib.newFixedFraction(744, 1000);
//     uptimes[4] = FixidityLib.newFixedFraction(257, 1000);

//     (uint256[] memory unwrapedUptimes, uint256 expectedScore) = _computeGroupUptimeCalculation(
//       uptimes
//     );
//     uint256 _actualScore = validators.calculateGroupEpochScore(unwrapedUptimes);
//     assertEq(_actualScore, expectedScore);
//   }

//   function test_ShouldCalculateGroupScoreCorrectly_WhenOnlyZerosAreProvided() public {
//     FixidityLib.Fraction[] memory uptimes = new FixidityLib.Fraction[](5);
//     uptimes[0] = FixidityLib.newFixed(0);
//     uptimes[1] = FixidityLib.newFixed(0);
//     uptimes[2] = FixidityLib.newFixed(0);
//     uptimes[3] = FixidityLib.newFixed(0);
//     uptimes[4] = FixidityLib.newFixed(0);

//     (uint256[] memory unwrapedUptimes, uint256 expectedScore) = _computeGroupUptimeCalculation(
//       uptimes
//     );
//     uint256 _actualScore = validators.calculateGroupEpochScore(unwrapedUptimes);
//     assertEq(_actualScore, expectedScore);
//   }

//   function test_ShouldCalculateGroupScoreCorrectly_WhenThereAreZerosInUptimes() public {
//     FixidityLib.Fraction[] memory uptimes = new FixidityLib.Fraction[](3);
//     uptimes[0] = FixidityLib.newFixedFraction(75, 100);
//     uptimes[1] = FixidityLib.newFixed(0);
//     uptimes[2] = FixidityLib.newFixedFraction(95, 100);

//     (uint256[] memory unwrapedUptimes, uint256 expectedScore) = _computeGroupUptimeCalculation(
//       uptimes
//     );
//     uint256 _actualScore = validators.calculateGroupEpochScore(unwrapedUptimes);
//     assertEq(_actualScore, expectedScore);
//   }

//   function test_Reverts_WhenMoreUptimesThanMaxGroupSize() public {
//     FixidityLib.Fraction[] memory uptimes = new FixidityLib.Fraction[](6);
//     uptimes[0] = FixidityLib.newFixedFraction(9, 10);
//     uptimes[1] = FixidityLib.newFixedFraction(9, 10);
//     uptimes[2] = FixidityLib.newFixedFraction(9, 10);
//     uptimes[3] = FixidityLib.newFixedFraction(9, 10);
//     uptimes[4] = FixidityLib.newFixedFraction(9, 10);
//     uptimes[5] = FixidityLib.newFixedFraction(9, 10);

//     (uint256[] memory unwrapedUptimes, ) = _computeGroupUptimeCalculation(uptimes);
//     vm.expectRevert("Uptime array larger than maximum group size");
//     validators.calculateGroupEpochScore(unwrapedUptimes);
//   }
>>>>>>> 3ff417de

//   function test_Reverts_WhenNoUptimesProvided() public {
//     uint256[] memory uptimes = new uint256[](0);

//     vm.expectRevert("Uptime array empty");
//     validators.calculateGroupEpochScore(uptimes);
//   }

<<<<<<< HEAD
//   // function test_Reverts_WhenUptimesGreaterThan1() public {
//   //   FixidityLib.Fraction[] memory uptimes = new FixidityLib.Fraction[](5);
//   //   uptimes[0] = FixidityLib.newFixedFraction(9, 10);
//   //   uptimes[1] = FixidityLib.newFixedFraction(9, 10);
//   //   uptimes[2] = FixidityLib.add(FixidityLib.fixed1(), FixidityLib.newFixedFraction(1, 10));
//   //   uptimes[3] = FixidityLib.newFixedFraction(9, 10);
//   //   uptimes[4] = FixidityLib.newFixedFraction(9, 10);

//   //   (uint256[] memory unwrapedUptimes, ) = _computeGroupUptimeCalculation(uptimes);
//   //   vm.expectRevert("Uptime cannot be larger than one");
//   //   validators.calculateGroupEpochScore(unwrapedUptimes);
//   // }
// }

// // contract ValidatorsTest_UpdateValidatorScoreFromSigner is ValidatorsTest {
// //   FixidityLib.Fraction public gracePeriod;
// //   FixidityLib.Fraction public uptime;
// //   uint256 public _epochScore;

// //   function setUp() public {
// //     super.setUp();

// //     _registerValidatorHelper(validator, validatorPk);
// //     gracePeriod = FixidityLib.newFixedFraction(validators.downtimeGracePeriod(), 1);

// //     uptime = FixidityLib.newFixedFraction(99, 100);

// //     _epochScore = _calculateScore(uptime.unwrap(), gracePeriod.unwrap());

// //     ph.mockReturn(
// //       ph.FRACTION_MUL(),
// //       abi.encodePacked(
// //         FixidityLib.fixed1().unwrap(),
// //         FixidityLib.fixed1().unwrap(),
// //         uptime.unwrap(),
// //         FixidityLib.fixed1().unwrap(),
// //         originalValidatorScoreParameters.exponent,
// //         uint256(18)
// //       ),
// //       abi.encodePacked(_epochScore, FixidityLib.fixed1().unwrap())
// //     );
// //   }

// //   function test_ShouldUpdateValidatorScore_WhenUptimeInRange0And1() public {
// //     uint256 _expectedScore = FixidityLib
// //       .multiply(
// //       originalValidatorScoreParameters
// //         .adjustmentSpeed,
// //       FixidityLib.newFixedFraction(_epochScore, FixidityLib.fixed1().unwrap())
// //     )
// //       .unwrap();

// //     validators.updateValidatorScoreFromSigner(validator, uptime.unwrap());

// //     (, , , uint256 _actualScore, ) = validators.getValidator(validator);

// //     assertEq(_actualScore, _expectedScore);
// //   }

// //   function test_ShouldUpdateValidatorScore_WhenValidatorHasNonZeroScore() public {
// //     validators.updateValidatorScoreFromSigner(validator, uptime.unwrap());

// //     uint256 _expectedScore = FixidityLib
// //       .multiply(
// //       originalValidatorScoreParameters
// //         .adjustmentSpeed,
// //       FixidityLib.newFixedFraction(_epochScore, FixidityLib.fixed1().unwrap())
// //     )
// //       .unwrap();

// //     _expectedScore = FixidityLib
// //       .add(
// //       FixidityLib.multiply(
// //         FixidityLib.subtract(
// //           FixidityLib.fixed1(),
// //           originalValidatorScoreParameters.adjustmentSpeed
// //         ),
// //         FixidityLib.newFixedFraction(_expectedScore, FixidityLib.fixed1().unwrap())
// //       ),
// //       FixidityLib.newFixedFraction(_expectedScore, FixidityLib.fixed1().unwrap())
// //     )
// //       .unwrap();

// //     validators.updateValidatorScoreFromSigner(validator, uptime.unwrap());
// //     (, , , uint256 _actualScore, ) = validators.getValidator(validator);

// //     assertEq(_actualScore, _expectedScore);
// //   }

// //   function test_Reverts_WhenUptimeGreaterThan1() public {
// //     uptime = FixidityLib.add(FixidityLib.fixed1(), FixidityLib.newFixedFraction(1, 10));
// //     vm.expectRevert("Uptime cannot be larger than one");
// //     validators.updateValidatorScoreFromSigner(validator, uptime.unwrap());
// //   }
// // }

// // contract ValidatorsTest_UpdateMembershipHistory is ValidatorsTest {
// //   function setUp() public {
// //     super.setUp();
// //     _registerValidatorHelper(validator, validatorPk);

// //     _registerValidatorGroupHelper(group, 1);
// //     for (uint256 i = 1; i < groupLength; i++) {
// //       _registerValidatorGroupHelper(vm.addr(i), 1);
// //     }
// //   }

// //   address[] public expectedMembershipHistoryGroups;
// //   uint256[] public expectedMembershipHistoryEpochs;

// //   address[] public actualMembershipHistoryGroups;
// //   uint256[] public actualMembershipHistoryEpochs;

// //   function test_ShouldOverwritePreviousEntry_WhenChangingGroupsInSameEpoch() public {
// //     uint256 numTest = 10;

// //     expectedMembershipHistoryGroups.push(address(0));
// //     expectedMembershipHistoryEpochs.push(validatorRegistrationEpochNumber);

// //     for (uint256 i = 0; i < numTest; i++) {
// //       blockTravel(ph.epochSize());
// //       uint256 epochNumber = validators.getEpochNumber();

// //       vm.prank(validator);
// //       validators.affiliate(group);
// //       vm.prank(group);
// //       validators.addFirstMember(validator, address(0), address(0));

// //       (actualMembershipHistoryEpochs, actualMembershipHistoryGroups, , ) = validators
// //         .getMembershipHistory(validator);

// //       expectedMembershipHistoryGroups.push(group);

// //       expectedMembershipHistoryEpochs.push(epochNumber);

// //       if (expectedMembershipHistoryGroups.length > membershipHistoryLength) {
// //         for (uint256 j = 0; j < expectedMembershipHistoryGroups.length - 1; j++) {
// //           expectedMembershipHistoryGroups[j] = expectedMembershipHistoryGroups[j + 1];
// //           expectedMembershipHistoryEpochs[j] = expectedMembershipHistoryEpochs[j + 1];
// //         }

// //         expectedMembershipHistoryGroups.pop();
// //         expectedMembershipHistoryEpochs.pop();
// //       }

// //       assertEq(actualMembershipHistoryEpochs, expectedMembershipHistoryEpochs);
// //       assertEq(actualMembershipHistoryGroups, expectedMembershipHistoryGroups);

// //       vm.prank(validator);
// //       validators.affiliate(vm.addr(1));

// //       vm.prank(vm.addr(1));
// //       validators.addFirstMember(validator, address(0), address(0));

// //       (actualMembershipHistoryEpochs, actualMembershipHistoryGroups, , ) = validators
// //         .getMembershipHistory(validator);
// //       expectedMembershipHistoryGroups[expectedMembershipHistoryGroups.length - 1] = vm.addr(1);

// //       assertEq(actualMembershipHistoryEpochs, expectedMembershipHistoryEpochs);
// //       assertEq(actualMembershipHistoryGroups, expectedMembershipHistoryGroups);
// //     }
// //   }

// //   function test_ShouldAlwaysStoreMostRecentMemberships_WhenChangingGroupsMoreThanMembershipHistoryLength()
// //     public
// //   {
// //     expectedMembershipHistoryGroups.push(address(0));
// //     expectedMembershipHistoryEpochs.push(validatorRegistrationEpochNumber);

// //     for (uint256 i = 0; i < membershipHistoryLength.add(1); i++) {
// //       blockTravel(ph.epochSize());
// //       uint256 epochNumber = validators.getEpochNumber();

// //       vm.prank(validator);
// //       validators.affiliate(vm.addr(i + 1));
// //       vm.prank(vm.addr(i + 1));
// //       validators.addFirstMember(validator, address(0), address(0));

// //       expectedMembershipHistoryGroups.push(vm.addr(i + 1));

// //       expectedMembershipHistoryEpochs.push(epochNumber);

// //       if (expectedMembershipHistoryGroups.length > membershipHistoryLength) {
// //         for (uint256 j = 0; j < expectedMembershipHistoryGroups.length - 1; j++) {
// //           expectedMembershipHistoryGroups[j] = expectedMembershipHistoryGroups[j + 1];
// //           expectedMembershipHistoryEpochs[j] = expectedMembershipHistoryEpochs[j + 1];
// //         }

// //         expectedMembershipHistoryGroups.pop();
// //         expectedMembershipHistoryEpochs.pop();
// //       }

// //       (actualMembershipHistoryEpochs, actualMembershipHistoryGroups, , ) = validators
// //         .getMembershipHistory(validator);

// //       assertEq(actualMembershipHistoryEpochs, expectedMembershipHistoryEpochs);
// //       assertEq(actualMembershipHistoryGroups, expectedMembershipHistoryGroups);
// //     }
// //   }
// // }

// // contract ValidatorsTest_GetMembershipInLastEpoch is ValidatorsTest {
// //   function setUp() public {
// //     super.setUp();

// //     _registerValidatorHelper(validator, validatorPk);

// //     _registerValidatorGroupHelper(group, 1);
// //     for (uint256 i = 1; i < groupLength; i++) {
// //       _registerValidatorGroupHelper(vm.addr(i), 1);
// //     }
// //   }

// //   function test_ShouldAlwaysReturnCorrectMembershipForLastEpoch_WhenChangingMoreTimesThanMembershipHistoryLength()
// //     public
// //   {
// //     for (uint256 i = 0; i < membershipHistoryLength.add(1); i++) {
// //       blockTravel(ph.epochSize());

// //       vm.prank(validator);
// //       validators.affiliate(vm.addr(i + 1));
// //       vm.prank(vm.addr(i + 1));
// //       validators.addFirstMember(validator, address(0), address(0));

// //       if (i == 0) {
// //         assertEq(validators.getMembershipInLastEpoch(validator), address(0));
// //       } else {
// //         assertEq(validators.getMembershipInLastEpoch(validator), vm.addr(i));
// //       }
// //     }
// //   }
// // }

// // contract ValidatorsTest_GetEpochSize is ValidatorsTest {
// //   function test_ShouldRetun17280() public {
// //     assertEq(validators.getEpochSize(), 17280);
// //   }
// // }

// // contract ValidatorsTest_GetAccountLockedGoldRequirement is ValidatorsTest {
// //   uint256 public numMembers = 5;
// //   uint256[] public actualRequirements;
// //   uint256[] removalTimestamps;

// //   function setUp() public {
// //     super.setUp();

// //     _registerValidatorGroupHelper(group, 1);

// //     for (uint256 i = 1; i < numMembers + 1; i++) {
// //       _registerValidatorHelper(vm.addr(i), i);
// //       vm.prank(vm.addr(i));
// //       validators.affiliate(group);

// //       lockedGold.setAccountTotalLockedGold(group, originalGroupLockedGoldRequirements.value.mul(i));

// //       if (i == 1) {
// //         vm.prank(group);
// //         validators.addFirstMember(vm.addr(i), address(0), address(0));
// //       } else {
// //         vm.prank(group);
// //         validators.addMember(vm.addr(i));
// //       }

// //       actualRequirements.push(validators.getAccountLockedGoldRequirement(group));
// //     }
// //   }

// //   function test_ShouldIncreaseRequirementsWithEachAddedMember() public {
// //     for (uint256 i = 0; i < numMembers; i++) {
// //       assertEq(actualRequirements[i], originalGroupLockedGoldRequirements.value.mul(i.add(1)));
// //     }
// //   }

// //   function test_ShouldDecreaseRequirementDuration1SecondAfterRemoval_WhenRemovingMembers() public {
// //     for (uint256 i = 1; i < numMembers + 1; i++) {
// //       vm.prank(group);
// //       validators.removeMember(vm.addr(i));
// //       removalTimestamps.push(uint256(block.timestamp));
// //       timeTravel(47);
// //     }

// //     for (uint256 i = 0; i < numMembers; i++) {
// //       assertEq(
// //         validators.getAccountLockedGoldRequirement(group),
// //         originalGroupLockedGoldRequirements.value.mul(numMembers.sub(i))
// //       );

// //       uint256 removalTimestamp = removalTimestamps[i];
// //       uint256 requirementExpiry = originalGroupLockedGoldRequirements.duration.add(
// //         removalTimestamp
// //       );

// //       uint256 currentTimestamp = uint256(block.timestamp);

// //       timeTravel(requirementExpiry.sub(currentTimestamp).add(1));
// //     }
// //   }
// // }

// // contract ValidatorsTest_DistributeEpochPaymentsFromSigner is ValidatorsTest {
// //   uint256 public numMembers = 5;
// //   uint256 public maxPayment = 20122394876;
// //   uint256 public expectedTotalPayment;
// //   uint256 public expectedGroupPayment;
// //   uint256 public expectedDelegatedPayment;
// //   uint256 public expectedValidatorPayment;
// //   uint256 public halfExpectedTotalPayment;
// //   uint256 public halfExpectedGroupPayment;
// //   uint256 public halfExpectedValidatorPayment;
// //   uint256 public halfExpectedDelegatedPayment;

// //   uint256[] public actualRequirements;
// //   uint256[] public removalTimestamps;

// //   FixidityLib.Fraction public expectedScore;
// //   FixidityLib.Fraction public gracePeriod;
// //   FixidityLib.Fraction public uptime;
// //   FixidityLib.Fraction public delegatedFraction;

// //   function setUp() public {
// //     super.setUp();

// //     delegatedFraction = FixidityLib.newFixedFraction(10, 100);
// //     _registerValidatorGroupWithMembers(group, 1);
// //     blockTravel(ph.epochSize());

// //     lockedGold.addSlasher(paymentDelegatee);

// //     vm.prank(validator);
// //     accounts.setPaymentDelegation(paymentDelegatee, delegatedFraction.unwrap());

// //     uptime = FixidityLib.newFixedFraction(99, 100);

// //     expectedScore = FixidityLib.multiply(
// //       originalValidatorScoreParameters.adjustmentSpeed,
// //       FixidityLib.newFixed(_calculateScore(uptime.unwrap(), validators.downtimeGracePeriod()))
// //     );

// //     expectedTotalPayment = FixidityLib.fromFixed(
// //       FixidityLib.multiply(
// //         expectedScore,
// //         FixidityLib.newFixedFraction(maxPayment, FixidityLib.fixed1().unwrap())
// //       )
// //     );

// //     expectedGroupPayment = FixidityLib.fromFixed(
// //       FixidityLib.multiply(commission, FixidityLib.newFixed(expectedTotalPayment))
// //     );

// //     uint256 remainingPayment = expectedTotalPayment.sub(expectedGroupPayment);

// //     expectedDelegatedPayment = FixidityLib.fromFixed(
// //       FixidityLib.multiply(FixidityLib.newFixed(remainingPayment), delegatedFraction)
// //     );

// //     expectedValidatorPayment = remainingPayment.sub(expectedDelegatedPayment);

// //     halfExpectedTotalPayment = FixidityLib
// //       .fromFixed(
// //       FixidityLib.multiply(
// //         expectedScore,
// //         FixidityLib.newFixedFraction(maxPayment, FixidityLib.fixed1().unwrap())
// //       )
// //     )
// //       .div(2);

// //     halfExpectedGroupPayment = FixidityLib.fromFixed(
// //       FixidityLib.multiply(commission, FixidityLib.newFixed(halfExpectedTotalPayment))
// //     );

// //     remainingPayment = halfExpectedTotalPayment.sub(halfExpectedGroupPayment);

// //     halfExpectedDelegatedPayment = FixidityLib.fromFixed(
// //       FixidityLib.multiply(FixidityLib.newFixed(remainingPayment), delegatedFraction)
// //     );

// //     halfExpectedValidatorPayment = remainingPayment.sub(halfExpectedDelegatedPayment);

// //     ph.mockReturn(
// //       ph.FRACTION_MUL(),
// //       abi.encodePacked(
// //         FixidityLib.fixed1().unwrap(),
// //         FixidityLib.fixed1().unwrap(),
// //         uptime.unwrap(),
// //         FixidityLib.fixed1().unwrap(),
// //         originalValidatorScoreParameters.exponent,
// //         uint256(18)
// //       ),
// //       abi.encodePacked(
// //         _calculateScore(uptime.unwrap(), validators.downtimeGracePeriod()),
// //         FixidityLib.fixed1().unwrap()
// //       )
// //     );

// //     validators.updateValidatorScoreFromSigner(validator, uptime.unwrap());
// //   }

// //   function test_ShouldPayValidator_WhenValidatorAndGroupMeetBalanceRequirements() public {
// //     validators.distributeEpochPaymentsFromSigner(validator, maxPayment);
// //     assertEq(stableToken.balanceOf(validator), expectedValidatorPayment);
// //   }

// //   function test_ShouldPayGroup_WhenValidatorAndGroupMeetBalanceRequirements() public {
// //     validators.distributeEpochPaymentsFromSigner(validator, maxPayment);
// //     assertEq(stableToken.balanceOf(group), expectedGroupPayment);
// //   }

// //   function test_ShouldPayDelegatee_WhenValidatorAndGroupMeetBalanceRequirements() public {
// //     validators.distributeEpochPaymentsFromSigner(validator, maxPayment);
// //     assertEq(stableToken.balanceOf(paymentDelegatee), expectedDelegatedPayment);
// //   }

// //   function test_ShouldReturnTheExpectedTotalPayment_WhenValidatorAndGroupMeetBalanceRequirements()
// //     public
// //   {
// //     validators.distributeEpochPaymentsFromSigner(validator, maxPayment);
// //     assertEq(
// //       validators.distributeEpochPaymentsFromSigner(validator, maxPayment),
// //       expectedTotalPayment
// //     );
// //   }

// //   function test_ShouldPayValidator_WhenValidatorAndGroupMeetBalanceRequirementsAndNoPaymentDelegated()
// //     public
// //   {
// //     expectedDelegatedPayment = 0;
// //     expectedValidatorPayment = expectedTotalPayment.sub(expectedGroupPayment);

// //     vm.prank(validator);
// //     accounts.deletePaymentDelegation();

// //     validators.distributeEpochPaymentsFromSigner(validator, maxPayment);
// //     assertEq(stableToken.balanceOf(validator), expectedValidatorPayment);
// //   }

// //   function test_ShouldPayGroup_WhenValidatorAndGroupMeetBalanceRequirementsAndNoPaymentDelegated()
// //     public
// //   {
// //     expectedDelegatedPayment = 0;
// //     expectedValidatorPayment = expectedTotalPayment.sub(expectedGroupPayment);

// //     vm.prank(validator);
// //     accounts.deletePaymentDelegation();

// //     validators.distributeEpochPaymentsFromSigner(validator, maxPayment);
// //     assertEq(
// //       validators.distributeEpochPaymentsFromSigner(validator, maxPayment),
// //       expectedTotalPayment
// //     );
// //   }

// //   function test_ShouldReturnTheExpectedTotalPayment_WhenValidatorAndGroupMeetBalanceRequirementsAndNoPaymentDelegated()
// //     public
// //   {
// //     expectedDelegatedPayment = 0;
// //     expectedValidatorPayment = expectedTotalPayment.sub(expectedGroupPayment);

// //     vm.prank(validator);
// //     accounts.deletePaymentDelegation();

// //     validators.distributeEpochPaymentsFromSigner(validator, maxPayment);
// //     assertEq(stableToken.balanceOf(group), expectedGroupPayment);
// //   }

// //   function test_shouldPayValidatorOnlyHalf_WhenSlashingMultiplierIsHalved() public {
// //     vm.prank(paymentDelegatee);
// //     validators.halveSlashingMultiplier(group);
// //     validators.distributeEpochPaymentsFromSigner(validator, maxPayment);

// //     assertEq(stableToken.balanceOf(validator), halfExpectedValidatorPayment);
// //   }

// //   function test_shouldPayGroupOnlyHalf_WhenSlashingMultiplierIsHalved() public {
// //     vm.prank(paymentDelegatee);
// //     validators.halveSlashingMultiplier(group);
// //     validators.distributeEpochPaymentsFromSigner(validator, maxPayment);

// //     assertEq(stableToken.balanceOf(group), halfExpectedGroupPayment);
// //   }

// //   function test_shouldPayDelegateeOnlyHalf_WhenSlashingMultiplierIsHalved() public {
// //     vm.prank(paymentDelegatee);
// //     validators.halveSlashingMultiplier(group);
// //     validators.distributeEpochPaymentsFromSigner(validator, maxPayment);

// //     assertEq(stableToken.balanceOf(paymentDelegatee), halfExpectedDelegatedPayment);
// //   }

// //   function test_shouldReturnHalfExpectedTotalPayment_WhenSlashingMultiplierIsHalved() public {
// //     vm.prank(paymentDelegatee);
// //     validators.halveSlashingMultiplier(group);
// //     validators.distributeEpochPaymentsFromSigner(validator, maxPayment);

// //     assertEq(
// //       validators.distributeEpochPaymentsFromSigner(validator, maxPayment),
// //       halfExpectedTotalPayment
// //     );
// //   }

// //   function test_ShouldNotPayValidator_WhenValidatorDoesNotMeetBalanceRequirement() public {
// //     lockedGold.setAccountTotalLockedGold(
// //       validator,
// //       originalValidatorLockedGoldRequirements.value.sub(11)
// //     );

// //     validators.distributeEpochPaymentsFromSigner(validator, maxPayment);
// //     assertEq(stableToken.balanceOf(validator), 0);
// //   }

// //   function test_ShouldNotPayGroup_WhenValidatorDoesNotMeetBalanceRequirement() public {
// //     lockedGold.setAccountTotalLockedGold(
// //       validator,
// //       originalValidatorLockedGoldRequirements.value.sub(11)
// //     );

// //     validators.distributeEpochPaymentsFromSigner(validator, maxPayment);
// //     assertEq(stableToken.balanceOf(group), 0);
// //   }

// //   function test_ShouldNotPayDelegatee_WhenValidatorDoesNotMeetBalanceRequirement() public {
// //     lockedGold.setAccountTotalLockedGold(
// //       validator,
// //       originalValidatorLockedGoldRequirements.value.sub(11)
// //     );

// //     validators.distributeEpochPaymentsFromSigner(validator, maxPayment);
// //     assertEq(stableToken.balanceOf(paymentDelegatee), 0);
// //   }

// //   function test_ShouldReturnZero_WhenValidatorDoesNotMeetBalanceRequirement() public {
// //     lockedGold.setAccountTotalLockedGold(
// //       validator,
// //       originalValidatorLockedGoldRequirements.value.sub(11)
// //     );

// //     assertEq(validators.distributeEpochPaymentsFromSigner(validator, maxPayment), 0);
// //   }

// //   function test_ShouldNotPayValidator_WhenGroupDoesNotMeetBalanceRequirement() public {
// //     lockedGold.setAccountTotalLockedGold(
// //       validator,
// //       originalGroupLockedGoldRequirements.value.sub(11)
// //     );

// //     validators.distributeEpochPaymentsFromSigner(validator, maxPayment);
// //     assertEq(stableToken.balanceOf(validator), 0);
// //   }

// //   function test_ShouldNotPayGroup_WhenGroupDoesNotMeetBalanceRequirement() public {
// //     lockedGold.setAccountTotalLockedGold(
// //       validator,
// //       originalGroupLockedGoldRequirements.value.sub(11)
// //     );

// //     validators.distributeEpochPaymentsFromSigner(validator, maxPayment);
// //     assertEq(stableToken.balanceOf(group), 0);
// //   }

// //   function test_ShouldNotPayDelegatee_WhenGroupDoesNotMeetBalanceRequirement() public {
// //     lockedGold.setAccountTotalLockedGold(
// //       validator,
// //       originalGroupLockedGoldRequirements.value.sub(11)
// //     );

// //     validators.distributeEpochPaymentsFromSigner(validator, maxPayment);
// //     assertEq(stableToken.balanceOf(paymentDelegatee), 0);
// //   }

// //   function test_ShouldReturnZero_WhenGroupDoesNotMeetBalanceRequirement() public {
// //     lockedGold.setAccountTotalLockedGold(
// //       validator,
// //       originalGroupLockedGoldRequirements.value.sub(11)
// //     );

// //     assertEq(validators.distributeEpochPaymentsFromSigner(validator, maxPayment), 0);
// //   }
// // }

// // contract ValidatorsTest_ForceDeaffiliateIfValidator is ValidatorsTest {
// //   function setUp() public {
// //     super.setUp();

// //     _registerValidatorHelper(validator, validatorPk);
// //     _registerValidatorGroupHelper(group, 1);

// //     vm.prank(validator);
// //     validators.affiliate(group);

// //     lockedGold.addSlasher(paymentDelegatee);
// //   }

// //   function test_ShouldSucceed_WhenSenderIsWhitelistedSlashingAddress() public {
// //     vm.prank(paymentDelegatee);
// //     validators.forceDeaffiliateIfValidator(validator);
// //     (, , address affiliation, , ) = validators.getValidator(validator);
// //     assertEq(affiliation, address(0));
// //   }

// //   function test_Reverts_WhenSenderNotApprovedAddress() public {
// //     vm.expectRevert("Only registered slasher can call");
// //     validators.forceDeaffiliateIfValidator(validator);
// //   }
// // }

// // contract ValidatorsTest_GroupMembershipInEpoch is ValidatorsTest {
// //   uint256 totalEpochs = 24;
// //   uint256 gapSize = 3;
// //   uint256 contractIndex;

// //   EpochInfo[] public epochInfoList;

// //   struct EpochInfo {
// //     uint256 epochNumber;
// //     address groupy;
// //   }

// //   function setUp() public {
// //     super.setUp();

// //     _registerValidatorHelper(validator, validatorPk);
// //     contractIndex = 1;
// //     for (uint256 i = 1; i < groupLength; i++) {
// //       _registerValidatorGroupHelper(vm.addr(i), 1);
// //     }

// //     // Start at 1 since we can't start with deaffiliate
// //     for (uint256 i = 1; i < totalEpochs; i++) {
// //       blockTravel(ph.epochSize());

// //       uint256 epochNumber = validators.getEpochNumber();

// //       if (i % gapSize == 0) {
// //         address _group = (i % gapSize.mul(gapSize)) != 0
// //           ? vm.addr(i.div(gapSize) % groupLength)
// //           : address(0);

// //         contractIndex += 1;

// //         epochInfoList.push(EpochInfo(epochNumber, _group));

// //         if (i % (gapSize.mul(gapSize)) != 0) {
// //           vm.prank(validator);
// //           validators.affiliate(_group);

// //           vm.prank(_group);
// //           validators.addFirstMember(validator, address(0), address(0));
// //         } else {
// //           vm.prank(validator);
// //           validators.deaffiliate();
// //         }
// //       }
// //     }
// //   }

// //   function test_ShouldCorrectlyGetGroupAddressForExactEpochNumbers() public {
// //     for (uint256 i = 0; i < epochInfoList.length; i++) {
// //       address _group = epochInfoList[i].groupy;

// //       if (epochInfoList.length.sub(i) <= membershipHistoryLength) {
// //         assertEq(
// //           validators.groupMembershipInEpoch(
// //             validator,
// //             epochInfoList[i].epochNumber,
// //             uint256(1).add(i)
// //           ),
// //           _group
// //         );
// //       } else {
// //         vm.expectRevert("index out of bounds");
// //         validators.groupMembershipInEpoch(
// //           validator,
// //           epochInfoList[i].epochNumber,
// //           uint256(1).add(i)
// //         );
// //       }
// //     }
// //   }

// //   function test_Reverts_WhenEpochNumberAtGivenIndexIsGreaterThanProvidedEpochNumber() public {
// //     vm.expectRevert("index out of bounds");
// //     validators.groupMembershipInEpoch(
// //       validator,
// //       epochInfoList[epochInfoList.length.sub(2)].epochNumber,
// //       contractIndex
// //     );
// //   }

// //   function test_Reverts_WhenEpochNumberFitsIntoDifferentIndexBucket() public {
// //     vm.expectRevert("provided index does not match provided epochNumber at index in history.");
// //     validators.groupMembershipInEpoch(
// //       validator,
// //       epochInfoList[epochInfoList.length.sub(1)].epochNumber,
// //       contractIndex.sub(2)
// //     );
// //   }

// //   function test_Reverts_WhenProvidedEpochNumberGreaterThanCurrentEpochNumber() public {
// //     uint256 _epochNumber = validators.getEpochNumber();
// //     vm.expectRevert("Epoch cannot be larger than current");
// //     validators.groupMembershipInEpoch(validator, _epochNumber.add(1), contractIndex);
// //   }

// //   function test_Reverts_WhenProvidedIndexGreaterThanIndexOnChain() public {
// //     uint256 _epochNumber = validators.getEpochNumber();
// //     vm.expectRevert("index out of bounds");
// //     validators.groupMembershipInEpoch(validator, _epochNumber, contractIndex.add(1));
// //   }

// //   function test_Reverts_WhenProvidedIndexIsLessThanTailIndexOnChain() public {
// //     vm.expectRevert("provided index does not match provided epochNumber at index in history.");
// //     validators.groupMembershipInEpoch(
// //       validator,
// //       epochInfoList[epochInfoList.length.sub(membershipHistoryLength).sub(1)].epochNumber,
// //       contractIndex.sub(membershipHistoryLength)
// //     );
// //   }
// // }

// // contract ValidatorsTest_HalveSlashingMultiplier is ValidatorsTest {
// //   function setUp() public {
// //     super.setUp();

// //     _registerValidatorGroupHelper(group, 1);
// //     lockedGold.addSlasher(paymentDelegatee);
// //   }

// //   function test_ShouldHalveslashingMultiplier() public {
// //     FixidityLib.Fraction memory expectedMultiplier = FixidityLib.fixed1();
// //     for (uint256 i = 0; i < 10; i++) {
// //       vm.prank(paymentDelegatee);
// //       validators.halveSlashingMultiplier(group);

// //       expectedMultiplier = FixidityLib.divide(expectedMultiplier, FixidityLib.newFixed(2));
// //       (, , , , , uint256 actualMultiplier, ) = validators.getValidatorGroup(group);

// //       assertEq(actualMultiplier, expectedMultiplier.unwrap());
// //     }
// //   }

// //   function test_ShouldUpdateLastSlashedTimestamp() public {
// //     (, , , , , , uint256 initialLastSlashed) = validators.getValidatorGroup(group);

// //     vm.prank(paymentDelegatee);
// //     validators.halveSlashingMultiplier(group);
// //     (, , , , , , uint256 updatedLastSlashed) = validators.getValidatorGroup(group);

// //     assertGt(updatedLastSlashed, initialLastSlashed);
// //   }

// //   function test_Reverts_WhenCalledByNonSlasher() public {
// //     vm.expectRevert("Only registered slasher can call");
// //     validators.halveSlashingMultiplier(group);
// //   }
// // }

// // contract ValidatorsTest_ResetSlashingMultiplier is ValidatorsTest {
// //   function setUp() public {
// //     super.setUp();

// //     _registerValidatorHelper(validator, validatorPk);
// //     _registerValidatorGroupHelper(group, 1);

// //     vm.prank(validator);
// //     validators.affiliate(group);

// //     lockedGold.addSlasher(paymentDelegatee);

// //     vm.prank(paymentDelegatee);
// //     validators.halveSlashingMultiplier(group);
// //     (, , , , , uint256 initialMultiplier, ) = validators.getValidatorGroup(group);

// //     require(
// //       initialMultiplier == FixidityLib.newFixedFraction(5, 10).unwrap(),
// //       "initialMultiplier is incorrect"
// //     );
// //   }

// //   function test_ShouldReturnToDefault_WhenSlashingMultiplierIsResetAfterResetPeriod() public {
// //     timeTravel(slashingMultiplierResetPeriod);

// //     vm.prank(group);
// //     validators.resetSlashingMultiplier();
// //     (, , , , , uint256 actualMultiplier, ) = validators.getValidatorGroup(group);
// //     assertEq(actualMultiplier, FixidityLib.fixed1().unwrap());
// //   }

// //   function test_Reverts_WhenSlashingMultiplierIsResetBeforeResetPeriod() public {
// //     vm.expectRevert("`resetSlashingMultiplier` called before resetPeriod expired");
// //     vm.prank(group);
// //     validators.resetSlashingMultiplier();
// //   }

// //   function test_ShouldReadProperly_WhenSlashingResetPeriosIsUpdated() public {
// //     uint256 newResetPeriod = 10 * DAY;
// //     validators.setSlashingMultiplierResetPeriod(newResetPeriod);
// //     timeTravel(newResetPeriod);
// //     vm.prank(group);
// //     validators.resetSlashingMultiplier();
// //     (, , , , , uint256 actualMultiplier, ) = validators.getValidatorGroup(group);
// //     assertEq(actualMultiplier, FixidityLib.fixed1().unwrap());
// //   }
// // }
=======
//   function test_Reverts_WhenUptimesGreaterThan1() public {
//     FixidityLib.Fraction[] memory uptimes = new FixidityLib.Fraction[](5);
//     uptimes[0] = FixidityLib.newFixedFraction(9, 10);
//     uptimes[1] = FixidityLib.newFixedFraction(9, 10);
//     uptimes[2] = FixidityLib.add(FixidityLib.fixed1(), FixidityLib.newFixedFraction(1, 10));
//     uptimes[3] = FixidityLib.newFixedFraction(9, 10);
//     uptimes[4] = FixidityLib.newFixedFraction(9, 10);

//     (uint256[] memory unwrapedUptimes, ) = _computeGroupUptimeCalculation(uptimes);
//     vm.expectRevert("Uptime cannot be larger than one");
//     validators.calculateGroupEpochScore(unwrapedUptimes);
//   }
// }

// contract ValidatorsTest_UpdateValidatorScoreFromSigner is ValidatorsTest {
//   FixidityLib.Fraction public gracePeriod;
//   FixidityLib.Fraction public uptime;
//   uint256 public _epochScore;

//   function setUp() public {
//     super.setUp();

//     _registerValidatorHelper(validator, validatorPk);
//     gracePeriod = FixidityLib.newFixedFraction(validators.downtimeGracePeriod(), 1);

//     uptime = FixidityLib.newFixedFraction(99, 100);

//     _epochScore = _calculateScore(uptime.unwrap(), gracePeriod.unwrap());

//     ph.mockReturn(
//       ph.FRACTION_MUL(),
//       abi.encodePacked(
//         FixidityLib.fixed1().unwrap(),
//         FixidityLib.fixed1().unwrap(),
//         uptime.unwrap(),
//         FixidityLib.fixed1().unwrap(),
//         originalValidatorScoreParameters.exponent,
//         uint256(18)
//       ),
//       abi.encodePacked(_epochScore, FixidityLib.fixed1().unwrap())
//     );
//   }

//   function test_ShouldUpdateValidatorScore_WhenUptimeInRange0And1() public {
//     uint256 _expectedScore = FixidityLib
//       .multiply(
//       originalValidatorScoreParameters
//         .adjustmentSpeed,
//       FixidityLib.newFixedFraction(_epochScore, FixidityLib.fixed1().unwrap())
//     )
//       .unwrap();

//     validators.updateValidatorScoreFromSigner(validator, uptime.unwrap());

//     (, , , uint256 _actualScore, ) = validators.getValidator(validator);

//     assertEq(_actualScore, _expectedScore);
//   }

//   function test_ShouldUpdateValidatorScore_WhenValidatorHasNonZeroScore() public {
//     validators.updateValidatorScoreFromSigner(validator, uptime.unwrap());

//     uint256 _expectedScore = FixidityLib
//       .multiply(
//       originalValidatorScoreParameters
//         .adjustmentSpeed,
//       FixidityLib.newFixedFraction(_epochScore, FixidityLib.fixed1().unwrap())
//     )
//       .unwrap();

//     _expectedScore = FixidityLib
//       .add(
//       FixidityLib.multiply(
//         FixidityLib.subtract(
//           FixidityLib.fixed1(),
//           originalValidatorScoreParameters.adjustmentSpeed
//         ),
//         FixidityLib.newFixedFraction(_expectedScore, FixidityLib.fixed1().unwrap())
//       ),
//       FixidityLib.newFixedFraction(_expectedScore, FixidityLib.fixed1().unwrap())
//     )
//       .unwrap();

//     validators.updateValidatorScoreFromSigner(validator, uptime.unwrap());
//     (, , , uint256 _actualScore, ) = validators.getValidator(validator);

//     assertEq(_actualScore, _expectedScore);
//   }

//   function test_Reverts_WhenUptimeGreaterThan1() public {
//     uptime = FixidityLib.add(FixidityLib.fixed1(), FixidityLib.newFixedFraction(1, 10));
//     vm.expectRevert("Uptime cannot be larger than one");
//     validators.updateValidatorScoreFromSigner(validator, uptime.unwrap());
//   }
// }

// contract ValidatorsTest_UpdateMembershipHistory is ValidatorsTest {
//   function setUp() public {
//     super.setUp();
//     _registerValidatorHelper(validator, validatorPk);

//     _registerValidatorGroupHelper(group, 1);
//     for (uint256 i = 1; i < groupLength; i++) {
//       _registerValidatorGroupHelper(vm.addr(i), 1);
//     }
//   }

//   address[] public expectedMembershipHistoryGroups;
//   uint256[] public expectedMembershipHistoryEpochs;

//   address[] public actualMembershipHistoryGroups;
//   uint256[] public actualMembershipHistoryEpochs;

//   function test_ShouldOverwritePreviousEntry_WhenChangingGroupsInSameEpoch() public {
//     uint256 numTest = 10;

//     expectedMembershipHistoryGroups.push(address(0));
//     expectedMembershipHistoryEpochs.push(validatorRegistrationEpochNumber);

//     for (uint256 i = 0; i < numTest; i++) {
//       blockTravel(ph.epochSize());
//       uint256 epochNumber = validators.getEpochNumber();

//       vm.prank(validator);
//       validators.affiliate(group);
//       vm.prank(group);
//       validators.addFirstMember(validator, address(0), address(0));

//       (actualMembershipHistoryEpochs, actualMembershipHistoryGroups, , ) = validators
//         .getMembershipHistory(validator);

//       expectedMembershipHistoryGroups.push(group);

//       expectedMembershipHistoryEpochs.push(epochNumber);

//       if (expectedMembershipHistoryGroups.length > membershipHistoryLength) {
//         for (uint256 j = 0; j < expectedMembershipHistoryGroups.length - 1; j++) {
//           expectedMembershipHistoryGroups[j] = expectedMembershipHistoryGroups[j + 1];
//           expectedMembershipHistoryEpochs[j] = expectedMembershipHistoryEpochs[j + 1];
//         }

//         expectedMembershipHistoryGroups.pop();
//         expectedMembershipHistoryEpochs.pop();
//       }

//       assertEq(actualMembershipHistoryEpochs, expectedMembershipHistoryEpochs);
//       assertEq(actualMembershipHistoryGroups, expectedMembershipHistoryGroups);

//       vm.prank(validator);
//       validators.affiliate(vm.addr(1));

//       vm.prank(vm.addr(1));
//       validators.addFirstMember(validator, address(0), address(0));

//       (actualMembershipHistoryEpochs, actualMembershipHistoryGroups, , ) = validators
//         .getMembershipHistory(validator);
//       expectedMembershipHistoryGroups[expectedMembershipHistoryGroups.length - 1] = vm.addr(1);

//       assertEq(actualMembershipHistoryEpochs, expectedMembershipHistoryEpochs);
//       assertEq(actualMembershipHistoryGroups, expectedMembershipHistoryGroups);
//     }
//   }

//   function test_ShouldAlwaysStoreMostRecentMemberships_WhenChangingGroupsMoreThanMembershipHistoryLength()
//     public
//   {
//     expectedMembershipHistoryGroups.push(address(0));
//     expectedMembershipHistoryEpochs.push(validatorRegistrationEpochNumber);

//     for (uint256 i = 0; i < membershipHistoryLength.add(1); i++) {
//       blockTravel(ph.epochSize());
//       uint256 epochNumber = validators.getEpochNumber();

//       vm.prank(validator);
//       validators.affiliate(vm.addr(i + 1));
//       vm.prank(vm.addr(i + 1));
//       validators.addFirstMember(validator, address(0), address(0));

//       expectedMembershipHistoryGroups.push(vm.addr(i + 1));

//       expectedMembershipHistoryEpochs.push(epochNumber);

//       if (expectedMembershipHistoryGroups.length > membershipHistoryLength) {
//         for (uint256 j = 0; j < expectedMembershipHistoryGroups.length - 1; j++) {
//           expectedMembershipHistoryGroups[j] = expectedMembershipHistoryGroups[j + 1];
//           expectedMembershipHistoryEpochs[j] = expectedMembershipHistoryEpochs[j + 1];
//         }

//         expectedMembershipHistoryGroups.pop();
//         expectedMembershipHistoryEpochs.pop();
//       }

//       (actualMembershipHistoryEpochs, actualMembershipHistoryGroups, , ) = validators
//         .getMembershipHistory(validator);

//       assertEq(actualMembershipHistoryEpochs, expectedMembershipHistoryEpochs);
//       assertEq(actualMembershipHistoryGroups, expectedMembershipHistoryGroups);
//     }
//   }
// }

// contract ValidatorsTest_GetMembershipInLastEpoch is ValidatorsTest {
//   function setUp() public {
//     super.setUp();

//     _registerValidatorHelper(validator, validatorPk);

//     _registerValidatorGroupHelper(group, 1);
//     for (uint256 i = 1; i < groupLength; i++) {
//       _registerValidatorGroupHelper(vm.addr(i), 1);
//     }
//   }

//   function test_ShouldAlwaysReturnCorrectMembershipForLastEpoch_WhenChangingMoreTimesThanMembershipHistoryLength()
//     public
//   {
//     for (uint256 i = 0; i < membershipHistoryLength.add(1); i++) {
//       blockTravel(ph.epochSize());

//       vm.prank(validator);
//       validators.affiliate(vm.addr(i + 1));
//       vm.prank(vm.addr(i + 1));
//       validators.addFirstMember(validator, address(0), address(0));

//       if (i == 0) {
//         assertEq(validators.getMembershipInLastEpoch(validator), address(0));
//       } else {
//         assertEq(validators.getMembershipInLastEpoch(validator), vm.addr(i));
//       }
//     }
//   }
// }

// contract ValidatorsTest_GetEpochSize is ValidatorsTest {
//   function test_ShouldRetun17280() public {
//     assertEq(validators.getEpochSize(), 17280);
//   }
// }

// contract ValidatorsTest_GetAccountLockedGoldRequirement is ValidatorsTest {
//   uint256 public numMembers = 5;
//   uint256[] public actualRequirements;
//   uint256[] removalTimestamps;

//   function setUp() public {
//     super.setUp();

//     _registerValidatorGroupHelper(group, 1);

//     for (uint256 i = 1; i < numMembers + 1; i++) {
//       _registerValidatorHelper(vm.addr(i), i);
//       vm.prank(vm.addr(i));
//       validators.affiliate(group);

//       lockedGold.setAccountTotalLockedGold(group, originalGroupLockedGoldRequirements.value.mul(i));

//       if (i == 1) {
//         vm.prank(group);
//         validators.addFirstMember(vm.addr(i), address(0), address(0));
//       } else {
//         vm.prank(group);
//         validators.addMember(vm.addr(i));
//       }

//       actualRequirements.push(validators.getAccountLockedGoldRequirement(group));
//     }
//   }

//   function test_ShouldIncreaseRequirementsWithEachAddedMember() public {
//     for (uint256 i = 0; i < numMembers; i++) {
//       assertEq(actualRequirements[i], originalGroupLockedGoldRequirements.value.mul(i.add(1)));
//     }
//   }

//   function test_ShouldDecreaseRequirementDuration1SecondAfterRemoval_WhenRemovingMembers() public {
//     for (uint256 i = 1; i < numMembers + 1; i++) {
//       vm.prank(group);
//       validators.removeMember(vm.addr(i));
//       removalTimestamps.push(uint256(block.timestamp));
//       timeTravel(47);
//     }

//     for (uint256 i = 0; i < numMembers; i++) {
//       assertEq(
//         validators.getAccountLockedGoldRequirement(group),
//         originalGroupLockedGoldRequirements.value.mul(numMembers.sub(i))
//       );

//       uint256 removalTimestamp = removalTimestamps[i];
//       uint256 requirementExpiry = originalGroupLockedGoldRequirements.duration.add(
//         removalTimestamp
//       );

//       uint256 currentTimestamp = uint256(block.timestamp);

//       timeTravel(requirementExpiry.sub(currentTimestamp).add(1));
//     }
//   }
// }

// contract ValidatorsTest_DistributeEpochPaymentsFromSigner is ValidatorsTest {
//   uint256 public numMembers = 5;
//   uint256 public maxPayment = 20122394876;
//   uint256 public expectedTotalPayment;
//   uint256 public expectedGroupPayment;
//   uint256 public expectedDelegatedPayment;
//   uint256 public expectedValidatorPayment;
//   uint256 public halfExpectedTotalPayment;
//   uint256 public halfExpectedGroupPayment;
//   uint256 public halfExpectedValidatorPayment;
//   uint256 public halfExpectedDelegatedPayment;

//   uint256[] public actualRequirements;
//   uint256[] public removalTimestamps;

//   FixidityLib.Fraction public expectedScore;
//   FixidityLib.Fraction public gracePeriod;
//   FixidityLib.Fraction public uptime;
//   FixidityLib.Fraction public delegatedFraction;

//   function setUp() public {
//     super.setUp();

//     delegatedFraction = FixidityLib.newFixedFraction(10, 100);
//     _registerValidatorGroupWithMembers(group, 1);
//     blockTravel(ph.epochSize());

//     lockedGold.addSlasher(paymentDelegatee);

//     vm.prank(validator);
//     accounts.setPaymentDelegation(paymentDelegatee, delegatedFraction.unwrap());

//     uptime = FixidityLib.newFixedFraction(99, 100);

//     expectedScore = FixidityLib.multiply(
//       originalValidatorScoreParameters.adjustmentSpeed,
//       FixidityLib.newFixed(_calculateScore(uptime.unwrap(), validators.downtimeGracePeriod()))
//     );

//     expectedTotalPayment = FixidityLib.fromFixed(
//       FixidityLib.multiply(
//         expectedScore,
//         FixidityLib.newFixedFraction(maxPayment, FixidityLib.fixed1().unwrap())
//       )
//     );

//     expectedGroupPayment = FixidityLib.fromFixed(
//       FixidityLib.multiply(commission, FixidityLib.newFixed(expectedTotalPayment))
//     );

//     uint256 remainingPayment = expectedTotalPayment.sub(expectedGroupPayment);

//     expectedDelegatedPayment = FixidityLib.fromFixed(
//       FixidityLib.multiply(FixidityLib.newFixed(remainingPayment), delegatedFraction)
//     );

//     expectedValidatorPayment = remainingPayment.sub(expectedDelegatedPayment);

//     halfExpectedTotalPayment = FixidityLib
//       .fromFixed(
//       FixidityLib.multiply(
//         expectedScore,
//         FixidityLib.newFixedFraction(maxPayment, FixidityLib.fixed1().unwrap())
//       )
//     )
//       .div(2);

//     halfExpectedGroupPayment = FixidityLib.fromFixed(
//       FixidityLib.multiply(commission, FixidityLib.newFixed(halfExpectedTotalPayment))
//     );

//     remainingPayment = halfExpectedTotalPayment.sub(halfExpectedGroupPayment);

//     halfExpectedDelegatedPayment = FixidityLib.fromFixed(
//       FixidityLib.multiply(FixidityLib.newFixed(remainingPayment), delegatedFraction)
//     );

//     halfExpectedValidatorPayment = remainingPayment.sub(halfExpectedDelegatedPayment);

//     ph.mockReturn(
//       ph.FRACTION_MUL(),
//       abi.encodePacked(
//         FixidityLib.fixed1().unwrap(),
//         FixidityLib.fixed1().unwrap(),
//         uptime.unwrap(),
//         FixidityLib.fixed1().unwrap(),
//         originalValidatorScoreParameters.exponent,
//         uint256(18)
//       ),
//       abi.encodePacked(
//         _calculateScore(uptime.unwrap(), validators.downtimeGracePeriod()),
//         FixidityLib.fixed1().unwrap()
//       )
//     );

//     validators.updateValidatorScoreFromSigner(validator, uptime.unwrap());
//   }

//   function test_ShouldPayValidator_WhenValidatorAndGroupMeetBalanceRequirements() public {
//     validators.distributeEpochPaymentsFromSigner(validator, maxPayment);
//     assertEq(stableToken.balanceOf(validator), expectedValidatorPayment);
//   }

//   function test_ShouldPayGroup_WhenValidatorAndGroupMeetBalanceRequirements() public {
//     validators.distributeEpochPaymentsFromSigner(validator, maxPayment);
//     assertEq(stableToken.balanceOf(group), expectedGroupPayment);
//   }

//   function test_ShouldPayDelegatee_WhenValidatorAndGroupMeetBalanceRequirements() public {
//     validators.distributeEpochPaymentsFromSigner(validator, maxPayment);
//     assertEq(stableToken.balanceOf(paymentDelegatee), expectedDelegatedPayment);
//   }

//   function test_ShouldReturnTheExpectedTotalPayment_WhenValidatorAndGroupMeetBalanceRequirements()
//     public
//   {
//     validators.distributeEpochPaymentsFromSigner(validator, maxPayment);
//     assertEq(
//       validators.distributeEpochPaymentsFromSigner(validator, maxPayment),
//       expectedTotalPayment
//     );
//   }

//   function test_ShouldPayValidator_WhenValidatorAndGroupMeetBalanceRequirementsAndNoPaymentDelegated()
//     public
//   {
//     expectedDelegatedPayment = 0;
//     expectedValidatorPayment = expectedTotalPayment.sub(expectedGroupPayment);

//     vm.prank(validator);
//     accounts.deletePaymentDelegation();

//     validators.distributeEpochPaymentsFromSigner(validator, maxPayment);
//     assertEq(stableToken.balanceOf(validator), expectedValidatorPayment);
//   }

//   function test_ShouldPayGroup_WhenValidatorAndGroupMeetBalanceRequirementsAndNoPaymentDelegated()
//     public
//   {
//     expectedDelegatedPayment = 0;
//     expectedValidatorPayment = expectedTotalPayment.sub(expectedGroupPayment);

//     vm.prank(validator);
//     accounts.deletePaymentDelegation();

//     validators.distributeEpochPaymentsFromSigner(validator, maxPayment);
//     assertEq(
//       validators.distributeEpochPaymentsFromSigner(validator, maxPayment),
//       expectedTotalPayment
//     );
//   }

//   function test_ShouldReturnTheExpectedTotalPayment_WhenValidatorAndGroupMeetBalanceRequirementsAndNoPaymentDelegated()
//     public
//   {
//     expectedDelegatedPayment = 0;
//     expectedValidatorPayment = expectedTotalPayment.sub(expectedGroupPayment);

//     vm.prank(validator);
//     accounts.deletePaymentDelegation();

//     validators.distributeEpochPaymentsFromSigner(validator, maxPayment);
//     assertEq(stableToken.balanceOf(group), expectedGroupPayment);
//   }

//   function test_shouldPayValidatorOnlyHalf_WhenSlashingMultiplierIsHalved() public {
//     vm.prank(paymentDelegatee);
//     validators.halveSlashingMultiplier(group);
//     validators.distributeEpochPaymentsFromSigner(validator, maxPayment);

//     assertEq(stableToken.balanceOf(validator), halfExpectedValidatorPayment);
//   }

//   function test_shouldPayGroupOnlyHalf_WhenSlashingMultiplierIsHalved() public {
//     vm.prank(paymentDelegatee);
//     validators.halveSlashingMultiplier(group);
//     validators.distributeEpochPaymentsFromSigner(validator, maxPayment);

//     assertEq(stableToken.balanceOf(group), halfExpectedGroupPayment);
//   }

//   function test_shouldPayDelegateeOnlyHalf_WhenSlashingMultiplierIsHalved() public {
//     vm.prank(paymentDelegatee);
//     validators.halveSlashingMultiplier(group);
//     validators.distributeEpochPaymentsFromSigner(validator, maxPayment);

//     assertEq(stableToken.balanceOf(paymentDelegatee), halfExpectedDelegatedPayment);
//   }

//   function test_shouldReturnHalfExpectedTotalPayment_WhenSlashingMultiplierIsHalved() public {
//     vm.prank(paymentDelegatee);
//     validators.halveSlashingMultiplier(group);
//     validators.distributeEpochPaymentsFromSigner(validator, maxPayment);

//     assertEq(
//       validators.distributeEpochPaymentsFromSigner(validator, maxPayment),
//       halfExpectedTotalPayment
//     );
//   }

//   function test_ShouldNotPayValidator_WhenValidatorDoesNotMeetBalanceRequirement() public {
//     lockedGold.setAccountTotalLockedGold(
//       validator,
//       originalValidatorLockedGoldRequirements.value.sub(11)
//     );

//     validators.distributeEpochPaymentsFromSigner(validator, maxPayment);
//     assertEq(stableToken.balanceOf(validator), 0);
//   }

//   function test_ShouldNotPayGroup_WhenValidatorDoesNotMeetBalanceRequirement() public {
//     lockedGold.setAccountTotalLockedGold(
//       validator,
//       originalValidatorLockedGoldRequirements.value.sub(11)
//     );

//     validators.distributeEpochPaymentsFromSigner(validator, maxPayment);
//     assertEq(stableToken.balanceOf(group), 0);
//   }

//   function test_ShouldNotPayDelegatee_WhenValidatorDoesNotMeetBalanceRequirement() public {
//     lockedGold.setAccountTotalLockedGold(
//       validator,
//       originalValidatorLockedGoldRequirements.value.sub(11)
//     );

//     validators.distributeEpochPaymentsFromSigner(validator, maxPayment);
//     assertEq(stableToken.balanceOf(paymentDelegatee), 0);
//   }

//   function test_ShouldReturnZero_WhenValidatorDoesNotMeetBalanceRequirement() public {
//     lockedGold.setAccountTotalLockedGold(
//       validator,
//       originalValidatorLockedGoldRequirements.value.sub(11)
//     );

//     assertEq(validators.distributeEpochPaymentsFromSigner(validator, maxPayment), 0);
//   }

//   function test_ShouldNotPayValidator_WhenGroupDoesNotMeetBalanceRequirement() public {
//     lockedGold.setAccountTotalLockedGold(
//       validator,
//       originalGroupLockedGoldRequirements.value.sub(11)
//     );

//     validators.distributeEpochPaymentsFromSigner(validator, maxPayment);
//     assertEq(stableToken.balanceOf(validator), 0);
//   }

//   function test_ShouldNotPayGroup_WhenGroupDoesNotMeetBalanceRequirement() public {
//     lockedGold.setAccountTotalLockedGold(
//       validator,
//       originalGroupLockedGoldRequirements.value.sub(11)
//     );

//     validators.distributeEpochPaymentsFromSigner(validator, maxPayment);
//     assertEq(stableToken.balanceOf(group), 0);
//   }

//   function test_ShouldNotPayDelegatee_WhenGroupDoesNotMeetBalanceRequirement() public {
//     lockedGold.setAccountTotalLockedGold(
//       validator,
//       originalGroupLockedGoldRequirements.value.sub(11)
//     );

//     validators.distributeEpochPaymentsFromSigner(validator, maxPayment);
//     assertEq(stableToken.balanceOf(paymentDelegatee), 0);
//   }

//   function test_ShouldReturnZero_WhenGroupDoesNotMeetBalanceRequirement() public {
//     lockedGold.setAccountTotalLockedGold(
//       validator,
//       originalGroupLockedGoldRequirements.value.sub(11)
//     );

//     assertEq(validators.distributeEpochPaymentsFromSigner(validator, maxPayment), 0);
//   }
// }

// contract ValidatorsTest_ForceDeaffiliateIfValidator is ValidatorsTest {
//   function setUp() public {
//     super.setUp();

//     _registerValidatorHelper(validator, validatorPk);
//     _registerValidatorGroupHelper(group, 1);

//     vm.prank(validator);
//     validators.affiliate(group);

//     lockedGold.addSlasher(paymentDelegatee);
//   }

//   function test_ShouldSucceed_WhenSenderIsWhitelistedSlashingAddress() public {
//     vm.prank(paymentDelegatee);
//     validators.forceDeaffiliateIfValidator(validator);
//     (, , address affiliation, , ) = validators.getValidator(validator);
//     assertEq(affiliation, address(0));
//   }

//   function test_Reverts_WhenSenderNotApprovedAddress() public {
//     vm.expectRevert("Only registered slasher can call");
//     validators.forceDeaffiliateIfValidator(validator);
//   }
// }

// contract ValidatorsTest_GroupMembershipInEpoch is ValidatorsTest {
//   uint256 totalEpochs = 24;
//   uint256 gapSize = 3;
//   uint256 contractIndex;

//   EpochInfo[] public epochInfoList;

//   struct EpochInfo {
//     uint256 epochNumber;
//     address groupy;
//   }

//   function setUp() public {
//     super.setUp();

//     _registerValidatorHelper(validator, validatorPk);
//     contractIndex = 1;
//     for (uint256 i = 1; i < groupLength; i++) {
//       _registerValidatorGroupHelper(vm.addr(i), 1);
//     }

//     // Start at 1 since we can't start with deaffiliate
//     for (uint256 i = 1; i < totalEpochs; i++) {
//       blockTravel(ph.epochSize());

//       uint256 epochNumber = validators.getEpochNumber();

//       if (i % gapSize == 0) {
//         address _group = (i % gapSize.mul(gapSize)) != 0
//           ? vm.addr(i.div(gapSize) % groupLength)
//           : address(0);

//         contractIndex += 1;

//         epochInfoList.push(EpochInfo(epochNumber, _group));

//         if (i % (gapSize.mul(gapSize)) != 0) {
//           vm.prank(validator);
//           validators.affiliate(_group);

//           vm.prank(_group);
//           validators.addFirstMember(validator, address(0), address(0));
//         } else {
//           vm.prank(validator);
//           validators.deaffiliate();
//         }
//       }
//     }
//   }

//   function test_ShouldCorrectlyGetGroupAddressForExactEpochNumbers() public {
//     for (uint256 i = 0; i < epochInfoList.length; i++) {
//       address _group = epochInfoList[i].groupy;

//       if (epochInfoList.length.sub(i) <= membershipHistoryLength) {
//         assertEq(
//           validators.groupMembershipInEpoch(
//             validator,
//             epochInfoList[i].epochNumber,
//             uint256(1).add(i)
//           ),
//           _group
//         );
//       } else {
//         vm.expectRevert("index out of bounds");
//         validators.groupMembershipInEpoch(
//           validator,
//           epochInfoList[i].epochNumber,
//           uint256(1).add(i)
//         );
//       }
//     }
//   }

//   function test_Reverts_WhenEpochNumberAtGivenIndexIsGreaterThanProvidedEpochNumber() public {
//     vm.expectRevert("index out of bounds");
//     validators.groupMembershipInEpoch(
//       validator,
//       epochInfoList[epochInfoList.length.sub(2)].epochNumber,
//       contractIndex
//     );
//   }

//   function test_Reverts_WhenEpochNumberFitsIntoDifferentIndexBucket() public {
//     vm.expectRevert("provided index does not match provided epochNumber at index in history.");
//     validators.groupMembershipInEpoch(
//       validator,
//       epochInfoList[epochInfoList.length.sub(1)].epochNumber,
//       contractIndex.sub(2)
//     );
//   }

//   function test_Reverts_WhenProvidedEpochNumberGreaterThanCurrentEpochNumber() public {
//     uint256 _epochNumber = validators.getEpochNumber();
//     vm.expectRevert("Epoch cannot be larger than current");
//     validators.groupMembershipInEpoch(validator, _epochNumber.add(1), contractIndex);
//   }

//   function test_Reverts_WhenProvidedIndexGreaterThanIndexOnChain() public {
//     uint256 _epochNumber = validators.getEpochNumber();
//     vm.expectRevert("index out of bounds");
//     validators.groupMembershipInEpoch(validator, _epochNumber, contractIndex.add(1));
//   }

//   function test_Reverts_WhenProvidedIndexIsLessThanTailIndexOnChain() public {
//     vm.expectRevert("provided index does not match provided epochNumber at index in history.");
//     validators.groupMembershipInEpoch(
//       validator,
//       epochInfoList[epochInfoList.length.sub(membershipHistoryLength).sub(1)].epochNumber,
//       contractIndex.sub(membershipHistoryLength)
//     );
//   }
// }

// contract ValidatorsTest_HalveSlashingMultiplier is ValidatorsTest {
//   function setUp() public {
//     super.setUp();

//     _registerValidatorGroupHelper(group, 1);
//     lockedGold.addSlasher(paymentDelegatee);
//   }

//   function test_ShouldHalveslashingMultiplier() public {
//     FixidityLib.Fraction memory expectedMultiplier = FixidityLib.fixed1();
//     for (uint256 i = 0; i < 10; i++) {
//       vm.prank(paymentDelegatee);
//       validators.halveSlashingMultiplier(group);

//       expectedMultiplier = FixidityLib.divide(expectedMultiplier, FixidityLib.newFixed(2));
//       (, , , , , uint256 actualMultiplier, ) = validators.getValidatorGroup(group);

//       assertEq(actualMultiplier, expectedMultiplier.unwrap());
//     }
//   }

//   function test_ShouldUpdateLastSlashedTimestamp() public {
//     (, , , , , , uint256 initialLastSlashed) = validators.getValidatorGroup(group);

//     vm.prank(paymentDelegatee);
//     validators.halveSlashingMultiplier(group);
//     (, , , , , , uint256 updatedLastSlashed) = validators.getValidatorGroup(group);

//     assertGt(updatedLastSlashed, initialLastSlashed);
//   }

//   function test_Reverts_WhenCalledByNonSlasher() public {
//     vm.expectRevert("Only registered slasher can call");
//     validators.halveSlashingMultiplier(group);
//   }
// }

// contract ValidatorsTest_ResetSlashingMultiplier is ValidatorsTest {
//   function setUp() public {
//     super.setUp();

//     _registerValidatorHelper(validator, validatorPk);
//     _registerValidatorGroupHelper(group, 1);

//     vm.prank(validator);
//     validators.affiliate(group);

//     lockedGold.addSlasher(paymentDelegatee);

//     vm.prank(paymentDelegatee);
//     validators.halveSlashingMultiplier(group);
//     (, , , , , uint256 initialMultiplier, ) = validators.getValidatorGroup(group);

//     require(
//       initialMultiplier == FixidityLib.newFixedFraction(5, 10).unwrap(),
//       "initialMultiplier is incorrect"
//     );
//   }

//   function test_ShouldReturnToDefault_WhenSlashingMultiplierIsResetAfterResetPeriod() public {
//     timeTravel(slashingMultiplierResetPeriod);

//     vm.prank(group);
//     validators.resetSlashingMultiplier();
//     (, , , , , uint256 actualMultiplier, ) = validators.getValidatorGroup(group);
//     assertEq(actualMultiplier, FixidityLib.fixed1().unwrap());
//   }

//   function test_Reverts_WhenSlashingMultiplierIsResetBeforeResetPeriod() public {
//     vm.expectRevert("`resetSlashingMultiplier` called before resetPeriod expired");
//     vm.prank(group);
//     validators.resetSlashingMultiplier();
//   }

//   function test_ShouldReadProperly_WhenSlashingResetPeriosIsUpdated() public {
//     uint256 newResetPeriod = 10 * DAY;
//     validators.setSlashingMultiplierResetPeriod(newResetPeriod);
//     timeTravel(newResetPeriod);
//     vm.prank(group);
//     validators.resetSlashingMultiplier();
//     (, , , , , uint256 actualMultiplier, ) = validators.getValidatorGroup(group);
//     assertEq(actualMultiplier, FixidityLib.fixed1().unwrap());
//   }
// }
>>>>>>> 3ff417de
<|MERGE_RESOLUTION|>--- conflicted
+++ resolved
@@ -1,4 +1,3 @@
-<<<<<<< HEAD
 // SPDX-License-Identifier: UNLICENSED
 // TODO
 // changed name to prevent it from running because it's not working
@@ -77,85 +76,6 @@
     require(success, "unsuccessful tunnel call");
   }
 }
-=======
-// For some reason this doesn't compile
-
-// // SPDX-License-Identifier: UNLICENSED
-// pragma solidity ^0.5.13;
-// pragma experimental ABIEncoderV2;
-
-// import "celo-foundry/Test.sol";
-
-// import "openzeppelin-solidity/contracts/math/SafeMath.sol";
-// import "@celo-contracts/common/FixidityLib.sol";
-// import "@celo-contracts/common/Registry.sol";
-// import "@celo-contracts/common/Accounts.sol";
-
-// import "@celo-contracts/governance/Election.sol";
-// import "@celo-contracts/governance/LockedGold.sol";
-
-// import "@celo-contracts/stability/test/MockStableToken.sol";
-// import "@celo-contracts/governance/test/MockElection.sol";
-// import "@celo-contracts/governance/test/MockLockedGold.sol";
-
-// import "@celo-contracts/governance/test/ValidatorsMock.sol";
-// import "@test-sol/constants.sol";
-// import "@test-sol/utils/ECDSAHelper.sol";
-// import { Utils } from "@test-sol/utils.sol";
-// import { Test as ForgeTest } from "forge-std/Test.sol";
-
-// contract ValidatorsMockTunnel is ForgeTest {
-//   ValidatorsMock private tunnelValidators;
-//   address validatorContractAddress;
-
-//   constructor(address _validatorContractAddress) public {
-//     validatorContractAddress = _validatorContractAddress;
-//     tunnelValidators = ValidatorsMock(validatorContractAddress);
-//   }
-
-//   struct InitParams {
-//     address registryAddress;
-//     uint256 groupRequirementValue;
-//     uint256 groupRequirementDuration;
-//     uint256 validatorRequirementValue;
-//     uint256 validatorRequirementDuration;
-//     uint256 validatorScoreExponent;
-//     uint256 validatorScoreAdjustmentSpeed;
-//   }
-
-//   struct InitParams2 {
-//     uint256 _membershipHistoryLength;
-//     uint256 _slashingMultiplierResetPeriod;
-//     uint256 _maxGroupSize;
-//     uint256 _commissionUpdateDelay;
-//     uint256 _downtimeGracePeriod;
-//   }
-
-//   function MockInitialize(address sender, InitParams calldata params, InitParams2 calldata params2)
-//     external
-//     returns (bool, bytes memory)
-//   {
-//     bytes memory data = abi.encodeWithSignature(
-//       "initialize(address,uint256,uint256,uint256,uint256,uint256,uint256,uint256,uint256,uint256,uint256,uint256)",
-//       params.registryAddress,
-//       params.groupRequirementValue,
-//       params.groupRequirementDuration,
-//       params.validatorRequirementValue,
-//       params.validatorRequirementDuration,
-//       params.validatorScoreExponent,
-//       params.validatorScoreAdjustmentSpeed,
-//       params2._membershipHistoryLength,
-//       params2._slashingMultiplierResetPeriod,
-//       params2._maxGroupSize,
-//       params2._commissionUpdateDelay,
-//       params2._downtimeGracePeriod
-//     );
-//     vm.prank(sender);
-//     (bool success, ) = address(tunnelValidators).call(data);
-//     require(success, "unsuccessful tunnel call");
-//   }
-// }
->>>>>>> 3ff417de
 
 // contract ValidatorsTest is Test, Constants, Utils, ECDSAHelper {
 //   using FixidityLib for FixidityLib.Fraction;
@@ -363,7 +283,6 @@
 //     ecdsaPubKey = addressToPublicKey(addressHash, v, r, s);
 //   }
 
-<<<<<<< HEAD
 //     function convertToBytes32(bytes memory data) public pure returns (bytes32 result) {
 //         require(data.length <= 32, "Data length must be less than or equal to 32");
 
@@ -372,8 +291,6 @@
 //         }
 //     }
 
-=======
->>>>>>> 3ff417de
 //   function _registerValidatorWithSignerHelper() internal returns (bytes memory) {
 //     lockedGold.setAccountTotalLockedGold(validator, originalValidatorLockedGoldRequirements.value);
 
@@ -382,11 +299,7 @@
 //       signerPk
 //     );
 
-<<<<<<< HEAD
 //     ph.mockSuccess(ph.PROOF_OF_POSSESSION(), convertToBytes32(abi.encodePacked(validator, blsPublicKey, blsPop)));
-=======
-//     ph.mockSuccess(ph.PROOF_OF_POSSESSION(), abi.encodePacked(validator, blsPublicKey, blsPop));
->>>>>>> 3ff417de
 
 //     vm.prank(validator);
 //     accounts.authorizeValidatorSigner(signer, v, r, s);
@@ -419,11 +332,7 @@
 //     lockedGold.setAccountTotalLockedGold(_validator, originalValidatorLockedGoldRequirements.value);
 //     bytes memory _ecdsaPubKey = _generateEcdsaPubKey(_validator, _validatorPk);
 
-<<<<<<< HEAD
 //     ph.mockSuccess(ph.PROOF_OF_POSSESSION(), convertToBytes32(abi.encodePacked(_validator, blsPublicKey, blsPop)));
-=======
-//     ph.mockSuccess(ph.PROOF_OF_POSSESSION(), abi.encodePacked(_validator, blsPublicKey, blsPop));
->>>>>>> 3ff417de
 
 //     vm.prank(_validator);
 //     validators.registerValidator(_ecdsaPubKey, blsPublicKey, blsPop);
@@ -744,7 +653,6 @@
 //   }
 // }
 
-<<<<<<< HEAD
 contract ValidatorsTestHelper is Test, ECDSAHelper {
   event Result(bytes);
 
@@ -786,8 +694,8 @@
   function test_hola() public {
     console.log("here2");
     // valid 0
-    address validator = address(0x70997970C51812dc3A010C7d01b50e0d17dc79C8); 
-    uint256 signerPk = 0x59c6995e998f97a5a0044966f0945389dc9e86dae88c7a8412f4603b6b78690d;
+    address validator = address(0x3C44CdDdB6a900fa2b585dd299e03d12FA4293BC); 
+    uint256 signerPk = 0x5de4111afa1a4b94908f83103eb1f1706367c2e68ca870fc3fb9a804cdab365a;
     // valid 1
     // address validator = address(0x3C44CdDdB6a900fa2b585dd299e03d12FA4293BC); 
     // uint256 signerPk = 0x5de4111afa1a4b94908f83103eb1f1706367c2e68ca870fc3fb9a804cdab365a;
@@ -803,8 +711,6 @@
   }
 }
 
-=======
->>>>>>> 3ff417de
 // contract ValidatorsTest_RegisterValidator is ValidatorsTest {
 //   function setUp() public {
 //     super.setUp();
@@ -906,7 +812,6 @@
 //     vm.prank(validator);
 //     accounts.authorizeValidatorSigner(signer, v, r, s);
 
-<<<<<<< HEAD
 //     // ph.mockSuccess(ph.PROOF_OF_POSSESSION(), abi.encodePacked(validator, blsPublicKey, blsPop));
 
 //     // vm.expectEmit(true, true, true, true);
@@ -914,15 +819,6 @@
 
 //     // vm.prank(validator);
 //     // validators.registerValidator(_ecdsaPubKey, blsPublicKey, blsPop);
-=======
-//     ph.mockSuccess(ph.PROOF_OF_POSSESSION(), abi.encodePacked(validator, blsPublicKey, blsPop));
-
-//     vm.expectEmit(true, true, true, true);
-//     emit ValidatorBlsPublicKeyUpdated(validator, blsPublicKey);
-
-//     vm.prank(validator);
-//     validators.registerValidator(_ecdsaPubKey, blsPublicKey, blsPop);
->>>>>>> 3ff417de
 //   }
 
 //   function test_Emits_ValidatorRegisteredEvent() public {
@@ -934,7 +830,6 @@
 //     vm.prank(validator);
 //     accounts.authorizeValidatorSigner(signer, v, r, s);
 
-<<<<<<< HEAD
 //     // ph.mockSuccess(ph.PROOF_OF_POSSESSION(), abi.encodePacked(validator, blsPublicKey, blsPop));
 
 //     // vm.expectEmit(true, true, true, true);
@@ -942,15 +837,6 @@
 
 //     // vm.prank(validator);
 //     // validators.registerValidator(_ecdsaPubKey, blsPublicKey, blsPop);
-=======
-//     ph.mockSuccess(ph.PROOF_OF_POSSESSION(), abi.encodePacked(validator, blsPublicKey, blsPop));
-
-//     vm.expectEmit(true, true, true, true);
-//     emit ValidatorRegistered(validator);
-
-//     vm.prank(validator);
-//     validators.registerValidator(_ecdsaPubKey, blsPublicKey, blsPop);
->>>>>>> 3ff417de
 //   }
 
 //   function test_Reverts_WhenAccountAlreadyRegisteredAsValidator() public {
@@ -1541,17 +1427,10 @@
 //       signerPk
 //     );
 
-<<<<<<< HEAD
 //     // ph.mockSuccess(
 //     //   ph.PROOF_OF_POSSESSION(),
 //     //   abi.encodePacked(validator, newBlsPublicKey, newBlsPop)
 //     // );
-=======
-//     ph.mockSuccess(
-//       ph.PROOF_OF_POSSESSION(),
-//       abi.encodePacked(validator, newBlsPublicKey, newBlsPop)
-//     );
->>>>>>> 3ff417de
 
 //     vm.prank(address(accounts));
 //     validators.updatePublicKeys(validator, signer, _newEcdsaPubKey, newBlsPublicKey, newBlsPop);
@@ -1571,7 +1450,6 @@
 //       signerPk
 //     );
 
-<<<<<<< HEAD
 //     // ph.mockSuccess(
 //     //   ph.PROOF_OF_POSSESSION(),
 //     //   abi.encodePacked(validator, newBlsPublicKey, newBlsPop)
@@ -1585,21 +1463,6 @@
 
 //     // vm.prank(address(accounts));
 //     // validators.updatePublicKeys(validator, signer, _newEcdsaPubKey, newBlsPublicKey, newBlsPop);
-=======
-//     ph.mockSuccess(
-//       ph.PROOF_OF_POSSESSION(),
-//       abi.encodePacked(validator, newBlsPublicKey, newBlsPop)
-//     );
-
-//     vm.expectEmit(true, true, true, true);
-//     emit ValidatorEcdsaPublicKeyUpdated(validator, _newEcdsaPubKey);
-
-//     vm.expectEmit(true, true, true, true);
-//     emit ValidatorBlsPublicKeyUpdated(validator, newBlsPublicKey);
-
-//     vm.prank(address(accounts));
-//     validators.updatePublicKeys(validator, signer, _newEcdsaPubKey, newBlsPublicKey, newBlsPop);
->>>>>>> 3ff417de
 //   }
 
 //   function test_Reverts_WhenPublicKeyDoesNotMatchSigner_WhenCalledByRegisteredAccountsContract()
@@ -1610,7 +1473,6 @@
 //       otherValidatorPk
 //     );
 
-<<<<<<< HEAD
 //     // ph.mockSuccess(
 //     //   ph.PROOF_OF_POSSESSION(),
 //     //   abi.encodePacked(validator, newBlsPublicKey, newBlsPop)
@@ -1619,16 +1481,6 @@
 //     // vm.expectRevert("ECDSA key does not match signer");
 //     // vm.prank(address(accounts));
 //     // validators.updatePublicKeys(validator, signer, _newEcdsaPubKey, newBlsPublicKey, newBlsPop);
-=======
-//     ph.mockSuccess(
-//       ph.PROOF_OF_POSSESSION(),
-//       abi.encodePacked(validator, newBlsPublicKey, newBlsPop)
-//     );
-
-//     vm.expectRevert("ECDSA key does not match signer");
-//     vm.prank(address(accounts));
-//     validators.updatePublicKeys(validator, signer, _newEcdsaPubKey, newBlsPublicKey, newBlsPop);
->>>>>>> 3ff417de
 //   }
 
 //   function test_Reverts_WhenPublicKeyMatchesSigner_WhenNotCalledByRegisteredAccountsContract()
@@ -1676,7 +1528,6 @@
 //   }
 
 //   function test_ShouldSetNewValidatorBlsPubKey() public {
-<<<<<<< HEAD
 //     // ph.mockSuccess(
 //     //   ph.PROOF_OF_POSSESSION(),
 //     //   abi.encodePacked(validator, newBlsPublicKey, newBlsPop)
@@ -1723,54 +1574,6 @@
 //     // vm.expectRevert("Wrong BLS PoP length");
 //     // vm.prank(validator);
 //     // validators.updateBlsPublicKey(newBlsPublicKey, wrongBlsPop);
-=======
-//     ph.mockSuccess(
-//       ph.PROOF_OF_POSSESSION(),
-//       abi.encodePacked(validator, newBlsPublicKey, newBlsPop)
-//     );
-
-//     vm.prank(validator);
-//     validators.updateBlsPublicKey(newBlsPublicKey, newBlsPop);
-
-//     (, bytes memory actualBlsPublicKey, , , ) = validators.getValidator(validator);
-
-//     assertEq(actualBlsPublicKey, newBlsPublicKey);
-//   }
-
-//   function test_Emits_ValidatorValidatorBlsPublicKeyUpdatedEvent() public {
-//     ph.mockSuccess(
-//       ph.PROOF_OF_POSSESSION(),
-//       abi.encodePacked(validator, newBlsPublicKey, newBlsPop)
-//     );
-
-//     vm.expectEmit(true, true, true, true);
-//     emit ValidatorBlsPublicKeyUpdated(validator, newBlsPublicKey);
-
-//     vm.prank(validator);
-//     validators.updateBlsPublicKey(newBlsPublicKey, newBlsPop);
-//   }
-
-//   function test_Reverts_WhenPublicKeyIsNot96Bytes() public {
-//     ph.mockSuccess(
-//       ph.PROOF_OF_POSSESSION(),
-//       abi.encodePacked(validator, wrongBlsPublicKey, newBlsPop)
-//     );
-
-//     vm.expectRevert("Wrong BLS public key length");
-//     vm.prank(validator);
-//     validators.updateBlsPublicKey(wrongBlsPublicKey, newBlsPop);
-//   }
-
-//   function test_Reverts_WhenProofOfPossessionIsNot48Bytes() public {
-//     ph.mockSuccess(
-//       ph.PROOF_OF_POSSESSION(),
-//       abi.encodePacked(validator, newBlsPublicKey, wrongBlsPop)
-//     );
-
-//     vm.expectRevert("Wrong BLS PoP length");
-//     vm.prank(validator);
-//     validators.updateBlsPublicKey(newBlsPublicKey, wrongBlsPop);
->>>>>>> 3ff417de
 //   }
 // }
 
@@ -2467,7 +2270,6 @@
 //     _registerValidatorGroupHelper(group, 1);
 //   }
 
-<<<<<<< HEAD
 //   // function test_ShouldCalculateScoreCorrectly_WhenUptimeInInterval0AND1() public {
 //   //   FixidityLib.Fraction memory uptime = FixidityLib.newFixedFraction(99, 100);
 //   //   FixidityLib.Fraction memory gracePeriod = FixidityLib.newFixedFraction(
@@ -2550,90 +2352,6 @@
 // //     vm.expectRevert("Uptime cannot be larger than one");
 // //     validators.calculateEpochScore(uptime.unwrap());
 // //   }
-=======
-//   function test_ShouldCalculateScoreCorrectly_WhenUptimeInInterval0AND1() public {
-//     FixidityLib.Fraction memory uptime = FixidityLib.newFixedFraction(99, 100);
-//     FixidityLib.Fraction memory gracePeriod = FixidityLib.newFixedFraction(
-//       validators.downtimeGracePeriod(),
-//       1
-//     );
-
-//     uint256 _expectedScore0 = _calculateScore(uptime.unwrap(), gracePeriod.unwrap());
-
-//     ph.mockReturn(
-//       ph.FRACTION_MUL(),
-//       abi.encodePacked(
-//         FixidityLib.fixed1().unwrap(),
-//         FixidityLib.fixed1().unwrap(),
-//         uptime.unwrap(),
-//         FixidityLib.fixed1().unwrap(),
-//         originalValidatorScoreParameters.exponent,
-//         uint256(18)
-//       ),
-//       abi.encodePacked(uint256(950990049900000000000000), FixidityLib.fixed1().unwrap())
-//     );
-//     uint256 _score0 = validators.calculateEpochScore(uptime.unwrap());
-
-//     uint256 _expectedScore1 = _calculateScore(0, gracePeriod.unwrap());
-//     uint256 _expectedScore2 = 1;
-
-//     ph.mockReturn(
-//       ph.FRACTION_MUL(),
-//       abi.encodePacked(
-//         FixidityLib.fixed1().unwrap(),
-//         FixidityLib.fixed1().unwrap(),
-//         uint256(0),
-//         FixidityLib.fixed1().unwrap(),
-//         originalValidatorScoreParameters.exponent,
-//         uint256(18)
-//       ),
-//       abi.encodePacked(uint256(0), FixidityLib.fixed1().unwrap())
-//     );
-
-//     uint256 _score1 = validators.calculateEpochScore(0);
-
-//     ph.mockReturn(
-//       ph.FRACTION_MUL(),
-//       abi.encodePacked(
-//         FixidityLib.fixed1().unwrap(),
-//         FixidityLib.fixed1().unwrap(),
-//         FixidityLib.fixed1().unwrap(),
-//         FixidityLib.fixed1().unwrap(),
-//         originalValidatorScoreParameters.exponent,
-//         uint256(18)
-//       ),
-//       abi.encodePacked(uint256(1), FixidityLib.fixed1().unwrap())
-//     );
-
-//     uint256 _score2 = validators.calculateEpochScore(FixidityLib.fixed1().unwrap());
-
-//     assertEq(_score0, _expectedScore0);
-//     assertEq(_score1, _expectedScore1);
-//     assertEq(_score2, _expectedScore2);
-//   }
-
-//   function test_Reverts_WhenUptimeGreaterThan1() public {
-//     FixidityLib.Fraction memory uptime = FixidityLib.add(
-//       FixidityLib.fixed1(),
-//       FixidityLib.newFixedFraction(1, 10)
-//     );
-
-//     ph.mockRevert(
-//       ph.FRACTION_MUL(),
-//       abi.encodePacked(
-//         FixidityLib.fixed1().unwrap(),
-//         FixidityLib.fixed1().unwrap(),
-//         uptime.unwrap(),
-//         FixidityLib.fixed1().unwrap(),
-//         originalValidatorScoreParameters.exponent,
-//         uint256(18)
-//       )
-//     );
-
-//     vm.expectRevert("Uptime cannot be larger than one");
-//     validators.calculateEpochScore(uptime.unwrap());
-//   }
->>>>>>> 3ff417de
 // }
 
 // contract ValidatorsTest_CalculateGroupEpochScore is ValidatorsTest {
@@ -2643,7 +2361,6 @@
 //     _registerValidatorGroupHelper(group, 1);
 //   }
 
-<<<<<<< HEAD
 //   // function _computeGroupUptimeCalculation(FixidityLib.Fraction[] memory _uptimes)
 //   //   public
 //   //   returns (uint256[] memory, uint256)
@@ -2761,125 +2478,6 @@
 //   //   vm.expectRevert("Uptime array larger than maximum group size");
 //   //   validators.calculateGroupEpochScore(unwrapedUptimes);
 //   // }
-=======
-//   function _computeGroupUptimeCalculation(FixidityLib.Fraction[] memory _uptimes)
-//     public
-//     returns (uint256[] memory, uint256)
-//   {
-//     FixidityLib.Fraction memory gracePeriod = FixidityLib.newFixedFraction(
-//       validators.downtimeGracePeriod(),
-//       1
-//     );
-//     uint256 expectedScore;
-//     uint256[] memory unwrapedUptimes = new uint256[](_uptimes.length);
-
-//     uint256 sum = 0;
-//     for (uint256 i = 0; i < _uptimes.length; i++) {
-//       uint256 _currentscore = _calculateScore(_uptimes[i].unwrap(), gracePeriod.unwrap());
-
-//       sum = sum.add(_calculateScore(_uptimes[i].unwrap(), gracePeriod.unwrap()));
-
-//       ph.mockReturn(
-//         ph.FRACTION_MUL(),
-//         abi.encodePacked(
-//           FixidityLib.fixed1().unwrap(),
-//           FixidityLib.fixed1().unwrap(),
-//           _uptimes[i].unwrap(),
-//           FixidityLib.fixed1().unwrap(),
-//           originalValidatorScoreParameters.exponent,
-//           uint256(18)
-//         ),
-//         abi.encodePacked(_currentscore, FixidityLib.fixed1().unwrap())
-//       );
-//       unwrapedUptimes[i] = _uptimes[i].unwrap();
-//     }
-
-//     expectedScore = sum.div(_uptimes.length);
-
-//     return (unwrapedUptimes, expectedScore);
-//   }
-
-//   function test_ShouldCalculateGroupScoreCorrectly_WhenThereIs1ValidatorGroup() public {
-//     FixidityLib.Fraction[] memory uptimes = new FixidityLib.Fraction[](1);
-//     uptimes[0] = FixidityLib.newFixedFraction(969, 1000);
-
-//     (uint256[] memory unwrapedUptimes, uint256 expectedScore) = _computeGroupUptimeCalculation(
-//       uptimes
-//     );
-//     uint256 _actualScore = validators.calculateGroupEpochScore(unwrapedUptimes);
-//     assertEq(_actualScore, expectedScore);
-//   }
-
-//   function test_ShouldCalculateGroupScoreCorrectly_WhenThereAre3ValidatorGroup() public {
-//     FixidityLib.Fraction[] memory uptimes = new FixidityLib.Fraction[](3);
-//     uptimes[0] = FixidityLib.newFixedFraction(969, 1000);
-//     uptimes[1] = FixidityLib.newFixedFraction(485, 1000);
-//     uptimes[2] = FixidityLib.newFixedFraction(456, 1000);
-
-//     (uint256[] memory unwrapedUptimes, uint256 expectedScore) = _computeGroupUptimeCalculation(
-//       uptimes
-//     );
-//     uint256 _actualScore = validators.calculateGroupEpochScore(unwrapedUptimes);
-//     assertEq(_actualScore, expectedScore);
-//   }
-
-//   function test_ShouldCalculateGroupScoreCorrectly_WhenThereAre5ValidatorGroup() public {
-//     FixidityLib.Fraction[] memory uptimes = new FixidityLib.Fraction[](5);
-//     uptimes[0] = FixidityLib.newFixedFraction(969, 1000);
-//     uptimes[1] = FixidityLib.newFixedFraction(485, 1000);
-//     uptimes[2] = FixidityLib.newFixedFraction(456, 1000);
-//     uptimes[3] = FixidityLib.newFixedFraction(744, 1000);
-//     uptimes[4] = FixidityLib.newFixedFraction(257, 1000);
-
-//     (uint256[] memory unwrapedUptimes, uint256 expectedScore) = _computeGroupUptimeCalculation(
-//       uptimes
-//     );
-//     uint256 _actualScore = validators.calculateGroupEpochScore(unwrapedUptimes);
-//     assertEq(_actualScore, expectedScore);
-//   }
-
-//   function test_ShouldCalculateGroupScoreCorrectly_WhenOnlyZerosAreProvided() public {
-//     FixidityLib.Fraction[] memory uptimes = new FixidityLib.Fraction[](5);
-//     uptimes[0] = FixidityLib.newFixed(0);
-//     uptimes[1] = FixidityLib.newFixed(0);
-//     uptimes[2] = FixidityLib.newFixed(0);
-//     uptimes[3] = FixidityLib.newFixed(0);
-//     uptimes[4] = FixidityLib.newFixed(0);
-
-//     (uint256[] memory unwrapedUptimes, uint256 expectedScore) = _computeGroupUptimeCalculation(
-//       uptimes
-//     );
-//     uint256 _actualScore = validators.calculateGroupEpochScore(unwrapedUptimes);
-//     assertEq(_actualScore, expectedScore);
-//   }
-
-//   function test_ShouldCalculateGroupScoreCorrectly_WhenThereAreZerosInUptimes() public {
-//     FixidityLib.Fraction[] memory uptimes = new FixidityLib.Fraction[](3);
-//     uptimes[0] = FixidityLib.newFixedFraction(75, 100);
-//     uptimes[1] = FixidityLib.newFixed(0);
-//     uptimes[2] = FixidityLib.newFixedFraction(95, 100);
-
-//     (uint256[] memory unwrapedUptimes, uint256 expectedScore) = _computeGroupUptimeCalculation(
-//       uptimes
-//     );
-//     uint256 _actualScore = validators.calculateGroupEpochScore(unwrapedUptimes);
-//     assertEq(_actualScore, expectedScore);
-//   }
-
-//   function test_Reverts_WhenMoreUptimesThanMaxGroupSize() public {
-//     FixidityLib.Fraction[] memory uptimes = new FixidityLib.Fraction[](6);
-//     uptimes[0] = FixidityLib.newFixedFraction(9, 10);
-//     uptimes[1] = FixidityLib.newFixedFraction(9, 10);
-//     uptimes[2] = FixidityLib.newFixedFraction(9, 10);
-//     uptimes[3] = FixidityLib.newFixedFraction(9, 10);
-//     uptimes[4] = FixidityLib.newFixedFraction(9, 10);
-//     uptimes[5] = FixidityLib.newFixedFraction(9, 10);
-
-//     (uint256[] memory unwrapedUptimes, ) = _computeGroupUptimeCalculation(uptimes);
-//     vm.expectRevert("Uptime array larger than maximum group size");
-//     validators.calculateGroupEpochScore(unwrapedUptimes);
-//   }
->>>>>>> 3ff417de
 
 //   function test_Reverts_WhenNoUptimesProvided() public {
 //     uint256[] memory uptimes = new uint256[](0);
@@ -2888,7 +2486,6 @@
 //     validators.calculateGroupEpochScore(uptimes);
 //   }
 
-<<<<<<< HEAD
 //   // function test_Reverts_WhenUptimesGreaterThan1() public {
 //   //   FixidityLib.Fraction[] memory uptimes = new FixidityLib.Fraction[](5);
 //   //   uptimes[0] = FixidityLib.newFixedFraction(9, 10);
@@ -3691,809 +3288,4 @@
 // //     (, , , , , uint256 actualMultiplier, ) = validators.getValidatorGroup(group);
 // //     assertEq(actualMultiplier, FixidityLib.fixed1().unwrap());
 // //   }
-// // }
-=======
-//   function test_Reverts_WhenUptimesGreaterThan1() public {
-//     FixidityLib.Fraction[] memory uptimes = new FixidityLib.Fraction[](5);
-//     uptimes[0] = FixidityLib.newFixedFraction(9, 10);
-//     uptimes[1] = FixidityLib.newFixedFraction(9, 10);
-//     uptimes[2] = FixidityLib.add(FixidityLib.fixed1(), FixidityLib.newFixedFraction(1, 10));
-//     uptimes[3] = FixidityLib.newFixedFraction(9, 10);
-//     uptimes[4] = FixidityLib.newFixedFraction(9, 10);
-
-//     (uint256[] memory unwrapedUptimes, ) = _computeGroupUptimeCalculation(uptimes);
-//     vm.expectRevert("Uptime cannot be larger than one");
-//     validators.calculateGroupEpochScore(unwrapedUptimes);
-//   }
-// }
-
-// contract ValidatorsTest_UpdateValidatorScoreFromSigner is ValidatorsTest {
-//   FixidityLib.Fraction public gracePeriod;
-//   FixidityLib.Fraction public uptime;
-//   uint256 public _epochScore;
-
-//   function setUp() public {
-//     super.setUp();
-
-//     _registerValidatorHelper(validator, validatorPk);
-//     gracePeriod = FixidityLib.newFixedFraction(validators.downtimeGracePeriod(), 1);
-
-//     uptime = FixidityLib.newFixedFraction(99, 100);
-
-//     _epochScore = _calculateScore(uptime.unwrap(), gracePeriod.unwrap());
-
-//     ph.mockReturn(
-//       ph.FRACTION_MUL(),
-//       abi.encodePacked(
-//         FixidityLib.fixed1().unwrap(),
-//         FixidityLib.fixed1().unwrap(),
-//         uptime.unwrap(),
-//         FixidityLib.fixed1().unwrap(),
-//         originalValidatorScoreParameters.exponent,
-//         uint256(18)
-//       ),
-//       abi.encodePacked(_epochScore, FixidityLib.fixed1().unwrap())
-//     );
-//   }
-
-//   function test_ShouldUpdateValidatorScore_WhenUptimeInRange0And1() public {
-//     uint256 _expectedScore = FixidityLib
-//       .multiply(
-//       originalValidatorScoreParameters
-//         .adjustmentSpeed,
-//       FixidityLib.newFixedFraction(_epochScore, FixidityLib.fixed1().unwrap())
-//     )
-//       .unwrap();
-
-//     validators.updateValidatorScoreFromSigner(validator, uptime.unwrap());
-
-//     (, , , uint256 _actualScore, ) = validators.getValidator(validator);
-
-//     assertEq(_actualScore, _expectedScore);
-//   }
-
-//   function test_ShouldUpdateValidatorScore_WhenValidatorHasNonZeroScore() public {
-//     validators.updateValidatorScoreFromSigner(validator, uptime.unwrap());
-
-//     uint256 _expectedScore = FixidityLib
-//       .multiply(
-//       originalValidatorScoreParameters
-//         .adjustmentSpeed,
-//       FixidityLib.newFixedFraction(_epochScore, FixidityLib.fixed1().unwrap())
-//     )
-//       .unwrap();
-
-//     _expectedScore = FixidityLib
-//       .add(
-//       FixidityLib.multiply(
-//         FixidityLib.subtract(
-//           FixidityLib.fixed1(),
-//           originalValidatorScoreParameters.adjustmentSpeed
-//         ),
-//         FixidityLib.newFixedFraction(_expectedScore, FixidityLib.fixed1().unwrap())
-//       ),
-//       FixidityLib.newFixedFraction(_expectedScore, FixidityLib.fixed1().unwrap())
-//     )
-//       .unwrap();
-
-//     validators.updateValidatorScoreFromSigner(validator, uptime.unwrap());
-//     (, , , uint256 _actualScore, ) = validators.getValidator(validator);
-
-//     assertEq(_actualScore, _expectedScore);
-//   }
-
-//   function test_Reverts_WhenUptimeGreaterThan1() public {
-//     uptime = FixidityLib.add(FixidityLib.fixed1(), FixidityLib.newFixedFraction(1, 10));
-//     vm.expectRevert("Uptime cannot be larger than one");
-//     validators.updateValidatorScoreFromSigner(validator, uptime.unwrap());
-//   }
-// }
-
-// contract ValidatorsTest_UpdateMembershipHistory is ValidatorsTest {
-//   function setUp() public {
-//     super.setUp();
-//     _registerValidatorHelper(validator, validatorPk);
-
-//     _registerValidatorGroupHelper(group, 1);
-//     for (uint256 i = 1; i < groupLength; i++) {
-//       _registerValidatorGroupHelper(vm.addr(i), 1);
-//     }
-//   }
-
-//   address[] public expectedMembershipHistoryGroups;
-//   uint256[] public expectedMembershipHistoryEpochs;
-
-//   address[] public actualMembershipHistoryGroups;
-//   uint256[] public actualMembershipHistoryEpochs;
-
-//   function test_ShouldOverwritePreviousEntry_WhenChangingGroupsInSameEpoch() public {
-//     uint256 numTest = 10;
-
-//     expectedMembershipHistoryGroups.push(address(0));
-//     expectedMembershipHistoryEpochs.push(validatorRegistrationEpochNumber);
-
-//     for (uint256 i = 0; i < numTest; i++) {
-//       blockTravel(ph.epochSize());
-//       uint256 epochNumber = validators.getEpochNumber();
-
-//       vm.prank(validator);
-//       validators.affiliate(group);
-//       vm.prank(group);
-//       validators.addFirstMember(validator, address(0), address(0));
-
-//       (actualMembershipHistoryEpochs, actualMembershipHistoryGroups, , ) = validators
-//         .getMembershipHistory(validator);
-
-//       expectedMembershipHistoryGroups.push(group);
-
-//       expectedMembershipHistoryEpochs.push(epochNumber);
-
-//       if (expectedMembershipHistoryGroups.length > membershipHistoryLength) {
-//         for (uint256 j = 0; j < expectedMembershipHistoryGroups.length - 1; j++) {
-//           expectedMembershipHistoryGroups[j] = expectedMembershipHistoryGroups[j + 1];
-//           expectedMembershipHistoryEpochs[j] = expectedMembershipHistoryEpochs[j + 1];
-//         }
-
-//         expectedMembershipHistoryGroups.pop();
-//         expectedMembershipHistoryEpochs.pop();
-//       }
-
-//       assertEq(actualMembershipHistoryEpochs, expectedMembershipHistoryEpochs);
-//       assertEq(actualMembershipHistoryGroups, expectedMembershipHistoryGroups);
-
-//       vm.prank(validator);
-//       validators.affiliate(vm.addr(1));
-
-//       vm.prank(vm.addr(1));
-//       validators.addFirstMember(validator, address(0), address(0));
-
-//       (actualMembershipHistoryEpochs, actualMembershipHistoryGroups, , ) = validators
-//         .getMembershipHistory(validator);
-//       expectedMembershipHistoryGroups[expectedMembershipHistoryGroups.length - 1] = vm.addr(1);
-
-//       assertEq(actualMembershipHistoryEpochs, expectedMembershipHistoryEpochs);
-//       assertEq(actualMembershipHistoryGroups, expectedMembershipHistoryGroups);
-//     }
-//   }
-
-//   function test_ShouldAlwaysStoreMostRecentMemberships_WhenChangingGroupsMoreThanMembershipHistoryLength()
-//     public
-//   {
-//     expectedMembershipHistoryGroups.push(address(0));
-//     expectedMembershipHistoryEpochs.push(validatorRegistrationEpochNumber);
-
-//     for (uint256 i = 0; i < membershipHistoryLength.add(1); i++) {
-//       blockTravel(ph.epochSize());
-//       uint256 epochNumber = validators.getEpochNumber();
-
-//       vm.prank(validator);
-//       validators.affiliate(vm.addr(i + 1));
-//       vm.prank(vm.addr(i + 1));
-//       validators.addFirstMember(validator, address(0), address(0));
-
-//       expectedMembershipHistoryGroups.push(vm.addr(i + 1));
-
-//       expectedMembershipHistoryEpochs.push(epochNumber);
-
-//       if (expectedMembershipHistoryGroups.length > membershipHistoryLength) {
-//         for (uint256 j = 0; j < expectedMembershipHistoryGroups.length - 1; j++) {
-//           expectedMembershipHistoryGroups[j] = expectedMembershipHistoryGroups[j + 1];
-//           expectedMembershipHistoryEpochs[j] = expectedMembershipHistoryEpochs[j + 1];
-//         }
-
-//         expectedMembershipHistoryGroups.pop();
-//         expectedMembershipHistoryEpochs.pop();
-//       }
-
-//       (actualMembershipHistoryEpochs, actualMembershipHistoryGroups, , ) = validators
-//         .getMembershipHistory(validator);
-
-//       assertEq(actualMembershipHistoryEpochs, expectedMembershipHistoryEpochs);
-//       assertEq(actualMembershipHistoryGroups, expectedMembershipHistoryGroups);
-//     }
-//   }
-// }
-
-// contract ValidatorsTest_GetMembershipInLastEpoch is ValidatorsTest {
-//   function setUp() public {
-//     super.setUp();
-
-//     _registerValidatorHelper(validator, validatorPk);
-
-//     _registerValidatorGroupHelper(group, 1);
-//     for (uint256 i = 1; i < groupLength; i++) {
-//       _registerValidatorGroupHelper(vm.addr(i), 1);
-//     }
-//   }
-
-//   function test_ShouldAlwaysReturnCorrectMembershipForLastEpoch_WhenChangingMoreTimesThanMembershipHistoryLength()
-//     public
-//   {
-//     for (uint256 i = 0; i < membershipHistoryLength.add(1); i++) {
-//       blockTravel(ph.epochSize());
-
-//       vm.prank(validator);
-//       validators.affiliate(vm.addr(i + 1));
-//       vm.prank(vm.addr(i + 1));
-//       validators.addFirstMember(validator, address(0), address(0));
-
-//       if (i == 0) {
-//         assertEq(validators.getMembershipInLastEpoch(validator), address(0));
-//       } else {
-//         assertEq(validators.getMembershipInLastEpoch(validator), vm.addr(i));
-//       }
-//     }
-//   }
-// }
-
-// contract ValidatorsTest_GetEpochSize is ValidatorsTest {
-//   function test_ShouldRetun17280() public {
-//     assertEq(validators.getEpochSize(), 17280);
-//   }
-// }
-
-// contract ValidatorsTest_GetAccountLockedGoldRequirement is ValidatorsTest {
-//   uint256 public numMembers = 5;
-//   uint256[] public actualRequirements;
-//   uint256[] removalTimestamps;
-
-//   function setUp() public {
-//     super.setUp();
-
-//     _registerValidatorGroupHelper(group, 1);
-
-//     for (uint256 i = 1; i < numMembers + 1; i++) {
-//       _registerValidatorHelper(vm.addr(i), i);
-//       vm.prank(vm.addr(i));
-//       validators.affiliate(group);
-
-//       lockedGold.setAccountTotalLockedGold(group, originalGroupLockedGoldRequirements.value.mul(i));
-
-//       if (i == 1) {
-//         vm.prank(group);
-//         validators.addFirstMember(vm.addr(i), address(0), address(0));
-//       } else {
-//         vm.prank(group);
-//         validators.addMember(vm.addr(i));
-//       }
-
-//       actualRequirements.push(validators.getAccountLockedGoldRequirement(group));
-//     }
-//   }
-
-//   function test_ShouldIncreaseRequirementsWithEachAddedMember() public {
-//     for (uint256 i = 0; i < numMembers; i++) {
-//       assertEq(actualRequirements[i], originalGroupLockedGoldRequirements.value.mul(i.add(1)));
-//     }
-//   }
-
-//   function test_ShouldDecreaseRequirementDuration1SecondAfterRemoval_WhenRemovingMembers() public {
-//     for (uint256 i = 1; i < numMembers + 1; i++) {
-//       vm.prank(group);
-//       validators.removeMember(vm.addr(i));
-//       removalTimestamps.push(uint256(block.timestamp));
-//       timeTravel(47);
-//     }
-
-//     for (uint256 i = 0; i < numMembers; i++) {
-//       assertEq(
-//         validators.getAccountLockedGoldRequirement(group),
-//         originalGroupLockedGoldRequirements.value.mul(numMembers.sub(i))
-//       );
-
-//       uint256 removalTimestamp = removalTimestamps[i];
-//       uint256 requirementExpiry = originalGroupLockedGoldRequirements.duration.add(
-//         removalTimestamp
-//       );
-
-//       uint256 currentTimestamp = uint256(block.timestamp);
-
-//       timeTravel(requirementExpiry.sub(currentTimestamp).add(1));
-//     }
-//   }
-// }
-
-// contract ValidatorsTest_DistributeEpochPaymentsFromSigner is ValidatorsTest {
-//   uint256 public numMembers = 5;
-//   uint256 public maxPayment = 20122394876;
-//   uint256 public expectedTotalPayment;
-//   uint256 public expectedGroupPayment;
-//   uint256 public expectedDelegatedPayment;
-//   uint256 public expectedValidatorPayment;
-//   uint256 public halfExpectedTotalPayment;
-//   uint256 public halfExpectedGroupPayment;
-//   uint256 public halfExpectedValidatorPayment;
-//   uint256 public halfExpectedDelegatedPayment;
-
-//   uint256[] public actualRequirements;
-//   uint256[] public removalTimestamps;
-
-//   FixidityLib.Fraction public expectedScore;
-//   FixidityLib.Fraction public gracePeriod;
-//   FixidityLib.Fraction public uptime;
-//   FixidityLib.Fraction public delegatedFraction;
-
-//   function setUp() public {
-//     super.setUp();
-
-//     delegatedFraction = FixidityLib.newFixedFraction(10, 100);
-//     _registerValidatorGroupWithMembers(group, 1);
-//     blockTravel(ph.epochSize());
-
-//     lockedGold.addSlasher(paymentDelegatee);
-
-//     vm.prank(validator);
-//     accounts.setPaymentDelegation(paymentDelegatee, delegatedFraction.unwrap());
-
-//     uptime = FixidityLib.newFixedFraction(99, 100);
-
-//     expectedScore = FixidityLib.multiply(
-//       originalValidatorScoreParameters.adjustmentSpeed,
-//       FixidityLib.newFixed(_calculateScore(uptime.unwrap(), validators.downtimeGracePeriod()))
-//     );
-
-//     expectedTotalPayment = FixidityLib.fromFixed(
-//       FixidityLib.multiply(
-//         expectedScore,
-//         FixidityLib.newFixedFraction(maxPayment, FixidityLib.fixed1().unwrap())
-//       )
-//     );
-
-//     expectedGroupPayment = FixidityLib.fromFixed(
-//       FixidityLib.multiply(commission, FixidityLib.newFixed(expectedTotalPayment))
-//     );
-
-//     uint256 remainingPayment = expectedTotalPayment.sub(expectedGroupPayment);
-
-//     expectedDelegatedPayment = FixidityLib.fromFixed(
-//       FixidityLib.multiply(FixidityLib.newFixed(remainingPayment), delegatedFraction)
-//     );
-
-//     expectedValidatorPayment = remainingPayment.sub(expectedDelegatedPayment);
-
-//     halfExpectedTotalPayment = FixidityLib
-//       .fromFixed(
-//       FixidityLib.multiply(
-//         expectedScore,
-//         FixidityLib.newFixedFraction(maxPayment, FixidityLib.fixed1().unwrap())
-//       )
-//     )
-//       .div(2);
-
-//     halfExpectedGroupPayment = FixidityLib.fromFixed(
-//       FixidityLib.multiply(commission, FixidityLib.newFixed(halfExpectedTotalPayment))
-//     );
-
-//     remainingPayment = halfExpectedTotalPayment.sub(halfExpectedGroupPayment);
-
-//     halfExpectedDelegatedPayment = FixidityLib.fromFixed(
-//       FixidityLib.multiply(FixidityLib.newFixed(remainingPayment), delegatedFraction)
-//     );
-
-//     halfExpectedValidatorPayment = remainingPayment.sub(halfExpectedDelegatedPayment);
-
-//     ph.mockReturn(
-//       ph.FRACTION_MUL(),
-//       abi.encodePacked(
-//         FixidityLib.fixed1().unwrap(),
-//         FixidityLib.fixed1().unwrap(),
-//         uptime.unwrap(),
-//         FixidityLib.fixed1().unwrap(),
-//         originalValidatorScoreParameters.exponent,
-//         uint256(18)
-//       ),
-//       abi.encodePacked(
-//         _calculateScore(uptime.unwrap(), validators.downtimeGracePeriod()),
-//         FixidityLib.fixed1().unwrap()
-//       )
-//     );
-
-//     validators.updateValidatorScoreFromSigner(validator, uptime.unwrap());
-//   }
-
-//   function test_ShouldPayValidator_WhenValidatorAndGroupMeetBalanceRequirements() public {
-//     validators.distributeEpochPaymentsFromSigner(validator, maxPayment);
-//     assertEq(stableToken.balanceOf(validator), expectedValidatorPayment);
-//   }
-
-//   function test_ShouldPayGroup_WhenValidatorAndGroupMeetBalanceRequirements() public {
-//     validators.distributeEpochPaymentsFromSigner(validator, maxPayment);
-//     assertEq(stableToken.balanceOf(group), expectedGroupPayment);
-//   }
-
-//   function test_ShouldPayDelegatee_WhenValidatorAndGroupMeetBalanceRequirements() public {
-//     validators.distributeEpochPaymentsFromSigner(validator, maxPayment);
-//     assertEq(stableToken.balanceOf(paymentDelegatee), expectedDelegatedPayment);
-//   }
-
-//   function test_ShouldReturnTheExpectedTotalPayment_WhenValidatorAndGroupMeetBalanceRequirements()
-//     public
-//   {
-//     validators.distributeEpochPaymentsFromSigner(validator, maxPayment);
-//     assertEq(
-//       validators.distributeEpochPaymentsFromSigner(validator, maxPayment),
-//       expectedTotalPayment
-//     );
-//   }
-
-//   function test_ShouldPayValidator_WhenValidatorAndGroupMeetBalanceRequirementsAndNoPaymentDelegated()
-//     public
-//   {
-//     expectedDelegatedPayment = 0;
-//     expectedValidatorPayment = expectedTotalPayment.sub(expectedGroupPayment);
-
-//     vm.prank(validator);
-//     accounts.deletePaymentDelegation();
-
-//     validators.distributeEpochPaymentsFromSigner(validator, maxPayment);
-//     assertEq(stableToken.balanceOf(validator), expectedValidatorPayment);
-//   }
-
-//   function test_ShouldPayGroup_WhenValidatorAndGroupMeetBalanceRequirementsAndNoPaymentDelegated()
-//     public
-//   {
-//     expectedDelegatedPayment = 0;
-//     expectedValidatorPayment = expectedTotalPayment.sub(expectedGroupPayment);
-
-//     vm.prank(validator);
-//     accounts.deletePaymentDelegation();
-
-//     validators.distributeEpochPaymentsFromSigner(validator, maxPayment);
-//     assertEq(
-//       validators.distributeEpochPaymentsFromSigner(validator, maxPayment),
-//       expectedTotalPayment
-//     );
-//   }
-
-//   function test_ShouldReturnTheExpectedTotalPayment_WhenValidatorAndGroupMeetBalanceRequirementsAndNoPaymentDelegated()
-//     public
-//   {
-//     expectedDelegatedPayment = 0;
-//     expectedValidatorPayment = expectedTotalPayment.sub(expectedGroupPayment);
-
-//     vm.prank(validator);
-//     accounts.deletePaymentDelegation();
-
-//     validators.distributeEpochPaymentsFromSigner(validator, maxPayment);
-//     assertEq(stableToken.balanceOf(group), expectedGroupPayment);
-//   }
-
-//   function test_shouldPayValidatorOnlyHalf_WhenSlashingMultiplierIsHalved() public {
-//     vm.prank(paymentDelegatee);
-//     validators.halveSlashingMultiplier(group);
-//     validators.distributeEpochPaymentsFromSigner(validator, maxPayment);
-
-//     assertEq(stableToken.balanceOf(validator), halfExpectedValidatorPayment);
-//   }
-
-//   function test_shouldPayGroupOnlyHalf_WhenSlashingMultiplierIsHalved() public {
-//     vm.prank(paymentDelegatee);
-//     validators.halveSlashingMultiplier(group);
-//     validators.distributeEpochPaymentsFromSigner(validator, maxPayment);
-
-//     assertEq(stableToken.balanceOf(group), halfExpectedGroupPayment);
-//   }
-
-//   function test_shouldPayDelegateeOnlyHalf_WhenSlashingMultiplierIsHalved() public {
-//     vm.prank(paymentDelegatee);
-//     validators.halveSlashingMultiplier(group);
-//     validators.distributeEpochPaymentsFromSigner(validator, maxPayment);
-
-//     assertEq(stableToken.balanceOf(paymentDelegatee), halfExpectedDelegatedPayment);
-//   }
-
-//   function test_shouldReturnHalfExpectedTotalPayment_WhenSlashingMultiplierIsHalved() public {
-//     vm.prank(paymentDelegatee);
-//     validators.halveSlashingMultiplier(group);
-//     validators.distributeEpochPaymentsFromSigner(validator, maxPayment);
-
-//     assertEq(
-//       validators.distributeEpochPaymentsFromSigner(validator, maxPayment),
-//       halfExpectedTotalPayment
-//     );
-//   }
-
-//   function test_ShouldNotPayValidator_WhenValidatorDoesNotMeetBalanceRequirement() public {
-//     lockedGold.setAccountTotalLockedGold(
-//       validator,
-//       originalValidatorLockedGoldRequirements.value.sub(11)
-//     );
-
-//     validators.distributeEpochPaymentsFromSigner(validator, maxPayment);
-//     assertEq(stableToken.balanceOf(validator), 0);
-//   }
-
-//   function test_ShouldNotPayGroup_WhenValidatorDoesNotMeetBalanceRequirement() public {
-//     lockedGold.setAccountTotalLockedGold(
-//       validator,
-//       originalValidatorLockedGoldRequirements.value.sub(11)
-//     );
-
-//     validators.distributeEpochPaymentsFromSigner(validator, maxPayment);
-//     assertEq(stableToken.balanceOf(group), 0);
-//   }
-
-//   function test_ShouldNotPayDelegatee_WhenValidatorDoesNotMeetBalanceRequirement() public {
-//     lockedGold.setAccountTotalLockedGold(
-//       validator,
-//       originalValidatorLockedGoldRequirements.value.sub(11)
-//     );
-
-//     validators.distributeEpochPaymentsFromSigner(validator, maxPayment);
-//     assertEq(stableToken.balanceOf(paymentDelegatee), 0);
-//   }
-
-//   function test_ShouldReturnZero_WhenValidatorDoesNotMeetBalanceRequirement() public {
-//     lockedGold.setAccountTotalLockedGold(
-//       validator,
-//       originalValidatorLockedGoldRequirements.value.sub(11)
-//     );
-
-//     assertEq(validators.distributeEpochPaymentsFromSigner(validator, maxPayment), 0);
-//   }
-
-//   function test_ShouldNotPayValidator_WhenGroupDoesNotMeetBalanceRequirement() public {
-//     lockedGold.setAccountTotalLockedGold(
-//       validator,
-//       originalGroupLockedGoldRequirements.value.sub(11)
-//     );
-
-//     validators.distributeEpochPaymentsFromSigner(validator, maxPayment);
-//     assertEq(stableToken.balanceOf(validator), 0);
-//   }
-
-//   function test_ShouldNotPayGroup_WhenGroupDoesNotMeetBalanceRequirement() public {
-//     lockedGold.setAccountTotalLockedGold(
-//       validator,
-//       originalGroupLockedGoldRequirements.value.sub(11)
-//     );
-
-//     validators.distributeEpochPaymentsFromSigner(validator, maxPayment);
-//     assertEq(stableToken.balanceOf(group), 0);
-//   }
-
-//   function test_ShouldNotPayDelegatee_WhenGroupDoesNotMeetBalanceRequirement() public {
-//     lockedGold.setAccountTotalLockedGold(
-//       validator,
-//       originalGroupLockedGoldRequirements.value.sub(11)
-//     );
-
-//     validators.distributeEpochPaymentsFromSigner(validator, maxPayment);
-//     assertEq(stableToken.balanceOf(paymentDelegatee), 0);
-//   }
-
-//   function test_ShouldReturnZero_WhenGroupDoesNotMeetBalanceRequirement() public {
-//     lockedGold.setAccountTotalLockedGold(
-//       validator,
-//       originalGroupLockedGoldRequirements.value.sub(11)
-//     );
-
-//     assertEq(validators.distributeEpochPaymentsFromSigner(validator, maxPayment), 0);
-//   }
-// }
-
-// contract ValidatorsTest_ForceDeaffiliateIfValidator is ValidatorsTest {
-//   function setUp() public {
-//     super.setUp();
-
-//     _registerValidatorHelper(validator, validatorPk);
-//     _registerValidatorGroupHelper(group, 1);
-
-//     vm.prank(validator);
-//     validators.affiliate(group);
-
-//     lockedGold.addSlasher(paymentDelegatee);
-//   }
-
-//   function test_ShouldSucceed_WhenSenderIsWhitelistedSlashingAddress() public {
-//     vm.prank(paymentDelegatee);
-//     validators.forceDeaffiliateIfValidator(validator);
-//     (, , address affiliation, , ) = validators.getValidator(validator);
-//     assertEq(affiliation, address(0));
-//   }
-
-//   function test_Reverts_WhenSenderNotApprovedAddress() public {
-//     vm.expectRevert("Only registered slasher can call");
-//     validators.forceDeaffiliateIfValidator(validator);
-//   }
-// }
-
-// contract ValidatorsTest_GroupMembershipInEpoch is ValidatorsTest {
-//   uint256 totalEpochs = 24;
-//   uint256 gapSize = 3;
-//   uint256 contractIndex;
-
-//   EpochInfo[] public epochInfoList;
-
-//   struct EpochInfo {
-//     uint256 epochNumber;
-//     address groupy;
-//   }
-
-//   function setUp() public {
-//     super.setUp();
-
-//     _registerValidatorHelper(validator, validatorPk);
-//     contractIndex = 1;
-//     for (uint256 i = 1; i < groupLength; i++) {
-//       _registerValidatorGroupHelper(vm.addr(i), 1);
-//     }
-
-//     // Start at 1 since we can't start with deaffiliate
-//     for (uint256 i = 1; i < totalEpochs; i++) {
-//       blockTravel(ph.epochSize());
-
-//       uint256 epochNumber = validators.getEpochNumber();
-
-//       if (i % gapSize == 0) {
-//         address _group = (i % gapSize.mul(gapSize)) != 0
-//           ? vm.addr(i.div(gapSize) % groupLength)
-//           : address(0);
-
-//         contractIndex += 1;
-
-//         epochInfoList.push(EpochInfo(epochNumber, _group));
-
-//         if (i % (gapSize.mul(gapSize)) != 0) {
-//           vm.prank(validator);
-//           validators.affiliate(_group);
-
-//           vm.prank(_group);
-//           validators.addFirstMember(validator, address(0), address(0));
-//         } else {
-//           vm.prank(validator);
-//           validators.deaffiliate();
-//         }
-//       }
-//     }
-//   }
-
-//   function test_ShouldCorrectlyGetGroupAddressForExactEpochNumbers() public {
-//     for (uint256 i = 0; i < epochInfoList.length; i++) {
-//       address _group = epochInfoList[i].groupy;
-
-//       if (epochInfoList.length.sub(i) <= membershipHistoryLength) {
-//         assertEq(
-//           validators.groupMembershipInEpoch(
-//             validator,
-//             epochInfoList[i].epochNumber,
-//             uint256(1).add(i)
-//           ),
-//           _group
-//         );
-//       } else {
-//         vm.expectRevert("index out of bounds");
-//         validators.groupMembershipInEpoch(
-//           validator,
-//           epochInfoList[i].epochNumber,
-//           uint256(1).add(i)
-//         );
-//       }
-//     }
-//   }
-
-//   function test_Reverts_WhenEpochNumberAtGivenIndexIsGreaterThanProvidedEpochNumber() public {
-//     vm.expectRevert("index out of bounds");
-//     validators.groupMembershipInEpoch(
-//       validator,
-//       epochInfoList[epochInfoList.length.sub(2)].epochNumber,
-//       contractIndex
-//     );
-//   }
-
-//   function test_Reverts_WhenEpochNumberFitsIntoDifferentIndexBucket() public {
-//     vm.expectRevert("provided index does not match provided epochNumber at index in history.");
-//     validators.groupMembershipInEpoch(
-//       validator,
-//       epochInfoList[epochInfoList.length.sub(1)].epochNumber,
-//       contractIndex.sub(2)
-//     );
-//   }
-
-//   function test_Reverts_WhenProvidedEpochNumberGreaterThanCurrentEpochNumber() public {
-//     uint256 _epochNumber = validators.getEpochNumber();
-//     vm.expectRevert("Epoch cannot be larger than current");
-//     validators.groupMembershipInEpoch(validator, _epochNumber.add(1), contractIndex);
-//   }
-
-//   function test_Reverts_WhenProvidedIndexGreaterThanIndexOnChain() public {
-//     uint256 _epochNumber = validators.getEpochNumber();
-//     vm.expectRevert("index out of bounds");
-//     validators.groupMembershipInEpoch(validator, _epochNumber, contractIndex.add(1));
-//   }
-
-//   function test_Reverts_WhenProvidedIndexIsLessThanTailIndexOnChain() public {
-//     vm.expectRevert("provided index does not match provided epochNumber at index in history.");
-//     validators.groupMembershipInEpoch(
-//       validator,
-//       epochInfoList[epochInfoList.length.sub(membershipHistoryLength).sub(1)].epochNumber,
-//       contractIndex.sub(membershipHistoryLength)
-//     );
-//   }
-// }
-
-// contract ValidatorsTest_HalveSlashingMultiplier is ValidatorsTest {
-//   function setUp() public {
-//     super.setUp();
-
-//     _registerValidatorGroupHelper(group, 1);
-//     lockedGold.addSlasher(paymentDelegatee);
-//   }
-
-//   function test_ShouldHalveslashingMultiplier() public {
-//     FixidityLib.Fraction memory expectedMultiplier = FixidityLib.fixed1();
-//     for (uint256 i = 0; i < 10; i++) {
-//       vm.prank(paymentDelegatee);
-//       validators.halveSlashingMultiplier(group);
-
-//       expectedMultiplier = FixidityLib.divide(expectedMultiplier, FixidityLib.newFixed(2));
-//       (, , , , , uint256 actualMultiplier, ) = validators.getValidatorGroup(group);
-
-//       assertEq(actualMultiplier, expectedMultiplier.unwrap());
-//     }
-//   }
-
-//   function test_ShouldUpdateLastSlashedTimestamp() public {
-//     (, , , , , , uint256 initialLastSlashed) = validators.getValidatorGroup(group);
-
-//     vm.prank(paymentDelegatee);
-//     validators.halveSlashingMultiplier(group);
-//     (, , , , , , uint256 updatedLastSlashed) = validators.getValidatorGroup(group);
-
-//     assertGt(updatedLastSlashed, initialLastSlashed);
-//   }
-
-//   function test_Reverts_WhenCalledByNonSlasher() public {
-//     vm.expectRevert("Only registered slasher can call");
-//     validators.halveSlashingMultiplier(group);
-//   }
-// }
-
-// contract ValidatorsTest_ResetSlashingMultiplier is ValidatorsTest {
-//   function setUp() public {
-//     super.setUp();
-
-//     _registerValidatorHelper(validator, validatorPk);
-//     _registerValidatorGroupHelper(group, 1);
-
-//     vm.prank(validator);
-//     validators.affiliate(group);
-
-//     lockedGold.addSlasher(paymentDelegatee);
-
-//     vm.prank(paymentDelegatee);
-//     validators.halveSlashingMultiplier(group);
-//     (, , , , , uint256 initialMultiplier, ) = validators.getValidatorGroup(group);
-
-//     require(
-//       initialMultiplier == FixidityLib.newFixedFraction(5, 10).unwrap(),
-//       "initialMultiplier is incorrect"
-//     );
-//   }
-
-//   function test_ShouldReturnToDefault_WhenSlashingMultiplierIsResetAfterResetPeriod() public {
-//     timeTravel(slashingMultiplierResetPeriod);
-
-//     vm.prank(group);
-//     validators.resetSlashingMultiplier();
-//     (, , , , , uint256 actualMultiplier, ) = validators.getValidatorGroup(group);
-//     assertEq(actualMultiplier, FixidityLib.fixed1().unwrap());
-//   }
-
-//   function test_Reverts_WhenSlashingMultiplierIsResetBeforeResetPeriod() public {
-//     vm.expectRevert("`resetSlashingMultiplier` called before resetPeriod expired");
-//     vm.prank(group);
-//     validators.resetSlashingMultiplier();
-//   }
-
-//   function test_ShouldReadProperly_WhenSlashingResetPeriosIsUpdated() public {
-//     uint256 newResetPeriod = 10 * DAY;
-//     validators.setSlashingMultiplierResetPeriod(newResetPeriod);
-//     timeTravel(newResetPeriod);
-//     vm.prank(group);
-//     validators.resetSlashingMultiplier();
-//     (, , , , , uint256 actualMultiplier, ) = validators.getValidatorGroup(group);
-//     assertEq(actualMultiplier, FixidityLib.fixed1().unwrap());
-//   }
-// }
->>>>>>> 3ff417de
+// // }