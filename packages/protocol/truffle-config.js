/* tslint:disable: object-literal-sort-keys */
require('ts-node/register')
const ProviderEngine = require('web3-provider-engine')
const WebsocketSubprovider = require('web3-provider-engine/subproviders/websocket.js')
const { TruffleArtifactAdapter } = require('@0x/sol-trace')
const { CoverageSubprovider } = require('@0x/sol-coverage')
const flakeTrackingConfig = require('@celo/flake-tracker/src/mocha/config.js')
var Web3 = require('web3')
var net = require('net')

const argv = require('minimist')(process.argv.slice(2), {
  string: ['truffle_override', 'network'],
  boolean: ['reset'],
})

const SOLC_VERSION = '0.5.13'
const ALFAJORES_NETWORKID = 44787
const BAKLAVA_NETWORKID = 62320
const BAKLAVASTAGING_NETWORKID = 31420

// ipcProvider returns a function to create an IPC provider when called.
// Use by adding `provider: ipcProvider(...)` to any of the configs below.
function ipcProvider(path) {
  return () => new Web3.providers.IpcProvider(path, net)
}

const OG_FROM = '0xfeE1a22F43BeeCB912B5a4912ba87527682ef0fC'
const DEVELOPMENT_FROM = '0x5409ed021d9299bf6814279a6a1411a7e866a631'
const INTEGRATION_FROM = '0x47e172F6CfB6c7D01C1574fa3E2Be7CC73269D95'
const INTEGRATION_TESTING_FROM = '0x47e172F6CfB6c7D01C1574fa3E2Be7CC73269D95'
const ALFAJORESSTAGING_FROM = '0xf4314cb9046bece6aa54bb9533155434d0c76909'
const ALFAJORES_FROM = '0x456f41406B32c45D59E539e4BBA3D7898c3584dA'
const PILOT_FROM = '0x387bCb16Bfcd37AccEcF5c9eB2938E30d3aB8BF2'
const PILOTSTAGING_FROM = '0x545DEBe3030B570731EDab192640804AC8Cf65CA'
const RC0_FROM = '0x469be98FE71AFf8F6e7f64F9b732e28A03596B5C'
const BAKLAVA_FROM = '0x0Cc59Ed03B3e763c02d54D695FFE353055f1502D'
const BAKLAVASTAGING_FROM = '0x4588ABb84e1BBEFc2BcF4b2296F785fB7AD9F285'

<<<<<<< HEAD
// Gas limit is doubled for initial contract deployment.
const gasLimit = argv.reset ? 20000000 : 10000000
const hostAddress = process.env.CELO_NODE_ADDRESS || '127.0.0.1'
const hostPort = parseInt(process.env.CELO_NODE_PORT || '8545')
=======
const gasLimit = 13000000
>>>>>>> 784542b2

const defaultConfig = {
  host: hostAddress,
  port: hostPort,
  network_id: 1101,
  from: OG_FROM,
  gas: gasLimit,
  gasPrice: 100000000000,
}

const freeGasConfig = { ...defaultConfig, ...{ gasPrice: 0 } }

// Here to avoid recreating it each time
let coverageProvider = null

const fornoUrls = {
  alfajores: 'https://alfajores-forno.celo-testnet.org',
  baklava: 'https://baklava-forno.celo-testnet.org',
  rc1: 'https://forno.celo.org',
  mainnet: 'https://forno.celo.org',
}

const networks = {
  development: {
    ...defaultConfig,
    from: DEVELOPMENT_FROM,
    gasPrice: 0,
    gas: gasLimit,
    defaultBalance: 200000000,
    mnemonic: 'concert load couple harbor equip island argue ramp clarify fence smart topic',
  },
  rc0: {
    host: hostAddress,
    port: hostPort,
    from: RC0_FROM,
    network_id: 200312,
    gasPrice: 100000000000,
  },
  rc1: {
    host: '127.0.0.1',
    port: 8545,
    from: '0xE23a4c6615669526Ab58E9c37088bee4eD2b2dEE',
    network_id: 42220,
    gas: gasLimit,
    gasPrice: 10000000000,
  },
  coverage: {
    host: 'localhost',
    network_id: '*',
    gasPrice: 0,
    gas: gasLimit,
    from: DEVELOPMENT_FROM,
    provider: function() {
      if (coverageProvider == null) {
        console.log('building provider!')
        coverageProvider = new ProviderEngine()

        const projectRoot = ''
        const artifactAdapter = new TruffleArtifactAdapter(projectRoot, SOLC_VERSION)
        global.coverageSubprovider = new CoverageSubprovider(artifactAdapter, DEVELOPMENT_FROM, {
          isVerbose: true,
          ignoreFilesGlobs: [
            // Proxies
            '**/*Proxy.sol',

            // Test contracts
            '**/test/*.sol',

            // Interfaces
            '**/interfaces/*.sol',
          ],
        })
        coverageProvider.addProvider(global.coverageSubprovider)

        coverageProvider.addProvider(
          new WebsocketSubprovider({
            rpcUrl: `http://localhost:${defaultConfig.port}`,
            debug: false,
          })
        )

        coverageProvider.start((err) => {
          if (err !== undefined) {
            // tslint:disable-next-line: no-console
            console.error(err)
            process.exit(1)
          }
        })
        /**
         * HACK: Truffle providers should have `send` function, while `ProviderEngine` creates providers with `sendAsync`,
         * but it can be easily fixed by assigning `sendAsync` to `send`.
         */
        coverageProvider.send = coverageProvider.sendAsync.bind(coverageProvider)
      }
      return coverageProvider
    },
  },
  testnet_prod: defaultConfig,

  // New testnets
  integration: {
    ...defaultConfig,
    from: INTEGRATION_FROM,
  },
  testing: {
    ...defaultConfig,
    from: INTEGRATION_TESTING_FROM,
  },
  argentinastaging: freeGasConfig,
  argentinaproduction: freeGasConfig,

  alfajoresstaging: {
    ...defaultConfig,
    from: ALFAJORESSTAGING_FROM,
  },

  alfajores: {
    ...defaultConfig,
    network_id: ALFAJORES_NETWORKID,
    from: ALFAJORES_FROM,
  },

  pilot: {
    ...defaultConfig,
    from: PILOT_FROM,
  },
  pilotstaging: {
    ...defaultConfig,
    from: PILOTSTAGING_FROM,
  },
  baklava: {
    ...defaultConfig,
    from: BAKLAVA_FROM,
    network_id: BAKLAVA_NETWORKID,
  },
  baklavastaging: {
    ...defaultConfig,
    from: BAKLAVASTAGING_FROM,
    network_id: BAKLAVASTAGING_NETWORKID,
  },
}
// Equivalent
networks.mainnet = networks.rc1

// If an override was provided, apply it.
// If the network is missing from networks, start with the default config.
if (argv.truffle_override || !(argv.network in networks)) {
  const configOverride = argv.truffle_override ? JSON.parse(argv.truffle_override) : {}
  if (argv.network in networks) {
    networks[argv.network] = { ...networks[argv.network], ...configOverride }
  } else {
    networks[argv.network] = { ...defaultConfig, ...configOverride }
  }
}

if (process.argv.includes('--forno')) {
  if (!fornoUrls[argv.network]) {
    console.log(`Forno URL for network ${argv.network} not known!`)
    process.exit(1)
  }

  networks[argv.network].host = undefined
  networks[argv.network].port = undefined
  networks[argv.network].provider = function() {
    return new Web3.providers.HttpProvider(fornoUrls[argv.network])
  }
}

module.exports = {
  plugins: ['truffle-security', 'truffle-plugin-blockscout-verify'],
  compilers: {
    solc: {
      version: SOLC_VERSION,
      settings: {
        evmVersion: 'istanbul',
      },
    },
  },
  networks,
  mocha: flakeTrackingConfig,
}

if (process.argv.includes('--gas')) {
  module.exports = {
    compilers: {
      solc: {
        version: SOLC_VERSION,
        settings: {
          evmVersion: 'istanbul',
        },
      },
    },
    plugins: ['truffle-security', 'truffle-plugin-blockscout-verify'],
    networks,
    reporter: 'eth-gas-reporter',
    reporterOptions: {
      currency: 'USD',
    },
  }
}<|MERGE_RESOLUTION|>--- conflicted
+++ resolved
@@ -36,14 +36,9 @@
 const BAKLAVA_FROM = '0x0Cc59Ed03B3e763c02d54D695FFE353055f1502D'
 const BAKLAVASTAGING_FROM = '0x4588ABb84e1BBEFc2BcF4b2296F785fB7AD9F285'
 
-<<<<<<< HEAD
-// Gas limit is doubled for initial contract deployment.
-const gasLimit = argv.reset ? 20000000 : 10000000
+const gasLimit = 13000000
 const hostAddress = process.env.CELO_NODE_ADDRESS || '127.0.0.1'
 const hostPort = parseInt(process.env.CELO_NODE_PORT || '8545')
-=======
-const gasLimit = 13000000
->>>>>>> 784542b2
 
 const defaultConfig = {
   host: hostAddress,
