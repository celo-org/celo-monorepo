--- conflicted
+++ resolved
@@ -116,13 +116,10 @@
     // TODO(Roman): Set these appropriately.
     frozenGold: 0,
     frozenDays: 0,
-<<<<<<< HEAD
     spenders: [],
     otherAddresses: [],
-=======
     assetAllocationSymbols: ['cGLD', 'BTC', 'ETH'], // TODO(roman)
     assetAllocationWeights: [0.5, 0.25, 0.25], // TODO(roman)
->>>>>>> b0c12a72
   },
   reserveSpenderMultiSig: {
     //Placeholder until addresses for 2/2 multsig are generated.
