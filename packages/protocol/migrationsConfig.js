const BigNumber = require('bignumber.js')
const minimist = require('minimist')
const path = require('path')

// Almost never use exponential notation in toString
// http://mikemcl.github.io/bignumber.js/#exponential-at
BigNumber.config({ EXPONENTIAL_AT: 1e9 })

const DefaultConfig = {
  attestations: {
    attestationExpirySeconds: 60 * 60, // 1 hour,
    attestationRequestFeeInDollars: 0.05,
  },
  lockedGold: {
    unlockingPeriod: 60 * 60 * 24 * 3, // 3 days
  },
  oracles: {
    reportExpiry: 60 * 60, // 1 hour
  },
  election: {
    minElectableValidators: '22',
    maxElectableValidators: '100',
    maxVotesPerAccount: 3,
    electabilityThreshold: '0', // no threshold
  },
  exchange: {
    spread: 5 / 1000,
    reserveFraction: 1,
    updateFrequency: 3600,
    minimumReports: 1,
  },
  governance: {
    approvalStageDuration: 15 * 60, // 15 minutes
    concurrentProposals: 10,
    dequeueFrequency: 15 * 60, // 15 minutes
    executionStageDuration: 2 * 24 * 60 * 60, // 2 days
    minDeposit: 1, // 1 cGLD
    queueExpiry: 7 * 24 * 60 * 60, // 1 week
    referendumStageDuration: 15 * 60, // 15 minutes
    participationBaseline: 8 / 10,
    participationBaselineFloor: 5 / 100,
    participationBaselineUpdateFactor: 1 / 5,
    participationBaselineQuorumFactor: 1,
  },
  gasPriceMinimum: {
    initialMinimum: 10000,
    targetDensity: 1 / 2,
    adjustmentSpeed: 1 / 2,
    proposerFraction: 1 / 2,
  },
  registry: {
    predeployedProxyAddress: '0x000000000000000000000000000000000000ce10',
  },
  reserve: {
    goldBalance: 100000,
    tobinTaxStalenessThreshold: 3600, // 1 hour
  },
  stableToken: {
    decimals: 18,
    goldPrice: 10,
    minerDollarBalance: 60000,
    tokenName: 'Celo Dollar',
    tokenSymbol: 'cUSD',
    // 52nd root of 1.005, equivalent to 0.5% annual inflation
    inflationRate: 1.00009591886,
    inflationPeriod: 7 * 24 * 60 * 60, // 1 week
    initialAccounts: [],
  },
  validators: {
<<<<<<< HEAD
    registrationRequirements: {
      group: '1000000000000000000', // 1 gold
      validator: '1000000000000000000', // 1 gold
    },
    deregistrationLockups: {
      group: 60 * 24 * 60 * 60, // 60 days
      validator: 60 * 24 * 60 * 60, // 60 days
    },
    maxGroupSize: 10,
=======
    minElectableValidators: '10',
    maxElectableValidators: '100',
    minLockedGoldValue: '1000000000000000000', // 1 gold
    minLockedGoldNoticePeriod: 60 * 24 * 60 * 60, // 60 days
    electionThreshold: '0', // no threshold
    maxGroupSize: '70',
>>>>>>> ce7f384e

    validatorKeys: [],
    // We register a single validator group during the migration.
    groupName: 'C-Labs',
    groupUrl: 'celo.org',
    commission: 0.1,
  },
  blockchainParameters: {
    minimumClientVersion: {
      major: 1,
      minor: 8,
      patch: 23,
    },
  },
}

const linkedLibraries = {
  FixidityLib: [
    'LockedGold',
    'Exchange',
    'GasPriceMinimum',
    'Governance',
    'Proposals',
    'SortedOracles',
    'StableToken',
    'Validators',
  ],
  Proposals: ['Governance', 'ProposalsTest'],
  LinkedList: ['AddressLinkedList', 'SortedLinkedList', 'LinkedListTest'],
  SortedLinkedList: [
    'AddressSortedLinkedList',
    'IntegerSortedLinkedList',
    'SortedLinkedListWithMedian',
  ],
  SortedLinkedListWithMedian: ['AddressSortedLinkedListWithMedian'],
  AddressLinkedList: ['Validators'],
  AddressSortedLinkedList: ['Election'],
  IntegerSortedLinkedList: ['Governance', 'IntegerSortedLinkedListTest'],
  AddressSortedLinkedListWithMedian: ['SortedOracles', 'AddressSortedLinkedListWithMedianTest'],
  Signatures: ['LockedGold', 'Escrow'],
}

const argv = minimist(process.argv.slice(2), {
  string: ['migration_override', 'build_directory'],
  default: {
    build_directory: path.join(__dirname, 'build'),
  },
})

const migrationOverride = argv.migration_override ? JSON.parse(argv.migration_override) : {}
const config = {}

for (const key of Object.keys(DefaultConfig)) {
  config[key] = { ...DefaultConfig[key], ...migrationOverride[key] }
}

module.exports = {
  build_directory: argv.build_directory,
  config,
  linkedLibraries,
}<|MERGE_RESOLUTION|>--- conflicted
+++ resolved
@@ -67,7 +67,6 @@
     initialAccounts: [],
   },
   validators: {
-<<<<<<< HEAD
     registrationRequirements: {
       group: '1000000000000000000', // 1 gold
       validator: '1000000000000000000', // 1 gold
@@ -76,15 +75,7 @@
       group: 60 * 24 * 60 * 60, // 60 days
       validator: 60 * 24 * 60 * 60, // 60 days
     },
-    maxGroupSize: 10,
-=======
-    minElectableValidators: '10',
-    maxElectableValidators: '100',
-    minLockedGoldValue: '1000000000000000000', // 1 gold
-    minLockedGoldNoticePeriod: 60 * 24 * 60 * 60, // 60 days
-    electionThreshold: '0', // no threshold
     maxGroupSize: '70',
->>>>>>> ce7f384e
 
     validatorKeys: [],
     // We register a single validator group during the migration.
