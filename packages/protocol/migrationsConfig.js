--- conflicted
+++ resolved
@@ -74,7 +74,6 @@
 }
 
 const linkedLibraries = {
-<<<<<<< HEAD
   FixidityLib: [
     'LockedGold',
     'Exchange',
@@ -86,10 +85,7 @@
     'Validators',
   ],
   Proposals: ['Governance', 'ProposalsTest'],
-  LinkedList: ['AddressLinkedList', 'SortedLinkedList'],
-=======
   LinkedList: ['AddressLinkedList', 'SortedLinkedList', 'LinkedListTest'],
->>>>>>> 0101b222
   SortedLinkedList: [
     'AddressSortedLinkedList',
     'IntegerSortedLinkedList',
