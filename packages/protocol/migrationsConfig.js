const BigNumber = require('bignumber.js')
const minimist = require('minimist')
const path = require('path')

// Almost never use exponential notation in toString
// http://mikemcl.github.io/bignumber.js/#exponential-at
BigNumber.config({ EXPONENTIAL_AT: 1e9 })

const DefaultConfig = {
  attestations: {
    attestationExpirySeconds: 60 * 60, // 1 hour,
    attestationRequestFeeInDollars: 0.05,
  },
  lockedGold: {
    maxNoticePeriod: 60 * 60 * 24 * 365 * 3, // 3 years
  },
  oracles: {
    reportExpiry: 60 * 60, // 1 hour
  },
  exchange: {
    spread: 5 / 1000,
    reserveFraction: 1,
    updateFrequency: 3600,
    minimumReports: 1,
  },
  governance: {
    approvalStageDuration: 15 * 60, // 15 minutes
    concurrentProposals: 10,
    dequeueFrequency: 15 * 60, // 15 minutes
    executionStageDuration: 2 * 24 * 60 * 60, // 2 days
    minDeposit: 1, // 1 cGLD
    queueExpiry: 7 * 24 * 60 * 60, // 1 week
    referendumStageDuration: 15 * 60, // 15 minutes
    participationBaseline: 8 / 10,
    participationFloor: 5 / 100,
    updateCoefficient: 1 / 5,
    criticalBaselineLevel: 1,
  },
  gasPriceMinimum: {
    initialMinimum: 10000,
    targetDensity: 1 / 2,
    adjustmentSpeed: 1 / 2,
    infrastructureFraction: 1 / 2,
  },
  registry: {
    predeployedProxyAddress: '0x000000000000000000000000000000000000ce10',
  },
  reserve: {
    goldBalance: 100000,
    tobinTaxStalenessThreshold: 3600, // 1 hour
  },
  stableToken: {
    decimals: 18,
    goldPrice: 10,
    minerDollarBalance: 60000,
    tokenName: 'Celo Dollar',
    tokenSymbol: 'cUSD',
    // 52nd root of 1.005, equivalent to 0.5% annual inflation
<<<<<<< HEAD
    inflationRateNumerator: BigNumber(100009591886),
    inflationRateDenominator: BigNumber(100000000000),
=======
    inflationRate: 1.00009591886,
>>>>>>> 833a0bee
    inflationPeriod: 7 * 24 * 60 * 60, // 1 week
    initialAccounts: [],
  },
  validators: {
    minElectableValidators: '10',
    maxElectableValidators: '100',
    minLockedGoldValue: '1000000000000000000', // 1 gold
    minLockedGoldNoticePeriod: 60 * 24 * 60 * 60, // 60 days

    validatorKeys: [],
    // We register a single validator group during the migration.
    groupName: 'C-Labs',
    groupUrl: 'https://www.celo.org',
  },
}

const linkedLibraries = {
  FixidityLib: [
    'BondedDeposits',
    'Exchange',
    'GasPriceMinimum',
    'Governance',
    'Proposals',
    'SortedOracles',
    'StableToken',
    'Validators',
  ],
  Proposals: ['Governance', 'ProposalsTest'],
  LinkedList: ['AddressLinkedList', 'SortedLinkedList'],
  SortedLinkedList: [
    'AddressSortedLinkedList',
    'IntegerSortedLinkedList',
    'SortedLinkedListWithMedian',
  ],
  SortedLinkedListWithMedian: ['AddressSortedLinkedListWithMedian'],
  AddressLinkedList: ['Validators'],
  AddressSortedLinkedList: ['Validators'],
  IntegerSortedLinkedList: ['Governance', 'IntegerSortedLinkedListTest'],
  AddressSortedLinkedListWithMedian: ['SortedOracles', 'AddressSortedLinkedListWithMedianTest'],
  Signatures: ['LockedGold', 'Escrow'],
}

const argv = minimist(process.argv.slice(2), {
  string: ['migration_override', 'build_directory'],
  default: {
    build_directory: path.join(__dirname, 'build'),
  },
})

const migrationOverride = argv.migration_override ? JSON.parse(argv.migration_override) : {}
const config = {}

for (const key of Object.keys(DefaultConfig)) {
  config[key] = { ...DefaultConfig[key], ...migrationOverride[key] }
}

module.exports = {
  build_directory: argv.build_directory,
  config,
  linkedLibraries,
}<|MERGE_RESOLUTION|>--- conflicted
+++ resolved
@@ -56,12 +56,7 @@
     tokenName: 'Celo Dollar',
     tokenSymbol: 'cUSD',
     // 52nd root of 1.005, equivalent to 0.5% annual inflation
-<<<<<<< HEAD
-    inflationRateNumerator: BigNumber(100009591886),
-    inflationRateDenominator: BigNumber(100000000000),
-=======
     inflationRate: 1.00009591886,
->>>>>>> 833a0bee
     inflationPeriod: 7 * 24 * 60 * 60, // 1 week
     initialAccounts: [],
   },
