--- conflicted
+++ resolved
@@ -18,6 +18,7 @@
       minor: 8,
       patch: 23,
     },
+    blockGasLimit: 12000000,
   },
   election: {
     minElectableValidators: '22',
@@ -100,19 +101,7 @@
     validatorKeys: [],
     // We register a single validator group during the migration.
     groupName: 'C-Labs',
-<<<<<<< HEAD
-    groupUrl: 'https://www.celo.org',
-  },
-  blockchainParameters: {
-    minimumClientVersion: {
-      major: 1,
-      minor: 8,
-      patch: 23,
-    },
-    blockGasLimit: 8000000,
-=======
     commission: 0.1,
->>>>>>> fe7f2225
   },
 }
 
