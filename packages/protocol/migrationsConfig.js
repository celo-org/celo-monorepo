--- conflicted
+++ resolved
@@ -118,10 +118,7 @@
   },
   grandaMento: {
     approver: '0x0000000000000000000000000000000000000000',
-<<<<<<< HEAD
-=======
     maxApprovalExchangeRateChange: 0.3, // 30%
->>>>>>> a4ca31b9
     spread: 0.01, // 1%
     vetoPeriodSeconds: 3 * HOUR, // > the 2 hour minimum possible governance proposal completion time.
   },
