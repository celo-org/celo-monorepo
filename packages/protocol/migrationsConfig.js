const { toFixed } = require('@celo/utils/lib/fixidity')
const { CeloContractName } = require('@celo/protocol/lib/registry-utils')

const BigNumber = require('bignumber.js')
const minimist = require('minimist')
const path = require('path')
const lodash = require('lodash')
const web3 = require('web3')

const argv = minimist(process.argv.slice(2), {
  default: {
    build_directory: path.join(__dirname, 'build'),
  },
  string: ['migration_override', 'build_directory', 'network'],
})
const network = require('./truffle-config.js').networks[argv.network]

// Almost never use exponential notation in toString
// http://mikemcl.github.io/bignumber.js/#exponential-at
BigNumber.config({ EXPONENTIAL_AT: 1e9 })

const SECOND = 1
const MINUTE = 60 * SECOND
const HOUR = 60 * MINUTE
const DAY = 24 * HOUR
const WEEK = 7 * DAY
const YEAR = 365 * DAY

const DefaultConfig = {
  attestations: {
    attestationExpiryBlocks: HOUR / 5, // ~1 hour,
    attestationRequestFeeInDollars: 0.05,
    selectIssuersWaitBlocks: 4,
    maxAttestations: 100,
  },
  blockchainParameters: {
    gasForNonGoldCurrencies: 50000,
    minimumClientVersion: {
      major: 1,
      minor: 0,
      patch: 0,
    },
    deploymentBlockGasLimit: 20000000,
    blockGasLimit: 13000000,
    uptimeLookbackWindow: 12,
  },
  doubleSigningSlasher: {
    reward: '1000000000000000000000', // 1000 cGLD
    penalty: '9000000000000000000000', // 9000 cGLD
  },
  downtimeSlasher: {
    reward: '10000000000000000000', // 10 cGLD
    penalty: '100000000000000000000', // 100 cGLD
    slashableDowntime: 60, // Should be overridden on public testnets
  },
  election: {
    minElectableValidators: '1',
    maxElectableValidators: '100',
    maxVotesPerAccount: 10,
    electabilityThreshold: 1 / 1000,
  },
  epochRewards: {
    targetVotingYieldParameters: {
      initial: 0, // Change to (x + 1) ^ 365 = 1.06 once Mainnet activated.
      max: 0.0005, // (x + 1) ^ 365 = 1.20
      adjustmentFactor: 0, // Change to 1 / 3650 once Mainnet activated.
    },
    rewardsMultiplierParameters: {
      max: 2,
      adjustmentFactors: {
        underspend: 1 / 2,
        overspend: 5,
      },
    },
    // Intentionally set lower than the expected value at steady state to account for the fact that
    // users may take some time to start voting with their cGLD.
    targetVotingGoldFraction: 1 / 2,
    maxValidatorEpochPayment: '205479452054794520547', // (75,000 / 365) * 10 ^ 18
    communityRewardFraction: 1 / 4,
    carbonOffsettingPartner: '0x0000000000000000000000000000000000000000',
    carbonOffsettingFraction: 1 / 1000,
    frozen: false,
  },
  exchange: {
    spread: 5 / 1000,
    reserveFraction: 1 / 100,
    updateFrequency: 5 * MINUTE,
    minimumReports: 1,
    frozen: false,
  },
  gasPriceMinimum: {
    minimumFloor: 100000000,
    targetDensity: 1 / 2,
    adjustmentSpeed: 1 / 2,
  },
  goldToken: {
    frozen: false,
  },
  governance: {
    queueExpiry: 4 * WEEK,
    // Set to allow an attentive individual complete a governance proposal in 2 hours.
    dequeueFrequency: 30 * MINUTE,
    approvalStageDuration: 30 * MINUTE,
    referendumStageDuration: HOUR,
    executionStageDuration: DAY,
    participationBaseline: 1 / 200, // Very low participation requirement given its a testnet.
    concurrentProposals: 3,
    minDeposit: 100, // 100 cGLD
    participationBaselineFloor: 1 / 100,
    participationBaselineUpdateFactor: 1 / 5,
    participationBaselineQuorumFactor: 1,
  },
  governanceApproverMultiSig: {
    signatories: [network.from],
    numRequiredConfirmations: 1,
    numInternalRequiredConfirmations: 1,
    useMultiSig: true,
  },
  grandaMento: {
    approver: network.from,
    maxApprovalExchangeRateChange: 0.3, // 30%
    spread: 0, // 0%
    vetoPeriodSeconds: 10, // Set to 10 seconds for env-tests, this should be > time needed for a governance proposal in practice
    stableTokenExchangeLimits: {
      StableToken: {
        min: '50000000000000000000000', // 50,000
        max: '50000000000000000000000000', // 50,000,000
      },
      StableTokenEUR: {
        min: '40000000000000000000000', // 40,000
        max: '40000000000000000000000000', // 40,000,000
      },
    },
  },
  lockedGold: {
    unlockingPeriod: 3 * DAY,
  },
  oracles: {
    reportExpiry: 5 * MINUTE,
  },
  random: {
    randomnessBlockRetentionWindow: HOUR / 5, // 1 hour to match attestationExpiryBlocks
  },
  registry: {
    predeployedProxyAddress: '0x000000000000000000000000000000000000ce10',
  },
  reserve: {
    tobinTaxStalenessThreshold: 100 * YEAR, // Tobin tax turned off to start
    tobinTax: toFixed(0).toFixed(), // Tobin tax turned off to start
    tobinTaxReserveRatio: toFixed(0).toFixed(), // Tobin tax turned off to start
    dailySpendingRatio: toFixed(0.05).toFixed(), // 5%
    frozenAssetsStartBalance: null,
    frozenAssetsDays: null,
    spenders: [],
    otherAddresses: [
      '0x246f4599eFD3fA67AC44335Ed5e749E518Ffd8bB',
      '0x298FbD6dad2Fc2cB56d7E37d8aCad8Bf07324f67',
    ],
    assetAllocationSymbols: ['cGLD', 'BTC', 'ETH', 'DAI'],
    assetAllocationWeights: [0.5, 0.3, 0.15, 0.05],
  },
  reserveSpenderMultiSig: {
    signatories: [network.from],
    numRequiredConfirmations: 1,
    numInternalRequiredConfirmations: 1,
  },
  stableToken: {
    decimals: 18,
    goldPrice: 1,
    tokenName: 'Celo Dollar',
    tokenSymbol: 'cUSD',
    inflationRate: 1,
    inflationPeriod: 1.5 * YEAR,
    initialBalances: {
      addresses: [network.from],
      values: ['5000000000000000000000000'],
    },
    oracles: [network.from],
    frozen: false,
  },
  stableTokenEUR: {
    decimals: 18,
    goldPrice: 1.2,
    tokenName: 'Celo Euro',
    tokenSymbol: 'cEUR',
    inflationRate: 1,
    inflationPeriod: 1.5 * YEAR,
    initialBalances: {
      addresses: [network.from],
      values: ['5000000000000000000000000'],
    },
    oracles: [network.from],
    frozen: false,
  },
  stableTokenBRL: {
    decimals: 18,
    goldPrice: 1.2,
<<<<<<< HEAD
    tokenName: 'Celo Euro',
    tokenSymbol: 'cEUR',
=======
    tokenName: 'Celo Brazilian Real',
    tokenSymbol: 'cREAL',
>>>>>>> ed689b7e
    inflationRate: 1,
    inflationPeriod: 1.5 * YEAR,
    initialBalances: {
      addresses: [network.from],
      values: ['5000000000000000000000000'],
    },
    oracles: [network.from],
    frozen: false,
  },
  transferWhitelist: {
    addresses: [],
    registryIds: [],
  },
  validators: {
    groupLockedGoldRequirements: {
      value: '10000000000000000000000', // 10k CELO per validator
      duration: 180 * DAY,
    },
    validatorLockedGoldRequirements: {
      value: '10000000000000000000000', // 10k CELO
      // MUST BE KEPT IN SYNC WITH MEMBERSHIP HISTORY LENGTH
      duration: 60 * DAY,
    },
    validatorScoreParameters: {
      exponent: 10,
      adjustmentSpeed: 0.1,
    },
    // MUST BE KEPT IN SYNC WITH VALIDATOR LOCKED GOLD DURATION
    membershipHistoryLength: 60,
    commissionUpdateDelay: (3 * DAY) / 5, // Approximately 3 days with 5s block times
    maxGroupSize: 5,
    slashingPenaltyResetPeriod: 30 * DAY,
    downtimeGracePeriod: 0,

    // Register cLabs groups to contain an initial set of validators to run test networks.
    validatorKeys: [],
    attestationKeys: [],
    groupName: 'cLabs',
    commission: 0.1,
    votesRatioOfLastVsFirstGroup: 2.0,
  },
}

const NetworkConfigs = {
  development: {
    downtimeSlasher: {
      slashableDowntime: 60, // epoch length is 100 for unit tests
    },
    election: {
      minElectableValidators: '10',
      frozen: false,
    },
    stableToken: {
      initialBalances: {
        addresses: ['0x5409ED021D9299bf6814279A6A1411A7e866A631'],
        values: ['10000000000000000000'],
      },
    },
    epochRewards: {
      frozen: false,
    },
    exchange: {
      frozen: false,
      minimumReports: 1,
    },
    goldToken: {
      frozen: false,
    },
    reserve: {
      initialBalance: 100000000,
      // Add an arbitrary "otherReserveAddress" so that reserve spending can be tested.
      otherAddresses: ['0x7457d5E02197480Db681D3fdF256c7acA21bDc12'],
    },
  },
  testing: {
    downtimeSlasher: {
      slashableDowntime: 6,
    },
    election: {
      minElectableValidators: '1',
      frozen: false,
    },
    epochRewards: {
      frozen: false,
      targetVotingYieldParameters: {
        initial: 0.00016,
        max: 0.0005,
        adjustmentFactor: 0.1,
      },
    },
    exchange: {
      frozen: false,
    },
    goldToken: {
      frozen: false,
    },
    governance: {
      skipSetConstitution: true,
      skipTransferOwnership: true,
    },
    governanceApproverMultiSig: {
      signatories: [network.from],
      numRequiredConfirmations: 1,
      numInternalRequiredConfirmations: 1,
    },
    stableToken: {
      frozen: false,
    },
    reserve: {
      initialBalance: 100000000, // CELO
    },
  },
  baklava: {
    downtimeSlasher: {
      slashableDowntime: (8 * HOUR) / 5, // ~8 hours
    },
    election: {
      minElectableValidators: 20,
      frozen: false,
    },
    epochRewards: {
      targetVotingYieldParameters: {
        initial: 0.00016,
      },
      frozen: false,
    },
    exchange: {
      frozen: false,
    },
    goldToken: {
      frozen: false,
    },
    governance: {
      // Set to be able to complete a proposal in about a day, but give everyone a chance to participate.
      dequeueFrequency: 4 * HOUR,
      approvalStageDuration: 4 * HOUR,
      referendumStageDuration: DAY,
      executionStageDuration: WEEK,
      participationBaseline: 1 / 200, // Very low participation requirement given its a testnet.
      concurrentProposals: 3,
      minDeposit: 100, // 100 cGLD
      participationBaselineFloor: 1 / 100,
      participationBaselineUpdateFactor: 1 / 5,
      participationBaselineQuorumFactor: 1,
    },
    governanceApproverMultiSig: {
      // 1/5 multsig
      signatories: [
        '0xb04778c00A8e30F59bFc91DD74853C4f32F34E54', // Google Cloud IAM managed account
        '0x32830A3f65DF98aFCFA18bAd35009Aa51163D606', // Individual signer
        '0x7c593219ad21e172c1fdc6bfdc359699fa428adb', // Individual signer
        '0x31af68f73fb93815b3eB9a6FA76e63113De5f733', // Individual signer
        '0x47fE4b9fFDB9712fC5793B1b5E86d96a4664cf02', // Individual signer
      ],
      numRequiredConfirmations: 1,
      numInternalRequiredConfirmations: 2,
    },
    lockedGold: {
      unlockingPeriod: 6 * HOUR, // 1/12 of the Mainnet period.
    },
    reserve: {
      initialBalance: 100000000, // CELO
      frozenAssetsStartBalance: 80000000, // Matches Mainnet after CGP-6
      frozenAssetsDays: 182, // 3x Mainnet thawing rate
    },
    reserveSpenderMultiSig: {
      // 1/3 multsig
      signatories: [
        '0x62C6a0446BbD7f6260108dD538d88E8b53128a90', // Google Cloud IAM managed account
        '0x49eFFA2ceF5FccA5540f421d6b28e76184cc0fDF', // Individual signer
        '0x4550F1576fAC966Ac8b9F42e1D5D66D3A14dD8D3', // Individual signer
      ],
      numRequiredConfirmations: 1,
      numInternalRequiredConfirmations: 2,
    },
    stableToken: {
      // Don't set an initial gold price before oracles start to report.
      goldPrice: null,
      oracles: [
        '0xd71fea6b92d3f21f659152589223385a7329bb11',
        '0x1e477fc9b6a49a561343cd16b2c541930f5da7d2',
        '0x460b3f8d3c203363bb65b1a18d89d4ffb6b0c981',
        '0x3b522230c454ca9720665d66e6335a72327291e8',
        '0x0AFe167600a5542d10912f4A07DFc4EEe0769672',
        '0x412ebe7859e9aa71ff5ce4038596f6878c359c96',
        '0xbbfe73df8b346b3261b19ac91235888aba36d68c',
        '0x02b1d1bea682fcab4448c0820f5db409cce4f702',
        '0xe90f891710f625f18ecbf1e02efb4fd1ab236a10',
        '0x28c52c722df87ed11c5d7665e585e84aa93d7964',
      ],
      frozen: false,
    },
    validators: {
      groupLockedGoldRequirements: {
        duration: 15 * DAY, // 1/12 of the Mainnet duration.
      },
      validatorLockedGoldRequirements: {
        duration: 5 * DAY, // 1/12 of the Mainnet duration.
      },
      membershipHistoryLength: 15, // Number of epochs in the group lockup period.
      votesRatioOfLastVsFirstGroup: 1.0,
    },
  },
  alfajores: {
    downtimeSlasher: {
      slashableDowntime: (8 * HOUR) / 5, // ~8 hours
    },
    election: {
      minElectableValidators: 5,
      frozen: false,
    },
    epochRewards: {
      targetVotingYieldParameters: {
        initial: 0.00016,
      },
      frozen: false,
    },
    exchange: {
      frozen: false,
      minimumReports: 1,
    },
    goldToken: {
      frozen: false,
    },
    governance: {
      // Set to allow an attentive individual complete a governance proposal in 2 hours.
      dequeueFrequency: 30 * MINUTE,
      approvalStageDuration: 30 * MINUTE,
      referendumStageDuration: HOUR,
      executionStageDuration: DAY,
      participationBaseline: 1 / 200, // Very low participation requirement given its a testnet.
      concurrentProposals: 3,
      minDeposit: 100, // 100 cGLD
      participationBaselineFloor: 1 / 100,
      participationBaselineUpdateFactor: 1 / 5,
      participationBaselineQuorumFactor: 1,
    },
    governanceApproverMultiSig: {
      signatories: [
        '0xCc50EaC48bA71343dC76852FAE1892c6Bd2971DA', // Google Cloud IAM managed account
      ],
      numRequiredConfirmations: 1,
      numInternalRequiredConfirmations: 1,
    },
    lockedGold: {
      unlockingPeriod: 6 * HOUR, // 1/12 of the Mainnet period.
    },
    oracles: {
      // Allow old reports so Oracle does not have to run continuously.
      reportExpiry: 1000 * DAY,
    },
    reserve: {
      initialBalance: 100000000, // CELO
      frozenAssetsStartBalance: 80000000, // Matches Mainnet after CGP-6
      frozenAssetsDays: 182, // 3x Mainnet thawing rate
      otherAddresses: [],
    },
    reserveSpenderMultiSig: {
      signatories: [
        '0x50F5017cED9d69A47C29643bde02E0EB120E039A', // Google Cloud IAM managed account
      ],
      numRequiredConfirmations: 1,
      numInternalRequiredConfirmations: 1,
    },
    stableToken: {
      oracles: [
        // Oracle addresses generated from alfajores mnemonic
        '0x840b32F30e1a3b2E8b9E6C0972eBa0148E22B847',
        '0x3E4DBf92e5f19BE41e1Faa6368779418A610191f',
        '0xdD5Cb02066fde415dda4f04EE53fBb652066afEE',
        '0x473a3be7C2A42452Ed0b521614B3b76BC59D2D1D',
        '0x43c25991F0f037517D174B7E0ffD8c8Ccc471c6B',
        '0x2c82F367e2eD1BA018f23219b0E3FBA60a4424d8',
        '0xedf87d1e6A041cA55F857a01C10fC626C194c524',
        '0x510Bf5D8feBCA69fCfe73d391783be01B3324c69',
        '0xD7C06AfE310baCD786BA2929088298b9e60322ec',
        '0xFc0Ea86dBDFE9CB432BaFDe251Bd2dEba022AFd7',
      ],
      frozen: false,
    },
    validators: {
      groupLockedGoldRequirements: {
        duration: 15 * DAY, // 1/12 of the Mainnet duration.
      },
      validatorLockedGoldRequirements: {
        duration: 5 * DAY, // 1/12 of the Mainnet duration.
      },
      membershipHistoryLength: 15, // Number of epochs in the group lockup period.
      votesRatioOfLastVsFirstGroup: 1.0,
    },
  },
  rc1: {
    downtimeSlasher: {
      slashableDowntime: (8 * HOUR) / 5, // ~8 hours
    },
    election: {
      minElectableValidators: '22',
      maxElectableValidators: '100',
      maxVotesPerAccount: 10,
      electabilityThreshold: 1 / 1000,
      frozen: true,
    },
    epochRewards: {
      frozen: true,
    },
    goldToken: {
      frozen: true,
    },
    governance: {
      queueExpiry: 4 * WEEK,
      dequeueFrequency: DAY, // Change to 1 week once Mainnet activated
      concurrentProposals: 3,
      approvalStageDuration: DAY, // Change to 3 days once Mainnet activated
      referendumStageDuration: 2 * DAY, // Change to 1 week once Mainnet activated
      executionStageDuration: 3 * DAY,
      minDeposit: 100, // 100 cGLD
      participationBaseline: 5 / 100, // Start with low participation requirements, let the protocol adjust
      participationBaselineFloor: 5 / 100,
      participationBaselineUpdateFactor: 1 / 5,
      participationBaselineQuorumFactor: 1,
    },
    governanceApproverMultiSig: {
      // 3/9 multsig, with 5/9 to make multisig changes.
      signatories: [
        '0xBE0c3B35Ec3f759D9A67c4B7c539b0D5b52A4642',
        '0xD6d48412dA0804CF88258bfDf5AaFcBe5FEd7ecC',
        '0xFD74A4b05F12B9aB6020CB202aDE1BBa4Bc99aba',
        '0x114a0f28f20a6cF1AD428C396f78248d0E76724e',
        '0xC631Eb5dE231000f96F4973ca8516d487108b2BF',
        '0xc85639289d4bbb5f90e380a0f4db6b77a2f777bf',
        '0x92AD020Cde6A4e566770C603ae8315a9d7252740',
        '0xba4862643d476acbc13276bd73daca7b27bf567c',
        '0xe5bD469Ad2d2A160604e38ad123828B7754aa23b',
      ],
      numRequiredConfirmations: 3,
      numInternalRequiredConfirmations: 5,
      useMultiSig: true,
    },
    reserveSpenderMultiSig: {
      // 2/2 multsig
      signatories: [
        '0x21E7082D7b0Bc12BF65296CF859E09Fe529d366d',
        '0xbf4D39e774F438B6f8B8d7e56f26Fd2409F6ACF2',
      ],
      numRequiredConfirmations: 2,
      numInternalRequiredConfirmations: 2,
    },
    stableToken: {
      decimals: 18,
      goldPrice: 1,
      tokenName: 'Celo Dollar',
      tokenSymbol: 'cUSD',
      inflationRate: 1,
      inflationPeriod: 1.5 * YEAR,
      initialBalances: {
        addresses: ['0xc471776eA02705004C451959129bF09423B56526'],
        values: ['5000000000000000000000000'],
      },
      oracles: [
        '0x0aee051be85ba9c7c1bc635fb76b52039341ab26',
        '0xd3405621f6cdcd95519a79d37f91c78e7c79cefa',
        '0xe037f31121f3a96c0cc49d0cf55b2f5d6deff19e',
        '0x12bad172b47287a754048f0d294221a499d1690f',
        '0xacad5b2913e21ccc073b80e431fec651cd8231c6',
        '0xfe9925e6ae9c4cd50ae471b90766aaef37ad307e',
        '0x641c6466dae2c0b1f1f4f9c547bc3f54f4744a1d',
        '0x75becd8e400552bac29cbe0534d8c7d6cba49979',
        '0x223ab67272891dd352194be61597042ecf9c272a',
        '0xca9ae47493f763a7166ab8310686b197984964b4',
        '0xB93Fe7906ea4221b3fbe23412D18Ab1B07FE2F71',
        '0x8d25D74E43789079Ef3C6B965c3D22b63A1233aC',
        '0xCD88Cc79342a7cFE78E91FAa173eC87704bDcA9a',
        '0x5091110175318A2A8aF88309D1648c1D84d31B29',
        '0xBBd6e54Af7A5722f42461C6313F37Bd50729F195',
      ],
      frozen: true,
    },
    transferWhitelist: {
      // Whitelist genesis block addresses.
      addresses: [
        '0x11901cf7eEae1E2644995FB2E47Ce46bC7F33246',
        '0xC1cDA18694F5B86cFB80c1B4f8Cc046B0d7E6326',
        '0xa5d40D93b01AfBafec84E20018Aff427628F645E',
        '0x8d485780E84E23437f8F6938D96B964645529127',
        '0x5F857c501b73ddFA804234f1f1418D6f75554076',
        '0xaa9064F57F8d7de4b3e08c35561E21Afd6341390',
        '0x7FA26b50b3e9a2eC8AD1850a4c4FBBF94D806E95',
        '0x08960Ce6b58BE32FBc6aC1489d04364B4f7dC216',
        '0x77B68B2e7091D4F242a8Af89F200Af941433C6d8',
        '0x75Bb69C002C43f5a26a2A620518775795Fd45ecf',
        '0x19992AE48914a178Bf138665CffDD8CD79b99513',
        '0xE23a4c6615669526Ab58E9c37088bee4eD2b2dEE',
        '0xDe22679dCA843B424FD0BBd70A22D5F5a4B94fe4',
        '0x743D80810fe10c5C3346D2940997cC9647035B13',
        '0x8e1c4355307F1A59E7eD4Ae057c51368b9338C38',
        '0x417fe63186C388812e342c85FF87187Dc584C630',
        '0xF5720c180a6Fa14ECcE82FB1bB060A39E93A263c',
        '0xB80d1e7F9CEbe4b5E1B1Acf037d3a44871105041',
        '0xf8ed78A113cD2a34dF451Ba3D540FFAE66829AA0',
        '0x9033ff75af27222c8f36a148800c7331581933F3',
        '0x8A07541C2eF161F4e3f8de7c7894718dA26626B2',
        '0xB2fe7AFe178335CEc3564d7671EEbD7634C626B0',
        '0xc471776eA02705004C451959129bF09423B56526',
        '0xeF283eca68DE87E051D427b4be152A7403110647',
        '0x7cf091C954ed7E9304452d31fd59999505Ddcb7a',
        '0xa5d2944C32a8D7b284fF0b84c20fDcc46937Cf64',
        '0xFC89C17525f08F2Bc9bA8cb77BcF05055B1F7059',
        '0x3Fa7C646599F3174380BD9a7B6efCde90b5d129d',
        '0x989e1a3B344A43911e02cCC609D469fbc15AB1F1',
        '0xAe1d640648009DbE0Aa4485d3BfBB68C37710924',
        '0x1B6C64779F42BA6B54C853Ab70171aCd81b072F7',
      ],
      registryIds: [
        web3.utils.soliditySha3(CeloContractName.Governance),
        web3.utils.soliditySha3(CeloContractName.LockedGold),
        web3.utils.soliditySha3(CeloContractName.Reserve),
      ],
    },
  },
}

NetworkConfigs.local = NetworkConfigs.testing
NetworkConfigs.baklavastaging = NetworkConfigs.baklava
NetworkConfigs.alfajoresstaging = NetworkConfigs.alfajores
NetworkConfigs.mainnet = NetworkConfigs.rc1

const linkedLibraries = {
  Proposals: ['Governance', 'GovernanceTest', 'ProposalsTest'],
  AddressLinkedList: ['Validators', 'ValidatorsTest'],
  AddressSortedLinkedList: ['Election', 'ElectionTest'],
  IntegerSortedLinkedList: ['Governance', 'GovernanceTest', 'IntegerSortedLinkedListTest'],
  AddressSortedLinkedListWithMedian: ['SortedOracles', 'AddressSortedLinkedListWithMedianTest'],
  Signatures: [
    'Accounts',
    'Attestations',
    'AttestationsTest',
    'LockedGold',
    'Escrow',
    'MetaTransactionWallet',
  ],
}

const config = lodash.cloneDeep(DefaultConfig)

const migrationOverride = argv.migration_override ? JSON.parse(argv.migration_override) : {}

// Use lodash merge to deeply override defaults.
if (argv.network && NetworkConfigs[argv.network]) {
  lodash.merge(config, NetworkConfigs[argv.network])
}
lodash.merge(config, migrationOverride)

module.exports = {
  build_directory: argv.build_directory,
  config,
  linkedLibraries,
}<|MERGE_RESOLUTION|>--- conflicted
+++ resolved
@@ -195,13 +195,8 @@
   stableTokenBRL: {
     decimals: 18,
     goldPrice: 1.2,
-<<<<<<< HEAD
-    tokenName: 'Celo Euro',
-    tokenSymbol: 'cEUR',
-=======
     tokenName: 'Celo Brazilian Real',
     tokenSymbol: 'cREAL',
->>>>>>> ed689b7e
     inflationRate: 1,
     inflationPeriod: 1.5 * YEAR,
     initialBalances: {
