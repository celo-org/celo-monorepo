--- conflicted
+++ resolved
@@ -167,7 +167,6 @@
       addresses: [],
       values: [],
     },
-<<<<<<< HEAD
     oracles: [
       '0x0aee051be85ba9c7c1bc635fb76b52039341ab26',
       '0xd3405621f6cdcd95519a79d37f91c78e7c79cefa',
@@ -180,10 +179,6 @@
       '0x223ab67272891dd352194be61597042ecf9c272a',
       '0xca9ae47493f763a7166ab8310686b197984964b4',
     ],
-=======
-    // TODO(asa): Needs updating before RC1 deployment
-    oracles: [],
->>>>>>> c841fd1a
     frozen: true,
   },
   transferWhitelist: {
