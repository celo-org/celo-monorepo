/* tslint:disable:no-console */

<<<<<<< HEAD
import { toFixed } from '@celo/protocol/lib/fixidity'
import { governanceRegistryId } from '@celo/protocol/lib/registry-utils'
=======
import { CeloContractName } from '@celo/protocol/lib/registry-utils'
>>>>>>> 833a0bee
import {
  deploymentForCoreContract,
  getDeployedProxiedContract,
  transferOwnershipOfProxy,
  transferOwnershipOfProxyAndImplementation,
} from '@celo/protocol/lib/web3-utils'
import { config } from '@celo/protocol/migrationsConfig'
import { GovernanceInstance, ReserveInstance } from 'types'

const initializeArgs = async (networkName: string): Promise<any[]> => {
  const approver = require('@celo/protocol/truffle.js').networks[networkName].from

  return [
    config.registry.predeployedProxyAddress,
    approver,
    config.governance.concurrentProposals,
    web3.utils.toWei(config.governance.minDeposit.toString(), 'ether'),
    config.governance.queueExpiry,
    config.governance.dequeueFrequency,
    config.governance.approvalStageDuration,
    config.governance.referendumStageDuration,
    config.governance.executionStageDuration,
    toFixed(config.governance.participationBaseline).toString(),
    toFixed(config.governance.participationFloor).toString(),
    toFixed(config.governance.updateCoefficient).toString(),
    toFixed(config.governance.criticalBaselineLevel).toString(),
  ]
}

module.exports = deploymentForCoreContract<GovernanceInstance>(
  web3,
  artifacts,
  CeloContractName.Governance,
  initializeArgs,
  async (governance: GovernanceInstance) => {
    console.log('Setting Governance as a Reserve spender')
    const reserve: ReserveInstance = await getDeployedProxiedContract<ReserveInstance>(
      'Reserve',
      artifacts
    )
    await reserve.addSpender(governance.address)

    const proxyOwnedByGovernance = ['GoldToken', 'Random']
    await Promise.all(
      proxyOwnedByGovernance.map((contractName) =>
        transferOwnershipOfProxy(contractName, governance.address, artifacts)
      )
    )

    const proxyAndImplementationOwnedByGovernance = [
      'Attestations',
      'LockedGold',
      'Escrow',
      'Exchange',
      'GasCurrencyWhitelist',
      'GasPriceMinimum',
      'Governance',
      'Registry',
      'Reserve',
      'SortedOracles',
      'StableToken',
      'Validators',
    ]

    await Promise.all(
      proxyAndImplementationOwnedByGovernance.map((contractName) =>
        transferOwnershipOfProxyAndImplementation(contractName, governance.address, artifacts)
      )
    )
  }
)<|MERGE_RESOLUTION|>--- conflicted
+++ resolved
@@ -1,17 +1,13 @@
 /* tslint:disable:no-console */
 
-<<<<<<< HEAD
-import { toFixed } from '@celo/protocol/lib/fixidity'
-import { governanceRegistryId } from '@celo/protocol/lib/registry-utils'
-=======
 import { CeloContractName } from '@celo/protocol/lib/registry-utils'
->>>>>>> 833a0bee
 import {
   deploymentForCoreContract,
   getDeployedProxiedContract,
   transferOwnershipOfProxy,
   transferOwnershipOfProxyAndImplementation,
 } from '@celo/protocol/lib/web3-utils'
+import { toFixed } from '@celo/utils/lib/fixidity'
 import { config } from '@celo/protocol/migrationsConfig'
 import { GovernanceInstance, ReserveInstance } from 'types'
 
