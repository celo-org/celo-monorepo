/* tslint:disable:no-console */
<<<<<<< HEAD
import { toFixed } from '@celo/protocol/lib/fixidity'
import { gasPriceMinimumRegistryId } from '@celo/protocol/lib/registry-utils'
import {
  deployProxyAndImplementation,
  getDeployedProxiedContract,
  setInRegistry,
} from '@celo/protocol/lib/web3-utils'
=======
import { CeloContractName } from '@celo/protocol/lib/registry-utils'
import { deploymentForCoreContract } from '@celo/protocol/lib/web3-utils'
>>>>>>> 8dacf1eb
import { config } from '@celo/protocol/migrationsConfig'
import { toFixed } from '@celo/utils/lib/fixidity'
import { GasPriceMinimumInstance } from 'types'

const initializeArgs = async (): Promise<any[]> => {
<<<<<<< HEAD
  const registry: RegistryInstance = await getDeployedProxiedContract<RegistryInstance>(
    'Registry',
    artifacts
  )
  // @ts-ignore
  registry.numberFormat = 'BigNumber'
=======
>>>>>>> 8dacf1eb
  return [
    config.registry.predeployedProxyAddress,
    config.gasPriceMinimum.initialMinimum,
    toFixed(config.gasPriceMinimum.targetDensity).toString(),
    toFixed(config.gasPriceMinimum.adjustmentSpeed).toString(),
    toFixed(config.gasPriceMinimum.infrastructureFraction).toString(),
  ]
}

module.exports = deploymentForCoreContract<GasPriceMinimumInstance>(
  web3,
  artifacts,
  CeloContractName.GasPriceMinimum,
  initializeArgs
)<|MERGE_RESOLUTION|>--- conflicted
+++ resolved
@@ -1,30 +1,11 @@
 /* tslint:disable:no-console */
-<<<<<<< HEAD
-import { toFixed } from '@celo/protocol/lib/fixidity'
-import { gasPriceMinimumRegistryId } from '@celo/protocol/lib/registry-utils'
-import {
-  deployProxyAndImplementation,
-  getDeployedProxiedContract,
-  setInRegistry,
-} from '@celo/protocol/lib/web3-utils'
-=======
 import { CeloContractName } from '@celo/protocol/lib/registry-utils'
 import { deploymentForCoreContract } from '@celo/protocol/lib/web3-utils'
->>>>>>> 8dacf1eb
 import { config } from '@celo/protocol/migrationsConfig'
 import { toFixed } from '@celo/utils/lib/fixidity'
 import { GasPriceMinimumInstance } from 'types'
 
 const initializeArgs = async (): Promise<any[]> => {
-<<<<<<< HEAD
-  const registry: RegistryInstance = await getDeployedProxiedContract<RegistryInstance>(
-    'Registry',
-    artifacts
-  )
-  // @ts-ignore
-  registry.numberFormat = 'BigNumber'
-=======
->>>>>>> 8dacf1eb
   return [
     config.registry.predeployedProxyAddress,
     config.gasPriceMinimum.initialMinimum,
