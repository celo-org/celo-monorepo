/* tslint:disable:no-console */
import { NULL_ADDRESS } from '@celo/protocol/lib/test-utils'
import {
  add0x,
  generateAccountAddressFromPrivateKey,
  generatePublicKeyFromPrivateKey,
  getDeployedProxiedContract,
  sendTransactionWithPrivateKey,
} from '@celo/protocol/lib/web3-utils'
import { config } from '@celo/protocol/migrationsConfig'
import { blsPrivateKeyToProcessedPrivateKey } from '@celo/utils/lib/bls'
import { toFixed } from '@celo/utils/lib/fixidity'
import { BigNumber } from 'bignumber.js'
import * as bls12377js from 'bls12377js'
import { ElectionInstance, LockedGoldInstance, ValidatorsInstance } from 'types'

const Web3 = require('web3')

function serializeKeystore(keystore: any) {
  return Buffer.from(JSON.stringify(keystore)).toString('base64')
}

async function lockGold(lockedGold: LockedGoldInstance, value: BigNumber, privateKey: string) {
  // @ts-ignore
  const createAccountTx = lockedGold.contract.methods.createAccount()
  await sendTransactionWithPrivateKey(web3, createAccountTx, privateKey, {
    to: lockedGold.address,
  })

  // @ts-ignore
  const lockTx = lockedGold.contract.methods.lock()

  await sendTransactionWithPrivateKey(web3, lockTx, privateKey, {
    to: lockedGold.address,
    value,
  })
}

async function registerValidatorGroup(
  name: string,
  lockedGold: LockedGoldInstance,
  validators: ValidatorsInstance,
  privateKey: string
) {
  // Validators can't also be validator groups, so we create a new account to register the
  // validator group with, and set the group identifier to the private key of this account
  // encrypted with the private key of the first validator, so that the group private key
  // can be recovered.
  const account = web3.eth.accounts.create()

  // We do not use web3 provided by Truffle since the eth.accounts.encrypt behaves differently
  // in the version we use elsewhere.
  const encryptionWeb3 = new Web3('http://localhost:8545')
  const encryptedPrivateKey = encryptionWeb3.eth.accounts.encrypt(account.privateKey, privateKey)
  const encodedKey = serializeKeystore(encryptedPrivateKey)

  await sendTransactionWithPrivateKey(web3, null, privateKey, {
    to: account.address,
    value: config.validators.registrationRequirements.group * 2, // Add a premium to cover tx fees
  })

  await lockGold(lockedGold, config.validators.registrationRequirements.group, account.privateKey)

  // @ts-ignore
  const tx = validators.contract.methods.registerValidatorGroup(
<<<<<<< HEAD
    encodedKey,
    name,
=======
    `${config.validators.groupName} ${encodedKey}`,
>>>>>>> 43c9ebf4
    config.validators.groupUrl,
    toFixed(config.validators.commission).toString()
  )

  await sendTransactionWithPrivateKey(web3, tx, account.privateKey, {
    to: validators.address,
  })

  return account
}

async function registerValidator(
  lockedGold: LockedGoldInstance,
  validators: ValidatorsInstance,
  validatorPrivateKey: string,
  groupAddress: string
) {
  const validatorPrivateKeyHexStripped = validatorPrivateKey.slice(2)
  const address = generateAccountAddressFromPrivateKey(validatorPrivateKeyHexStripped)
  const publicKey = generatePublicKeyFromPrivateKey(validatorPrivateKeyHexStripped)
  const blsValidatorPrivateKeyBytes = blsPrivateKeyToProcessedPrivateKey(
    validatorPrivateKeyHexStripped
  )
  const blsPublicKey = bls12377js.BLS.privateToPublicBytes(blsValidatorPrivateKeyBytes).toString(
    'hex'
  )
  const blsPoP = bls12377js.BLS.signPoP(blsValidatorPrivateKeyBytes).toString('hex')
  const publicKeysData = publicKey + blsPublicKey + blsPoP

  await lockGold(
    lockedGold,
    config.validators.registrationRequirements.validator,
    validatorPrivateKey
  )

  // @ts-ignore
  const registerTx = validators.contract.methods.registerValidator(
    address,
    config.validators.groupUrl,
    add0x(publicKeysData)
  )

  await sendTransactionWithPrivateKey(web3, registerTx, validatorPrivateKey, {
    to: validators.address,
  })

  // @ts-ignore
  const affiliateTx = validators.contract.methods.affiliate(groupAddress)

  await sendTransactionWithPrivateKey(web3, affiliateTx, validatorPrivateKey, {
    to: validators.address,
  })

  return
}

module.exports = async (_deployer: any) => {
  const validators: ValidatorsInstance = await getDeployedProxiedContract<ValidatorsInstance>(
    'Validators',
    artifacts
  )

  const lockedGold: LockedGoldInstance = await getDeployedProxiedContract<LockedGoldInstance>(
    'LockedGold',
    artifacts
  )

  const election: ElectionInstance = await getDeployedProxiedContract<ElectionInstance>(
    'Election',
    artifacts
  )

  const valKeys: string[] = config.validators.validatorKeys

  if (valKeys.length === 0) {
    console.info('  No validators to register')
    return
  }

  if (valKeys.length < config.validators.minElectableValidators) {
    console.warn(
      `  Warning: Have ${valKeys.length} Validator keys but require a minimum of ${
        config.validators.minElectableValidators
      } Validators in order for a new validator set to be elected.`
    )
  }

  // Split the validator keys into groups that will fit within the max group size.
  const valKeyGroups: string[][] = []
  const maxGroupSize: number = Number(config.validators.maxGroupSize)
  for (let i = 0; i < valKeys.length; i += maxGroupSize) {
    valKeyGroups.push(valKeys.slice(i, Math.min(i + maxGroupSize, valKeys.length)))
  }

  let prevGroupAddress = NULL_ADDRESS
  for (const [idx, groupKeys] of valKeyGroups.entries()) {
    // Append an index to the group name if there is more than one group.
    let groupName: string = config.validators.groupName
    if (valKeyGroups.length > 1) {
      groupName += ` (${idx + 1})`
    }

    console.info(`  Registering Validator Group: ${groupName} ...`)
    const account = await registerValidatorGroup(groupName, lockedGold, validators, groupKeys[0])

    console.info('  * Registering Validators ...')
    for (const key of groupKeys) {
      await registerValidator(lockedGold, validators, key, account.address)
    }

    console.info('  * Adding Validators to Validator Group ...')
    for (const key of groupKeys) {
      const address = generateAccountAddressFromPrivateKey(key.slice(2))
      // @ts-ignore
      const addTx = validators.contract.methods.addMember(address)
      await sendTransactionWithPrivateKey(web3, addTx, account.privateKey, {
        to: validators.address,
      })
    }

    console.info('  * Voting for Validator Group ...')
    // Make another deposit so our vote has more weight.
    const minLockedGoldVotePerValidator = 10000
    // @ts-ignore
    const bondTx = lockedGold.contract.methods.newCommitment(0)
    await sendTransactionWithPrivateKey(web3, bondTx, groupKeys[0], {
      to: lockedGold.address,
      value: new BigNumber(groupKeys.length)
        .times(minLockedGoldVotePerValidator)
        .times(config.validators.minLockedGoldValue),
    })

    // @ts-ignore
    const voteTx = validators.contract.methods.vote(account.address, NULL_ADDRESS, prevGroupAddress)
    await sendTransactionWithPrivateKey(web3, voteTx, groupKeys[0], {
      to: validators.address,
    })
    prevGroupAddress = account.address
  }
<<<<<<< HEAD
=======

  console.info('  Marking Validator Group as eligible for election ...')
  // @ts-ignore
  const markTx = election.contract.methods.markGroupEligible(NULL_ADDRESS, NULL_ADDRESS)
  await sendTransactionWithPrivateKey(web3, markTx, account.privateKey, {
    to: election.address,
  })

  console.info('  Voting for Validator Group ...')
  // Make another deposit so our vote has more weight.
  const minLockedGoldVotePerValidator = 10000
  const value = new BigNumber(valKeys.length)
    .times(minLockedGoldVotePerValidator)
    .times(web3.utils.toWei('1'))
  // @ts-ignore
  await lockedGold.lock({ value })
  await election.vote(account.address, value, NULL_ADDRESS, NULL_ADDRESS)
>>>>>>> 43c9ebf4
}<|MERGE_RESOLUTION|>--- conflicted
+++ resolved
@@ -63,12 +63,7 @@
 
   // @ts-ignore
   const tx = validators.contract.methods.registerValidatorGroup(
-<<<<<<< HEAD
-    encodedKey,
-    name,
-=======
-    `${config.validators.groupName} ${encodedKey}`,
->>>>>>> 43c9ebf4
+    `${name} ${encodedKey}`,
     config.validators.groupUrl,
     toFixed(config.validators.commission).toString()
   )
@@ -189,6 +184,13 @@
       })
     }
 
+    console.info('  * Marking Validator Group as eligible for election ...')
+    // @ts-ignore
+    const markTx = election.contract.methods.markGroupEligible(NULL_ADDRESS, prevGroupAddress)
+    await sendTransactionWithPrivateKey(web3, markTx, account.privateKey, {
+      to: election.address,
+    })
+
     console.info('  * Voting for Validator Group ...')
     // Make another deposit so our vote has more weight.
     const minLockedGoldVotePerValidator = 10000
@@ -204,28 +206,8 @@
     // @ts-ignore
     const voteTx = validators.contract.methods.vote(account.address, NULL_ADDRESS, prevGroupAddress)
     await sendTransactionWithPrivateKey(web3, voteTx, groupKeys[0], {
-      to: validators.address,
+      to: election.address,
     })
     prevGroupAddress = account.address
   }
-<<<<<<< HEAD
-=======
-
-  console.info('  Marking Validator Group as eligible for election ...')
-  // @ts-ignore
-  const markTx = election.contract.methods.markGroupEligible(NULL_ADDRESS, NULL_ADDRESS)
-  await sendTransactionWithPrivateKey(web3, markTx, account.privateKey, {
-    to: election.address,
-  })
-
-  console.info('  Voting for Validator Group ...')
-  // Make another deposit so our vote has more weight.
-  const minLockedGoldVotePerValidator = 10000
-  const value = new BigNumber(valKeys.length)
-    .times(minLockedGoldVotePerValidator)
-    .times(web3.utils.toWei('1'))
-  // @ts-ignore
-  await lockedGold.lock({ value })
-  await election.vote(account.address, value, NULL_ADDRESS, NULL_ADDRESS)
->>>>>>> 43c9ebf4
 }