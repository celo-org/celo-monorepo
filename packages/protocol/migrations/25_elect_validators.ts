--- conflicted
+++ resolved
@@ -12,12 +12,7 @@
 import { signMessage } from '@celo/utils/lib/signatureUtils'
 import { BigNumber } from 'bignumber.js'
 import { AccountsInstance, ElectionInstance, LockedGoldInstance, ValidatorsInstance } from 'types'
-<<<<<<< HEAD
-import Web3, * as Web3Class from 'web3'
-=======
 import Web3 from 'web3'
-import { TransactionObject } from 'web3-eth'
->>>>>>> 51095dfe
 
 const truffle = require('@celo/protocol/truffle-config.js')
 const bip39 = require('bip39')
