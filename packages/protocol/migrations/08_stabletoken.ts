--- conflicted
+++ resolved
@@ -1,12 +1,8 @@
 /* tslint:disable:no-console */
 import Web3 = require('web3')
 
-<<<<<<< HEAD
 import { toFixed } from '@celo/protocol/lib/fixidity'
-import { stableTokenRegistryId } from '@celo/protocol/lib/registry-utils'
-=======
 import { CeloContractName } from '@celo/protocol/lib/registry-utils'
->>>>>>> 07568ef8
 import {
   convertToContractDecimalsBN,
   deploymentForCoreContract,
@@ -24,32 +20,16 @@
 const NULL_ADDRESS = '0x0000000000000000000000000000000000000000'
 
 const initializeArgs = async (): Promise<any[]> => {
-<<<<<<< HEAD
-  const registry: RegistryInstance = await getDeployedProxiedContract<RegistryInstance>(
-    'Registry',
-    artifacts
-  )
-  // @ts-ignore
-  registry.numberFormat = 'BigNumber'
-
   const rate = toFixed(
     config.stableToken.inflationRateNumerator.div(config.stableToken.inflationRateDenominator)
   )
 
-=======
->>>>>>> 07568ef8
   return [
     config.stableToken.tokenName,
     config.stableToken.tokenSymbol,
     config.stableToken.decimals,
-<<<<<<< HEAD
-    registry.address,
+    config.registry.predeployedProxyAddress,
     rate.toString(),
-=======
-    config.registry.predeployedProxyAddress,
-    config.stableToken.inflationRateNumerator,
-    config.stableToken.inflationRateDenominator,
->>>>>>> 07568ef8
     config.stableToken.inflationPeriod,
   ]
 }
