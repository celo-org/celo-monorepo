/* tslint:disable:no-console */
import Web3 = require('web3')

import { CeloContractName } from '@celo/protocol/lib/registry-utils'
import {
  convertToContractDecimalsBN,
  deploymentForCoreContract,
  getDeployedProxiedContract,
} from '@celo/protocol/lib/web3-utils'
import { config } from '@celo/protocol/migrationsConfig'
import { toFixed } from '@celo/utils/lib/fixidity'
import {
  GasCurrencyWhitelistInstance,
  ReserveInstance,
  SortedOraclesInstance,
  StableTokenInstance,
} from 'types'

const truffle = require('@celo/protocol/truffle-config.js')
const NULL_ADDRESS = '0x0000000000000000000000000000000000000000'

const initializeArgs = async (): Promise<any[]> => {
  const rate = toFixed(config.stableToken.inflationRate)

  return [
    config.stableToken.tokenName,
    config.stableToken.tokenSymbol,
    config.stableToken.decimals,
    config.registry.predeployedProxyAddress,
    rate.toString(),
    config.stableToken.inflationPeriod,
  ]
}

module.exports = deploymentForCoreContract<StableTokenInstance>(
  web3,
  artifacts,
  CeloContractName.StableToken,
  initializeArgs,
  async (stableToken: StableTokenInstance, _web3: Web3, networkName: string) => {
    const minerAddress: string = truffle.networks[networkName].from
    const minerStartBalance = await convertToContractDecimalsBN(
      config.stableToken.minerDollarBalance.toString(),
      stableToken
    )
    console.info(
      `Minting ${minerAddress} ${config.stableToken.minerDollarBalance.toString()} StableToken`
    )
    await stableToken.setMinter(minerAddress)

    const initialBalance = web3.utils.toBN(minerStartBalance)
    await stableToken.mint(minerAddress, initialBalance)
    for (const address of config.stableToken.initialAccounts) {
      await stableToken.mint(address, initialBalance)
    }

    const sortedOracles: SortedOraclesInstance = await getDeployedProxiedContract<
      SortedOraclesInstance
    >('SortedOracles', artifacts)

    for (const oracle of config.stableToken.priceOracleAccounts) {
<<<<<<< HEAD
      console.log(`Adding ${oracle} as an Oracle for StableToken`)
      await sortedOracles.addOracle(stableToken.address, oracle)
    }

    console.log('Setting GoldToken/USD exchange rate')
=======
      console.info(`Adding ${oracle} as an Oracle for StableToken`)
      await sortedOracles.addOracle(stableToken.address, oracle)
    }

    console.info('Setting GoldToken/USD exchange rate')
>>>>>>> 6258848a
    // We need to seed the exchange rate, and that must be done with an account
    // that's accessible to the migrations. It's in an if statement in case this
    // account happened to be included in config.stableToken.priceOracleAccounts
    if (!(await sortedOracles.isOracle(stableToken.address, minerAddress))) {
      await sortedOracles.addOracle(stableToken.address, minerAddress)
    }
    await sortedOracles.report(
      stableToken.address,
      config.stableToken.goldPrice,
      1,
      NULL_ADDRESS,
      NULL_ADDRESS
    )

    const reserve: ReserveInstance = await getDeployedProxiedContract<ReserveInstance>(
      'Reserve',
      artifacts
    )
    console.info('Adding StableToken to Reserve')
    await reserve.addToken(stableToken.address)

    console.info('Whitelisting StableToken as a gas currency')
    const gasCurrencyWhitelist: GasCurrencyWhitelistInstance = await getDeployedProxiedContract<
      GasCurrencyWhitelistInstance
    >('GasCurrencyWhitelist', artifacts)
    await gasCurrencyWhitelist.addToken(stableToken.address)
  }
)<|MERGE_RESOLUTION|>--- conflicted
+++ resolved
@@ -59,19 +59,11 @@
     >('SortedOracles', artifacts)
 
     for (const oracle of config.stableToken.priceOracleAccounts) {
-<<<<<<< HEAD
-      console.log(`Adding ${oracle} as an Oracle for StableToken`)
-      await sortedOracles.addOracle(stableToken.address, oracle)
-    }
-
-    console.log('Setting GoldToken/USD exchange rate')
-=======
       console.info(`Adding ${oracle} as an Oracle for StableToken`)
       await sortedOracles.addOracle(stableToken.address, oracle)
     }
 
     console.info('Setting GoldToken/USD exchange rate')
->>>>>>> 6258848a
     // We need to seed the exchange rate, and that must be done with an account
     // that's accessible to the migrations. It's in an if statement in case this
     // account happened to be included in config.stableToken.priceOracleAccounts
