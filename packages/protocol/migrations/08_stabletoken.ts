/* tslint:disable:no-console */
import Web3 = require('web3')

<<<<<<< HEAD
import { toFixed } from '@celo/protocol/lib/fixidity'
import { stableTokenRegistryId } from '@celo/protocol/lib/registry-utils'
=======
import { CeloContractName } from '@celo/protocol/lib/registry-utils'
>>>>>>> 833a0bee
import {
  convertToContractDecimalsBN,
  deploymentForCoreContract,
  getDeployedProxiedContract,
} from '@celo/protocol/lib/web3-utils'
import { config } from '@celo/protocol/migrationsConfig'
import { toFixed } from '@celo/utils/lib/fixidity'
import {
  GasCurrencyWhitelistInstance,
  ReserveInstance,
  SortedOraclesInstance,
  StableTokenInstance,
} from 'types'

const truffle = require('@celo/protocol/truffle.js')
const NULL_ADDRESS = '0x0000000000000000000000000000000000000000'

const initializeArgs = async (): Promise<any[]> => {
<<<<<<< HEAD
  const registry: RegistryInstance = await getDeployedProxiedContract<RegistryInstance>(
    'Registry',
    artifacts
  )
  // @ts-ignore
  registry.numberFormat = 'BigNumber'

  const rate = toFixed(
    config.stableToken.inflationRateNumerator.div(config.stableToken.inflationRateDenominator)
  )
=======
  const rate = toFixed(config.stableToken.inflationRate)
>>>>>>> 833a0bee

  return [
    config.stableToken.tokenName,
    config.stableToken.tokenSymbol,
    config.stableToken.decimals,
<<<<<<< HEAD
    registry.address,
=======
    config.registry.predeployedProxyAddress,
>>>>>>> 833a0bee
    rate.toString(),
    config.stableToken.inflationPeriod,
  ]
}

module.exports = deploymentForCoreContract<StableTokenInstance>(
  web3,
  artifacts,
  CeloContractName.StableToken,
  initializeArgs,
  async (stableToken: StableTokenInstance, _web3: Web3, networkName: string) => {
    const minerAddress: string = truffle.networks[networkName].from
    const minerStartBalance = await convertToContractDecimalsBN(
      config.stableToken.minerDollarBalance.toString(),
      stableToken
    )
    console.log(
      `Minting ${minerAddress} ${config.stableToken.minerDollarBalance.toString()} StableToken`
    )
    await stableToken.setMinter(minerAddress)

    const initialBalance = web3.utils.toBN(minerStartBalance)
    await stableToken.mint(minerAddress, initialBalance)
    for (const address of config.stableToken.initialAccounts) {
      await stableToken.mint(address, initialBalance)
    }

    console.log('Setting GoldToken/USD exchange rate')
    const sortedOracles: SortedOraclesInstance = await getDeployedProxiedContract<
      SortedOraclesInstance
    >('SortedOracles', artifacts)

    await sortedOracles.addOracle(stableToken.address, minerAddress)
    await sortedOracles.report(
      stableToken.address,
      config.stableToken.goldPrice,
      1,
      NULL_ADDRESS,
      NULL_ADDRESS
    )

    const reserve: ReserveInstance = await getDeployedProxiedContract<ReserveInstance>(
      'Reserve',
      artifacts
    )
    console.log('Adding StableToken to Reserve')
    await reserve.addToken(stableToken.address)

    console.log('Whitelisting StableToken as a gas currency')
    const gasCurrencyWhitelist: GasCurrencyWhitelistInstance = await getDeployedProxiedContract<
      GasCurrencyWhitelistInstance
    >('GasCurrencyWhitelist', artifacts)
    await gasCurrencyWhitelist.addToken(stableToken.address)
  }
)<|MERGE_RESOLUTION|>--- conflicted
+++ resolved
@@ -1,12 +1,7 @@
 /* tslint:disable:no-console */
 import Web3 = require('web3')
 
-<<<<<<< HEAD
-import { toFixed } from '@celo/protocol/lib/fixidity'
-import { stableTokenRegistryId } from '@celo/protocol/lib/registry-utils'
-=======
 import { CeloContractName } from '@celo/protocol/lib/registry-utils'
->>>>>>> 833a0bee
 import {
   convertToContractDecimalsBN,
   deploymentForCoreContract,
@@ -25,30 +20,13 @@
 const NULL_ADDRESS = '0x0000000000000000000000000000000000000000'
 
 const initializeArgs = async (): Promise<any[]> => {
-<<<<<<< HEAD
-  const registry: RegistryInstance = await getDeployedProxiedContract<RegistryInstance>(
-    'Registry',
-    artifacts
-  )
-  // @ts-ignore
-  registry.numberFormat = 'BigNumber'
-
-  const rate = toFixed(
-    config.stableToken.inflationRateNumerator.div(config.stableToken.inflationRateDenominator)
-  )
-=======
   const rate = toFixed(config.stableToken.inflationRate)
->>>>>>> 833a0bee
 
   return [
     config.stableToken.tokenName,
     config.stableToken.tokenSymbol,
     config.stableToken.decimals,
-<<<<<<< HEAD
-    registry.address,
-=======
     config.registry.predeployedProxyAddress,
->>>>>>> 833a0bee
     rate.toString(),
     config.stableToken.inflationPeriod,
   ]
