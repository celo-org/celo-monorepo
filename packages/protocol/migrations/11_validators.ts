--- conflicted
+++ resolved
@@ -10,11 +10,8 @@
     config.validators.maxElectableValidators,
     config.validators.minLockedGoldValue,
     config.validators.minLockedGoldNoticePeriod,
-<<<<<<< HEAD
+    config.validators.maxGroupSize,
     config.validators.electionThreshold,
-=======
-    config.validators.maxGroupSize,
->>>>>>> 58b9a2ec
   ]
 }
 
