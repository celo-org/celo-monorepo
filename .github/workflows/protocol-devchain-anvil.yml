--- conflicted
+++ resolved
@@ -22,12 +22,9 @@
   FOUNDRY_CACHE_KEY: 1
   # Supported Foundry version defined at celo-org (GitHub organisation) level, for consistency across workflows.
   SUPPORTED_FOUNDRY_VERSION: ${{ vars.SUPPORTED_FOUNDRY_VERSION }}
-<<<<<<< HEAD
-=======
 
 permissions:
   contents: read
->>>>>>> 3333a3c3
 
 jobs:
   build:
@@ -170,16 +167,6 @@
           GITHUB_TAG: ${{ github.ref_name }}
           NPM_PACKAGE: '@celo/devchain-anvil'
           NPM_TAG: ${{ inputs.npm_tag }}
-<<<<<<< HEAD
-
-      - name: Prepare package for publishing
-        run: yarn prepare_devchain_anvil_publishing
-        working-directory: packages/protocol
-        env:
-          RELEASE_TYPE: ${{ env.RELEASE_TYPE }}
-          RELEASE_VERSION: ${{ env.RELEASE_VERSION }}
-=======
->>>>>>> 3333a3c3
 
       - name: Prepare package for publishing
         run: yarn prepare_devchain_anvil_publishing
