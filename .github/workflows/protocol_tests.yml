name: Protocol Foundry tests
on:
  push:
    branches:
      - master
      - 'release/**'
  pull_request:
    branches:
      - master
      - 'release/**'

env:
  # Increment these to force cache rebuilding
  FOUNDRY_CACHE_KEY: 2
<<<<<<< HEAD
  # Supported Foundry version defined at celo-org (GitHub organisation) level, for consistency across workflows. Please contact DevOps to update value.
  SUPPORTED_FOUNDRY_VERSION: ${{ vars.SUPPORTED_FOUNDRY_VERSION }}
=======
  ANVIL_PORT: 8546

permissions:
  contents: read
>>>>>>> 4e637c2a

jobs:
  check:
    defaults:
      run:
        working-directory: packages/protocol
    name: Run tests
    runs-on: ubuntu-latest
    steps:
      - name: Set Swap Space
        uses: pierotofy/set-swap-space@0404882bc4666c0ff2f6fd8b3d32af69a730183c
        with:
          swap-size-gb: 32
      - uses: actions/checkout@v4
        with:
          submodules: recursive
      - name: Fail if there are test with wrong extension
        if: success() || failure()
        run: |
          if  tree test-sol | grep -i ".sol" | grep -v ".sol"; then
            echo "There are tests with wrong extensions"
            tree test-sol | grep -i ".sol" | grep -v ".sol"
            exit 1
          fi
      - name: Foundry cache
        id: foundry-cache
        uses: actions/cache@v4
        with:
          path: ./cache
          key: ${{ runner.os }}-foundry-cache-${{ env.FOUNDRY_CACHE_KEY }}
      - name: Foundry out
        id: foundry-out
        uses: actions/cache@v4
        with:
          path: ./out
          key: ${{ runner.os }}-foundry-out-${{ env.FOUNDRY_CACHE_KEY }}

      - name: Install Foundry
        uses: foundry-rs/foundry-toolchain@v1
        with:
          version: 'nightly-fa0e0c2ca3ae75895dd19173a02faf88509c0608' # TODO: revert back to env var

      - name: Install forge dependencies
        run: forge install

      # "Run tests" already tries to compile the contracts
      # Making it explicit here to have easier to read errors
      - name: Compile Contracts
        run: forge --version && forge compile

      - name: Run unit tests common
        # can't use gas limit because some setUp function use more than the limit
        run: |
          forge test -vvv \
          --match-path "test-sol/unit/common/*"

      - name: Run unit tests governance/network
        if: success() || failure()
        run: |
          forge test -vvv \
          --match-path "test-sol/unit/governance/network/*" \
          --block-gas-limit 50000000

      - name: Run unit tests governance/validators
        if: success() || failure()
        run: | 
          forge test -vvv \
          --match-path "test-sol/unit/governance/validators/*" \
          --block-gas-limit 50000000

      - name: Run unit tests governance/voting
        # can't use gas limit because some setUp function use more than the limit
        if: success() || failure()
        run: | 
          forge test -vvv \
<<<<<<< HEAD
          --match-path "test-sol/unit/governance/voting/*"
=======
          --match-path "test-sol/unit/governance/voting/*" \
          --block-gas-limit 50000000
>>>>>>> 4e637c2a

      - name: Run unit tests stability
        if: success() || failure()
        run: |
          forge test -vvv \
          --match-path "test-sol/unit/stability/*" \
          --block-gas-limit 50000000

      - name: Run unit tests identity
        if: success() || failure()
        run: |
          forge test -vvv \
          --match-path "test-sol/unit/identity/*" \
          --block-gas-limit 50000000

      - name: Fail if there are tests without folder
        if: success() || failure()
        run: |
          if ls test-sol | grep -qi '\.t\.sol'; then
            echo "All tests should be in a folder"
            exit 1
          fi

      - name: Run all unit tests in case some were missed (excl. integration and e2e tests)
        # can't use gas limit because some setUp function use more than the limit
        # Excludes e2e and integration tests, because they require a connection to an anvil devchain
        # serving at localhost.
        run: |
          forge test -vvv \
          --match-path "test-sol/unit/*"
      
<<<<<<< HEAD
      - name: Run integration tests (that don't require an anvil devchain)
        if: success() || failure()
        run: |
          forge test -vvv \
          --match-path "test-sol/integration/*" \

      - name: Generate migrations and run devchain
        if: success() || failure()
        run: ./scripts/foundry/create_and_migrate_anvil_devchain.sh
      
      - name: Run migration tests against local anvil devchain
        run: |
          source ./scripts/foundry/constants.sh

          FOUNDRY_PROFILE=devchain forge test -vvv \
          --match-path "test-sol/devchain/migration/*" \
          --fork-url $ANVIL_RPC_URL
      
      - name: Run e2e tests against local anvil devchain
        run: |
          source ./scripts/foundry/constants.sh

          FOUNDRY_PROFILE=devchain forge test -vvv \
          --match-path "test-sol/devchain/e2e/*" \
          --fork-url $ANVIL_RPC_URL
=======
      - name: Generate migrations and run devchain
        if: success() || failure()
        run: ./scripts/foundry/create_and_migrate_anvil_devchain.sh
      
      - name: Run integration tests against local anvil devchain
        if: success() || failure()
        run: |
          forge test -vvv \
          --match-path "test-sol/integration/*" \
          --fork-url http://127.0.0.1:${{ env.ANVIL_PORT }}
      
      - name: Run e2e tests against local anvil devchain
        if: success() || failure()
        run: |
          forge test -vvv \
          --match-path "test-sol/e2e/*" \
          --fork-url http://127.0.0.1:${{ env.ANVIL_PORT }}
>>>>>>> 4e637c2a
<|MERGE_RESOLUTION|>--- conflicted
+++ resolved
@@ -12,15 +12,11 @@
 env:
   # Increment these to force cache rebuilding
   FOUNDRY_CACHE_KEY: 2
-<<<<<<< HEAD
   # Supported Foundry version defined at celo-org (GitHub organisation) level, for consistency across workflows. Please contact DevOps to update value.
   SUPPORTED_FOUNDRY_VERSION: ${{ vars.SUPPORTED_FOUNDRY_VERSION }}
-=======
-  ANVIL_PORT: 8546
 
 permissions:
   contents: read
->>>>>>> 4e637c2a
 
 jobs:
   check:
@@ -96,12 +92,7 @@
         if: success() || failure()
         run: | 
           forge test -vvv \
-<<<<<<< HEAD
           --match-path "test-sol/unit/governance/voting/*"
-=======
-          --match-path "test-sol/unit/governance/voting/*" \
-          --block-gas-limit 50000000
->>>>>>> 4e637c2a
 
       - name: Run unit tests stability
         if: success() || failure()
@@ -133,7 +124,6 @@
           forge test -vvv \
           --match-path "test-sol/unit/*"
       
-<<<<<<< HEAD
       - name: Run integration tests (that don't require an anvil devchain)
         if: success() || failure()
         run: |
@@ -158,23 +148,4 @@
 
           FOUNDRY_PROFILE=devchain forge test -vvv \
           --match-path "test-sol/devchain/e2e/*" \
-          --fork-url $ANVIL_RPC_URL
-=======
-      - name: Generate migrations and run devchain
-        if: success() || failure()
-        run: ./scripts/foundry/create_and_migrate_anvil_devchain.sh
-      
-      - name: Run integration tests against local anvil devchain
-        if: success() || failure()
-        run: |
-          forge test -vvv \
-          --match-path "test-sol/integration/*" \
-          --fork-url http://127.0.0.1:${{ env.ANVIL_PORT }}
-      
-      - name: Run e2e tests against local anvil devchain
-        if: success() || failure()
-        run: |
-          forge test -vvv \
-          --match-path "test-sol/e2e/*" \
-          --fork-url http://127.0.0.1:${{ env.ANVIL_PORT }}
->>>>>>> 4e637c2a
+          --fork-url $ANVIL_RPC_URL