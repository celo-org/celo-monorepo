name: Protocol Foundry tests
on:
  push:
    branches:
      - master
      - 'release/**'
  pull_request:
    branches:
      - master
      - 'release/**'

env:
  # Increment these to force cache rebuilding
  FOUNDRY_CACHE_KEY: 2
  ANVIL_PORT: 8546

jobs:
  check:
    defaults:
      run:
        working-directory: packages/protocol
    name: Run tests
    runs-on: ubuntu-latest
    steps:
      - name: Set Swap Space
        uses: pierotofy/set-swap-space@49819abfb41bd9b44fb781159c033dba90353a7c
        with:
          swap-size-gb: 32
      - uses: actions/checkout@v4
        with:
          submodules: recursive
      - name: Fail if there are test with wrong extension
        if: success() || failure()
        run: |
          if  tree test-sol | grep -i ".sol" | grep -v ".sol"; then
            echo "There are tests with wrong extensions"
            tree test-sol | grep -i ".sol" | grep -v ".sol"
            exit 1
          fi
      - name: Foundry cache
        id: foundry-cache
        uses: actions/cache@v4
        with:
          path: ./cache
          key: ${{ runner.os }}-foundry-cache-${{ env.FOUNDRY_CACHE_KEY }}
      - name: Foundry out
        id: foundry-out
        uses: actions/cache@v4
        with:
          path: ./out
          key: ${{ runner.os }}-foundry-out-${{ env.FOUNDRY_CACHE_KEY }}

      - name: Install Foundry
        uses: foundry-rs/foundry-toolchain@v1
        with:
          version: "nightly-f625d0fa7c51e65b4bf1e8f7931cd1c6e2e285e9"

      - name: Install forge dependencies
        run: forge install

      # "Run tests" already tries to compile the contracts
      # Making it explicit here to have easier to read errors
      - name: Compile Contracts
        run: forge --version && forge compile

      - name: Run unit tests common
        # can't use gas limit because some setUp function use more than the limit
        run: |
          forge test -vvv \
          --match-path "test-sol/unit/common/*"

      - name: Run unit tests governance/network
        if: success() || failure()
        run: |
          forge test -vvv \
          --match-path "test-sol/unit/governance/network/*" \
          --block-gas-limit 50000000

      - name: Run unit tests governance/validators
        if: success() || failure()
        run: | 
          forge test -vvv \
          --match-path "test-sol/unit/governance/validators/*" \
          --block-gas-limit 50000000

      - name: Run unit tests governance/voting
        # can't use gas limit because some setUp function use more than the limit
        if: success() || failure()
        run: | 
          forge test -vvv \
<<<<<<< HEAD
          --match-path "test-sol/unit/governance/voting/*" \
          --block-gas-limit 50000000
=======
          --match-path "test-sol/unit/governance/voting/*"
>>>>>>> 1d553de9

      - name: Run unit tests stability
        if: success() || failure()
        run: |
          forge test -vvv \
          --match-path "test-sol/unit/stability/*" \
          --block-gas-limit 50000000

      - name: Run unit tests identity
        if: success() || failure()
        run: |
          forge test -vvv \
          --match-path "test-sol/unit/identity/*" \
          --block-gas-limit 50000000

      - name: Fail if there are tests without folder
        if: success() || failure()
        run: |
          if ls test-sol | grep -qi '\.t\.sol'; then
            echo "All tests should be in a folder"
            exit 1
          fi

      - name: Run all unit tests in case some were missed (excl. integration and e2e tests)
        # can't use gas limit because some setUp function use more than the limit
        # Excludes e2e and integration tests, because they require a connection to an anvil devchain
        # serving at localhost.
        run: |
          forge test -vvv \
          --match-path "test-sol/unit/*"
      
      - name: Generate migrations and run devchain
        if: success() || failure()
        run: ./scripts/foundry/create_and_migrate_anvil_devchain.sh
      
      - name: Run integration tests against local anvil devchain
        if: success() || failure()
        run: |
          forge test -vvv \
          --match-path "test-sol/integration/*" \
          --fork-url http://127.0.0.1:${{ env.ANVIL_PORT }}
      
      - name: Run e2e tests against local anvil devchain
        if: success() || failure()
        run: |
          forge test -vvv \
          --match-path "test-sol/e2e/*" \
          --fork-url http://127.0.0.1:${{ env.ANVIL_PORT }}<|MERGE_RESOLUTION|>--- conflicted
+++ resolved
@@ -88,12 +88,7 @@
         if: success() || failure()
         run: | 
           forge test -vvv \
-<<<<<<< HEAD
-          --match-path "test-sol/unit/governance/voting/*" \
-          --block-gas-limit 50000000
-=======
           --match-path "test-sol/unit/governance/voting/*"
->>>>>>> 1d553de9
 
       - name: Run unit tests stability
         if: success() || failure()
