--- conflicted
+++ resolved
@@ -4,33 +4,19 @@
     branches:
       - master
       - 'release/**'
-<<<<<<< HEAD
-      - 'feat/l2-epoch-system'
-      - 'martinvol/**'
-      - 'pahor167/**'
-      - 'soloseng/**'
-=======
->>>>>>> 3333a3c3
   pull_request:
     branches:
       - master
       - 'release/**'
-      - 'feat/l2-epoch-system'
-      - 'martinvol/**'
-      - 'pahor167/**'
-      - 'soloseng/**'
 
 env:
   # Increment these to force cache rebuilding
   FOUNDRY_CACHE_KEY: 2
   # Supported Foundry version defined at celo-org (GitHub organisation) level, for consistency across workflows. Please contact DevOps to update value.
   SUPPORTED_FOUNDRY_VERSION: ${{ vars.SUPPORTED_FOUNDRY_VERSION }}
-<<<<<<< HEAD
-=======
 
 permissions:
   contents: read
->>>>>>> 3333a3c3
 
 jobs:
   check:
@@ -139,7 +125,6 @@
           --match-path "test-sol/unit/*"
       
       - name: Run integration tests (that don't require an anvil devchain)
-<<<<<<< HEAD
         if: success() || failure()
         run: |
           forge test -vvv \
@@ -147,15 +132,6 @@
 
       - name: Generate migrations and run devchain
         if: success() || failure()
-=======
-        if: success() || failure()
-        run: |
-          forge test -vvv \
-          --match-path "test-sol/integration/*" \
-
-      - name: Generate migrations and run devchain
-        if: success() || failure()
->>>>>>> 3333a3c3
         run: ./scripts/foundry/create_and_migrate_anvil_devchain.sh
       
       - name: Run migration tests against local anvil devchain
