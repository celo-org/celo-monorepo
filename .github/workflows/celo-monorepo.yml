--- conflicted
+++ resolved
@@ -9,21 +9,10 @@
     branches:
       - master
       - 'release/**'
-<<<<<<< HEAD
-      - 'feat/l2-epoch-system'
-      - 'martinvol/**'
-      - 'pahor167/**'
-      - 'soloseng/**'
-=======
->>>>>>> 3333a3c3
   pull_request:
     branches:
       - master
       - 'release/**'
-      - 'feat/l2-epoch-system'
-      - 'martinvol/**'
-      - 'pahor167/**'
-      - 'soloseng/**'
 
 concurrency:
   group: celo-monorepo-${{ github.ref }}
