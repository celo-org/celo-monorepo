--- conflicted
+++ resolved
@@ -59,13 +59,8 @@
         working-directory: packages/protocol
         env:
           GITHUB_TAG: ${{ github.ref_name }}
-<<<<<<< HEAD
-          INPUT_VERSION: ${{ inputs.npm_version }}
+          NPM_TAG: ${{ inputs.npm_tag }}
       - name: 'Build packages'
-=======
-          NPM_TAG: ${{ inputs.npm_tag }}
-      - name: 'Build packages which will not need abis'
->>>>>>> 1306ab4d
         shell: bash
         run:  yarn build --ignore @celo/celotool --ignore @celo/env-tests --include-dependencies
       - name: Compile solidity contracts and typescript files
