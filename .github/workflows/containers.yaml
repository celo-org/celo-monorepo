--- conflicted
+++ resolved
@@ -31,50 +31,6 @@
         with:
           # Using comma as separator to be able to easily match full paths (using ,<path>)
           separator: ','
-
-<<<<<<< HEAD
-=======
-  # Celotool images
-  celotool-build-dev:
-    uses: celo-org/reusable-workflows/.github/workflows/container-cicd.yaml@v2.0.5
-    name: Build us-west1-docker.pkg.dev/devopsre/dev-images/celotool:${{ github.sha }}
-    needs: changed-files
-    if: |
-      github.ref != 'refs/heads/master' && (
-        contains(needs.changed-files.outputs.all_modified_files, ',dockerfiles/celotool/Dockerfile') ||
-        contains(needs.changed-files.outputs.all_modified_files, ',packages/celotool') ||
-        github.event_name == 'workflow_dispatch'
-      )
-    with:
-      workload-id-provider: projects/1094498259535/locations/global/workloadIdentityPools/gh-celo-monorepo/providers/github-by-repos
-      service-account: 'celo-monorepo-dev@devopsre.iam.gserviceaccount.com'
-      artifact-registry: us-west1-docker.pkg.dev/devopsre/dev-images/celotool
-      tags: ${{ github.sha }}
-      platforms: linux/amd64
-      context: .
-      file: dockerfiles/celotool/Dockerfile
-      trivy: false
-  celotool-build:
-    uses: celo-org/reusable-workflows/.github/workflows/container-cicd.yaml@v2.0.5
-    name: Build us-west1-docker.pkg.dev/devopsre/celo-monorepo/celotool:${{ github.sha }}
-    needs: changed-files
-    if: |
-      github.ref == 'refs/heads/master' && (
-        contains(needs.changed-files.outputs.all_modified_files, ',dockerfiles/celotool/Dockerfile') ||
-        contains(needs.changed-files.outputs.all_modified_files, ',packages/celotool') ||
-        github.event_name == 'workflow_dispatch'
-      )
-    with:
-      workload-id-provider: projects/1094498259535/locations/global/workloadIdentityPools/gh-celo-monorepo-master/providers/github-by-repos
-      service-account: 'celo-monorepo@devopsre.iam.gserviceaccount.com'
-      artifact-registry: us-west1-docker.pkg.dev/devopsre/celo-monorepo/celotool
-      tags: ${{ github.sha }}
-      platforms: linux/amd64
-      context: .
-      file: dockerfiles/celotool/Dockerfile
-      trivy: false
-
->>>>>>> f4558bde
   # All monorepo
   celomonorepo-build-dev:
     uses: celo-org/reusable-workflows/.github/workflows/container-cicd.yaml@v2.0.5
@@ -107,41 +63,4 @@
       tags: ${{ github.sha }}
       context: .
       file: dockerfiles/all-monorepo/Dockerfile
-<<<<<<< HEAD
-=======
-      trivy: false
-
-  # Blockscout Metadata crawler images
-  metadata-crawler-build-dev:
-    uses: celo-org/reusable-workflows/.github/workflows/container-cicd.yaml@v2.0.5
-    needs: changed-files
-    name: Build us-west1-docker.pkg.dev/devopsre/dev-images/blockscout-metadata-crawler:testing
-    if: |
-      github.ref != 'refs/heads/master' && (
-        contains(needs.changed-files.outputs.all_modified_files, ',dockerfiles/metadata-crawler')
-      )
-    with:
-      workload-id-provider: projects/1094498259535/locations/global/workloadIdentityPools/gh-celo-monorepo/providers/github-by-repos
-      service-account: 'celo-monorepo-dev@devopsre.iam.gserviceaccount.com'
-      artifact-registry: us-west1-docker.pkg.dev/devopsre/dev-images/blockscout-metadata-crawler
-      tags: testing
-      context: .
-      file: dockerfiles/metadata-crawler/Dockerfile
-      trivy: false
-  metadata-crawler-build:
-    uses: celo-org/reusable-workflows/.github/workflows/container-cicd.yaml@v2.0.5
-    needs: changed-files
-    name: Build us-west1-docker.pkg.dev/devopsre/celo-monorepo/blockscout-metadata-crawler:latest
-    if: |
-      github.ref == 'refs/heads/master' && (
-        contains(needs.changed-files.outputs.all_modified_files, ',dockerfiles/metadata-crawler')
-      )
-    with:
-      workload-id-provider: projects/1094498259535/locations/global/workloadIdentityPools/gh-celo-monorepo-master/providers/github-by-repos
-      service-account: 'celo-monorepo@devopsre.iam.gserviceaccount.com'
-      artifact-registry: us-west1-docker.pkg.dev/devopsre/celo-monorepo/blockscout-metadata-crawler
-      tags: latest
-      context: .
-      file: dockerfiles/metadata-crawler/Dockerfile
->>>>>>> f4558bde
       trivy: false