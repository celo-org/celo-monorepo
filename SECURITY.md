![CELO Bug Bounty Program Intigriti](https://i.postimg.cc/SRvP51Vr/Celo-Notion-Banner-Forest.png)

# Security

## Security Announcements

> Public announcements of new releases with security fixes and of disclosure of any vulnerabilities will be made in the Celo Forum's [Security Announcements](https://forum.celo.org/c/security-announcements/) channel.

# Reporting a Vulnerability
 We’re extremely grateful for security researchers and users that report vulnerabilities to the Celo community. All reports are thoroughly investigated.

### **Please do not file a public ticket** mentioning any vulnerability.

The Celo community asks that all suspected vulnerabilities be privately and responsibly disclosed.

## Creating a report:
1. Submit your vulnerability to [Celo on Intigriti](https://app.intigriti.com/programs/clabs/clabs/detail).
	- This is currently a public program
2. You can also email the [security@clabs.co](mailto:security@clabs.co) list with the details of reproducing the vulnerability as well as the usual details expected for all bug reports.

## Primary Focus 
- Celo protocol, but the team may be able to assist in coordinating a response to a vulnerability in the third-party apps or tools in the Celo ecosystem.

# In Scope                  
---------------------------------------------
 https://celo.org                            
 https://\*.celo.org                          
 https://\*.clabs.co                          
 https://github.com/celo-org/*               

# Out of Scope
----------------------------------------------------------------------------------------------------------------
Verbose messages/files/directory listings without disclosing any sensitive information                         
CORS misconfiguration on non-sensitive endpoints                                                               
Missing cookie flags                                                                                           
Missing security headers                                                                                                                                          
Presence of autocomplete attribute on web forms                                                                
Bypassing rate-limits                                                  
Clickjacking on pages with no sensitive actions                                                               
Host header injection without proven business impact                                                           
Anything related to email spoofing, SPF, DMARC or DKIM                                                      
Open ports without an accompanying proof-of-concept demonstrating vulnerability                                  

# General
----------------------------------------------------------------------------------------------------------------
- In case that a reported vulnerability was already known to the company from their own tests, it will be flagged as a duplicate
- Theoretical security issues with no realistic exploit scenario(s) or attack surfaces, or issues that would require complex end user interactions to be exploited, may be excluded or be lowered in severity
- Spam, social engineering and physical intrusion
- DoS/DDoS attacks or brute force attacks
- Vulnerabilities that are limited to non-current browsers (older than 3 versions) will not be accepted
- Attacks requiring physical access to a victim’s computer/device, man in the middle or compromised user accounts
- Recently discovered zero-day vulnerabilities found in in-scope assets within 14 days after the public release of a patch or mitigation may be reported, but are usually not eligible for a bounty.
- Reports that state that software is out of date/vulnerable without a proof-of-concept

# Frequently Asked Questions

-   ### What will happen if a vulnerability is reported and is known to the company from their own tests,? 
	- It will be flagged as a duplicate
-   ### What kind of exploits are excluded from the program or may be lowered in severity? 
	- Reports that state that software is out of date/vulnerable without a proof-of-concept
	- Theoretical security issues with no realistic exploit scenario(s) or attack surfaces
	-  Issues that would require complex end user interactions to be exploited, may be excluded or be lowered in severity
	 - Spam, social engineering and physical intrusion
	 - DoS/DDoS attacks or brute force attacks
	 - Vulnerabilities that are limited to non-current browsers (older than 3 versions) will not be accepted
	 - Attacks requiring physical access to a victim’s computer/device will not be accepted. 
	 - Man in The Middle 
	- Compromised User Accounts
- ### Do you accept recently disclosed zero-day vulnerabilities?
	-  We need time to patch our systems just like everyone else - please give us 2 weeks before reporting 


# Optional Method for Disclosure
### You may encrypt your email using this GPG key (but encryption is NOT required)

```
PGP Fingerprint ID: A22B62A5EAFB6948
<<<<<<< HEAD
```
=======
```
>>>>>>> 24fe8671
<|MERGE_RESOLUTION|>--- conflicted
+++ resolved
@@ -75,8 +75,4 @@
 
 ```
 PGP Fingerprint ID: A22B62A5EAFB6948
-<<<<<<< HEAD
 ```
-=======
-```
->>>>>>> 24fe8671
