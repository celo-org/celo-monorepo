# These are the default values that should apply to most environments, especially dev ones
ENV_TYPE="development"

GETH_VERBOSITY=1

VM_BASED=false

KUBERNETES_CLUSTER_NAME="celo-networks-dev"
KUBERNETES_CLUSTER_ZONE="us-west1-a"
CLUSTER_DOMAIN_NAME="celo-networks-dev"

TESTNET_PROJECT_NAME="celo-testnet"

BLOCKSCOUT_DOCKER_IMAGE_REPOSITORY="gcr.io/celo-testnet/blockscout"
BLOCKSCOUT_WEB_DOCKER_IMAGE_TAG="web-f6c3e0888d1d0ef72dc8bf870808702b7fd13730"
BLOCKSCOUT_INDEXER_DOCKER_IMAGE_TAG="indexer-f6c3e0888d1d0ef72dc8bf870808702b7fd13730"
BLOCKSCOUT_WEB_REPLICAS=3
BLOCKSCOUT_DB_SUFFIX=

GETH_NODE_DOCKER_IMAGE_REPOSITORY="us.gcr.io/celo-testnet/geth"
# When upgrading change this to latest commit hash from the master of the geth repo
# `geth $ git show | head -n 1`
GETH_NODE_DOCKER_IMAGE_TAG="7fbd6f3574f1c1c1e657c152fc63fb771adab3af"

GETH_BOOTNODE_DOCKER_IMAGE_REPOSITORY="gcr.io/celo-testnet/geth-all"
# When upgrading change this to latest commit hash from the master of the geth repo
# `geth $ git show | head -n 1`
GETH_BOOTNODE_DOCKER_IMAGE_TAG="7fbd6f3574f1c1c1e657c152fc63fb771adab3af"

CELOTOOL_DOCKER_IMAGE_REPOSITORY="gcr.io/celo-testnet/celo-monorepo"
CELOTOOL_DOCKER_IMAGE_TAG="celotool-dfdc3e8b26e98aa294b27e2b5621c184488a10db"

TRANSACTION_METRICS_EXPORTER_DOCKER_IMAGE_REPOSITORY="gcr.io/celo-testnet/celo-monorepo"
TRANSACTION_METRICS_EXPORTER_DOCKER_IMAGE_TAG="transaction-metrics-exporter-d3d165a7db548d175cd703c86c20c1657c04368d"

GETH_EXPORTER_DOCKER_IMAGE_REPOSITORY="gcr.io/celo-testnet-production/geth-exporter"
GETH_EXPORTER_DOCKER_IMAGE_TAG="ed7d21bd50592709173368cd697ef73c1774a261"

# Genesis Vars
NETWORK_ID=1101
CONSENSUS_TYPE="istanbul"
BLOCK_TIME=1
<<<<<<< HEAD
EPOCH=30000
ISTANBUL_REQUEST_TIMEOUT_MS=3000
=======
EPOCH=1000
IN_MEMORY_DISCOVERY_TABLE=false
>>>>>>> 3c1fe1bc

# "og" -> our original 4 validators, "${n}" -> for deriving n validators from the MNEMONIC
VALIDATORS="3"
STATIC_IPS_FOR_GETH_NODES=false
# Whether tx_nodes/validators stateful set should use ssd persistent disks
GETH_NODES_SSD_DISKS=true

GETHTX1_NODE_ID="1182aa8c9dbb96cd1aa71b74e2b6b481085971e08b210bab3b64c39d54876d4b1370f3f2c3cc3c0f52806a0e5772aa3fe937b4ceda8b97c5bf647a34170555e4"
GETHTX2_NODE_ID="b1d8deee4e5f4faf9b7e8e7fbd5e19545632d9023ff10de55e2e7a37464c52d1d6fb3ac8cb011757558b37309b83d915de19ef86eb27fe13209cc02d0098ee1f"
GETHTX3_NODE_ID="7f8b950b57ef0189637375e1aab3c6cc089501063089242ccdfb3982045025feeb64fdf343b08f2534372f5d636fa6804150c14e40bc2d395057a834c6be3932"
GETHTX4_NODE_ID="bdfd59ddf34656cf8e0076367517281b68816b2a241f154f58c6178ce9d59e3031d294f406dd7799b9f3b5425e5ab592700a81f8a59918a5e209a8826204f40f"


# Testnet vars
# empty string is false for helm
GETH_NODES_BACKUP_CRONJOB_ENABLED=
CONTRACT_CRONJOBS_ENABLED=

# "og" -> our original 4 tx nodes, "${n}" -> for deriving n tx nodes from the MNEMONIC
# NOTE: we only create static IPs when TX_NODES is set to "og"
TX_NODES="3"
CLUSTER_CREATION_FLAGS="--enable-autoscaling --min-nodes 3 --max-nodes 40 --machine-type=n1-standard-4 --preemptible"

# Number of faulty/Byzantine validators
FAULTY_VALIDATORS=0

# What type of Byzantine fault the faulty validators exhibit:
# see valid values at geth/consensus/istanbul/config.go line 28
FAULTY_VALIDATOR_TYPE=1

GETH_NODE_CPU_REQUEST=400m
GETH_NODE_MEMORY_REQUEST=800M

VERIFICATION_POOL_URL="https://us-central1-celo-testnet.cloudfunctions.net/handleVerificationRequestintegration/v0.1/sms/"
VERIFICATION_REWARDS_URL="https://us-central1-celo-testnet.cloudfunctions.net/handleVerificationRequestintegration/v0.1/rewards/"

NOTIFICATION_SERVICE_FIREBASE_DB="https://console.firebase.google.com/u/0/project/celo-org-mobile/database/celo-org-mobile-dev/data"

PROMTOSD_SCRAPE_INTERVAL="120m"
PROMTOSD_EXPORT_INTERVAL="120m"

# To not deploy the start-auction cronjob, set this value to the empty string
AUCTION_CRON_SPEC=

# Chaos testing variables
CHAOS_TEST_INTERVAL = 3m
CHAOS_TEST_DURATION = 2m
# in milliseconds
CHAOS_TEST_NETWORK_DELAY = 1400
CHAOS_TEST_NETWORK_JITTER = 500
CHAOS_TEST_NETWORK_LOSS = 80
CHAOS_TEST_NETWORK_RATE = 100kbit
CHAOS_TEST_KILL_INTERVAL = 3m

# Below are variables for which there exist no sensible defaults, and thus should
# be customized in their respective .env.$CELO_ENV files
#
# STACKDRIVER_MONITORING_DASHBOARD=""
# STACKDRIVER_NOTIFICATION_CHANNEL_APPLICATIONS=""
# STACKDRIVER_NOTIFICATION_CHANNEL_PROTOCOL=""
# STACKDRIVER_NOTIFICATION_APPLICATIONS_PREFIX=""
# MOBILE_WALLET_PLAYSTORE_LINK=""

# This is the SMS retriever hash code as reported by the signature helper when running the
# dev wallet app build (org.celo.mobile.debug). Kamyar's may have reported EQj3bRtsX4H instead. Uncertain.
# Regardless, until we have verification pools for dev testnets, this value isn't used except for testing.
SMS_RETRIEVER_HASH_CODE=aBQdOa/7QJh<|MERGE_RESOLUTION|>--- conflicted
+++ resolved
@@ -40,13 +40,9 @@
 NETWORK_ID=1101
 CONSENSUS_TYPE="istanbul"
 BLOCK_TIME=1
-<<<<<<< HEAD
-EPOCH=30000
+EPOCH=1000
 ISTANBUL_REQUEST_TIMEOUT_MS=3000
-=======
-EPOCH=1000
 IN_MEMORY_DISCOVERY_TABLE=false
->>>>>>> 3c1fe1bc
 
 # "og" -> our original 4 validators, "${n}" -> for deriving n validators from the MNEMONIC
 VALIDATORS="3"
