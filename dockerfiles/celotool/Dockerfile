--- conflicted
+++ resolved
@@ -1,19 +1,12 @@
 FROM node:18
-<<<<<<< HEAD
-=======
 LABEL org.opencontainers.image.authors="devops@clabs.co"
 
->>>>>>> e7ebc92c
 WORKDIR /celo-monorepo
 
 # Needed for gsutil
 RUN apt-get update && \
     apt-get install -y lsb-release && \
-<<<<<<< HEAD
     apt-get install -y curl build-essential git python && \
-=======
-    apt-get install -y curl build-essential git python3 && \
->>>>>>> e7ebc92c
     export CLOUD_SDK_REPO="cloud-sdk-$(lsb_release -c -s)" && \
     echo "deb http://packages.cloud.google.com/apt $CLOUD_SDK_REPO main" | tee -a /etc/apt/sources.list.d/google-cloud-sdk.list && \
     curl https://packages.cloud.google.com/apt/doc/apt-key.gpg | apt-key add - && \
