--- conflicted
+++ resolved
@@ -1,12 +1,6 @@
 FROM node:10
 WORKDIR /celo-monorepo
 
-<<<<<<< HEAD
-=======
-RUN apt-get update -y
-RUN apt-get install lsb-release libudev-dev libusb-dev libusb-1.0-0 -y
-
->>>>>>> a764b103
 # Needed for gsutil
 RUN apt-get update && \
   apt-get install -y lsb-release && \
