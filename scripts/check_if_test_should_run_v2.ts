// This is a helpful script to figure out whether to run incremental testing in a directory or not.
// Say the caller is in the celotool dir and wants to check if celotool or protocol dir has changed then
// the sample usage will be
// node -r ts-node/register scripts/check_if_test_should_run_v2.ts --dirs packages/protocol,packages/celotool
// Prints "false" if tests shouldn't run, anything else will cause tests to run
// All console logging intentionally sent to stderr, so that, stdout is not corrupted
import { execCmdWithExitOnFailure } from '@celo/celotool/src/lib/cmd-utils'
import { existsSync, readFileSync } from 'fs'
import fetch from 'node-fetch'
import { join } from 'path'
<<<<<<< HEAD
import { DEP_GRAPH_FILENAME as dependencyGraphFileName } from './dependency-graph-utils'
=======
import {
  DependencyGraph,
  DEP_GRAPH_FILENAME as dependencyGraphFileName,
} from './dependency-graph-utils'
>>>>>>> ad07aae5

const rootDirectory = join(__dirname, '..')
const dependencyGraph = JSON.parse(
  readFileSync(join(rootDirectory, dependencyGraphFileName)).toString()
) as DependencyGraph

const argv = require('minimist')(process.argv.slice(2))
const packagesToTest: string[] = argv.packages.split(',')
main()

async function main() {
  try {
    await checkIfTestShouldRun()
  } catch (error) {
    console.error(error)
    process.exit(1)
  }
}

async function checkIfTestShouldRun() {
  const currentBranch: string = await getCurrentBranch()
  const isCriticalBranch: boolean =
    isStagingBranch(currentBranch) ||
    isProductionBranch(currentBranch) ||
    isMasterBranch(currentBranch)
  if (isCriticalBranch) {
    logMessage('We are on staging or production branch')
    console.info('true')
    return
  }

  const branchCommits: string[] = await getBranchCommits()
  if (branchCommits.length === 0) {
    logMessage('No commits found; this is most likely a bug in the checking script')
    process.exit(1)
  }

  const circleciChangeCommit = await getChangeCommit(join(rootDirectory, '.circleci', 'config.yml'))
  const yarnLockChangeCommit = await getChangeCommit(join(rootDirectory, 'yarn.lock'))
  if (
    branchCommits.includes(yarnLockChangeCommit) ||
    branchCommits.includes(circleciChangeCommit)
  ) {
    // always run tests when yarn.lock or circlici config have changed
    console.info('circleci config or yarn.lock file changed')
    return
  }

  const changedPackages = await getChangedPackages(branchCommits)
  logMessage(`Found ${changedPackages.length} changed packages (${changedPackages.join(', ')})`)

  function hasChangedDependencies(packageName: string): Boolean {
    if (changedPackages.includes(packageName)) {
      return true
    }

    return dependencyGraph[packageName].dependencies.map(hasChangedDependencies).some(Boolean)
  }

  const anyDependenciesChanged = packagesToTest.map(hasChangedDependencies).some(Boolean)
  if (anyDependenciesChanged) {
    console.info(`${packagesToTest.join(', ')} or dependencies have changed`)
    return
  }

  console.info('false')
}

async function getChangedPackages(commits: string[]): Promise<string[]> {
  const changedPackages = new Set<string>()
  for (const [name, { location }] of Object.entries(dependencyGraph)) {
    const changeCommit = await getChangeCommit(join(rootDirectory, location))
    if (commits.includes(changeCommit)) {
      changedPackages.add(name)
    }
  }

  return Array.from(changedPackages)
}

async function getBranchCommits(): Promise<string[]> {
  const isCI = process.env.CI
  if (!isCI) {
    // Running locally, let's just compare commits with master instead of fetching
    // commits from a potentially not existing PR
    const [commits] = await execCmdWithExitOnFailure('git cherry master')
    return commits
      .split('\n')
      .filter(Boolean)
      .map((c) => c.slice(1).trim())
  }

  // GitHub + Circle CI-specific approach.
  // Note: Environment variable CIRCLE_PR_NUMBER is only defined when the PR is opened from a
  // repository different than the base respository.
  // Environment variable CIRCLE_PULL_REQUEST is always defined.
  const prUrl = process.env.CIRCLE_PULL_REQUEST
  if (prUrl === undefined) {
    // This won't happen on critical branches like master since we short-circuit and run
    // all tests on that.
    throw new Error(
      '$CIRCLE_PULL_REQUEST is undefined. Incremental testing only supports pull requests and not branches in general'
    )
  }
  const urlSegments = prUrl.split('/')
  const prNumber = urlSegments.pop() || urlSegments.pop() // handle potential trailing slash

  if (prNumber === undefined) {
    throw new Error(`Unable to get pull request number from $CIRCLE_PULL_REQUEST: ${prUrl}`)
  } else {
    const owner = process.env.CIRCLE_PROJECT_USERNAME
    const repo = process.env.CIRCLE_PROJECT_REPONAME
    if (owner === undefined) {
      throw new Error('Environment variable CIRCLE_PROJECT_USERNAME is not defined')
    }
    if (repo === undefined) {
      throw new Error('Environment variable CIRCLE_PROJECT_REPONAME is not defined')
    }

    const url = `https://api.github.com/repos/${owner}/${repo}/pulls/${prNumber}/commits`
    const commits = await getAllCommits(url)
    logMessage(`Found ${commits.length} commits in PR ${prNumber}: ${commits}`)
    return commits
  }

  async function getAllCommits(url: string, commits: string[] = []): Promise<string[]> {
    const response: any = await fetch(url, {
      headers: {
        Accept: 'application/vnd.github.v3+json',
        'User-Agent': 'https://celo.org', // https://developer.github.com/v3/#user-agent-required
      },
    })
    if (response.status !== 200) {
      throw new Error(
        `Failed to get commits from GitHub, url: "${url}", status: ${
          response.status
        } response: "${JSON.stringify(response)}"`
      )
    }
    const commitObjects: any = await response.json()
    if (commitObjects === undefined) {
      throw new Error(
        `Failed to get commits from GitHub, url: "${url}", response: "${JSON.stringify(response)}"`
      )
    }
    // logMessage(`Commit objects are ${JSON.stringify(commitObjects)}`)
    commits = commits.concat(commitObjects.map((commitObject: any) => commitObject.sha))

    const nextPageLink: string | null = getNextPageLink(response)
    if (nextPageLink) {
      logMessage(`Getting commits from the next page: ${nextPageLink}`)
      return getAllCommits(nextPageLink, commits)
    }
    return commits
  }
}

// Reference: https://www.w3.org/wiki/LinkHeader
// linkHeaderValue value would look similar to this
// <https://api.github.com/repositories/197642503/pulls/1152/commits?page=2>; rel="next", <https://api.github.com/repositories/197642503/pulls/1152/commits?page=2>; rel="last"
function getNextPageLink(response: Response): string | null {
  const linkHeaderValue: string | null = response.headers.get('link')
  if (!linkHeaderValue) {
    logMessage(`Link header not found in ${response.url}`)
    return null
  }
  logMessage(`Link header value is \"${linkHeaderValue}\"`)
  const linkEntries = linkHeaderValue.split(',')
  for (let i = 0; i < linkEntries.length; i++) {
    if (linkEntries[i].endsWith('rel="next"')) {
      const lastSemiColon = linkEntries[i].lastIndexOf(';')
      let nextPageLink = linkEntries[i].substring(0, lastSemiColon)
      nextPageLink = nextPageLink.trim()
      if (nextPageLink.startsWith('<')) {
        nextPageLink = nextPageLink.substring(1)
      }
      if (nextPageLink.endsWith('>')) {
        nextPageLink = nextPageLink.substring(0, nextPageLink.length - 1)
      }
      return nextPageLink
    }
  }
  logMessage(`next page link not found in "${linkHeaderValue}"`)
  return null
}

async function getChangeCommit(file: string): Promise<string> {
  if (!existsSync(file)) {
    logMessage(`File "${file}" does not exist`)
    process.exit(1)
  }
  const cmd = `git log -1 --format=format:%H --full-diff ${file}`
  return (await execCmdWithExitOnFailure(cmd))[0].trim()
}

async function getCurrentBranch(): Promise<string> {
  const cmd = 'git rev-parse --abbrev-ref HEAD'
  return (await execCmdWithExitOnFailure(cmd))[0].trim()
}

function isStagingBranch(branchName: string): boolean {
  return branchName.endsWith('staging')
}

function isProductionBranch(branchName: string): boolean {
  return branchName.endsWith('production')
}

function isMasterBranch(branchName: string): boolean {
  return branchName === 'master'
}

function logMessage(message: string) {
  // Intentionally sent to stderr since bash will read stdout of this script
  console.error(message)
}<|MERGE_RESOLUTION|>--- conflicted
+++ resolved
@@ -8,14 +8,10 @@
 import { existsSync, readFileSync } from 'fs'
 import fetch from 'node-fetch'
 import { join } from 'path'
-<<<<<<< HEAD
-import { DEP_GRAPH_FILENAME as dependencyGraphFileName } from './dependency-graph-utils'
-=======
 import {
   DependencyGraph,
   DEP_GRAPH_FILENAME as dependencyGraphFileName,
 } from './dependency-graph-utils'
->>>>>>> ad07aae5
 
 const rootDirectory = join(__dirname, '..')
 const dependencyGraph = JSON.parse(
