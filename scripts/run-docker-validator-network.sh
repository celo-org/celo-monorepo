--- conflicted
+++ resolved
@@ -132,15 +132,9 @@
     echo -e "\tCELO_VALIDATOR_GROUP_ADDRESS=$CELO_VALIDATOR_ADDRESS"
     echo -e "\tCELO_PROXY_ADDRESS=$CELO_PROXY_ADDRESS"
     
-<<<<<<< HEAD
     export CELO_VALIDATOR_BLS_PUBLIC_KEY=$(docker run -v $PWD/validator:/root/.celo --entrypoint /bin/sh -it $CELO_IMAGE -c " printf '%s\n' $DEFAULT_PASSWORD | geth account proof-of-possession $CELO_VALIDATOR_ADDRESS $CELO_VALIDATOR_ADDRESS "| tail -1| cut -d' ' -f 5| tr -cd "[:alnum:]\n" )
     export CELO_VALIDATOR_BLS_SIGNATURE=$(docker run -v $PWD/validator:/root/.celo --entrypoint /bin/sh -it $CELO_IMAGE -c " printf '%s\n' $DEFAULT_PASSWORD | geth account proof-of-possession $CELO_VALIDATOR_ADDRESS $CELO_VALIDATOR_ADDRESS "|tail -2|head -1| cut -d' ' -f 4| tr -cd "[:alnum:]\n")
     
-=======
-    export CELO_VALIDATOR_BLS_PUBLIC_KEY=$(docker run -v $PWD/validator:/root/.celo --entrypoint /bin/sh -it $CELO_IMAGE -c " printf '%s\n' $DEFAULT_PASSWORD $DEFAULT_PASSWORD | geth account proof-of-possession $CELO_VALIDATOR_ADDRESS "| tail -1| cut -d' ' -f 5| tr -cd "[:alnum:]\n" )
-    export CELO_VALIDATOR_BLS_SIGNATURE=$(docker run -v $PWD/validator:/root/.celo --entrypoint /bin/sh -it $CELO_IMAGE -c " printf '%s\n' $DEFAULT_PASSWORD $DEFAULT_PASSWORD | geth account proof-of-possession $CELO_VALIDATOR_ADDRESS "|tail -2|head -1| cut -d' ' -f 4| tr -cd "[:alnum:]\n")
-
->>>>>>> fc2df4e7
     echo -e "\tCELO_VALIDATOR_BLS_PUBLIC_KEY=$CELO_VALIDATOR_BLS_PUBLIC_KEY"
     echo -e "\tCELO_VALIDATOR_BLS_SIGNATURE=$CELO_VALIDATOR_BLS_SIGNATURE"
 
@@ -176,13 +170,8 @@
     
     echo -e "\tStarting Validator node"
     docker run -v $PWD/validator:/root/.celo --entrypoint sh --rm $CELO_IMAGE -c "echo $DEFAULT_PASSWORD > /root/.celo/.password"
-<<<<<<< HEAD
-    
+
     screen -S celo-validator -d -m docker run --name celo-validator --restart always -p 127.0.0.1:8545:8545 -p 127.0.0.1:8546:8546 -p 30303:30303 -p 30303:30303/udp -v $PWD/validator:/root/.celo $CELO_IMAGE --verbosity 3 --networkid $NETWORK_ID --syncmode full --rpc --rpcaddr 0.0.0.0 --rpcapi eth,net,web3,debug,admin,personal,istanbul --maxpeers 125 --mine --istanbul.blockperiod=5 --istanbul.requesttimeout=3000 --etherbase $CELO_VALIDATOR_ADDRESS --nodiscover --proxy.proxied --proxy.proxyenodeurlpair=enode://$PROXY_ENODE@$PROXY_IP:30503\;enode://$PROXY_ENODE@$PROXY_IP:30303  --unlock=$CELO_VALIDATOR_ADDRESS --password /root/.celo/.password 
-=======
-
-    screen -S celo-validator -d -m docker run --name celo-validator --restart always -p 127.0.0.1:8545:8545 -p 127.0.0.1:8546:8546 -p 30303:30303 -p 30303:30303/udp -v $PWD/validator:/root/.celo $CELO_IMAGE --verbosity 3 --networkid $NETWORK_ID --syncmode full --rpc --rpcaddr 0.0.0.0 --nodekey=/root/.celo/geth/nodekey --rpcapi eth,net,web3,debug,admin,personal,istanbul --maxpeers 125 --mine --istanbul.blockperiod=5 --istanbul.requesttimeout=3000 --etherbase $CELO_VALIDATOR_ADDRESS --nodiscover --proxy.proxied --proxy.proxyenodeurlpair=enode://$PROXY_ENODE@$PROXY_IP:30503\;enode://$PROXY_ENODE@$PROXY_IP:30303  --unlock=$CELO_VALIDATOR_ADDRESS --password /root/.celo/.password
->>>>>>> fc2df4e7
     
     sleep 5s
      
@@ -233,13 +222,9 @@
     docker run -v $PWD/fullnode:/root/.celo $CELO_IMAGE init /root/.celo/genesis.json
 
     echo -e "\tStarting the Full Node"
-<<<<<<< HEAD
+
     screen -S celo-fullnode -d -m docker run --name celo-fullnode --restart always -p 127.0.0.1:8545:8545 -p 127.0.0.1:8546:8546 -p 30303:30303 -p 30303:30303/udp -v $PWD/fullnode:/root/.celo $CELO_IMAGE --verbosity 3 --networkid $NETWORK_ID --syncmode full --rpc --rpcaddr 0.0.0.0 --rpcapi eth,net,web3,debug,admin,personal --lightserv 90 --lightpeers 1000 --maxpeers 1100 --etherbase $CELO_ACCOUNT_ADDRESS 
     
-=======
-    screen -S celo-fullnode -d -m docker run --name celo-fullnode --restart always -p 127.0.0.1:8545:8545 -p 127.0.0.1:8546:8546 -p 30303:30303 -p 30303:30303/udp -v $PWD/fullnode:/root/.celo $CELO_IMAGE --verbosity 3 --networkid $NETWORK_ID --syncmode full --rpc --rpcaddr 0.0.0.0 --rpcapi eth,net,web3,debug,admin,personal --lightserv 90 --lightpeers 1000 --maxpeers 1100 --etherbase $CELO_ACCOUNT_ADDRESS
-
->>>>>>> fc2df4e7
     sleep 2s
 
     echo -e "\tEverything should be running, you can check running 'screen -ls'"
