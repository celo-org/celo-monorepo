# adapted from https://github.com/CircleCI-Public/circleci-demo-react-native
# and https://github.com/facebook/react-native/blob/master/.circleci/config.yml

version: 2.1
setup: true

orbs:
  node: circleci/node@5.1.0

parameters:
  run-workflow-general:
    type: boolean
    default: false 
  run-workflow-npm-install:
    type: boolean
    default: false 
  run-workflow-protocol-coverage:
    type: boolean
    default: false 
  # When you need to force a rebuild of the node modules cache then bump this version
  node-modules-cache-version:
    type: integer
    default: 7
reference:
  workspace: &workspace ~/app
  ## Configurations
  android_config: &android_config
    working_directory: *workspace
    macos:
      # This is the last version that has openjdk 8
      # On newer openjdk (11) we get the following error when running sdkmanager
      # `Exception in thread "main" java.lang.NoClassDefFoundError: javax/xml/bind/annotation/XmlSchema`
      # See https://circleci.com/docs/2.0/testing-ios/#supported-xcode-versions
      xcode: '11.5.0'
    shell: /bin/bash --login -eo pipefail
    environment:
      TERM: dumb
      GRADLE_OPTS: '-Dorg.gradle.daemon=false -Dorg.gradle.parallel=false -Dorg.gradle.configureondemand=true -Dorg.gradle.jvmargs="-Xmx4096m -XX:+HeapDumpOnOutOfMemoryError"'

defaults: &defaults
  working_directory: ~/app
  docker:
    - image: us.gcr.io/celo-testnet/circleci-node18:1.0.0
  environment:
    # To avoid ENOMEM problem when running node
    NODE_OPTIONS: '--max-old-space-size=4096'

contract-defaults: &contract-defaults
  <<: *defaults
  environment:
    # RELEASE_TAG: core-contracts.v9
    # TODO(soloseng): switch back to core-contract.v* once the latest contract release is done on node18.
    RELEASE_TAG: ganache-v7-core-contracts.v9

e2e-defaults: &e2e-defaults
  <<: *defaults
  docker:
    - image: us-west1-docker.pkg.dev/devopsre/clabs-public-images/circleci:node18.14-go1.16
  environment:
    CELO_BLOCKCHAIN_BRANCH_TO_TEST: release/1.7.x
general:
  artifacts:
    - 'protocol/coverage'

commands:
  yarn_install:
    steps:
      - run:
          name: Create cache checksum files
          command: |
            mkdir -p ~/.tmp/checksumfiles
            # Concatenate package.json so we can use them as a part of the cache key
            find . -maxdepth 5 -type f -name 'package.json' -not -path "*node_modules*" -print0 | sort -z | xargs -0 cat > ~/.tmp/checksumfiles/package.json
            # Concatenate patches so we can use them as a part of the cache key
            find ./patches -type f -name '*.patch' -print0 | sort -z | xargs -0 cat > ~/.tmp/checksumfiles/patches
      - restore_cache:
          name: Restore cached node_modules
          keys:
            # Using a single cache key here as we don't want to fallback on restoring node_modules produced
            # by a different yarn.lock and patches
            - node_modules-<< pipeline.parameters.node-modules-cache-version >>-{{ arch }}-{{ checksum "yarn.lock" }}-{{ checksum "~/.tmp/checksumfiles/package.json" }}-{{ checksum "~/.tmp/checksumfiles/patches" }}
      - run:
          name: Extract cached node_modules (if present)
          command: |
            if [ -e ~/.tmp/node_modules.tgz ]; then
              tar -xf ~/.tmp/node_modules.tgz
            else
              # Dependencies have changed, create beacon file used by the install and check licenses steps
              touch ~/.tmp/yarn_deps_have_changed
            fi

      - run:
          name: Install dependencies
          command: |
            # node-gyp needs to know where python is at when installed
            yarn config set python $(which python3)

            if [ ! -e ~/.tmp/yarn_deps_have_changed ]; then
              # Though `yarn install` is instantaneous with up-to-date node_modules which is the case when we've restored cached node_modules,
              # there's currently a bug with the generated node_modules/.yarn-integrity file which is apparently not entirely stable
              # for a given `yarn.lock`, through different runs of `yarn install`
              # This causes the `yarn check --integrity` step to fail
              # and hence `yarn install` has to redo all the work again (taking unnecessary time, and making the current cache useless)
              # See https://github.com/yarnpkg/yarn/issues/6703
              # So here to workaround this issue, we skip the install if dependencies haven't changed
              echo "Skipping install, dependencies haven't changed"
              # We still have to run postinstall though
              yarn run postinstall
              exit 0
            fi
            # Deals with yarn install flakiness which can come due to yarnpkg.com being
            # unreliable. For example, https://circleci.com/gh/celo-org/celo-monorepo/82685
            yarn install || yarn install || yarn install
      - run:
          name: Fail if someone forgot to commit "yarn.lock"
          command: |
            if [[ $(git status --porcelain) ]]; then
              git --no-pager diff
              echo "There are git differences after running yarn install"
              exit 1
            fi
      - run:
          name: Fail if generated dependency graph doesn't match committed
          command: ./scripts/ci_check_dependency_graph_changed.sh

      # Workaround save_cache not supporting globbing for the paths key
      # see note in https://circleci.com/docs/2.0/caching/#basic-example-of-dependency-caching and https://ideas.circleci.com/ideas/CCI-I-239
      - run:
          name: Create cached node_modules (if necessary)
          command: |
            if [ ! -e ~/.tmp/node_modules.tgz ]; then
              # This find command finds all top level node_modules directories, I.E all node modules that are not contained in a node_modules directory.
              tar -c `find -type d -name node_modules | grep -v "node_modules.*node_modules"` | gzip --fast > ~/.tmp/node_modules.tgz
            fi
      - save_cache:
          name: Save cached node_modules
          key: node_modules-<< pipeline.parameters.node-modules-cache-version >>-{{ arch }}-{{ checksum "yarn.lock" }}-{{ checksum "~/.tmp/checksumfiles/package.json" }}-{{ checksum "~/.tmp/checksumfiles/patches" }}
          paths:
            - ~/.tmp/node_modules.tgz

jobs:
  install_dependencies:
    <<: *defaults
    # Source: https://circleci.com/docs/2.0/configuration-reference/#resource_class
    resource_class: large
    steps:
      - restore_cache:
          keys:
            - source-v1-{{ .Branch }}-{{ .Revision }}
            - source-v1-{{ .Branch }}-
            - source-v1-

      - checkout

      - save_cache:
          key: source-v1-{{ .Branch }}-{{ .Revision }}
          paths:
            - '.git'

      - run:
          name: Verify setup for incremental testing
          command: |
            set -euo pipefail
            cd ~/app
            set -v
            # To get the "master" branch mapping
            git checkout master
            git checkout ${CIRCLE_BRANCH}
            # Verify that following commands work, they are later called in the incremental testing script
            # There output does not matter here, the fact that they finish successfully does.
            git rev-parse --abbrev-ref HEAD
            git fetch --all --tags -f

      - attach_workspace:
          at: ~/app

      - yarn_install

      - run:
          name: Build packages
          command: |
            yarn build --ignore docs --include-dependencies

      - run:
          name: Check licenses
          command: |
            if [ ! -e ~/.tmp/yarn_deps_have_changed ]; then
              # Internally `yarn check-licenses` downloads dependencies into its cache again even if node_modules are up-to-date
              # which happens when we've restored our cached node_modules.
              # Making `yarn check-licenses` take ~45secs instead of ~3secs (depending on network conditions and build machine)
              # So here we skip checking when it's unnecessary
              echo "Skipping checking licenses, dependencies haven't changed"
              exit 0
            fi
            yarn check-licenses

      - persist_to_workspace:
          root: .
          paths:
            - .

  lint-checks:
    <<: *defaults
    resource_class: large
    steps:
      - attach_workspace:
          at: ~/app
      # If this fails, fix it with
      # `./node_modules/.bin/prettier --config .prettierrc.js --write '**/*.+(ts|tsx|js|jsx)'`
      - run: yarn run prettify:diff
      - run: yarn run lint

  general-test:
    <<: *defaults
    # XXX (soloseng): Increased size because this test was hitting the ram limit and failing
    resource_class: xlarge
    steps:
      - attach_workspace:
          at: ~/app

      - run:
          name: jest tests
          command: |
            mkdir -p test-results/jest
            yarn run lerna \
              --ignore @celo/contractkit \
              --ignore @celo/protocol \
              --ignore @celo/celotool \
              --ignore @celo/celocli \
              --ignore @celo/env-tests \
              --ignore @celo/identity \
              --ignore @celo/transactions-uri \
              --ignore '@celo/wallet-*' \
              run test

      - store_test_results:
          path: test-results

  wallets-test:
    <<: *defaults
    steps:
      - attach_workspace:
          at: ~/app
      - run:
          name: Run Tests
          command: yarn run lerna --scope '@celo/wallet-*' run test

  # Split from the original script. The original script was assuming not big changes in dependencies.
  # As that's a possibility, we require to install the old and re-install the new one, and circle
  # crashes on the second re-install.
  # This pre script, generates the build and devchain, and adds it to the workspace to be used for the
  # other script

  pre-protocol-test-release:
    <<: *contract-defaults
    resource_class: large
    steps:
      - attach_workspace:
          at: ~/app
      - run:
          name: Check if the test should run
          command: |
            ./scripts/ci_check_if_test_should_run_v2.sh @celo/protocol
      - run:
          name: Opcode tests
          command: yarn --cwd packages/protocol check-opcodes
      - node/install:
      # TODO(soloseng): remove this node 12 install once the latest contract release is done on node18.
          install-yarn: true
          node-version: '12.22.11'
      - run:
          name: Generate devchain of previous release
          command: |
            mkdir -p ~/.ssh
            ssh-keyscan github.com >> ~/.ssh/known_hosts
            echo "Comparing against $RELEASE_TAG"
            # Github has phased out the http protocol so we ensure that we use
            # https for all git operations that yarn may perform.
            git config --global url."https://github.com".insteadOf git://github.com
            yarn --cwd packages/protocol test:generate-old-devchain-and-build -b $RELEASE_TAG -d .tmp/released_chain -l /dev/stdout -g scripts/truffle/releaseGoldExampleConfigs.json
      - persist_to_workspace:
          root: .
          paths:
            - 'packages/protocol/.tmp/released_chain/*'
  protocol-test-release:
    <<: *contract-defaults
    resource_class: large
    steps:
      - attach_workspace:
          at: ~/app
      - run:
          name: Check if the test should run
          command: |
            ./scripts/ci_check_if_test_should_run_v2.sh @celo/protocol
      - run:
          name: Copy DevChain and Build generated from released tag
          command: |
            BUILD_AND_DEVCHAIN_DIR=$(echo build/$(echo $RELEASE_TAG | sed -e 's/\//_/g'))
            (cp -r packages/protocol/.tmp/released_chain packages/protocol/$BUILD_AND_DEVCHAIN_DIR)
      - run:
          name: Test against current release
          command: |
            mkdir -p ~/.ssh
            ssh-keyscan github.com >> ~/.ssh/known_hosts
            echo "Comparing against $RELEASE_TAG"
            BUILD_AND_DEVCHAIN_DIR=$(echo build/$(echo $RELEASE_TAG | sed -e 's/\//_/g'))
            yarn --cwd packages/protocol test:devchain-release -b $RELEASE_TAG -d $BUILD_AND_DEVCHAIN_DIR -l /dev/stdout

  protocol-test-release-snapshots:
    <<: *contract-defaults
    resource_class: large
    steps:
      - attach_workspace:
          at: ~/app
      - run:
          name: Check if the test should run
          command: |
            ./scripts/ci_check_if_test_should_run_v2.sh @celo/protocol
      - run:
          name: Run check-versions on exhaustive history of releases and compare to snapshots
          command: |
            mkdir -p ~/.ssh
            ssh-keyscan github.com >> ~/.ssh/known_hosts
            yarn --cwd packages/protocol test:release-snapshots
            if [[ $(git status packages/protocol/releaseData/versionReports --porcelain) ]]; then
              git --no-pager diff packages/protocol/releaseData/versionReports
              echo "There are git differences after generating release version report snapshots"
              echo "If these changes are intended, update the 'releaseData/versionReports' accordingly"
              exit 1
            fi

  protocol-test-common:
    <<: *defaults
    resource_class: large
    steps:
      - attach_workspace:
          at: ~/app
      - run:
          name: Check if the test should run
          command: |
            ./scripts/ci_check_if_test_should_run_v2.sh @celo/protocol
      - run:
          name: Unit tests
          command: yarn --cwd packages/protocol test common/

  protocol-test-compatibility:
    <<: *defaults
    resource_class: large
    steps:
      - attach_workspace:
          at: ~/app
      - run:
          name: Check if the test should run
          command: |
            ./scripts/ci_check_if_test_should_run_v2.sh @celo/protocol
      - run:
          name: Unit tests
          command: yarn --cwd packages/protocol test compatibility/

  protocol-test-governance-network:
    <<: *defaults
    resource_class: large
    steps:
      - attach_workspace:
          at: ~/app
      - run:
          name: Check if the test should run
          command: |
            ./scripts/ci_check_if_test_should_run_v2.sh @celo/protocol
      - run:
          name: Unit tests
          command: yarn --cwd packages/protocol test governance/network/

  protocol-test-governance-validators:
    <<: *defaults
    resource_class: large
    steps:
      - attach_workspace:
          at: ~/app
      - run:
          name: Check if the test should run
          command: |
            ./scripts/ci_check_if_test_should_run_v2.sh @celo/protocol
      - run:
          name: Unit tests
          command: yarn --cwd packages/protocol test governance/validators/

  protocol-test-governance-voting:
    <<: *defaults
    resource_class: large
    steps:
      - attach_workspace:
          at: ~/app
      - run:
          name: Check if the test should run
          command: |
            ./scripts/ci_check_if_test_should_run_v2.sh @celo/protocol
      - run:
          name: Unit tests
          command: yarn --cwd packages/protocol test governance/voting/

  protocol-test-identity:
    <<: *defaults
    resource_class: large
    steps:
      - attach_workspace:
          at: ~/app
      - run:
          name: Check if the test should run
          command: |
            ./scripts/ci_check_if_test_should_run_v2.sh @celo/protocol
      - run:
          name: Unit tests
          command: yarn --cwd packages/protocol test identity/

  protocol-test-stability:
    <<: *defaults
    resource_class: large
    steps:
      - attach_workspace:
          at: ~/app
      - run:
          name: Check if the test should run
          command: |
            ./scripts/ci_check_if_test_should_run_v2.sh @celo/protocol
      - run:
          name: Unit tests
          command: yarn --cwd packages/protocol test stability/

  # Slow and flaky compared to protocol-test which runs without coverage
  protocol-test-with-code-coverage:
    <<: *defaults
    steps:
      - attach_workspace:
          at: ~/app
      - run:
          name: Check if the test should run
          command: |
            ./scripts/ci_check_if_test_should_run_v2.sh @celo/protocol
      - run:
          name: test
          command: yarn --cwd packages/protocol test:coverage
      - store_artifacts:
          path: packages/protocol/coverage
          destination: protocol/coverage
      - run:
          name: Upload to CodeCov
          command: yarn codecov -F protocol

  contractkit-test:
    <<: *defaults
    steps:
      - attach_workspace:
          at: ~/app
      - run:
          name: Check if the test should run
          command: |
            ./scripts/ci_check_if_test_should_run_v2.sh @celo/contractkit
      - run:
          name: Generate DevChain
          command: |
            (cd packages/sdk/contractkit && yarn test:reset)
      - run:
          name: Run Tests
          command: yarn --cwd=packages/sdk/contractkit test

  # extrated to reuse the devchain generated by contractkit
  identity-tests:
    <<: *defaults
    steps:
      - attach_workspace:
          at: ~/app
      - run:
          name: Check if the test should run
          command: |
            ./scripts/ci_check_if_test_should_run_v2.sh @celo/identity
      # - run:
      #     name: Copy DevChain generated by Contractkit
      #     command: |
      #       (cp -r packages/sdk/contractkit/.tmp packages/sdk/identity/.tmp)
      - run:
          name: Generate DevChain
          command: |
            (cd packages/sdk/identity && yarn test:reset)
      - run:
          name: Run Tests
          command: yarn --cwd=packages/sdk/identity test

  # extrated to reuse the devchain generated by contractkit
  transactions-uri-tests:
    <<: *defaults
    steps:
      - attach_workspace:
          at: ~/app
      - run:
          name: Check if the test should run
          command: |
            ./scripts/ci_check_if_test_should_run_v2.sh @celo/transactions-uri
      # - run:
      #     name: Copy DevChain generated by Contractkit
      #     command: |
      #       (cp -r packages/sdk/contractkit/.tmp packages/sdk/transactions-uri/.tmp)
      - run:
          name: Generate DevChain
          command: |
            (cd packages/sdk/transactions-uri && yarn test:reset)
      - run:
          name: Run Tests
          command: yarn --cwd=packages/sdk/transactions-uri test

  cli-test:
    <<: *defaults
    steps:
      - attach_workspace:
          at: ~/app
      - run:
          name: Check if the test should run
          command: |
            ./scripts/ci_check_if_test_should_run_v2.sh @celo/celocli
      - run:
          name: Generate DevChain
          command: |
            (cd packages/cli && yarn test:reset)
      - run:
          name: Run Tests
          command: yarn --cwd=packages/cli test
      - run:
          name: Fail if someone forgot to commit CLI docs
          command: |
            yarn --cwd=packages/cli docs
            if [[ $(git status packages/docs/command-line-interface --porcelain) ]]; then
              git --no-pager diff packages/docs/command-line-interface
              echo "There are git differences after generating CLI docs"
              exit 1
            fi
      - run:
          name: Verify that a new account can be created
          command: |
            yarn --cwd=packages/cli run celocli account:new

      # Won't work when cli uses git dependencies!
      # - run:
      #     name: Install and test the npm package
      #     command: |
      #       set -euo pipefail
      #       cd packages/cli
      #       yarn pack
      #       cd /tmp
      #       npm install ~/app/packages/cli/celo-celocli-*.tgz
      #       ./node_modules/.bin/celocli account:new # Small test

  typescript-test:
    <<: *defaults
    steps:
      - attach_workspace:
          at: ~/app
      - run:
          name: Check if the test should run
          command: |
            ./scripts/ci_check_if_test_should_run_v2.sh @celo/typescript
      - run:
          name: Install and test the npm package
          command: |
            set -euo pipefail
            cd packages/typescript
            yarn pack
            cd /tmp
            npm install ~/app/packages/typescript/*.tgz

  base-test:
    <<: *defaults
    steps:
      - attach_workspace:
          at: ~/app
      - run:
          name: Check if the test should run
          command: |
            ./scripts/ci_check_if_test_should_run_v2.sh @celo/base
      - run:
          name: Install and test the npm package
          command: |
            set -euo pipefail
            cd packages/sdk/base
            yarn pack
            cd /tmp
            npm install ~/app/packages/sdk/base/*.tgz

  utils-test:
    <<: *defaults
    steps:
      - attach_workspace:
          at: ~/app
      - run:
          name: Check if the test should run
          command: |
            ./scripts/ci_check_if_test_should_run_v2.sh @celo/utils
      - run:
          name: Install and test the npm package
          command: |
            set -euo pipefail
            cd packages/sdk/base
            yarn pack
            cd ../utils
            yarn pack
            cd /tmp
            npm install ~/app/packages/sdk/base/*.tgz
            npm install ~/app/packages/sdk/utils/*.tgz

  end-to-end-geth-transfer-test:
    <<: *e2e-defaults
    resource_class: large
    steps:
      - attach_workspace:
          at: ~/app
      - run:
          name: Check if the test should run
          command: |
            ./scripts/ci_check_if_test_should_run_v2.sh @celo/celotool
      - run:
          name: Run test
          no_output_timeout: 20m
          command: |
            set -e
            cd packages/celotool
            ./ci_test_transfers.sh checkout ${CELO_BLOCKCHAIN_BRANCH_TO_TEST}

  end-to-end-geth-blockchain-parameters-test:
    <<: *e2e-defaults
    resource_class: large
    steps:
      - attach_workspace:
          at: ~/app
      - run:
          name: Check if the test should run
          command: |
            ./scripts/ci_check_if_test_should_run_v2.sh @celo/celotool
      - run:
          name: Run test
          no_output_timeout: 20m
          command: |
            set -e
            cd packages/celotool
            ./ci_test_blockchain_parameters.sh checkout ${CELO_BLOCKCHAIN_BRANCH_TO_TEST}

  end-to-end-geth-slashing-test:
    <<: *e2e-defaults
    resource_class: large
    steps:
      - attach_workspace:
          at: ~/app
      - run:
          name: Check if the test should run
          command: |
            ./scripts/ci_check_if_test_should_run_v2.sh @celo/celotool
      - run:
          name: Run test
          no_output_timeout: 20m
          command: |
            set -e
            cd packages/celotool
            ./ci_test_slashing.sh checkout ${CELO_BLOCKCHAIN_BRANCH_TO_TEST}

  end-to-end-geth-governance-test:
    <<: *e2e-defaults
    resource_class: large
    steps:
      - attach_workspace:
          at: ~/app
      - run:
          name: Check if the test should run
          command: |
            ./scripts/ci_check_if_test_should_run_v2.sh @celo/celotool
      - run:
          name: Run test
          no_output_timeout: 20m
          command: |
            set -e
            cd packages/celotool
            ./ci_test_governance.sh checkout ${CELO_BLOCKCHAIN_BRANCH_TO_TEST}

  end-to-end-geth-replica-test:
    <<: *e2e-defaults
    resource_class: large
    steps:
      - attach_workspace:
          at: ~/app
      - run:
          name: Check if the test should run
          command: |
            ./scripts/ci_check_if_test_should_run_v2.sh @celo/celotool
      - run:
          name: Run test
          no_output_timeout: 20m
          command: |
            set -e
            cd packages/celotool
            ./ci_test_replicas.sh checkout ${CELO_BLOCKCHAIN_BRANCH_TO_TEST}

  end-to-end-geth-sync-test:
    <<: *e2e-defaults
    resource_class: large
    steps:
      - attach_workspace:
          at: ~/app
      - run:
          name: Check if the test should run
          command: |
            ./scripts/ci_check_if_test_should_run_v2.sh @celo/celotool
      - run:
          name: Run test
          command: |
            set -e
            cd packages/celotool
            ./ci_test_sync.sh checkout ${CELO_BLOCKCHAIN_BRANCH_TO_TEST}

  end-to-end-geth-validator-order-test:
    <<: *e2e-defaults
    resource_class: large
    steps:
      - attach_workspace:
          at: ~/app
      - run:
          name: Check if the test should run
          command: |
            ./scripts/ci_check_if_test_should_run_v2.sh @celo/celotool
      - run:
          name: Run test
          command: |
            set -e
            cd packages/celotool
            ./ci_test_validator_order.sh checkout ${CELO_BLOCKCHAIN_BRANCH_TO_TEST}

  end-to-end-cip35-eth-compatibility-test:
    <<: *e2e-defaults
    resource_class: large
    steps:
      - attach_workspace:
          at: ~/app
      - run:
          name: Check if the test should run
          command: |
            ./scripts/ci_check_if_test_should_run_v2.sh @celo/celotool
      - run:
          name: Run test
          command: |
            set -e
            cd packages/celotool
            ./ci_test_cip35.sh checkout ${CELO_BLOCKCHAIN_BRANCH_TO_TEST}

  test-typescript-npm-package-install:
    working_directory: ~/app
    docker:
      - image: us.gcr.io/celo-testnet/circleci-node18:1.0.0
    steps:
      - run:
          name: Check if the test should run
          command: |
            ./scripts/ci_check_if_test_should_run_v2.sh @celo/typescript
      - run:
          name: Installing npm package - @celo/typescript
          command: yarn add @celo/typescript

  test-utils-npm-package-install:
    working_directory: ~/app
    docker:
      - image: us.gcr.io/celo-testnet/circleci-node18:1.0.0
    steps:
      - run:
          name: Check if the test should run
          command: |
            ./scripts/ci_check_if_test_should_run_v2.sh @celo/utils
      - run:
          name: Installing npm package - @celo/utils
          command: yarn add @celo/utils

  test-contractkit-npm-package-install:
    working_directory: ~/app
    docker:
      - image: us.gcr.io/celo-testnet/circleci-node18:1.0.0
    steps:
      - run:
          name: Check if the test should run
          command: |
            ./scripts/ci_check_if_test_should_run_v2.sh @celo/contractkit
      - run:
          name: Installing npm package - @celo/contractkit
          command: |
            # Try one more time in case the first attempt fails
            # to deal with scenarios like https://circleci.com/gh/celo-org/celo-monorepo/23329
            yarn add @celo/contractkit || yarn add @celo/contractkit

  test-celocli-npm-package-install:
    working_directory: ~/app
    docker:
      - image: us.gcr.io/celo-testnet/circleci-node18:1.0.0
    steps:
      - run:
          name: Check if the test should run
          command: |
            ./scripts/ci_check_if_test_should_run_v2.sh @celo/celocli
      - run:
          name: Installing npm package - @celo/celocli
          command: npm install @celo/celocli
      - run:
          name: Minor test of celocli
          command: ./node_modules/.bin/celocli account:new # Small test

  odis-test:
    <<: *defaults
    # Source: https://circleci.com/docs/2.0/configuration-reference/#resource_class
    resource_class: large
    steps:
      - attach_workspace:
          at: ~/app
      - run:
          name: Check if the test should run
          command: |
            ./scripts/ci_check_if_test_should_run_v2.sh @celo/phone-number-privacy-signer,@celo/phone-number-privacy-combiner,@celo/phone-number-privacy-common
      - run:
          name: Run Tests for common package
          command: yarn --cwd=packages/phone-number-privacy/common test:coverage
      - run:
          name: Run Tests for combiner
          no_output_timeout: 30m
          command: yarn --cwd=packages/phone-number-privacy/combiner test:coverage
      - run:
          name: Run Tests for signer
          no_output_timeout: 30m
          command: yarn --cwd=packages/phone-number-privacy/signer test:coverage

  certora-test:
    working_directory: ~/app
    docker:
      - image: circleci/openjdk:11-jdk-node
    parallelism: 5
    steps:
      - attach_workspace:
          at: ~/app
      - run:
          name: Check if the test should run
          command: |
            ./scripts/ci_check_if_test_should_run_v2.sh @celo/protocol
            # Disabling certora until the license is figured out
            echo "Certora tests are disabled"
            circleci step halt
            exit 0
      - run:
          name: Certora dependencies
          command: |
            echo "export PATH=$PATH:~/.local/bin" >> $BASH_ENV
            sudo apt-get update || sudo apt-get update
            sudo apt-get install -y software-properties-common
            sudo apt-get install python3-pip
            pip3 install certora-cli
            wget https://github.com/ethereum/solidity/releases/download/v0.5.13/solc-static-linux
            chmod +x solc-static-linux
            sudo mv solc-static-linux /usr/bin/solc
      - run: echo ${CIRCLE_NODE_INDEX}
      - run:
          name: Build and run - Locked Gold
          command: |
            if [ ${CIRCLE_NODE_INDEX} == "0" ];
            then
              cd packages/protocol
              ./specs/scripts/lockedgold.sh
            fi
      - run:
          name: Build and run - Accounts
          command: |
            if [ ${CIRCLE_NODE_INDEX} == "1" ];
            then
              cd packages/protocol
              ./specs/scripts/accounts.sh
            fi
      - run:
          name: Build and run - Accounts privileged check
          command: |
            if [ ${CIRCLE_NODE_INDEX} == "2" ];
            then
              cd packages/protocol
              ./specs/scripts/accountsPrivileged.sh
            fi
      - run:
          name: Build and run - Governance
          command: |
            if [ ${CIRCLE_NODE_INDEX} == "3" ];
            then
              cd packages/protocol
              ./specs/scripts/applyHarness.sh
              ./specs/scripts/governance.sh
            fi
      - run:
          name: Build and run - Reserve
          command: |
            if [ ${CIRCLE_NODE_INDEX} == "4" ];
            then
              cd packages/protocol
              ./specs/scripts/reserve.sh
            fi
  # Dummy job for not showing CircleCI error: "Error: All Workflows have been filtered from this Pipeline"
  # Check https://github.com/CircleCI-Public/circleci-cli/issues/577 for more context
  noop:
    docker:
      - image: cimg/base:current
    resource_class: small
    steps:
      - run: echo "noop"

workflows:
  version: 2
  celo-monorepo-build:
    # Contitionally triggered
    when: 
      or: [<< pipeline.parameters.run-workflow-general >>]
    jobs:
      - install_dependencies
      - certora-test:
          requires:
            - install_dependencies
      - lint-checks:
          requires:
            - install_dependencies
      - general-test:
          requires:
            - install_dependencies
      - cli-test:
          requires:
            - install_dependencies
      - contractkit-test:
          requires:
            - install_dependencies
      - wallets-test:
          requires:
            - install_dependencies
      - identity-tests:
          requires:
            - contractkit-test
      - transactions-uri-tests:
          requires:
            - contractkit-test
      - pre-protocol-test-release:
          requires:
            - lint-checks
      - protocol-test-release:
          requires:
            - lint-checks
            - pre-protocol-test-release
      - protocol-test-release-snapshots:
          requires:
            - lint-checks
      - protocol-test-common:
          requires:
            - lint-checks
      - protocol-test-compatibility:
          requires:
            - lint-checks
      - protocol-test-governance-network:
          requires:
            - lint-checks
      - protocol-test-governance-validators:
          requires:
            - lint-checks
      - protocol-test-governance-voting:
          requires:
            - lint-checks
      - protocol-test-identity:
          requires:
            - lint-checks
      - protocol-test-stability:
          requires:
            - lint-checks
      - typescript-test:
          requires:
            - install_dependencies
      - base-test:
          requires:
            - install_dependencies
      - utils-test:
          requires:
            - install_dependencies
      - end-to-end-geth-transfer-test:
          requires:
            - lint-checks
            - contractkit-test
      - end-to-end-geth-blockchain-parameters-test:
          requires:
            - lint-checks
            - contractkit-test
      - end-to-end-geth-slashing-test:
          requires:
            - lint-checks
            - contractkit-test
      - end-to-end-geth-governance-test:
          requires:
            - lint-checks
            - contractkit-test
      - end-to-end-geth-replica-test:
          requires:
            - lint-checks
            - contractkit-test
      - end-to-end-geth-sync-test:
          requires:
            - lint-checks
            - contractkit-test
      - end-to-end-geth-validator-order-test:
          requires:
            - lint-checks
            - contractkit-test
      - end-to-end-cip35-eth-compatibility-test:
          requires:
            - lint-checks
            - contractkit-test
      - odis-test:
          requires:
            - lint-checks
<<<<<<< HEAD
      # - flakey-test-summary:
      #     requires:
      #       - protocol-test-common
      #       - protocol-test-compatibility
      #       - protocol-test-governance-network
      #       - protocol-test-governance-validators
      #       - protocol-test-governance-voting
      #       - protocol-test-identity
      #       - protocol-test-stability
      #       - end-to-end-geth-transfer-test
      #       - end-to-end-geth-blockchain-parameters-test
      #       - end-to-end-geth-slashing-test
      #       - end-to-end-geth-governance-test
      #       - end-to-end-geth-replica-test
      #       - end-to-end-geth-sync-test
      #       - end-to-end-geth-validator-order-test
      #       - end-to-end-cip35-eth-compatibility-test
      #       - odis-test
=======
>>>>>>> 98dbf1db
  npm-install-testing-cron-workflow:
    # Contitionally triggered
    when: 
      or: [<< pipeline.parameters.run-workflow-npm-install >>]
    jobs:
      - test-typescript-npm-package-install
      - test-utils-npm-package-install
      - test-contractkit-npm-package-install
      - test-celocli-npm-package-install
  protocol-testing-with-code-coverage-cron-workflow:
    when: 
      or: [<< pipeline.parameters.run-workflow-protocol-coverage >>]
    jobs:
      - install_dependencies
      - lint-checks:
          requires:
            - install_dependencies
      - protocol-test-with-code-coverage:
          requires:
            - lint-checks
  # Dummy job for not showing CircleCI error: "Error: All Workflows have been filtered from this Pipeline"
  # Check https://github.com/CircleCI-Public/circleci-cli/issues/577 for more context
  no-changes:
    jobs:
      - noop<|MERGE_RESOLUTION|>--- conflicted
+++ resolved
@@ -10,13 +10,13 @@
 parameters:
   run-workflow-general:
     type: boolean
-    default: false 
+    default: false
   run-workflow-npm-install:
     type: boolean
-    default: false 
+    default: false
   run-workflow-protocol-coverage:
     type: boolean
-    default: false 
+    default: false
   # When you need to force a rebuild of the node modules cache then bump this version
   node-modules-cache-version:
     type: integer
@@ -910,7 +910,7 @@
   version: 2
   celo-monorepo-build:
     # Contitionally triggered
-    when: 
+    when:
       or: [<< pipeline.parameters.run-workflow-general >>]
     jobs:
       - install_dependencies
@@ -1013,30 +1013,9 @@
       - odis-test:
           requires:
             - lint-checks
-<<<<<<< HEAD
-      # - flakey-test-summary:
-      #     requires:
-      #       - protocol-test-common
-      #       - protocol-test-compatibility
-      #       - protocol-test-governance-network
-      #       - protocol-test-governance-validators
-      #       - protocol-test-governance-voting
-      #       - protocol-test-identity
-      #       - protocol-test-stability
-      #       - end-to-end-geth-transfer-test
-      #       - end-to-end-geth-blockchain-parameters-test
-      #       - end-to-end-geth-slashing-test
-      #       - end-to-end-geth-governance-test
-      #       - end-to-end-geth-replica-test
-      #       - end-to-end-geth-sync-test
-      #       - end-to-end-geth-validator-order-test
-      #       - end-to-end-cip35-eth-compatibility-test
-      #       - odis-test
-=======
->>>>>>> 98dbf1db
   npm-install-testing-cron-workflow:
     # Contitionally triggered
-    when: 
+    when:
       or: [<< pipeline.parameters.run-workflow-npm-install >>]
     jobs:
       - test-typescript-npm-package-install
@@ -1044,7 +1023,7 @@
       - test-contractkit-npm-package-install
       - test-celocli-npm-package-install
   protocol-testing-with-code-coverage-cron-workflow:
-    when: 
+    when:
       or: [<< pipeline.parameters.run-workflow-protocol-coverage >>]
     jobs:
       - install_dependencies
