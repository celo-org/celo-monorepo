--- conflicted
+++ resolved
@@ -40,11 +40,8 @@
 e2e-defaults: &e2e-defaults
   <<: *defaults
   docker:
-<<<<<<< HEAD
-    - image: us-west1-docker.pkg.dev/devopsre/clabs-public-images/circleci:node18.14-go1.16
-=======
+    # - image: us-west1-docker.pkg.dev/devopsre/clabs-public-images/circleci:node18.14-go1.16
     - image: us-west1-docker.pkg.dev/devopsre/celo-monorepo/circleci-geth:latest
->>>>>>> 1701bf5b
   environment:
     CELO_BLOCKCHAIN_BRANCH_TO_TEST: release/1.7.x
 general:
