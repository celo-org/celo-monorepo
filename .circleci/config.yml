# adapted from https://github.com/CircleCI-Public/circleci-demo-react-native
# and https://github.com/facebook/react-native/blob/master/.circleci/config.yml

version: 2.1
reference:
  workspace: &workspace ~/app
  ## Configurations
  android_config: &android_config
    working_directory: *workspace
    macos:
      xcode: '11.5.0'
    shell: /bin/bash --login -eo pipefail
    environment:
      TERM: dumb
      _JAVA_OPTIONS: '-XX:+UnlockExperimentalVMOptions -XX:+UseCGroupMemoryLimitForHeap'
      GRADLE_OPTS: '-Dorg.gradle.daemon=false -Dorg.gradle.parallel=false -Dorg.gradle.configureondemand=true -Dorg.gradle.jvmargs="-Xmx4096m -XX:+HeapDumpOnOutOfMemoryError"'

defaults: &defaults
  working_directory: ~/app
  docker:
    - image: celohq/node10-gcloud:v3
  environment:
    # To avoid ENOMEM problem when running node
    NODE_OPTIONS: '--max-old-space-size=4096'

e2e-defaults: &e2e-defaults
  <<: *defaults
  docker:
    - image: celohq/circleci:geth1.9-2
  environment:
    CELO_BLOCKCHAIN_BRANCH_TO_TEST: master
general:
  artifacts:
    - 'mobile/coverage'
    - 'web/coverage'
    - 'protocol/coverage'

commands:
  yarn_install:
    steps:
      - run:
          name: Create cache checksum files
          command: |
            mkdir -p ~/.tmp/checksumfiles
            # Concatenate package.json so we can use them as a part of the cache key
            find . -maxdepth 3 -type f -name 'package.json' -not -path "*node_modules*" -print0 | sort -z | xargs -0 cat > ~/.tmp/checksumfiles/package.json
            # Concatenate patches so we can use them as a part of the cache key
            find ./patches -type f -name '*.patch' -print0 | sort -z | xargs -0 cat > ~/.tmp/checksumfiles/patches
      - restore_cache:
          name: Restore cached node_modules
          keys:
            # Using a single cache key here as we don't want to fallback on restoring node_modules produced
            # by a different yarn.lock and patches
            - node_modules-v4-{{ arch }}-{{ checksum "yarn.lock" }}-{{ checksum "~/.tmp/checksumfiles/package.json" }}-{{ checksum "~/.tmp/checksumfiles/patches" }}
      - run:
          name: Extract cached node_modules (if present)
          command: |
            if [ -e ~/.tmp/node_modules.tgz ]; then
              tar -xf ~/.tmp/node_modules.tgz
            else
              # Dependencies have changed, create beacon file used by the install and check licenses steps
              touch ~/.tmp/yarn_deps_have_changed
            fi

      - run:
          name: Install dependencies
          command: |
            if [ ! -e ~/.tmp/yarn_deps_have_changed ]; then
              # Though `yarn install` is instantaneous with up-to-date node_modules which is the case when we've restored cached node_modules,
              # there's currently a bug with the generated node_modules/.yarn-integrity file which is apparently not entirely stable
              # for a given `yarn.lock`, through different runs of `yarn install`
              # This causes the `yarn check --integrity` step to fail
              # and hence `yarn install` has to redo all the work again (taking unnecessary time, and making the current cache useless)
              # See https://github.com/yarnpkg/yarn/issues/6703
              # So here to workaround this issue, we skip the install if dependencies haven't changed
              echo "Skipping install, dependencies haven't changed"
              # We still have to run postinstall though
              yarn run postinstall
              exit 0
            fi

            # Deals with yarn install flakiness which can come due to yarnpkg.com being
            # unreliable. For example, https://circleci.com/gh/celo-org/celo-monorepo/82685
            yarn install || yarn install
      - run:
          name: Fail if someone forgot to commit "yarn.lock"
          command: |
            if [[ $(git status --porcelain) ]]; then
              git --no-pager diff
              echo "There are git differences after running yarn install"
              exit 1
            fi
      - run:
          name: Fail if generated dependency graph doesn't match committed
          command: ./scripts/ci_check_dependency_graph_changed.sh
      - run:
          name: Fail if there are vulnerabilities in packages
          command: |
            /bin/bash -c 'yarn audit --groups dependencies --level high; [[ $? -ge 8 ]] && exit 1 || exit 0'

      # Workaround save_cache not supporting globbing for the paths key
      # see note in https://circleci.com/docs/2.0/caching/#basic-example-of-dependency-caching and https://ideas.circleci.com/ideas/CCI-I-239
      - run:
          name: Create cached node_modules (if necessary)
          command: |
            if [ ! -e ~/.tmp/node_modules.tgz ]; then
              tar -c node_modules/ packages/*/node_modules/ packages/phone-number-privacy/*/node_modules/ | gzip --fast > ~/.tmp/node_modules.tgz
            fi
      - save_cache:
          name: Save cached node_modules
          key: node_modules-v4-{{ arch }}-{{ checksum "yarn.lock" }}-{{ checksum "~/.tmp/checksumfiles/package.json" }}-{{ checksum "~/.tmp/checksumfiles/patches" }}
          paths:
            - ~/.tmp/node_modules.tgz

jobs:
  install_dependencies:
    <<: *defaults
    # Source: https://circleci.com/docs/2.0/configuration-reference/#resource_class
    resource_class: medium+
    steps:
      - restore_cache:
          keys:
            - source-v1-{{ .Branch }}-{{ .Revision }}
            - source-v1-{{ .Branch }}-
            - source-v1-

      - checkout

      - save_cache:
          key: source-v1-{{ .Branch }}-{{ .Revision }}
          paths:
            - '.git'

      - run:
          name: Verify setup for incremental testing
          command: |
            set -euo pipefail
            cd ~/app
            set -v
            # To get the "master" branch mapping
            git checkout master
            git checkout ${CIRCLE_BRANCH}
            # Verify that following commands work, they are later called in the incremental testing script
            # There output does not matter here, the fact that they finish successfully does.
            git rev-parse --abbrev-ref HEAD

      - attach_workspace:
          at: ~/app

      - yarn_install

      - run:
          name: Build packages
          command: |
            # separate build to avoid ENOMEM in CI :(
            yarn build --scope @celo/utils
            yarn build --scope @celo/protocol
            yarn build --ignore @celo/protocol --ignore docs

      - run:
          name: Check licenses
          command: |
            if [ ! -e ~/.tmp/yarn_deps_have_changed ]; then
              # Internally `yarn check-licenses` downloads dependencies into its cache again even if node_modules are up-to-date
              # which happens when we've restored our cached node_modules.
              # Making `yarn check-licenses` take ~45secs instead of ~3secs (depending on network conditions and build machine)
              # So here we skip checking when it's unnecessary
              echo "Skipping checking licenses, dependencies haven't changed"
              exit 0
            fi
            yarn check-licenses

      - persist_to_workspace:
          root: .
          paths:
            - .

  end-to-end-mobile-test-android:
    <<: *android_config
    resource_class: large
    steps:
      - checkout
      - run: cd ~/app/

      - run:
          name: set ANDROID_SDK_ROOT
          command: |
            echo 'export ANDROID_SDK_ROOT=$HOME/android-tools'  >> $BASH_ENV

      - restore_cache:
          key: android=tools-v1-{{ checksum "packages/mobile/scripts/install-android-tools.sh" }}-{{ arch }}

      - run:
          name: install android tools
          command: |
            sh packages/mobile/scripts/install-android-tools.sh
            echo 'export PATH=$ANDROID_SDK_ROOT/tools/bin:$PATH'  >> $BASH_ENV
            echo 'export PATH=$ANDROID_SDK_ROOT/tools:$PATH'  >> $BASH_ENV
            echo 'export PATH=$ANDROID_SDK_ROOT/platform-tools:$PATH'  >> $BASH_ENV
            echo 'export PATH=$ANDROID_SDK_ROOT/emulator:$PATH'  >> $BASH_ENV
            source $BASH_ENV
            sdkmanager --list

      - save_cache:
          key: android=tools-v1-{{ checksum "packages/mobile/scripts/install-android-tools.sh" }}-{{ arch }}
          paths:
            - /Users/distiller/android-tools

      - run:
          name: Create Android Virtual Device (AVD)
          command: |
            avdmanager create avd --force --name Nexus_5X_API_28_x86 \
              --package "system-images;android-29;google_apis;x86" \
              --device "Nexus 5"
            # Copy device configuarion, adv for some reason doesn't
            mkdir -p ~/.android/avd/Nexus_5X_API_28_x86.avd/ && cp packages/mobile/e2e/conf/avd_conf.ini ~/.android/avd/Nexus_5X_API_28_x86.avd/config.ini

      - run:
          name: Set up nodejs
          command: |
            echo `. ~/.bash_profile` # for some mreason just `source ~/.bash_profile` makes the build fail
            # install nvm
            HOMEBREW_NO_AUTO_UPDATE=1 brew install wget
            wget -qO- https://raw.githubusercontent.com/nvm-sh/nvm/v0.35.0/install.sh | bash
            echo -e '\nexport NVM_DIR="$HOME/.nvm"' >> ~/.bash_profile
            echo -e '\n[ -s "$NVM_DIR/nvm.sh" ] && \. "$NVM_DIR/nvm.sh"' >> ~/.bash_profile # add nvm to path
      - run: echo `. ~/.bash_profile`
      - run: nvm install v10.16.3 && nvm use v10.16.3
      - run:
          name: install miscellaneous
          command: |
            HOMEBREW_NO_AUTO_UPDATE=1 brew install tree coreutils

      - yarn_install

      - run:
          # This has to be run after `yarn install` since it uses js dependencies
          name: Check if the test should run
          command: ./scripts/ci_check_if_test_should_run_v2.sh @celo/mobile

      - run:
          name: Build mobile dependencies
          command: |
            set -euo pipefail
            yarn build \
              --scope @celo/mobile \
              --include-filtered-dependencies

      - restore_cache:
          key: yarn-v4-{{ arch }}-{{ .Branch }}-{{ checksum "packages/mobile/android/build.gradle" }}-{{ checksum "packages/mobile/android/settings.gradle" }}-{{ checksum "packages/mobile/android/app/build.gradle" }}-{{ checksum "packages/mobile/.env.test" }}

      # hack alert! the emulator complains about disk space and not sure how to increase it
      - run:
          name: Delete Simulators
          command: sudo rm -rf /Library/Developer/CoreSimulator/Profiles/Runtimes/

      - run:
          name: Check for emulator acceleration
          command: emulator -accel-check

      - run:
          name: Run e2e tests
          command: |
            set -euo pipefail
            cd packages/mobile
            yarn run test:e2e:android

      - store_artifacts:
          path: packages/mobile/e2e/artifacts
          destination: mobile/e2e/artifacts

      - save_cache:
          key: yarn-v4-{{ arch }}-{{ .Branch }}-{{ checksum "packages/mobile/android/build.gradle" }}-{{ checksum "packages/mobile/android/settings.gradle" }}-{{ checksum "packages/mobile/android/app/build.gradle" }}-{{ checksum "packages/mobile/.env.test" }}
          paths:
            - ~/app/packages/mobile/android/app/build/outputs/apk/
            - ~/.gradle/

  end-to-end-mobile-test-ios:
    macos:
      xcode: '11.3.1'
    working_directory: ~/app_osx
    steps:
      - checkout
      - run:
          name: Configure environment variables
          command: |
            echo 'export PATH=/usr/local/opt/node@10/bin:$PATH' >> $BASH_ENV
            source $BASH_ENV
      - run:
          name: Install needed tools
          command: |
            set -euo pipefail
            export HOMEBREW_NO_AUTO_UPDATE=1
            brew install node@10
            brew tap wix/brew
            brew install applesimutils
            node -v
      # Not using a workspace here as Node and Yarn versions
      # differ between our macOS executor image and the Docker containers
      - yarn_install
      - run:
          # This has to be run after `yarn install` since it uses js dependencies
          name: Check if the test should run
          command: ./scripts/ci_check_if_test_should_run_v2.sh @celo/mobile
      - run:
          name: Build mobile dependencies
          command: |
            set -euo pipefail
            yarn build \
              --scope @celo/mobile \
              --include-filtered-dependencies
      - run:
          name: Install bundle
          command: |
            set -euo pipefail
            cd packages/mobile
            bundle install
      - run:
          name: Fail if someone forgot to commit "Gemfile.lock"
          command: |
            set -euo pipefail
            if [[ $(git status --porcelain) ]]; then
              git --no-pager diff
              echo "There are git differences after running bundle install"
              exit 1
            fi
      - restore_cache:
          name: Restore pods cache
          keys:
            # Using a single cache key here as we don't want partial cache restoration
            # i.e. when Podfile/Podfile.lock change, we want to start fresh again
            - pods-wallet-v1-{{ arch }}-{{ checksum "packages/mobile/ios/Podfile" }}-{{ checksum "packages/mobile/ios/Podfile.lock" }}
      - run:
          name: Install pods
          command: |
            set -euo pipefail
            cd packages/mobile/ios
            bundle exec pod install
      - run:
          name: Fail if someone forgot to commit "Podfile.lock"
          command: |
            set -euo pipefail
            if [[ $(git status --porcelain) ]]; then
              git --no-pager diff
              echo "There are git differences after running pod install"
              exit 1
            fi
      - save_cache:
          name: Save pods cache
          key: pods-wallet-v1-{{ arch }}-{{ checksum "packages/mobile/ios/Podfile" }}-{{ checksum "packages/mobile/ios/Podfile.lock" }}
          paths:
            - packages/mobile/ios/Pods
      - restore_cache:
          name: Restore built detox framework
          keys:
            - detox-v1-{{ arch }}-{{ checksum "yarn.lock" }}-{{ checksum "~/.tmp/checksumfiles/patches" }}
      - run:
          name: Build detox framework
          command: |
            set -euo pipefail
            cd packages/mobile
            # Make sure the detox framework is present
            yarn run detox build-framework-cache
      - save_cache:
          name: Save built detox framework
          key: detox-v1-{{ arch }}-{{ checksum "yarn.lock" }}-{{ checksum "~/.tmp/checksumfiles/patches" }}
          paths:
            - ~/Library/Detox/ios
      - run:
          name: Run e2e tests
          command: |
            set -euo pipefail
            cd packages/mobile
            # Create dummy Google services plist
            /usr/libexec/PlistBuddy -c "Save" ios/GoogleService-Info.dev.plist
            yarn run test:e2e:ios
      - store_artifacts:
          path: packages/mobile/e2e/artifacts
          destination: mobile/e2e/artifacts

  lint-checks:
    <<: *defaults
    steps:
      - attach_workspace:
          at: ~/app
      # If this fails, fix it with
      # `./node_modules/.bin/prettier --config .prettierrc.js --write '**/*.+(ts|tsx|js|jsx)'`
      - run: yarn run prettify:diff
      - run: yarn run lint

  general-test:
    <<: *defaults
    steps:
      - attach_workspace:
          at: ~/app

      - run:
          name: jest tests
          command: |
            mkdir -p test-results/jest
            yarn run lerna --ignore @celo/contractkit --ignore @celo/mobile --ignore @celo/protocol --ignore @celo/celotool --ignore @celo/celocli run test

      - store_test_results:
          path: test-results

      - store_artifacts:
          path: packages/web/coverage
          destination: web/coverage

      - run:
          name: copy
          command: |
            mkdir -p packages/web/web/coverage
            cp -r packages/web/coverage packages/web/web/
      - run:
          name: Upload to CodeCov
          command: yarn codecov -F web

  mobile-test:
    <<: *defaults
    steps:
      - attach_workspace:
          at: ~/app

      - run:
          name: Check if the test should run
          command: |
            ./scripts/ci_check_if_test_should_run_v2.sh @celo/mobile

      - run:
          name: Ensure translations are not missing
          command: |
            cd packages/mobile
            yarn --cwd packages/mobile test:verify-locales

      - run:
          name: jest tests
          command: |
            mkdir -p test-results/jest
            # Tests fail with https://stackoverflow.com/questions/38558989/node-js-heap-out-of-memory without this
            NODE_OPTIONS="--max-old-space-size=4096" yarn --cwd packages/mobile test:ci
          environment:
            JEST_JUNIT_OUTPUT: test-results/jest/junit.xml

      - store_test_results:
          path: test-results

      - store_artifacts:
          path: packages/mobile/coverage
          destination: mobile/coverage

      - run:
          name: copy
          command: |
            mkdir -p packages/mobile/mobile/coverage
            cp -r packages/mobile/coverage packages/mobile/mobile/
      - run:
          name: Upload to CodeCov
          command: yarn codecov -F mobile

  protocol-test:
    <<: *defaults
    resource_class: large
    steps:
      - attach_workspace:
          at: ~/app
      - run:
          name: Check if the test should run
          command: |
            ./scripts/ci_check_if_test_should_run_v2.sh @celo/protocol
      - run:
<<<<<<< HEAD
          name: test
          command: yarn --cwd packages/protocol test
=======
          name: Check contract versions
          command: |
            mkdir -p ~/.ssh
            ssh-keyscan github.com >> ~/.ssh/known_hosts
            git fetch --all
            RELEASE_BRANCH=$(git branch -a --list *release/contracts/* | tail -1 | sed -e 's/remotes\/origin\///g')
            yarn --cwd packages/protocol check-versions -o $RELEASE_BRANCH -n $CIRCLE_BRANCH
      - run:
          name: Unit tests
          # Flaky tests - run them twice
          command: yarn --cwd packages/protocol test || yarn --cwd packages/protocol test
>>>>>>> 52d5de63

  # Slow and flaky compared to protocol-test which runs without coverage
  protocol-test-with-code-coverage:
    <<: *defaults
    steps:
      - attach_workspace:
          at: ~/app
      - run:
          name: Check if the test should run
          command: |
            ./scripts/ci_check_if_test_should_run_v2.sh @celo/protocol
      - run:
          name: test
          command: yarn --cwd packages/protocol test:coverage
      - store_artifacts:
          path: packages/protocol/coverage
          destination: protocol/coverage
      - run:
          name: Upload to CodeCov
          command: yarn codecov -F protocol

  contractkit-test:
    <<: *defaults
    steps:
      - attach_workspace:
          at: ~/app
      - run:
          name: Check if the test should run
          command: |
            ./scripts/ci_check_if_test_should_run_v2.sh @celo/contractkit
      - run:
          name: Generate DevChain
          command: |
            (cd packages/contractkit && yarn test:reset)
      - run:
          name: Run Tests
          command: yarn --cwd=packages/contractkit test
      - run:
          name: Fail if someone forgot to commit contractkit docs
          command: |
            yarn --cwd=packages/contractkit docs
            if [[ $(git status packages/docs/developer-resources/contractkit --porcelain) ]]; then
              git --no-pager diff packages/docs/developer-resources/contractkit
              echo "There are git differences after generating contractkit docs"
              exit 1
            fi

  cli-test:
    <<: *defaults
    steps:
      - attach_workspace:
          at: ~/app
      - run:
          name: Check if the test should run
          command: |
            ./scripts/ci_check_if_test_should_run_v2.sh @celo/celocli
      - run:
          name: Generate DevChain
          command: |
            (cd packages/cli && yarn test:reset)
      - run:
          name: Run Tests
          command: yarn --cwd=packages/cli test
      - run:
          name: Fail if someone forgot to commit CLI docs
          command: |
            yarn --cwd=packages/cli docs
            if [[ $(git status packages/docs/command-line-interface --porcelain) ]]; then
              git --no-pager diff packages/docs/command-line-interface
              echo "There are git differences after generating CLI docs"
              exit 1
            fi
      - run:
          name: Verify that a new account can be created
          command: |
            yarn --cwd=packages/cli run celocli account:new

      # Won't work when cli uses git dependencies!
      # - run:
      #     name: Install and test the npm package
      #     command: |
      #       set -euo pipefail
      #       cd packages/cli
      #       yarn pack
      #       cd /tmp
      #       npm install ~/app/packages/cli/celo-celocli-*.tgz
      #       ./node_modules/.bin/celocli account:new # Small test

  typescript-test:
    <<: *defaults
    steps:
      - attach_workspace:
          at: ~/app
      - run:
          name: Check if the test should run
          command: |
            ./scripts/ci_check_if_test_should_run_v2.sh @celo/typescript
      - run:
          name: Install and test the npm package
          command: |
            set -euo pipefail
            cd packages/typescript
            yarn pack
            cd /tmp
            npm install ~/app/packages/typescript/*.tgz

  utils-test:
    <<: *defaults
    steps:
      - attach_workspace:
          at: ~/app
      - run:
          name: Check if the test should run
          command: |
            ./scripts/ci_check_if_test_should_run_v2.sh @celo/utils
      - run:
          name: Install and test the npm package
          command: |
            set -euo pipefail
            cd packages/utils
            yarn pack
            cd /tmp
            npm install ~/app/packages/utils/*.tgz

  end-to-end-geth-transfer-test:
    <<: *e2e-defaults
    resource_class: large
    steps:
      - attach_workspace:
          at: ~/app
      - run:
          name: Check if the test should run
          command: |
            ./scripts/ci_check_if_test_should_run_v2.sh @celo/celotool
      - run:
          name: Run test
          no_output_timeout: 20m
          command: |
            set -e
            cd packages/celotool
            ./ci_test_transfers.sh checkout ${CELO_BLOCKCHAIN_BRANCH_TO_TEST}

  end-to-end-geth-blockchain-parameters-test:
    <<: *e2e-defaults
    resource_class: large
    steps:
      - attach_workspace:
          at: ~/app
      - run:
          name: Check if the test should run
          command: |
            ./scripts/ci_check_if_test_should_run_v2.sh @celo/celotool
      - run:
          name: Run test
          no_output_timeout: 20m
          command: |
            set -e
            cd packages/celotool
            ./ci_test_blockchain_parameters.sh checkout ${CELO_BLOCKCHAIN_BRANCH_TO_TEST}

  end-to-end-geth-slashing-test:
    <<: *e2e-defaults
    resource_class: large
    steps:
      - attach_workspace:
          at: ~/app
      - run:
          name: Check if the test should run
          command: |
            ./scripts/ci_check_if_test_should_run_v2.sh @celo/celotool
      - run:
          name: Run test
          no_output_timeout: 20m
          command: |
            set -e
            cd packages/celotool
            ./ci_test_slashing.sh checkout ${CELO_BLOCKCHAIN_BRANCH_TO_TEST}

  end-to-end-geth-governance-test:
    <<: *e2e-defaults
    resource_class: large
    steps:
      - attach_workspace:
          at: ~/app
      - run:
          name: Check if the test should run
          command: |
            ./scripts/ci_check_if_test_should_run_v2.sh @celo/celotool
      - run:
          name: Run test
          no_output_timeout: 20m
          command: |
            set -e
            cd packages/celotool
            ./ci_test_governance.sh checkout ${CELO_BLOCKCHAIN_BRANCH_TO_TEST}

  end-to-end-geth-sync-test:
    <<: *e2e-defaults
    resource_class: large
    steps:
      - attach_workspace:
          at: ~/app
      - run:
          name: Check if the test should run
          command: |
            ./scripts/ci_check_if_test_should_run_v2.sh @celo/celotool
      - run:
          name: Run test
          command: |
            set -e
            cd packages/celotool
            ./ci_test_sync.sh checkout ${CELO_BLOCKCHAIN_BRANCH_TO_TEST}

  end-to-end-geth-validator-order-test:
    <<: *e2e-defaults
    resource_class: large
    steps:
      - attach_workspace:
          at: ~/app
      - run:
          name: Check if the test should run
          command: |
            ./scripts/ci_check_if_test_should_run_v2.sh @celo/celotool
      - run:
          name: Run test
          command: |
            set -e
            cd packages/celotool
            ./ci_test_validator_order.sh checkout ${CELO_BLOCKCHAIN_BRANCH_TO_TEST}

  web:
    working_directory: ~/app
    docker:
      - image: celohq/node10-gcloud
    steps:
      - attach_workspace:
          at: ~/app
      - run:
          name: Check if the test should run
          command: |
            ./scripts/ci_check_if_test_should_run_v2.sh @celo/web
      - run: mkdir ~/.ssh/ && echo -e "Host github.com\n\tStrictHostKeyChecking no\n" > ~/.ssh/config
      - run: cd packages/web && ./circle_deploy.sh

  test-typescript-npm-package-install:
    working_directory: ~/app
    docker:
      - image: celohq/node10-gcloud
    steps:
      - run:
          name: Check if the test should run
          command: |
            ./scripts/ci_check_if_test_should_run_v2.sh @celo/typescript
      - run:
          name: Installing npm package - @celo/typescript
          command: yarn add @celo/typescript

  test-utils-npm-package-install:
    working_directory: ~/app
    docker:
      - image: celohq/node10-gcloud
    steps:
      - run:
          name: Check if the test should run
          command: |
            ./scripts/ci_check_if_test_should_run_v2.sh @celo/utils
      - run:
          name: Installing npm package - @celo/utils
          command: yarn add @celo/utils

  test-contractkit-npm-package-install:
    working_directory: ~/app
    docker:
      - image: celohq/node10-gcloud
    steps:
      - run:
          name: Check if the test should run
          command: |
            ./scripts/ci_check_if_test_should_run_v2.sh @celo/contractkit
      - run:
          name: Installing npm package - @celo/contractkit
          command: |
            # Try one more time in case the first attempt fails
            # to deal with scenarios like https://circleci.com/gh/celo-org/celo-monorepo/23329
            yarn add @celo/contractkit || yarn add @celo/contractkit

  test-celocli-npm-package-install:
    working_directory: ~/app
    docker:
      - image: celohq/node10-gcloud
    steps:
      - run:
          name: Check if the test should run
          command: |
            ./scripts/ci_check_if_test_should_run_v2.sh @celo/celocli
      - run:
          name: Installing npm package - @celo/celocli
          command: npm install @celo/celocli
      - run:
          name: Minor test of celocli
          command: ./node_modules/.bin/celocli account:new # Small test

  phone-number-privacy-test:
    <<: *defaults
    steps:
      - attach_workspace:
          at: ~/app
      - run:
          name: Check if the test should run
          command: |
            ./scripts/ci_check_if_test_should_run_v2.sh @celo/phone-number-privacy-signer,@celo/phone-number-privacy-combiner
      - run:
          name: Run Tests for combiner
          command: yarn --cwd=packages/phone-number-privacy/combiner test
      - run:
          name: Run Tests for signer
          command: yarn --cwd=packages/phone-number-privacy/signer test

  certora-test:
    working_directory: ~/app
    docker:
      - image: circleci/openjdk:11-jdk-node
    steps:
      - attach_workspace:
          at: ~/app
      - run:
          name: Check if the test should run
          command: |
            ./scripts/ci_check_if_test_should_run_v2.sh @celo/protocol
      - run:
          name: Certora dependencies
          command: |
            echo "export PATH=$PATH:~/.local/bin" >> $BASH_ENV
            sudo apt-get update || sudo apt-get update
            sudo apt-get install -y software-properties-common
            sudo apt-get install python3-pip
            pip3 install certora-cli==0.1.1
            wget https://github.com/ethereum/solidity/releases/download/v0.5.12/solc-static-linux
            chmod +x solc-static-linux
            sudo mv solc-static-linux /usr/bin/solc
      - run:
          name: Build and run - Locked Gold
          command: |
            cd packages/protocol
            certoraRun specs/harnesses/GoldTokenHarness.sol specs/harnesses/LockedGoldHarness.sol --link LockedGoldHarness:goldToken=GoldTokenHarness --verify LockedGoldHarness:specs/lockedGold.spec --settings -assumeUnwindCond
      - run:
          name: Build and run - Accounts
          command: |
            cd packages/protocol
            certoraRun specs/harnesses/AccountsHarness.sol --verify AccountsHarness:specs/accounts.spec --settings -assumeUnwindCond

  flakey-test-summary:
    <<: *defaults
    steps:
      - attach_workspace:
          at: ~/app
      - run:
          name: Add summary of flakey tests to GitHub Checks
          command: |
            node ./flakey-test-tracking/scripts/summary.js

workflows:
  version: 2
  celo-monorepo-build:
    jobs:
      - install_dependencies
      - certora-test:
          requires:
            - install_dependencies
      - lint-checks:
          requires:
            - install_dependencies
      - general-test:
          requires:
            - install_dependencies
      - cli-test:
          requires:
            - install_dependencies
      - contractkit-test:
          requires:
            - install_dependencies
      - mobile-test:
          requires:
            - lint-checks
      - end-to-end-mobile-test-android
      - end-to-end-mobile-test-ios
      - protocol-test:
          requires:
            - lint-checks
      - typescript-test:
          requires:
            - install_dependencies
      - utils-test:
          requires:
            - install_dependencies
      - end-to-end-geth-transfer-test:
          requires:
            - lint-checks
            - contractkit-test
      - end-to-end-geth-blockchain-parameters-test:
          requires:
            - lint-checks
            - contractkit-test
      - end-to-end-geth-slashing-test:
          requires:
            - lint-checks
            - contractkit-test
      - end-to-end-geth-governance-test:
          requires:
            - lint-checks
            - contractkit-test
      - end-to-end-geth-sync-test:
          requires:
            - lint-checks
            - contractkit-test
      - end-to-end-geth-validator-order-test:
          requires:
            - lint-checks
            - contractkit-test
      - phone-number-privacy-test:
          requires:
            - lint-checks
      - flakey-test-summary:
          requires:
            - end-to-end-mobile-test-android
            - end-to-end-mobile-test-ios
            - protocol-test
            - mobile-test
            - end-to-end-geth-transfer-test
            - end-to-end-geth-blockchain-parameters-test
            - end-to-end-geth-slashing-test
            - end-to-end-geth-governance-test
            - end-to-end-geth-sync-test
            - end-to-end-geth-validator-order-test
            - phone-number-privacy-test
  npm-install-testing-cron-workflow:
    triggers:
      - schedule:
          # 7 PM in UTC = noon in PDT.
          # Best for test to fail during SF afternoon, so that, someone can fix it during the day time.
          cron: '0 19 * * *'
          filters:
            branches:
              only:
                - master
    jobs:
      - test-typescript-npm-package-install
      - test-utils-npm-package-install
      - test-contractkit-npm-package-install
      - test-celocli-npm-package-install
  protocol-testing-with-code-coverage-cron-workflow:
    triggers:
      - schedule:
          # 1 PM in UTC = 6 AM in PDT.
          # Best for this slow test (~3 hours) to run during SF early morning.
          cron: '0 13 * * *'
          filters:
            branches:
              only:
                - master
    jobs:
      - install_dependencies
      - lint-checks:
          requires:
            - install_dependencies
      - protocol-test-with-code-coverage:
          requires:
            - lint-checks<|MERGE_RESOLUTION|>--- conflicted
+++ resolved
@@ -469,10 +469,6 @@
           command: |
             ./scripts/ci_check_if_test_should_run_v2.sh @celo/protocol
       - run:
-<<<<<<< HEAD
-          name: test
-          command: yarn --cwd packages/protocol test
-=======
           name: Check contract versions
           command: |
             mkdir -p ~/.ssh
@@ -483,8 +479,7 @@
       - run:
           name: Unit tests
           # Flaky tests - run them twice
-          command: yarn --cwd packages/protocol test || yarn --cwd packages/protocol test
->>>>>>> 52d5de63
+          command: yarn --cwd packages/protocol test
 
   # Slow and flaky compared to protocol-test which runs without coverage
   protocol-test-with-code-coverage:
