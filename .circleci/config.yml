# adapted from https://github.com/CircleCI-Public/circleci-demo-react-native
# and https://github.com/facebook/react-native/blob/master/.circleci/config.yml

version: 2.1
setup: true

orbs:
  node: circleci/node@5.1.0

parameters:
  run-workflow-general:
    type: boolean
    default: false
  run-workflow-npm-install:
    type: boolean
    default: false
  run-workflow-protocol-coverage:
    type: boolean
    default: false
  # When you need to force a rebuild of the node modules cache then bump this version
  node-modules-cache-version:
    type: integer
    default: 7
reference:
  workspace: &workspace ~/app
  ## Configurations
  android_config: &android_config
    working_directory: *workspace
    macos:
      # This is the last version that has openjdk 8
      # On newer openjdk (11) we get the following error when running sdkmanager
      # `Exception in thread "main" java.lang.NoClassDefFoundError: javax/xml/bind/annotation/XmlSchema`
      # See https://circleci.com/docs/2.0/testing-ios/#supported-xcode-versions
      xcode: '11.5.0'
    shell: /bin/bash --login -eo pipefail
    environment:
      TERM: dumb
      GRADLE_OPTS: '-Dorg.gradle.daemon=false -Dorg.gradle.parallel=false -Dorg.gradle.configureondemand=true -Dorg.gradle.jvmargs="-Xmx4096m -XX:+HeapDumpOnOutOfMemoryError"'

defaults: &defaults
  working_directory: ~/app
  docker:
    - image: us.gcr.io/celo-testnet/circleci-node18:1.0.0
  environment:
    # To avoid ENOMEM problem when running node
    NODE_OPTIONS: '--max-old-space-size=4096'

contract-defaults: &contract-defaults
  <<: *defaults
  environment:
    # RELEASE_TAG: core-contracts.v9
<<<<<<< HEAD
=======
    # TODO(soloseng): switch back to core-contract.v* once the latest contract release is done on node18.
>>>>>>> e7ebc92c
    RELEASE_TAG: ganache-v7-core-contracts.v9

e2e-defaults: &e2e-defaults
  <<: *defaults
  docker:
    - image: us-west1-docker.pkg.dev/devopsre/clabs-public-images/circleci:node18.14-go1.16
  environment:
    CELO_BLOCKCHAIN_BRANCH_TO_TEST: release/1.7.x
general:
  artifacts:
    - 'protocol/coverage'

commands:
  yarn_install:
    steps:
      - run:
          name: Create cache checksum files
          command: |
            mkdir -p ~/.tmp/checksumfiles
            # Concatenate package.json so we can use them as a part of the cache key
            find . -maxdepth 5 -type f -name 'package.json' -not -path "*node_modules*" -print0 | sort -z | xargs -0 cat > ~/.tmp/checksumfiles/package.json
            # Concatenate patches so we can use them as a part of the cache key
            find ./patches -type f -name '*.patch' -print0 | sort -z | xargs -0 cat > ~/.tmp/checksumfiles/patches
      - restore_cache:
          name: Restore cached node_modules
          keys:
            # Using a single cache key here as we don't want to fallback on restoring node_modules produced
            # by a different yarn.lock and patches
            - node_modules-<< pipeline.parameters.node-modules-cache-version >>-{{ arch }}-{{ checksum "yarn.lock" }}-{{ checksum "~/.tmp/checksumfiles/package.json" }}-{{ checksum "~/.tmp/checksumfiles/patches" }}
      - run:
          name: Extract cached node_modules (if present)
          command: |
            if [ -e ~/.tmp/node_modules.tgz ]; then
              tar -xf ~/.tmp/node_modules.tgz
            else
              # Dependencies have changed, create beacon file used by the install and check licenses steps
              touch ~/.tmp/yarn_deps_have_changed
            fi

      - run:
          name: Install dependencies
          command: |
            # node-gyp needs to know where python is at when installed
            yarn config set python $(which python3)

            if [ ! -e ~/.tmp/yarn_deps_have_changed ]; then
              # Though `yarn install` is instantaneous with up-to-date node_modules which is the case when we've restored cached node_modules,
              # there's currently a bug with the generated node_modules/.yarn-integrity file which is apparently not entirely stable
              # for a given `yarn.lock`, through different runs of `yarn install`
              # This causes the `yarn check --integrity` step to fail
              # and hence `yarn install` has to redo all the work again (taking unnecessary time, and making the current cache useless)
              # See https://github.com/yarnpkg/yarn/issues/6703
              # So here to workaround this issue, we skip the install if dependencies haven't changed
              echo "Skipping install, dependencies haven't changed"
              # We still have to run postinstall though
              yarn run postinstall
              exit 0
            fi
            # Deals with yarn install flakiness which can come due to yarnpkg.com being
            # unreliable. For example, https://circleci.com/gh/celo-org/celo-monorepo/82685
            yarn install || yarn install || yarn install
      - run:
          name: Fail if someone forgot to commit "yarn.lock"
          command: |
            if [[ $(git status --porcelain) ]]; then
              git --no-pager diff
              echo "There are git differences after running yarn install"
              exit 1
            fi
      - run:
          name: Fail if generated dependency graph doesn't match committed
          command: ./scripts/ci_check_dependency_graph_changed.sh

      # Workaround save_cache not supporting globbing for the paths key
      # see note in https://circleci.com/docs/2.0/caching/#basic-example-of-dependency-caching and https://ideas.circleci.com/ideas/CCI-I-239
      - run:
          name: Create cached node_modules (if necessary)
          command: |
            if [ ! -e ~/.tmp/node_modules.tgz ]; then
              # This find command finds all top level node_modules directories, I.E all node modules that are not contained in a node_modules directory.
              tar -c `find -type d -name node_modules | grep -v "node_modules.*node_modules"` | gzip --fast > ~/.tmp/node_modules.tgz
            fi
      - save_cache:
          name: Save cached node_modules
          key: node_modules-<< pipeline.parameters.node-modules-cache-version >>-{{ arch }}-{{ checksum "yarn.lock" }}-{{ checksum "~/.tmp/checksumfiles/package.json" }}-{{ checksum "~/.tmp/checksumfiles/patches" }}
          paths:
            - ~/.tmp/node_modules.tgz

jobs:
  install_dependencies:
    <<: *defaults
    # Source: https://circleci.com/docs/2.0/configuration-reference/#resource_class
    resource_class: large
    steps:
      - restore_cache:
          keys:
            - source-v1-{{ .Branch }}-{{ .Revision }}
            - source-v1-{{ .Branch }}-
            - source-v1-

      - checkout

      - save_cache:
          key: source-v1-{{ .Branch }}-{{ .Revision }}
          paths:
            - '.git'

      - run:
          name: Verify setup for incremental testing
          command: |
            set -euo pipefail
            cd ~/app
            set -v
            # To get the "master" branch mapping
            git checkout master
            git checkout ${CIRCLE_BRANCH}
            # Verify that following commands work, they are later called in the incremental testing script
            # There output does not matter here, the fact that they finish successfully does.
            git rev-parse --abbrev-ref HEAD
            git fetch --all --tags -f

      - attach_workspace:
          at: ~/app

      - yarn_install

      - run:
          name: Build packages
          command: |
            yarn build --ignore docs --include-dependencies

      - run:
          name: Check licenses
          command: |
            if [ ! -e ~/.tmp/yarn_deps_have_changed ]; then
              # Internally `yarn check-licenses` downloads dependencies into its cache again even if node_modules are up-to-date
              # which happens when we've restored our cached node_modules.
              # Making `yarn check-licenses` take ~45secs instead of ~3secs (depending on network conditions and build machine)
              # So here we skip checking when it's unnecessary
              echo "Skipping checking licenses, dependencies haven't changed"
              exit 0
            fi
            yarn check-licenses

      - persist_to_workspace:
          root: .
          paths:
            - .

  lint-checks:
    <<: *defaults
    resource_class: large
    steps:
      - attach_workspace:
          at: ~/app
      # If this fails, fix it with
      # `./node_modules/.bin/prettier --config .prettierrc.js --write '**/*.+(ts|tsx|js|jsx)'`
      - run: yarn run prettify:diff
      - run: yarn run lint

  general-test:
    <<: *defaults
    # XXX (soloseng): Increased size because this test was hitting the ram limit and failing
<<<<<<< HEAD
    resource_class: large
=======
    resource_class: xlarge
>>>>>>> e7ebc92c
    steps:
      - attach_workspace:
          at: ~/app

      - run:
          name: jest tests
          command: |
            mkdir -p test-results/jest
            yarn run lerna \
              --ignore @celo/contractkit \
              --ignore @celo/protocol \
              --ignore @celo/celotool \
              --ignore @celo/celocli \
              --ignore @celo/env-tests \
              --ignore @celo/transactions-uri \
              --ignore '@celo/wallet-*' \
              run test

      - store_test_results:
          path: test-results

  wallets-test:
    <<: *defaults
    steps:
      - attach_workspace:
          at: ~/app
      - run:
          name: Run Tests
          command: yarn run lerna --scope '@celo/wallet-*' run test

  # Split from the original script. The original script was assuming not big changes in dependencies.
  # As that's a possibility, we require to install the old and re-install the new one, and circle
  # crashes on the second re-install.
  # This pre script, generates the build and devchain, and adds it to the workspace to be used for the
  # other script

  pre-protocol-test-release:
    <<: *contract-defaults
    resource_class: large
    steps:
      - attach_workspace:
          at: ~/app
      - run:
          name: Check if the test should run
          command: |
            ./scripts/ci_check_if_test_should_run_v2.sh @celo/protocol
      - run:
          name: Opcode tests
          command: yarn --cwd packages/protocol check-opcodes
      - node/install:
<<<<<<< HEAD
=======
      # TODO(soloseng): remove this node 12 install once the latest contract release is done on node18.
>>>>>>> e7ebc92c
          install-yarn: true
          node-version: '12.22.11'
      - run:
          name: Generate devchain of previous release
          command: |
            mkdir -p ~/.ssh
            ssh-keyscan github.com >> ~/.ssh/known_hosts
            echo "Comparing against $RELEASE_TAG"
            # Github has phased out the http protocol so we ensure that we use
            # https for all git operations that yarn may perform.
            git config --global url."https://github.com".insteadOf git://github.com
            yarn --cwd packages/protocol test:generate-old-devchain-and-build -b $RELEASE_TAG -d .tmp/released_chain -l /dev/stdout -g scripts/truffle/releaseGoldExampleConfigs.json
      - persist_to_workspace:
          root: .
          paths:
            - 'packages/protocol/.tmp/released_chain/*'
  protocol-test-release:
    <<: *contract-defaults
    resource_class: large
    steps:
      - attach_workspace:
          at: ~/app
      - run:
          name: Check if the test should run
          command: |
            ./scripts/ci_check_if_test_should_run_v2.sh @celo/protocol
      - run:
          name: Copy DevChain and Build generated from released tag
          command: |
            BUILD_AND_DEVCHAIN_DIR=$(echo build/$(echo $RELEASE_TAG | sed -e 's/\//_/g'))
            (cp -r packages/protocol/.tmp/released_chain packages/protocol/$BUILD_AND_DEVCHAIN_DIR)
      - run:
          name: Test against current release
          command: |
            mkdir -p ~/.ssh
            ssh-keyscan github.com >> ~/.ssh/known_hosts
            echo "Comparing against $RELEASE_TAG"
            BUILD_AND_DEVCHAIN_DIR=$(echo build/$(echo $RELEASE_TAG | sed -e 's/\//_/g'))
            yarn --cwd packages/protocol test:devchain-release -b $RELEASE_TAG -d $BUILD_AND_DEVCHAIN_DIR -l /dev/stdout

  protocol-test-release-snapshots:
    <<: *contract-defaults
    resource_class: large
    steps:
      - attach_workspace:
          at: ~/app
      - run:
          name: Check if the test should run
          command: |
            ./scripts/ci_check_if_test_should_run_v2.sh @celo/protocol
      - run:
          name: Run check-versions on exhaustive history of releases and compare to snapshots
          command: |
            mkdir -p ~/.ssh
            ssh-keyscan github.com >> ~/.ssh/known_hosts
            yarn --cwd packages/protocol test:release-snapshots
            if [[ $(git status packages/protocol/releaseData/versionReports --porcelain) ]]; then
              git --no-pager diff packages/protocol/releaseData/versionReports
              echo "There are git differences after generating release version report snapshots"
              echo "If these changes are intended, update the 'releaseData/versionReports' accordingly"
              exit 1
            fi

  protocol-test-common:
    <<: *defaults
    resource_class: large
    steps:
      - attach_workspace:
          at: ~/app
      - run:
          name: Check if the test should run
          command: |
            ./scripts/ci_check_if_test_should_run_v2.sh @celo/protocol
      - run:
          name: Unit tests
          command: yarn --cwd packages/protocol test common/

  protocol-test-compatibility:
    <<: *defaults
    resource_class: large
    steps:
      - attach_workspace:
          at: ~/app
      - run:
          name: Check if the test should run
          command: |
            ./scripts/ci_check_if_test_should_run_v2.sh @celo/protocol
      - run:
          name: Unit tests
          command: yarn --cwd packages/protocol test compatibility/

  protocol-test-governance-network:
    <<: *defaults
    resource_class: large
    steps:
      - attach_workspace:
          at: ~/app
      - run:
          name: Check if the test should run
          command: |
            ./scripts/ci_check_if_test_should_run_v2.sh @celo/protocol
      - run:
          name: Unit tests
          command: yarn --cwd packages/protocol test governance/network/

  protocol-test-governance-validators:
    <<: *defaults
    resource_class: large
    steps:
      - attach_workspace:
          at: ~/app
      - run:
          name: Check if the test should run
          command: |
            ./scripts/ci_check_if_test_should_run_v2.sh @celo/protocol
      - run:
          name: Unit tests
          command: yarn --cwd packages/protocol test governance/validators/

  protocol-test-governance-voting:
    <<: *defaults
    resource_class: large
    steps:
      - attach_workspace:
          at: ~/app
      - run:
          name: Check if the test should run
          command: |
            ./scripts/ci_check_if_test_should_run_v2.sh @celo/protocol
      - run:
          name: Unit tests
          command: yarn --cwd packages/protocol test governance/voting/

  protocol-test-identity:
    <<: *defaults
    resource_class: large
    steps:
      - attach_workspace:
          at: ~/app
      - run:
          name: Check if the test should run
          command: |
            ./scripts/ci_check_if_test_should_run_v2.sh @celo/protocol
      - run:
          name: Unit tests
          command: yarn --cwd packages/protocol test identity/

  protocol-test-stability:
    <<: *defaults
    resource_class: large
    steps:
      - attach_workspace:
          at: ~/app
      - run:
          name: Check if the test should run
          command: |
            ./scripts/ci_check_if_test_should_run_v2.sh @celo/protocol
      - run:
          name: Unit tests
          command: yarn --cwd packages/protocol test stability/

  # Slow and flaky compared to protocol-test which runs without coverage
  protocol-test-with-code-coverage:
    <<: *defaults
    steps:
      - attach_workspace:
          at: ~/app
      - run:
          name: Check if the test should run
          command: |
            ./scripts/ci_check_if_test_should_run_v2.sh @celo/protocol
      - run:
          name: test
          command: yarn --cwd packages/protocol test:coverage
      - store_artifacts:
          path: packages/protocol/coverage
          destination: protocol/coverage
      - run:
          name: Upload to CodeCov
          command: yarn codecov -F protocol

  contractkit-test:
    <<: *defaults
    steps:
      - attach_workspace:
          at: ~/app
      - run:
          name: Check if the test should run
          command: |
            ./scripts/ci_check_if_test_should_run_v2.sh @celo/contractkit
      - run:
          name: Generate DevChain
          command: |
            (cd packages/sdk/contractkit && yarn test:reset)
      - run:
          name: Run Tests
          command: yarn --cwd=packages/sdk/contractkit test

  # extrated to reuse the devchain generated by contractkit
  transactions-uri-tests:
    <<: *defaults
    steps:
      - attach_workspace:
          at: ~/app
      - run:
          name: Check if the test should run
          command: |
            ./scripts/ci_check_if_test_should_run_v2.sh @celo/transactions-uri
      # - run:
      #     name: Copy DevChain generated by Contractkit
      #     command: |
      #       (cp -r packages/sdk/contractkit/.tmp packages/sdk/transactions-uri/.tmp)
      - run:
          name: Generate DevChain
          command: |
            (cd packages/sdk/transactions-uri && yarn test:reset)
      - run:
          name: Run Tests
          command: yarn --cwd=packages/sdk/transactions-uri test

  cli-test:
    <<: *defaults
    steps:
      - attach_workspace:
          at: ~/app
      - run:
          name: Check if the test should run
          command: |
            ./scripts/ci_check_if_test_should_run_v2.sh @celo/celocli
      - run:
          name: Generate DevChain
          command: |
            (cd packages/cli && yarn test:reset)
      - run:
          name: Run Tests
          command: yarn --cwd=packages/cli test
      - run:
          name: Fail if someone forgot to commit CLI docs
          command: |
            yarn --cwd=packages/cli docs
            if [[ $(git status packages/docs/command-line-interface --porcelain) ]]; then
              git --no-pager diff packages/docs/command-line-interface
              echo "There are git differences after generating CLI docs"
              exit 1
            fi
      - run:
          name: Verify that a new account can be created
          command: |
            yarn --cwd=packages/cli run celocli account:new

      # Won't work when cli uses git dependencies!
      # - run:
      #     name: Install and test the npm package
      #     command: |
      #       set -euo pipefail
      #       cd packages/cli
      #       yarn pack
      #       cd /tmp
      #       npm install ~/app/packages/cli/celo-celocli-*.tgz
      #       ./node_modules/.bin/celocli account:new # Small test

  typescript-test:
    <<: *defaults
    steps:
      - attach_workspace:
          at: ~/app
      - run:
          name: Check if the test should run
          command: |
            ./scripts/ci_check_if_test_should_run_v2.sh @celo/typescript
      - run:
          name: Install and test the npm package
          command: |
            set -euo pipefail
            cd packages/typescript
            yarn pack
            cd /tmp
            npm install ~/app/packages/typescript/*.tgz

  base-test:
    <<: *defaults
    steps:
      - attach_workspace:
          at: ~/app
      - run:
          name: Check if the test should run
          command: |
            ./scripts/ci_check_if_test_should_run_v2.sh @celo/base
      - run:
          name: Install and test the npm package
          command: |
            set -euo pipefail
            cd packages/sdk/base
            yarn pack
            cd /tmp
            npm install ~/app/packages/sdk/base/*.tgz

  utils-test:
    <<: *defaults
    steps:
      - attach_workspace:
          at: ~/app
      - run:
          name: Check if the test should run
          command: |
            ./scripts/ci_check_if_test_should_run_v2.sh @celo/utils
      - run:
          name: Install and test the npm package
          command: |
            set -euo pipefail
            cd packages/sdk/base
            yarn pack
            cd ../utils
            yarn pack
            cd /tmp
            npm install ~/app/packages/sdk/base/*.tgz
            npm install ~/app/packages/sdk/utils/*.tgz

  end-to-end-geth-transfer-test:
    <<: *e2e-defaults
    resource_class: large
    steps:
      - attach_workspace:
          at: ~/app
      - run:
          name: Check if the test should run
          command: |
            ./scripts/ci_check_if_test_should_run_v2.sh @celo/celotool
      - run:
          name: Run test
          no_output_timeout: 20m
          command: |
            set -e
            cd packages/celotool
            ./ci_test_transfers.sh checkout ${CELO_BLOCKCHAIN_BRANCH_TO_TEST}

  end-to-end-geth-blockchain-parameters-test:
    <<: *e2e-defaults
    resource_class: large
    steps:
      - attach_workspace:
          at: ~/app
      - run:
          name: Check if the test should run
          command: |
            ./scripts/ci_check_if_test_should_run_v2.sh @celo/celotool
      - run:
          name: Run test
          no_output_timeout: 20m
          command: |
            set -e
            cd packages/celotool
            ./ci_test_blockchain_parameters.sh checkout ${CELO_BLOCKCHAIN_BRANCH_TO_TEST}

  end-to-end-geth-slashing-test:
    <<: *e2e-defaults
    resource_class: large
    steps:
      - attach_workspace:
          at: ~/app
      - run:
          name: Check if the test should run
          command: |
            ./scripts/ci_check_if_test_should_run_v2.sh @celo/celotool
      - run:
          name: Run test
          no_output_timeout: 20m
          command: |
            set -e
            cd packages/celotool
            ./ci_test_slashing.sh checkout ${CELO_BLOCKCHAIN_BRANCH_TO_TEST}

  end-to-end-geth-governance-test:
    <<: *e2e-defaults
    resource_class: large
    steps:
      - attach_workspace:
          at: ~/app
      - run:
          name: Check if the test should run
          command: |
            ./scripts/ci_check_if_test_should_run_v2.sh @celo/celotool
      - run:
          name: Run test
          no_output_timeout: 20m
          command: |
            set -e
            cd packages/celotool
            ./ci_test_governance.sh checkout ${CELO_BLOCKCHAIN_BRANCH_TO_TEST}

  end-to-end-geth-replica-test:
    <<: *e2e-defaults
    resource_class: large
    steps:
      - attach_workspace:
          at: ~/app
      - run:
          name: Check if the test should run
          command: |
            ./scripts/ci_check_if_test_should_run_v2.sh @celo/celotool
      - run:
          name: Run test
          no_output_timeout: 20m
          command: |
            set -e
            cd packages/celotool
            ./ci_test_replicas.sh checkout ${CELO_BLOCKCHAIN_BRANCH_TO_TEST}

  end-to-end-geth-sync-test:
    <<: *e2e-defaults
    resource_class: large
    steps:
      - attach_workspace:
          at: ~/app
      - run:
          name: Check if the test should run
          command: |
            ./scripts/ci_check_if_test_should_run_v2.sh @celo/celotool
      - run:
          name: Run test
          command: |
            set -e
            cd packages/celotool
            ./ci_test_sync.sh checkout ${CELO_BLOCKCHAIN_BRANCH_TO_TEST}

  end-to-end-geth-validator-order-test:
    <<: *e2e-defaults
    resource_class: large
    steps:
      - attach_workspace:
          at: ~/app
      - run:
          name: Check if the test should run
          command: |
            ./scripts/ci_check_if_test_should_run_v2.sh @celo/celotool
      - run:
          name: Run test
          command: |
            set -e
            cd packages/celotool
            ./ci_test_validator_order.sh checkout ${CELO_BLOCKCHAIN_BRANCH_TO_TEST}

  end-to-end-cip35-eth-compatibility-test:
    <<: *e2e-defaults
    resource_class: large
    steps:
      - attach_workspace:
          at: ~/app
      - run:
          name: Check if the test should run
          command: |
            ./scripts/ci_check_if_test_should_run_v2.sh @celo/celotool
      - run:
          name: Run test
          command: |
            set -e
            cd packages/celotool
            ./ci_test_cip35.sh checkout ${CELO_BLOCKCHAIN_BRANCH_TO_TEST}

  test-typescript-npm-package-install:
    working_directory: ~/app
    docker:
      - image: us.gcr.io/celo-testnet/circleci-node18:1.0.0
    steps:
      - run:
          name: Check if the test should run
          command: |
            ./scripts/ci_check_if_test_should_run_v2.sh @celo/typescript
      - run:
          name: Installing npm package - @celo/typescript
          command: yarn add @celo/typescript

  test-utils-npm-package-install:
    working_directory: ~/app
    docker:
      - image: us.gcr.io/celo-testnet/circleci-node18:1.0.0
    steps:
      - run:
          name: Check if the test should run
          command: |
            ./scripts/ci_check_if_test_should_run_v2.sh @celo/utils
      - run:
          name: Installing npm package - @celo/utils
          command: yarn add @celo/utils

  test-contractkit-npm-package-install:
    working_directory: ~/app
    docker:
      - image: us.gcr.io/celo-testnet/circleci-node18:1.0.0
    steps:
      - run:
          name: Check if the test should run
          command: |
            ./scripts/ci_check_if_test_should_run_v2.sh @celo/contractkit
      - run:
          name: Installing npm package - @celo/contractkit
          command: |
            # Try one more time in case the first attempt fails
            # to deal with scenarios like https://circleci.com/gh/celo-org/celo-monorepo/23329
            yarn add @celo/contractkit || yarn add @celo/contractkit

  test-celocli-npm-package-install:
    working_directory: ~/app
    docker:
      - image: us.gcr.io/celo-testnet/circleci-node18:1.0.0
    steps:
      - run:
          name: Check if the test should run
          command: |
            ./scripts/ci_check_if_test_should_run_v2.sh @celo/celocli
      - run:
          name: Installing npm package - @celo/celocli
          command: npm install @celo/celocli
      - run:
          name: Minor test of celocli
          command: ./node_modules/.bin/celocli account:new # Small test

  certora-test:
    working_directory: ~/app
    docker:
      - image: circleci/openjdk:11-jdk-node
    parallelism: 5
    steps:
      - attach_workspace:
          at: ~/app
      - run:
          name: Check if the test should run
          command: |
            ./scripts/ci_check_if_test_should_run_v2.sh @celo/protocol
            # Disabling certora until the license is figured out
            echo "Certora tests are disabled"
            circleci step halt
            exit 0
      - run:
          name: Certora dependencies
          command: |
            echo "export PATH=$PATH:~/.local/bin" >> $BASH_ENV
            sudo apt-get update || sudo apt-get update
            sudo apt-get install -y software-properties-common
            sudo apt-get install python3-pip
            pip3 install certora-cli
            wget https://github.com/ethereum/solidity/releases/download/v0.5.13/solc-static-linux
            chmod +x solc-static-linux
            sudo mv solc-static-linux /usr/bin/solc
      - run: echo ${CIRCLE_NODE_INDEX}
      - run:
          name: Build and run - Locked Gold
          command: |
            if [ ${CIRCLE_NODE_INDEX} == "0" ];
            then
              cd packages/protocol
              ./specs/scripts/lockedgold.sh
            fi
      - run:
          name: Build and run - Accounts
          command: |
            if [ ${CIRCLE_NODE_INDEX} == "1" ];
            then
              cd packages/protocol
              ./specs/scripts/accounts.sh
            fi
      - run:
          name: Build and run - Accounts privileged check
          command: |
            if [ ${CIRCLE_NODE_INDEX} == "2" ];
            then
              cd packages/protocol
              ./specs/scripts/accountsPrivileged.sh
            fi
      - run:
          name: Build and run - Governance
          command: |
            if [ ${CIRCLE_NODE_INDEX} == "3" ];
            then
              cd packages/protocol
              ./specs/scripts/applyHarness.sh
              ./specs/scripts/governance.sh
            fi
      - run:
          name: Build and run - Reserve
          command: |
            if [ ${CIRCLE_NODE_INDEX} == "4" ];
            then
              cd packages/protocol
              ./specs/scripts/reserve.sh
            fi
  # Dummy job for not showing CircleCI error: "Error: All Workflows have been filtered from this Pipeline"
  # Check https://github.com/CircleCI-Public/circleci-cli/issues/577 for more context
  noop:
    docker:
      - image: cimg/base:current
    resource_class: small
    steps:
      - run: echo "noop"

workflows:
  version: 2
  celo-monorepo-build:
    # Contitionally triggered
    when:
      or: [<< pipeline.parameters.run-workflow-general >>]
    jobs:
      - install_dependencies
      - certora-test:
          requires:
            - install_dependencies
      - lint-checks:
          requires:
            - install_dependencies
      - general-test:
          requires:
            - install_dependencies
      - cli-test:
          requires:
            - install_dependencies
      - contractkit-test:
          requires:
            - install_dependencies
      - wallets-test:
          requires:
            - install_dependencies
      - pre-protocol-test-release:
          requires:
            - lint-checks
      - protocol-test-release:
          requires:
            - lint-checks
            - pre-protocol-test-release
      - protocol-test-release-snapshots:
          requires:
            - lint-checks
      - protocol-test-common:
          requires:
            - lint-checks
      - protocol-test-compatibility:
          requires:
            - lint-checks
      - protocol-test-governance-network:
          requires:
            - lint-checks
      - protocol-test-governance-validators:
          requires:
            - lint-checks
      - protocol-test-governance-voting:
          requires:
            - lint-checks
      - protocol-test-identity:
          requires:
            - lint-checks
      - protocol-test-stability:
          requires:
            - lint-checks
      - typescript-test:
          requires:
            - install_dependencies
      - base-test:
          requires:
            - install_dependencies
      - utils-test:
          requires:
            - install_dependencies
      - end-to-end-geth-transfer-test:
          requires:
            - lint-checks
            - contractkit-test
      - end-to-end-geth-blockchain-parameters-test:
          requires:
            - lint-checks
            - contractkit-test
      - end-to-end-geth-slashing-test:
          requires:
            - lint-checks
            - contractkit-test
      - end-to-end-geth-governance-test:
          requires:
            - lint-checks
            - contractkit-test
      - end-to-end-geth-replica-test:
          requires:
            - lint-checks
            - contractkit-test
      - end-to-end-geth-sync-test:
          requires:
            - lint-checks
            - contractkit-test
      - end-to-end-geth-validator-order-test:
          requires:
            - lint-checks
            - contractkit-test
      - end-to-end-cip35-eth-compatibility-test:
          requires:
            - lint-checks
            - contractkit-test
<<<<<<< HEAD
      - odis-test:
          requires:
            - lint-checks
      # - flakey-test-summary:
      #     requires:
      #       - protocol-test-common
      #       - protocol-test-compatibility
      #       - protocol-test-governance-network
      #       - protocol-test-governance-validators
      #       - protocol-test-governance-voting
      #       - protocol-test-identity
      #       - protocol-test-stability
      #       - end-to-end-geth-transfer-test
      #       - end-to-end-geth-blockchain-parameters-test
      #       - end-to-end-geth-slashing-test
      #       - end-to-end-geth-governance-test
      #       - end-to-end-geth-replica-test
      #       - end-to-end-geth-sync-test
      #       - end-to-end-geth-validator-order-test
      #       - end-to-end-cip35-eth-compatibility-test
      #       - odis-test
=======
>>>>>>> e7ebc92c
  npm-install-testing-cron-workflow:
    # Contitionally triggered
    when:
      or: [<< pipeline.parameters.run-workflow-npm-install >>]
    jobs:
      - test-typescript-npm-package-install
      - test-utils-npm-package-install
      - test-contractkit-npm-package-install
      - test-celocli-npm-package-install
  protocol-testing-with-code-coverage-cron-workflow:
    when:
      or: [<< pipeline.parameters.run-workflow-protocol-coverage >>]
    jobs:
      - install_dependencies
      - lint-checks:
          requires:
            - install_dependencies
      - protocol-test-with-code-coverage:
          requires:
            - lint-checks
  # Dummy job for not showing CircleCI error: "Error: All Workflows have been filtered from this Pipeline"
  # Check https://github.com/CircleCI-Public/circleci-cli/issues/577 for more context
  no-changes:
    jobs:
      - noop<|MERGE_RESOLUTION|>--- conflicted
+++ resolved
@@ -48,12 +48,7 @@
 contract-defaults: &contract-defaults
   <<: *defaults
   environment:
-    # RELEASE_TAG: core-contracts.v9
-<<<<<<< HEAD
-=======
-    # TODO(soloseng): switch back to core-contract.v* once the latest contract release is done on node18.
->>>>>>> e7ebc92c
-    RELEASE_TAG: ganache-v7-core-contracts.v9
+    RELEASE_TAG: core-contracts.v10
 
 e2e-defaults: &e2e-defaults
   <<: *defaults
@@ -215,12 +210,7 @@
 
   general-test:
     <<: *defaults
-    # XXX (soloseng): Increased size because this test was hitting the ram limit and failing
-<<<<<<< HEAD
-    resource_class: large
-=======
     resource_class: xlarge
->>>>>>> e7ebc92c
     steps:
       - attach_workspace:
           at: ~/app
@@ -271,10 +261,7 @@
           name: Opcode tests
           command: yarn --cwd packages/protocol check-opcodes
       - node/install:
-<<<<<<< HEAD
-=======
       # TODO(soloseng): remove this node 12 install once the latest contract release is done on node18.
->>>>>>> e7ebc92c
           install-yarn: true
           node-version: '12.22.11'
       - run:
@@ -968,30 +955,6 @@
           requires:
             - lint-checks
             - contractkit-test
-<<<<<<< HEAD
-      - odis-test:
-          requires:
-            - lint-checks
-      # - flakey-test-summary:
-      #     requires:
-      #       - protocol-test-common
-      #       - protocol-test-compatibility
-      #       - protocol-test-governance-network
-      #       - protocol-test-governance-validators
-      #       - protocol-test-governance-voting
-      #       - protocol-test-identity
-      #       - protocol-test-stability
-      #       - end-to-end-geth-transfer-test
-      #       - end-to-end-geth-blockchain-parameters-test
-      #       - end-to-end-geth-slashing-test
-      #       - end-to-end-geth-governance-test
-      #       - end-to-end-geth-replica-test
-      #       - end-to-end-geth-sync-test
-      #       - end-to-end-geth-validator-order-test
-      #       - end-to-end-cip35-eth-compatibility-test
-      #       - odis-test
-=======
->>>>>>> e7ebc92c
   npm-install-testing-cron-workflow:
     # Contitionally triggered
     when:
