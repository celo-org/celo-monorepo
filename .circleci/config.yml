--- conflicted
+++ resolved
@@ -583,26 +583,6 @@
             cd packages/celotool
             ./ci_test_sync.sh checkout victor/gpm
 
-<<<<<<< HEAD
-  end-to-end-geth-integration-sync-test:
-    <<: *e2e-defaults
-    steps:
-      - attach_workspace:
-          at: ~/app
-      - run:
-          name: Check if the test should run
-          command: |
-            FILES_TO_CHECK="${PWD}/packages/celotool,${PWD}/packages/protocol,${PWD}/.circleci/config.yml"
-            ./scripts/ci_check_if_test_should_run_v2.sh ${FILES_TO_CHECK}
-      - run:
-          name: Run test
-          command: |
-            set -e
-            cd packages/celotool
-            ./ci_test_sync_with_network.sh checkout victor/gpm
-
-=======
->>>>>>> 9f4c0835
   end-to-end-geth-attestations-test:
     <<: *e2e-defaults
     resource_class: medium+
