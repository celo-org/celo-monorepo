--- conflicted
+++ resolved
@@ -459,6 +459,7 @@
       - run:
           name: Upload to CodeCov
           command: yarn codecov -F mobile
+
   protocol-test-release:
     <<: *defaults
     resource_class: large
@@ -475,7 +476,6 @@
             mkdir -p ~/.ssh
             ssh-keyscan github.com >> ~/.ssh/known_hosts
             echo "Comparing against first commit to contain version numbers"
-<<<<<<< HEAD
             yarn --cwd packages/protocol test:devchain-release -b celo-core-contracts-v2.pre-audit
 
   protocol-test-common:
@@ -488,16 +488,6 @@
           name: Check if the test should run
           command: |
             ./scripts/ci_check_if_test_should_run_v2.sh @celo/protocol
-=======
-            git fetch --all
-            RELEASE_TAG=celo-core-contracts-v2.pre-audit
-            yarn --cwd packages/protocol check-versions -a $RELEASE_TAG -b $CIRCLE_BRANCH
-            LIBRARIES_CHANGED=$(git diff $RELEASE_TAG --name-only packages/protocol/contracts/common/linkedlists)
-            if [[ $LIBRARIES_CHANGED ]]; then
-              echo "Changing the linked list libraries is not currently supported."
-              exit 0
-            fi
->>>>>>> ca3fe5d3
       - run:
           name: Unit tests
           command: yarn --cwd packages/protocol test common/
