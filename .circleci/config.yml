--- conflicted
+++ resolved
@@ -858,11 +858,7 @@
       - run:
           name: Check if the test should run
           command: |
-<<<<<<< HEAD
-            ./scripts/ci_check_if_test_should_run_v2.sh combiner,signer
-=======
-            ./scripts/ci_check_if_test_should_run_v2.sh @celo/phone-number-privacy
->>>>>>> ad07aae5
+            ./scripts/ci_check_if_test_should_run_v2.sh @celo/phone-number-privacy-signer,@celo/phone-number-privacy-combiner
       - run:
           name: Run Tests for combiner
           command: yarn --cwd=packages/phone-number-privacy/combiner test
