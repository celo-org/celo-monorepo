--- conflicted
+++ resolved
@@ -477,13 +477,8 @@
             ssh-keyscan github.com >> ~/.ssh/known_hosts
             echo "Comparing against first commit to contain version numbers"
             git fetch --all
-<<<<<<< HEAD
-            RELEASE_TAG=8a8b82252e2da9a4afc743b1e27260d521729f74
+            RELEASE_TAG=celo-core-contracts-v1.rc1
             yarn --cwd packages/protocol check-versions -a $RELEASE_TAG -b $CIRCLE_BRANCH
-=======
-            RELEASE_BRANCH=release/contracts/0
-            yarn --cwd packages/protocol check-versions -a $RELEASE_BRANCH -b $CIRCLE_BRANCH
->>>>>>> da72e7e8
 
             LIBRARIES_CHANGED=$(git diff $RELEASE_TAG --name-only packages/protocol/contracts/common/linkedlists)
             if [[ $LIBRARIES_CHANGED ]]; then
