--- conflicted
+++ resolved
@@ -529,11 +529,7 @@
           command: |
             set -e
             cd packages/celotool
-<<<<<<< HEAD
-            ./ci_test_transfers.sh checkout kobigurk/bls_switch_groups
-=======
             ./ci_test_transfers.sh checkout ${CELO_BLOCKCHAIN_BRANCH_TO_TEST}
->>>>>>> a1d6a595
 
   end-to-end-geth-blockchain-parameters-test:
     <<: *e2e-defaults
@@ -551,11 +547,7 @@
           command: |
             set -e
             cd packages/celotool
-<<<<<<< HEAD
-            ./ci_test_blockchain_parameters.sh checkout kobigurk/bls_switch_groups
-=======
             ./ci_test_blockchain_parameters.sh checkout ${CELO_BLOCKCHAIN_BRANCH_TO_TEST}
->>>>>>> a1d6a595
 
   end-to-end-geth-governance-test:
     <<: *e2e-defaults
@@ -575,11 +567,7 @@
           command: |
             set -e
             cd packages/celotool
-<<<<<<< HEAD
-            ./ci_test_governance.sh checkout kobigurk/bls_switch_groups
-=======
             ./ci_test_governance.sh checkout ${CELO_BLOCKCHAIN_BRANCH_TO_TEST}
->>>>>>> a1d6a595
 
   end-to-end-geth-sync-test:
     <<: *e2e-defaults
@@ -598,11 +586,7 @@
           command: |
             set -e
             cd packages/celotool
-<<<<<<< HEAD
-            ./ci_test_sync.sh checkout kobigurk/bls_switch_groups
-=======
             ./ci_test_sync.sh checkout ${CELO_BLOCKCHAIN_BRANCH_TO_TEST}
->>>>>>> a1d6a595
 
   end-to-end-geth-validator-order-test:
     <<: *e2e-defaults
